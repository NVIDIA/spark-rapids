--- conflicted
+++ resolved
@@ -30,22 +30,10 @@
 
 If you have to change the contents of the uber jar the following files control what goes into the base jar as classes that are not shaded.
 
-<<<<<<< HEAD
-1. `unshimmed-base.txt` - this has classes and files that should go into the base jar with their normal package name
-(not shaded). This includes user visible classes (e.g., com/nvidia/spark/SQLPlugin), python files, and other files 
-that aren't version specific. Uses Spark 3.0.1 built jar for these base classes.
-
-2. `unshimmed-extras.txt` - This is applied to all the individual Spark specific verson jars to pull any files that 
-need to go into the base of the jar and not into the Spark specific directory from all of the other Spark version jars.
-
-3. `unshimmed-spark311.txt` - This is applied to all the Spark 3.1.1 specific verson to pull any files that need 
-to go into the base of the jar and not into the Spark specific directory from all of the other Spark version jars.
-=======
 1. `unshimmed-common-from-spark301.txt` - this has classes and files that should go into the base jar with their normal
 package name (not shaded). This includes user visible classes (i.e., com/nvidia/spark/SQLPlugin), python files,
 and other files that aren't version specific. Uses Spark 3.0.1 built jar for these base classes as explained above.
 2. `unshimmed-from-each-spark3xx.txt` - This is applied to all the individual Spark specific version jars to pull
 any files that need to go into the base of the jar and not into the Spark specific directory.
 3. `unshimmed-spark311.txt` - This is applied to all the Spark 3.1.1 specific version jars to pull any files that need to go 
-into the base of the jar and not into the Spark specific directory.
->>>>>>> 6eb74c21
+into the base of the jar and not into the Spark specific directory.