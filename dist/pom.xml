--- conflicted
+++ resolved
@@ -62,354 +62,12 @@
     <profiles>
         <profile>
             <id>noSnapshotsWithDatabricks</id>
-<<<<<<< HEAD
-            <dependencies>
-                <dependency>
-                    <groupId>com.nvidia</groupId>
-                    <artifactId>rapids-4-spark-aggregator_${scala.binary.version}</artifactId>
-                    <version>${project.version}</version>
-                </dependency>
-                <dependency>
-                    <!-- required for conf generation script -->
-                    <groupId>org.apache.spark</groupId>
-                    <artifactId>spark-sql_${scala.binary.version}</artifactId>
-                    <scope>provided</scope>
-                </dependency>
-                <dependency>
-                    <!-- required for conf generation script -->
-                    <groupId>org.apache.spark</groupId>
-                    <artifactId>spark-hive_${scala.binary.version}</artifactId>
-                    <scope>provided</scope>
-                </dependency>
-            </dependencies>
-            <build>
-                <plugins>
-                    <plugin>
-                        <!-- weird but first build the jar for dependencies pick it up,
-                             it gets overwritten below by ant target
-                        -->
-                        <groupId>org.apache.maven.plugins</groupId>
-                        <artifactId>maven-jar-plugin</artifactId>
-                    </plugin>
-                    <plugin>
-                        <artifactId>maven-dependency-plugin</artifactId>
-                        <executions>
-                            <execution>
-                                <id>copy-current</id>
-                                <phase>generate-sources</phase>
-                                <goals>
-                                    <goal>copy</goal>
-                                </goals>
-                            </execution>
-                        </executions>
-                        <configuration>
-                            <artifactItems>
-                                <artifactItem>
-                                    <groupId>com.nvidia</groupId>
-                                    <artifactId>rapids-4-spark-aggregator_2.12</artifactId>
-                                    <classifier>spark301</classifier>
-                                    <version>${project.version}</version>
-                                    <type>jar</type>
-                                    <overWrite>false</overWrite>
-                                    <outputDirectory>${project.build.directory}/deps</outputDirectory>
-                                </artifactItem>
-                                <artifactItem>
-                                    <groupId>com.nvidia</groupId>
-                                    <artifactId>rapids-4-spark-aggregator_2.12</artifactId>
-                                    <classifier>spark302</classifier>
-                                    <version>${project.version}</version>
-                                    <type>jar</type>
-                                    <overWrite>false</overWrite>
-                                    <outputDirectory>${project.build.directory}/deps</outputDirectory>
-                                </artifactItem>
-                                <artifactItem>
-                                    <groupId>com.nvidia</groupId>
-                                    <artifactId>rapids-4-spark-aggregator_2.12</artifactId>
-                                    <classifier>spark303</classifier>
-                                    <version>${project.version}</version>
-                                    <type>jar</type>
-                                    <overWrite>false</overWrite>
-                                    <outputDirectory>${project.build.directory}/deps</outputDirectory>
-                                </artifactItem>
-                                <artifactItem>
-                                    <groupId>com.nvidia</groupId>
-                                    <artifactId>rapids-4-spark-aggregator_2.12</artifactId>
-                                    <classifier>spark311</classifier>
-                                    <version>${project.version}</version>
-                                    <type>jar</type>
-                                    <overWrite>false</overWrite>
-                                    <outputDirectory>${project.build.directory}/deps</outputDirectory>
-                                </artifactItem>
-                                <artifactItem>
-                                    <groupId>com.nvidia</groupId>
-                                    <artifactId>rapids-4-spark-aggregator_2.12</artifactId>
-                                    <classifier>spark312</classifier>
-                                    <version>${project.version}</version>
-                                    <type>jar</type>
-                                    <overWrite>false</overWrite>
-                                    <outputDirectory>${project.build.directory}/deps</outputDirectory>
-                                </artifactItem>
-                                <artifactItem>
-                                    <groupId>com.nvidia</groupId>
-                                    <artifactId>rapids-4-spark-aggregator_2.12</artifactId>
-                                    <classifier>spark311cdh</classifier>
-                                    <version>${project.version}</version>
-                                    <type>jar</type>
-                                    <overWrite>false</overWrite>
-                                    <outputDirectory>${project.build.directory}/deps</outputDirectory>
-                                </artifactItem>
-                                <artifactItem>
-                                    <groupId>com.nvidia</groupId>
-                                    <artifactId>rapids-4-spark-aggregator_2.12</artifactId>
-                                    <classifier>spark320</classifier>
-                                    <version>${project.version}</version>
-                                    <type>jar</type>
-                                    <overWrite>false</overWrite>
-                                    <outputDirectory>${project.build.directory}/deps</outputDirectory>
-                                </artifactItem>
-                                <artifactItem>
-                                  <groupId>com.nvidia</groupId>
-                                  <artifactId>rapids-4-spark-aggregator_2.12</artifactId>
-                                  <classifier>spark301db</classifier>
-                                  <version>${project.version}</version>
-                                  <type>jar</type>
-                                  <overWrite>false</overWrite>
-                                  <outputDirectory>${project.build.directory}/deps</outputDirectory>
-                                </artifactItem>
-                                <artifactItem>
-                                  <groupId>com.nvidia</groupId>
-                                  <artifactId>rapids-4-spark-aggregator_2.12</artifactId>
-                                  <classifier>spark311db</classifier>
-                                  <version>${project.version}</version>
-                                  <type>jar</type>
-                                  <overWrite>false</overWrite>
-                                  <outputDirectory>${project.build.directory}/deps</outputDirectory>
-                                </artifactItem>
-                                <artifactItem>
-                                    <groupId>com.nvidia</groupId>
-                                    <artifactId>rapids-4-spark-aggregator_2.12</artifactId>
-                                    <classifier>spark312db</classifier>
-                                    <version>${project.version}</version>
-                                    <type>jar</type>
-                                    <overWrite>false</overWrite>
-                                    <outputDirectory>${project.build.directory}/deps</outputDirectory>
-                                </artifactItem>
-                            </artifactItems>
-                            <useBaseVersion>true</useBaseVersion>
-                            <outputDirectory>${project.build.directory}/deps</outputDirectory>
-                            <overWriteReleases>false</overWriteReleases>
-                            <overWriteSnapshots>true</overWriteSnapshots>
-                        </configuration>
-                    </plugin>
-                    <plugin>
-                        <groupId>org.apache.maven.plugins</groupId>
-                        <artifactId>maven-antrun-plugin</artifactId>
-                        <executions>
-                            <execution>
-                                <phase>prepare-package</phase>
-                                <goals>
-                                    <goal>run</goal>
-                                </goals>
-                                <id>delete-shim-classes</id>
-                                <configuration>
-                                    <target>
-                                        <delete
-                                                dir="${project.build.directory}/parallel-world"
-                                                includeemptydirs="true"
-                                        />
-
-                                        <delete>
-                                            <fileset
-                                                    dir="${project.build.directory}"
-                                                    includes="*.jar"
-                                            />
-                                        </delete>
-                                    </target>
-                                </configuration>
-                            </execution>
-                            <execution>
-                                <phase>package</phase>
-                                <goals>
-                                    <goal>run</goal>
-                                </goals>
-                                <id>create-parallel-world</id>
-                                <configuration>
-                                    <target>
-
-                                        <unzip
-                                                src="${project.build.directory}/deps/rapids-4-spark-aggregator_${scala.binary.version}-${project.version}-spark301.jar"
-                                                dest="${project.build.directory}/parallel-world"
-                                        >
-                                            <patternset id="sharedWorld">
-                                                <includesfile name="${project.basedir}/unshimmed-common-from-spark301.txt"/>
-                                            </patternset>
-                                        </unzip>
-
-                                        <unzip
-                                                src="${project.build.directory}/deps/rapids-4-spark-aggregator_${scala.binary.version}-${project.version}-spark301.jar"
-                                                dest="${project.build.directory}/parallel-world/spark301"
-                                        >
-                                            <patternset id="excludeMeta">
-                                                <excludesfile name="${project.basedir}/unshimmed-from-each-spark3xx.txt"/>
-                                            </patternset>
-                                        </unzip>
-                                        <unzip
-                                                src="${project.build.directory}/deps/rapids-4-spark-aggregator_${scala.binary.version}-${project.version}-spark301.jar"
-                                                dest="${project.build.directory}/parallel-world/"
-                                        >
-                                            <patternset id="includeMeta">
-                                                <includesfile name="${project.basedir}/unshimmed-from-each-spark3xx.txt"/>
-                                            </patternset>
-                                        </unzip>
-                                        <unzip
-                                                src="${project.build.directory}/deps/rapids-4-spark-aggregator_${scala.binary.version}-${project.version}-spark302.jar"
-                                                dest="${project.build.directory}/parallel-world/spark302"
-                                        >
-                                            <patternset refid="excludeMeta"/>
-                                        </unzip>
-                                        <unzip
-                                                src="${project.build.directory}/deps/rapids-4-spark-aggregator_${scala.binary.version}-${project.version}-spark302.jar"
-                                                dest="${project.build.directory}/parallel-world/"
-                                        >
-                                            <patternset refid="includeMeta"/>
-                                        </unzip>
-                                        <unzip
-                                                src="${project.build.directory}/deps/rapids-4-spark-aggregator_${scala.binary.version}-${project.version}-spark303.jar"
-                                                dest="${project.build.directory}/parallel-world/spark303"
-                                        >
-                                            <patternset refid="excludeMeta"/>
-                                        </unzip>
-                                        <unzip
-                                                src="${project.build.directory}/deps/rapids-4-spark-aggregator_${scala.binary.version}-${project.version}-spark303.jar"
-                                                dest="${project.build.directory}/parallel-world/"
-                                        >
-                                            <patternset refid="includeMeta"/>
-                                        </unzip>
-                                        <unzip
-                                                src="${project.build.directory}/deps/rapids-4-spark-aggregator_${scala.binary.version}-${project.version}-spark303.jar"
-                                                dest="${project.build.directory}/parallel-world/spark303"
-                                        >
-                                            <patternset refid="excludeMeta"/>
-                                        </unzip>
-                                        <unzip
-                                                src="${project.build.directory}/deps/rapids-4-spark-aggregator_${scala.binary.version}-${project.version}-spark311.jar"
-                                                dest="${project.build.directory}/parallel-world/"
-                                        >
-                                            <patternset id="includes-spark311">
-                                                <includesfile name="${project.basedir}/unshimmed-from-each-spark3xx.txt"/>
-                                                <includesfile name="${project.basedir}/unshimmed-spark311.txt"/>
-                                            </patternset>
-                                        </unzip>
-                                        <unzip
-                                                src="${project.build.directory}/deps/rapids-4-spark-aggregator_${scala.binary.version}-${project.version}-spark311.jar"
-                                                dest="${project.build.directory}/parallel-world/spark311"
-                                        >
-                                            <patternset id="excludes-spark311">
-                                                <excludesfile name="${project.basedir}/unshimmed-from-each-spark3xx.txt"/>
-                                                <excludesfile name="${project.basedir}/unshimmed-spark311.txt"/>
-                                            </patternset>
-                                        </unzip>
-                                        <unzip
-                                                src="${project.build.directory}/deps/rapids-4-spark-aggregator_${scala.binary.version}-${project.version}-spark312.jar"
-                                                dest="${project.build.directory}/parallel-world/"
-                                        >
-                                            <patternset refid="includeMeta"/>
-                                        </unzip>
-                                        <unzip
-                                                src="${project.build.directory}/deps/rapids-4-spark-aggregator_${scala.binary.version}-${project.version}-spark312.jar"
-                                                dest="${project.build.directory}/parallel-world/spark312"
-                                        >
-                                            <patternset refid="excludeMeta"/>
-                                        </unzip>
-                                        <unzip
-                                                src="${project.build.directory}/deps/rapids-4-spark-aggregator_${scala.binary.version}-${project.version}-spark311cdh.jar"
-                                                dest="${project.build.directory}/parallel-world/"
-                                        >
-                                            <patternset refid="includeMeta"/>
-                                        </unzip>
-                                        <unzip
-                                                src="${project.build.directory}/deps/rapids-4-spark-aggregator_${scala.binary.version}-${project.version}-spark311cdh.jar"
-                                                dest="${project.build.directory}/parallel-world/spark311cdh"
-                                        >
-                                            <patternset refid="excludeMeta"/>
-                                        </unzip>
-                                        <unzip
-                                                src="${project.build.directory}/deps/rapids-4-spark-aggregator_${scala.binary.version}-${project.version}-spark320.jar"
-                                                dest="${project.build.directory}/parallel-world/"
-                                        >
-                                            <patternset refid="includeMeta"/>
-                                        </unzip>
-                                        <unzip
-                                                src="${project.build.directory}/deps/rapids-4-spark-aggregator_${scala.binary.version}-${project.version}-spark320.jar"
-                                                dest="${project.build.directory}/parallel-world/spark320"
-                                        >
-                                            <patternset refid="excludeMeta"/>
-                                        </unzip>
-                                        <unzip
-                                                src="${project.build.directory}/deps/rapids-4-spark-aggregator_${scala.binary.version}-${project.version}-spark301db.jar"
-                                                dest="${project.build.directory}/parallel-world/"
-                                        >
-                                            <patternset refid="includeMeta"/>
-                                        </unzip>
-                                        <unzip
-                                                src="${project.build.directory}/deps/rapids-4-spark-aggregator_${scala.binary.version}-${project.version}-spark301db.jar"
-                                                dest="${project.build.directory}/parallel-world/spark301db"
-                                        >
-                                            <patternset refid="excludeMeta"/>
-                                        </unzip>
-                                        <unzip
-                                                src="${project.build.directory}/deps/rapids-4-spark-aggregator_${scala.binary.version}-${project.version}-spark311db.jar"
-                                                dest="${project.build.directory}/parallel-world/"
-                                        >
-                                            <patternset refid="includeMeta"/>
-                                        </unzip>
-                                        <unzip
-                                                src="${project.build.directory}/deps/rapids-4-spark-aggregator_${scala.binary.version}-${project.version}-spark311db.jar"
-                                                dest="${project.build.directory}/parallel-world/spark311db"
-                                        >
-                                            <patternset refid="excludeMeta"/>
-                                        </unzip>
-                                        <unzip
-                                                src="${project.build.directory}/deps/rapids-4-spark-aggregator_${scala.binary.version}-${project.version}-spark312db.jar"
-                                                dest="${project.build.directory}/parallel-world/"
-                                        >
-                                            <patternset refid="includeMeta"/>
-                                        </unzip>
-                                        <unzip
-                                                src="${project.build.directory}/deps/rapids-4-spark-aggregator_${scala.binary.version}-${project.version}-spark312db.jar"
-                                                dest="${project.build.directory}/parallel-world/spark312db"
-                                        >
-                                            <patternset refid="excludeMeta"/>
-                                        </unzip>
-
-                                        <delete
-                                            file="${project.build.directory}/parallel-world/META-INF/services/com.nvidia.spark.rapids.SparkShimServiceProvider"
-                                        />
-                                        <copy file="com.nvidia.spark.rapids.SparkShimServiceProvider.sparkNonSnapshotDB" tofile="${project.build.directory}/parallel-world/META-INF/services/com.nvidia.spark.rapids.SparkShimServiceProvider"/>
-                                        <exec executable="${project.basedir}/scripts/binary-dedupe.sh"
-                                              dir="${project.build.directory}"
-                                              failonerror="true"
-                                        />
-                                        <jar
-                                                destfile="${project.build.directory}/rapids-4-spark_${scala.binary.version}-${project.version}.jar"
-                                                basedir="${project.build.directory}/parallel-world"
-                                        >
-                                        </jar>
-                                    </target>
-                                </configuration>
-                            </execution>
-                        </executions>
-                    </plugin>
-                </plugins>
-            </build>
-=======
             <properties>
                 <included_buildvers>
                     ${noSnapshot.buildvers},
                     ${databricks.buildvers}
                 </included_buildvers>
             </properties>
->>>>>>> 252d7152
         </profile>
         <profile>
             <id>noSnapshots</id>
@@ -457,388 +115,6 @@
         </profile>
         <profile>
             <id>snapshotsWithDatabricks</id>
-<<<<<<< HEAD
-            <dependencies>
-                <dependency>
-                    <groupId>com.nvidia</groupId>
-                    <artifactId>rapids-4-spark-aggregator_${scala.binary.version}</artifactId>
-                    <version>${project.version}</version>
-                </dependency>
-                <dependency>
-                    <!-- required for conf generation script -->
-                    <groupId>org.apache.spark</groupId>
-                    <artifactId>spark-sql_${scala.binary.version}</artifactId>
-                    <scope>provided</scope>
-                </dependency>
-                <dependency>
-                    <!-- required for conf generation script -->
-                    <groupId>org.apache.spark</groupId>
-                    <artifactId>spark-hive_${scala.binary.version}</artifactId>
-                    <scope>provided</scope>
-                </dependency>
-            </dependencies>
-            <build>
-                <plugins>
-                    <plugin>
-                        <!-- weird but first build the jar for dependencies pick it up,
-                             it gets overwritten below by ant target
-                        -->
-                        <groupId>org.apache.maven.plugins</groupId>
-                        <artifactId>maven-jar-plugin</artifactId>
-                    </plugin>
-                    <plugin>
-                        <artifactId>maven-dependency-plugin</artifactId>
-                        <executions>
-                            <execution>
-                                <id>copy-current</id>
-                                <phase>generate-sources</phase>
-                                <goals>
-                                    <goal>copy</goal>
-                                </goals>
-                            </execution>
-                        </executions>
-                        <configuration>
-                            <artifactItems>
-                                <artifactItem>
-                                    <groupId>com.nvidia</groupId>
-                                    <artifactId>rapids-4-spark-aggregator_2.12</artifactId>
-                                    <classifier>spark301</classifier>
-                                    <version>${project.version}</version>
-                                    <type>jar</type>
-                                    <overWrite>false</overWrite>
-                                    <outputDirectory>${project.build.directory}/deps</outputDirectory>
-                                </artifactItem>
-                                <artifactItem>
-                                    <groupId>com.nvidia</groupId>
-                                    <artifactId>rapids-4-spark-aggregator_2.12</artifactId>
-                                    <classifier>spark302</classifier>
-                                    <version>${project.version}</version>
-                                    <type>jar</type>
-                                    <overWrite>false</overWrite>
-                                    <outputDirectory>${project.build.directory}/deps</outputDirectory>
-                                </artifactItem>
-                                <artifactItem>
-                                    <groupId>com.nvidia</groupId>
-                                    <artifactId>rapids-4-spark-aggregator_2.12</artifactId>
-                                    <classifier>spark303</classifier>
-                                    <version>${project.version}</version>
-                                    <type>jar</type>
-                                    <overWrite>false</overWrite>
-                                    <outputDirectory>${project.build.directory}/deps</outputDirectory>
-                                </artifactItem>
-                                <artifactItem>
-                                    <groupId>com.nvidia</groupId>
-                                    <artifactId>rapids-4-spark-aggregator_2.12</artifactId>
-                                    <classifier>spark304</classifier>
-                                    <version>${project.version}</version>
-                                    <type>jar</type>
-                                    <overWrite>false</overWrite>
-                                    <outputDirectory>${project.build.directory}/deps</outputDirectory>
-                                </artifactItem>
-                                <artifactItem>
-                                    <groupId>com.nvidia</groupId>
-                                    <artifactId>rapids-4-spark-aggregator_2.12</artifactId>
-                                    <classifier>spark311</classifier>
-                                    <version>${project.version}</version>
-                                    <type>jar</type>
-                                    <overWrite>false</overWrite>
-                                    <outputDirectory>${project.build.directory}/deps</outputDirectory>
-                                </artifactItem>
-                                <artifactItem>
-                                    <groupId>com.nvidia</groupId>
-                                    <artifactId>rapids-4-spark-aggregator_2.12</artifactId>
-                                    <classifier>spark312</classifier>
-                                    <version>${project.version}</version>
-                                    <type>jar</type>
-                                    <overWrite>false</overWrite>
-                                    <outputDirectory>${project.build.directory}/deps</outputDirectory>
-                                </artifactItem>
-                                <artifactItem>
-                                    <groupId>com.nvidia</groupId>
-                                    <artifactId>rapids-4-spark-aggregator_2.12</artifactId>
-                                    <classifier>spark313</classifier>
-                                    <version>${project.version}</version>
-                                    <type>jar</type>
-                                    <overWrite>false</overWrite>
-                                    <outputDirectory>${project.build.directory}/deps</outputDirectory>
-                                </artifactItem>
-                                <artifactItem>
-                                    <groupId>com.nvidia</groupId>
-                                    <artifactId>rapids-4-spark-aggregator_2.12</artifactId>
-                                    <classifier>spark311cdh</classifier>
-                                    <version>${project.version}</version>
-                                    <type>jar</type>
-                                    <overWrite>false</overWrite>
-                                    <outputDirectory>${project.build.directory}/deps</outputDirectory>
-                                </artifactItem>
-                                <artifactItem>
-                                    <groupId>com.nvidia</groupId>
-                                    <artifactId>rapids-4-spark-aggregator_2.12</artifactId>
-                                    <classifier>spark320</classifier>
-                                    <version>${project.version}</version>
-                                    <type>jar</type>
-                                    <overWrite>false</overWrite>
-                                    <outputDirectory>${project.build.directory}/deps</outputDirectory>
-                                </artifactItem>
-                                <artifactItem>
-                                  <groupId>com.nvidia</groupId>
-                                  <artifactId>rapids-4-spark-aggregator_2.12</artifactId>
-                                  <classifier>spark301db</classifier>
-                                  <version>${project.version}</version>
-                                  <type>jar</type>
-                                  <overWrite>false</overWrite>
-                                  <outputDirectory>${project.build.directory}/deps</outputDirectory>
-                                </artifactItem>
-                                <artifactItem>
-                                  <groupId>com.nvidia</groupId>
-                                  <artifactId>rapids-4-spark-aggregator_2.12</artifactId>
-                                  <classifier>spark311db</classifier>
-                                  <version>${project.version}</version>
-                                  <type>jar</type>
-                                  <overWrite>false</overWrite>
-                                  <outputDirectory>${project.build.directory}/deps</outputDirectory>
-                                </artifactItem>
-                                <artifactItem>
-                                    <groupId>com.nvidia</groupId>
-                                    <artifactId>rapids-4-spark-aggregator_2.12</artifactId>
-                                    <classifier>spark312db</classifier>
-                                    <version>${project.version}</version>
-                                    <type>jar</type>
-                                    <overWrite>false</overWrite>
-                                    <outputDirectory>${project.build.directory}/deps</outputDirectory>
-                                </artifactItem>
-                            </artifactItems>
-                            <useBaseVersion>true</useBaseVersion>
-                            <outputDirectory>${project.build.directory}/deps</outputDirectory>
-                            <overWriteReleases>false</overWriteReleases>
-                            <overWriteSnapshots>true</overWriteSnapshots>
-                        </configuration>
-                    </plugin>
-                    <plugin>
-                        <groupId>org.apache.maven.plugins</groupId>
-                        <artifactId>maven-antrun-plugin</artifactId>
-                        <executions>
-                            <execution>
-                                <phase>prepare-package</phase>
-                                <goals>
-                                    <goal>run</goal>
-                                </goals>
-                                <id>delete-shim-classes</id>
-                                <configuration>
-                                    <target>
-                                        <delete
-                                                dir="${project.build.directory}/parallel-world"
-                                                includeemptydirs="true"
-                                        />
-
-                                        <delete>
-                                            <fileset
-                                                    dir="${project.build.directory}"
-                                                    includes="*.jar"
-                                            />
-                                        </delete>
-                                    </target>
-                                </configuration>
-                            </execution>
-                            <execution>
-                                <phase>package</phase>
-                                <goals>
-                                    <goal>run</goal>
-                                </goals>
-                                <id>create-parallel-world</id>
-                                <configuration>
-                                    <target>
-
-                                        <unzip
-                                                src="${project.build.directory}/deps/rapids-4-spark-aggregator_${scala.binary.version}-${project.version}-spark301.jar"
-                                                dest="${project.build.directory}/parallel-world"
-                                        >
-                                            <patternset id="sharedWorld">
-                                                <includesfile name="${project.basedir}/unshimmed-common-from-spark301.txt"/>
-                                            </patternset>
-                                        </unzip>
-
-                                        <unzip
-                                                src="${project.build.directory}/deps/rapids-4-spark-aggregator_${scala.binary.version}-${project.version}-spark301.jar"
-                                                dest="${project.build.directory}/parallel-world/spark301"
-                                        >
-                                            <patternset id="excludeMeta">
-                                                <excludesfile name="${project.basedir}/unshimmed-from-each-spark3xx.txt"/>
-                                            </patternset>
-                                        </unzip>
-                                        <unzip
-                                                src="${project.build.directory}/deps/rapids-4-spark-aggregator_${scala.binary.version}-${project.version}-spark301.jar"
-                                                dest="${project.build.directory}/parallel-world/"
-                                        >
-                                            <patternset id="includeMeta">
-                                                <includesfile name="${project.basedir}/unshimmed-from-each-spark3xx.txt"/>
-                                            </patternset>
-                                        </unzip>
-                                        <unzip
-                                                src="${project.build.directory}/deps/rapids-4-spark-aggregator_${scala.binary.version}-${project.version}-spark302.jar"
-                                                dest="${project.build.directory}/parallel-world/spark302"
-                                        >
-                                            <patternset refid="excludeMeta"/>
-                                        </unzip>
-                                        <unzip
-                                                src="${project.build.directory}/deps/rapids-4-spark-aggregator_${scala.binary.version}-${project.version}-spark302.jar"
-                                                dest="${project.build.directory}/parallel-world/"
-                                        >
-                                            <patternset refid="includeMeta"/>
-                                        </unzip>
-                                        <unzip
-                                                src="${project.build.directory}/deps/rapids-4-spark-aggregator_${scala.binary.version}-${project.version}-spark303.jar"
-                                                dest="${project.build.directory}/parallel-world/spark303"
-                                        >
-                                            <patternset refid="excludeMeta"/>
-                                        </unzip>
-                                        <unzip
-                                                src="${project.build.directory}/deps/rapids-4-spark-aggregator_${scala.binary.version}-${project.version}-spark303.jar"
-                                                dest="${project.build.directory}/parallel-world/"
-                                        >
-                                            <patternset refid="includeMeta"/>
-                                        </unzip>
-                                        <unzip
-                                                src="${project.build.directory}/deps/rapids-4-spark-aggregator_${scala.binary.version}-${project.version}-spark304.jar"
-                                                dest="${project.build.directory}/parallel-world/spark304"
-                                        >
-                                            <patternset refid="excludeMeta"/>
-                                        </unzip>
-                                        <unzip
-                                                src="${project.build.directory}/deps/rapids-4-spark-aggregator_${scala.binary.version}-${project.version}-spark304.jar"
-                                                dest="${project.build.directory}/parallel-world/"
-                                        >
-                                            <patternset refid="includeMeta"/>
-                                        </unzip>
-                                        <unzip
-                                                src="${project.build.directory}/deps/rapids-4-spark-aggregator_${scala.binary.version}-${project.version}-spark303.jar"
-                                                dest="${project.build.directory}/parallel-world/spark303"
-                                        >
-                                            <patternset refid="excludeMeta"/>
-                                        </unzip>
-                                        <unzip
-                                                src="${project.build.directory}/deps/rapids-4-spark-aggregator_${scala.binary.version}-${project.version}-spark311.jar"
-                                                dest="${project.build.directory}/parallel-world/"
-                                        >
-                                            <patternset id="includes-spark311">
-                                                <includesfile name="${project.basedir}/unshimmed-from-each-spark3xx.txt"/>
-                                                <includesfile name="${project.basedir}/unshimmed-spark311.txt"/>
-                                            </patternset>
-                                        </unzip>
-                                        <unzip
-                                                src="${project.build.directory}/deps/rapids-4-spark-aggregator_${scala.binary.version}-${project.version}-spark311.jar"
-                                                dest="${project.build.directory}/parallel-world/spark311"
-                                        >
-                                            <patternset id="excludes-spark311">
-                                                <excludesfile name="${project.basedir}/unshimmed-from-each-spark3xx.txt"/>
-                                                <excludesfile name="${project.basedir}/unshimmed-spark311.txt"/>
-                                            </patternset>
-                                        </unzip>
-                                        <unzip
-                                                src="${project.build.directory}/deps/rapids-4-spark-aggregator_${scala.binary.version}-${project.version}-spark312.jar"
-                                                dest="${project.build.directory}/parallel-world/"
-                                        >
-                                            <patternset refid="includeMeta"/>
-                                        </unzip>
-                                        <unzip
-                                                src="${project.build.directory}/deps/rapids-4-spark-aggregator_${scala.binary.version}-${project.version}-spark312.jar"
-                                                dest="${project.build.directory}/parallel-world/spark312"
-                                        >
-                                            <patternset refid="excludeMeta"/>
-                                        </unzip>
-                                        <unzip
-                                                src="${project.build.directory}/deps/rapids-4-spark-aggregator_${scala.binary.version}-${project.version}-spark313.jar"
-                                                dest="${project.build.directory}/parallel-world/"
-                                        >
-                                            <patternset refid="includeMeta"/>
-                                        </unzip>
-                                        <unzip
-                                                src="${project.build.directory}/deps/rapids-4-spark-aggregator_${scala.binary.version}-${project.version}-spark313.jar"
-                                                dest="${project.build.directory}/parallel-world/spark313"
-                                        >
-                                            <patternset refid="excludeMeta"/>
-                                        </unzip>
-                                        <unzip
-                                                src="${project.build.directory}/deps/rapids-4-spark-aggregator_${scala.binary.version}-${project.version}-spark311cdh.jar"
-                                                dest="${project.build.directory}/parallel-world/"
-                                        >
-                                            <patternset refid="includeMeta"/>
-                                        </unzip>
-                                        <unzip
-                                                src="${project.build.directory}/deps/rapids-4-spark-aggregator_${scala.binary.version}-${project.version}-spark311cdh.jar"
-                                                dest="${project.build.directory}/parallel-world/spark311cdh"
-                                        >
-                                            <patternset refid="excludeMeta"/>
-                                        </unzip>
-                                        <unzip
-                                                src="${project.build.directory}/deps/rapids-4-spark-aggregator_${scala.binary.version}-${project.version}-spark320.jar"
-                                                dest="${project.build.directory}/parallel-world/"
-                                        >
-                                            <patternset refid="includeMeta"/>
-                                        </unzip>
-                                        <unzip
-                                                src="${project.build.directory}/deps/rapids-4-spark-aggregator_${scala.binary.version}-${project.version}-spark320.jar"
-                                                dest="${project.build.directory}/parallel-world/spark320"
-                                        >
-                                            <patternset refid="excludeMeta"/>
-                                        </unzip>
-                                        <unzip
-                                                src="${project.build.directory}/deps/rapids-4-spark-aggregator_${scala.binary.version}-${project.version}-spark312db.jar"
-                                                dest="${project.build.directory}/parallel-world/"
-                                        >
-                                            <patternset refid="includeMeta"/>
-                                        </unzip>
-                                        <unzip
-                                                src="${project.build.directory}/deps/rapids-4-spark-aggregator_${scala.binary.version}-${project.version}-spark312db.jar"
-                                                dest="${project.build.directory}/parallel-world/spark312db"
-                                        >
-                                            <patternset refid="excludeMeta"/>
-                                        </unzip>
-                                        <unzip
-                                                src="${project.build.directory}/deps/rapids-4-spark-aggregator_${scala.binary.version}-${project.version}-spark311db.jar"
-                                                dest="${project.build.directory}/parallel-world/"
-                                        >
-                                            <patternset refid="includeMeta"/>
-                                        </unzip>
-                                        <unzip
-                                                src="${project.build.directory}/deps/rapids-4-spark-aggregator_${scala.binary.version}-${project.version}-spark311db.jar"
-                                                dest="${project.build.directory}/parallel-world/spark311db"
-                                        >
-                                            <patternset refid="excludeMeta"/>
-                                        </unzip>
-                                        <unzip
-                                                src="${project.build.directory}/deps/rapids-4-spark-aggregator_${scala.binary.version}-${project.version}-spark301db.jar"
-                                                dest="${project.build.directory}/parallel-world/"
-                                        >
-                                            <patternset refid="includeMeta"/>
-                                        </unzip>
-                                        <unzip
-                                                src="${project.build.directory}/deps/rapids-4-spark-aggregator_${scala.binary.version}-${project.version}-spark301db.jar"
-                                                dest="${project.build.directory}/parallel-world/spark301db"
-                                        >
-                                            <patternset refid="excludeMeta"/>
-                                        </unzip>
-                                        <delete
-                                            file="${project.build.directory}/parallel-world/META-INF/services/com.nvidia.spark.rapids.SparkShimServiceProvider"
-                                        />
-                                        <copy file="com.nvidia.spark.rapids.SparkShimServiceProvider.sparkSnapshotDB" tofile="${project.build.directory}/parallel-world/META-INF/services/com.nvidia.spark.rapids.SparkShimServiceProvider"/>
-                                        <exec executable="${project.basedir}/scripts/binary-dedupe.sh"
-                                              dir="${project.build.directory}"
-                                              failonerror="true"
-                                        />
-                                        <jar
-                                                destfile="${project.build.directory}/rapids-4-spark_${scala.binary.version}-${project.version}.jar"
-                                                basedir="${project.build.directory}/parallel-world"
-                                        >
-                                        </jar>
-                                    </target>
-                                </configuration>
-                            </execution>
-                        </executions>
-                    </plugin>
-                </plugins>
-            </build>
-=======
             <properties>
                 <included_buildvers>
                     ${noSnapshot.buildvers},
@@ -846,7 +122,6 @@
                     ${databricks.buildvers}
                 </included_buildvers>
             </properties>
->>>>>>> 252d7152
         </profile>
         <profile>
             <id>release311cdh</id>
