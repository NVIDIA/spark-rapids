<?xml version="1.0" encoding="UTF-8"?>
<!--
  Copyright (c) 2020-2021, NVIDIA CORPORATION.

  Licensed under the Apache License, Version 2.0 (the "License");
  you may not use this file except in compliance with the License.
  You may obtain a copy of the License at

     http://www.apache.org/licenses/LICENSE-2.0

  Unless required by applicable law or agreed to in writing, software
  distributed under the License is distributed on an "AS IS" BASIS,
  WITHOUT WARRANTIES OR CONDITIONS OF ANY KIND, either express or implied.
  See the License for the specific language governing permissions and
  limitations under the License.
-->
<project xmlns="http://maven.apache.org/POM/4.0.0"
         xmlns:xsi="http://www.w3.org/2001/XMLSchema-instance"
         xsi:schemaLocation="http://maven.apache.org/POM/4.0.0 http://maven.apache.org/xsd/maven-4.0.0.xsd">
    <modelVersion>4.0.0</modelVersion>

    <parent>
        <groupId>com.nvidia</groupId>
        <artifactId>rapids-4-spark-parent</artifactId>
        <version>21.12.0-SNAPSHOT</version>
    </parent>
    <artifactId>rapids-4-spark_2.12</artifactId>
    <name>RAPIDS Accelerator for Apache Spark Distribution</name>
    <description>Creates the distribution package of the RAPIDS plugin for Apache Spark</description>
    <version>21.12.0-SNAPSHOT</version>
    <dependencies>
        <dependency>
            <groupId>com.nvidia</groupId>
            <artifactId>rapids-4-spark-aggregator_${scala.binary.version}</artifactId>
            <version>${project.version}</version>
            <classifier>${spark.version.classifier}</classifier>
            <scope>provided</scope>
        </dependency>
    </dependencies>

    <properties>
        <target.classifier/>
        <noSnapshot.buildvers>
            301,
            302,
            303,
            311,
            311cdh,
            312,
            320
        </noSnapshot.buildvers>
        <snapshot.buildvers>
            304,
            313
        </snapshot.buildvers>
        <databricks.buildvers>
            301db,
            311db
        </databricks.buildvers>
    </properties>
    <profiles>
        <profile>
            <id>noSnapshotsWithDatabricks</id>
            <properties>
                <included_buildvers>
                    ${noSnapshot.buildvers},
                    ${databricks.buildvers}
                </included_buildvers>
            </properties>
        </profile>
        <profile>
            <id>noSnapshots</id>
            <properties>
                <included_buildvers>
                    ${noSnapshot.buildvers}
                </included_buildvers>
            </properties>
        </profile>
        <profile>
            <!--
            https://spark.apache.org/versioning-policy.html
            Spark's semantic versioning [MAJOR].[FEATURE].[MAINTENANCE]

            The plugin support begins with MAJOR=3

            Most problems with the shim support occur when we cross into the next
            FEATURE version and when we deal with distributions

            Maintain a representative sample one of each:
                - 3.x upstream versions
                - a downstream distro
                - a snapshot
            for testing while minimizing the build time
            TODO add 3.3.0-SNAPSHOT
            -->
            <id>minimumFeatureVersionMix</id>
            <properties>
                <included_buildvers>
                    302,
                    312,
                    320,
                    311cdh
                </included_buildvers>
            </properties>
        </profile>
        <profile>
            <id>snapshots</id>
<<<<<<< HEAD
            <dependencies>
                <dependency>
                    <groupId>com.nvidia</groupId>
                    <artifactId>rapids-4-spark-aggregator_${scala.binary.version}</artifactId>
                    <version>${project.version}</version>
                    <scope>provided</scope>
                </dependency>
            </dependencies>
            <build>
                <plugins>
                    <plugin>
                        <artifactId>maven-dependency-plugin</artifactId>
                        <executions>
                            <execution>
                                <id>copy-current</id>
                                <phase>generate-sources</phase>
                                <goals>
                                    <goal>copy</goal>
                                </goals>
                            </execution>
                        </executions>
                        <configuration>
                            <artifactItems>
                                <artifactItem>
                                    <groupId>com.nvidia</groupId>
                                    <artifactId>rapids-4-spark-aggregator_${scala.binary.version}</artifactId>
                                    <classifier>spark301</classifier>
                                    <version>${project.version}</version>
                                    <type>jar</type>
                                    <overWrite>false</overWrite>
                                    <outputDirectory>${project.build.directory}/deps</outputDirectory>
                                </artifactItem>
                                <artifactItem>
                                    <groupId>com.nvidia</groupId>
                                    <artifactId>rapids-4-spark-aggregator_${scala.binary.version}</artifactId>
                                    <classifier>spark302</classifier>
                                    <version>${project.version}</version>
                                    <type>jar</type>
                                    <overWrite>false</overWrite>
                                    <outputDirectory>${project.build.directory}/deps</outputDirectory>
                                </artifactItem>
                                <artifactItem>
                                    <groupId>com.nvidia</groupId>
                                    <artifactId>rapids-4-spark-aggregator_${scala.binary.version}</artifactId>
                                    <classifier>spark303</classifier>
                                    <version>${project.version}</version>
                                    <type>jar</type>
                                    <overWrite>false</overWrite>
                                    <outputDirectory>${project.build.directory}/deps</outputDirectory>
                                </artifactItem>
                                <artifactItem>
                                    <groupId>com.nvidia</groupId>
                                    <artifactId>rapids-4-spark-aggregator_${scala.binary.version}</artifactId>
                                    <classifier>spark304</classifier>
                                    <version>${project.version}</version>
                                    <type>jar</type>
                                    <overWrite>false</overWrite>
                                    <outputDirectory>${project.build.directory}/deps</outputDirectory>
                                </artifactItem>
                                <artifactItem>
                                    <groupId>com.nvidia</groupId>
                                    <artifactId>rapids-4-spark-aggregator_${scala.binary.version}</artifactId>
                                    <classifier>spark311</classifier>
                                    <version>${project.version}</version>
                                    <type>jar</type>
                                    <overWrite>false</overWrite>
                                    <outputDirectory>${project.build.directory}/deps</outputDirectory>
                                </artifactItem>
                                <artifactItem>
                                    <groupId>com.nvidia</groupId>
                                    <artifactId>rapids-4-spark-aggregator_${scala.binary.version}</artifactId>
                                    <classifier>spark312</classifier>
                                    <version>${project.version}</version>
                                    <type>jar</type>
                                    <overWrite>false</overWrite>
                                    <outputDirectory>${project.build.directory}/deps</outputDirectory>
                                </artifactItem>
                                <artifactItem>
                                    <groupId>com.nvidia</groupId>
                                    <artifactId>rapids-4-spark-aggregator_${scala.binary.version}</artifactId>
                                    <classifier>spark313</classifier>
                                    <version>${project.version}</version>
                                    <type>jar</type>
                                    <overWrite>false</overWrite>
                                    <outputDirectory>${project.build.directory}/deps</outputDirectory>
                                </artifactItem>
                                <artifactItem>
                                    <groupId>com.nvidia</groupId>
                                    <artifactId>rapids-4-spark-aggregator_${scala.binary.version}</artifactId>
                                    <classifier>spark311cdh</classifier>
                                    <version>${project.version}</version>
                                    <type>jar</type>
                                    <overWrite>false</overWrite>
                                    <outputDirectory>${project.build.directory}/deps</outputDirectory>
                                </artifactItem>
                                <artifactItem>
                                    <groupId>com.nvidia</groupId>
                                    <artifactId>rapids-4-spark-aggregator_${scala.binary.version}</artifactId>
                                    <classifier>spark320</classifier>
                                    <version>${project.version}</version>
                                    <type>jar</type>
                                    <overWrite>false</overWrite>
                                    <outputDirectory>${project.build.directory}/deps</outputDirectory>
                                </artifactItem>
                                <artifactItem>
                                    <groupId>com.nvidia</groupId>
                                    <artifactId>rapids-4-spark-aggregator_${scala.binary.version}</artifactId>
                                    <classifier>spark321</classifier>
                                    <version>${project.version}</version>
                                    <type>jar</type>
                                    <overWrite>false</overWrite>
                                    <outputDirectory>${project.build.directory}/deps</outputDirectory>
                                </artifactItem>
                            </artifactItems>
                            <useBaseVersion>true</useBaseVersion>
                            <outputDirectory>${project.build.directory}/deps</outputDirectory>
                            <overWriteReleases>false</overWriteReleases>
                        </configuration>
                    </plugin>
                    <plugin>
                        <groupId>org.apache.maven.plugins</groupId>
                        <artifactId>maven-antrun-plugin</artifactId>
                        <executions>
                            <execution>
                                <phase>generate-resources</phase>
                                <goals>
                                    <goal>run</goal>
                                </goals>
                                <id>create-parallel-world</id>
                                <configuration>
                                    <target>
                                        <property name="project.basedir" value="${project.basedir}"/>
                                        <property name="project.build.directory" value="${project.build.directory}"/>
                                        <property name="project.version" value="${project.version}"/>
                                        <property name="scala.binary.version" value="${scala.binary.version}"/>
                                        <property name="included_buildvers"
                                                  value="301,302,303,311,312,313,320,321,311cdh"/>
                                        <ant
                                            antfile="${project.basedir}/maven-antrun/build-parallel-worlds.xml"
                                            target="build-parallel-worlds"
                                        />
                                    </target>
                                </configuration>
                            </execution>
                        </executions>
                    </plugin>
                </plugins>
            </build>
        </profile>
        <profile>
            <id>snapshotsWithDatabricks</id>
            <dependencies>
                <dependency>
                    <groupId>com.nvidia</groupId>
                    <artifactId>rapids-4-spark-aggregator_${scala.binary.version}</artifactId>
                    <version>${project.version}</version>
                    <scope>provided</scope>
                </dependency>
            </dependencies>
            <build>
                <plugins>
                    <plugin>
                        <artifactId>maven-dependency-plugin</artifactId>
                        <executions>
                            <execution>
                                <id>copy-current</id>
                                <phase>generate-sources</phase>
                                <goals>
                                    <goal>copy</goal>
                                </goals>
                            </execution>
                        </executions>
                        <configuration>
                            <artifactItems>
                                <artifactItem>
                                    <groupId>com.nvidia</groupId>
                                    <artifactId>rapids-4-spark-aggregator_${scala.binary.version}</artifactId>
                                    <classifier>spark301</classifier>
                                    <version>${project.version}</version>
                                    <type>jar</type>
                                    <overWrite>false</overWrite>
                                    <outputDirectory>${project.build.directory}/deps</outputDirectory>
                                </artifactItem>
                                <artifactItem>
                                    <groupId>com.nvidia</groupId>
                                    <artifactId>rapids-4-spark-aggregator_${scala.binary.version}</artifactId>
                                    <classifier>spark302</classifier>
                                    <version>${project.version}</version>
                                    <type>jar</type>
                                    <overWrite>false</overWrite>
                                    <outputDirectory>${project.build.directory}/deps</outputDirectory>
                                </artifactItem>
                                <artifactItem>
                                    <groupId>com.nvidia</groupId>
                                    <artifactId>rapids-4-spark-aggregator_${scala.binary.version}</artifactId>
                                    <classifier>spark303</classifier>
                                    <version>${project.version}</version>
                                    <type>jar</type>
                                    <overWrite>false</overWrite>
                                    <outputDirectory>${project.build.directory}/deps</outputDirectory>
                                </artifactItem>
                                <artifactItem>
                                    <groupId>com.nvidia</groupId>
                                    <artifactId>rapids-4-spark-aggregator_${scala.binary.version}</artifactId>
                                    <classifier>spark304</classifier>
                                    <version>${project.version}</version>
                                    <type>jar</type>
                                    <overWrite>false</overWrite>
                                    <outputDirectory>${project.build.directory}/deps</outputDirectory>
                                </artifactItem>
                                <artifactItem>
                                    <groupId>com.nvidia</groupId>
                                    <artifactId>rapids-4-spark-aggregator_${scala.binary.version}</artifactId>
                                    <classifier>spark311</classifier>
                                    <version>${project.version}</version>
                                    <type>jar</type>
                                    <overWrite>false</overWrite>
                                    <outputDirectory>${project.build.directory}/deps</outputDirectory>
                                </artifactItem>
                                <artifactItem>
                                    <groupId>com.nvidia</groupId>
                                    <artifactId>rapids-4-spark-aggregator_${scala.binary.version}</artifactId>
                                    <classifier>spark312</classifier>
                                    <version>${project.version}</version>
                                    <type>jar</type>
                                    <overWrite>false</overWrite>
                                    <outputDirectory>${project.build.directory}/deps</outputDirectory>
                                </artifactItem>
                                <artifactItem>
                                    <groupId>com.nvidia</groupId>
                                    <artifactId>rapids-4-spark-aggregator_${scala.binary.version}</artifactId>
                                    <classifier>spark313</classifier>
                                    <version>${project.version}</version>
                                    <type>jar</type>
                                    <overWrite>false</overWrite>
                                    <outputDirectory>${project.build.directory}/deps</outputDirectory>
                                </artifactItem>
                                <artifactItem>
                                    <groupId>com.nvidia</groupId>
                                    <artifactId>rapids-4-spark-aggregator_${scala.binary.version}</artifactId>
                                    <classifier>spark311cdh</classifier>
                                    <version>${project.version}</version>
                                    <type>jar</type>
                                    <overWrite>false</overWrite>
                                    <outputDirectory>${project.build.directory}/deps</outputDirectory>
                                </artifactItem>
                                <artifactItem>
                                    <groupId>com.nvidia</groupId>
                                    <artifactId>rapids-4-spark-aggregator_${scala.binary.version}</artifactId>
                                    <classifier>spark320</classifier>
                                    <version>${project.version}</version>
                                    <type>jar</type>
                                    <overWrite>false</overWrite>
                                    <outputDirectory>${project.build.directory}/deps</outputDirectory>
                                </artifactItem>
                                <artifactItem>
                                    <groupId>com.nvidia</groupId>
                                    <artifactId>rapids-4-spark-aggregator_${scala.binary.version}</artifactId>
                                    <classifier>spark321</classifier>
                                    <version>${project.version}</version>
                                    <type>jar</type>
                                    <overWrite>false</overWrite>
                                    <outputDirectory>${project.build.directory}/deps</outputDirectory>
                                </artifactItem>
                                <artifactItem>
                                  <groupId>com.nvidia</groupId>
                                  <artifactId>rapids-4-spark-aggregator_${scala.binary.version}</artifactId>
                                  <classifier>spark301db</classifier>
                                  <version>${project.version}</version>
                                  <type>jar</type>
                                  <overWrite>false</overWrite>
                                  <outputDirectory>${project.build.directory}/deps</outputDirectory>
                                </artifactItem>
                                <artifactItem>
                                  <groupId>com.nvidia</groupId>
                                  <artifactId>rapids-4-spark-aggregator_${scala.binary.version}</artifactId>
                                  <classifier>spark311db</classifier>
                                  <version>${project.version}</version>
                                  <type>jar</type>
                                  <overWrite>false</overWrite>
                                  <outputDirectory>${project.build.directory}/deps</outputDirectory>
                                </artifactItem>
                            </artifactItems>
                            <useBaseVersion>true</useBaseVersion>
                            <outputDirectory>${project.build.directory}/deps</outputDirectory>
                            <overWriteReleases>false</overWriteReleases>
                        </configuration>
                    </plugin>
                    <plugin>
                        <groupId>org.apache.maven.plugins</groupId>
                        <artifactId>maven-antrun-plugin</artifactId>
                        <executions>
                            <execution>
                                <phase>generate-resources</phase>
                                <goals>
                                    <goal>run</goal>
                                </goals>
                                <id>create-parallel-world</id>
                                <configuration>
                                    <target>
                                        <property name="project.basedir" value="${project.basedir}"/>
                                        <property name="project.build.directory" value="${project.build.directory}"/>
                                        <property name="project.version" value="${project.version}"/>
                                        <property name="scala.binary.version" value="${scala.binary.version}"/>
                                        <property name="included_buildvers"
                                                  value="301,302,303,304,311,312,313,320,321,311cdh,301db,311db"/>
                                        <ant
                                            antfile="${project.basedir}/maven-antrun/build-parallel-worlds.xml"
                                            target="build-parallel-worlds"
                                        />
                                    </target>
                                </configuration>
                            </execution>
                        </executions>
                    </plugin>
                </plugins>
            </build>
=======
            <properties>
                <included_buildvers>
                    ${noSnapshot.buildvers},
                    ${snapshot.buildvers}
                </included_buildvers>
            </properties>
        </profile>
        <profile>
            <id>snapshotsWithDatabricks</id>
            <properties>
                <included_buildvers>
                    ${noSnapshot.buildvers},
                    ${snapshot.buildvers},
                    ${databricks.buildvers}
                </included_buildvers>
            </properties>
>>>>>>> 1bb88d27
        </profile>
        <profile>
            <id>release311cdh</id>
            <activation>
                <property>
                    <name>buildver</name>
                    <value>311cdh</value>
                </property>
            </activation>
            <properties>
                <included_buildvers>${buildver}</included_buildvers>
            </properties>
            <dependencies>
                <dependency>
                    <groupId>org.apache.spark</groupId>
                    <artifactId>spark-sql_${scala.binary.version}</artifactId>
                    <version>${spark311cdh.version}</version>
                    <exclusions>
                        <exclusion>
                            <groupId>org.apache.curator</groupId>
                            <artifactId>curator-recipes</artifactId>
                        </exclusion>
                    </exclusions>
                    <scope>provided</scope>
                </dependency>
                <dependency>
                    <groupId>org.apache.curator</groupId>
                    <artifactId>curator-recipes</artifactId>
                    <version>4.3.0.7.2.7.0-184</version>
                    <scope>provided</scope>
                </dependency>
            </dependencies>
            <pluginRepositories>
                <pluginRepository>
                    <id>cloudera-repo</id>
                    <url>https://repository.cloudera.com/artifactory/cloudera-repos/</url>
                </pluginRepository>
            </pluginRepositories>
            <build>
                <plugins>
                    <plugin>
                        <groupId>org.apache.maven.plugins</groupId>
                        <artifactId>maven-antrun-plugin</artifactId>
                        <executions>
                            <execution>
                                <!-- phase before create-parallel-worlds -->
                                <phase>generate-sources</phase>
                                <goals>
                                    <goal>run</goal>
                                </goals>
                                <id>copy-aggregator-from-package-phase-output</id>
                                <configuration>
                                    <target>
                                        <copy file="../aggregator/target/${spark.version.classifier}/rapids-4-spark-aggregator_${scala.binary.version}-${project.version}.jar"
                                              tofile="${project.build.directory}/deps/rapids-4-spark-aggregator_${scala.binary.version}-${project.version}-${spark.version.classifier}.jar"/>
                                    </target>
                                </configuration>
                            </execution>
                        </executions>
                    </plugin>
                </plugins>
            </build>
        </profile>
        <profile>
            <id>individual</id>
            <activation>
                <activeByDefault>true</activeByDefault>
            </activation>
            <properties>
                <included_buildvers>${buildver}</included_buildvers>
            </properties>
            <build>
                <plugins>
                    <plugin>
                        <groupId>org.apache.maven.plugins</groupId>
                        <artifactId>maven-antrun-plugin</artifactId>
                        <executions>
                            <execution>
                                <!-- phase before create-parallel-worlds -->
                                <phase>generate-sources</phase>
                                <goals>
                                    <goal>run</goal>
                                </goals>
                                <id>copy-aggregator-from-package-phase-output</id>
                                <configuration>
                                    <target>
                                        <copy file="../aggregator/target/${spark.version.classifier}/rapids-4-spark-aggregator_${scala.binary.version}-${project.version}.jar"
                                              tofile="${project.build.directory}/deps/rapids-4-spark-aggregator_${scala.binary.version}-${project.version}-${spark.version.classifier}.jar"/>
                                    </target>
                                </configuration>
                            </execution>
                        </executions>
                    </plugin>
                </plugins>
            </build>
        </profile>
        <profile>
            <id>pre-merge</id>
            <build>
                <plugins>
                    <plugin>
                        <groupId>org.codehaus.mojo</groupId>
                        <artifactId>exec-maven-plugin</artifactId>
                        <executions>
                            <execution>
                                <id>if_modified_files</id>
                                <phase>verify</phase>
                                <goals>
                                    <goal>exec</goal>
                                </goals>
                                <configuration>
                                    <executable>bash</executable>
                                     <commandlineArgs>-c 'export MODIFIED=$(git status --porcelain | grep "^ M"); [[ -z $MODIFIED ]] &amp;&amp; exit 0 || { echo -e "found modified files during mvn verify:\n$MODIFIED"; exit 1;}'</commandlineArgs>
                                </configuration>
                            </execution>
                        </executions>
                    </plugin>
                </plugins>
            </build>
        </profile>
    </profiles>
    <build>
        <resources>
          <resource>
            <directory>${project.build.directory}/extra-resources</directory>
          </resource>
        </resources>
        <plugins>
            <plugin>
                <groupId>org.apache.maven.plugins</groupId>
                <artifactId>maven-resources-plugin</artifactId>
                <version>3.2.0</version>
                <executions>
                    <execution>
                        <id>default-resources</id>
                        <phase>process-resources</phase>
                        <configuration>
                            <outputDirectory>${project.build.directory}/parallel-world</outputDirectory>>
                        </configuration>
                    </execution>
                </executions>
            </plugin>
            <plugin>
                <groupId>org.apache.maven.plugins</groupId>
                <artifactId>maven-jar-plugin</artifactId>
                <executions>
                    <execution>
                        <id>default-jar</id>
                        <phase>package</phase>
                        <configuration>
                            <classesDirectory>${project.build.directory}/parallel-world</classesDirectory>
                        </configuration>
                    </execution>
                    <execution>
                        <id>default-test-jar</id>
                        <phase>none</phase>
                    </execution>
                </executions>
            </plugin>
            <plugin>
                <groupId>org.apache.maven.plugins</groupId>
                <artifactId>maven-antrun-plugin</artifactId>
                <executions>
                    <execution>
                        <!-- ensure a phase preceding create-parallel-world and copy-current -->
                        <phase>initialize</phase>
                        <goals>
                            <goal>run</goal>
                        </goals>
                        <id>clean-any-prior-output</id>
                        <configuration>
                            <target>
                                <delete dir="${project.build.directory}/parallel-world"
                                        includeemptydirs="true"/>
                                <delete>
                                    <fileset dir="${project.build.directory}" includes="*.jar"/>
                                </delete>
                                <delete dir="${project.build.directory}/deps" includeemptydirs="true"/>
                                <mkdir dir="${project.build.directory}/deps"/>
                            </target>
                        </configuration>
                    </execution>
                    <execution>
                        <phase>generate-resources</phase>
                        <goals>
                            <goal>run</goal>
                        </goals>
                        <id>create-parallel-world</id>
                        <configuration>
                            <target>
                                <property name="project.basedir" value="${project.basedir}"/>
                                <property name="project.build.directory" value="${project.build.directory}"/>
                                <property name="project.version" value="${project.version}"/>
                                <property name="scala.binary.version" value="${scala.binary.version}"/>
                                <property name="included_buildvers" value="${included_buildvers}"/>
                                <ant
                                    antfile="${project.basedir}/maven-antrun/build-parallel-worlds.xml"
                                    target="build-parallel-worlds"
                                />
                            </target>
                        </configuration>
                    </execution>
                    <execution>
                        <id>update_config_docs</id>
                        <phase>verify</phase>
                        <goals>
                            <goal>run</goal>
                        </goals>
                        <configuration>
                            <target>
                                <taskdef resource="net/sf/antcontrib/antcontrib.properties"/>
                                <ac:if xmlns:ac="antlib:net.sf.antcontrib">
                                    <equals arg1="spark301" arg2="${spark.version.classifier}"/>
                                    <ac:then>
                                        <java classname="com.nvidia.spark.rapids.RapidsConf" failonerror="true">
                                            <arg value="${project.basedir}/../docs/configs.md"/>
                                        </java>
                                        <java classname="com.nvidia.spark.rapids.SupportedOpsDocs" failonerror="true">
                                            <arg value="${project.basedir}/../docs/supported_ops.md"/>
                                        </java>
                                        <java classname="com.nvidia.spark.rapids.SupportedOpsForTools" failonerror="true">
                                            <arg value="${project.basedir}/../tools/src/main/resources/supportedDataSource.csv"/>
                                        </java>
                                    </ac:then>
                                </ac:if>
                            </target>
                        </configuration>
                    </execution>
                </executions>
                <dependencies>
                    <dependency>
                        <groupId>com.nvidia</groupId>
                        <artifactId>rapids-4-spark-aggregator_${scala.binary.version}</artifactId>
                        <version>${project.version}</version>
                        <classifier>${spark.version.classifier}</classifier>
                    </dependency>
                    <dependency>
                        <groupId>org.apache.spark</groupId>
                        <artifactId>spark-hive_${scala.binary.version}</artifactId>
                        <version>${spark.version}</version>
                        <exclusions>
                            <exclusion>
                                <groupId>org.apache.curator</groupId>
                                <artifactId>curator-recipes</artifactId>
                            </exclusion>
                        </exclusions>
                    </dependency>
                </dependencies>
            </plugin>
            <plugin>
                <groupId>org.apache.rat</groupId>
                <artifactId>apache-rat-plugin</artifactId>
                <configuration>
                    <excludes>
                        <exclude>com.nvidia.spark.rapids.SparkShimServiceProvider.*</exclude>
                        <exclude>dependency-reduced-pom*.xml</exclude>
                        <exclude>*.txt</exclude>
                        <exclude>*.md</exclude>
                    </excludes>
                </configuration>
            </plugin>
            <plugin>
                <groupId>org.apache.maven.plugins</groupId>
                <artifactId>maven-install-plugin</artifactId>
                <version>3.0.0-M1</version>
                <executions>
                    <execution>
                        <id>default-install</id>
                        <phase>install</phase>
                        <configuration>
                            <pomFile>${project.build.directory}/dependency-reduced-pom.xml</pomFile>
                        </configuration>
                    </execution>
                </executions>
            </plugin>
        </plugins>
    </build>
</project><|MERGE_RESOLUTION|>--- conflicted
+++ resolved
@@ -51,7 +51,8 @@
         </noSnapshot.buildvers>
         <snapshot.buildvers>
             304,
-            313
+            313,
+            321
         </snapshot.buildvers>
         <databricks.buildvers>
             301db,
@@ -105,325 +106,6 @@
         </profile>
         <profile>
             <id>snapshots</id>
-<<<<<<< HEAD
-            <dependencies>
-                <dependency>
-                    <groupId>com.nvidia</groupId>
-                    <artifactId>rapids-4-spark-aggregator_${scala.binary.version}</artifactId>
-                    <version>${project.version}</version>
-                    <scope>provided</scope>
-                </dependency>
-            </dependencies>
-            <build>
-                <plugins>
-                    <plugin>
-                        <artifactId>maven-dependency-plugin</artifactId>
-                        <executions>
-                            <execution>
-                                <id>copy-current</id>
-                                <phase>generate-sources</phase>
-                                <goals>
-                                    <goal>copy</goal>
-                                </goals>
-                            </execution>
-                        </executions>
-                        <configuration>
-                            <artifactItems>
-                                <artifactItem>
-                                    <groupId>com.nvidia</groupId>
-                                    <artifactId>rapids-4-spark-aggregator_${scala.binary.version}</artifactId>
-                                    <classifier>spark301</classifier>
-                                    <version>${project.version}</version>
-                                    <type>jar</type>
-                                    <overWrite>false</overWrite>
-                                    <outputDirectory>${project.build.directory}/deps</outputDirectory>
-                                </artifactItem>
-                                <artifactItem>
-                                    <groupId>com.nvidia</groupId>
-                                    <artifactId>rapids-4-spark-aggregator_${scala.binary.version}</artifactId>
-                                    <classifier>spark302</classifier>
-                                    <version>${project.version}</version>
-                                    <type>jar</type>
-                                    <overWrite>false</overWrite>
-                                    <outputDirectory>${project.build.directory}/deps</outputDirectory>
-                                </artifactItem>
-                                <artifactItem>
-                                    <groupId>com.nvidia</groupId>
-                                    <artifactId>rapids-4-spark-aggregator_${scala.binary.version}</artifactId>
-                                    <classifier>spark303</classifier>
-                                    <version>${project.version}</version>
-                                    <type>jar</type>
-                                    <overWrite>false</overWrite>
-                                    <outputDirectory>${project.build.directory}/deps</outputDirectory>
-                                </artifactItem>
-                                <artifactItem>
-                                    <groupId>com.nvidia</groupId>
-                                    <artifactId>rapids-4-spark-aggregator_${scala.binary.version}</artifactId>
-                                    <classifier>spark304</classifier>
-                                    <version>${project.version}</version>
-                                    <type>jar</type>
-                                    <overWrite>false</overWrite>
-                                    <outputDirectory>${project.build.directory}/deps</outputDirectory>
-                                </artifactItem>
-                                <artifactItem>
-                                    <groupId>com.nvidia</groupId>
-                                    <artifactId>rapids-4-spark-aggregator_${scala.binary.version}</artifactId>
-                                    <classifier>spark311</classifier>
-                                    <version>${project.version}</version>
-                                    <type>jar</type>
-                                    <overWrite>false</overWrite>
-                                    <outputDirectory>${project.build.directory}/deps</outputDirectory>
-                                </artifactItem>
-                                <artifactItem>
-                                    <groupId>com.nvidia</groupId>
-                                    <artifactId>rapids-4-spark-aggregator_${scala.binary.version}</artifactId>
-                                    <classifier>spark312</classifier>
-                                    <version>${project.version}</version>
-                                    <type>jar</type>
-                                    <overWrite>false</overWrite>
-                                    <outputDirectory>${project.build.directory}/deps</outputDirectory>
-                                </artifactItem>
-                                <artifactItem>
-                                    <groupId>com.nvidia</groupId>
-                                    <artifactId>rapids-4-spark-aggregator_${scala.binary.version}</artifactId>
-                                    <classifier>spark313</classifier>
-                                    <version>${project.version}</version>
-                                    <type>jar</type>
-                                    <overWrite>false</overWrite>
-                                    <outputDirectory>${project.build.directory}/deps</outputDirectory>
-                                </artifactItem>
-                                <artifactItem>
-                                    <groupId>com.nvidia</groupId>
-                                    <artifactId>rapids-4-spark-aggregator_${scala.binary.version}</artifactId>
-                                    <classifier>spark311cdh</classifier>
-                                    <version>${project.version}</version>
-                                    <type>jar</type>
-                                    <overWrite>false</overWrite>
-                                    <outputDirectory>${project.build.directory}/deps</outputDirectory>
-                                </artifactItem>
-                                <artifactItem>
-                                    <groupId>com.nvidia</groupId>
-                                    <artifactId>rapids-4-spark-aggregator_${scala.binary.version}</artifactId>
-                                    <classifier>spark320</classifier>
-                                    <version>${project.version}</version>
-                                    <type>jar</type>
-                                    <overWrite>false</overWrite>
-                                    <outputDirectory>${project.build.directory}/deps</outputDirectory>
-                                </artifactItem>
-                                <artifactItem>
-                                    <groupId>com.nvidia</groupId>
-                                    <artifactId>rapids-4-spark-aggregator_${scala.binary.version}</artifactId>
-                                    <classifier>spark321</classifier>
-                                    <version>${project.version}</version>
-                                    <type>jar</type>
-                                    <overWrite>false</overWrite>
-                                    <outputDirectory>${project.build.directory}/deps</outputDirectory>
-                                </artifactItem>
-                            </artifactItems>
-                            <useBaseVersion>true</useBaseVersion>
-                            <outputDirectory>${project.build.directory}/deps</outputDirectory>
-                            <overWriteReleases>false</overWriteReleases>
-                        </configuration>
-                    </plugin>
-                    <plugin>
-                        <groupId>org.apache.maven.plugins</groupId>
-                        <artifactId>maven-antrun-plugin</artifactId>
-                        <executions>
-                            <execution>
-                                <phase>generate-resources</phase>
-                                <goals>
-                                    <goal>run</goal>
-                                </goals>
-                                <id>create-parallel-world</id>
-                                <configuration>
-                                    <target>
-                                        <property name="project.basedir" value="${project.basedir}"/>
-                                        <property name="project.build.directory" value="${project.build.directory}"/>
-                                        <property name="project.version" value="${project.version}"/>
-                                        <property name="scala.binary.version" value="${scala.binary.version}"/>
-                                        <property name="included_buildvers"
-                                                  value="301,302,303,311,312,313,320,321,311cdh"/>
-                                        <ant
-                                            antfile="${project.basedir}/maven-antrun/build-parallel-worlds.xml"
-                                            target="build-parallel-worlds"
-                                        />
-                                    </target>
-                                </configuration>
-                            </execution>
-                        </executions>
-                    </plugin>
-                </plugins>
-            </build>
-        </profile>
-        <profile>
-            <id>snapshotsWithDatabricks</id>
-            <dependencies>
-                <dependency>
-                    <groupId>com.nvidia</groupId>
-                    <artifactId>rapids-4-spark-aggregator_${scala.binary.version}</artifactId>
-                    <version>${project.version}</version>
-                    <scope>provided</scope>
-                </dependency>
-            </dependencies>
-            <build>
-                <plugins>
-                    <plugin>
-                        <artifactId>maven-dependency-plugin</artifactId>
-                        <executions>
-                            <execution>
-                                <id>copy-current</id>
-                                <phase>generate-sources</phase>
-                                <goals>
-                                    <goal>copy</goal>
-                                </goals>
-                            </execution>
-                        </executions>
-                        <configuration>
-                            <artifactItems>
-                                <artifactItem>
-                                    <groupId>com.nvidia</groupId>
-                                    <artifactId>rapids-4-spark-aggregator_${scala.binary.version}</artifactId>
-                                    <classifier>spark301</classifier>
-                                    <version>${project.version}</version>
-                                    <type>jar</type>
-                                    <overWrite>false</overWrite>
-                                    <outputDirectory>${project.build.directory}/deps</outputDirectory>
-                                </artifactItem>
-                                <artifactItem>
-                                    <groupId>com.nvidia</groupId>
-                                    <artifactId>rapids-4-spark-aggregator_${scala.binary.version}</artifactId>
-                                    <classifier>spark302</classifier>
-                                    <version>${project.version}</version>
-                                    <type>jar</type>
-                                    <overWrite>false</overWrite>
-                                    <outputDirectory>${project.build.directory}/deps</outputDirectory>
-                                </artifactItem>
-                                <artifactItem>
-                                    <groupId>com.nvidia</groupId>
-                                    <artifactId>rapids-4-spark-aggregator_${scala.binary.version}</artifactId>
-                                    <classifier>spark303</classifier>
-                                    <version>${project.version}</version>
-                                    <type>jar</type>
-                                    <overWrite>false</overWrite>
-                                    <outputDirectory>${project.build.directory}/deps</outputDirectory>
-                                </artifactItem>
-                                <artifactItem>
-                                    <groupId>com.nvidia</groupId>
-                                    <artifactId>rapids-4-spark-aggregator_${scala.binary.version}</artifactId>
-                                    <classifier>spark304</classifier>
-                                    <version>${project.version}</version>
-                                    <type>jar</type>
-                                    <overWrite>false</overWrite>
-                                    <outputDirectory>${project.build.directory}/deps</outputDirectory>
-                                </artifactItem>
-                                <artifactItem>
-                                    <groupId>com.nvidia</groupId>
-                                    <artifactId>rapids-4-spark-aggregator_${scala.binary.version}</artifactId>
-                                    <classifier>spark311</classifier>
-                                    <version>${project.version}</version>
-                                    <type>jar</type>
-                                    <overWrite>false</overWrite>
-                                    <outputDirectory>${project.build.directory}/deps</outputDirectory>
-                                </artifactItem>
-                                <artifactItem>
-                                    <groupId>com.nvidia</groupId>
-                                    <artifactId>rapids-4-spark-aggregator_${scala.binary.version}</artifactId>
-                                    <classifier>spark312</classifier>
-                                    <version>${project.version}</version>
-                                    <type>jar</type>
-                                    <overWrite>false</overWrite>
-                                    <outputDirectory>${project.build.directory}/deps</outputDirectory>
-                                </artifactItem>
-                                <artifactItem>
-                                    <groupId>com.nvidia</groupId>
-                                    <artifactId>rapids-4-spark-aggregator_${scala.binary.version}</artifactId>
-                                    <classifier>spark313</classifier>
-                                    <version>${project.version}</version>
-                                    <type>jar</type>
-                                    <overWrite>false</overWrite>
-                                    <outputDirectory>${project.build.directory}/deps</outputDirectory>
-                                </artifactItem>
-                                <artifactItem>
-                                    <groupId>com.nvidia</groupId>
-                                    <artifactId>rapids-4-spark-aggregator_${scala.binary.version}</artifactId>
-                                    <classifier>spark311cdh</classifier>
-                                    <version>${project.version}</version>
-                                    <type>jar</type>
-                                    <overWrite>false</overWrite>
-                                    <outputDirectory>${project.build.directory}/deps</outputDirectory>
-                                </artifactItem>
-                                <artifactItem>
-                                    <groupId>com.nvidia</groupId>
-                                    <artifactId>rapids-4-spark-aggregator_${scala.binary.version}</artifactId>
-                                    <classifier>spark320</classifier>
-                                    <version>${project.version}</version>
-                                    <type>jar</type>
-                                    <overWrite>false</overWrite>
-                                    <outputDirectory>${project.build.directory}/deps</outputDirectory>
-                                </artifactItem>
-                                <artifactItem>
-                                    <groupId>com.nvidia</groupId>
-                                    <artifactId>rapids-4-spark-aggregator_${scala.binary.version}</artifactId>
-                                    <classifier>spark321</classifier>
-                                    <version>${project.version}</version>
-                                    <type>jar</type>
-                                    <overWrite>false</overWrite>
-                                    <outputDirectory>${project.build.directory}/deps</outputDirectory>
-                                </artifactItem>
-                                <artifactItem>
-                                  <groupId>com.nvidia</groupId>
-                                  <artifactId>rapids-4-spark-aggregator_${scala.binary.version}</artifactId>
-                                  <classifier>spark301db</classifier>
-                                  <version>${project.version}</version>
-                                  <type>jar</type>
-                                  <overWrite>false</overWrite>
-                                  <outputDirectory>${project.build.directory}/deps</outputDirectory>
-                                </artifactItem>
-                                <artifactItem>
-                                  <groupId>com.nvidia</groupId>
-                                  <artifactId>rapids-4-spark-aggregator_${scala.binary.version}</artifactId>
-                                  <classifier>spark311db</classifier>
-                                  <version>${project.version}</version>
-                                  <type>jar</type>
-                                  <overWrite>false</overWrite>
-                                  <outputDirectory>${project.build.directory}/deps</outputDirectory>
-                                </artifactItem>
-                            </artifactItems>
-                            <useBaseVersion>true</useBaseVersion>
-                            <outputDirectory>${project.build.directory}/deps</outputDirectory>
-                            <overWriteReleases>false</overWriteReleases>
-                        </configuration>
-                    </plugin>
-                    <plugin>
-                        <groupId>org.apache.maven.plugins</groupId>
-                        <artifactId>maven-antrun-plugin</artifactId>
-                        <executions>
-                            <execution>
-                                <phase>generate-resources</phase>
-                                <goals>
-                                    <goal>run</goal>
-                                </goals>
-                                <id>create-parallel-world</id>
-                                <configuration>
-                                    <target>
-                                        <property name="project.basedir" value="${project.basedir}"/>
-                                        <property name="project.build.directory" value="${project.build.directory}"/>
-                                        <property name="project.version" value="${project.version}"/>
-                                        <property name="scala.binary.version" value="${scala.binary.version}"/>
-                                        <property name="included_buildvers"
-                                                  value="301,302,303,304,311,312,313,320,321,311cdh,301db,311db"/>
-                                        <ant
-                                            antfile="${project.basedir}/maven-antrun/build-parallel-worlds.xml"
-                                            target="build-parallel-worlds"
-                                        />
-                                    </target>
-                                </configuration>
-                            </execution>
-                        </executions>
-                    </plugin>
-                </plugins>
-            </build>
-=======
             <properties>
                 <included_buildvers>
                     ${noSnapshot.buildvers},
@@ -440,7 +122,6 @@
                     ${databricks.buildvers}
                 </included_buildvers>
             </properties>
->>>>>>> 1bb88d27
         </profile>
         <profile>
             <id>release311cdh</id>
