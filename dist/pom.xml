--- conflicted
+++ resolved
@@ -65,12 +65,8 @@
             330
         </snapshot.buildvers>
         <databricks.buildvers>
-<<<<<<< HEAD
             312db,
             321db
-=======
-            312db
->>>>>>> 5ed86dd3
         </databricks.buildvers>
     </properties>
     <profiles>
