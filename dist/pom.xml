<?xml version="1.0" encoding="UTF-8"?>
<!--
  Copyright (c) 2020-2021, NVIDIA CORPORATION.

  Licensed under the Apache License, Version 2.0 (the "License");
  you may not use this file except in compliance with the License.
  You may obtain a copy of the License at

     http://www.apache.org/licenses/LICENSE-2.0

  Unless required by applicable law or agreed to in writing, software
  distributed under the License is distributed on an "AS IS" BASIS,
  WITHOUT WARRANTIES OR CONDITIONS OF ANY KIND, either express or implied.
  See the License for the specific language governing permissions and
  limitations under the License.
-->
<project xmlns="http://maven.apache.org/POM/4.0.0"
         xmlns:xsi="http://www.w3.org/2001/XMLSchema-instance"
         xsi:schemaLocation="http://maven.apache.org/POM/4.0.0 http://maven.apache.org/xsd/maven-4.0.0.xsd">
<<<<<<< HEAD
  <modelVersion>4.0.0</modelVersion>

  <parent>
    <groupId>com.nvidia</groupId>
    <artifactId>rapids-4-spark-parent</artifactId>
    <version>21.08.0</version>
  </parent>
  <artifactId>rapids-4-spark_2.12</artifactId>
  <name>RAPIDS Accelerator for Apache Spark Distribution</name>
  <description>Creates the distribution package of the RAPIDS plugin for Apache Spark</description>
  <version>21.08.0</version>

  <dependencies>
    <dependency>
       <groupId>com.nvidia</groupId>
       <artifactId>rapids-4-spark-sql_${scala.binary.version}</artifactId>
       <version>${project.version}</version>
    </dependency>
    <dependency>
       <groupId>com.nvidia</groupId>
       <artifactId>rapids-4-spark-shuffle_${scala.binary.version}</artifactId>
       <version>${project.version}</version>
    </dependency>
    <dependency>
       <groupId>com.nvidia</groupId>
       <artifactId>rapids-4-spark-shims-aggregator_${scala.binary.version}</artifactId>
       <version>${project.version}</version>
    </dependency>
    <dependency>
       <groupId>com.nvidia</groupId>
       <artifactId>rapids-4-spark-udf_${scala.binary.version}</artifactId>
       <version>${project.version}</version>
    </dependency>
    <dependency>
       <!-- required for conf generation script -->
       <groupId>org.apache.spark</groupId>
       <artifactId>spark-sql_${scala.binary.version}</artifactId>
       <scope>provided</scope>
    </dependency>
    <dependency>
      <!-- required for conf generation script -->
      <groupId>org.apache.spark</groupId>
      <artifactId>spark-hive_${scala.binary.version}</artifactId>
      <scope>provided</scope>
    </dependency>
  </dependencies>

  <build>
    <plugins>
      <plugin>
        <groupId>org.apache.maven.plugins</groupId>
        <artifactId>maven-shade-plugin</artifactId>
        <configuration>
	  <transformers>
            <transformer implementation="org.apache.maven.plugins.shade.resource.ServicesResourceTransformer"/>
	  </transformers>
          <shadedArtifactAttached>false</shadedArtifactAttached>
          <createDependencyReducedPom>true</createDependencyReducedPom>
          <relocations>
            <!-- Shade ORC and Hive and their dependencies -->
            <relocation>
              <pattern>org.apache.orc.</pattern>
              <shadedPattern>${rapids.shade.package}.orc.</shadedPattern>
            </relocation>
            <relocation>
              <pattern>org.apache.hadoop.hive.</pattern>
              <shadedPattern>${rapids.shade.package}.hadoop.hive.</shadedPattern>
              <excludes>
                <exclude>org.apache.hadoop.hive.conf.HiveConf</exclude>
                <exclude>org.apache.hadoop.hive.ql.exec.UDF</exclude>
                <exclude>org.apache.hadoop.hive.ql.udf.generic.GenericUDF</exclude>
              </excludes>
            </relocation>
            <relocation>
              <pattern>org.apache.hive.</pattern>
              <shadedPattern>${rapids.shade.package}.hive.</shadedPattern>
            </relocation>
            <relocation>
              <pattern>io.airlift.compress.</pattern>
              <shadedPattern>${rapids.shade.package}.io.airlift.compress.</shadedPattern>
            </relocation>
            <relocation>
              <pattern>org.apache.commons.codec.</pattern>
              <shadedPattern>${rapids.shade.package}.org.apache.commons.codec.</shadedPattern>
            </relocation>
            <relocation>
              <pattern>org.apache.commons.lang.</pattern>
              <shadedPattern>${rapids.shade.package}.org.apache.commons.lang.</shadedPattern>
            </relocation>

            <!-- Shade Guava, Flatbuffers, and Protobuf -->
            <relocation>
              <pattern>com.google</pattern>
              <shadedPattern>${rapids.shade.package}.com.google</shadedPattern>
            </relocation>
          </relocations>
        </configuration>
        <executions>
          <execution>
            <phase>package</phase>
            <goals>
              <goal>shade</goal>
            </goals>
            <configuration>
              <filters>
                <filter>
                  <artifact>com.nvidia:rapids-4-spark_2.12</artifact>
                  <includes>
                    <include>META-INF/**</include>
                  </includes>
                  <excludes>
                    <exclude>META-INF/services/**</exclude>
                  </excludes>
                </filter>
              </filters>
            </configuration>
          </execution>
        </executions>
      </plugin>
      <plugin>
        <groupId>net.alchim31.maven</groupId>
        <artifactId>scala-maven-plugin</artifactId>
        <executions>
          <execution>
            <id>update_config</id>
            <phase>verify</phase>
            <goals>
              <goal>run</goal>
            </goals>
            <configuration>
              <launchers>
                <launcher>
                  <id>update_rapids_config</id>
                  <mainClass>com.nvidia.spark.rapids.RapidsConf</mainClass>
                  <args>
                    <arg>${project.basedir}/../docs/configs.md</arg>
                  </args>
                </launcher>
              </launchers>
            </configuration>
          </execution>
          <execution>
            <id>update_supported</id>
            <phase>verify</phase>
            <goals>
              <goal>run</goal>
            </goals>
            <configuration>
              <launchers>
                <launcher>
                  <id>update_rapids_support</id>
                  <mainClass>com.nvidia.spark.rapids.SupportedOpsDocs</mainClass>
                  <args>
                    <arg>${project.basedir}/../docs/supported_ops.md</arg>
                  </args>
                </launcher>
              </launchers>
            </configuration>
          </execution>
          <execution>
            <id>update_supported_tools</id>
            <phase>verify</phase>
            <goals>
              <goal>run</goal>
            </goals>
            <configuration>
              <launchers>
                <launcher>
                  <id>update_rapids_support_tools</id>
                  <mainClass>com.nvidia.spark.rapids.SupportedOpsForTools</mainClass>
                  <args>
                      <arg>${project.basedir}/../tools/src/main/resources/supportedDataSource.csv</arg>
                  </args>
                </launcher>
              </launchers>
            </configuration>
          </execution>
        </executions>
      </plugin>
      <plugin>
        <groupId>org.apache.rat</groupId>
        <artifactId>apache-rat-plugin</artifactId>
      </plugin>
    </plugins>
  </build>

  <profiles>
    <profile>
      <id>pre-merge</id>
      <build>
=======
    <modelVersion>4.0.0</modelVersion>

    <parent>
        <groupId>com.nvidia</groupId>
        <artifactId>rapids-4-spark-parent</artifactId>
        <version>21.10.0-SNAPSHOT</version>
    </parent>
    <artifactId>rapids-4-spark_2.12</artifactId>
    <name>RAPIDS Accelerator for Apache Spark Distribution</name>
    <description>Creates the distribution package of the RAPIDS plugin for Apache Spark</description>
    <version>21.10.0-SNAPSHOT</version>

    <profiles>
        <profile>
            <id>noSnapshotsWithDatabricks</id>
            <dependencies>
                <dependency>
                    <groupId>com.nvidia</groupId>
                    <artifactId>rapids-4-spark-aggregator_${scala.binary.version}</artifactId>
                    <version>${project.version}</version>
                </dependency>
                <dependency>
                    <!-- required for conf generation script -->
                    <groupId>org.apache.spark</groupId>
                    <artifactId>spark-sql_${scala.binary.version}</artifactId>
                    <scope>provided</scope>
                </dependency>
                <dependency>
                    <!-- required for conf generation script -->
                    <groupId>org.apache.spark</groupId>
                    <artifactId>spark-hive_${scala.binary.version}</artifactId>
                    <scope>provided</scope>
                </dependency>
            </dependencies>
            <build>
                <plugins>
                    <plugin>
                        <!-- weird but first build the jar for dependencies pick it up,
                             it gets overwritten below by ant target
                        -->
                        <groupId>org.apache.maven.plugins</groupId>
                        <artifactId>maven-jar-plugin</artifactId>
                    </plugin>
                    <plugin>
                        <artifactId>maven-dependency-plugin</artifactId>
                        <executions>
                            <execution>
                                <id>copy-current</id>
                                <phase>generate-sources</phase>
                                <goals>
                                    <goal>copy</goal>
                                </goals>
                            </execution>
                        </executions>
                        <configuration>
                            <artifactItems>
                                <artifactItem>
                                    <groupId>com.nvidia</groupId>
                                    <artifactId>rapids-4-spark-aggregator_2.12</artifactId>
                                    <classifier>spark301</classifier>
                                    <version>${project.version}</version>
                                    <type>jar</type>
                                    <overWrite>false</overWrite>
                                    <outputDirectory>${project.build.directory}/deps</outputDirectory>
                                </artifactItem>
                                <artifactItem>
                                    <groupId>com.nvidia</groupId>
                                    <artifactId>rapids-4-spark-aggregator_2.12</artifactId>
                                    <classifier>spark302</classifier>
                                    <version>${project.version}</version>
                                    <type>jar</type>
                                    <overWrite>false</overWrite>
                                    <outputDirectory>${project.build.directory}/deps</outputDirectory>
                                </artifactItem>
                                <artifactItem>
                                    <groupId>com.nvidia</groupId>
                                    <artifactId>rapids-4-spark-aggregator_2.12</artifactId>
                                    <classifier>spark303</classifier>
                                    <version>${project.version}</version>
                                    <type>jar</type>
                                    <overWrite>false</overWrite>
                                    <outputDirectory>${project.build.directory}/deps</outputDirectory>
                                </artifactItem>
                                <artifactItem>
                                    <groupId>com.nvidia</groupId>
                                    <artifactId>rapids-4-spark-aggregator_2.12</artifactId>
                                    <classifier>spark311</classifier>
                                    <version>${project.version}</version>
                                    <type>jar</type>
                                    <overWrite>false</overWrite>
                                    <outputDirectory>${project.build.directory}/deps</outputDirectory>
                                </artifactItem>
                                <artifactItem>
                                    <groupId>com.nvidia</groupId>
                                    <artifactId>rapids-4-spark-aggregator_2.12</artifactId>
                                    <classifier>spark312</classifier>
                                    <version>${project.version}</version>
                                    <type>jar</type>
                                    <overWrite>false</overWrite>
                                    <outputDirectory>${project.build.directory}/deps</outputDirectory>
                                </artifactItem>
                                <artifactItem>
                                    <groupId>com.nvidia</groupId>
                                    <artifactId>rapids-4-spark-aggregator_2.12</artifactId>
                                    <classifier>spark311cdh</classifier>
                                    <version>${project.version}</version>
                                    <type>jar</type>
                                    <overWrite>false</overWrite>
                                    <outputDirectory>${project.build.directory}/deps</outputDirectory>
                                </artifactItem>
                                <artifactItem>
                                    <groupId>com.nvidia</groupId>
                                    <artifactId>rapids-4-spark-aggregator_2.12</artifactId>
                                    <classifier>spark320</classifier>
                                    <version>${project.version}</version>
                                    <type>jar</type>
                                    <overWrite>false</overWrite>
                                    <outputDirectory>${project.build.directory}/deps</outputDirectory>
                                </artifactItem>
                                <artifactItem>
                                  <groupId>com.nvidia</groupId>
                                  <artifactId>rapids-4-spark-aggregator_2.12</artifactId>
                                  <classifier>spark301db</classifier>
                                  <version>${project.version}</version>
                                  <type>jar</type>
                                  <overWrite>false</overWrite>
                                  <outputDirectory>${project.build.directory}/deps</outputDirectory>
                                </artifactItem>
                                <artifactItem>
                                  <groupId>com.nvidia</groupId>
                                  <artifactId>rapids-4-spark-aggregator_2.12</artifactId>
                                  <classifier>spark311db</classifier>
                                  <version>${project.version}</version>
                                  <type>jar</type>
                                  <overWrite>false</overWrite>
                                  <outputDirectory>${project.build.directory}/deps</outputDirectory>
                                </artifactItem>
                            </artifactItems>
                            <useBaseVersion>true</useBaseVersion>
                            <outputDirectory>${project.build.directory}/deps</outputDirectory>
                            <overWriteReleases>false</overWriteReleases>
                            <overWriteSnapshots>true</overWriteSnapshots>
                        </configuration>
                    </plugin>
                    <plugin>
                        <groupId>org.apache.maven.plugins</groupId>
                        <artifactId>maven-antrun-plugin</artifactId>
                        <executions>
                            <execution>
                                <phase>prepare-package</phase>
                                <goals>
                                    <goal>run</goal>
                                </goals>
                                <id>delete-shim-classes</id>
                                <configuration>
                                    <target>
                                        <delete
                                                dir="${project.build.directory}/parallel-world"
                                                includeemptydirs="true"
                                        />

                                        <delete>
                                            <fileset
                                                    dir="${project.build.directory}"
                                                    includes="*.jar"
                                            />
                                        </delete>
                                    </target>
                                </configuration>
                            </execution>
                            <execution>
                                <phase>package</phase>
                                <goals>
                                    <goal>run</goal>
                                </goals>
                                <id>create-parallel-world</id>
                                <configuration>
                                    <target>

                                        <unzip
                                                src="${project.build.directory}/deps/rapids-4-spark-aggregator_${scala.binary.version}-${project.version}-spark301.jar"
                                                dest="${project.build.directory}/parallel-world"
                                        >
                                            <patternset id="sharedWorld">
                                                <includesfile name="${project.basedir}/unshimmed-common-from-spark301.txt"/>
                                            </patternset>
                                        </unzip>

                                        <unzip
                                                src="${project.build.directory}/deps/rapids-4-spark-aggregator_${scala.binary.version}-${project.version}-spark301.jar"
                                                dest="${project.build.directory}/parallel-world/spark301"
                                        >
                                            <patternset id="excludeMeta">
                                                <excludesfile name="${project.basedir}/unshimmed-from-each-spark3xx.txt"/>
                                            </patternset>
                                        </unzip>
                                        <unzip
                                                src="${project.build.directory}/deps/rapids-4-spark-aggregator_${scala.binary.version}-${project.version}-spark301.jar"
                                                dest="${project.build.directory}/parallel-world/"
                                        >
                                            <patternset id="includeMeta">
                                                <includesfile name="${project.basedir}/unshimmed-from-each-spark3xx.txt"/>
                                            </patternset>
                                        </unzip>
                                        <unzip
                                                src="${project.build.directory}/deps/rapids-4-spark-aggregator_${scala.binary.version}-${project.version}-spark302.jar"
                                                dest="${project.build.directory}/parallel-world/spark302"
                                        >
                                            <patternset refid="excludeMeta"/>
                                        </unzip>
                                        <unzip
                                                src="${project.build.directory}/deps/rapids-4-spark-aggregator_${scala.binary.version}-${project.version}-spark302.jar"
                                                dest="${project.build.directory}/parallel-world/"
                                        >
                                            <patternset refid="includeMeta"/>
                                        </unzip>
                                        <unzip
                                                src="${project.build.directory}/deps/rapids-4-spark-aggregator_${scala.binary.version}-${project.version}-spark303.jar"
                                                dest="${project.build.directory}/parallel-world/spark303"
                                        >
                                            <patternset refid="excludeMeta"/>
                                        </unzip>
                                        <unzip
                                                src="${project.build.directory}/deps/rapids-4-spark-aggregator_${scala.binary.version}-${project.version}-spark303.jar"
                                                dest="${project.build.directory}/parallel-world/"
                                        >
                                            <patternset refid="includeMeta"/>
                                        </unzip>
                                        <unzip
                                                src="${project.build.directory}/deps/rapids-4-spark-aggregator_${scala.binary.version}-${project.version}-spark303.jar"
                                                dest="${project.build.directory}/parallel-world/spark303"
                                        >
                                            <patternset refid="excludeMeta"/>
                                        </unzip>
                                        <unzip
                                                src="${project.build.directory}/deps/rapids-4-spark-aggregator_${scala.binary.version}-${project.version}-spark311.jar"
                                                dest="${project.build.directory}/parallel-world/"
                                        >
                                            <patternset id="includes-spark311">
                                                <includesfile name="${project.basedir}/unshimmed-from-each-spark3xx.txt"/>
                                                <includesfile name="${project.basedir}/unshimmed-spark311.txt"/>
                                            </patternset>
                                        </unzip>
                                        <unzip
                                                src="${project.build.directory}/deps/rapids-4-spark-aggregator_${scala.binary.version}-${project.version}-spark311.jar"
                                                dest="${project.build.directory}/parallel-world/spark311"
                                        >
                                            <patternset id="excludes-spark311">
                                                <excludesfile name="${project.basedir}/unshimmed-from-each-spark3xx.txt"/>
                                                <excludesfile name="${project.basedir}/unshimmed-spark311.txt"/>
                                            </patternset>
                                        </unzip>
                                        <unzip
                                                src="${project.build.directory}/deps/rapids-4-spark-aggregator_${scala.binary.version}-${project.version}-spark312.jar"
                                                dest="${project.build.directory}/parallel-world/"
                                        >
                                            <patternset refid="includeMeta"/>
                                        </unzip>
                                        <unzip
                                                src="${project.build.directory}/deps/rapids-4-spark-aggregator_${scala.binary.version}-${project.version}-spark312.jar"
                                                dest="${project.build.directory}/parallel-world/spark312"
                                        >
                                            <patternset refid="excludeMeta"/>
                                        </unzip>
                                        <unzip
                                                src="${project.build.directory}/deps/rapids-4-spark-aggregator_${scala.binary.version}-${project.version}-spark311cdh.jar"
                                                dest="${project.build.directory}/parallel-world/"
                                        >
                                            <patternset refid="includeMeta"/>
                                        </unzip>
                                        <unzip
                                                src="${project.build.directory}/deps/rapids-4-spark-aggregator_${scala.binary.version}-${project.version}-spark311cdh.jar"
                                                dest="${project.build.directory}/parallel-world/spark311cdh"
                                        >
                                            <patternset refid="excludeMeta"/>
                                        </unzip>
                                        <unzip
                                                src="${project.build.directory}/deps/rapids-4-spark-aggregator_${scala.binary.version}-${project.version}-spark320.jar"
                                                dest="${project.build.directory}/parallel-world/"
                                        >
                                            <patternset refid="includeMeta"/>
                                        </unzip>
                                        <unzip
                                                src="${project.build.directory}/deps/rapids-4-spark-aggregator_${scala.binary.version}-${project.version}-spark320.jar"
                                                dest="${project.build.directory}/parallel-world/spark320"
                                        >
                                            <patternset refid="excludeMeta"/>
                                        </unzip>
                                        <unzip
                                                src="${project.build.directory}/deps/rapids-4-spark-aggregator_${scala.binary.version}-${project.version}-spark301db.jar"
                                                dest="${project.build.directory}/parallel-world/"
                                        >
                                            <patternset refid="includeMeta"/>
                                        </unzip>
                                        <unzip
                                                src="${project.build.directory}/deps/rapids-4-spark-aggregator_${scala.binary.version}-${project.version}-spark301db.jar"
                                                dest="${project.build.directory}/parallel-world/spark301db"
                                        >
                                            <patternset refid="excludeMeta"/>
                                        </unzip>
                                        <unzip
                                                src="${project.build.directory}/deps/rapids-4-spark-aggregator_${scala.binary.version}-${project.version}-spark311db.jar"
                                                dest="${project.build.directory}/parallel-world/"
                                        >
                                            <patternset refid="includeMeta"/>
                                        </unzip>
                                        <unzip
                                                src="${project.build.directory}/deps/rapids-4-spark-aggregator_${scala.binary.version}-${project.version}-spark311db.jar"
                                                dest="${project.build.directory}/parallel-world/spark311db"
                                        >
                                            <patternset refid="excludeMeta"/>
                                        </unzip>

                                        <delete
                                            file="${project.build.directory}/parallel-world/META-INF/services/com.nvidia.spark.rapids.SparkShimServiceProvider"
                                        />
                                        <copy file="com.nvidia.spark.rapids.SparkShimServiceProvider.sparkNonSnapshotDB" tofile="${project.build.directory}/parallel-world/META-INF/services/com.nvidia.spark.rapids.SparkShimServiceProvider"/>
                                        <exec executable="${project.basedir}/scripts/binary-dedupe.sh"
                                              dir="${project.build.directory}"
                                              failonerror="true"
                                        />
                                        <jar
                                                destfile="${project.build.directory}/rapids-4-spark_${scala.binary.version}-${project.version}.jar"
                                                basedir="${project.build.directory}/parallel-world"
                                        >
                                        </jar>
                                    </target>
                                </configuration>
                            </execution>
                        </executions>
                    </plugin>
                </plugins>
            </build>
        </profile>
        <profile>
            <id>noSnapshots</id>
            <dependencies>
                <dependency>
                    <groupId>com.nvidia</groupId>
                    <artifactId>rapids-4-spark-aggregator_${scala.binary.version}</artifactId>
                    <version>${project.version}</version>
                </dependency>
                <dependency>
                    <!-- required for conf generation script -->
                    <groupId>org.apache.spark</groupId>
                    <artifactId>spark-sql_${scala.binary.version}</artifactId>
                    <scope>provided</scope>
                </dependency>
                <dependency>
                    <!-- required for conf generation script -->
                    <groupId>org.apache.spark</groupId>
                    <artifactId>spark-hive_${scala.binary.version}</artifactId>
                    <scope>provided</scope>
                </dependency>
            </dependencies>
            <build>
                <plugins>
                    <plugin>
                        <!-- weird but first build the jar for dependencies pick it up,
                             it gets overwritten below by ant target
                        -->
                        <groupId>org.apache.maven.plugins</groupId>
                        <artifactId>maven-jar-plugin</artifactId>
                    </plugin>
                    <plugin>
                        <artifactId>maven-dependency-plugin</artifactId>
                        <executions>
                            <execution>
                                <id>copy-current</id>
                                <phase>generate-sources</phase>
                                <goals>
                                    <goal>copy</goal>
                                </goals>
                            </execution>
                        </executions>
                        <configuration>
                            <artifactItems>
                                <artifactItem>
                                    <groupId>com.nvidia</groupId>
                                    <artifactId>rapids-4-spark-aggregator_2.12</artifactId>
                                    <classifier>spark301</classifier>
                                    <version>${project.version}</version>
                                    <type>jar</type>
                                    <overWrite>false</overWrite>
                                    <outputDirectory>${project.build.directory}/deps</outputDirectory>
                                </artifactItem>
                                <artifactItem>
                                    <groupId>com.nvidia</groupId>
                                    <artifactId>rapids-4-spark-aggregator_2.12</artifactId>
                                    <classifier>spark302</classifier>
                                    <version>${project.version}</version>
                                    <type>jar</type>
                                    <overWrite>false</overWrite>
                                    <outputDirectory>${project.build.directory}/deps</outputDirectory>
                                </artifactItem>
                                <artifactItem>
                                    <groupId>com.nvidia</groupId>
                                    <artifactId>rapids-4-spark-aggregator_2.12</artifactId>
                                    <classifier>spark303</classifier>
                                    <version>${project.version}</version>
                                    <type>jar</type>
                                    <overWrite>false</overWrite>
                                    <outputDirectory>${project.build.directory}/deps</outputDirectory>
                                </artifactItem>
                                <artifactItem>
                                    <groupId>com.nvidia</groupId>
                                    <artifactId>rapids-4-spark-aggregator_2.12</artifactId>
                                    <classifier>spark311</classifier>
                                    <version>${project.version}</version>
                                    <type>jar</type>
                                    <overWrite>false</overWrite>
                                    <outputDirectory>${project.build.directory}/deps</outputDirectory>
                                </artifactItem>
                                <artifactItem>
                                    <groupId>com.nvidia</groupId>
                                    <artifactId>rapids-4-spark-aggregator_2.12</artifactId>
                                    <classifier>spark312</classifier>
                                    <version>${project.version}</version>
                                    <type>jar</type>
                                    <overWrite>false</overWrite>
                                    <outputDirectory>${project.build.directory}/deps</outputDirectory>
                                </artifactItem>
                                <artifactItem>
                                    <groupId>com.nvidia</groupId>
                                    <artifactId>rapids-4-spark-aggregator_2.12</artifactId>
                                    <classifier>spark311cdh</classifier>
                                    <version>${project.version}</version>
                                    <type>jar</type>
                                    <overWrite>false</overWrite>
                                    <outputDirectory>${project.build.directory}/deps</outputDirectory>
                                </artifactItem>
                                <artifactItem>
                                    <groupId>com.nvidia</groupId>
                                    <artifactId>rapids-4-spark-aggregator_2.12</artifactId>
                                    <classifier>spark320</classifier>
                                    <version>${project.version}</version>
                                    <type>jar</type>
                                    <overWrite>false</overWrite>
                                    <outputDirectory>${project.build.directory}/deps</outputDirectory>
                                </artifactItem>
                            </artifactItems>
                            <useBaseVersion>true</useBaseVersion>
                            <outputDirectory>${project.build.directory}/deps</outputDirectory>
                            <overWriteReleases>false</overWriteReleases>
                            <overWriteSnapshots>true</overWriteSnapshots>
                        </configuration>
                    </plugin>
                    <plugin>
                        <groupId>org.apache.maven.plugins</groupId>
                        <artifactId>maven-antrun-plugin</artifactId>
                        <executions>
                            <execution>
                                <phase>prepare-package</phase>
                                <goals>
                                    <goal>run</goal>
                                </goals>
                                <id>delete-shim-classes</id>
                                <configuration>
                                    <target>
                                        <delete
                                                dir="${project.build.directory}/parallel-world"
                                                includeemptydirs="true"
                                        />

                                        <delete>
                                            <fileset
                                                    dir="${project.build.directory}"
                                                    includes="*.jar"
                                            />
                                        </delete>
                                    </target>
                                </configuration>
                            </execution>
                            <execution>
                                <phase>package</phase>
                                <goals>
                                    <goal>run</goal>
                                </goals>
                                <id>create-parallel-world</id>
                                <configuration>
                                    <target>

                                        <unzip
                                                src="${project.build.directory}/deps/rapids-4-spark-aggregator_${scala.binary.version}-${project.version}-spark301.jar"
                                                dest="${project.build.directory}/parallel-world"
                                        >
                                            <patternset id="sharedWorld">
                                                <includesfile name="${project.basedir}/unshimmed-common-from-spark301.txt"/>
                                            </patternset>
                                        </unzip>

                                        <unzip
                                                src="${project.build.directory}/deps/rapids-4-spark-aggregator_${scala.binary.version}-${project.version}-spark301.jar"
                                                dest="${project.build.directory}/parallel-world/spark301"
                                        >
                                            <patternset id="excludeMeta">
                                                <excludesfile name="${project.basedir}/unshimmed-from-each-spark3xx.txt"/>
                                            </patternset>
                                        </unzip>
                                        <unzip
                                                src="${project.build.directory}/deps/rapids-4-spark-aggregator_${scala.binary.version}-${project.version}-spark301.jar"
                                                dest="${project.build.directory}/parallel-world/"
                                        >
                                            <patternset id="includeMeta">
                                                <includesfile name="${project.basedir}/unshimmed-from-each-spark3xx.txt"/>
                                            </patternset>
                                        </unzip>
                                        <unzip
                                                src="${project.build.directory}/deps/rapids-4-spark-aggregator_${scala.binary.version}-${project.version}-spark302.jar"
                                                dest="${project.build.directory}/parallel-world/spark302"
                                        >
                                            <patternset refid="excludeMeta"/>
                                        </unzip>
                                        <unzip
                                                src="${project.build.directory}/deps/rapids-4-spark-aggregator_${scala.binary.version}-${project.version}-spark302.jar"
                                                dest="${project.build.directory}/parallel-world/"
                                        >
                                            <patternset refid="includeMeta"/>
                                        </unzip>
                                        <unzip
                                                src="${project.build.directory}/deps/rapids-4-spark-aggregator_${scala.binary.version}-${project.version}-spark303.jar"
                                                dest="${project.build.directory}/parallel-world/spark303"
                                        >
                                            <patternset refid="excludeMeta"/>
                                        </unzip>
                                        <unzip
                                                src="${project.build.directory}/deps/rapids-4-spark-aggregator_${scala.binary.version}-${project.version}-spark303.jar"
                                                dest="${project.build.directory}/parallel-world/"
                                        >
                                            <patternset refid="includeMeta"/>
                                        </unzip>
                                        <unzip
                                                src="${project.build.directory}/deps/rapids-4-spark-aggregator_${scala.binary.version}-${project.version}-spark303.jar"
                                                dest="${project.build.directory}/parallel-world/spark303"
                                        >
                                            <patternset refid="excludeMeta"/>
                                        </unzip>
                                        <unzip
                                                src="${project.build.directory}/deps/rapids-4-spark-aggregator_${scala.binary.version}-${project.version}-spark311.jar"
                                                dest="${project.build.directory}/parallel-world/"
                                        >
                                            <patternset id="includes-spark311">
                                                <includesfile name="${project.basedir}/unshimmed-from-each-spark3xx.txt"/>
                                                <includesfile name="${project.basedir}/unshimmed-spark311.txt"/>
                                            </patternset>
                                        </unzip>
                                        <unzip
                                                src="${project.build.directory}/deps/rapids-4-spark-aggregator_${scala.binary.version}-${project.version}-spark311.jar"
                                                dest="${project.build.directory}/parallel-world/spark311"
                                        >
                                            <patternset id="excludes-spark311">
                                                <excludesfile name="${project.basedir}/unshimmed-from-each-spark3xx.txt"/>
                                                <excludesfile name="${project.basedir}/unshimmed-spark311.txt"/>
                                            </patternset>
                                        </unzip>
                                        <unzip
                                                src="${project.build.directory}/deps/rapids-4-spark-aggregator_${scala.binary.version}-${project.version}-spark312.jar"
                                                dest="${project.build.directory}/parallel-world/"
                                        >
                                            <patternset refid="includeMeta"/>
                                        </unzip>
                                        <unzip
                                                src="${project.build.directory}/deps/rapids-4-spark-aggregator_${scala.binary.version}-${project.version}-spark312.jar"
                                                dest="${project.build.directory}/parallel-world/spark312"
                                        >
                                            <patternset refid="excludeMeta"/>
                                        </unzip>
                                        <unzip
                                                src="${project.build.directory}/deps/rapids-4-spark-aggregator_${scala.binary.version}-${project.version}-spark311cdh.jar"
                                                dest="${project.build.directory}/parallel-world/"
                                        >
                                            <patternset refid="includeMeta"/>
                                        </unzip>
                                        <unzip
                                                src="${project.build.directory}/deps/rapids-4-spark-aggregator_${scala.binary.version}-${project.version}-spark311cdh.jar"
                                                dest="${project.build.directory}/parallel-world/spark311cdh"
                                        >
                                            <patternset refid="excludeMeta"/>
                                        </unzip>
                                        <unzip
                                                src="${project.build.directory}/deps/rapids-4-spark-aggregator_${scala.binary.version}-${project.version}-spark320.jar"
                                                dest="${project.build.directory}/parallel-world/"
                                        >
                                            <patternset refid="includeMeta"/>
                                        </unzip>
                                        <unzip
                                                src="${project.build.directory}/deps/rapids-4-spark-aggregator_${scala.binary.version}-${project.version}-spark320.jar"
                                                dest="${project.build.directory}/parallel-world/spark320"
                                        >
                                            <patternset refid="excludeMeta"/>
                                        </unzip>

                                        <delete
                                            file="${project.build.directory}/parallel-world/META-INF/services/com.nvidia.spark.rapids.SparkShimServiceProvider"
                                        />
                                        <copy file="com.nvidia.spark.rapids.SparkShimServiceProvider.sparkNonSnapshot" tofile="${project.build.directory}/parallel-world/META-INF/services/com.nvidia.spark.rapids.SparkShimServiceProvider"/>
                                        <exec executable="${project.basedir}/scripts/binary-dedupe.sh"
                                              dir="${project.build.directory}"
                                              failonerror="true"
                                        />
                                        <jar
                                                destfile="${project.build.directory}/rapids-4-spark_${scala.binary.version}-${project.version}.jar"
                                                basedir="${project.build.directory}/parallel-world"
                                        >
                                        </jar>
                                    </target>
                                </configuration>
                            </execution>
                        </executions>
                    </plugin>
                </plugins>
            </build>
        </profile>
        <profile>
            <!--
            https://spark.apache.org/versioning-policy.html
            Spark's semantic versioning [MAJOR].[FEATURE].[MAINTENANCE]

            The plugin support begins with MAJOR=3

            Most problems with the shim support occur when we cross into the next
            FEATURE version and when we deal with distributions

            Maintain a representative sample for testing while minimizing the build time
            -->
            <id>minimumFeatureVersionMix</id>
            <dependencies>
                <dependency>
                    <groupId>com.nvidia</groupId>
                    <artifactId>rapids-4-spark-aggregator_${scala.binary.version}</artifactId>
                    <version>${project.version}</version>
                </dependency>
                <dependency>
                    <!-- required for conf generation script -->
                    <groupId>org.apache.spark</groupId>
                    <artifactId>spark-sql_${scala.binary.version}</artifactId>
                    <scope>provided</scope>
                </dependency>
                <dependency>
                    <!-- required for conf generation script -->
                    <groupId>org.apache.spark</groupId>
                    <artifactId>spark-hive_${scala.binary.version}</artifactId>
                    <scope>provided</scope>
                </dependency>
            </dependencies>
            <build>
                <plugins>
                    <plugin>
                        <!-- weird but first build the jar for dependencies pick it up,
                             it gets overwritten below by ant target
                        -->
                        <groupId>org.apache.maven.plugins</groupId>
                        <artifactId>maven-jar-plugin</artifactId>
                    </plugin>
                    <plugin>
                        <artifactId>maven-dependency-plugin</artifactId>
                        <executions>
                            <execution>
                                <id>copy-current</id>
                                <phase>generate-sources</phase>
                                <goals>
                                    <goal>copy</goal>
                                </goals>
                            </execution>
                        </executions>
                        <configuration>
                            <artifactItems>
                                <artifactItem>
                                    <groupId>com.nvidia</groupId>
                                    <artifactId>rapids-4-spark-aggregator_2.12</artifactId>
                                    <classifier>spark302</classifier>
                                    <version>${project.version}</version>
                                    <type>jar</type>
                                    <overWrite>false</overWrite>
                                    <outputDirectory>${project.build.directory}/deps</outputDirectory>
                                </artifactItem>
                                <artifactItem>
                                    <groupId>com.nvidia</groupId>
                                    <artifactId>rapids-4-spark-aggregator_2.12</artifactId>
                                    <classifier>spark311cdh</classifier>
                                    <version>${project.version}</version>
                                    <type>jar</type>
                                    <overWrite>false</overWrite>
                                    <outputDirectory>${project.build.directory}/deps</outputDirectory>
                                </artifactItem>
                                <artifactItem>
                                    <groupId>com.nvidia</groupId>
                                    <artifactId>rapids-4-spark-aggregator_2.12</artifactId>
                                    <classifier>spark312</classifier>
                                    <version>${project.version}</version>
                                    <type>jar</type>
                                    <overWrite>false</overWrite>
                                    <outputDirectory>${project.build.directory}/deps</outputDirectory>
                                </artifactItem>
                                <artifactItem>
                                    <groupId>com.nvidia</groupId>
                                    <artifactId>rapids-4-spark-aggregator_2.12</artifactId>
                                    <classifier>spark320</classifier>
                                    <version>${project.version}</version>
                                    <type>jar</type>
                                    <overWrite>false</overWrite>
                                    <outputDirectory>${project.build.directory}/deps</outputDirectory>
                                </artifactItem>
                            </artifactItems>
                            <useBaseVersion>true</useBaseVersion>
                            <outputDirectory>${project.build.directory}/deps</outputDirectory>
                            <overWriteReleases>false</overWriteReleases>
                            <overWriteSnapshots>true</overWriteSnapshots>
                        </configuration>
                    </plugin>
                    <plugin>
                        <groupId>org.apache.maven.plugins</groupId>
                        <artifactId>maven-antrun-plugin</artifactId>
                        <executions>
                            <execution>
                                <phase>prepare-package</phase>
                                <goals>
                                    <goal>run</goal>
                                </goals>
                                <id>delete-shim-classes</id>
                                <configuration>
                                    <target>
                                        <delete
                                                dir="${project.build.directory}/parallel-world"
                                                includeemptydirs="true"
                                        />

                                        <delete>
                                            <fileset
                                                    dir="${project.build.directory}"
                                                    includes="*.jar"
                                            />
                                        </delete>
                                    </target>
                                </configuration>
                            </execution>
                            <execution>
                                <phase>package</phase>
                                <goals>
                                    <goal>run</goal>
                                </goals>
                                <id>create-parallel-world</id>
                                <configuration>
                                    <target>

                                        <unzip
                                                src="${project.build.directory}/deps/rapids-4-spark-aggregator_${scala.binary.version}-${project.version}-spark302.jar"
                                                dest="${project.build.directory}/parallel-world"
                                        >
                                            <patternset id="sharedWorld">
                                                <includesfile name="${project.basedir}/unshimmed-common-from-spark301.txt"/>
                                            </patternset>
                                        </unzip>


                                        <unzip
                                                src="${project.build.directory}/deps/rapids-4-spark-aggregator_${scala.binary.version}-${project.version}-spark302.jar"
                                                dest="${project.build.directory}/parallel-world/spark302"
                                        >
                                            <patternset id="excludeMeta">
                                                <excludesfile name="${project.basedir}/unshimmed-from-each-spark3xx.txt"/>
                                            </patternset>
                                        </unzip>
                                        <unzip
                                                src="${project.build.directory}/deps/rapids-4-spark-aggregator_${scala.binary.version}-${project.version}-spark302.jar"
                                                dest="${project.build.directory}/parallel-world/"
                                        >
                                            <patternset id="includeMeta">
                                                <includesfile name="${project.basedir}/unshimmed-from-each-spark3xx.txt"/>
                                            </patternset>
                                        </unzip>

                                        <unzip
                                                src="${project.build.directory}/deps/rapids-4-spark-aggregator_${scala.binary.version}-${project.version}-spark312.jar"
                                                dest="${project.build.directory}/parallel-world/"
                                        >
                                            <patternset id="includes-spark311">
                                                <includesfile name="${project.basedir}/unshimmed-from-each-spark3xx.txt"/>
                                                <includesfile name="${project.basedir}/unshimmed-spark311.txt"/>
                                            </patternset>
                                        </unzip>
                                        <unzip
                                                src="${project.build.directory}/deps/rapids-4-spark-aggregator_${scala.binary.version}-${project.version}-spark312.jar"
                                                dest="${project.build.directory}/parallel-world/spark312"
                                        >
                                            <patternset id="excludes-spark311">
                                                <excludesfile name="${project.basedir}/unshimmed-from-each-spark3xx.txt"/>
                                                <excludesfile name="${project.basedir}/unshimmed-spark311.txt"/>
                                            </patternset>
                                        </unzip>

                                        <unzip
                                                src="${project.build.directory}/deps/rapids-4-spark-aggregator_${scala.binary.version}-${project.version}-spark311cdh.jar"
                                                dest="${project.build.directory}/parallel-world/"
                                        >
                                            <patternset refid="includeMeta"/>
                                        </unzip>
                                        <unzip
                                                src="${project.build.directory}/deps/rapids-4-spark-aggregator_${scala.binary.version}-${project.version}-spark311cdh.jar"
                                                dest="${project.build.directory}/parallel-world/spark311cdh"
                                        >
                                            <patternset refid="excludeMeta"/>
                                        </unzip>
                                        <unzip
                                                src="${project.build.directory}/deps/rapids-4-spark-aggregator_${scala.binary.version}-${project.version}-spark320.jar"
                                                dest="${project.build.directory}/parallel-world/"
                                        >
                                            <patternset refid="includeMeta"/>
                                        </unzip>
                                        <unzip
                                                src="${project.build.directory}/deps/rapids-4-spark-aggregator_${scala.binary.version}-${project.version}-spark320.jar"
                                                dest="${project.build.directory}/parallel-world/spark320"
                                        >
                                            <patternset refid="excludeMeta"/>
                                        </unzip>
                                        <delete
                                                file="${project.build.directory}/parallel-world/META-INF/services/com.nvidia.spark.rapids.SparkShimServiceProvider"
                                        />
                                        <copy file="com.nvidia.spark.rapids.SparkShimServiceProvider.sparkSnapshot" tofile="${project.build.directory}/parallel-world/META-INF/services/com.nvidia.spark.rapids.SparkShimServiceProvider"/>
                                        <exec executable="${project.basedir}/scripts/binary-dedupe.sh"
                                              dir="${project.build.directory}"
                                              failonerror="true"
                                        />
                                        <jar
                                                destfile="${project.build.directory}/rapids-4-spark_${scala.binary.version}-${project.version}.jar"
                                                basedir="${project.build.directory}/parallel-world"
                                        >
                                        </jar>
                                    </target>
                                </configuration>
                            </execution>
                        </executions>
                    </plugin>
                </plugins>
            </build>
        </profile>
        <profile>
            <id>snapshots</id>
            <dependencies>
                <dependency>
                    <groupId>com.nvidia</groupId>
                    <artifactId>rapids-4-spark-aggregator_${scala.binary.version}</artifactId>
                    <version>${project.version}</version>
                </dependency>
                <dependency>
                    <!-- required for conf generation script -->
                    <groupId>org.apache.spark</groupId>
                    <artifactId>spark-sql_${scala.binary.version}</artifactId>
                    <scope>provided</scope>
                </dependency>
                <dependency>
                    <!-- required for conf generation script -->
                    <groupId>org.apache.spark</groupId>
                    <artifactId>spark-hive_${scala.binary.version}</artifactId>
                    <scope>provided</scope>
                </dependency>
            </dependencies>
            <build>
                <plugins>
                    <plugin>
                        <!-- weird but first build the jar for dependencies pick it up,
                             it gets overwritten below by ant target
                        -->
                        <groupId>org.apache.maven.plugins</groupId>
                        <artifactId>maven-jar-plugin</artifactId>
                    </plugin>
                    <plugin>
                        <artifactId>maven-dependency-plugin</artifactId>
                        <executions>
                            <execution>
                                <id>copy-current</id>
                                <phase>generate-sources</phase>
                                <goals>
                                    <goal>copy</goal>
                                </goals>
                            </execution>
                        </executions>
                        <configuration>
                            <artifactItems>
                                <artifactItem>
                                    <groupId>com.nvidia</groupId>
                                    <artifactId>rapids-4-spark-aggregator_2.12</artifactId>
                                    <classifier>spark301</classifier>
                                    <version>${project.version}</version>
                                    <type>jar</type>
                                    <overWrite>false</overWrite>
                                    <outputDirectory>${project.build.directory}/deps</outputDirectory>
                                </artifactItem>
                                <artifactItem>
                                    <groupId>com.nvidia</groupId>
                                    <artifactId>rapids-4-spark-aggregator_2.12</artifactId>
                                    <classifier>spark302</classifier>
                                    <version>${project.version}</version>
                                    <type>jar</type>
                                    <overWrite>false</overWrite>
                                    <outputDirectory>${project.build.directory}/deps</outputDirectory>
                                </artifactItem>
                                <artifactItem>
                                    <groupId>com.nvidia</groupId>
                                    <artifactId>rapids-4-spark-aggregator_2.12</artifactId>
                                    <classifier>spark303</classifier>
                                    <version>${project.version}</version>
                                    <type>jar</type>
                                    <overWrite>false</overWrite>
                                    <outputDirectory>${project.build.directory}/deps</outputDirectory>
                                </artifactItem>
                                <artifactItem>
                                    <groupId>com.nvidia</groupId>
                                    <artifactId>rapids-4-spark-aggregator_2.12</artifactId>
                                    <classifier>spark304</classifier>
                                    <version>${project.version}</version>
                                    <type>jar</type>
                                    <overWrite>false</overWrite>
                                    <outputDirectory>${project.build.directory}/deps</outputDirectory>
                                </artifactItem>
                                <artifactItem>
                                    <groupId>com.nvidia</groupId>
                                    <artifactId>rapids-4-spark-aggregator_2.12</artifactId>
                                    <classifier>spark311</classifier>
                                    <version>${project.version}</version>
                                    <type>jar</type>
                                    <overWrite>false</overWrite>
                                    <outputDirectory>${project.build.directory}/deps</outputDirectory>
                                </artifactItem>
                                <artifactItem>
                                    <groupId>com.nvidia</groupId>
                                    <artifactId>rapids-4-spark-aggregator_2.12</artifactId>
                                    <classifier>spark312</classifier>
                                    <version>${project.version}</version>
                                    <type>jar</type>
                                    <overWrite>false</overWrite>
                                    <outputDirectory>${project.build.directory}/deps</outputDirectory>
                                </artifactItem>
                                <artifactItem>
                                    <groupId>com.nvidia</groupId>
                                    <artifactId>rapids-4-spark-aggregator_2.12</artifactId>
                                    <classifier>spark313</classifier>
                                    <version>${project.version}</version>
                                    <type>jar</type>
                                    <overWrite>false</overWrite>
                                    <outputDirectory>${project.build.directory}/deps</outputDirectory>
                                </artifactItem>
                                <artifactItem>
                                    <groupId>com.nvidia</groupId>
                                    <artifactId>rapids-4-spark-aggregator_2.12</artifactId>
                                    <classifier>spark311cdh</classifier>
                                    <version>${project.version}</version>
                                    <type>jar</type>
                                    <overWrite>false</overWrite>
                                    <outputDirectory>${project.build.directory}/deps</outputDirectory>
                                </artifactItem>
                                <artifactItem>
                                    <groupId>com.nvidia</groupId>
                                    <artifactId>rapids-4-spark-aggregator_2.12</artifactId>
                                    <classifier>spark320</classifier>
                                    <version>${project.version}</version>
                                    <type>jar</type>
                                    <overWrite>false</overWrite>
                                    <outputDirectory>${project.build.directory}/deps</outputDirectory>
                                </artifactItem>
                            </artifactItems>
                            <useBaseVersion>true</useBaseVersion>
                            <outputDirectory>${project.build.directory}/deps</outputDirectory>
                            <overWriteReleases>false</overWriteReleases>
                            <overWriteSnapshots>true</overWriteSnapshots>
                        </configuration>
                    </plugin>
                    <plugin>
                        <groupId>org.apache.maven.plugins</groupId>
                        <artifactId>maven-antrun-plugin</artifactId>
                        <executions>
                            <execution>
                                <phase>prepare-package</phase>
                                <goals>
                                    <goal>run</goal>
                                </goals>
                                <id>delete-shim-classes</id>
                                <configuration>
                                    <target>
                                        <delete
                                                dir="${project.build.directory}/parallel-world"
                                                includeemptydirs="true"
                                        />

                                        <delete>
                                            <fileset
                                                    dir="${project.build.directory}"
                                                    includes="*.jar"
                                            />
                                        </delete>
                                    </target>
                                </configuration>
                            </execution>
                            <execution>
                                <phase>package</phase>
                                <goals>
                                    <goal>run</goal>
                                </goals>
                                <id>create-parallel-world</id>
                                <configuration>
                                    <target>

                                        <unzip
                                                src="${project.build.directory}/deps/rapids-4-spark-aggregator_${scala.binary.version}-${project.version}-spark301.jar"
                                                dest="${project.build.directory}/parallel-world"
                                        >
                                            <patternset id="sharedWorld">
                                                <includesfile name="${project.basedir}/unshimmed-common-from-spark301.txt"/>
                                            </patternset>
                                        </unzip>

                                        <unzip
                                                src="${project.build.directory}/deps/rapids-4-spark-aggregator_${scala.binary.version}-${project.version}-spark301.jar"
                                                dest="${project.build.directory}/parallel-world/spark301"
                                        >
                                            <patternset id="excludeMeta">
                                                <excludesfile name="${project.basedir}/unshimmed-from-each-spark3xx.txt"/>
                                            </patternset>
                                        </unzip>
                                        <unzip
                                                src="${project.build.directory}/deps/rapids-4-spark-aggregator_${scala.binary.version}-${project.version}-spark301.jar"
                                                dest="${project.build.directory}/parallel-world/"
                                        >
                                            <patternset id="includeMeta">
                                                <includesfile name="${project.basedir}/unshimmed-from-each-spark3xx.txt"/>
                                            </patternset>
                                        </unzip>
                                        <unzip
                                                src="${project.build.directory}/deps/rapids-4-spark-aggregator_${scala.binary.version}-${project.version}-spark302.jar"
                                                dest="${project.build.directory}/parallel-world/spark302"
                                        >
                                            <patternset refid="excludeMeta"/>
                                        </unzip>
                                        <unzip
                                                src="${project.build.directory}/deps/rapids-4-spark-aggregator_${scala.binary.version}-${project.version}-spark302.jar"
                                                dest="${project.build.directory}/parallel-world/"
                                        >
                                            <patternset refid="includeMeta"/>
                                        </unzip>
                                        <unzip
                                                src="${project.build.directory}/deps/rapids-4-spark-aggregator_${scala.binary.version}-${project.version}-spark303.jar"
                                                dest="${project.build.directory}/parallel-world/spark303"
                                        >
                                            <patternset refid="excludeMeta"/>
                                        </unzip>
                                        <unzip
                                                src="${project.build.directory}/deps/rapids-4-spark-aggregator_${scala.binary.version}-${project.version}-spark303.jar"
                                                dest="${project.build.directory}/parallel-world/"
                                        >
                                            <patternset refid="includeMeta"/>
                                        </unzip>
                                        <unzip
                                                src="${project.build.directory}/deps/rapids-4-spark-aggregator_${scala.binary.version}-${project.version}-spark304.jar"
                                                dest="${project.build.directory}/parallel-world/spark304"
                                        >
                                            <patternset refid="excludeMeta"/>
                                        </unzip>
                                        <unzip
                                                src="${project.build.directory}/deps/rapids-4-spark-aggregator_${scala.binary.version}-${project.version}-spark304.jar"
                                                dest="${project.build.directory}/parallel-world/"
                                        >
                                            <patternset refid="includeMeta"/>
                                        </unzip>
                                        <unzip
                                                src="${project.build.directory}/deps/rapids-4-spark-aggregator_${scala.binary.version}-${project.version}-spark303.jar"
                                                dest="${project.build.directory}/parallel-world/spark303"
                                        >
                                            <patternset refid="excludeMeta"/>
                                        </unzip>
                                        <unzip
                                                src="${project.build.directory}/deps/rapids-4-spark-aggregator_${scala.binary.version}-${project.version}-spark311.jar"
                                                dest="${project.build.directory}/parallel-world/"
                                        >
                                            <patternset id="includes-spark311">
                                                <includesfile name="${project.basedir}/unshimmed-from-each-spark3xx.txt"/>
                                                <includesfile name="${project.basedir}/unshimmed-spark311.txt"/>
                                            </patternset>
                                        </unzip>
                                        <unzip
                                                src="${project.build.directory}/deps/rapids-4-spark-aggregator_${scala.binary.version}-${project.version}-spark311.jar"
                                                dest="${project.build.directory}/parallel-world/spark311"
                                        >
                                            <patternset id="excludes-spark311">
                                                <excludesfile name="${project.basedir}/unshimmed-from-each-spark3xx.txt"/>
                                                <excludesfile name="${project.basedir}/unshimmed-spark311.txt"/>
                                            </patternset>
                                        </unzip>
                                        <unzip
                                                src="${project.build.directory}/deps/rapids-4-spark-aggregator_${scala.binary.version}-${project.version}-spark312.jar"
                                                dest="${project.build.directory}/parallel-world/"
                                        >
                                            <patternset refid="includeMeta"/>
                                        </unzip>
                                        <unzip
                                                src="${project.build.directory}/deps/rapids-4-spark-aggregator_${scala.binary.version}-${project.version}-spark312.jar"
                                                dest="${project.build.directory}/parallel-world/spark312"
                                        >
                                            <patternset refid="excludeMeta"/>
                                        </unzip>
                                        <unzip
                                                src="${project.build.directory}/deps/rapids-4-spark-aggregator_${scala.binary.version}-${project.version}-spark313.jar"
                                                dest="${project.build.directory}/parallel-world/"
                                        >
                                            <patternset refid="includeMeta"/>
                                        </unzip>
                                        <unzip
                                                src="${project.build.directory}/deps/rapids-4-spark-aggregator_${scala.binary.version}-${project.version}-spark313.jar"
                                                dest="${project.build.directory}/parallel-world/spark313"
                                        >
                                            <patternset refid="excludeMeta"/>
                                        </unzip>
                                        <unzip
                                                src="${project.build.directory}/deps/rapids-4-spark-aggregator_${scala.binary.version}-${project.version}-spark311cdh.jar"
                                                dest="${project.build.directory}/parallel-world/"
                                        >
                                            <patternset refid="includeMeta"/>
                                        </unzip>
                                        <unzip
                                                src="${project.build.directory}/deps/rapids-4-spark-aggregator_${scala.binary.version}-${project.version}-spark311cdh.jar"
                                                dest="${project.build.directory}/parallel-world/spark311cdh"
                                        >
                                            <patternset refid="excludeMeta"/>
                                        </unzip>
                                        <unzip
                                                src="${project.build.directory}/deps/rapids-4-spark-aggregator_${scala.binary.version}-${project.version}-spark320.jar"
                                                dest="${project.build.directory}/parallel-world/"
                                        >
                                            <patternset refid="includeMeta"/>
                                        </unzip>
                                        <unzip
                                                src="${project.build.directory}/deps/rapids-4-spark-aggregator_${scala.binary.version}-${project.version}-spark320.jar"
                                                dest="${project.build.directory}/parallel-world/spark320"
                                        >
                                            <patternset refid="excludeMeta"/>
                                        </unzip>
                                        <delete
                                            file="${project.build.directory}/parallel-world/META-INF/services/com.nvidia.spark.rapids.SparkShimServiceProvider"
                                        />
                                        <copy file="com.nvidia.spark.rapids.SparkShimServiceProvider.sparkSnapshot" tofile="${project.build.directory}/parallel-world/META-INF/services/com.nvidia.spark.rapids.SparkShimServiceProvider"/>
                                        <exec executable="${project.basedir}/scripts/binary-dedupe.sh"
                                              dir="${project.build.directory}"
                                              failonerror="true"
                                        />
                                        <jar
                                                destfile="${project.build.directory}/rapids-4-spark_${scala.binary.version}-${project.version}.jar"
                                                basedir="${project.build.directory}/parallel-world"
                                        >
                                        </jar>
                                    </target>
                                </configuration>
                            </execution>
                        </executions>
                    </plugin>
                </plugins>
            </build>
        </profile>
        <profile>
            <id>snapshotsWithDatabricks</id>
            <dependencies>
                <dependency>
                    <groupId>com.nvidia</groupId>
                    <artifactId>rapids-4-spark-aggregator_${scala.binary.version}</artifactId>
                    <version>${project.version}</version>
                </dependency>
                <dependency>
                    <!-- required for conf generation script -->
                    <groupId>org.apache.spark</groupId>
                    <artifactId>spark-sql_${scala.binary.version}</artifactId>
                    <scope>provided</scope>
                </dependency>
                <dependency>
                    <!-- required for conf generation script -->
                    <groupId>org.apache.spark</groupId>
                    <artifactId>spark-hive_${scala.binary.version}</artifactId>
                    <scope>provided</scope>
                </dependency>
            </dependencies>
            <build>
                <plugins>
                    <plugin>
                        <!-- weird but first build the jar for dependencies pick it up,
                             it gets overwritten below by ant target
                        -->
                        <groupId>org.apache.maven.plugins</groupId>
                        <artifactId>maven-jar-plugin</artifactId>
                    </plugin>
                    <plugin>
                        <artifactId>maven-dependency-plugin</artifactId>
                        <executions>
                            <execution>
                                <id>copy-current</id>
                                <phase>generate-sources</phase>
                                <goals>
                                    <goal>copy</goal>
                                </goals>
                            </execution>
                        </executions>
                        <configuration>
                            <artifactItems>
                                <artifactItem>
                                    <groupId>com.nvidia</groupId>
                                    <artifactId>rapids-4-spark-aggregator_2.12</artifactId>
                                    <classifier>spark301</classifier>
                                    <version>${project.version}</version>
                                    <type>jar</type>
                                    <overWrite>false</overWrite>
                                    <outputDirectory>${project.build.directory}/deps</outputDirectory>
                                </artifactItem>
                                <artifactItem>
                                    <groupId>com.nvidia</groupId>
                                    <artifactId>rapids-4-spark-aggregator_2.12</artifactId>
                                    <classifier>spark302</classifier>
                                    <version>${project.version}</version>
                                    <type>jar</type>
                                    <overWrite>false</overWrite>
                                    <outputDirectory>${project.build.directory}/deps</outputDirectory>
                                </artifactItem>
                                <artifactItem>
                                    <groupId>com.nvidia</groupId>
                                    <artifactId>rapids-4-spark-aggregator_2.12</artifactId>
                                    <classifier>spark303</classifier>
                                    <version>${project.version}</version>
                                    <type>jar</type>
                                    <overWrite>false</overWrite>
                                    <outputDirectory>${project.build.directory}/deps</outputDirectory>
                                </artifactItem>
                                <artifactItem>
                                    <groupId>com.nvidia</groupId>
                                    <artifactId>rapids-4-spark-aggregator_2.12</artifactId>
                                    <classifier>spark304</classifier>
                                    <version>${project.version}</version>
                                    <type>jar</type>
                                    <overWrite>false</overWrite>
                                    <outputDirectory>${project.build.directory}/deps</outputDirectory>
                                </artifactItem>
                                <artifactItem>
                                    <groupId>com.nvidia</groupId>
                                    <artifactId>rapids-4-spark-aggregator_2.12</artifactId>
                                    <classifier>spark311</classifier>
                                    <version>${project.version}</version>
                                    <type>jar</type>
                                    <overWrite>false</overWrite>
                                    <outputDirectory>${project.build.directory}/deps</outputDirectory>
                                </artifactItem>
                                <artifactItem>
                                    <groupId>com.nvidia</groupId>
                                    <artifactId>rapids-4-spark-aggregator_2.12</artifactId>
                                    <classifier>spark312</classifier>
                                    <version>${project.version}</version>
                                    <type>jar</type>
                                    <overWrite>false</overWrite>
                                    <outputDirectory>${project.build.directory}/deps</outputDirectory>
                                </artifactItem>
                                <artifactItem>
                                    <groupId>com.nvidia</groupId>
                                    <artifactId>rapids-4-spark-aggregator_2.12</artifactId>
                                    <classifier>spark313</classifier>
                                    <version>${project.version}</version>
                                    <type>jar</type>
                                    <overWrite>false</overWrite>
                                    <outputDirectory>${project.build.directory}/deps</outputDirectory>
                                </artifactItem>
                                <artifactItem>
                                    <groupId>com.nvidia</groupId>
                                    <artifactId>rapids-4-spark-aggregator_2.12</artifactId>
                                    <classifier>spark311cdh</classifier>
                                    <version>${project.version}</version>
                                    <type>jar</type>
                                    <overWrite>false</overWrite>
                                    <outputDirectory>${project.build.directory}/deps</outputDirectory>
                                </artifactItem>
                                <artifactItem>
                                    <groupId>com.nvidia</groupId>
                                    <artifactId>rapids-4-spark-aggregator_2.12</artifactId>
                                    <classifier>spark320</classifier>
                                    <version>${project.version}</version>
                                    <type>jar</type>
                                    <overWrite>false</overWrite>
                                    <outputDirectory>${project.build.directory}/deps</outputDirectory>
                                </artifactItem>
                                <artifactItem>
                                  <groupId>com.nvidia</groupId>
                                  <artifactId>rapids-4-spark-aggregator_2.12</artifactId>
                                  <classifier>spark301db</classifier>
                                  <version>${project.version}</version>
                                  <type>jar</type>
                                  <overWrite>false</overWrite>
                                  <outputDirectory>${project.build.directory}/deps</outputDirectory>
                                </artifactItem>
                                <artifactItem>
                                  <groupId>com.nvidia</groupId>
                                  <artifactId>rapids-4-spark-aggregator_2.12</artifactId>
                                  <classifier>spark311db</classifier>
                                  <version>${project.version}</version>
                                  <type>jar</type>
                                  <overWrite>false</overWrite>
                                  <outputDirectory>${project.build.directory}/deps</outputDirectory>
                                </artifactItem>
                            </artifactItems>
                            <useBaseVersion>true</useBaseVersion>
                            <outputDirectory>${project.build.directory}/deps</outputDirectory>
                            <overWriteReleases>false</overWriteReleases>
                            <overWriteSnapshots>true</overWriteSnapshots>
                        </configuration>
                    </plugin>
                    <plugin>
                        <groupId>org.apache.maven.plugins</groupId>
                        <artifactId>maven-antrun-plugin</artifactId>
                        <executions>
                            <execution>
                                <phase>prepare-package</phase>
                                <goals>
                                    <goal>run</goal>
                                </goals>
                                <id>delete-shim-classes</id>
                                <configuration>
                                    <target>
                                        <delete
                                                dir="${project.build.directory}/parallel-world"
                                                includeemptydirs="true"
                                        />

                                        <delete>
                                            <fileset
                                                    dir="${project.build.directory}"
                                                    includes="*.jar"
                                            />
                                        </delete>
                                    </target>
                                </configuration>
                            </execution>
                            <execution>
                                <phase>package</phase>
                                <goals>
                                    <goal>run</goal>
                                </goals>
                                <id>create-parallel-world</id>
                                <configuration>
                                    <target>

                                        <unzip
                                                src="${project.build.directory}/deps/rapids-4-spark-aggregator_${scala.binary.version}-${project.version}-spark301.jar"
                                                dest="${project.build.directory}/parallel-world"
                                        >
                                            <patternset id="sharedWorld">
                                                <includesfile name="${project.basedir}/unshimmed-common-from-spark301.txt"/>
                                            </patternset>
                                        </unzip>

                                        <unzip
                                                src="${project.build.directory}/deps/rapids-4-spark-aggregator_${scala.binary.version}-${project.version}-spark301.jar"
                                                dest="${project.build.directory}/parallel-world/spark301"
                                        >
                                            <patternset id="excludeMeta">
                                                <excludesfile name="${project.basedir}/unshimmed-from-each-spark3xx.txt"/>
                                            </patternset>
                                        </unzip>
                                        <unzip
                                                src="${project.build.directory}/deps/rapids-4-spark-aggregator_${scala.binary.version}-${project.version}-spark301.jar"
                                                dest="${project.build.directory}/parallel-world/"
                                        >
                                            <patternset id="includeMeta">
                                                <includesfile name="${project.basedir}/unshimmed-from-each-spark3xx.txt"/>
                                            </patternset>
                                        </unzip>
                                        <unzip
                                                src="${project.build.directory}/deps/rapids-4-spark-aggregator_${scala.binary.version}-${project.version}-spark302.jar"
                                                dest="${project.build.directory}/parallel-world/spark302"
                                        >
                                            <patternset refid="excludeMeta"/>
                                        </unzip>
                                        <unzip
                                                src="${project.build.directory}/deps/rapids-4-spark-aggregator_${scala.binary.version}-${project.version}-spark302.jar"
                                                dest="${project.build.directory}/parallel-world/"
                                        >
                                            <patternset refid="includeMeta"/>
                                        </unzip>
                                        <unzip
                                                src="${project.build.directory}/deps/rapids-4-spark-aggregator_${scala.binary.version}-${project.version}-spark303.jar"
                                                dest="${project.build.directory}/parallel-world/spark303"
                                        >
                                            <patternset refid="excludeMeta"/>
                                        </unzip>
                                        <unzip
                                                src="${project.build.directory}/deps/rapids-4-spark-aggregator_${scala.binary.version}-${project.version}-spark303.jar"
                                                dest="${project.build.directory}/parallel-world/"
                                        >
                                            <patternset refid="includeMeta"/>
                                        </unzip>
                                        <unzip
                                                src="${project.build.directory}/deps/rapids-4-spark-aggregator_${scala.binary.version}-${project.version}-spark304.jar"
                                                dest="${project.build.directory}/parallel-world/spark304"
                                        >
                                            <patternset refid="excludeMeta"/>
                                        </unzip>
                                        <unzip
                                                src="${project.build.directory}/deps/rapids-4-spark-aggregator_${scala.binary.version}-${project.version}-spark304.jar"
                                                dest="${project.build.directory}/parallel-world/"
                                        >
                                            <patternset refid="includeMeta"/>
                                        </unzip>
                                        <unzip
                                                src="${project.build.directory}/deps/rapids-4-spark-aggregator_${scala.binary.version}-${project.version}-spark303.jar"
                                                dest="${project.build.directory}/parallel-world/spark303"
                                        >
                                            <patternset refid="excludeMeta"/>
                                        </unzip>
                                        <unzip
                                                src="${project.build.directory}/deps/rapids-4-spark-aggregator_${scala.binary.version}-${project.version}-spark311.jar"
                                                dest="${project.build.directory}/parallel-world/"
                                        >
                                            <patternset id="includes-spark311">
                                                <includesfile name="${project.basedir}/unshimmed-from-each-spark3xx.txt"/>
                                                <includesfile name="${project.basedir}/unshimmed-spark311.txt"/>
                                            </patternset>
                                        </unzip>
                                        <unzip
                                                src="${project.build.directory}/deps/rapids-4-spark-aggregator_${scala.binary.version}-${project.version}-spark311.jar"
                                                dest="${project.build.directory}/parallel-world/spark311"
                                        >
                                            <patternset id="excludes-spark311">
                                                <excludesfile name="${project.basedir}/unshimmed-from-each-spark3xx.txt"/>
                                                <excludesfile name="${project.basedir}/unshimmed-spark311.txt"/>
                                            </patternset>
                                        </unzip>
                                        <unzip
                                                src="${project.build.directory}/deps/rapids-4-spark-aggregator_${scala.binary.version}-${project.version}-spark312.jar"
                                                dest="${project.build.directory}/parallel-world/"
                                        >
                                            <patternset refid="includeMeta"/>
                                        </unzip>
                                        <unzip
                                                src="${project.build.directory}/deps/rapids-4-spark-aggregator_${scala.binary.version}-${project.version}-spark312.jar"
                                                dest="${project.build.directory}/parallel-world/spark312"
                                        >
                                            <patternset refid="excludeMeta"/>
                                        </unzip>
                                        <unzip
                                                src="${project.build.directory}/deps/rapids-4-spark-aggregator_${scala.binary.version}-${project.version}-spark313.jar"
                                                dest="${project.build.directory}/parallel-world/"
                                        >
                                            <patternset refid="includeMeta"/>
                                        </unzip>
                                        <unzip
                                                src="${project.build.directory}/deps/rapids-4-spark-aggregator_${scala.binary.version}-${project.version}-spark313.jar"
                                                dest="${project.build.directory}/parallel-world/spark313"
                                        >
                                            <patternset refid="excludeMeta"/>
                                        </unzip>
                                        <unzip
                                                src="${project.build.directory}/deps/rapids-4-spark-aggregator_${scala.binary.version}-${project.version}-spark311cdh.jar"
                                                dest="${project.build.directory}/parallel-world/"
                                        >
                                            <patternset refid="includeMeta"/>
                                        </unzip>
                                        <unzip
                                                src="${project.build.directory}/deps/rapids-4-spark-aggregator_${scala.binary.version}-${project.version}-spark311cdh.jar"
                                                dest="${project.build.directory}/parallel-world/spark311cdh"
                                        >
                                            <patternset refid="excludeMeta"/>
                                        </unzip>
                                        <unzip
                                                src="${project.build.directory}/deps/rapids-4-spark-aggregator_${scala.binary.version}-${project.version}-spark320.jar"
                                                dest="${project.build.directory}/parallel-world/"
                                        >
                                            <patternset refid="includeMeta"/>
                                        </unzip>
                                        <unzip
                                                src="${project.build.directory}/deps/rapids-4-spark-aggregator_${scala.binary.version}-${project.version}-spark320.jar"
                                                dest="${project.build.directory}/parallel-world/spark320"
                                        >
                                            <patternset refid="excludeMeta"/>
                                        </unzip>
                                        <unzip
                                                src="${project.build.directory}/deps/rapids-4-spark-aggregator_${scala.binary.version}-${project.version}-spark311db.jar"
                                                dest="${project.build.directory}/parallel-world/"
                                        >
                                            <patternset refid="includeMeta"/>
                                        </unzip>
                                        <unzip
                                                src="${project.build.directory}/deps/rapids-4-spark-aggregator_${scala.binary.version}-${project.version}-spark311db.jar"
                                                dest="${project.build.directory}/parallel-world/spark311db"
                                        >
                                            <patternset refid="excludeMeta"/>
                                        </unzip>
                                        <unzip
                                                src="${project.build.directory}/deps/rapids-4-spark-aggregator_${scala.binary.version}-${project.version}-spark301db.jar"
                                                dest="${project.build.directory}/parallel-world/"
                                        >
                                            <patternset refid="includeMeta"/>
                                        </unzip>
                                        <unzip
                                                src="${project.build.directory}/deps/rapids-4-spark-aggregator_${scala.binary.version}-${project.version}-spark301db.jar"
                                                dest="${project.build.directory}/parallel-world/spark301db"
                                        >
                                            <patternset refid="excludeMeta"/>
                                        </unzip>
                                        <delete
                                            file="${project.build.directory}/parallel-world/META-INF/services/com.nvidia.spark.rapids.SparkShimServiceProvider"
                                        />
                                        <copy file="com.nvidia.spark.rapids.SparkShimServiceProvider.sparkSnapshotDB" tofile="${project.build.directory}/parallel-world/META-INF/services/com.nvidia.spark.rapids.SparkShimServiceProvider"/>
                                        <exec executable="${project.basedir}/scripts/binary-dedupe.sh"
                                              dir="${project.build.directory}"
                                              failonerror="true"
                                        />
                                        <jar
                                                destfile="${project.build.directory}/rapids-4-spark_${scala.binary.version}-${project.version}.jar"
                                                basedir="${project.build.directory}/parallel-world"
                                        >
                                        </jar>
                                    </target>
                                </configuration>
                            </execution>
                        </executions>
                    </plugin>
                </plugins>
            </build>
        </profile>
        <profile>
            <id>release311cdh</id>
            <activation>
                <property>
                    <name>buildver</name>
                    <value>311cdh</value>
                </property>
            </activation>
            <dependencies>
                <dependency>
                    <groupId>com.nvidia</groupId>
                    <artifactId>rapids-4-spark-aggregator_${scala.binary.version}</artifactId>
                    <version>${project.version}</version>
                </dependency>
                <dependency>
                    <groupId>org.apache.spark</groupId>
                    <artifactId>spark-sql_${scala.binary.version}</artifactId>
                    <version>${spark311cdh.version}</version>
                    <exclusions>
                        <exclusion>
                            <groupId>org.apache.curator</groupId>
                            <artifactId>curator-recipes</artifactId>
                        </exclusion>
                    </exclusions>
                    <scope>provided</scope>
                </dependency>
                <dependency>
                    <groupId>org.apache.curator</groupId>
                    <artifactId>curator-recipes</artifactId>
                    <version>4.3.0.7.2.7.0-184</version>
                    <scope>provided</scope>
                </dependency>
            </dependencies>
            <build>
                <plugins>
                    <plugin>
                        <!-- weird but first build the jar for dependencies pick it up,
                             it gets overwritten below by ant target
                        -->
                        <groupId>org.apache.maven.plugins</groupId>
                        <artifactId>maven-jar-plugin</artifactId>
                    </plugin>
                    <plugin>
                        <groupId>org.apache.maven.plugins</groupId>
                        <artifactId>maven-antrun-plugin</artifactId>
                        <executions>
                            <execution>
                                <phase>prepare-package</phase>
                                <goals>
                                    <goal>run</goal>
                                </goals>
                                <id>delete-shim-classes</id>
                                <configuration>
                                    <target>
                                        <delete
                                                dir="${project.build.directory}/parallel-world"
                                                includeemptydirs="true"
                                        />

                                        <delete>
                                            <fileset
                                                    dir="${project.build.directory}"
                                                    includes="*.jar"
                                            />
                                        </delete>
                                    </target>
                                </configuration>
                            </execution>
                            <execution>
                                <phase>package</phase>
                                <goals>
                                    <goal>run</goal>
                                </goals>
                                <id>create-parallel-world</id>
                                <configuration>
                                    <target>
                                        <mkdir dir="${project.build.directory}/target/deps"/>
                                        <copy file="../aggregator/target/rapids-4-spark-aggregator_${scala.binary.version}-${project.version}-${spark.version.classifier}.jar"
                                              todir="${project.build.directory}/deps"/>
                                        <unzip
                                                src="${project.build.directory}/deps/rapids-4-spark-aggregator_${scala.binary.version}-${project.version}-${spark.version.classifier}.jar"
                                                dest="${project.build.directory}/parallel-world"
                                        >
                                            <patternset id="sharedWorld">
                                                <includesfile name="${project.basedir}/unshimmed-common-from-spark301.txt"/>
                                                <includesfile name="${project.basedir}/unshimmed-from-each-spark3xx.txt"/>
                                            </patternset>
                                        </unzip>
                                        <unzip
                                                src="${project.build.directory}/deps/rapids-4-spark-aggregator_${scala.binary.version}-${project.version}-${spark.version.classifier}.jar"
                                                dest="${project.build.directory}/parallel-world/${spark.version.classifier}"
                                        >
                                        </unzip>
                                        <exec executable="${project.basedir}/scripts/binary-dedupe.sh"
                                              dir="${project.build.directory}"
                                              failonerror="true"
                                        />
                                        <jar
                                                destfile="${project.build.directory}/rapids-4-spark_${scala.binary.version}-${project.version}.jar"
                                                basedir="${project.build.directory}/parallel-world"
                                        >
                                        </jar>
                                    </target>
                                </configuration>
                            </execution>
                        </executions>
                    </plugin>
                </plugins>
            </build>
        </profile>
        <profile>
            <id>individual</id>
            <activation>
                <activeByDefault>true</activeByDefault>
            </activation>
            <dependencies>
                <dependency>
                    <groupId>com.nvidia</groupId>
                    <artifactId>rapids-4-spark-aggregator_${scala.binary.version}</artifactId>
                    <version>${project.version}</version>
                </dependency>
                <dependency>
                    <!-- required for conf generation script -->
                    <groupId>org.apache.spark</groupId>
                    <artifactId>spark-sql_${scala.binary.version}</artifactId>
                    <scope>provided</scope>
                </dependency>
                <dependency>
                    <!-- required for conf generation script -->
                    <groupId>org.apache.spark</groupId>
                    <artifactId>spark-hive_${scala.binary.version}</artifactId>
                    <scope>provided</scope>
                </dependency>
            </dependencies>
            <build>
                <plugins>
                    <plugin>
                        <!-- weird but first build the jar for dependencies pick it up,
                             it gets overwritten below by ant target
                        -->
                        <groupId>org.apache.maven.plugins</groupId>
                        <artifactId>maven-jar-plugin</artifactId>
                    </plugin>
                    <plugin>
                        <groupId>org.apache.maven.plugins</groupId>
                        <artifactId>maven-antrun-plugin</artifactId>
                        <executions>
                            <execution>
                                <phase>prepare-package</phase>
                                <goals>
                                    <goal>run</goal>
                                </goals>
                                <id>delete-shim-classes</id>
                                <configuration>
                                    <target>
                                        <delete
                                                dir="${project.build.directory}/parallel-world"
                                                includeemptydirs="true"
                                        />

                                        <delete>
                                            <fileset
                                                    dir="${project.build.directory}"
                                                    includes="*.jar"
                                            />
                                        </delete>
                                    </target>
                                </configuration>
                            </execution>
                            <execution>
                                <phase>package</phase>
                                <goals>
                                    <goal>run</goal>
                                </goals>
                                <id>create-parallel-world</id>
                                <configuration>
                                    <target>
                                        <mkdir dir="${project.build.directory}/target/deps"/>
                                        <copy file="../aggregator/target/rapids-4-spark-aggregator_${scala.binary.version}-${project.version}-${spark.version.classifier}.jar"
                                              todir="${project.build.directory}/deps"/>
                                        <unzip
                                                src="${project.build.directory}/deps/rapids-4-spark-aggregator_${scala.binary.version}-${project.version}-${spark.version.classifier}.jar"
                                                dest="${project.build.directory}/parallel-world"
                                        >
                                            <patternset id="sharedWorld">
                                                <includesfile name="${project.basedir}/unshimmed-common-from-spark301.txt"/>
                                                <includesfile name="${project.basedir}/unshimmed-from-each-spark3xx.txt"/>
                                                <includesfile name="${project.basedir}/unshimmed-spark311.txt"/>
                                            </patternset>
                                        </unzip>
                                        <unzip
                                                src="${project.build.directory}/deps/rapids-4-spark-aggregator_${scala.binary.version}-${project.version}-${spark.version.classifier}.jar"
                                                dest="${project.build.directory}/parallel-world/${spark.version.classifier}"
                                        >
                                        </unzip>
                                        <exec executable="${project.basedir}/scripts/binary-dedupe.sh"
                                              dir="${project.build.directory}"
                                              failonerror="true"
                                        />
                                        <jar
                                                destfile="${project.build.directory}/rapids-4-spark_${scala.binary.version}-${project.version}.jar"
                                                basedir="${project.build.directory}/parallel-world"
                                        >
                                        </jar>
                                    </target>
                                </configuration>
                            </execution>
                        </executions>
                    </plugin>
                </plugins>
            </build>
        </profile>
        <profile>
            <id>pre-merge</id>
            <build>
                <plugins>
                    <plugin>
                        <groupId>org.codehaus.mojo</groupId>
                        <artifactId>exec-maven-plugin</artifactId>
                        <executions>
                            <execution>
                                <id>if_modified_files</id>
                                <phase>verify</phase>
                                <goals>
                                    <goal>exec</goal>
                                </goals>
                                <configuration>
                                    <executable>bash</executable>
                                     <commandlineArgs>-c 'export MODIFIED=$(git status --porcelain | grep "^ M"); [[ -z $MODIFIED ]] &amp;&amp; exit 0 || { echo -e "found modified files during mvn verify:\n$MODIFIED"; exit 1;}'</commandlineArgs>
                                </configuration>
                            </execution>
                        </executions>
                    </plugin>
                </plugins>
            </build>
        </profile>
    </profiles>

    <build>
>>>>>>> 538e77de
        <plugins>
            <plugin>
                <groupId>net.alchim31.maven</groupId>
                <artifactId>scala-maven-plugin</artifactId>
                <executions>
                    <execution>
                        <id>update_config</id>
                        <phase>verify</phase>
                        <goals>
                            <goal>run</goal>
                        </goals>
                        <configuration>
                            <launchers>
                                <launcher>
                                    <id>update_rapids_config</id>
                                    <mainClass>com.nvidia.spark.rapids.RapidsConf</mainClass>
                                    <args>
                                        <arg>${project.basedir}/../docs/configs.md</arg>
                                    </args>
                                </launcher>
                            </launchers>
                        </configuration>
                    </execution>
                    <execution>
                        <id>update_supported</id>
                        <phase>verify</phase>
                        <goals>
                            <goal>run</goal>
                        </goals>
                        <configuration>
                            <launchers>
                                <launcher>
                                    <id>update_rapids_support</id>
                                    <mainClass>com.nvidia.spark.rapids.SupportedOpsDocs</mainClass>
                                    <args>
                                        <arg>${project.basedir}/../docs/supported_ops.md</arg>
                                    </args>
                                </launcher>
                            </launchers>
                        </configuration>
                    </execution>
                    <execution>
                        <id>update_supported_tools</id>
                        <phase>verify</phase>
                        <goals>
                            <goal>run</goal>
                        </goals>
                        <configuration>
                            <launchers>
                                <launcher>
                                    <id>update_rapids_support_tools</id>
                                    <mainClass>com.nvidia.spark.rapids.SupportedOpsForTools</mainClass>
                                    <args>
                                        <arg>${project.basedir}/../tools/src/main/resources/supportedDataSource.csv
                                        </arg>
                                    </args>
                                </launcher>
                            </launchers>
                        </configuration>
                    </execution>
                </executions>
            </plugin>
            <plugin>
                <groupId>org.apache.rat</groupId>
                <artifactId>apache-rat-plugin</artifactId>
                <configuration>
                    <excludes>
                        <exclude>com.nvidia.spark.rapids.SparkShimServiceProvider.*</exclude>
                        <exclude>dependency-reduced-pom.xml</exclude>
                        <exclude>*.txt</exclude>
                        <exclude>*.md</exclude>
                    </excludes>
                </configuration>
            </plugin>
        </plugins>
    </build>

</project><|MERGE_RESOLUTION|>--- conflicted
+++ resolved
@@ -17,198 +17,6 @@
 <project xmlns="http://maven.apache.org/POM/4.0.0"
          xmlns:xsi="http://www.w3.org/2001/XMLSchema-instance"
          xsi:schemaLocation="http://maven.apache.org/POM/4.0.0 http://maven.apache.org/xsd/maven-4.0.0.xsd">
-<<<<<<< HEAD
-  <modelVersion>4.0.0</modelVersion>
-
-  <parent>
-    <groupId>com.nvidia</groupId>
-    <artifactId>rapids-4-spark-parent</artifactId>
-    <version>21.08.0</version>
-  </parent>
-  <artifactId>rapids-4-spark_2.12</artifactId>
-  <name>RAPIDS Accelerator for Apache Spark Distribution</name>
-  <description>Creates the distribution package of the RAPIDS plugin for Apache Spark</description>
-  <version>21.08.0</version>
-
-  <dependencies>
-    <dependency>
-       <groupId>com.nvidia</groupId>
-       <artifactId>rapids-4-spark-sql_${scala.binary.version}</artifactId>
-       <version>${project.version}</version>
-    </dependency>
-    <dependency>
-       <groupId>com.nvidia</groupId>
-       <artifactId>rapids-4-spark-shuffle_${scala.binary.version}</artifactId>
-       <version>${project.version}</version>
-    </dependency>
-    <dependency>
-       <groupId>com.nvidia</groupId>
-       <artifactId>rapids-4-spark-shims-aggregator_${scala.binary.version}</artifactId>
-       <version>${project.version}</version>
-    </dependency>
-    <dependency>
-       <groupId>com.nvidia</groupId>
-       <artifactId>rapids-4-spark-udf_${scala.binary.version}</artifactId>
-       <version>${project.version}</version>
-    </dependency>
-    <dependency>
-       <!-- required for conf generation script -->
-       <groupId>org.apache.spark</groupId>
-       <artifactId>spark-sql_${scala.binary.version}</artifactId>
-       <scope>provided</scope>
-    </dependency>
-    <dependency>
-      <!-- required for conf generation script -->
-      <groupId>org.apache.spark</groupId>
-      <artifactId>spark-hive_${scala.binary.version}</artifactId>
-      <scope>provided</scope>
-    </dependency>
-  </dependencies>
-
-  <build>
-    <plugins>
-      <plugin>
-        <groupId>org.apache.maven.plugins</groupId>
-        <artifactId>maven-shade-plugin</artifactId>
-        <configuration>
-	  <transformers>
-            <transformer implementation="org.apache.maven.plugins.shade.resource.ServicesResourceTransformer"/>
-	  </transformers>
-          <shadedArtifactAttached>false</shadedArtifactAttached>
-          <createDependencyReducedPom>true</createDependencyReducedPom>
-          <relocations>
-            <!-- Shade ORC and Hive and their dependencies -->
-            <relocation>
-              <pattern>org.apache.orc.</pattern>
-              <shadedPattern>${rapids.shade.package}.orc.</shadedPattern>
-            </relocation>
-            <relocation>
-              <pattern>org.apache.hadoop.hive.</pattern>
-              <shadedPattern>${rapids.shade.package}.hadoop.hive.</shadedPattern>
-              <excludes>
-                <exclude>org.apache.hadoop.hive.conf.HiveConf</exclude>
-                <exclude>org.apache.hadoop.hive.ql.exec.UDF</exclude>
-                <exclude>org.apache.hadoop.hive.ql.udf.generic.GenericUDF</exclude>
-              </excludes>
-            </relocation>
-            <relocation>
-              <pattern>org.apache.hive.</pattern>
-              <shadedPattern>${rapids.shade.package}.hive.</shadedPattern>
-            </relocation>
-            <relocation>
-              <pattern>io.airlift.compress.</pattern>
-              <shadedPattern>${rapids.shade.package}.io.airlift.compress.</shadedPattern>
-            </relocation>
-            <relocation>
-              <pattern>org.apache.commons.codec.</pattern>
-              <shadedPattern>${rapids.shade.package}.org.apache.commons.codec.</shadedPattern>
-            </relocation>
-            <relocation>
-              <pattern>org.apache.commons.lang.</pattern>
-              <shadedPattern>${rapids.shade.package}.org.apache.commons.lang.</shadedPattern>
-            </relocation>
-
-            <!-- Shade Guava, Flatbuffers, and Protobuf -->
-            <relocation>
-              <pattern>com.google</pattern>
-              <shadedPattern>${rapids.shade.package}.com.google</shadedPattern>
-            </relocation>
-          </relocations>
-        </configuration>
-        <executions>
-          <execution>
-            <phase>package</phase>
-            <goals>
-              <goal>shade</goal>
-            </goals>
-            <configuration>
-              <filters>
-                <filter>
-                  <artifact>com.nvidia:rapids-4-spark_2.12</artifact>
-                  <includes>
-                    <include>META-INF/**</include>
-                  </includes>
-                  <excludes>
-                    <exclude>META-INF/services/**</exclude>
-                  </excludes>
-                </filter>
-              </filters>
-            </configuration>
-          </execution>
-        </executions>
-      </plugin>
-      <plugin>
-        <groupId>net.alchim31.maven</groupId>
-        <artifactId>scala-maven-plugin</artifactId>
-        <executions>
-          <execution>
-            <id>update_config</id>
-            <phase>verify</phase>
-            <goals>
-              <goal>run</goal>
-            </goals>
-            <configuration>
-              <launchers>
-                <launcher>
-                  <id>update_rapids_config</id>
-                  <mainClass>com.nvidia.spark.rapids.RapidsConf</mainClass>
-                  <args>
-                    <arg>${project.basedir}/../docs/configs.md</arg>
-                  </args>
-                </launcher>
-              </launchers>
-            </configuration>
-          </execution>
-          <execution>
-            <id>update_supported</id>
-            <phase>verify</phase>
-            <goals>
-              <goal>run</goal>
-            </goals>
-            <configuration>
-              <launchers>
-                <launcher>
-                  <id>update_rapids_support</id>
-                  <mainClass>com.nvidia.spark.rapids.SupportedOpsDocs</mainClass>
-                  <args>
-                    <arg>${project.basedir}/../docs/supported_ops.md</arg>
-                  </args>
-                </launcher>
-              </launchers>
-            </configuration>
-          </execution>
-          <execution>
-            <id>update_supported_tools</id>
-            <phase>verify</phase>
-            <goals>
-              <goal>run</goal>
-            </goals>
-            <configuration>
-              <launchers>
-                <launcher>
-                  <id>update_rapids_support_tools</id>
-                  <mainClass>com.nvidia.spark.rapids.SupportedOpsForTools</mainClass>
-                  <args>
-                      <arg>${project.basedir}/../tools/src/main/resources/supportedDataSource.csv</arg>
-                  </args>
-                </launcher>
-              </launchers>
-            </configuration>
-          </execution>
-        </executions>
-      </plugin>
-      <plugin>
-        <groupId>org.apache.rat</groupId>
-        <artifactId>apache-rat-plugin</artifactId>
-      </plugin>
-    </plugins>
-  </build>
-
-  <profiles>
-    <profile>
-      <id>pre-merge</id>
-      <build>
-=======
     <modelVersion>4.0.0</modelVersion>
 
     <parent>
@@ -1966,7 +1774,6 @@
     </profiles>
 
     <build>
->>>>>>> 538e77de
         <plugins>
             <plugin>
                 <groupId>net.alchim31.maven</groupId>
