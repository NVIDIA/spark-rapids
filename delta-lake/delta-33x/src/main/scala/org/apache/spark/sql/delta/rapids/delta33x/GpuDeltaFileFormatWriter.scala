/*
 * Copyright (c) 2025, NVIDIA CORPORATION.
 *
 * Licensed under the Apache License, Version 2.0 (the "License");
 * you may not use this file except in compliance with the License.
 * You may obtain a copy of the License at
 *
 *     http://www.apache.org/licenses/LICENSE-2.0
 *
 * Unless required by applicable law or agreed to in writing, software
 * distributed under the License is distributed on an "AS IS" BASIS,
 * WITHOUT WARRANTIES OR CONDITIONS OF ANY KIND, either express or implied.
 * See the License for the specific language governing permissions and
 * limitations under the License.
 */

package org.apache.spark.sql.delta.rapids.delta33x

import org.apache.hadoop.mapreduce.{JobID, TaskAttemptContext, TaskAttemptID}
import org.apache.hadoop.mapreduce.task.TaskAttemptContextImpl

import org.apache.spark.sql.delta.files.DeltaFileFormatWriter.PartitionedTaskAttemptContextImpl
import org.apache.spark.sql.rapids.{GpuFileFormatWriterBase, GpuWriteJobDescription}

object GpuDeltaFileFormatWriter extends GpuFileFormatWriterBase {

  override def createTaskAttemptContext(description: GpuWriteJobDescription,
<<<<<<< HEAD
      jobId: JobID,
      taskAttemptId: TaskAttemptID): TaskAttemptContext = {
    // Set up the configuration object
    val hadoopConf = description.serializableHadoopConf.value
    hadoopConf.set("mapreduce.job.id", jobId.toString)
    hadoopConf.set("mapreduce.task.id", taskAttemptId.getTaskID.toString)
    hadoopConf.set("mapreduce.task.attempt.id", taskAttemptId.toString)
    hadoopConf.setBoolean("mapreduce.task.ismap", true)
    hadoopConf.setInt("mapreduce.task.partition", 0)

=======
      hadoopConf: Configuration,
      taskAttemptId: TaskAttemptID): TaskAttemptContext = {
>>>>>>> c590ddc1
    if (description.partitionColumns.isEmpty) {
      new TaskAttemptContextImpl(hadoopConf, taskAttemptId)
    } else {
      val partitionColumnToDataType = description.partitionColumns
        .map(attr => (attr.name, attr.dataType)).toMap
      new PartitionedTaskAttemptContextImpl(hadoopConf, taskAttemptId, partitionColumnToDataType)
    }
  }
}<|MERGE_RESOLUTION|>--- conflicted
+++ resolved
@@ -16,7 +16,8 @@
 
 package org.apache.spark.sql.delta.rapids.delta33x
 
-import org.apache.hadoop.mapreduce.{JobID, TaskAttemptContext, TaskAttemptID}
+import org.apache.hadoop.conf.Configuration
+import org.apache.hadoop.mapreduce.{TaskAttemptContext, TaskAttemptID}
 import org.apache.hadoop.mapreduce.task.TaskAttemptContextImpl
 
 import org.apache.spark.sql.delta.files.DeltaFileFormatWriter.PartitionedTaskAttemptContextImpl
@@ -25,21 +26,8 @@
 object GpuDeltaFileFormatWriter extends GpuFileFormatWriterBase {
 
   override def createTaskAttemptContext(description: GpuWriteJobDescription,
-<<<<<<< HEAD
-      jobId: JobID,
-      taskAttemptId: TaskAttemptID): TaskAttemptContext = {
-    // Set up the configuration object
-    val hadoopConf = description.serializableHadoopConf.value
-    hadoopConf.set("mapreduce.job.id", jobId.toString)
-    hadoopConf.set("mapreduce.task.id", taskAttemptId.getTaskID.toString)
-    hadoopConf.set("mapreduce.task.attempt.id", taskAttemptId.toString)
-    hadoopConf.setBoolean("mapreduce.task.ismap", true)
-    hadoopConf.setInt("mapreduce.task.partition", 0)
-
-=======
       hadoopConf: Configuration,
       taskAttemptId: TaskAttemptID): TaskAttemptContext = {
->>>>>>> c590ddc1
     if (description.partitionColumns.isEmpty) {
       new TaskAttemptContextImpl(hadoopConf, taskAttemptId)
     } else {
