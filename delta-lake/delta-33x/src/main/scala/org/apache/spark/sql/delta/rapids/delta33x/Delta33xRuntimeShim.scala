--- conflicted
+++ resolved
@@ -17,13 +17,8 @@
 package org.apache.spark.sql.delta.rapids.delta33x
 
 import com.nvidia.spark.rapids.RapidsConf
-<<<<<<< HEAD
-import com.nvidia.spark.rapids.delta.{Delta33xConfigChecker, DeltaConfigChecker, DeltaProvider}
+import com.nvidia.spark.rapids.delta.{AcceptAllConfigChecker, DeltaConfigChecker, DeltaProvider}
 import com.nvidia.spark.rapids.delta.delta33x.{Delta33xProvider, GpuDeltaCatalog}
-=======
-import com.nvidia.spark.rapids.delta.{AcceptAllConfigChecker, DeltaConfigChecker, DeltaProvider}
-import com.nvidia.spark.rapids.delta.delta33x.Delta33xProvider
->>>>>>> d48a855b
 
 import org.apache.spark.sql.SparkSession
 import org.apache.spark.sql.catalyst.catalog.CatalogTable
@@ -61,24 +56,10 @@
     new GpuDeltaCatalog(cpuCatalog, rapidsConf)
   }
 
-<<<<<<< HEAD
-  override def startTransaction(
-     log: DeltaLog,
-     catalogOpt: Option[CatalogTable],
-     snapshotOpt: Option[Snapshot],
-     conf: RapidsConf,
-     clock: Clock): GpuOptimisticTransactionBase = {
-    if (snapshotOpt.isEmpty) {
-      new GpuOptimisticTransaction(log, catalogOpt, conf)(clock)
-    } else {
-      new GpuOptimisticTransaction(log, catalogOpt, snapshotOpt.get, conf)(clock)
-    }
-=======
   def startTransaction(arg: StartTransactionArg): GpuOptimisticTransactionBase = {
     TransactionExecutionObserver.getObserver.startingTransaction {
       new GpuOptimisticTransaction(arg.log, arg.catalogTable, arg.snapshot, arg.conf)
     }.asInstanceOf[GpuOptimisticTransactionBase]
->>>>>>> d48a855b
   }
 
   override def stringFromStringUdf(f: String => String): UserDefinedFunction = {
