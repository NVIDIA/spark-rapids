/*
 * Copyright (c) 2025, NVIDIA CORPORATION.
 *
 * Licensed under the Apache License, Version 2.0 (the "License");
 * you may not use this file except in compliance with the License.
 * You may obtain a copy of the License at
 *
 *     http://www.apache.org/licenses/LICENSE-2.0
 *
 * Unless required by applicable law or agreed to in writing, software
 * distributed under the License is distributed on an "AS IS" BASIS,
 * WITHOUT WARRANTIES OR CONDITIONS OF ANY KIND, either express or implied.
 * See the License for the specific language governing permissions and
 * limitations under the License.
 */

package org.apache.spark.sql.delta.rapids.delta33x

import com.nvidia.spark.rapids.RapidsConf
import com.nvidia.spark.rapids.delta.{AcceptAllConfigChecker, DeltaConfigChecker, DeltaProvider}
import com.nvidia.spark.rapids.delta.delta33x.Delta33xProvider

import org.apache.spark.sql.SparkSession
import org.apache.spark.sql.catalyst.catalog.CatalogTable
import org.apache.spark.sql.connector.catalog.StagingTableCatalog
import org.apache.spark.sql.delta.{DeltaLog, DeltaUDF, Snapshot, TransactionExecutionObserver}
import org.apache.spark.sql.delta.catalog.DeltaCatalog
import org.apache.spark.sql.delta.rapids.{DeltaRuntimeShim, GpuOptimisticTransactionBase, StartTransactionArg}
import org.apache.spark.sql.execution.datasources.FileFormat
import org.apache.spark.sql.expressions.UserDefinedFunction

/**
 * Delta runtime shim for Delta 3.3.x on Spark 3.5.x.
 *
 * @note This class is instantiated via reflection from DeltaProbeImpl
 */
class Delta33xRuntimeShim extends DeltaRuntimeShim {

  override def getDeltaConfigChecker: DeltaConfigChecker = AcceptAllConfigChecker

  override def getDeltaProvider: DeltaProvider = Delta33xProvider

  override def unsafeVolatileSnapshotFromLog(deltaLog: DeltaLog): Snapshot = {
    deltaLog.unsafeVolatileSnapshot
  }

  override def fileFormatFromLog(deltaLog: DeltaLog): FileFormat =
    deltaLog.fileFormat(deltaLog.unsafeVolatileSnapshot.protocol,
      deltaLog.unsafeVolatileSnapshot.metadata)

  override def getTightBoundColumnOnFileInitDisabled(spark: SparkSession): Boolean = false

  override def getGpuDeltaCatalog(
     cpuCatalog: DeltaCatalog,
     rapidsConf: RapidsConf): StagingTableCatalog = {
    throw new UnsupportedOperationException("getGpuDeltaCatalog  Not implemented")
  }

<<<<<<< HEAD
  def startTransaction(
     log: DeltaLog,
     conf: RapidsConf,
     clock: Clock,
      catalogTableOpt: Option[CatalogTable],
      snapshotOpt: Option[Snapshot]): GpuOptimisticTransactionBase = {
    new GpuOptimisticTransaction(log, catalogTableOpt, snapshotOpt, conf)(clock)
=======
  def startTransaction(arg: StartTransactionArg): GpuOptimisticTransactionBase = {
    TransactionExecutionObserver.getObserver.startingTransaction {
      new GpuOptimisticTransaction(arg.log, arg.catalogTable, arg.snapshot, arg.conf)
    }.asInstanceOf[GpuOptimisticTransactionBase]
>>>>>>> df735202
  }

  override def stringFromStringUdf(f: String => String): UserDefinedFunction = {
    DeltaUDF.stringFromString(f)
  }
}<|MERGE_RESOLUTION|>--- conflicted
+++ resolved
@@ -21,7 +21,6 @@
 import com.nvidia.spark.rapids.delta.delta33x.Delta33xProvider
 
 import org.apache.spark.sql.SparkSession
-import org.apache.spark.sql.catalyst.catalog.CatalogTable
 import org.apache.spark.sql.connector.catalog.StagingTableCatalog
 import org.apache.spark.sql.delta.{DeltaLog, DeltaUDF, Snapshot, TransactionExecutionObserver}
 import org.apache.spark.sql.delta.catalog.DeltaCatalog
@@ -56,20 +55,10 @@
     throw new UnsupportedOperationException("getGpuDeltaCatalog  Not implemented")
   }
 
-<<<<<<< HEAD
-  def startTransaction(
-     log: DeltaLog,
-     conf: RapidsConf,
-     clock: Clock,
-      catalogTableOpt: Option[CatalogTable],
-      snapshotOpt: Option[Snapshot]): GpuOptimisticTransactionBase = {
-    new GpuOptimisticTransaction(log, catalogTableOpt, snapshotOpt, conf)(clock)
-=======
   def startTransaction(arg: StartTransactionArg): GpuOptimisticTransactionBase = {
     TransactionExecutionObserver.getObserver.startingTransaction {
       new GpuOptimisticTransaction(arg.log, arg.catalogTable, arg.snapshot, arg.conf)
     }.asInstanceOf[GpuOptimisticTransactionBase]
->>>>>>> df735202
   }
 
   override def stringFromStringUdf(f: String => String): UserDefinedFunction = {
