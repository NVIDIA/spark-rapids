/*
 * Copyright (c) 2025, NVIDIA CORPORATION.
 *
 * Licensed under the Apache License, Version 2.0 (the "License");
 * you may not use this file except in compliance with the License.
 * You may obtain a copy of the License at
 *
 *     http://www.apache.org/licenses/LICENSE-2.0
 *
 * Unless required by applicable law or agreed to in writing, software
 * distributed under the License is distributed on an "AS IS" BASIS,
 * WITHOUT WARRANTIES OR CONDITIONS OF ANY KIND, either express or implied.
 * See the License for the specific language governing permissions and
 * limitations under the License.
 */

package com.nvidia.spark.rapids.delta.delta33x

import com.nvidia.spark.rapids.delta.common.GpuDeltaParquetFileFormatCommon

import org.apache.spark.sql.delta.actions.{Metadata, Protocol}

/**
 * Thin 3.3.x wrapper delegating to the shared Parquet format implementation.
 */
case class GpuDelta33xParquetFileFormat(
    protocol: Protocol,
    metadata: Metadata,
    nullableRowTrackingFields: Boolean = false,
    optimizationsEnabled: Boolean = true,
    tablePath: Option[String] = None,
    isCDCRead: Boolean = false
<<<<<<< HEAD
  ) extends GpuDeltaParquetFileFormatCommon(
    protocol,
    metadata,
    nullableRowTrackingFields,
    optimizationsEnabled,
    tablePath,
    isCDCRead)
=======
  ) extends GpuDeltaParquetFileFormat with Logging {

  // Validate either we have all arguments for DV enabled read or none of them.
  if (hasTablePath) {
    SparkSession.getActiveSession.map { session =>
      val useMetadataRowIndex =
        session.sessionState.conf.getConf(DeltaSQLConf.DELETION_VECTORS_USE_METADATA_ROW_INDEX)
      require(useMetadataRowIndex == optimizationsEnabled,
        "Wrong arguments for Delta table scan with deletion vectors")
    }
  }

  if (SparkSession.getActiveSession.isDefined) {
    val session = SparkSession.getActiveSession.get
    TypeWidening.assertTableReadable(session.sessionState.conf, protocol, metadata)
  }

  val columnMappingMode: DeltaColumnMappingMode = metadata.columnMappingMode
  val referenceSchema: StructType = metadata.schema

  if (columnMappingMode == IdMapping) {
    val requiredReadConf = SQLConf.PARQUET_FIELD_ID_READ_ENABLED
    require(SparkSession.getActiveSession.exists(_.sessionState.conf.getConf(requiredReadConf)),
      s"${requiredReadConf.key} must be enabled to support Delta id column mapping mode")
    val requiredWriteConf = SQLConf.PARQUET_FIELD_ID_WRITE_ENABLED
    require(SparkSession.getActiveSession.exists(_.sessionState.conf.getConf(requiredWriteConf)),
      s"${requiredWriteConf.key} must be enabled to support Delta id column mapping mode")
  }

  /**
   * This function is overridden as Delta 3.3 has an extra `PARQUET_FIELD_NESTED_IDS_METADATA_KEY`
   * key to remove from the metadata, which does not exist in earlier versions.
   */
  override def prepareSchema(inputSchema: StructType): StructType = {
    val schema = DeltaColumnMapping.createPhysicalSchema(
      inputSchema, referenceSchema, columnMappingMode)
    if (columnMappingMode == NameMapping) {
      SchemaMergingUtils.transformColumns(schema) { (_, field, _) =>
        field.copy(metadata = new MetadataBuilder()
          .withMetadata(field.metadata)
          .remove(DeltaColumnMapping.PARQUET_FIELD_ID_METADATA_KEY)
          .remove(DeltaColumnMapping.PARQUET_FIELD_NESTED_IDS_METADATA_KEY)
          .build())
      }
    } else schema
  }

  /**
   * Helper method copied from Apache Spark
   * sql/catalyst/src/main/scala/org/apache/spark/sql/connector/catalog/CatalogV2Implicits.scala
   */
  private def quoteIfNeeded(part: String): String = {
    if (part.matches("[a-zA-Z0-9_]+") && !part.matches("\\d+")) {
      part
    } else {
      s"`${part.replace("`", "``")}`"
    }
  }

  /**
   * Prepares filters so that they can be pushed down into the Parquet reader.
   *
   * If column mapping is enabled, then logical column names in the filters will be replaced with
   * their corresponding physical column names. This is necessary as the Parquet files will use
   * physical column names, and the requested schema pushed down in the Parquet reader will also use
   * physical column names.
   */
  private def prepareFiltersForRead(filters: Seq[Filter]): Seq[Filter] = {
    if (!optimizationsEnabled) {
      Seq.empty
    } else if (columnMappingMode != NoMapping) {
      val physicalNameMap = DeltaColumnMapping.getLogicalNameToPhysicalNameMap(referenceSchema)
        .map {
          case (logicalName, physicalName) =>
            (logicalName.map(quoteIfNeeded).mkString("."),
              physicalName.map(quoteIfNeeded).mkString("."))
        }
      filters.flatMap(translateFilterForColumnMapping(_, physicalNameMap))
    } else {
      filters
    }
  }

  override def isSplitable(sparkSession: SparkSession,
     options: Map[String, String],
     path: Path): Boolean = optimizationsEnabled

  def hasTablePath: Boolean = tablePath.isDefined

  override def hashCode(): Int = getClass.getCanonicalName.hashCode()

  override def buildReaderWithPartitionValuesAndMetrics(
      sparkSession: SparkSession,
      dataSchema: StructType,
      partitionSchema: StructType,
      requiredSchema: StructType,
      filters: Seq[Filter],
      options: Map[String, String],
      hadoopConf: Configuration,
      metrics: Map[String, GpuMetric])
  : PartitionedFile => Iterator[InternalRow] = {

    // We don't want to use metadata to generate Row Indices as it will also
    // generate hidden metadata that we currently can't handle.
    // For details see https://github.com/NVIDIA/spark-rapids/issues/7458
    val useMetadataRowIndexConf = DeltaSQLConf.DELETION_VECTORS_USE_METADATA_ROW_INDEX
    val useMetadataRowIndex = sparkSession.sessionState.conf.getConf(useMetadataRowIndexConf)

    val dataReader = super.buildReaderWithPartitionValuesAndMetrics(
      sparkSession,
      dataSchema,
      partitionSchema,
      requiredSchema,
      prepareFiltersForRead(filters),
      options,
      hadoopConf,
      metrics)

    val schemaWithIndices = requiredSchema.fields.zipWithIndex
    def findColumn(name: String): Option[ColumnMetadata] = {
      val results = schemaWithIndices.filter(_._1.name == name)
      if (results.length > 1) {
        throw new IllegalArgumentException(
          s"There are more than one column with name=`$name` requested in the reader output")
      }
      results.headOption.map(e => ColumnMetadata(e._2, e._1))
    }

    val isRowDeletedColumn = findColumn(IS_ROW_DELETED_COLUMN_NAME)
    val rowIndexColumnName = ROW_INDEX_COLUMN_NAME

    val rowIndexColumn = findColumn(rowIndexColumnName)

    // We don't have any additional columns to generate, just return the original reader as is.
    if (isRowDeletedColumn.isEmpty && rowIndexColumn.isEmpty) return dataReader

    if (isRowDeletedColumn.isEmpty) return dataReader

    require(useMetadataRowIndex || !optimizationsEnabled,
      "Cannot generate row index related metadata with file splitting or predicate pushdown")

    if (hasTablePath && isRowDeletedColumn.isEmpty) {
      throw new IllegalArgumentException(
        s"Expected a column $IS_ROW_DELETED_COLUMN_NAME in the schema")
    }
    val serializableHadoopConf = new SerializableConfiguration(hadoopConf)
    // create an iterator with deletion vectors
    (file: PartitionedFile) => {
      val iter = dataReader(file)
      RapidsDeletionVectorUtils.iteratorWithAdditionalMetadataColumns(
        file,
        iter,
        isRowDeletedColumn,
        rowIndexColumn,
        tablePath,
        serializableHadoopConf,
        metrics).asInstanceOf[Iterator[InternalRow]]
    }
  }

  override def createMultiFileReaderFactory(
      broadcastedConf: Broadcast[SerializableConfiguration],
      pushedFilters: Array[Filter],
      fileScan: GpuFileSourceScanExec): PartitionReaderFactory = {

    if (fileScan.rapidsConf.isParquetCoalesceFileReadEnabled) {
      logWarning("Coalescing is not supported when `delta.enableDeletionVectors=true`, " +
        "using the multi-threaded reader. For more details on the Parquet reader types " +
        "please look at 'spark.rapids.sql.format.parquet.reader.type' config at " +
        "https://nvidia.github.io/spark-rapids/docs/additional-functionality/advanced_configs.html")
    }

    new DeltaMultiFileReaderFactory(
      fileScan.conf,
      broadcastedConf,
      prepareSchema(fileScan.relation.dataSchema),
      prepareSchema(fileScan.requiredSchema),
      prepareSchema(fileScan.readPartitionSchema),
      prepareFiltersForRead(pushedFilters).toArray,
      fileScan.rapidsConf,
      fileScan.allMetrics,
      useMetadataRowIndex = false,
      tablePath)
  }

  /**
   * Translates the filter to use physical column names instead of logical column names.
   * This is needed when the column mapping mode is set to `NameMapping` or `IdMapping`
   * to match the requested schema that's passed to the [[ParquetFileFormat]].
   */
  private def translateFilterForColumnMapping(
     filter: Filter,
     physicalNameMap: Map[String, String]): Option[Filter] = {
    object PhysicalAttribute {
      def unapply(attribute: String): Option[String] = {
        physicalNameMap.get(attribute)
      }
    }

    filter match {
      case EqualTo(PhysicalAttribute(physicalAttribute), value) =>
        Some(EqualTo(physicalAttribute, value))
      case EqualNullSafe(PhysicalAttribute(physicalAttribute), value) =>
        Some(EqualNullSafe(physicalAttribute, value))
      case GreaterThan(PhysicalAttribute(physicalAttribute), value) =>
        Some(GreaterThan(physicalAttribute, value))
      case GreaterThanOrEqual(PhysicalAttribute(physicalAttribute), value) =>
        Some(GreaterThanOrEqual(physicalAttribute, value))
      case LessThan(PhysicalAttribute(physicalAttribute), value) =>
        Some(LessThan(physicalAttribute, value))
      case LessThanOrEqual(PhysicalAttribute(physicalAttribute), value) =>
        Some(LessThanOrEqual(physicalAttribute, value))
      case In(PhysicalAttribute(physicalAttribute), values) =>
        Some(In(physicalAttribute, values))
      case IsNull(PhysicalAttribute(physicalAttribute)) =>
        Some(IsNull(physicalAttribute))
      case IsNotNull(PhysicalAttribute(physicalAttribute)) =>
        Some(IsNotNull(physicalAttribute))
      case And(left, right) =>
        val newLeft = translateFilterForColumnMapping(left, physicalNameMap)
        val newRight = translateFilterForColumnMapping(right, physicalNameMap)
        (newLeft, newRight) match {
          case (Some(l), Some(r)) => Some(And(l, r))
          case (Some(l), None) => Some(l)
          case (_, _) => newRight
        }
      case Or(left, right) =>
        val newLeft = translateFilterForColumnMapping(left, physicalNameMap)
        val newRight = translateFilterForColumnMapping(right, physicalNameMap)
        (newLeft, newRight) match {
          case (Some(l), Some(r)) => Some(Or(l, r))
          case (_, _) => None
        }
      case Not(child) =>
        translateFilterForColumnMapping(child, physicalNameMap).map(Not)
      case StringStartsWith(PhysicalAttribute(physicalAttribute), value) =>
        Some(StringStartsWith(physicalAttribute, value))
      case StringEndsWith(PhysicalAttribute(physicalAttribute), value) =>
        Some(StringEndsWith(physicalAttribute, value))
      case StringContains(PhysicalAttribute(physicalAttribute), value) =>
        Some(StringContains(physicalAttribute, value))
      case AlwaysTrue() => Some(AlwaysTrue())
      case AlwaysFalse() => Some(AlwaysFalse())
      case _ =>
        logError(s"Failed to translate filter ${MDC(DeltaLogKeys.FILTER, filter)}")
        None
    }
  }
}

class DeltaMultiFileReaderFactory(
    @transient sqlConf: SQLConf,
    broadcastedConf: Broadcast[SerializableConfiguration],
    dataSchema: StructType,
    readDataSchema: StructType,
    partitionSchema: StructType,
    filters: Array[Filter],
    @transient rapidsConf: RapidsConf,
    metrics: Map[String, GpuMetric],
    useMetadataRowIndex: Boolean,
    tablePath: Option[String]
    ) extends GpuParquetMultiFilePartitionReaderFactory(sqlConf, broadcastedConf,
      dataSchema, readDataSchema, partitionSchema,
      filters, rapidsConf, metrics, queryUsesInputFile = true) {

  private val schemaWithIndices = readDataSchema.fields.zipWithIndex
  def findColumn(name: String): Option[ColumnMetadata] = {
    val results = schemaWithIndices.filter(_._1.name == name)
    require(results.length <= 1,
      s"There are more than one column with name=`$name` requested in the reader output")
    results.headOption.map(e => ColumnMetadata(e._2, e._1))
  }

  private val isRowDeletedColumn = findColumn(IS_ROW_DELETED_COLUMN_NAME)
  private val rowIndexColumnName = ROW_INDEX_COLUMN_NAME

  private val rowIndexColumn = findColumn(rowIndexColumnName)

  override def createColumnarReader(p: InputPartition): PartitionReader[ColumnarBatch] = {
    val files = p.asInstanceOf[FilePartition].files
    val reader = super.createColumnarReader(p)
    new DeltaMultiFileParquetPartitionReader(files, reader,
      isRowDeletedColumn, rowIndexColumn, broadcastedConf.value, tablePath, metrics)
  }
}

class DeltaMultiFileParquetPartitionReader(
    files: Array[PartitionedFile],
    reader: PartitionReader[ColumnarBatch],
    isRowDeletedColumnOpt: Option[ColumnMetadata],
    rowIndexColumnOpt: Option[ColumnMetadata],
    serializableConf: SerializableConfiguration,
    tablePath: Option[String],
    metrics: Map[String, GpuMetric]) extends PartitionReader[ColumnarBatch] {

  private val filesMap = files.map(f => f.filePath.toString() -> f).toMap
  private var file: PartitionedFile = null
  private var rowIndex: Long = 0L
  private var rowIndexFilterOpt: Option[RapidsRowIndexFilter] = None

  override def next(): Boolean = {
    reader.next()
  }

  override def close(): Unit = {
    reader.close()
  }

  private def compareFile(file: PartitionedFile): Boolean = {
    InputFileUtils.getCurInputFilePath() == file.urlEncodedPath &&
      InputFileUtils.getCurInputFileStartOffset == file.start &&
      InputFileUtils.getCurInputFileLength == file.length
  }

  override def get(): ColumnarBatch = {
    val batch = reader.get()
    if (isRowDeletedColumnOpt.isEmpty) {
      // No columns to add, return the original batch
      return batch
    } else if (file == null || !compareFile(file)) {
      file = filesMap(InputFileUtils.getCurInputFilePath())
      rowIndex = 0
      rowIndexFilterOpt = RapidsDeletionVectorUtils
        .getRowIndexFilter(file, isRowDeletedColumnOpt, serializableConf, tablePath)
    }

    val newBatch = RapidsDeletionVectorUtils.processBatchWithDeletionVector(
      batch,
      rowIndex,
      isRowDeletedColumnOpt,
      rowIndexFilterOpt,
      rowIndexColumnOpt,
      metrics
    )
    rowIndex += batch.numRows()
    newBatch
  }
}

object RapidsDeletionVectorUtils {

  /**
   * Processes a {@link ColumnarBatch} by applying row deletion vectors and returns a new batch
   * that includes additional metadata columns for row deletion status and row index, as specified.
   *
   * This function generates and adds new metadata columns using the given options and filter, then
   * replaces or augments the input batch with them. It is typically used to mark deleted rows and
   * propagate row index information for further processing or filtering.
   *
   * @param batch                 The input {@link ColumnarBatch} to augment with metadata columns.
   * @param rowIndex              Starting row index for this batch in the overall dataset.
   * @param isRowDeletedColumnOpt Optional metadata describing the "is row deleted" column.
   * @param rowIndexFilterOpt     Optional filter to materialize the "is row deleted" vector for
   *                              this batch.
   * @param rowIndexColumnOpt     Optional metadata describing the row index column.
   * @param metrics               Map capturing GPU metric times for each major phase, keyed by
   *                              metric name.
   * @return A new {@link ColumnarBatch} with additional or replaced metadata columns indicating
   * deletion and row index.
   */
  def processBatchWithDeletionVector(
    batch: ColumnarBatch,
    rowIndex: Long,
    isRowDeletedColumnOpt: Option[ColumnMetadata],
    rowIndexFilterOpt: Option[RapidsRowIndexFilter],
    rowIndexColumnOpt: Option[ColumnMetadata],
    metrics: Map[String, GpuMetric]): ColumnarBatch = replaceBatch(rowIndex,
      batch,
      batch.numRows(),
      rowIndexColumnOpt,
      isRowDeletedColumnOpt,
      rowIndexFilterOpt,
      metrics)

  /**
   * Returns an iterator of columnar batches with additional metadata columns, such as row index
   * and skip_row
   *
   * This method wraps each {@code ColumnarBatch} in the input iterator to include additional
   * columns based on the provided metadata and deletion filter options. It updates the
   * running row index across batches and throws an exception if a
   * non-{@code ColumnarBatch} row is encountered.
   *
   * @param partitionedFile       The file partition associated with this iterator.
   * @param iterator              Iterator over the input data, expected to yield
   *                              {@code ColumnarBatch} items.
   * @param isRowDeletedColumnOpt Optional metadata for the deleted-row marker column.
   * @param rowIndexColumnOpt     Optional metadata for the row index column.
   * @param tablePath             Optional path to the table.
   * @param serializableConf      Serializable Hadoop configuration for accessing file system.
   * @param metrics               Map for tracking GPU metric times by name.
   * @return Iterator yielding {@code ColumnarBatch} objects with added columns per batch.
   * @throws RuntimeException If an unexpected row type is encountered in the input iterator.
   */
  def iteratorWithAdditionalMetadataColumns(
    partitionedFile: PartitionedFile,
    iterator: Iterator[Any],
    isRowDeletedColumnOpt: Option[ColumnMetadata],
    rowIndexColumnOpt: Option[ColumnMetadata],
    tablePath: Option[String],
    serializableConf: SerializableConfiguration,
    metrics: Map[String, GpuMetric]): Iterator[Any] = {

    val rowIndexFilterOpt =
      getRowIndexFilter(partitionedFile, isRowDeletedColumnOpt, serializableConf, tablePath)

    var rowIndex = 0L

    iterator.map {
      case cb: ColumnarBatch =>
        val size = cb.numRows()
        val newBatch = replaceBatch(rowIndex, cb, size, rowIndexColumnOpt, isRowDeletedColumnOpt,
          rowIndexFilterOpt, metrics)
        rowIndex += size
        newBatch

      case other =>
        throw new RuntimeException("Parquet reader returned an unknown row type: " +
          s"${other.getClass.getName}")
    }
  }

  private def getRowIndexPosSimple(start: Long, end: Long): GpuColumnVector = {
    val size = (end - start).toInt
    withResource(Scalar.fromLong(start)) { startScalar =>
      GpuColumnVector.from(ColumnVector.sequence(startScalar, size), LongType)
    }
  }
  /**
   * Replaces vector columns in a given batch with new columns representing row indices and skip_row
   *
   * Generates a new row index column and, if present, an "is row deleted" column based on the
   * provided filter. Both columns are added or replaced in the input batch according to the
   * specified column metadata.
   *
   * @param batch                  Input {@link ColumnarBatch} to be updated with replacement
   *                               columns.
   * @param size                   The number of rows in the batch.
   * @param rowIndexColumnOpt      Optional metadata for the row index column.
   * @param isRowDeletedColumnOpt  Optional metadata for the deleted row marker column.
   * @param rowIndexFilterOpt      Optional deletion vector filter for materializing "is deleted"
   *                               status.
   * @param metrics                Map for tracking time spent in specific stages, keyed by metric
   *                               name.
   * @return                       A new {@link ColumnarBatch} with replaced/added columns for
   *                               row indices and deletion status.
   */
  private def replaceVectors(
    batch: ColumnarBatch,
    indexVectorTuples: (Int, org.apache.spark.sql.vectorized.ColumnVector) *): ColumnarBatch = {
    val vectors = ArrayBuffer[org.apache.spark.sql.vectorized.ColumnVector]()
    for (i <- 0 until batch.numCols()) {
      var replaced: Boolean = false
      for (indexVectorTuple <- indexVectorTuples) {
        val (index, vector) = indexVectorTuple
        if (index == i) {
          vectors += vector
          // Make sure to close the existing vector allocated in the Parquet
          batch.column(i).close()
          replaced = true
        }
      }
      if (!replaced) {
        vectors += batch.column(i)
      }
    }
    new ColumnarBatch(vectors.toArray, batch.numRows())
  }

  def getRowIndexFilter(partitionedFile: PartitionedFile,
    isRowDeletedColumnOpt: Option[ColumnMetadata],
    serializableHadoopConf: SerializableConfiguration,
    tablePath: Option[String]): Option[RapidsRowIndexFilter] = {
    isRowDeletedColumnOpt.map { _ =>
      // Fetch the DV descriptor from the partitioned file and create a row index filter
      val dvDescriptorOpt = partitionedFile.otherConstantMetadataColumnValues
        .get(FILE_ROW_INDEX_FILTER_ID_ENCODED)
      val filterTypeOpt = partitionedFile.otherConstantMetadataColumnValues
        .get(FILE_ROW_INDEX_FILTER_TYPE)
      if (dvDescriptorOpt.isDefined && filterTypeOpt.isDefined) {
        val rowIndexFilter = filterTypeOpt.get match {
          case RowIndexFilterType.IF_CONTAINED => RapidsDropMarkedRowsFilter
          case RowIndexFilterType.IF_NOT_CONTAINED => RapidsKeepMarkedRowsFilter
          case unexpectedFilterType => throw new IllegalStateException(
            s"Unexpected row index filter type: ${unexpectedFilterType}")
        }
        rowIndexFilter.createInstance(
          DeletionVectorDescriptor.deserializeFromBase64(dvDescriptorOpt.get.asInstanceOf[String]),
          serializableHadoopConf.value,
          tablePath.map(new Path(_)))
      } else if (dvDescriptorOpt.isDefined || filterTypeOpt.isDefined) {
        throw new IllegalStateException(
          s"Both ${FILE_ROW_INDEX_FILTER_ID_ENCODED} and ${FILE_ROW_INDEX_FILTER_TYPE} " +
            "should either both have values or no values at all.")
      } else {
        RapidsKeepAllRowsFilter
      }
    }
  }

  /**
  * Replaces vector columns in a given batch with new columns representing row indices and skip_row
  *
  * Generates a new row index column and, if present, an "is row deleted" column based on the
  * provided filter. Both columns are added or replaced in the input batch according to the
  * specified column metadata.
  *
  * @param batch                  Input {@link ColumnarBatch} to be updated with replacement
  *                               columns.
  * @param size                   The number of rows in the batch.
  * @param rowIndexColumnOpt      Optional metadata for the row index column.
  * @param isRowDeletedColumnOpt  Optional metadata for the deleted row marker column.
  * @param rowIndexFilterOpt      Optional deletion vector filter for materializing "is deleted"
  *                               status.
  * @param metrics                Map for tracking time spent in specific stages, keyed by metric
  *                               name.
  * @return                       A new {@link ColumnarBatch} with replaced/added columns for
  *                               row indices and deletion status.
  */
  private def replaceBatch(rowIndex: Long,
    batch: ColumnarBatch,
    size: Int,
    rowIndexColumnOpt: Option[ColumnMetadata],
    isRowDeletedColumnOpt: Option[ColumnMetadata],
    rowIndexFilterOpt: Option[RapidsRowIndexFilter],
    metrics: Map[String, GpuMetric]): ColumnarBatch = {

    var startTime = System.nanoTime()
    withResource(getRowIndexPosSimple(rowIndex, rowIndex + size)) { rowIndexGpuCol =>
      metrics("rowIndexColumnGenTime") += System.nanoTime() - startTime
      val indexVectorTuples = new ArrayBuffer[(Int, org.apache.spark.sql.vectorized.ColumnVector)]
      try {
        rowIndexColumnOpt.foreach { rowIndexCol =>
          indexVectorTuples += (rowIndexCol.index -> rowIndexGpuCol.incRefCount())
        }
        startTime = System.nanoTime()
        val isRowDeletedVector = rowIndexFilterOpt.get.materializeIntoVector(rowIndexGpuCol)
        metrics("isRowDeletedColumnGenTime") += System.nanoTime() - startTime
        indexVectorTuples += (isRowDeletedColumnOpt.get.index -> isRowDeletedVector)
        replaceVectors(batch, indexVectorTuples.toSeq: _*)
      } catch {
        case e: Throwable =>
          indexVectorTuples.map(_._2).safeClose(e)
          throw e
      }
    }
  }
}
>>>>>>> 6f4c806d
<|MERGE_RESOLUTION|>--- conflicted
+++ resolved
@@ -30,7 +30,6 @@
     optimizationsEnabled: Boolean = true,
     tablePath: Option[String] = None,
     isCDCRead: Boolean = false
-<<<<<<< HEAD
   ) extends GpuDeltaParquetFileFormatCommon(
     protocol,
     metadata,
@@ -38,553 +37,4 @@
     optimizationsEnabled,
     tablePath,
     isCDCRead)
-=======
-  ) extends GpuDeltaParquetFileFormat with Logging {
-
-  // Validate either we have all arguments for DV enabled read or none of them.
-  if (hasTablePath) {
-    SparkSession.getActiveSession.map { session =>
-      val useMetadataRowIndex =
-        session.sessionState.conf.getConf(DeltaSQLConf.DELETION_VECTORS_USE_METADATA_ROW_INDEX)
-      require(useMetadataRowIndex == optimizationsEnabled,
-        "Wrong arguments for Delta table scan with deletion vectors")
-    }
-  }
-
-  if (SparkSession.getActiveSession.isDefined) {
-    val session = SparkSession.getActiveSession.get
-    TypeWidening.assertTableReadable(session.sessionState.conf, protocol, metadata)
-  }
-
-  val columnMappingMode: DeltaColumnMappingMode = metadata.columnMappingMode
-  val referenceSchema: StructType = metadata.schema
-
-  if (columnMappingMode == IdMapping) {
-    val requiredReadConf = SQLConf.PARQUET_FIELD_ID_READ_ENABLED
-    require(SparkSession.getActiveSession.exists(_.sessionState.conf.getConf(requiredReadConf)),
-      s"${requiredReadConf.key} must be enabled to support Delta id column mapping mode")
-    val requiredWriteConf = SQLConf.PARQUET_FIELD_ID_WRITE_ENABLED
-    require(SparkSession.getActiveSession.exists(_.sessionState.conf.getConf(requiredWriteConf)),
-      s"${requiredWriteConf.key} must be enabled to support Delta id column mapping mode")
-  }
-
-  /**
-   * This function is overridden as Delta 3.3 has an extra `PARQUET_FIELD_NESTED_IDS_METADATA_KEY`
-   * key to remove from the metadata, which does not exist in earlier versions.
-   */
-  override def prepareSchema(inputSchema: StructType): StructType = {
-    val schema = DeltaColumnMapping.createPhysicalSchema(
-      inputSchema, referenceSchema, columnMappingMode)
-    if (columnMappingMode == NameMapping) {
-      SchemaMergingUtils.transformColumns(schema) { (_, field, _) =>
-        field.copy(metadata = new MetadataBuilder()
-          .withMetadata(field.metadata)
-          .remove(DeltaColumnMapping.PARQUET_FIELD_ID_METADATA_KEY)
-          .remove(DeltaColumnMapping.PARQUET_FIELD_NESTED_IDS_METADATA_KEY)
-          .build())
-      }
-    } else schema
-  }
-
-  /**
-   * Helper method copied from Apache Spark
-   * sql/catalyst/src/main/scala/org/apache/spark/sql/connector/catalog/CatalogV2Implicits.scala
-   */
-  private def quoteIfNeeded(part: String): String = {
-    if (part.matches("[a-zA-Z0-9_]+") && !part.matches("\\d+")) {
-      part
-    } else {
-      s"`${part.replace("`", "``")}`"
-    }
-  }
-
-  /**
-   * Prepares filters so that they can be pushed down into the Parquet reader.
-   *
-   * If column mapping is enabled, then logical column names in the filters will be replaced with
-   * their corresponding physical column names. This is necessary as the Parquet files will use
-   * physical column names, and the requested schema pushed down in the Parquet reader will also use
-   * physical column names.
-   */
-  private def prepareFiltersForRead(filters: Seq[Filter]): Seq[Filter] = {
-    if (!optimizationsEnabled) {
-      Seq.empty
-    } else if (columnMappingMode != NoMapping) {
-      val physicalNameMap = DeltaColumnMapping.getLogicalNameToPhysicalNameMap(referenceSchema)
-        .map {
-          case (logicalName, physicalName) =>
-            (logicalName.map(quoteIfNeeded).mkString("."),
-              physicalName.map(quoteIfNeeded).mkString("."))
-        }
-      filters.flatMap(translateFilterForColumnMapping(_, physicalNameMap))
-    } else {
-      filters
-    }
-  }
-
-  override def isSplitable(sparkSession: SparkSession,
-     options: Map[String, String],
-     path: Path): Boolean = optimizationsEnabled
-
-  def hasTablePath: Boolean = tablePath.isDefined
-
-  override def hashCode(): Int = getClass.getCanonicalName.hashCode()
-
-  override def buildReaderWithPartitionValuesAndMetrics(
-      sparkSession: SparkSession,
-      dataSchema: StructType,
-      partitionSchema: StructType,
-      requiredSchema: StructType,
-      filters: Seq[Filter],
-      options: Map[String, String],
-      hadoopConf: Configuration,
-      metrics: Map[String, GpuMetric])
-  : PartitionedFile => Iterator[InternalRow] = {
-
-    // We don't want to use metadata to generate Row Indices as it will also
-    // generate hidden metadata that we currently can't handle.
-    // For details see https://github.com/NVIDIA/spark-rapids/issues/7458
-    val useMetadataRowIndexConf = DeltaSQLConf.DELETION_VECTORS_USE_METADATA_ROW_INDEX
-    val useMetadataRowIndex = sparkSession.sessionState.conf.getConf(useMetadataRowIndexConf)
-
-    val dataReader = super.buildReaderWithPartitionValuesAndMetrics(
-      sparkSession,
-      dataSchema,
-      partitionSchema,
-      requiredSchema,
-      prepareFiltersForRead(filters),
-      options,
-      hadoopConf,
-      metrics)
-
-    val schemaWithIndices = requiredSchema.fields.zipWithIndex
-    def findColumn(name: String): Option[ColumnMetadata] = {
-      val results = schemaWithIndices.filter(_._1.name == name)
-      if (results.length > 1) {
-        throw new IllegalArgumentException(
-          s"There are more than one column with name=`$name` requested in the reader output")
-      }
-      results.headOption.map(e => ColumnMetadata(e._2, e._1))
-    }
-
-    val isRowDeletedColumn = findColumn(IS_ROW_DELETED_COLUMN_NAME)
-    val rowIndexColumnName = ROW_INDEX_COLUMN_NAME
-
-    val rowIndexColumn = findColumn(rowIndexColumnName)
-
-    // We don't have any additional columns to generate, just return the original reader as is.
-    if (isRowDeletedColumn.isEmpty && rowIndexColumn.isEmpty) return dataReader
-
-    if (isRowDeletedColumn.isEmpty) return dataReader
-
-    require(useMetadataRowIndex || !optimizationsEnabled,
-      "Cannot generate row index related metadata with file splitting or predicate pushdown")
-
-    if (hasTablePath && isRowDeletedColumn.isEmpty) {
-      throw new IllegalArgumentException(
-        s"Expected a column $IS_ROW_DELETED_COLUMN_NAME in the schema")
-    }
-    val serializableHadoopConf = new SerializableConfiguration(hadoopConf)
-    // create an iterator with deletion vectors
-    (file: PartitionedFile) => {
-      val iter = dataReader(file)
-      RapidsDeletionVectorUtils.iteratorWithAdditionalMetadataColumns(
-        file,
-        iter,
-        isRowDeletedColumn,
-        rowIndexColumn,
-        tablePath,
-        serializableHadoopConf,
-        metrics).asInstanceOf[Iterator[InternalRow]]
-    }
-  }
-
-  override def createMultiFileReaderFactory(
-      broadcastedConf: Broadcast[SerializableConfiguration],
-      pushedFilters: Array[Filter],
-      fileScan: GpuFileSourceScanExec): PartitionReaderFactory = {
-
-    if (fileScan.rapidsConf.isParquetCoalesceFileReadEnabled) {
-      logWarning("Coalescing is not supported when `delta.enableDeletionVectors=true`, " +
-        "using the multi-threaded reader. For more details on the Parquet reader types " +
-        "please look at 'spark.rapids.sql.format.parquet.reader.type' config at " +
-        "https://nvidia.github.io/spark-rapids/docs/additional-functionality/advanced_configs.html")
-    }
-
-    new DeltaMultiFileReaderFactory(
-      fileScan.conf,
-      broadcastedConf,
-      prepareSchema(fileScan.relation.dataSchema),
-      prepareSchema(fileScan.requiredSchema),
-      prepareSchema(fileScan.readPartitionSchema),
-      prepareFiltersForRead(pushedFilters).toArray,
-      fileScan.rapidsConf,
-      fileScan.allMetrics,
-      useMetadataRowIndex = false,
-      tablePath)
-  }
-
-  /**
-   * Translates the filter to use physical column names instead of logical column names.
-   * This is needed when the column mapping mode is set to `NameMapping` or `IdMapping`
-   * to match the requested schema that's passed to the [[ParquetFileFormat]].
-   */
-  private def translateFilterForColumnMapping(
-     filter: Filter,
-     physicalNameMap: Map[String, String]): Option[Filter] = {
-    object PhysicalAttribute {
-      def unapply(attribute: String): Option[String] = {
-        physicalNameMap.get(attribute)
-      }
-    }
-
-    filter match {
-      case EqualTo(PhysicalAttribute(physicalAttribute), value) =>
-        Some(EqualTo(physicalAttribute, value))
-      case EqualNullSafe(PhysicalAttribute(physicalAttribute), value) =>
-        Some(EqualNullSafe(physicalAttribute, value))
-      case GreaterThan(PhysicalAttribute(physicalAttribute), value) =>
-        Some(GreaterThan(physicalAttribute, value))
-      case GreaterThanOrEqual(PhysicalAttribute(physicalAttribute), value) =>
-        Some(GreaterThanOrEqual(physicalAttribute, value))
-      case LessThan(PhysicalAttribute(physicalAttribute), value) =>
-        Some(LessThan(physicalAttribute, value))
-      case LessThanOrEqual(PhysicalAttribute(physicalAttribute), value) =>
-        Some(LessThanOrEqual(physicalAttribute, value))
-      case In(PhysicalAttribute(physicalAttribute), values) =>
-        Some(In(physicalAttribute, values))
-      case IsNull(PhysicalAttribute(physicalAttribute)) =>
-        Some(IsNull(physicalAttribute))
-      case IsNotNull(PhysicalAttribute(physicalAttribute)) =>
-        Some(IsNotNull(physicalAttribute))
-      case And(left, right) =>
-        val newLeft = translateFilterForColumnMapping(left, physicalNameMap)
-        val newRight = translateFilterForColumnMapping(right, physicalNameMap)
-        (newLeft, newRight) match {
-          case (Some(l), Some(r)) => Some(And(l, r))
-          case (Some(l), None) => Some(l)
-          case (_, _) => newRight
-        }
-      case Or(left, right) =>
-        val newLeft = translateFilterForColumnMapping(left, physicalNameMap)
-        val newRight = translateFilterForColumnMapping(right, physicalNameMap)
-        (newLeft, newRight) match {
-          case (Some(l), Some(r)) => Some(Or(l, r))
-          case (_, _) => None
-        }
-      case Not(child) =>
-        translateFilterForColumnMapping(child, physicalNameMap).map(Not)
-      case StringStartsWith(PhysicalAttribute(physicalAttribute), value) =>
-        Some(StringStartsWith(physicalAttribute, value))
-      case StringEndsWith(PhysicalAttribute(physicalAttribute), value) =>
-        Some(StringEndsWith(physicalAttribute, value))
-      case StringContains(PhysicalAttribute(physicalAttribute), value) =>
-        Some(StringContains(physicalAttribute, value))
-      case AlwaysTrue() => Some(AlwaysTrue())
-      case AlwaysFalse() => Some(AlwaysFalse())
-      case _ =>
-        logError(s"Failed to translate filter ${MDC(DeltaLogKeys.FILTER, filter)}")
-        None
-    }
-  }
-}
-
-class DeltaMultiFileReaderFactory(
-    @transient sqlConf: SQLConf,
-    broadcastedConf: Broadcast[SerializableConfiguration],
-    dataSchema: StructType,
-    readDataSchema: StructType,
-    partitionSchema: StructType,
-    filters: Array[Filter],
-    @transient rapidsConf: RapidsConf,
-    metrics: Map[String, GpuMetric],
-    useMetadataRowIndex: Boolean,
-    tablePath: Option[String]
-    ) extends GpuParquetMultiFilePartitionReaderFactory(sqlConf, broadcastedConf,
-      dataSchema, readDataSchema, partitionSchema,
-      filters, rapidsConf, metrics, queryUsesInputFile = true) {
-
-  private val schemaWithIndices = readDataSchema.fields.zipWithIndex
-  def findColumn(name: String): Option[ColumnMetadata] = {
-    val results = schemaWithIndices.filter(_._1.name == name)
-    require(results.length <= 1,
-      s"There are more than one column with name=`$name` requested in the reader output")
-    results.headOption.map(e => ColumnMetadata(e._2, e._1))
-  }
-
-  private val isRowDeletedColumn = findColumn(IS_ROW_DELETED_COLUMN_NAME)
-  private val rowIndexColumnName = ROW_INDEX_COLUMN_NAME
-
-  private val rowIndexColumn = findColumn(rowIndexColumnName)
-
-  override def createColumnarReader(p: InputPartition): PartitionReader[ColumnarBatch] = {
-    val files = p.asInstanceOf[FilePartition].files
-    val reader = super.createColumnarReader(p)
-    new DeltaMultiFileParquetPartitionReader(files, reader,
-      isRowDeletedColumn, rowIndexColumn, broadcastedConf.value, tablePath, metrics)
-  }
-}
-
-class DeltaMultiFileParquetPartitionReader(
-    files: Array[PartitionedFile],
-    reader: PartitionReader[ColumnarBatch],
-    isRowDeletedColumnOpt: Option[ColumnMetadata],
-    rowIndexColumnOpt: Option[ColumnMetadata],
-    serializableConf: SerializableConfiguration,
-    tablePath: Option[String],
-    metrics: Map[String, GpuMetric]) extends PartitionReader[ColumnarBatch] {
-
-  private val filesMap = files.map(f => f.filePath.toString() -> f).toMap
-  private var file: PartitionedFile = null
-  private var rowIndex: Long = 0L
-  private var rowIndexFilterOpt: Option[RapidsRowIndexFilter] = None
-
-  override def next(): Boolean = {
-    reader.next()
-  }
-
-  override def close(): Unit = {
-    reader.close()
-  }
-
-  private def compareFile(file: PartitionedFile): Boolean = {
-    InputFileUtils.getCurInputFilePath() == file.urlEncodedPath &&
-      InputFileUtils.getCurInputFileStartOffset == file.start &&
-      InputFileUtils.getCurInputFileLength == file.length
-  }
-
-  override def get(): ColumnarBatch = {
-    val batch = reader.get()
-    if (isRowDeletedColumnOpt.isEmpty) {
-      // No columns to add, return the original batch
-      return batch
-    } else if (file == null || !compareFile(file)) {
-      file = filesMap(InputFileUtils.getCurInputFilePath())
-      rowIndex = 0
-      rowIndexFilterOpt = RapidsDeletionVectorUtils
-        .getRowIndexFilter(file, isRowDeletedColumnOpt, serializableConf, tablePath)
-    }
-
-    val newBatch = RapidsDeletionVectorUtils.processBatchWithDeletionVector(
-      batch,
-      rowIndex,
-      isRowDeletedColumnOpt,
-      rowIndexFilterOpt,
-      rowIndexColumnOpt,
-      metrics
-    )
-    rowIndex += batch.numRows()
-    newBatch
-  }
-}
-
-object RapidsDeletionVectorUtils {
-
-  /**
-   * Processes a {@link ColumnarBatch} by applying row deletion vectors and returns a new batch
-   * that includes additional metadata columns for row deletion status and row index, as specified.
-   *
-   * This function generates and adds new metadata columns using the given options and filter, then
-   * replaces or augments the input batch with them. It is typically used to mark deleted rows and
-   * propagate row index information for further processing or filtering.
-   *
-   * @param batch                 The input {@link ColumnarBatch} to augment with metadata columns.
-   * @param rowIndex              Starting row index for this batch in the overall dataset.
-   * @param isRowDeletedColumnOpt Optional metadata describing the "is row deleted" column.
-   * @param rowIndexFilterOpt     Optional filter to materialize the "is row deleted" vector for
-   *                              this batch.
-   * @param rowIndexColumnOpt     Optional metadata describing the row index column.
-   * @param metrics               Map capturing GPU metric times for each major phase, keyed by
-   *                              metric name.
-   * @return A new {@link ColumnarBatch} with additional or replaced metadata columns indicating
-   * deletion and row index.
-   */
-  def processBatchWithDeletionVector(
-    batch: ColumnarBatch,
-    rowIndex: Long,
-    isRowDeletedColumnOpt: Option[ColumnMetadata],
-    rowIndexFilterOpt: Option[RapidsRowIndexFilter],
-    rowIndexColumnOpt: Option[ColumnMetadata],
-    metrics: Map[String, GpuMetric]): ColumnarBatch = replaceBatch(rowIndex,
-      batch,
-      batch.numRows(),
-      rowIndexColumnOpt,
-      isRowDeletedColumnOpt,
-      rowIndexFilterOpt,
-      metrics)
-
-  /**
-   * Returns an iterator of columnar batches with additional metadata columns, such as row index
-   * and skip_row
-   *
-   * This method wraps each {@code ColumnarBatch} in the input iterator to include additional
-   * columns based on the provided metadata and deletion filter options. It updates the
-   * running row index across batches and throws an exception if a
-   * non-{@code ColumnarBatch} row is encountered.
-   *
-   * @param partitionedFile       The file partition associated with this iterator.
-   * @param iterator              Iterator over the input data, expected to yield
-   *                              {@code ColumnarBatch} items.
-   * @param isRowDeletedColumnOpt Optional metadata for the deleted-row marker column.
-   * @param rowIndexColumnOpt     Optional metadata for the row index column.
-   * @param tablePath             Optional path to the table.
-   * @param serializableConf      Serializable Hadoop configuration for accessing file system.
-   * @param metrics               Map for tracking GPU metric times by name.
-   * @return Iterator yielding {@code ColumnarBatch} objects with added columns per batch.
-   * @throws RuntimeException If an unexpected row type is encountered in the input iterator.
-   */
-  def iteratorWithAdditionalMetadataColumns(
-    partitionedFile: PartitionedFile,
-    iterator: Iterator[Any],
-    isRowDeletedColumnOpt: Option[ColumnMetadata],
-    rowIndexColumnOpt: Option[ColumnMetadata],
-    tablePath: Option[String],
-    serializableConf: SerializableConfiguration,
-    metrics: Map[String, GpuMetric]): Iterator[Any] = {
-
-    val rowIndexFilterOpt =
-      getRowIndexFilter(partitionedFile, isRowDeletedColumnOpt, serializableConf, tablePath)
-
-    var rowIndex = 0L
-
-    iterator.map {
-      case cb: ColumnarBatch =>
-        val size = cb.numRows()
-        val newBatch = replaceBatch(rowIndex, cb, size, rowIndexColumnOpt, isRowDeletedColumnOpt,
-          rowIndexFilterOpt, metrics)
-        rowIndex += size
-        newBatch
-
-      case other =>
-        throw new RuntimeException("Parquet reader returned an unknown row type: " +
-          s"${other.getClass.getName}")
-    }
-  }
-
-  private def getRowIndexPosSimple(start: Long, end: Long): GpuColumnVector = {
-    val size = (end - start).toInt
-    withResource(Scalar.fromLong(start)) { startScalar =>
-      GpuColumnVector.from(ColumnVector.sequence(startScalar, size), LongType)
-    }
-  }
-  /**
-   * Replaces vector columns in a given batch with new columns representing row indices and skip_row
-   *
-   * Generates a new row index column and, if present, an "is row deleted" column based on the
-   * provided filter. Both columns are added or replaced in the input batch according to the
-   * specified column metadata.
-   *
-   * @param batch                  Input {@link ColumnarBatch} to be updated with replacement
-   *                               columns.
-   * @param size                   The number of rows in the batch.
-   * @param rowIndexColumnOpt      Optional metadata for the row index column.
-   * @param isRowDeletedColumnOpt  Optional metadata for the deleted row marker column.
-   * @param rowIndexFilterOpt      Optional deletion vector filter for materializing "is deleted"
-   *                               status.
-   * @param metrics                Map for tracking time spent in specific stages, keyed by metric
-   *                               name.
-   * @return                       A new {@link ColumnarBatch} with replaced/added columns for
-   *                               row indices and deletion status.
-   */
-  private def replaceVectors(
-    batch: ColumnarBatch,
-    indexVectorTuples: (Int, org.apache.spark.sql.vectorized.ColumnVector) *): ColumnarBatch = {
-    val vectors = ArrayBuffer[org.apache.spark.sql.vectorized.ColumnVector]()
-    for (i <- 0 until batch.numCols()) {
-      var replaced: Boolean = false
-      for (indexVectorTuple <- indexVectorTuples) {
-        val (index, vector) = indexVectorTuple
-        if (index == i) {
-          vectors += vector
-          // Make sure to close the existing vector allocated in the Parquet
-          batch.column(i).close()
-          replaced = true
-        }
-      }
-      if (!replaced) {
-        vectors += batch.column(i)
-      }
-    }
-    new ColumnarBatch(vectors.toArray, batch.numRows())
-  }
-
-  def getRowIndexFilter(partitionedFile: PartitionedFile,
-    isRowDeletedColumnOpt: Option[ColumnMetadata],
-    serializableHadoopConf: SerializableConfiguration,
-    tablePath: Option[String]): Option[RapidsRowIndexFilter] = {
-    isRowDeletedColumnOpt.map { _ =>
-      // Fetch the DV descriptor from the partitioned file and create a row index filter
-      val dvDescriptorOpt = partitionedFile.otherConstantMetadataColumnValues
-        .get(FILE_ROW_INDEX_FILTER_ID_ENCODED)
-      val filterTypeOpt = partitionedFile.otherConstantMetadataColumnValues
-        .get(FILE_ROW_INDEX_FILTER_TYPE)
-      if (dvDescriptorOpt.isDefined && filterTypeOpt.isDefined) {
-        val rowIndexFilter = filterTypeOpt.get match {
-          case RowIndexFilterType.IF_CONTAINED => RapidsDropMarkedRowsFilter
-          case RowIndexFilterType.IF_NOT_CONTAINED => RapidsKeepMarkedRowsFilter
-          case unexpectedFilterType => throw new IllegalStateException(
-            s"Unexpected row index filter type: ${unexpectedFilterType}")
-        }
-        rowIndexFilter.createInstance(
-          DeletionVectorDescriptor.deserializeFromBase64(dvDescriptorOpt.get.asInstanceOf[String]),
-          serializableHadoopConf.value,
-          tablePath.map(new Path(_)))
-      } else if (dvDescriptorOpt.isDefined || filterTypeOpt.isDefined) {
-        throw new IllegalStateException(
-          s"Both ${FILE_ROW_INDEX_FILTER_ID_ENCODED} and ${FILE_ROW_INDEX_FILTER_TYPE} " +
-            "should either both have values or no values at all.")
-      } else {
-        RapidsKeepAllRowsFilter
-      }
-    }
-  }
-
-  /**
-  * Replaces vector columns in a given batch with new columns representing row indices and skip_row
-  *
-  * Generates a new row index column and, if present, an "is row deleted" column based on the
-  * provided filter. Both columns are added or replaced in the input batch according to the
-  * specified column metadata.
-  *
-  * @param batch                  Input {@link ColumnarBatch} to be updated with replacement
-  *                               columns.
-  * @param size                   The number of rows in the batch.
-  * @param rowIndexColumnOpt      Optional metadata for the row index column.
-  * @param isRowDeletedColumnOpt  Optional metadata for the deleted row marker column.
-  * @param rowIndexFilterOpt      Optional deletion vector filter for materializing "is deleted"
-  *                               status.
-  * @param metrics                Map for tracking time spent in specific stages, keyed by metric
-  *                               name.
-  * @return                       A new {@link ColumnarBatch} with replaced/added columns for
-  *                               row indices and deletion status.
-  */
-  private def replaceBatch(rowIndex: Long,
-    batch: ColumnarBatch,
-    size: Int,
-    rowIndexColumnOpt: Option[ColumnMetadata],
-    isRowDeletedColumnOpt: Option[ColumnMetadata],
-    rowIndexFilterOpt: Option[RapidsRowIndexFilter],
-    metrics: Map[String, GpuMetric]): ColumnarBatch = {
-
-    var startTime = System.nanoTime()
-    withResource(getRowIndexPosSimple(rowIndex, rowIndex + size)) { rowIndexGpuCol =>
-      metrics("rowIndexColumnGenTime") += System.nanoTime() - startTime
-      val indexVectorTuples = new ArrayBuffer[(Int, org.apache.spark.sql.vectorized.ColumnVector)]
-      try {
-        rowIndexColumnOpt.foreach { rowIndexCol =>
-          indexVectorTuples += (rowIndexCol.index -> rowIndexGpuCol.incRefCount())
-        }
-        startTime = System.nanoTime()
-        val isRowDeletedVector = rowIndexFilterOpt.get.materializeIntoVector(rowIndexGpuCol)
-        metrics("isRowDeletedColumnGenTime") += System.nanoTime() - startTime
-        indexVectorTuples += (isRowDeletedColumnOpt.get.index -> isRowDeletedVector)
-        replaceVectors(batch, indexVectorTuples.toSeq: _*)
-      } catch {
-        case e: Throwable =>
-          indexVectorTuples.map(_._2).safeClose(e)
-          throw e
-      }
-    }
-  }
-}
->>>>>>> 6f4c806d
+  