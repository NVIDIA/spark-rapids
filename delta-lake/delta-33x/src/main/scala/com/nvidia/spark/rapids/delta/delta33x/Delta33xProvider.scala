/*
 * Copyright (c) 2025, NVIDIA CORPORATION.
 *
 * Licensed under the Apache License, Version 2.0 (the "License");
 * you may not use this file except in compliance with the License.
 * You may obtain a copy of the License at
 *
 *     http://www.apache.org/licenses/LICENSE-2.0
 *
 * Unless required by applicable law or agreed to in writing, software
 * distributed under the License is distributed on an "AS IS" BASIS,
 * WITHOUT WARRANTIES OR CONDITIONS OF ANY KIND, either express or implied.
 * See the License for the specific language governing permissions and
 * limitations under the License.
 */

package com.nvidia.spark.rapids.delta.delta33x

import com.nvidia.spark.rapids._
import com.nvidia.spark.rapids.delta.common.DeltaProviderBase

import org.apache.spark.sql.connector.catalog.SupportsWrite
import org.apache.spark.sql.delta.{DeltaDynamicPartitionOverwriteCommand, DeltaParquetFileFormat}
import org.apache.spark.sql.delta.catalog.DeltaTableV2
import org.apache.spark.sql.delta.commands.{DeleteCommand, MergeIntoCommand, OptimizeTableCommand, UpdateCommand}
import org.apache.spark.sql.execution.command.RunnableCommand
import org.apache.spark.sql.execution.datasources.FileFormat
import org.apache.spark.sql.execution.datasources.v2.AppendDataExecV1

object Delta33xProvider extends DeltaProviderBase {

  override def isSupportedWrite(write: Class[_ <: SupportsWrite]): Boolean = {
    write == classOf[DeltaTableV2] || write == classOf[GpuDeltaCatalog#GpuStagedDeltaTableV2]
  }

  override def isSupportedFormat(format: Class[_ <: FileFormat]): Boolean =
    super.isSupportedFormat(format) || format == classOf[GpuDelta33xParquetFileFormat]

  override def tagForGpu(
      cpuExec: AppendDataExecV1,
      meta: AppendDataExecV1Meta): Unit = {
    if (!meta.conf.isDeltaWriteEnabled) {
      meta.willNotWorkOnGpu("Delta Lake output acceleration has been disabled. To enable set " +
        s"${RapidsConf.ENABLE_DELTA_WRITE} to true")
    }

    cpuExec.table match {
      case _: DeltaTableV2 => super.tagForGpu(cpuExec, meta)
      case _: GpuDeltaCatalog#GpuStagedDeltaTableV2 =>
      case _ => meta.willNotWorkOnGpu(s"${cpuExec.table} table class not supported on GPU")
    }
  }

  override def getRunnableCommandRules: Map[Class[_ <: RunnableCommand],
      RunnableCommandRule[_ <: RunnableCommand]] = {
    Seq(
      GpuOverrides.runnableCmd[DeleteCommand](
          "Delete rows from a Delta Lake table",
          (a, conf, p, r) => new DeleteCommandMeta(a, conf, p, r)),
      GpuOverrides.runnableCmd[UpdateCommand](
          "Update rows from a Delta Lake table",
          (a, conf, p, r) => new UpdateCommandMeta(a, conf, p, r)),
      GpuOverrides.runnableCmd[MergeIntoCommand](
          "Merge of a source query/table into a Delta Lake table",
          (a, conf, p, r) => new MergeIntoCommandMeta(a, conf, p, r)),
      GpuOverrides.runnableCmd[OptimizeTableCommand](
          "Optimize a Delta Lake table",
          (a, conf, p, r) => new OptimizeTableCommandMeta(a, conf, p, r)),
      GpuOverrides.runnableCmd[DeltaDynamicPartitionOverwriteCommand](
        "Dynamic partition overwrite to a Delta Lake table",
        (a, conf, p, r) => new DeltaDynamicPartitionOverwriteCommandMeta(a, conf, p, r))
    ).map(r => (r.getClassFor.asSubclass(classOf[RunnableCommand]), r)).toMap
  }

<<<<<<< HEAD
  case class GpuIncrementMetricMeta(
    cpuInc: IncrementMetric,
    override val conf: RapidsConf,
    p: Option[RapidsMeta[_, _, _]],
    r: DataFromReplacementRule) extends ExprMeta[IncrementMetric](cpuInc, conf, p, r) {
    override def convertToGpuImpl(): GpuExpression = {
      val gpuChild = childExprs.head.convertToGpu()
      GpuIncrementMetric(cpuInc, gpuChild)
    }
  }

  case class GpuIncrementMetric(cpuInc: IncrementMetric, override val child: Expression)
    extends ShimUnaryExpression with GpuExpression {

    override def dataType: DataType = child.dataType
    override lazy val deterministic: Boolean = cpuInc.deterministic

    // metric update for a particular branch
    override def hasSideEffects: Boolean = true

    override def prettyName: String = "gpu_" + cpuInc.prettyName

    override def columnarEval(batch: ColumnarBatch): GpuColumnVector = {
      cpuInc.metric.add(batch.numRows())
      child.columnarEval(batch)
    }
  }

  override def getExprs: Map[Class[_ <: Expression], ExprRule[_ <: Expression]] = Seq(
    GpuOverrides.expr[IncrementMetric](
      "IncrementMetric",
      ExprChecks.unaryProject(TypeSig.all, TypeSig.all, TypeSig.all, TypeSig.all),
      GpuIncrementMetricMeta
    )
  ).map(r => (r.getClassFor.asSubclass(classOf[Expression]), r)).toMap

  override def tagSupportForGpuFileSourceScan(meta: SparkPlanMeta[FileSourceScanExec]): Unit = {
    val format = meta.wrapped.relation.fileFormat
    if (format.getClass == classOf[DeltaParquetFileFormat]) {
      val session = meta.wrapped.session
      val useMetadataRowIndex =
        session.sessionState.conf.getConf(DeltaSQLConf.DELETION_VECTORS_USE_METADATA_ROW_INDEX)
      val requiredSchema = meta.wrapped.requiredSchema
      val isRowDeletedCol =  requiredSchema.exists(_.name == IS_ROW_DELETED_COLUMN_NAME)
      if (useMetadataRowIndex && isRowDeletedCol) {
        meta.willNotWorkOnGpu("we don't support generating metadata row index for " +
          s"${meta.wrapped.getClass.getSimpleName}")
      }
      GpuReadParquetFileFormat.tagSupport(meta)
    } else {
      meta.willNotWorkOnGpu(s"format ${format.getClass} is not supported")
    }
  }

  override def getReadFileFormat(relation: HadoopFsRelation): FileFormat = {
    val fmt = relation.fileFormat.asInstanceOf[DeltaParquetFileFormat]
=======
  override protected def toGpuParquetFileFormat(fmt: DeltaParquetFileFormat): FileFormat =
>>>>>>> 6c71fdfc
    GpuDelta33xParquetFileFormat(fmt.protocol, fmt.metadata, fmt.nullableRowTrackingFields,
      false, // we don't support splits and predicate pushdown yet
      fmt.tablePath, fmt.isCDCRead)

  override def convertToGpu(
      cpuExec: AppendDataExecV1,
      meta: AppendDataExecV1Meta): GpuExec = {
    cpuExec.table match {
      case _: DeltaTableV2 =>
        super.convertToGpu(cpuExec, meta)
      case _: GpuDeltaCatalog#GpuStagedDeltaTableV2 =>
        GpuAppendDataExecV1(cpuExec.table, cpuExec.plan, cpuExec.refreshCache, cpuExec.write)
      case unknown => throw new IllegalStateException(s"$unknown doesn't match any of the known ")
    }
  }
}<|MERGE_RESOLUTION|>--- conflicted
+++ resolved
@@ -72,66 +72,7 @@
     ).map(r => (r.getClassFor.asSubclass(classOf[RunnableCommand]), r)).toMap
   }
 
-<<<<<<< HEAD
-  case class GpuIncrementMetricMeta(
-    cpuInc: IncrementMetric,
-    override val conf: RapidsConf,
-    p: Option[RapidsMeta[_, _, _]],
-    r: DataFromReplacementRule) extends ExprMeta[IncrementMetric](cpuInc, conf, p, r) {
-    override def convertToGpuImpl(): GpuExpression = {
-      val gpuChild = childExprs.head.convertToGpu()
-      GpuIncrementMetric(cpuInc, gpuChild)
-    }
-  }
-
-  case class GpuIncrementMetric(cpuInc: IncrementMetric, override val child: Expression)
-    extends ShimUnaryExpression with GpuExpression {
-
-    override def dataType: DataType = child.dataType
-    override lazy val deterministic: Boolean = cpuInc.deterministic
-
-    // metric update for a particular branch
-    override def hasSideEffects: Boolean = true
-
-    override def prettyName: String = "gpu_" + cpuInc.prettyName
-
-    override def columnarEval(batch: ColumnarBatch): GpuColumnVector = {
-      cpuInc.metric.add(batch.numRows())
-      child.columnarEval(batch)
-    }
-  }
-
-  override def getExprs: Map[Class[_ <: Expression], ExprRule[_ <: Expression]] = Seq(
-    GpuOverrides.expr[IncrementMetric](
-      "IncrementMetric",
-      ExprChecks.unaryProject(TypeSig.all, TypeSig.all, TypeSig.all, TypeSig.all),
-      GpuIncrementMetricMeta
-    )
-  ).map(r => (r.getClassFor.asSubclass(classOf[Expression]), r)).toMap
-
-  override def tagSupportForGpuFileSourceScan(meta: SparkPlanMeta[FileSourceScanExec]): Unit = {
-    val format = meta.wrapped.relation.fileFormat
-    if (format.getClass == classOf[DeltaParquetFileFormat]) {
-      val session = meta.wrapped.session
-      val useMetadataRowIndex =
-        session.sessionState.conf.getConf(DeltaSQLConf.DELETION_VECTORS_USE_METADATA_ROW_INDEX)
-      val requiredSchema = meta.wrapped.requiredSchema
-      val isRowDeletedCol =  requiredSchema.exists(_.name == IS_ROW_DELETED_COLUMN_NAME)
-      if (useMetadataRowIndex && isRowDeletedCol) {
-        meta.willNotWorkOnGpu("we don't support generating metadata row index for " +
-          s"${meta.wrapped.getClass.getSimpleName}")
-      }
-      GpuReadParquetFileFormat.tagSupport(meta)
-    } else {
-      meta.willNotWorkOnGpu(s"format ${format.getClass} is not supported")
-    }
-  }
-
-  override def getReadFileFormat(relation: HadoopFsRelation): FileFormat = {
-    val fmt = relation.fileFormat.asInstanceOf[DeltaParquetFileFormat]
-=======
   override protected def toGpuParquetFileFormat(fmt: DeltaParquetFileFormat): FileFormat =
->>>>>>> 6c71fdfc
     GpuDelta33xParquetFileFormat(fmt.protocol, fmt.metadata, fmt.nullableRowTrackingFields,
       false, // we don't support splits and predicate pushdown yet
       fmt.tablePath, fmt.isCDCRead)
