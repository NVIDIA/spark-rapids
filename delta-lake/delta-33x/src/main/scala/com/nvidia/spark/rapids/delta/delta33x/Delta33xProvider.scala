--- conflicted
+++ resolved
@@ -23,6 +23,7 @@
 import org.apache.spark.sql.SparkSession
 import org.apache.spark.sql.connector.catalog.SupportsWrite
 import org.apache.spark.sql.delta.{DeltaLog, DeltaParquetFileFormat}
+import org.apache.spark.sql.delta.DeltaParquetFileFormat.{IS_ROW_DELETED_COLUMN_NAME, ROW_INDEX_COLUMN_NAME}
 import org.apache.spark.sql.delta.catalog.{DeltaCatalog, DeltaTableV2}
 import org.apache.spark.sql.delta.commands.{DeleteCommand, MergeIntoCommand, OptimizeTableCommand, UpdateCommand}
 import org.apache.spark.sql.delta.rapids.DeltaRuntimeShim
@@ -89,24 +90,19 @@
   override def tagSupportForGpuFileSourceScan(meta: SparkPlanMeta[FileSourceScanExec]): Unit = {
     val format = meta.wrapped.relation.fileFormat
     if (format.getClass == classOf[DeltaParquetFileFormat]) {
-<<<<<<< HEAD
-=======
       val requiredSchema = meta.wrapped.requiredSchema
-      if (!meta.conf.isParquetPerFileReadEnabled) {
+      if (meta.conf.isParquetCoalesceFileReadEnabled) {
         if (requiredSchema.exists(_.name == IS_ROW_DELETED_COLUMN_NAME)) {
           meta.willNotWorkOnGpu(
-            s"reading metadata column $IS_ROW_DELETED_COLUMN_NAME is supported for PERFILE and " +
-              " not supported for " +
+            s"reading metadata column $IS_ROW_DELETED_COLUMN_NAME is  not supported for " +
               s"${RapidsReaderType.withName(meta.conf.get(RapidsConf.PARQUET_READER_TYPE))}")
         }
         if (requiredSchema.exists(_.name == ROW_INDEX_COLUMN_NAME)) {
           meta.willNotWorkOnGpu(
-            s"reading metadata column $ROW_INDEX_COLUMN_NAME is supported for PERFILE and " +
-              " not supported for " +
+            s"reading metadata column $ROW_INDEX_COLUMN_NAME is not supported for " +
               s"${RapidsReaderType.withName(meta.conf.get(RapidsConf.PARQUET_READER_TYPE))}")
         }
       }
->>>>>>> 837ba27d
       GpuReadParquetFileFormat.tagSupport(meta)
     } else {
       meta.willNotWorkOnGpu(s"format ${format.getClass} is not supported")
