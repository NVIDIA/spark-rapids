/*
 * Copyright (c) 2022-2025, NVIDIA CORPORATION.
 *
 * Licensed under the Apache License, Version 2.0 (the "License");
 * you may not use this file except in compliance with the License.
 * You may obtain a copy of the License at
 *
 *     http://www.apache.org/licenses/LICENSE-2.0
 *
 * Unless required by applicable law or agreed to in writing, software
 * distributed under the License is distributed on an "AS IS" BASIS,
 * WITHOUT WARRANTIES OR CONDITIONS OF ANY KIND, either express or implied.
 * See the License for the specific language governing permissions and
 * limitations under the License.
 */

package org.apache.spark.sql.delta.rapids

import com.nvidia.spark.rapids.RapidsConf
import org.apache.hadoop.fs.Path

import org.apache.spark.sql.SparkSession
import org.apache.spark.sql.catalyst.catalog.CatalogTable
import org.apache.spark.sql.delta.{DeltaLog, OptimisticTransaction, Snapshot}
import org.apache.spark.util.Clock

class GpuDeltaLog(val deltaLog: DeltaLog, val rapidsConf: RapidsConf) {
  private lazy implicit val _clock: Clock = deltaLog.clock

  /* ------------------ *
   |  Delta Management  |
   * ------------------ */

  /**
   * Returns a new OptimisticTransaction that can be used to read the current state of the
   * log and then commit updates. The reads and updates will be checked for logical conflicts
   * with any concurrent writes to the log.
   *
   * Note that all reads in a transaction must go through the returned transaction object, and not
   * directly to the DeltaLog otherwise they will not be checked for conflicts.
   */
  def startTransaction(): GpuOptimisticTransactionBase = {
<<<<<<< HEAD
    DeltaRuntimeShim.startTransaction(deltaLog, Option.empty[CatalogTable],
      Option.empty[Snapshot], rapidsConf)
=======
    DeltaRuntimeShim.startTransaction(StartTransactionArg(deltaLog, rapidsConf, _clock, None,
      None))
>>>>>>> df735202
  }

  /**
   * Execute a piece of code within a new GpuOptimisticTransaction. Reads/write sets will
   * be recorded for this table, and all other tables will be read
   * at a snapshot that is pinned on the first access.
   *
   * @note This uses thread-local variable to make the active transaction visible. So do not use
   *       multi-threaded code in the provided thunk.
   */
  def withNewTransaction[T](thunk: GpuOptimisticTransactionBase => T): T = {
    try {
      val txn = startTransaction()
      OptimisticTransaction.setActive(txn)
      thunk(txn)
    } finally {
      OptimisticTransaction.clearActive()
    }
  }

<<<<<<< HEAD
  def startTransaction(catalogTableOpt: Option[CatalogTable],
    snapshotOpt: Option[Snapshot] = None): GpuOptimisticTransactionBase = {
      DeltaRuntimeShim.startTransaction(deltaLog, catalogTableOpt, snapshotOpt, rapidsConf)
  }

  def withNewTransaction[T](
     catalogTableOpt: Option[CatalogTable],
     snapshotOpt: Option[Snapshot] = None)(
     thunk: GpuOptimisticTransactionBase => T): T = {
=======
  /**
   * Returns a new [[GpuOptimisticTransactionBase]] that can be used to read the current state of
   * the log
   * and then commit updates. The reads and updates will be checked for logical conflicts with any
   * concurrent writes to the log, and post-commit hooks can be used to notify the table's catalog
   * of schema changes, etc.
   *
   * Note that all reads in a transaction must go through the returned transaction object, and not
   * directly to the [[DeltaLog]] otherwise they will not be checked for conflicts.
   *
   * @param catalogTableOpt The [[CatalogTable]] for the table this transaction updates. Passing
   * None asserts this is a path-based table with no catalog entry.
   *
   * @param snapshotOpt THe [[Snapshot]] this transaction should use, if not latest.
   */
  def startTransaction(
      catalogTableOpt: Option[CatalogTable],
      snapshotOpt: Option[Snapshot] = None): GpuOptimisticTransactionBase = {
    DeltaRuntimeShim.startTransaction(StartTransactionArg(deltaLog, rapidsConf, _clock,
      catalogTableOpt, snapshotOpt))
  }

  /**
   * Execute a piece of code within a new [[GpuOptimisticTransactionBase]].
   * Reads/write sets will be recorded for this table, and all other tables will be read
   * at a snapshot that is pinned on the first access.
   *
   * @param catalogTableOpt The [[CatalogTable]] for the table this transaction updates. Passing
   * None asserts this is a path-based table with no catalog entry.
   *
   * @param snapshotOpt THe [[Snapshot]] this transaction should use, if not latest.
   * @note This uses thread-local variable to make the active transaction visible. So do not use
   *       multi-threaded code in the provided thunk.
   */
  def withNewTransaction[T](
      catalogTableOpt: Option[CatalogTable],
      snapshotOpt: Option[Snapshot] = None)(
      thunk: GpuOptimisticTransactionBase => T): T = {
>>>>>>> df735202
    val txn = startTransaction(catalogTableOpt, snapshotOpt)
    OptimisticTransaction.setActive(txn)
    try {
      thunk(txn)
    } finally {
      OptimisticTransaction.clearActive()
    }
  }
}

object GpuDeltaLog {
  /** Helper for creating a log when it stored at the root of the data. */
  def forTable(
      spark: SparkSession,
      dataPath: String,
      options: Map[String, String],
      rapidsConf: RapidsConf): GpuDeltaLog = {
    val deltaLog = DeltaLog.forTable(spark, new Path(dataPath), options)
    new GpuDeltaLog(deltaLog, rapidsConf)
  }

  def forTable(
      spark: SparkSession,
      tableLocation: Path,
      rapidsConf: RapidsConf): GpuDeltaLog = {
    val deltaLog = DeltaLog.forTable(spark, tableLocation)
    new GpuDeltaLog(deltaLog, rapidsConf)
  }
}<|MERGE_RESOLUTION|>--- conflicted
+++ resolved
@@ -40,13 +40,8 @@
    * directly to the DeltaLog otherwise they will not be checked for conflicts.
    */
   def startTransaction(): GpuOptimisticTransactionBase = {
-<<<<<<< HEAD
-    DeltaRuntimeShim.startTransaction(deltaLog, Option.empty[CatalogTable],
-      Option.empty[Snapshot], rapidsConf)
-=======
     DeltaRuntimeShim.startTransaction(StartTransactionArg(deltaLog, rapidsConf, _clock, None,
       None))
->>>>>>> df735202
   }
 
   /**
@@ -67,17 +62,6 @@
     }
   }
 
-<<<<<<< HEAD
-  def startTransaction(catalogTableOpt: Option[CatalogTable],
-    snapshotOpt: Option[Snapshot] = None): GpuOptimisticTransactionBase = {
-      DeltaRuntimeShim.startTransaction(deltaLog, catalogTableOpt, snapshotOpt, rapidsConf)
-  }
-
-  def withNewTransaction[T](
-     catalogTableOpt: Option[CatalogTable],
-     snapshotOpt: Option[Snapshot] = None)(
-     thunk: GpuOptimisticTransactionBase => T): T = {
-=======
   /**
    * Returns a new [[GpuOptimisticTransactionBase]] that can be used to read the current state of
    * the log
@@ -116,7 +100,6 @@
       catalogTableOpt: Option[CatalogTable],
       snapshotOpt: Option[Snapshot] = None)(
       thunk: GpuOptimisticTransactionBase => T): T = {
->>>>>>> df735202
     val txn = startTransaction(catalogTableOpt, snapshotOpt)
     OptimisticTransaction.setActive(txn)
     try {
