/*
 * Copyright (c) 2023-2025, NVIDIA CORPORATION.
 *
 * Licensed under the Apache License, Version 2.0 (the "License");
 * you may not use this file except in compliance with the License.
 * You may obtain a copy of the License at
 *
 *     http://www.apache.org/licenses/LICENSE-2.0
 *
 * Unless required by applicable law or agreed to in writing, software
 * distributed under the License is distributed on an "AS IS" BASIS,
 * WITHOUT WARRANTIES OR CONDITIONS OF ANY KIND, either express or implied.
 * See the License for the specific language governing permissions and
 * limitations under the License.
 */

package org.apache.spark.sql.delta.rapids

import scala.util.Try

import com.nvidia.spark.rapids.{RapidsConf, ShimLoader, ShimReflectionUtils, VersionUtils}
import com.nvidia.spark.rapids.delta.{DeltaConfigChecker, DeltaProvider}

import org.apache.spark.sql.SparkSession
import org.apache.spark.sql.catalyst.catalog.CatalogTable
import org.apache.spark.sql.connector.catalog.StagingTableCatalog
import org.apache.spark.sql.delta.{DeltaLog, DeltaUDF, Snapshot}
import org.apache.spark.sql.delta.catalog.DeltaCatalog
import org.apache.spark.sql.execution.datasources.FileFormat
import org.apache.spark.sql.expressions.UserDefinedFunction
import org.apache.spark.util.Clock

case class StartTransactionArg(log: DeltaLog, conf: RapidsConf, clock: Clock,
    catalogTable: Option[CatalogTable] = None, snapshot: Option[Snapshot] = None)

trait DeltaRuntimeShim {
  def getDeltaConfigChecker: DeltaConfigChecker
  def getDeltaProvider: DeltaProvider
<<<<<<< HEAD
  def startTransaction(
     log: DeltaLog,
     catalogOpt: Option[CatalogTable],
     snapshotOpt: Option[Snapshot],
     conf: RapidsConf, clock: Clock): GpuOptimisticTransactionBase

=======
  def startTransaction(log: DeltaLog, conf: RapidsConf, clock: Clock)
  : GpuOptimisticTransactionBase = {
    startTransaction(StartTransactionArg(log, conf, clock))
  }
  def startTransaction(arg: StartTransactionArg): GpuOptimisticTransactionBase
>>>>>>> df735202
  def stringFromStringUdf(f: String => String): UserDefinedFunction
  def unsafeVolatileSnapshotFromLog(deltaLog: DeltaLog): Snapshot
  def fileFormatFromLog(deltaLog: DeltaLog): FileFormat

  def getTightBoundColumnOnFileInitDisabled(spark: SparkSession): Boolean

  def getGpuDeltaCatalog(cpuCatalog: DeltaCatalog, rapidsConf: RapidsConf): StagingTableCatalog
}

object DeltaRuntimeShim {
  private def getShimClassName: String = {
    if (VersionUtils.cmpSparkVersion(3, 2, 0) < 0) {
      throw new IllegalStateException("Delta Lake is not supported on Spark < 3.2.x")
    } else if (VersionUtils.cmpSparkVersion(3, 3, 0) < 0) {
      "org.apache.spark.sql.delta.rapids.delta20x.Delta20xRuntimeShim"
    } else if (VersionUtils.cmpSparkVersion(3, 4, 0) < 0) {
      // Could not find a Delta Lake API to determine what version is being run,
      // so this resorts to "fingerprinting" via reflection probing.
      Try {
        DeltaUDF.getClass.getMethod("stringStringUdf", classOf[String => String])
      }.map(_ => "org.apache.spark.sql.delta.rapids.delta21x.Delta21xRuntimeShim")
        .orElse {
          Try {
            classOf[DeltaLog].getMethod("assertRemovable")
          }.map(_ => "org.apache.spark.sql.delta.rapids.delta22x.Delta22xRuntimeShim")
        }.getOrElse("org.apache.spark.sql.delta.rapids.delta23x.Delta23xRuntimeShim")
    } else if (VersionUtils.cmpSparkVersion(3, 5, 0) < 0) {
      "org.apache.spark.sql.delta.rapids.delta24x.Delta24xRuntimeShim"
    } else if (VersionUtils.cmpSparkVersion(3, 5, 2) > 0 &&
               VersionUtils.cmpSparkVersion(4, 0, 0) < 0) {
      "org.apache.spark.sql.delta.rapids.delta33x.Delta33xRuntimeShim"
    } else {
      val sparkVer = ShimLoader.getShimVersion
      throw new IllegalStateException(
        s"${sparkVer}: No Delta Lake support for this build of Spark"
      )
    }
  }

  private lazy val shimInstance = {
    val shimClassName = getShimClassName
    val shimClass = ShimReflectionUtils.loadClass(shimClassName)
    shimClass.getConstructor().newInstance().asInstanceOf[DeltaRuntimeShim]
  }

  def getDeltaProvider: DeltaProvider = shimInstance.getDeltaProvider

  def getDeltaConfigChecker: DeltaConfigChecker = {
    shimInstance.getDeltaConfigChecker
  }

<<<<<<< HEAD
  def startTransaction(
      log: DeltaLog,
      catalogOpt: Option[CatalogTable],
      snapshotOpt: Option[Snapshot],
      rapidsConf: RapidsConf)(implicit clock: Clock): GpuOptimisticTransactionBase =
    shimInstance.startTransaction(log, catalogOpt, snapshotOpt, rapidsConf, clock)
=======
  def startTransaction(txArg: StartTransactionArg): GpuOptimisticTransactionBase = {
    shimInstance.startTransaction(txArg)
  }
>>>>>>> df735202

  def stringFromStringUdf(f: String => String): UserDefinedFunction =
    shimInstance.stringFromStringUdf(f)

  def unsafeVolatileSnapshotFromLog(deltaLog: DeltaLog): Snapshot =
    shimInstance.unsafeVolatileSnapshotFromLog(deltaLog)

  def fileFormatFromLog(deltaLog: DeltaLog): FileFormat =
    shimInstance.fileFormatFromLog(deltaLog)

  def getTightBoundColumnOnFileInitDisabled(spark: SparkSession): Boolean =
    shimInstance.getTightBoundColumnOnFileInitDisabled(spark)

  def getGpuDeltaCatalog(cpuCatalog: DeltaCatalog, rapidsConf: RapidsConf): StagingTableCatalog = {
    shimInstance.getGpuDeltaCatalog(cpuCatalog, rapidsConf)
  }
}<|MERGE_RESOLUTION|>--- conflicted
+++ resolved
@@ -36,20 +36,11 @@
 trait DeltaRuntimeShim {
   def getDeltaConfigChecker: DeltaConfigChecker
   def getDeltaProvider: DeltaProvider
-<<<<<<< HEAD
-  def startTransaction(
-     log: DeltaLog,
-     catalogOpt: Option[CatalogTable],
-     snapshotOpt: Option[Snapshot],
-     conf: RapidsConf, clock: Clock): GpuOptimisticTransactionBase
-
-=======
   def startTransaction(log: DeltaLog, conf: RapidsConf, clock: Clock)
   : GpuOptimisticTransactionBase = {
     startTransaction(StartTransactionArg(log, conf, clock))
   }
   def startTransaction(arg: StartTransactionArg): GpuOptimisticTransactionBase
->>>>>>> df735202
   def stringFromStringUdf(f: String => String): UserDefinedFunction
   def unsafeVolatileSnapshotFromLog(deltaLog: DeltaLog): Snapshot
   def fileFormatFromLog(deltaLog: DeltaLog): FileFormat
@@ -101,18 +92,9 @@
     shimInstance.getDeltaConfigChecker
   }
 
-<<<<<<< HEAD
-  def startTransaction(
-      log: DeltaLog,
-      catalogOpt: Option[CatalogTable],
-      snapshotOpt: Option[Snapshot],
-      rapidsConf: RapidsConf)(implicit clock: Clock): GpuOptimisticTransactionBase =
-    shimInstance.startTransaction(log, catalogOpt, snapshotOpt, rapidsConf, clock)
-=======
   def startTransaction(txArg: StartTransactionArg): GpuOptimisticTransactionBase = {
     shimInstance.startTransaction(txArg)
   }
->>>>>>> df735202
 
   def stringFromStringUdf(f: String => String): UserDefinedFunction =
     shimInstance.stringFromStringUdf(f)
