--- conflicted
+++ resolved
@@ -57,15 +57,9 @@
   def withBoundReferences(input: AttributeSeq, 
     metrics: Map[String, GpuMetric]): GpuCheckDeltaInvariant = {
     GpuCheckDeltaInvariant(
-<<<<<<< HEAD
       GpuBindReferences.bindReference(child, input, metrics),
       columnExtractors.map {
         case (column, extractor) => column -> BindReferences.bindReference(extractor, input)
-=======
-      GpuBindReferences.bindReference(child, input),
-      columnExtractors.map { case (column, extractor) =>
-        column -> BindReferences.bindReference(extractor, input)
->>>>>>> 6c71fdfc
       },
       constraint)
   }
@@ -182,7 +176,7 @@
     }
   }
 
-  override def convertToGpu(): GpuExpression = {
+  override def convertToGpuImpl(): GpuExpression = {
     val child = childExprs.head.convertToGpu()
     // Delta 4.0 provides columnExtractors as Seq[(String, Expression)] while older
     // versions provide Map[String, Expression]. Normalize to Map for GPU version.
