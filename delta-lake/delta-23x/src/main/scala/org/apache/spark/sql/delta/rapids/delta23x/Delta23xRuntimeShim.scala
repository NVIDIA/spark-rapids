--- conflicted
+++ resolved
@@ -21,7 +21,6 @@
 import com.nvidia.spark.rapids.delta.delta23x.{Delta23xProvider, GpuDeltaCatalog}
 
 import org.apache.spark.sql.SparkSession
-import org.apache.spark.sql.catalyst.catalog.CatalogTable
 import org.apache.spark.sql.connector.catalog.StagingTableCatalog
 import org.apache.spark.sql.delta.{DeltaLog, DeltaUDF, Snapshot}
 import org.apache.spark.sql.delta.catalog.DeltaCatalog
@@ -34,18 +33,8 @@
 
   override def getDeltaProvider: DeltaProvider = Delta23xProvider
 
-<<<<<<< HEAD
-  override def startTransaction(
-      log: DeltaLog,
-      catalogOpt: Option[CatalogTable],
-      snapshotOpt: Option[Snapshot],
-      conf: RapidsConf,
-      clock: Clock): GpuOptimisticTransactionBase = {
-    new GpuOptimisticTransaction(log, conf)(clock)
-=======
   override def startTransaction(arg: StartTransactionArg): GpuOptimisticTransactionBase = {
     new GpuOptimisticTransaction(arg.log, arg.conf)(arg.clock)
->>>>>>> d48a855b
   }
 
   override def stringFromStringUdf(f: String => String): UserDefinedFunction = {
