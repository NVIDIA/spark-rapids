#!/bin/bash
#
# Copyright (c) 2021, NVIDIA CORPORATION. All rights reserved.
#
# Licensed under the Apache License, Version 2.0 (the "License");
# you may not use this file except in compliance with the License.
# You may obtain a copy of the License at
#
#     http://www.apache.org/licenses/LICENSE-2.0
#
# Unless required by applicable law or agreed to in writing, software
# distributed under the License is distributed on an "AS IS" BASIS,
# WITHOUT WARRANTIES OR CONDITIONS OF ANY KIND, either express or implied.
# See the License for the specific language governing permissions and
# limitations under the License.
#

set -ex

case $1 in

--h|-h)
  echo "buildall [noSnapshots (default) | snapshots | minimumFeatureVersionMix | <buildver> (e.g. 320) ]"
  exit 0
  ;;

esac

DIST_PROFILE=${1:-"noSnapshots"}

case $DIST_PROFILE in

  snapshots)
    SPARK_SHIM_VERSIONS=(
      301
      302
      303
      304
      311
      311cdh
      312
      313
      320
    )
    ;;

  noSnapshots)
    SPARK_SHIM_VERSIONS=(
      301
      302
      303
      311
      311cdh
      312
      320
    )
    ;;

  minimumFeatureVersionMix)
    SPARK_SHIM_VERSIONS=(
      302
      311cdh
      312
      320
    )
    ;;

  3*)
    SPARK_SHIM_VERSIONS=($DIST_PROFILE)
    unset DIST_PROFILE
    ;;

  *)
    echo "ERROR: Supported profiles are: snapshots, noSnapshots, minimumFeatureVersionMix"
    exit 1

esac

[[ "$DIST_PROFILE" != "" ]] && MVN_PROFILE_OPT="-P$DIST_PROFILE"

# First element in SPARK_SHIM_VERSIONS to do most of the checks
export BASE_VER=${SPARK_SHIM_VERSIONS[0]}

BUILD_PARALLEL=${BUILD_PARALLEL:-4}

echo Clean once across all modules
mvn -q clean

echo Building a combined dist jar with Shims for "${SPARK_SHIM_VERSIONS[@]}" ...

export MVN_BASE_DIR=$(mvn help:evaluate -Dexpression=project.basedir -q -DforceStdout)
build_single_shim() {
  set -x
  BUILD_VER=$1
  mkdir -p "$MVN_BASE_DIR/target"
  LOG_FILE="$MVN_BASE_DIR/target/mvn-build-$BUILD_VER.log"
  SKIP_CHECKS=$( [[ "$BUILD_VER" == "$BASE_VER" ]] && echo false || echo true )

  echo "#### REDIRECTING parallel mvn output to $LOG_FILE ####"
  mvn -U install \
      -DskipTests \
      -Dbuildver="$BUILD_VER" \
      -Drat.skip="$SKIP_CHECKS" \
      -Dmaven.javadoc.skip="$SKIP_CHECKS" \
      -Dskip="$SKIP_CHECKS" \
      -Dmaven.scalastyle.skip="$SKIP_CHECKS" \
      -pl aggregator -am > "$LOG_FILE" 2>&1 || {
        tail -20 "$LOG_FILE"
        exit 255
      }
}

export -f build_single_shim

<<<<<<< HEAD

# Install all the versions for DIST_PROFILE

# First loop over except for SPARK_SHIM_VERSIONS last skipping expensive plugins that
=======
# Install all the versions for DIST_PROFILE

# First build the aggregator module for all SPARK_SHIM_VERSIONS in parallel skipping expensive plugins that
>>>>>>> f2f55ae7
# - either deferred to 301 because the check is identical in all shim profiles such as scalastyle
# - or deferred to 301 because we currently don't require it per shim such as javadoc generation
# - or there is a dedicated step to run against a particular shim jar such as unit tests, in
#   the near future we will run unit tests against a combined multi-shim jar to catch classloading
#   regressions even before pytest-based integration_tests
#
<<<<<<< HEAD
=======
# Then resume maven build from the dist module now that shims have been installed
>>>>>>> f2f55ae7

time (
  # printf a single buildver array element per line
  printf "%s\n" "${SPARK_SHIM_VERSIONS[@]}" | \
    xargs -t -I% -P "$BUILD_PARALLEL" -n 1 \
    bash -c 'build_single_shim "$@"' _ %
  echo "Resuming from dist build only using $BASE_VER"
  mvn -U -Dbuildver="$BASE_VER" install --resume-from dist -DskipTests $MVN_PROFILE_OPT
)<|MERGE_RESOLUTION|>--- conflicted
+++ resolved
@@ -112,26 +112,16 @@
 
 export -f build_single_shim
 
-<<<<<<< HEAD
-
-# Install all the versions for DIST_PROFILE
-
-# First loop over except for SPARK_SHIM_VERSIONS last skipping expensive plugins that
-=======
 # Install all the versions for DIST_PROFILE
 
 # First build the aggregator module for all SPARK_SHIM_VERSIONS in parallel skipping expensive plugins that
->>>>>>> f2f55ae7
 # - either deferred to 301 because the check is identical in all shim profiles such as scalastyle
 # - or deferred to 301 because we currently don't require it per shim such as javadoc generation
 # - or there is a dedicated step to run against a particular shim jar such as unit tests, in
 #   the near future we will run unit tests against a combined multi-shim jar to catch classloading
 #   regressions even before pytest-based integration_tests
 #
-<<<<<<< HEAD
-=======
 # Then resume maven build from the dist module now that shims have been installed
->>>>>>> f2f55ae7
 
 time (
   # printf a single buildver array element per line
