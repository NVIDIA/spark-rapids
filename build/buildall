--- conflicted
+++ resolved
@@ -15,7 +15,7 @@
 # limitations under the License.
 #
 
-set -e
+set -ex
 
 shopt -s extglob
 
@@ -27,6 +27,8 @@
   echo "Options:"
   echo "   -h, --help"
   echo "        print this help message"
+  echo "   -gb, --generate-bloop"
+  echo "        generate projects for bloop clients: IDE (Scala Metals, IntelliJ) or Bloop CLI"
   echo "   -p=DIST_PROFILE, --profile=DIST_PROFILE"
   echo "        use this profile for the dist module, default: noSnapshots, also supported: snapshots, minimumFeatureVersionMix,"
   echo "        snapshotsWithDatabricks, and noSnapshotsWithDatabricks. NOTE: the Databricks-related spark3XYdb shims"
@@ -40,13 +42,12 @@
   echo "        Build in parallel, N (4 by default) is passed via -P to xargs"
 }
 
-<<<<<<< HEAD
 
 
 function bloopInstall() {
   mkdir $PWD/.bloop
   time (
-    for bv in 301 302 302 304 311 312 313 320; do
+    for bv in $SPARK_SHIM_VERSIONS; do
       bloop_config_dir=".bloop$bv"
       mvn -U generate-sources ch.epfl.scala:maven-bloop_2.13:1.4.9:bloopInstall -pl dist -am \
         -Dbuildver="$bv" \
@@ -70,20 +71,16 @@
 }
 
 case $1 in
-=======
 case "$1" in
->>>>>>> b6f8d898
 
 --help|-h)
   print_usage
   exit 0
   ;;
 
-<<<<<<< HEAD
---bloopInstall|-bi)
+--bloop)
   bloopInstall
   exit 0
-=======
 -p=*|--profile=*)
   DIST_PROFILE="${1#*=}"
   ;;
@@ -100,7 +97,6 @@
   echo >&2 "Unknown arg: $1"
   print_usage
   exit 1
->>>>>>> b6f8d898
   ;;
 
 esac
