--- conflicted
+++ resolved
@@ -19,17 +19,6 @@
          xsi:schemaLocation="http://maven.apache.org/POM/4.0.0 http://maven.apache.org/xsd/maven-4.0.0.xsd">
     <modelVersion>4.0.0</modelVersion>
     <parent>
-<<<<<<< HEAD
-        <groupId>com.nvidia</groupId>
-        <artifactId>rapids-4-spark-parent</artifactId>
-        <version>23.10.0</version>
-    </parent>
-
-    <artifactId>rapids-4-spark-shuffle_2.12</artifactId>
-    <name>RAPIDS Accelerator for Apache Spark Shuffle Plugin</name>
-    <description>Accelerated shuffle plugin for the RAPIDS plugin for Apache Spark</description>
-    <version>23.10.0</version>
-=======
       <groupId>com.nvidia</groupId>
       <artifactId>rapids-4-spark-shim-deps-parent_2.12</artifactId>
       <version>23.12.0-SNAPSHOT</version>
@@ -39,7 +28,6 @@
     <name>RAPIDS Accelerator for Apache Spark Shuffle Plugin</name>
     <description>Accelerated shuffle plugin for the RAPIDS plugin for Apache Spark</description>
     <version>23.12.0-SNAPSHOT</version>
->>>>>>> 468abdff
 
     <properties>
         <rapids.module>shuffle-plugin</rapids.module>
