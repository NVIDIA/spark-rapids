--- conflicted
+++ resolved
@@ -19,20 +19,11 @@
          xsi:schemaLocation="http://maven.apache.org/POM/4.0.0 http://maven.apache.org/xsd/maven-4.0.0.xsd">
     <modelVersion>4.0.0</modelVersion>
     <parent>
-<<<<<<< HEAD
       <groupId>com.nvidia</groupId>
       <artifactId>rapids-4-spark-shim-deps-parent</artifactId>
       <version>23.12.0-SNAPSHOT</version>
       <relativePath>../shim-deps/pom.xml</relativePath>
   </parent>
-=======
-        <groupId>com.nvidia</groupId>
-        <artifactId>rapids-4-spark-parent_2.12</artifactId>
-        <version>23.12.0-SNAPSHOT</version>
-        <relativePath>../pom.xml</relativePath>
-    </parent>
-
->>>>>>> 8d53a47e
     <artifactId>rapids-4-spark-shuffle_2.12</artifactId>
     <name>RAPIDS Accelerator for Apache Spark Shuffle Plugin</name>
     <description>Accelerated shuffle plugin for the RAPIDS plugin for Apache Spark</description>
