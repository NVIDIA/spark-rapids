<?xml version="1.0" encoding="UTF-8"?>
<!--
  Copyright (c) 2020-2021, NVIDIA CORPORATION.

  Licensed under the Apache License, Version 2.0 (the "License");
  you may not use this file except in compliance with the License.
  You may obtain a copy of the License at

     http://www.apache.org/licenses/LICENSE-2.0

  Unless required by applicable law or agreed to in writing, software
  distributed under the License is distributed on an "AS IS" BASIS,
  WITHOUT WARRANTIES OR CONDITIONS OF ANY KIND, either express or implied.
  See the License for the specific language governing permissions and
  limitations under the License.
-->
<project xmlns="http://maven.apache.org/POM/4.0.0"
         xmlns:xsi="http://www.w3.org/2001/XMLSchema-instance"
         xsi:schemaLocation="http://maven.apache.org/POM/4.0.0 http://maven.apache.org/xsd/maven-4.0.0.xsd">
    <modelVersion>4.0.0</modelVersion>

    <parent>
        <groupId>com.nvidia</groupId>
        <artifactId>rapids-4-spark-parent</artifactId>
<<<<<<< HEAD
        <version>21.12.0</version>
=======
        <version>22.02.0-SNAPSHOT</version>
>>>>>>> 93e0e472
    </parent>

    <artifactId>rapids-4-spark-shuffle_2.12</artifactId>
    <name>RAPIDS Accelerator for Apache Spark Shuffle Plugin</name>
    <description>Accelerated shuffle plugin for the RAPIDS plugin for Apache Spark</description>
<<<<<<< HEAD
    <version>21.12.0</version>
=======
    <version>22.02.0-SNAPSHOT</version>
>>>>>>> 93e0e472

    <dependencies>
        <dependency>
            <groupId>ai.rapids</groupId>
            <artifactId>cudf</artifactId>
            <classifier>${cuda.version}</classifier>
            <scope>provided</scope>
        </dependency>
        <dependency>
            <groupId>org.scala-lang</groupId>
            <artifactId>scala-library</artifactId>
        </dependency>
        <dependency>
          <groupId>org.openucx</groupId>
          <artifactId>jucx</artifactId>
          <version>1.11</version>
          <scope>compile</scope>
        </dependency>
        <dependency>
            <groupId>com.nvidia</groupId>
            <artifactId>rapids-4-spark-sql_${scala.binary.version}</artifactId>
            <version>${project.version}</version>
            <classifier>${spark.version.classifier}</classifier>
            <scope>provided</scope>
        </dependency>
    </dependencies>

    <profiles>
        <profile>
            <id>with-classifier</id>
            <activation>
                <activeByDefault>true</activeByDefault>
            </activation>
            <dependencies>
                <dependency>
                    <groupId>org.apache.spark</groupId>
                    <artifactId>spark-sql_${scala.binary.version}</artifactId>
                </dependency>
            </dependencies>
        </profile>
        <profile>
            <id>release311cdh</id>
            <activation>
                <property>
                    <name>buildver</name>
                    <value>311cdh</value>
                </property>
            </activation>
            <dependencies>
                <dependency>
                    <groupId>org.apache.spark</groupId>
                    <artifactId>spark-sql_${scala.binary.version}</artifactId>
                    <version>${spark311cdh.version}</version>
                    <exclusions>
                        <exclusion>
                            <groupId>org.apache.curator</groupId>
                            <artifactId>curator-recipes</artifactId>
                        </exclusion>
                    </exclusions>
                    <scope>provided</scope>
                </dependency>
                <dependency>
                    <groupId>org.apache.curator</groupId>
                    <artifactId>curator-recipes</artifactId>
                    <version>4.3.0.7.2.7.0-184</version>
                    <scope>provided</scope>
                </dependency>
            </dependencies>
        </profile>
       <profile>
            <!--
                 Note that we are using the Spark version for all of the Databricks dependencies as well.
                 The jenkins/databricks/build.sh script handles installing the jars as maven artifacts.
                 This is to make it easier and not have to change version numbers for each individual dependency
                 and deal with differences between Databricks versions
            -->
            <id>dbdeps</id>
            <activation>
                <property>
                    <name>databricks</name>
                </property>
            </activation>
            <dependencies>
                <dependency>
                    <groupId>org.apache.spark</groupId>
                    <artifactId>spark-sql_${scala.binary.version}</artifactId>
                    <version>${spark.version}</version>
                    <scope>provided</scope>
                </dependency>
                <dependency>
                    <groupId>org.apache.spark</groupId>
                    <artifactId>spark-core_${scala.binary.version}</artifactId>
                    <version>${spark.version}</version>
                    <scope>provided</scope>
                </dependency>
            </dependencies>
        </profile>
    </profiles>

    <build>
        <resources>
          <resource>
            <!-- Include the properties file to provide the build information. -->
            <directory>${project.build.directory}/extra-resources</directory>
            <filtering>true</filtering>
          </resource>
          <resource>
            <directory>${project.basedir}/..</directory>
            <targetPath>META-INF</targetPath>
            <includes>
              <!-- The NOTICE will be taken care of by the antrun task below -->
              <include>LICENSE</include>
            </includes>
          </resource>
        </resources>
        <plugins>
            <plugin>
                <groupId>org.apache.maven.plugins</groupId>
                <artifactId>maven-jar-plugin</artifactId>
                <configuration>
                    <archive>
                        <!-- transient jar, writing compressed can take several x time -->
                        <compress>false</compress>
                    </archive>
                    <classifier>${spark.version.classifier}</classifier>
                </configuration>
            </plugin>
            <plugin>
              <artifactId>maven-antrun-plugin</artifactId>
              <executions>
                <execution>
                  <id>copy-notice</id>
                  <goals>
                    <goal>run</goal>
                  </goals>
                  <phase>process-resources</phase>
                  <configuration>
                    <target>
                      <!-- copy NOTICE-binary to NOTICE -->
                      <copy
                          todir="${project.build.directory}/classes/META-INF/"
                          verbose="true">
                        <fileset dir="${project.basedir}/..">
                          <include name="NOTICE-binary"/>
                        </fileset>
                        <mapper type="glob" from="*-binary" to="*"/>
                      </copy>
                    </target>
                  </configuration>
                </execution>
              </executions>
            </plugin>
            <!-- disable surefire as tests are some place else -->
            <plugin>
                <groupId>org.apache.maven.plugins</groupId>
                <artifactId>maven-surefire-plugin</artifactId>
                <configuration>
                    <skipTests>true</skipTests>
                </configuration>
            </plugin>
            <plugin>
                <groupId>net.alchim31.maven</groupId>
                <artifactId>scala-maven-plugin</artifactId>
            </plugin>
            <plugin>
                <groupId>org.apache.rat</groupId>
                <artifactId>apache-rat-plugin</artifactId>
            </plugin>
        </plugins>
    </build>
</project><|MERGE_RESOLUTION|>--- conflicted
+++ resolved
@@ -22,21 +22,13 @@
     <parent>
         <groupId>com.nvidia</groupId>
         <artifactId>rapids-4-spark-parent</artifactId>
-<<<<<<< HEAD
-        <version>21.12.0</version>
-=======
         <version>22.02.0-SNAPSHOT</version>
->>>>>>> 93e0e472
     </parent>
 
     <artifactId>rapids-4-spark-shuffle_2.12</artifactId>
     <name>RAPIDS Accelerator for Apache Spark Shuffle Plugin</name>
     <description>Accelerated shuffle plugin for the RAPIDS plugin for Apache Spark</description>
-<<<<<<< HEAD
-    <version>21.12.0</version>
-=======
     <version>22.02.0-SNAPSHOT</version>
->>>>>>> 93e0e472
 
     <dependencies>
         <dependency>
