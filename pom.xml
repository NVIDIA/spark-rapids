--- conflicted
+++ resolved
@@ -580,11 +580,7 @@
             <modules>
                 <module>delta-lake/delta-stub</module>
                 <module>iceberg</module>
-<<<<<<< HEAD
-                <module>bundled-iceberg-parquet</module>
-=======
                 <module>iceberg-common</module>
->>>>>>> 4e5f88eb
             </modules>
         </profile>
         <profile>
@@ -630,11 +626,7 @@
             <modules>
                 <module>delta-lake/delta-stub</module>
                 <module>iceberg</module>
-<<<<<<< HEAD
-                <module>bundled-iceberg-parquet</module>
-=======
                 <module>iceberg-common</module>
->>>>>>> 4e5f88eb
             </modules>
         </profile>
         <profile>
@@ -657,11 +649,7 @@
             <modules>
                 <module>delta-lake/delta-stub</module>
                 <module>iceberg</module>
-<<<<<<< HEAD
-                <module>bundled-iceberg-parquet</module>
-=======
                 <module>iceberg-common</module>
->>>>>>> 4e5f88eb
             </modules>
         </profile>
         <profile>
@@ -684,11 +672,7 @@
             <modules>
                 <module>delta-lake/delta-stub</module>
                 <module>iceberg</module>
-<<<<<<< HEAD
-                <module>bundled-iceberg-parquet</module>
-=======
                 <module>iceberg-common</module>
->>>>>>> 4e5f88eb
             </modules>
         </profile>
         <profile>
@@ -711,11 +695,7 @@
             <modules>
                 <module>delta-lake/delta-stub</module>
                 <module>iceberg</module>
-<<<<<<< HEAD
-                <module>bundled-iceberg-parquet</module>
-=======
                 <module>iceberg-common</module>
->>>>>>> 4e5f88eb
             </modules>
         </profile>
         <profile>
@@ -738,11 +718,7 @@
             <modules>
                 <module>delta-lake/delta-stub</module>
                 <module>iceberg</module>
-<<<<<<< HEAD
-                <module>bundled-iceberg-parquet</module>
-=======
                 <module>iceberg-common</module>
->>>>>>> 4e5f88eb
             </modules>
         </profile>
         <!-- #if scala-2.13 --><!--
