--- conflicted
+++ resolved
@@ -720,25 +720,16 @@
                 <spark.version>${spark355.version}</spark.version>
                 <spark.test.version>${spark355.version}</spark.test.version>
                 <parquet.hadoop.version>1.13.1</parquet.hadoop.version>
-<<<<<<< HEAD
                 <rapids.delta.artifactId1>rapids-4-spark-delta-33x</rapids.delta.artifactId1>
-                <iceberg.version>${spark330.iceberg.version}</iceberg.version>
-                <slf4j.version>2.0.7</slf4j.version>
-            </properties>
-            <modules>
-                <module>delta-lake/delta-33x</module>
-=======
-                <rapids.delta.artifactId1>rapids-4-spark-delta-stub</rapids.delta.artifactId1>
                 <iceberg.artifact.suffix>${spark35x.iceberg.artifact.suffix}</iceberg.artifact.suffix>
                 <iceberg.version>${spark35x.iceberg.version}</iceberg.version>
                 <rapids.iceberg.artifactId>rapids-4-spark-iceberg</rapids.iceberg.artifactId>
                 <slf4j.version>2.0.7</slf4j.version>
             </properties>
             <modules>
-                <module>delta-lake/delta-stub</module>
+                <module>delta-lake/delta-33x</module>
                 <module>iceberg</module>
                 <module>iceberg-common</module>
->>>>>>> 40e7aef7
             </modules>
         </profile>
         <!-- #if scala-2.13 --><!--
