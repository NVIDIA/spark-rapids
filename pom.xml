<?xml version="1.0" encoding="UTF-8"?>
<!--
  Copyright (c) 2020-2022, NVIDIA CORPORATION.

  Licensed under the Apache License, Version 2.0 (the "License");
  you may not use this file except in compliance with the License.
  You may obtain a copy of the License at

     http://www.apache.org/licenses/LICENSE-2.0

  Unless required by applicable law or agreed to in writing, software
  distributed under the License is distributed on an "AS IS" BASIS,
  WITHOUT WARRANTIES OR CONDITIONS OF ANY KIND, either express or implied.
  See the License for the specific language governing permissions and
  limitations under the License.
-->
<project xmlns="http://maven.apache.org/POM/4.0.0"
         xmlns:xsi="http://www.w3.org/2001/XMLSchema-instance"
         xsi:schemaLocation="http://maven.apache.org/POM/4.0.0 http://maven.apache.org/xsd/maven-4.0.0.xsd">
    <modelVersion>4.0.0</modelVersion>

    <groupId>com.nvidia</groupId>
    <artifactId>rapids-4-spark-parent</artifactId>
    <name>RAPIDS Accelerator for Apache Spark Root Project</name>
    <description>The root project of the RAPIDS Accelerator for Apache Spark</description>
    <version>23.02.0-SNAPSHOT</version>
    <packaging>pom</packaging>

    <url>https://nvidia.github.io/spark-rapids/</url>
    <licenses>
        <license>
            <name>Apache License, Version 2.0</name>
            <url>https://www.apache.org/licenses/LICENSE-2.0.txt</url>
            <distribution>repo</distribution>
        </license>
    </licenses>
    <scm>
        <connection>scm:git:https://github.com/NVIDIA/spark-rapids.git</connection>
        <developerConnection>scm:git:git@github.com:NVIDIA/spark-rapids.git</developerConnection>
        <tag>HEAD</tag>
        <url>https://github.com/NVIDIA/spark-rapids</url>
    </scm>
    <developers>
        <developer>
            <id>revans2</id>
            <name>Robert Evans</name>
            <email>roberte@nvidia.com</email>
            <roles>
                <role>Committer</role>
            </roles>
            <timezone>-6</timezone>
        </developer>
        <developer>
            <id>tgravescs</id>
            <name>Thomas Graves</name>
            <email>tgraves@nvidia.com</email>
            <roles>
                <role>Committer</role>
            </roles>
            <timezone>-6</timezone>
        </developer>
        <developer>
            <id>jlowe</id>
            <name>Jason Lowe</name>
            <email>jlowe@nvidia.com</email>
            <roles>
                <role>Committer</role>
            </roles>
            <timezone>-6</timezone>
        </developer>
    </developers>
    <profiles>
        <profile>
            <id>release24X</id>
            <activation>
                <property>
                    <name>buildver</name>
                    <value>24X</value>
                </property>
            </activation>
            <properties>
                <scala.binary.version>2.11</scala.binary.version>
                <scala.version>2.11.12</scala.version>
                <spark.version>${spark248.version}</spark.version>
                <spark.test.version>${spark248.version}</spark.test.version>
            </properties>
            <modules>
                <module>spark2-sql-plugin</module>
            </modules>
        </profile>
        <profile>
            <id>release311</id>
            <activation>
                <activeByDefault>true</activeByDefault>
                <property>
                    <name>buildver</name>
                    <value>311</value>
                </property>
            </activation>
            <properties>
                <buildver>311</buildver>
                <spark.version>${spark311.version}</spark.version>
                <spark.distro>311</spark.distro>
                <spark.test.version>${spark311.version}</spark.test.version>
                <parquet.hadoop.version>1.10.1</parquet.hadoop.version>
                <spark.shim.sources>${spark311.sources}</spark.shim.sources>
            </properties>
            <modules>
                <module>dist</module>
                <module>integration_tests</module>
                <module>shuffle-plugin</module>
                <module>sql-plugin</module>
                <module>tests</module>
                <module>udf-compiler</module>
                <module>api_validation</module>
                <module>tools</module>
                <module>aggregator</module>
            </modules>
        </profile>
        <profile>
            <!-- Note Databricks requires 2 properties -Ddatabricks and -Dbuildver=312db -->
            <id>release312db</id>
            <activation>
                <property>
                    <name>buildver</name>
                    <value>312db</value>
                </property>
            </activation>
            <properties>
                <buildver>312db</buildver>
                <!-- Downgrade scala plugin version due to: https://github.com/sbt/sbt/issues/4305 -->
                <scala.plugin.version>3.4.4</scala.plugin.version>
                <!--
                     Note that we are using the Spark version for all of the Databricks dependencies as well.
                     The jenkins/databricks/build.sh script handles installing the jars as maven artifacts.
                     This is to make it easier and not have to change version numbers for each individual dependency
                     and deal with differences between Databricks versions
                -->
                <spark.distro>312db</spark.distro>
                <spark.version>${spark312db.version}</spark.version>
                <spark.test.version>${spark312db.version}</spark.test.version>
                <hadoop.client.version>2.7.4</hadoop.client.version>
                <rat.consoleOutput>true</rat.consoleOutput>
                <parquet.hadoop.version>1.10.1</parquet.hadoop.version>
                <spark.shim.sources>${spark312db.sources}</spark.shim.sources>
            </properties>

            <modules>
                <module>dist</module>
                <module>integration_tests</module>
                <module>shuffle-plugin</module>
                <module>sql-plugin</module>
                <module>tests</module>
                <module>udf-compiler</module>
                <module>aggregator</module>
            </modules>
        </profile>
        <profile>
            <id>release312</id>
            <activation>
                <property>
                    <name>buildver</name>
                    <value>312</value>
                </property>
            </activation>
            <properties>
<<<<<<< HEAD
                <spark.distro>312</spark.distro>
=======
                <buildver>312</buildver>
>>>>>>> 8e8875f9
                <spark.version>${spark312.version}</spark.version>
                <spark.test.version>${spark312.version}</spark.test.version>
                <parquet.hadoop.version>1.10.1</parquet.hadoop.version>
                <spark.shim.sources>${spark312.sources}</spark.shim.sources>
            </properties>
            <modules>
                <module>dist</module>
                <module>integration_tests</module>
                <module>shuffle-plugin</module>
                <module>sql-plugin</module>
                <module>tests</module>
                <module>udf-compiler</module>
                <module>tools</module>
                <module>aggregator</module>
                <module>api_validation</module>
            </modules>
        </profile>
        <profile>
            <id>release313</id>
            <activation>
                <property>
                    <name>buildver</name>
                    <value>313</value>
                </property>
            </activation>
            <properties>
<<<<<<< HEAD
                <spark.distro>313</spark.distro>
=======
                <buildver>313</buildver>
>>>>>>> 8e8875f9
                <spark.version>${spark313.version}</spark.version>
                <spark.test.version>${spark313.version}</spark.test.version>
                <parquet.hadoop.version>1.10.1</parquet.hadoop.version>
                <spark.shim.sources>${spark313.sources}</spark.shim.sources>
            </properties>
            <modules>
                <module>dist</module>
                <module>integration_tests</module>
                <module>shuffle-plugin</module>
                <module>sql-plugin</module>
                <module>tests</module>
                <module>udf-compiler</module>
                <module>tools</module>
                <module>aggregator</module>
                <module>api_validation</module>
            </modules>
        </profile>
        <profile>
            <id>release314</id>
            <activation>
                <property>
                    <name>buildver</name>
                    <value>314</value>
                </property>
            </activation>
            <properties>
<<<<<<< HEAD
                <spark.distro>314</spark.distro>
=======
                <buildver>314</buildver>
>>>>>>> 8e8875f9
                <spark.version>${spark314.version}</spark.version>
                <spark.test.version>${spark314.version}</spark.test.version>
                <parquet.hadoop.version>1.10.1</parquet.hadoop.version>
                <spark.shim.sources>${spark314.sources}</spark.shim.sources>
            </properties>
            <modules>
                <module>dist</module>
                <module>integration_tests</module>
                <module>shuffle-plugin</module>
                <module>sql-plugin</module>
                <module>tests</module>
                <module>udf-compiler</module>
                <module>tools</module>
                <module>aggregator</module>
                <module>api_validation</module>
            </modules>
        </profile>
        <profile>
            <id>release320</id>
            <activation>
                <property>
                    <name>buildver</name>
                    <value>320</value>
                </property>
            </activation>
            <properties>
<<<<<<< HEAD
                <spark.distro>320</spark.distro>
=======
                <buildver>320</buildver>
>>>>>>> 8e8875f9
                <spark.version>${spark320.version}</spark.version>
                <spark.test.version>${spark320.version}</spark.test.version>
                <parquet.hadoop.version>1.12.1</parquet.hadoop.version>
                <spark.shim.sources>${spark320.sources}</spark.shim.sources>
            </properties>
            <modules>
                <module>dist</module>
                <module>integration_tests</module>
                <module>shuffle-plugin</module>
                <module>sql-plugin</module>
                <module>tests</module>
                <module>udf-compiler</module>
                <module>tools</module>
                <module>aggregator</module>
            </modules>
        </profile>
        <profile>
            <id>release321</id>
            <activation>
                <property>
                    <name>buildver</name>
                    <value>321</value>
                </property>
            </activation>
            <properties>
<<<<<<< HEAD
                <spark.distro>321</spark.distro>
=======
                <buildver>321</buildver>
>>>>>>> 8e8875f9
                <spark.version>${spark321.version}</spark.version>
                <spark.test.version>${spark321.version}</spark.test.version>
                <parquet.hadoop.version>1.12.2</parquet.hadoop.version>
                <spark.shim.sources>${spark321.sources}</spark.shim.sources>
            </properties>
            <modules>
                <module>dist</module>
                <module>integration_tests</module>
                <module>shuffle-plugin</module>
                <module>sql-plugin</module>
                <module>tests</module>
                <module>udf-compiler</module>
                <module>tools</module>
                <module>aggregator</module>
            </modules>
        </profile>
        <profile>
            <id>release321cdh</id>
            <activation>
                <property>
                    <name>buildver</name>
                    <value>321cdh</value>
                </property>
            </activation>
            <properties>
<<<<<<< HEAD
                <spark.distro>321cdh</spark.distro>
=======
                <buildver>321cdh</buildver>
>>>>>>> 8e8875f9
                <spark.version>${spark321cdh.version}</spark.version>
                <spark.test.version>${spark321cdh.version}</spark.test.version>
                <parquet.hadoop.version>1.10.1</parquet.hadoop.version>
                <spark.shim.sources>${spark321cdh.sources}</spark.shim.sources>
            </properties>
            <repositories>
                <repository>
                    <id>cloudera-repo</id>
                    <url>https://repository.cloudera.com/artifactory/cloudera-repos/</url>
                </repository>
            </repositories>
            <modules>
                <module>dist</module>
                <module>integration_tests</module>
                <module>shuffle-plugin</module>
                <module>sql-plugin</module>
                <module>tests</module>
                <module>udf-compiler</module>
                <module>tools</module>
                <module>aggregator</module>
            </modules>
        </profile>
        <profile>
            <id>release322</id>
            <activation>
                <property>
                    <name>buildver</name>
                    <value>322</value>
                </property>
            </activation>
            <properties>
<<<<<<< HEAD
                <spark.distro>322</spark.distro>
=======
                <buildver>322</buildver>
>>>>>>> 8e8875f9
                <spark.version>${spark322.version}</spark.version>
                <spark.test.version>${spark322.version}</spark.test.version>
                <parquet.hadoop.version>1.12.2</parquet.hadoop.version>
                <spark.shim.sources>${spark322.sources}</spark.shim.sources>
            </properties>
            <modules>
                <module>dist</module>
                <module>integration_tests</module>
                <module>shuffle-plugin</module>
                <module>sql-plugin</module>
                <module>tests</module>
                <module>udf-compiler</module>
                <module>tools</module>
                <module>aggregator</module>
            </modules>
        </profile>
        <profile>
            <id>release323</id>
            <activation>
                <property>
                    <name>buildver</name>
                    <value>323</value>
                </property>
            </activation>
            <properties>
<<<<<<< HEAD
                <spark.distro>323</spark.distro>
=======
                <buildver>323</buildver>
>>>>>>> 8e8875f9
                <spark.version>${spark323.version}</spark.version>
                <spark.test.version>${spark323.version}</spark.test.version>
                <parquet.hadoop.version>1.12.2</parquet.hadoop.version>
                <spark.shim.sources>${spark323.sources}</spark.shim.sources>
            </properties>
            <modules>
                <module>dist</module>
                <module>integration_tests</module>
                <module>shuffle-plugin</module>
                <module>sql-plugin</module>
                <module>tests</module>
                <module>udf-compiler</module>
                <module>tools</module>
                <module>aggregator</module>
            </modules>
        </profile>
        <profile>
            <!-- Note Databricks requires 2 properties -Ddatabricks and -Dbuildver=321db -->
            <id>release321db</id>
            <activation>
                <property>
                    <name>buildver</name>
                    <value>321db</value>
                </property>
            </activation>
            <properties>
                <buildver>321db</buildver>
                <!-- Downgrade scala plugin version due to: https://github.com/sbt/sbt/issues/4305 -->
                <scala.plugin.version>3.4.4</scala.plugin.version>
                <!--
                     Note that we are using the Spark version for all of the Databricks dependencies as well.
                     The jenkins/databricks/build.sh script handles installing the jars as maven artifacts.
                     This is to make it easier and not have to change version numbers for each individual dependency
                     and deal with differences between Databricks versions
                -->
                <spark.distro>321db</spark.distro>
                <spark.version>${spark321db.version}</spark.version>
                <spark.test.version>${spark321db.version}</spark.test.version>
                <hadoop.client.version>3.3.1</hadoop.client.version>
                <rat.consoleOutput>true</rat.consoleOutput>
                <parquet.hadoop.version>1.12.0</parquet.hadoop.version>
                <spark.shim.sources>${spark321db.sources}</spark.shim.sources>
            </properties>
            <modules>
                <module>dist</module>
                <module>integration_tests</module>
                <module>shuffle-plugin</module>
                <module>sql-plugin</module>
                <module>tests</module>
                <module>udf-compiler</module>
                <module>aggregator</module>
            </modules>
        </profile>
        <profile>
            <id>release330</id>
            <activation>
                <property>
                    <name>buildver</name>
                    <value>330</value>
                </property>
            </activation>
            <properties>
<<<<<<< HEAD
                <spark.distro>330</spark.distro>
=======
                <buildver>330</buildver>
>>>>>>> 8e8875f9
                <spark.version>${spark330.version}</spark.version>
                <spark.test.version>${spark330.version}</spark.test.version>
                <parquet.hadoop.version>1.12.2</parquet.hadoop.version>
                <spark.shim.sources>${spark330.sources}</spark.shim.sources>
            </properties>
            <modules>
                <module>dist</module>
                <module>integration_tests</module>
                <module>shuffle-plugin</module>
                <module>sql-plugin</module>
                <module>tests</module>
                <module>udf-compiler</module>
                <module>tools</module>
                <module>aggregator</module>
            </modules>
        </profile>
        <profile>
            <id>release331</id>
            <activation>
                <property>
                    <name>buildver</name>
                    <value>331</value>
                </property>
            </activation>
            <properties>
<<<<<<< HEAD
                <spark.distro>331</spark.distro>
=======
                <buildver>331</buildver>
>>>>>>> 8e8875f9
                <spark.version>${spark331.version}</spark.version>
                <spark.test.version>${spark331.version}</spark.test.version>
                <parquet.hadoop.version>1.12.2</parquet.hadoop.version>
                <spark.shim.sources>${spark331.sources}</spark.shim.sources>
            </properties>
            <modules>
                <module>dist</module>
                <module>integration_tests</module>
                <module>shuffle-plugin</module>
                <module>sql-plugin</module>
                <module>tests</module>
                <module>udf-compiler</module>
                <module>tools</module>
                <module>aggregator</module>
            </modules>
        </profile>
        <profile>
            <id>release332</id>
            <activation>
                <property>
                    <name>buildver</name>
                    <value>332</value>
                </property>
            </activation>
            <properties>
<<<<<<< HEAD
                <spark.distro>332</spark.distro>
=======
                <buildver>332</buildver>
>>>>>>> 8e8875f9
                <spark.version>${spark332.version}</spark.version>
                <spark.test.version>${spark332.version}</spark.test.version>
                <parquet.hadoop.version>1.12.2</parquet.hadoop.version>
                <spark.shim.sources>${spark332.sources}</spark.shim.sources>
            </properties>
            <modules>
                <module>dist</module>
                <module>integration_tests</module>
                <module>shuffle-plugin</module>
                <module>sql-plugin</module>
                <module>tests</module>
                <module>udf-compiler</module>
                <module>tools</module>
                <module>aggregator</module>
            </modules>
        </profile>
        <profile>
            <id>release340</id>
            <activation>
                <property>
                    <name>buildver</name>
                    <value>340</value>
                </property>
            </activation>
            <properties>
<<<<<<< HEAD
                <spark.distro>340</spark.distro>
=======
                <buildver>340</buildver>
>>>>>>> 8e8875f9
                <spark.version>${spark340.version}</spark.version>
                <spark.test.version>${spark340.version}</spark.test.version>
                <parquet.hadoop.version>1.12.3</parquet.hadoop.version>
                <spark.shim.sources>${spark340.sources}</spark.shim.sources>
            </properties>
            <modules>
                <module>dist</module>
                <module>integration_tests</module>
                <module>shuffle-plugin</module>
                <module>sql-plugin</module>
                <module>tests</module>
                <module>udf-compiler</module>
                <module>tools</module>
                <module>aggregator</module>
            </modules>
        </profile>
        <profile>
            <id>release330cdh</id>
            <activation>
                <property>
                    <name>buildver</name>
                    <value>330cdh</value>
                </property>
            </activation>
            <properties>
<<<<<<< HEAD
                <spark.distro>330cdh</spark.distro>
=======
                <buildver>330cdh</buildver>
>>>>>>> 8e8875f9
                <spark.version>${spark330cdh.version}</spark.version>
                <spark.test.version>${spark330cdh.version}</spark.test.version>
                <parquet.hadoop.version>1.10.99.7.1.8.0-801</parquet.hadoop.version>
                <spark.shim.sources>${spark330cdh.sources}</spark.shim.sources>
            </properties>
            <repositories>
                <repository>
                    <id>cloudera-repo</id>
                    <url>https://repository.cloudera.com/artifactory/cloudera-repos/</url>
                    <releases>
                        <enabled>true</enabled>
                    </releases>
                    <snapshots>
                        <enabled>true</enabled>
                    </snapshots>
                </repository>
            </repositories>
            <modules>
                <module>dist</module>
                <module>integration_tests</module>
                <module>shuffle-plugin</module>
                <module>sql-plugin</module>
                <module>tests</module>
                <module>udf-compiler</module>
                <module>tools</module>
                <module>aggregator</module>
            </modules>
        </profile>
        <profile>
            <id>udf-compiler</id>
            <modules>
                <module>udf-compiler</module>
            </modules>
        </profile>
        <profile>
            <id>source-javadoc</id>
            <build>
                <plugins>
                    <plugin>
                        <groupId>org.apache.maven.plugins</groupId>
                        <artifactId>maven-source-plugin</artifactId>
                        <version>3.0.0</version>
                        <executions>
                            <execution>
                                <id>attach-source</id>
                                <goals>
                                    <goal>jar-no-fork</goal>
                                </goals>
                            </execution>
                        </executions>
                    </plugin>
                    <plugin>
                        <groupId>org.apache.maven.plugins</groupId>
                        <artifactId>maven-javadoc-plugin</artifactId>
                        <version>3.0.0</version>
                        <executions>
                            <execution>
                                <id>attach-javadoc</id>
                                <goals>
                                    <goal>jar</goal>
                                </goals>
                            </execution>
                        </executions>
                        <configuration>
                            <doclint>none</doclint>
                        </configuration>
                    </plugin>
                </plugins>
            </build>
        </profile>
    </profiles>

    <properties>
        <allowConventionalDistJar>false</allowConventionalDistJar>
        <buildver>311</buildver>
        <maven.compiler.source>1.8</maven.compiler.source>
        <maven.compiler.target>1.8</maven.compiler.target>
        <java.major.version>8</java.major.version>
        <spark.version>${spark311.version}</spark.version>
        <spark.test.version>${spark.version}</spark.test.version>
        <parquet.hadoop.version>1.10.1</parquet.hadoop.version>
        <spark.version.classifier>spark${spark.distro}</spark.version.classifier>
        <cuda.version>cuda11</cuda.version>
        <spark-rapids-jni.version>23.02.0-SNAPSHOT</spark-rapids-jni.version>
        <scala.binary.version>2.12</scala.binary.version>
        <alluxio.client.version>2.8.0</alluxio.client.version>
        <scala.recompileMode>incremental</scala.recompileMode>
        <scala.version>2.12.15</scala.version>
        <scala.javac.args>-Xlint:all,-serial,-path,-try</scala.javac.args>
        <ucx.version>1.12.1</ucx.version>
        <!--
             If the shade package changes we need to also update jenkins/spark-premerge-build.sh
             so code coverage does not include the shaded classes.
        -->
        <rapids.shade.package>${spark.version.classifier}.com.nvidia.shaded.spark</rapids.shade.package>
        <test.exclude.tags/>
        <test.include.tags/>
        <rapids.shuffle.manager.override>true</rapids.shuffle.manager.override>
        <project.build.sourceEncoding>UTF-8</project.build.sourceEncoding>
        <project.reporting.sourceEncoding>UTF-8</project.reporting.sourceEncoding>
        <project.reporting.outputEncoding>UTF-8</project.reporting.outputEncoding>
        <pytest.TEST_TAGS>not qarun</pytest.TEST_TAGS>
        <pytest.TEST_PARALLEL/>
        <pytest.TEST_TYPE>developer</pytest.TEST_TYPE>
        <rat.consoleOutput>false</rat.consoleOutput>
        <!--
         If you update a dependency version so it is no longer a SNAPSHOT
         please update the snapshot-shims profile as well so it is accurate -->
        <spark248.version>2.4.8</spark248.version>
        <spark311.version>3.1.1</spark311.version>
        <spark312.version>3.1.2</spark312.version>
        <spark312db.version>3.1.2-databricks</spark312db.version>
        <spark313.version>3.1.3</spark313.version>
        <spark314.version>3.1.4-SNAPSHOT</spark314.version>
        <spark320.version>3.2.0</spark320.version>
        <spark321.version>3.2.1</spark321.version>
        <spark321cdh.version>3.2.1.3.2.7171000.0-3</spark321cdh.version>
        <spark321db.version>3.2.1-databricks</spark321db.version>
        <spark322.version>3.2.2</spark322.version>
        <spark323.version>3.2.3</spark323.version>
        <spark330.version>3.3.0</spark330.version>
        <spark331.version>3.3.1</spark331.version>
        <spark332.version>3.3.2-SNAPSHOT</spark332.version>
        <spark340.version>3.4.0-SNAPSHOT</spark340.version>
        <spark330cdh.version>3.3.0.3.3.7180.0-274</spark330cdh.version>
        <mockito.version>3.6.0</mockito.version>
        <scala.plugin.version>4.3.0</scala.plugin.version>
        <maven.jar.plugin.version>3.2.0</maven.jar.plugin.version>
        <scalatest-maven-plugin.version>2.0.2</scalatest-maven-plugin.version>
        <guava.cdh.version>30.0-jre</guava.cdh.version>
        <arrow.cdh.version>2.0.0</arrow.cdh.version>
        <slf4j.version>1.7.30</slf4j.version>
        <flatbuffers.java.version>1.11.0</flatbuffers.java.version>
        <hadoop.client.version>3.3.1</hadoop.client.version>
        <iceberg.version>0.13.2</iceberg.version>
        <scala.local-lib.path>org/scala-lang/scala-library/${scala.version}/scala-library-${scala.version}.jar</scala.local-lib.path>
        <target.classifier>${spark.version.classifier}</target.classifier>
        <maven.clean.plugin.version>3.1.0</maven.clean.plugin.version>
        <maven.scalastyle.skip>false</maven.scalastyle.skip>
        <dist.jar.compress>true</dist.jar.compress>

        <!--
            If true, disables verification that all Shims be built as of one and the same git
            commit hash. Do not use for CI!

            It is intended only for local builds of the dist module when combining locally-built shims
            with the ones deployed to a remote Maven repo
        -->
        <ignore.shim.revisions.check>false</ignore.shim.revisions.check>

        <spark.shim.dest>${project.basedir}/target/${spark.version.classifier}/src/generated</spark.shim.dest>
        <spark.shim.test.sources>${project.basedir}/src/test/${spark.distro}</spark.shim.test.sources>
        <symlink.shim.files>true</symlink.shim.files>
    </properties>

    <dependencyManagement>
        <dependencies>
            <dependency>
              <groupId>com.nvidia</groupId>
              <artifactId>spark-rapids-jni</artifactId>
              <version>${spark-rapids-jni.version}</version>
              <classifier>${cuda.version}</classifier>
            </dependency>
            <dependency>
                <groupId>org.openucx</groupId>
                <artifactId>jucx</artifactId>
                <version>${ucx.version}</version>
            </dependency>
            <dependency>
              <groupId>org.slf4j</groupId>
              <artifactId>jul-to-slf4j</artifactId>
              <version>${slf4j.version}</version>
              <!-- runtime scope is appropriate, but causes SBT build problems -->
            </dependency>
            <dependency>
              <groupId>org.slf4j</groupId>
              <artifactId>jcl-over-slf4j</artifactId>
              <version>${slf4j.version}</version>
              <!-- runtime scope is appropriate, but causes SBT build problems -->
            </dependency>
            <dependency>
              <groupId>org.scala-lang</groupId>
              <artifactId>scala-library</artifactId>
              <version>${scala.version}</version>
              <scope>provided</scope>
            </dependency>
            <dependency>
                <groupId>org.apache.iceberg</groupId>
                <artifactId>iceberg-api</artifactId>
                <version>${iceberg.version}</version>
                <scope>provided</scope>
            </dependency>
            <dependency>
                <groupId>org.apache.iceberg</groupId>
                <artifactId>iceberg-bundled-guava</artifactId>
                <version>${iceberg.version}</version>
                <scope>provided</scope>
            </dependency>
            <dependency>
                <groupId>org.apache.iceberg</groupId>
                <artifactId>iceberg-core</artifactId>
                <version>${iceberg.version}</version>
                <scope>provided</scope>
            </dependency>
            <dependency>
              <groupId>org.apache.spark</groupId>
              <artifactId>spark-annotation_${scala.binary.version}</artifactId>
              <version>${spark.version}</version>
              <scope>provided</scope>
            </dependency>
            <dependency>
              <groupId>org.apache.spark</groupId>
              <artifactId>spark-hive_${scala.binary.version}</artifactId>
              <version>${spark.version}</version>
              <scope>provided</scope>
            </dependency>
            <dependency>
              <groupId>org.apache.spark</groupId>
              <artifactId>spark-sql_${scala.binary.version}</artifactId>
              <version>${spark.version}</version>
              <scope>provided</scope>
            </dependency>
            <dependency>
              <groupId>org.apache.spark</groupId>
              <artifactId>spark-avro_${scala.binary.version}</artifactId>
              <version>${spark.version}</version>
              <scope>provided</scope>
            </dependency>
            <dependency>
                <groupId>com.google.flatbuffers</groupId>
                <artifactId>flatbuffers-java</artifactId>
                <version>${flatbuffers.java.version}</version>
                <scope>compile</scope>  <!-- for shade -->
            </dependency>
            <dependency>
              <groupId>org.rogach</groupId>
              <artifactId>scallop_${scala.binary.version}</artifactId>
              <version>3.5.1</version>
            </dependency>
            <dependency>
                <!-- Used for Alluxio mounting -->
                <groupId>org.alluxio</groupId>
                <artifactId>alluxio-shaded-client</artifactId>
                <version>${alluxio.client.version}</version>
                <scope>provided</scope>
            </dependency>
            <dependency>
              <groupId>org.scalatest</groupId>
              <artifactId>scalatest_${scala.binary.version}</artifactId>
              <version>3.0.5</version>
              <scope>test</scope>
            </dependency>
            <dependency>
              <groupId>org.junit.jupiter</groupId>
              <artifactId>junit-jupiter-api</artifactId>
              <version>5.4.2</version>
              <scope>test</scope>
            </dependency>
            <dependency>
              <groupId>org.mockito</groupId>
              <artifactId>mockito-core</artifactId>
              <version>${mockito.version}</version>
              <scope>test</scope>
            </dependency>
        </dependencies>
    </dependencyManagement>

    <build>
        <directory>${project.basedir}/target/${target.classifier}</directory>
        <pluginManagement>
            <plugins>
                <plugin>
                  <groupId>org.apache.maven.plugins</groupId>
                  <artifactId>maven-antrun-plugin</artifactId>
                  <version>3.0.0</version>
                  <executions>
                    <execution>
                        <id>generate-build-info</id>
                        <phase>generate-resources</phase>
                        <configuration>
                            <!-- Execute the shell script to generate the plugin build information. -->
                            <target name="build-info">
                                <mkdir dir="${project.build.directory}/extra-resources"/>
                                <mkdir dir="${project.build.directory}/tmp"/>
                                <exec executable="bash"
                                      output="${project.build.directory}/extra-resources/rapids4spark-version-info.properties"
                                      resultproperty="build-info.exitCode"
                                      errorproperty="build-info.errorMsg"
                                      failonerror="false">
                                    <arg value="${spark.rapids.source.basedir}/build/build-info"/>
                                    <arg value="${project.version}"/>
                                    <arg value="${spark-rapids-jni.version}"/>
                                </exec>
                                <fail message="exec build-info.sh failed, exit code is ${build-info.exitCode}, error msg is ${build-info.errorMsg}">
                                    <condition>
                                        <not>
                                            <equals arg1="${build-info.exitCode}" arg2="0"/>
                                        </not>
                                    </condition>
                                </fail>
                            </target>
                        </configuration>

                        <goals>
                            <goal>run</goal>
                        </goals>
                    </execution>
                    <execution>
                        <id>create-shim-symlikns</id>
                        <phase>generate-sources</phase>
                        <goals><goal>run</goal></goals>
                        <configuration>
                            <target xmlns:ac="antlib:net.sf.antcontrib">
                                <ac:if>
                                    <available file="${project.basedir}/src" type="dir"/>
                                    <ac:then>
                                        <patternset id="shimSourcePatternSet">
                                            <include name="**/*.java"/>
                                            <include name="**/*.scala"/>
                                            <!-- exclude unshimmed files -->
                                            <exclude name="*/scala/**"/>
                                            <exclude name="*/java/**"/>
                                        </patternset>
                                        <fileset dir="${project.basedir}/src" id="missingShimHeaderFileSetId">
                                            <patternset refid="shimSourcePatternSet"/>
                                            <not>
                                                <containsregexp expression='// \{\"spark-distros\":'/>
                                            </not>
                                        </fileset>

                                        <pathconvert refid="missingShimHeaderFileSetId"
                                            property="missingShimHeadersDetected" setonempty="false"/>

                                        <pathconvert refid="missingShimHeaderFileSetId"
                                            property="missingShimHeadersFilesStr" pathsep=" "/>

                                        <fail if="missingShimHeadersDetected">Found shim files without a shim header
                                             {"spark-distros":["buildver1",...]} ${missingShimHeadersFilesStr}</fail>

                                        <fileset dir="${project.basedir}/src" id="shimFileSetId">
                                            <patternset refid="shimSourcePatternSet"/>
                                            <containsregexp expression='// \{\"spark-distros\":.*\"${spark.distro}\"'/>
                                        </fileset>

                                        <!-- TOOD consider consolitdating this task in jython -->
                                        <script language="jython" src="${spark.rapids.source.basedir}/build/validate-shim-comments.py"/>

                                        <mkdir dir="${spark.shim.dest}"/>
                                        <delete>
                                            <fileset dir="${spark.shim.dest}" includes="**/*"/>
                                        </delete>
                                        <ac:for param="shimSourceAbsolutePath">
                                            <path><fileset refid="shimFileSetId"/></path>
                                            <sequential>
                                                <ac:propertyregex override="true"
                                                    input="@{shimSourceAbsolutePath}"
                                                    property="shimSourcePackagePath"
                                                    regexp="${project.basedir}/src/(main|test)/[^/]+/(.*)"
                                                    replace="\1/\2"/>
                                                <ac:propertyregex override="true"
                                                    input="${shimSourcePackagePath}"
                                                    property="shimSourcePackageDir"
                                                    regexp="(.*)/[^/]+"
                                                    replace="\1"/>
                                                <mkdir dir="${spark.shim.dest}/${shimSourcePackageDir}"/>
                                                <ac:if>
                                                    <istrue value="${symlink.shim.files}"/>
                                                    <then>
                                                        <symlink resource="@{shimSourceAbsolutePath}"
                                                            link="${spark.shim.dest}/${shimSourcePackagePath}"
                                                            overwrite="true"/>
                                                    </then>
                                                    <else>
                                                        <copy file="@{shimSourceAbsolutePath}"
                                                            tofile="${spark.shim.dest}/${shimSourcePackagePath}"
                                                            overwrite="true"/>
                                                    </else>
                                                </ac:if>
                                            </sequential>
                                        </ac:for>
                                    </ac:then>
                                </ac:if>
                            </target>
                        </configuration>
                    </execution>
                  </executions>
                <dependencies>
                    <dependency>
                        <groupId>org.apache.ant</groupId>
                        <artifactId>ant</artifactId>
                        <version>1.10.12</version>
                    </dependency>
                    <dependency>
                        <groupId>ant-contrib</groupId>
                        <artifactId>ant-contrib</artifactId>
                        <version>1.0b3</version>
                    </dependency>
                    <dependency>
                        <groupId>org.python</groupId>
                        <artifactId>jython-standalone</artifactId>
                        <version>2.7.2</version>
                    </dependency>
                </dependencies>
                </plugin>
                <plugin>
                    <groupId>org.codehaus.mojo</groupId>
                    <artifactId>build-helper-maven-plugin</artifactId>
                    <version>3.2.0</version>
                    <executions>
                        <execution>
                            <id>add-shim-sources</id>
                            <phase>generate-sources</phase>
                            <goals><goal>add-source</goal></goals>
                            <configuration>
                                <sources>
                                    <source>${spark.shim.dest}/main/scala</source>
                                    <source>${spark.shim.dest}/main/java</source>
                                </sources>
                            </configuration>
                        </execution>
                        <execution>
                            <id>add-shim-test-sources</id>
                            <phase>generate-test-sources</phase>
                            <goals><goal>add-test-source</goal></goals>
                            <configuration>
                                <sources>
                                    <source>${spark.shim.dest}/test/scala</source>
                                    <source>${spark.shim.dest}/test/java</source>
                                </sources>
                            </configuration>
                        </execution>
                    </executions>
                </plugin>
                <plugin>
                  <groupId>org.apache.maven.plugins</groupId>
                  <artifactId>maven-shade-plugin</artifactId>
                  <version>3.2.4</version>
                </plugin>
                <plugin>
                    <groupId>org.apache.maven.plugins</groupId>
                    <artifactId>maven-surefire-plugin</artifactId>
                    <version>2.12.4</version>
                </plugin>
                <plugin>
                    <groupId>org.apache.maven.plugins</groupId>
                    <artifactId>maven-compiler-plugin</artifactId>
                    <executions>
                        <execution>
                            <id>default-compile</id>
                            <phase>none</phase>
                        </execution>
                        <execution>
                            <id>default-testCompile</id>
                            <phase>none</phase>
                        </execution>
                    </executions>
                </plugin>
                <plugin>
                    <groupId>net.alchim31.maven</groupId>
                    <artifactId>scala-maven-plugin</artifactId>
                    <version>${scala.plugin.version}</version>
                    <executions>
                        <execution>
                            <id>eclipse-add-source</id>
                            <goals>
                                <goal>add-source</goal>
                            </goals>
                        </execution>
                        <execution>
                            <id>scala-compile-first</id>
                            <phase>process-resources</phase>
                            <goals>
                                <goal>compile</goal>
                            </goals>
                        </execution>
                        <execution>
                            <id>scala-test-compile-first</id>
                            <phase>process-test-resources</phase>
                            <goals>
                                <goal>testCompile</goal>
                            </goals>
                        </execution>
                        <execution>
                            <id>attach-scaladocs</id>
                            <phase>verify</phase>
                            <goals>
                                <goal>doc-jar</goal>
                            </goals>
                            <configuration>
                                <args>
                                    <arg>-doc-external-doc:${java.home}/lib/rt.jar#https://docs.oracle.com/javase/${java.major.version}/docs/api/index.html</arg>
                                    <arg>-doc-external-doc:${settings.localRepository}/${scala.local-lib.path}#https://scala-lang.org/api/${scala.version}/</arg>
                                    <arg>-doc-external-doc:${settings.localRepository}/org/apache/spark/spark-sql_${scala.binary.version}/${spark.version}/spark-sql_${scala.binary.version}-${spark.version}.jar#https://spark.apache.org/docs/${spark.version}/api/scala/index.html</arg>
                                </args>
                            </configuration>
                        </execution>
                    </executions>
                    <configuration>
                        <scalaVersion>${scala.version}</scalaVersion>
                        <checkMultipleScalaVersions>true</checkMultipleScalaVersions>
                        <failOnMultipleScalaVersions>true</failOnMultipleScalaVersions>
                        <recompileMode>${scala.recompileMode}</recompileMode>
                        <args>
                            <arg>-unchecked</arg>
                            <arg>-deprecation</arg>
                            <arg>-feature</arg>
                            <arg>-explaintypes</arg>
                            <arg>-Yno-adapted-args</arg>
                            <arg>-Ywarn-unused:imports</arg>
                            <arg>-Xlint:missing-interpolator</arg>
                            <arg>-Xfatal-warnings</arg>
                        </args>
                        <jvmArgs>
                            <jvmArg>-Xms1024m</jvmArg>
                            <jvmArg>-Xmx1024m</jvmArg>
                        </jvmArgs>
                        <addJavacArgs>${scala.javac.args}</addJavacArgs>
                    </configuration>
                </plugin>
                <plugin>
                    <groupId>org.scalatest</groupId>
                    <artifactId>scalatest-maven-plugin</artifactId>
                    <version>${scalatest-maven-plugin.version}</version>
                    <configuration>
                        <reportsDirectory>${project.build.directory}/surefire-reports</reportsDirectory>
                        <junitxml>.</junitxml>
                        <filereports>scala-test-output.txt</filereports>
                        <argLine>${argLine} -ea -Xmx4g -Xss4m</argLine>
                        <stderr/>
                        <systemProperties>
                            <rapids.shuffle.manager.override>${rapids.shuffle.manager.override}</rapids.shuffle.manager.override>
                            <ai.rapids.refcount.debug>true</ai.rapids.refcount.debug>
                            <java.awt.headless>true</java.awt.headless>
                            <java.io.tmpdir>${project.build.directory}/tmp</java.io.tmpdir>
                            <spark.ui.enabled>false</spark.ui.enabled>
                            <spark.ui.showConsoleProgress>false</spark.ui.showConsoleProgress>
                            <spark.unsafe.exceptionOnMemoryLeak>true</spark.unsafe.exceptionOnMemoryLeak>
                        </systemProperties>
                        <tagsToExclude>${test.exclude.tags}</tagsToExclude>
                        <tagsToInclude>${test.include.tags}</tagsToInclude>
                    </configuration>
                    <executions>
                        <execution>
                            <id>test</id>
                            <goals>
                                <goal>test</goal>
                            </goals>
                        </execution>
                    </executions>
                </plugin>
                <plugin>
                    <groupId>org.apache.rat</groupId>
                    <artifactId>apache-rat-plugin</artifactId>
                    <version>0.13</version>
                    <configuration>
                        <consoleOutput>${rat.consoleOutput}</consoleOutput>
                    </configuration>
                    <executions>
                        <execution>
                            <phase>verify</phase>
                            <goals>
                                <goal>check</goal>
                            </goals>
                        </execution>
                    </executions>
                </plugin>
                <plugin>
                    <groupId>org.jacoco</groupId>
                    <artifactId>jacoco-maven-plugin</artifactId>
                    <version>0.8.5</version>
                </plugin>
                <plugin>
                    <groupId>org.apache.maven.plugins</groupId>
                    <artifactId>maven-jar-plugin</artifactId>
                    <version>${maven.jar.plugin.version}</version>
                    <executions>
                        <execution>
                            <id>default-test-jar</id>
                            <goals>
                                <goal>test-jar</goal>
                            </goals>
                            <configuration>
                                <classifier>${spark.version.classifier}tests</classifier>
                                <skipIfEmpty>true</skipIfEmpty>
                            </configuration>
                        </execution>
                    </executions>
                </plugin>
                <plugin>
                    <groupId>org.codehaus.mojo</groupId>
                    <artifactId>exec-maven-plugin</artifactId>
                    <version>3.0.0</version>
                </plugin>
            </plugins>
        </pluginManagement>

        <plugins>
            <plugin>
                <groupId>org.apache.rat</groupId>
                <artifactId>apache-rat-plugin</artifactId>
                <configuration>
                    <excludes>
                        <exclude>**/*.md</exclude>
                        <exclude>**/*.iml</exclude>
                        <exclude>NOTICE-binary</exclude>
                        <exclude>docs/dev/idea-code-style-settings.xml</exclude>
                        <exclude>pom.xml.asc</exclude>
                        <exclude>jenkins/databricks/*.patch</exclude>
                        <exclude>*.jar</exclude>
                        <exclude>docs/demo/**/*.ipynb</exclude>
                        <exclude>docs/demo/**/*.zpln</exclude>
                        <exclude>**/src/main/resources/META-INF/services/*</exclude>
                        <exclude>**/src/test/resources/**</exclude>
                        <exclude>rmm_log.txt</exclude>
                        <exclude>dependency-reduced-pom*.xml</exclude>
                        <exclude>**/.*/**</exclude>
                        <exclude>**/src/main/java/com/nvidia/spark/rapids/format/*</exclude>
                        <exclude>**/*.csv</exclude>
                        <exclude>dist/*.txt</exclude>
                        <exclude>**/META-INF/com.nvidia.spark.rapids.SparkShimServiceProvider</exclude>
                        <!-- Apache Rat excludes target folder for projects that are included by
                        default, but there are some projects that are conditionally included.  -->
                        <exclude>**/target/**/*</exclude>
                        <exclude>**/cufile.log</exclude>
                        <exclude>scripts/spark2diffs/*.diff</exclude>
                    </excludes>
                </configuration>
            </plugin>

            <!--use this plugin to configure "spark.rapids.source.basedir" property-->
            <plugin>
                <groupId>org.commonjava.maven.plugins</groupId>
                <artifactId>directory-maven-plugin</artifactId>
                <version>0.1</version>
                <executions>
                    <execution>
                        <id>directories</id>
                        <goals>
                            <goal>highest-basedir</goal>
                        </goals>
                        <phase>initialize</phase>
                        <configuration>
                            <property>spark.rapids.source.basedir</property>
                        </configuration>
                    </execution>
                </executions>
            </plugin>

            <plugin>
                <!--
                This is an alternative implementation of the scalastyle check invocation,
                a replacement for scalastyle-maven-plugin. It's motivated to address the following:
                - All scala files are checked at once regardless of the module, so the developer
                  can focus on addressing violations without being distracted by the build issues
                  in-between
                - We don't have to hardcode the source code roots added dynamically by other maven
                  plugins to the project
                - The scalastyle launch cost is amortized across all modules
                -->
                <groupId>org.apache.maven.plugins</groupId>
                <artifactId>maven-antrun-plugin</artifactId>
                <inherited>false</inherited>
                <executions>
                    <execution>
                        <id>scalastyle-all-modules</id>
                        <phase>verify</phase>
                        <goals><goal>run</goal></goals>
                        <configuration>
                            <skip>${maven.scalastyle.skip}</skip>
                            <target>
                                <pathconvert property="scalastyle.dirs" pathsep=" ">
                                    <dirset dir="${project.basedir}" includes="**/src/main/scala"/>
                                    <dirset dir="${project.basedir}" includes="**/src/main/*/scala"/>
                                    <dirset dir="${project.basedir}" includes="**/src/test/scala"/>
                                    <dirset dir="${project.basedir}" includes="**/src/test/*/scala"/>
                                </pathconvert>
                                <echo>Checking scalastyle for all modules using following paths:
                                    ${scalastyle.dirs}
                                </echo>
                                <java classname="org.scalastyle.Main" failonerror="true">
                                    <arg line="--verbose false"/>
                                    <arg line="--warnings false"/>
                                    <arg line="--config scalastyle-config.xml"/>
                                    <arg line="--xmlOutput ${project.basedir}/target/scalastyle-output.xml"/>
                                    <arg line="--inputEncoding ${project.build.sourceEncoding}"/>
                                    <arg line="--xmlEncoding ${project.reporting.outputEncoding}"/>
                                    <arg line="${scalastyle.dirs}"/>
                                </java>
                            </target>
                        </configuration>
                    </execution>
                    <execution>
                        <id>clean-all-modules</id>
                        <phase>clean</phase>
                        <goals><goal>run</goal></goals>
                        <configuration>
                            <skip>${maven.cleanall.skip}</skip>
                            <target>
                                <dirset dir="${project.basedir}" includes="**/target" id="target.dirs.for.clean"/>
                                <pathconvert property="target.dirs.str" pathsep=" ">
                                   <dirset refid="target.dirs.for.clean"/>
                                </pathconvert>
                                <echo>Cleaning build directories of all modules ${target.dirs.str}</echo>
                                <!-- workaround ant delete does not work with dirset -->
                                <exec dir="${project.basedir}" executable="rm">
                                    <arg value="-rf"/>
                                    <arg line="${target.dirs.str}"/>
                                </exec>
                            </target>
                        </configuration>
                    </execution>
                </executions>
                <dependencies>
                    <dependency>
                        <groupId>org.scalastyle</groupId>
                        <artifactId>scalastyle_${scala.binary.version}</artifactId>
                        <version>1.0.0</version>
                    </dependency>
                </dependencies>
            </plugin>
            <plugin>
                <groupId>org.jacoco</groupId>
                <artifactId>jacoco-maven-plugin</artifactId>
                <executions>
                    <execution>
                        <id>prepare-agent</id>
                        <goals>
                            <goal>prepare-agent</goal>
                        </goals>
                        <configuration>
                            <append>true</append>
                            <excludes>
                                <exclude>${rapids.shade.package}.*</exclude>
                            </excludes>
                            <includes>
                                <include>ai.rapids.cudf.*</include>
                                <include>com.nvidia.spark.*</include>
                                <include>org.apache.spark.sql.rapids.*</include>
                            </includes>
                        </configuration>
                    </execution>
                </executions>
            </plugin>
        </plugins>
    </build>
    <repositories>
        <repository>
            <id>snapshots-repo</id>
            <url>https://oss.sonatype.org/content/repositories/snapshots</url>
            <releases>
                <enabled>false</enabled>
            </releases>
            <snapshots>
                <enabled>true</enabled>
            </snapshots>
        </repository>
        <repository>
            <id>apache-snapshots-repo</id>
            <url>https://repository.apache.org/content/repositories/snapshots/</url>
            <releases>
                <enabled>false</enabled>
            </releases>
            <snapshots>
                <enabled>true</enabled>
            </snapshots>
        </repository>
    </repositories>
</project><|MERGE_RESOLUTION|>--- conflicted
+++ resolved
@@ -100,7 +100,6 @@
             <properties>
                 <buildver>311</buildver>
                 <spark.version>${spark311.version}</spark.version>
-                <spark.distro>311</spark.distro>
                 <spark.test.version>${spark311.version}</spark.test.version>
                 <parquet.hadoop.version>1.10.1</parquet.hadoop.version>
                 <spark.shim.sources>${spark311.sources}</spark.shim.sources>
@@ -136,7 +135,6 @@
                      This is to make it easier and not have to change version numbers for each individual dependency
                      and deal with differences between Databricks versions
                 -->
-                <spark.distro>312db</spark.distro>
                 <spark.version>${spark312db.version}</spark.version>
                 <spark.test.version>${spark312db.version}</spark.test.version>
                 <hadoop.client.version>2.7.4</hadoop.client.version>
@@ -164,11 +162,7 @@
                 </property>
             </activation>
             <properties>
-<<<<<<< HEAD
-                <spark.distro>312</spark.distro>
-=======
                 <buildver>312</buildver>
->>>>>>> 8e8875f9
                 <spark.version>${spark312.version}</spark.version>
                 <spark.test.version>${spark312.version}</spark.test.version>
                 <parquet.hadoop.version>1.10.1</parquet.hadoop.version>
@@ -195,11 +189,7 @@
                 </property>
             </activation>
             <properties>
-<<<<<<< HEAD
-                <spark.distro>313</spark.distro>
-=======
                 <buildver>313</buildver>
->>>>>>> 8e8875f9
                 <spark.version>${spark313.version}</spark.version>
                 <spark.test.version>${spark313.version}</spark.test.version>
                 <parquet.hadoop.version>1.10.1</parquet.hadoop.version>
@@ -226,11 +216,7 @@
                 </property>
             </activation>
             <properties>
-<<<<<<< HEAD
-                <spark.distro>314</spark.distro>
-=======
                 <buildver>314</buildver>
->>>>>>> 8e8875f9
                 <spark.version>${spark314.version}</spark.version>
                 <spark.test.version>${spark314.version}</spark.test.version>
                 <parquet.hadoop.version>1.10.1</parquet.hadoop.version>
@@ -257,11 +243,7 @@
                 </property>
             </activation>
             <properties>
-<<<<<<< HEAD
-                <spark.distro>320</spark.distro>
-=======
                 <buildver>320</buildver>
->>>>>>> 8e8875f9
                 <spark.version>${spark320.version}</spark.version>
                 <spark.test.version>${spark320.version}</spark.test.version>
                 <parquet.hadoop.version>1.12.1</parquet.hadoop.version>
@@ -287,11 +269,7 @@
                 </property>
             </activation>
             <properties>
-<<<<<<< HEAD
-                <spark.distro>321</spark.distro>
-=======
                 <buildver>321</buildver>
->>>>>>> 8e8875f9
                 <spark.version>${spark321.version}</spark.version>
                 <spark.test.version>${spark321.version}</spark.test.version>
                 <parquet.hadoop.version>1.12.2</parquet.hadoop.version>
@@ -317,11 +295,7 @@
                 </property>
             </activation>
             <properties>
-<<<<<<< HEAD
-                <spark.distro>321cdh</spark.distro>
-=======
                 <buildver>321cdh</buildver>
->>>>>>> 8e8875f9
                 <spark.version>${spark321cdh.version}</spark.version>
                 <spark.test.version>${spark321cdh.version}</spark.test.version>
                 <parquet.hadoop.version>1.10.1</parquet.hadoop.version>
@@ -353,11 +327,7 @@
                 </property>
             </activation>
             <properties>
-<<<<<<< HEAD
-                <spark.distro>322</spark.distro>
-=======
                 <buildver>322</buildver>
->>>>>>> 8e8875f9
                 <spark.version>${spark322.version}</spark.version>
                 <spark.test.version>${spark322.version}</spark.test.version>
                 <parquet.hadoop.version>1.12.2</parquet.hadoop.version>
@@ -383,11 +353,7 @@
                 </property>
             </activation>
             <properties>
-<<<<<<< HEAD
-                <spark.distro>323</spark.distro>
-=======
                 <buildver>323</buildver>
->>>>>>> 8e8875f9
                 <spark.version>${spark323.version}</spark.version>
                 <spark.test.version>${spark323.version}</spark.test.version>
                 <parquet.hadoop.version>1.12.2</parquet.hadoop.version>
@@ -423,7 +389,6 @@
                      This is to make it easier and not have to change version numbers for each individual dependency
                      and deal with differences between Databricks versions
                 -->
-                <spark.distro>321db</spark.distro>
                 <spark.version>${spark321db.version}</spark.version>
                 <spark.test.version>${spark321db.version}</spark.test.version>
                 <hadoop.client.version>3.3.1</hadoop.client.version>
@@ -450,11 +415,7 @@
                 </property>
             </activation>
             <properties>
-<<<<<<< HEAD
-                <spark.distro>330</spark.distro>
-=======
                 <buildver>330</buildver>
->>>>>>> 8e8875f9
                 <spark.version>${spark330.version}</spark.version>
                 <spark.test.version>${spark330.version}</spark.test.version>
                 <parquet.hadoop.version>1.12.2</parquet.hadoop.version>
@@ -480,11 +441,7 @@
                 </property>
             </activation>
             <properties>
-<<<<<<< HEAD
-                <spark.distro>331</spark.distro>
-=======
                 <buildver>331</buildver>
->>>>>>> 8e8875f9
                 <spark.version>${spark331.version}</spark.version>
                 <spark.test.version>${spark331.version}</spark.test.version>
                 <parquet.hadoop.version>1.12.2</parquet.hadoop.version>
@@ -510,11 +467,7 @@
                 </property>
             </activation>
             <properties>
-<<<<<<< HEAD
-                <spark.distro>332</spark.distro>
-=======
                 <buildver>332</buildver>
->>>>>>> 8e8875f9
                 <spark.version>${spark332.version}</spark.version>
                 <spark.test.version>${spark332.version}</spark.test.version>
                 <parquet.hadoop.version>1.12.2</parquet.hadoop.version>
@@ -540,11 +493,7 @@
                 </property>
             </activation>
             <properties>
-<<<<<<< HEAD
-                <spark.distro>340</spark.distro>
-=======
                 <buildver>340</buildver>
->>>>>>> 8e8875f9
                 <spark.version>${spark340.version}</spark.version>
                 <spark.test.version>${spark340.version}</spark.test.version>
                 <parquet.hadoop.version>1.12.3</parquet.hadoop.version>
@@ -570,11 +519,7 @@
                 </property>
             </activation>
             <properties>
-<<<<<<< HEAD
-                <spark.distro>330cdh</spark.distro>
-=======
                 <buildver>330cdh</buildver>
->>>>>>> 8e8875f9
                 <spark.version>${spark330cdh.version}</spark.version>
                 <spark.test.version>${spark330cdh.version}</spark.test.version>
                 <parquet.hadoop.version>1.10.99.7.1.8.0-801</parquet.hadoop.version>
@@ -656,7 +601,7 @@
         <spark.version>${spark311.version}</spark.version>
         <spark.test.version>${spark.version}</spark.test.version>
         <parquet.hadoop.version>1.10.1</parquet.hadoop.version>
-        <spark.version.classifier>spark${spark.distro}</spark.version.classifier>
+        <spark.version.classifier>spark${buildver}</spark.version.classifier>
         <cuda.version>cuda11</cuda.version>
         <spark-rapids-jni.version>23.02.0-SNAPSHOT</spark-rapids-jni.version>
         <scala.binary.version>2.12</scala.binary.version>
@@ -726,7 +671,7 @@
         <ignore.shim.revisions.check>false</ignore.shim.revisions.check>
 
         <spark.shim.dest>${project.basedir}/target/${spark.version.classifier}/src/generated</spark.shim.dest>
-        <spark.shim.test.sources>${project.basedir}/src/test/${spark.distro}</spark.shim.test.sources>
+        <spark.shim.test.sources>${project.basedir}/src/test/${buildver}</spark.shim.test.sources>
         <symlink.shim.files>true</symlink.shim.files>
     </properties>
 
@@ -916,7 +861,7 @@
 
                                         <fileset dir="${project.basedir}/src" id="shimFileSetId">
                                             <patternset refid="shimSourcePatternSet"/>
-                                            <containsregexp expression='// \{\"spark-distros\":.*\"${spark.distro}\"'/>
+                                            <containsregexp expression='// \{\"spark-distros\":.*\"${buildver}\"'/>
                                         </fileset>
 
                                         <!-- TOOD consider consolitdating this task in jython -->
