--- conflicted
+++ resolved
@@ -915,13 +915,8 @@
         <spark352.version>3.5.2</spark352.version>
         <spark353.version>3.5.3</spark353.version>
         <spark354.version>3.5.4</spark354.version>
-<<<<<<< HEAD
-        <!-- spark400.version>4.0.0-SNAPSHOT</spark400.version -->
+        <spark400.version>4.0.0-SNAPSHOT</spark400.version>
         <mockito.version>4.11.0</mockito.version>
-=======
-        <spark400.version>4.0.0-SNAPSHOT</spark400.version>
-        <mockito.version>3.12.4</mockito.version>
->>>>>>> 8dc022a5
         <!-- same as Apache Spark 4.0.0 for Scala 2.13 except for cloudera shims -->
         <scala.plugin.version>4.9.1</scala.plugin.version>
         <maven.install.plugin.version>3.1.1</maven.install.plugin.version>
@@ -979,8 +974,8 @@
         <jdk17.buildvers>
         </jdk17.buildvers>
         <jdk17.scala213.buildvers>
-            330,
-            400
+            330
+            <!-- 400 -->
         </jdk17.scala213.buildvers>
         <shimplify.shims/>
         <cpd.sourceType>main</cpd.sourceType>
@@ -1108,19 +1103,25 @@
             <dependency>
               <groupId>org.scalatest</groupId>
               <artifactId>scalatest_${scala.binary.version}</artifactId>
-              <version>3.2.18</version>
+              <version>3.2.16</version>
               <scope>test</scope>
             </dependency>
             <dependency>
                 <groupId>org.scalatestplus</groupId>
                 <artifactId>mockito-4-11_${scala.binary.version}</artifactId>
-                <version>3.2.18.0</version>
+                <version>3.2.16.0</version>
                 <scope>test</scope>
             </dependency>
             <dependency>
               <groupId>org.junit.jupiter</groupId>
               <artifactId>junit-jupiter-api</artifactId>
               <version>5.4.2</version>
+              <scope>test</scope>
+            </dependency>
+            <dependency>
+              <groupId>org.mockito</groupId>
+              <artifactId>mockito-core</artifactId>
+              <version>${mockito.version}</version>
               <scope>test</scope>
             </dependency>
             <dependency>
