--- conflicted
+++ resolved
@@ -821,38 +821,6 @@
         <ignore.shim.revisions.check>false</ignore.shim.revisions.check>
 
         <spark.shim.dest>${project.basedir}/target/${spark.version.classifier}/generated/src</spark.shim.dest>
-<<<<<<< HEAD
-=======
-        <noSnapshot.buildvers>
-            320,
-            321,
-            321cdh,
-            322,
-            323,
-            324,
-            330,
-            331,
-            332,
-            333,
-            334,
-            330cdh,
-            332cdh,
-            340,
-            341,
-            342,
-            343,
-            350,
-            351,
-            352
-        </noSnapshot.buildvers>
-        <snapshot.buildvers>
-        </snapshot.buildvers>
-        <databricks.buildvers>
-            330db,
-            332db,
-            341db
-        </databricks.buildvers>
->>>>>>> ac493932
         <!--
           Build and run unit tests on one specific version for each sub-version (e.g. 320, 330)
           Base shim version (320 currently) should be covered in default mvn verify command of premerge script,
@@ -884,37 +852,7 @@
             330,
             400
         </jdk17.scala213.buildvers>
-<<<<<<< HEAD
         <shimplify.shims/>
-=======
-        <all.buildvers>
-            ${noSnapshot.buildvers},
-            ${snapshot.buildvers},
-            ${databricks.buildvers}
-        </all.buildvers>
-        <noSnapshotScala213.buildvers>
-            330,
-            331,
-            332,
-            333,
-            334,
-            340,
-            341,
-            342,
-            343,
-            350,
-            351,
-            352
-        </noSnapshotScala213.buildvers>
-        <snapshotScala213.buildvers>
-            400
-        </snapshotScala213.buildvers>
-        <allScala213.buildvers>
-            ${noSnapshotScala213.buildvers},
-            ${snapshotScala213.buildvers}
-        </allScala213.buildvers>
-        <shimplify.shims>${all.buildvers}</shimplify.shims>
->>>>>>> ac493932
         <cpd.sourceType>main</cpd.sourceType>
         <!-- SPARK-36796 for JDK-17 test-->
         <extraJavaTestArgs>
