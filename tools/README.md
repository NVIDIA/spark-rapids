# Spark Qualification and Profiling tools

The qualification tool is used to look at a set of applications to determine if the RAPIDS Accelerator for Apache Spark 
might be a good fit for those applications.

The profiling tool generates information which can be used for debugging and profiling applications.
Information such as Spark version, executor information, properties and so on. This runs on either CPU or
GPU generated event logs.

(The code is based on Apache Spark 3.1.1 source code, and tested using Spark 3.0.x and 3.1.1 event logs)

## Prerequisites
- Spark 3.0.1 or newer installed
- Java 8 or above
- Complete Spark event log(s) from Spark 3.0 or above version.

Optional:
- maven installed 
  (only if you want to compile the jar yourself)
- hadoop-aws-<version>.jar and aws-java-sdk-<version>.jar 
  (only if any input event log is from S3)
  
## Download the jar or compile it
You do not need to compile the jar yourself because you can download it from maven repository directly.

Here are 2 options:
1. Download the jar file from maven repository
  
2. Compile the jar from github repo
```bash
git clone https://github.com/NVIDIA/spark-rapids.git
cd spark-rapids
mvn -pl .,tools clean verify -DskipTests
```
The jar is generated in below directory :

`./tools/target/rapids-4-spark-tools_2.12-<version>.jar`

## Accessing files from S3

If any input is a S3 file path or directory path, here 2 extra steps to access S3 in Spark:
1. Download the matched jars based on the Hadoop version:
   - `hadoop-aws-<version>.jar`
   - `aws-java-sdk-<version>.jar`
     
Take Hadoop 2.7.4 for example, we can download and include below jars in the '--jars' option to spark-shell or spark-submit:
[hadoop-aws-2.7.4.jar](https://repo.maven.apache.org/maven2/org/apache/hadoop/hadoop-aws/2.7.4/hadoop-aws-2.7.4.jar) and 
[aws-java-sdk-1.7.4.jar](https://repo.maven.apache.org/maven2/com/amazonaws/aws-java-sdk/1.7.4/aws-java-sdk-1.7.4.jar)

2. In $SPARK_HOME/conf, create `hdfs-site.xml` with below AWS S3 keys inside:
```xml
<?xml version="1.0"?>
<configuration>
<property>
  <name>fs.s3a.access.key</name>
  <value>xxx</value>
</property>
<property>
  <name>fs.s3a.secret.key</name>
  <value>xxx</value>
</property>
</configuration>
```
Please refer to this [doc](https://hadoop.apache.org/docs/current/hadoop-aws/tools/hadoop-aws/index.html) on 
more options about integrating hadoop-aws module with S3.

## Qualification Tool

### Functions

The qualification tool is used to look at a set of applications to determine if the RAPIDS Accelerator for Apache Spark
might be a good fit for those applications. The tool works by processing the CPU generated event logs from Spark.

Currently it does this by looking at the amount of time spent doing SQL Dataframe
operations vs the entire application time: `(sum(SQL Dataframe Duration) / (application-duration))`.
The more time spent doing SQL Dataframe operations the higher the score is
and the more likely the plugin will be able to help accelerate that application.

Each application(event log) could have multiple SQL queries. If a SQL's plan has Dataset API inside such as keyword
 `$Lambda` or `.apply`, that SQL query is categorized as a DataSet SQL query, otherwise it is a Dataframe SQL query.

Note: the duration(s) reported are in milli-seconds.

It can also print out any potential problems it finds in a separate column, which is not included in the score. This
currently only includes some UDFs. The tool won't catch all UDFs, and some of the UDFs can be handled with additional steps. 
Please refer to [supported_ops.md](../docs/supported_ops.md) for more details on UDF.

The output also contains a `Executor CPU Time Percent` column that is not included in the score. This is an estimate
at how much time the tasks spent doing processing on the CPU vs waiting on IO. This is not always a good indicator
because sometimes you may be doing IO that is encrypted and the CPU has to do work to decrypt it, so the environment
you are running on needs to be taken into account.
<<<<<<< HEAD

Note that SQL queries that contain failed jobs are not included.
=======
>>>>>>> b94d5a28

Sample output in csv:
```
App Name,App ID,Rank,Potential Problems,SQL Dataframe Duration,App Duration,Executor CPU Time Percent
Spark shell,app-20210507105707-0001,78.03,"",810923,1039276,32.03
Spark shell,app-20210507103057-0000,75.87,"",316622,417307,64.07
```

Sample output in text:
```
+-----------+-----------------------+-----+------------------+----------------------+------------+-------------------------+
|App Name   |App ID                 |Rank |Potential Problems|SQL Dataframe Duration|App Duration|Executor CPU Time Percent|
+-----------+-----------------------+-----+------------------+----------------------+------------+-------------------------+
|Spark shell|app-20210507105707-0001|78.03|                  |810923                |1039276     |32.03                    |
|Spark shell|app-20210507103057-0000|75.87|                  |316622                |417307      |64.07                    |
+-----------+-----------------------+-----+------------------+----------------------+------------+-------------------------+
```

### How to use this tool
This tool parses the Spark CPU event log(s) and creates an output report.
Acceptable input event log paths are files or directories containing spark events logs
in the local filesystem, HDFS, S3 or mixed.

### Use from spark-shell
1. Include `rapids-4-spark-tools_2.12-<version>.jar` in the '--jars' option to spark-shell or spark-submit
2. Starting spark-shell:
```bash
$SPARK_HOME/bin/spark-shell --driver-memory 5g --jars ~/rapids-4-spark-tools_2.12-<version>.jar
```

For multiple event logs:
```bash
com.nvidia.spark.rapids.tool.qualification.QualificationMain.main(Array("/path/to/eventlog1", "/path/to/eventlog2"))
```

### Use from spark-submit
```bash
$SPARK_HOME/bin/spark-submit --driver-memory 5g --class com.nvidia.spark.rapids.tool.qualification.QualificationMain \
rapids-4-spark-tools_2.12-<version>.jar \
/path/to/eventlog1 /path/to/eventlog2 /directory/with/eventlogs
```

### Options
```bash
$SPARK_HOME/bin/spark-submit \
--class com.nvidia.spark.rapids.tool.qualification.QualificationMain \
rapids-4-spark-tools_2.12-<version>.jar \
--help

For usage see below:

      --no-exec-cpu-percent        Do not include the executor CPU time percent.
  -f, --filter-criteria  <arg>     Filter newest or oldest N event logs for processing.
                                   Supported formats are:
                                   To process 10 recent event logs: --filter-criteria "10-newest"
                                   To process 10 oldest event logs: --filter-criteria "10-oldest"
  -m, --match-event-logs  <arg>    Filter event logs filenames which contains the input string.
  -n, --num-output-rows  <arg>     Number of output rows for each Application.
                                   Default is 1000.
  -o, --output-directory  <arg>    Base output directory. Default is current
                                   directory for the default filesystem. The
                                   final output will go into a subdirectory
                                   called rapids_4_spark_qualification_output.
                                   It will overwrite any existing directory with
                                   the same name.
      --output-format  <arg>       Output format, supports csv and text. Default
                                   is csv. text output format creates a file
                                   named rapids_4_spark_qualification.log while
                                   csv will create a file using the standard
                                   Spark naming convention.
  -h, --help                       Show help message

 trailing arguments:
  eventlog (required)   Event log filenames(space separated) or directories
                        containing event logs. eg: s3a://<BUCKET>/eventlog1
                        /path/to/eventlog2
```

### Output
By default this outputs a csv file under sub-directory `./rapids_4_spark_qualification_output/` that contains 
the processed applications. The output will go into your default filesystem, it supports local filesystem
or HDFS. The csv output can be used later to read back into Spark and do further processing or combined with other reports
as needed.

The output location can be changed using the `--output-directory` option. Default is current directory.

The output format can be changed using the `--output-format` option. Default is csv. The other option is text.
  
Run `--help` for more information.


## Profiling Tool

The profiling tool generates information which can be used for debugging and profiling applications.

### Functions
#### A. Collect Information or Compare Information(if more than 1 eventlogs are as input and option -c is specified)
- Print Application information
- Print Executors information
- Print Job, stage and SQL ID information
- Print Rapids related parameters
- Print Rapids Accelerator Jar and cuDF Jar
- Print SQL Plan Metrics
- Generate DOT graph for each SQL

For example, GPU run vs CPU run performance comparison or different runs with different parameters.

We can input multiple Spark event logs and this tool can compare environments, executors, Rapids related Spark parameters,

- Compare the durations/versions/gpuMode on or off:
```
### A. Compare Information Collected ###
Compare Application Information:

+--------+-----------------------+-------------+-------------+--------+-----------+------------+-------+
|appIndex|appId                  |startTime    |endTime      |duration|durationStr|sparkVersion|gpuMode|
+--------+-----------------------+-------------+-------------+--------+-----------+------------+-------+
|1       |app-20210329165943-0103|1617037182848|1617037490515|307667  |5.1 min    |3.0.1       |false  |
|2       |app-20210329170243-0018|1617037362324|1617038578035|1215711 |20 min     |3.0.1       |true   |
+--------+-----------------------+-------------+-------------+--------+-----------+------------+-------+
```

- Compare Executor information:
```
Compare Executor Information:
+--------+----------+----------+-----------+------------+-------------+--------+--------+--------+------------+--------+--------+
|appIndex|executorID|totalCores|maxMem     |maxOnHeapMem|maxOffHeapMem|exec_cpu|exec_mem|exec_gpu|exec_offheap|task_cpu|task_gpu|
+--------+----------+----------+-----------+------------+-------------+--------+--------+--------+------------+--------+--------+
|1       |0         |4         |13984648396|13984648396 |0            |null    |null    |null    |null        |null    |null    |
|1       |1         |4         |13984648396|13984648396 |0            |null    |null    |null    |null        |null    |null    |
```


- Compare Rapids related Spark properties side-by-side:
```
Compare Rapids Properties which are set explicitly:
+-------------------------------------------+----------+----------+
|key                                        |value_app1|value_app2|
+-------------------------------------------+----------+----------+
|spark.rapids.memory.pinnedPool.size        |null      |2g        |
|spark.rapids.sql.castFloatToDecimal.enabled|null      |true      |
|spark.rapids.sql.concurrentGpuTasks        |null      |2         |
|spark.rapids.sql.decimalType.enabled       |null      |true      |
|spark.rapids.sql.enabled                   |false     |true      |
|spark.rapids.sql.explain                   |null      |NOT_ON_GPU|
|spark.rapids.sql.hasNans                   |null      |FALSE     |
|spark.rapids.sql.incompatibleOps.enabled   |null      |true      |
|spark.rapids.sql.variableFloatAgg.enabled  |null      |TRUE      |
+-------------------------------------------+----------+----------+
```
 
- List rapids-4-spark and cuDF jars based on classpath 
```
Rapids Accelerator Jar and cuDF Jar:
/path/rapids-4-spark_2.12-0.5.0.jar
/path/cudf-0.19-cuda10-2.jar
```

- Job, stage and SQL ID information
```
+--------+-----+------------+-----+
|appIndex|jobID|stageIds    |sqlID|
+--------+-----+------------+-----+
|1       |0    |[0]         |null |
|1       |1    |[1, 2, 3, 4]|0    |
+--------+-----+------------+-----+
```

- SQL Plan Metrics for Application for each SQL plan node in each SQL

These are also called accumulables in Spark.
```
SQL Plan Metrics for Application:
+-----+------+-----------------------------------------------------------+-------------+-----------------------+-------------+----------+
|sqlID|nodeID|nodeName                                                   |accumulatorId|name                   |max_value    |metricType|
+-----+------+-----------------------------------------------------------+-------------+-----------------------+-------------+----------+
|0    |1     |GpuColumnarExchange                                        |111          |output rows            |1111111111   |sum       |
|0    |1     |GpuColumnarExchange                                        |112          |output columnar batches|222222       |sum       |
|0    |1     |GpuColumnarExchange                                        |113          |data size              |333333333333 |size      |
|0    |1     |GpuColumnarExchange                                        |114          |shuffle bytes written  |444444444444 |size      |
|0    |1     |GpuColumnarExchange                                        |115          |shuffle records written|555555       |sum       |
|0    |1     |GpuColumnarExchange                                        |116          |shuffle write time     |666666666666 |nsTiming  |
```

- Generate DOT graph for each SQL (-g option)
```
Generated DOT graphs for app app-20210507103057-0000 to /path/. in 17 second(s)
```
Once the DOT file is generated, you can install [graphviz](http://www.graphviz.org) to convert the DOT file 
as a graph in pdf format using below command:
```bash
dot -Tpdf ./app-20210507103057-0000-query-0/0.dot > app-20210507103057-0000.pdf
```
The pdf file has the SQL plan graph with metrics.


#### B. Analysis
- Job + Stage level aggregated task metrics
- SQL level aggregated task metrics
- SQL duration, application during, if it contains a Dataset operation, potential problems, executor CPU time percent
- Shuffle Skew Check: (When task's Shuffle Read Size > 3 * Avg Stage-level size)

Below we will aggregate the task level metrics at different levels to do some analysis such as detecting possible shuffle skew.

- Job + Stage level aggregated task metrics
```
### B. Analysis ###

Job + Stage level aggregated task metrics:
+--------+-------+--------+--------+--------------------+------------+------------+------------+------------+-------------------+------------------------------+---------------------------+-------------------+---------------------+-------------------+---------------------+-------------+----------------------+-----------------------+-------------------------+-----------------------+---------------------------+--------------+--------------------+-------------------------+---------------------+--------------------------+----------------------+----------------------------+---------------------+-------------------+---------------------+----------------+
|appIndex|ID     |numTasks|Duration|diskBytesSpilled_sum|duration_sum|duration_max|duration_min|duration_avg|executorCPUTime_sum|executorDeserializeCPUTime_sum|executorDeserializeTime_sum|executorRunTime_sum|gettingResultTime_sum|input_bytesRead_sum|input_recordsRead_sum|jvmGCTime_sum|memoryBytesSpilled_sum|output_bytesWritten_sum|output_recordsWritten_sum|peakExecutionMemory_max|resultSerializationTime_sum|resultSize_max|sr_fetchWaitTime_sum|sr_localBlocksFetched_sum|sr_localBytesRead_sum|sr_remoteBlocksFetched_sum|sr_remoteBytesRead_sum|sr_remoteBytesReadToDisk_sum|sr_totalBytesRead_sum|sw_bytesWritten_sum|sw_recordsWritten_sum|sw_writeTime_sum|
+--------+-------+--------+--------+--------------------+------------+------------+------------+------------+-------------------+------------------------------+---------------------------+-------------------+---------------------+-------------------+---------------------+-------------+----------------------+-----------------------+-------------------------+-----------------------+---------------------------+--------------+--------------------+-------------------------+---------------------+--------------------------+----------------------+----------------------------+---------------------+-------------------+---------------------+----------------+
|1       |job_0  |3333    |222222  |0                   |11111111    |111111      |111         |1111.1      |6666666            |55555                         |55555                      |55555555           |0                    |222222222222       |22222222222          |111111       |0                     |0                      |0                        |222222222              |1                          |11111         |11111               |99999                    |22222222222          |2222221                   |222222222222          |0                           |222222222222         |222222222222       |5555555              |444444          |
```
  

- SQL level aggregated task metrics
```
SQL level aggregated task metrics:
+--------+------------------------------+-----+--------------------+--------+--------+---------------+---------------+----------------+--------------------+------------+------------+------------+------------+-------------------+------------------------------+---------------------------+-------------------+---------------------+-------------------+---------------------+-------------+----------------------+-----------------------+-------------------------+-----------------------+---------------------------+--------------+--------------------+-------------------------+---------------------+--------------------------+----------------------+----------------------------+---------------------+-------------------+---------------------+----------------+
|appIndex|appID                         |sqlID|description         |numTasks|Duration|executorCPUTime|executorRunTime|executorCPURatio|diskBytesSpilled_sum|duration_sum|duration_max|duration_min|duration_avg|executorCPUTime_sum|executorDeserializeCPUTime_sum|executorDeserializeTime_sum|executorRunTime_sum|gettingResultTime_sum|input_bytesRead_sum|input_recordsRead_sum|jvmGCTime_sum|memoryBytesSpilled_sum|output_bytesWritten_sum|output_recordsWritten_sum|peakExecutionMemory_max|resultSerializationTime_sum|resultSize_max|sr_fetchWaitTime_sum|sr_localBlocksFetched_sum|sr_localBytesRead_sum|sr_remoteBlocksFetched_sum|sr_remoteBytesRead_sum|sr_remoteBytesReadToDisk_sum|sr_totalBytesRead_sum|sw_bytesWritten_sum|sw_recordsWritten_sum|sw_writeTime_sum|
+--------+------------------------------+-----+--------------------+--------+--------+---------------+---------------+----------------+--------------------+------------+------------+------------+------------+-------------------+------------------------------+---------------------------+-------------------+---------------------+-------------------+---------------------+-------------+----------------------+-----------------------+-------------------------+-----------------------+---------------------------+--------------+--------------------+-------------------------+---------------------+--------------------------+----------------------+----------------------------+---------------------+-------------------+---------------------+----------------+
|1       |application_1111111111111_0001|0    |show at <console>:11|1111    |222222  |6666666        |55555555       |55.55           |0                   |13333333    |111111      |999         |3333.3      |6666666            |55555                         |66666                      |11111111           |0                    |111111111111       |11111111111          |111111       |0                     |0                      |0                        |888888888              |8                          |11111         |11111               |99999                    |11111111111          |2222222                   |222222222222          |0                           |222222222222         |444444444444       |5555555              |444444          |
```

- SQL duration, application during, if it contains a Dataset operation, potential problems, executor CPU time percent 
```
SQL Duration and Executor CPU Time Percent
+--------+------------------------------+-----+------------+-------------------+------------+------------------+-------------------------+
|appIndex|App ID                        |sqlID|SQL Duration|Contains Dataset Op|App Duration|Potential Problems|Executor CPU Time Percent|
+--------+------------------------------+-----+------------+-------------------+------------+------------------+-------------------------+
|1       |application_1603128018386_7759|0    |11042       |false              |119990      |null              |68.48                    |
+--------+------------------------------+-----+------------+-------------------+------------+------------------+-------------------------+
```

- Shuffle Skew Check: 
```
Shuffle Skew Check: (When task's Shuffle Read Size > 3 * Avg Stage-level size)
+--------+-------+--------------+------+-------+---------------+--------------+-----------------+----------------+----------------+----------+----------------------------------------------------------------------------------------------------+
|appIndex|stageId|stageAttemptId|taskId|attempt|taskDurationSec|avgDurationSec|taskShuffleReadMB|avgShuffleReadMB|taskPeakMemoryMB|successful|endReason_first100char                                                                              |
+--------+-------+--------------+------+-------+---------------+--------------+-----------------+----------------+----------------+----------+----------------------------------------------------------------------------------------------------+
|1       |2      |0             |2222  |0      |111.11         |7.7           |2222.22          |111.11          |0.01            |false     |ExceptionFailure(ai.rapids.cudf.CudfException,cuDF failure at: /dddd/xxxxxxx/ccccc/bbbbbbbbb/aaaaaaa|
|1       |2      |0             |2224  |1      |222.22         |8.8           |3333.33          |111.11          |0.01            |false     |ExceptionFailure(ai.rapids.cudf.CudfException,cuDF failure at: /dddd/xxxxxxx/ccccc/bbbbbbbbb/aaaaaaa|
+--------+-------+--------------+------+-------+---------------+--------------+-----------------+----------------+----------------+----------+----------------------------------------------------------------------------------------------------+
```

### How to use this tool
This tool parses the Spark CPU or GPU event log(s) and creates an output report.
Acceptable input event log paths are files or directories containing spark events logs
in the local filesystem, HDFS, S3 or mixed.

### Use from spark-shell
1. Include rapids-4-spark-tools_2.12-<version>.jar in the '--jars' option to spark-shell or spark-submit
2. After starting spark-shell:

For a single event log analysis:
```bash
com.nvidia.spark.rapids.tool.profiling.ProfileMain.main(Array("/path/to/eventlog1"))
```

For multiple event logs comparison and analysis:
```bash
com.nvidia.spark.rapids.tool.profiling.ProfileMain.main(Array("/path/to/eventlog1", "/path/to/eventlog2"))
```

### Use from spark-submit
```bash
$SPARK_HOME/bin/spark-submit --class com.nvidia.spark.rapids.tool.profiling.ProfileMain \
rapids-4-spark-tools_2.12-<version>.jar \
/path/to/eventlog1 /path/to/eventlog2 /directory/with/eventlogs
```

### Options
```bash
$SPARK_HOME/bin/spark-submit \
--class com.nvidia.spark.rapids.tool.profiling.ProfileMain \
rapids-4-spark-tools_2.12-<version>.jar \
--help

# Filter eventlogs to be processed. 10 newest file with filenames containing "local"
./bin/spark-submit --class com.nvidia.spark.rapids.tool.profiling.ProfileMain  <Spark-Rapids-Repo>/rapids-4-spark-tools/target/rapids-4-spark-tools_2.12-<version>.jar -m "local" -f "10-newest" /path/to/eventlog1

For usage see below:
  -c, --compare                   Compare Applications (Recommended to compare
                                  less than 10 applications). Default is false
  -f, --filter-criteria  <arg>    Filter newest or oldest N event logs for processing.
                                  Supported formats are:
                                  To process 10 recent event logs: --filter-criteria "10-newest"
                                  To process 10 oldest event logs: --filter-criteria "10-oldest"
  -g, --generate-dot              Generate query visualizations in DOT format.
                                  Default is false
  -m, --match-event-logs  <arg>   Filter event logs filenames which contains the input string.
  -n, --num-output-rows  <arg>    Number of output rows for each Application.
                                  Default is 1000
  -o, --output-directory  <arg>   Output directory. Default is current directory
  -h, --help                      Show help message

 trailing arguments:
  eventlog (required)   Event log filenames(space separated) or directories
                        containing event logs. eg: s3a://<BUCKET>/eventlog1
                        /path/to/eventlog2
```

### Output
By default this outputs a log file named `rapids_4_spark_tools_output.log` in the current directory that
contains the rankings of the applications. The output will go into your default filesystem, it supports
local filesystem or HDFS.

The output location can be changed using the `--output-directory` option. Default is current directory.

Run `--help` for more information.
<|MERGE_RESOLUTION|>--- conflicted
+++ resolved
@@ -89,11 +89,8 @@
 at how much time the tasks spent doing processing on the CPU vs waiting on IO. This is not always a good indicator
 because sometimes you may be doing IO that is encrypted and the CPU has to do work to decrypt it, so the environment
 you are running on needs to be taken into account.
-<<<<<<< HEAD
 
 Note that SQL queries that contain failed jobs are not included.
-=======
->>>>>>> b94d5a28
 
 Sample output in csv:
 ```
