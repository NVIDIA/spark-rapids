# Spark Qualification and Profiling tools

The qualification tool is used to look at a set of applications to determine if the RAPIDS Accelerator for Apache Spark 
might be a good fit for those applications.

The profiling tool generates information which can be used for debugging and profiling applications.
Information such as Spark version, executor information, properties and so on. This runs on either CPU or
GPU generated event logs.

(The code is based on Apache Spark 3.1.1 source code, and tested using Spark 3.0.x and 3.1.1 event logs)

## Prerequisites
- Spark 3.0.1 or newer installed
- Java 8 or above
- Complete Spark event log(s) from Spark 3.0 or above version.

Optional:
- maven installed 
  (only if you want to compile the jar yourself)
- hadoop-aws-<version>.jar and aws-java-sdk-<version>.jar 
  (only if any input event log is from S3)
  
## Download the jar or compile it
You do not need to compile the jar yourself because you can download it from maven repository directly.

Here are 2 options:
1. Download the jar file from maven repository
  
2. Compile the jar from github repo
```bash
git clone https://github.com/NVIDIA/spark-rapids.git
cd spark-rapids
mvn -pl .,tools clean verify -DskipTests
```
The jar is generated in below directory :

`./tools/target/rapids-4-spark-tools_2.12-<version>.jar`

<<<<<<< HEAD
## How to use this tool

This tool parses the spark event log(s) and creates an output report.
Acceptable input spark event log paths are local filesystem,hdfs,S3 or mixed.
It can be file path,directory path or mixed.

Below are examples of possible inputs:
```
1. /path/to/localfilesystem/eventlog1 
2. hdfs://path/to/directory/ 
3. s3a://<BUCKET>/to/directory/
```
=======
## Accessing files from S3
>>>>>>> a7a3d632

If any input is a S3 file path or directory path, 2 extra steps are needed to access S3 in Spark:
1. Download the matched jars based on the Hadoop version:
   - `hadoop-aws-<version>.jar`
   - `aws-java-sdk-<version>.jar`
     
Take Hadoop 2.7.4 for example, we can download and include below jars in the '--jars' option to spark-shell or spark-submit:
[hadoop-aws-2.7.4.jar](https://repo.maven.apache.org/maven2/org/apache/hadoop/hadoop-aws/2.7.4/hadoop-aws-2.7.4.jar) and 
[aws-java-sdk-1.7.4.jar](https://repo.maven.apache.org/maven2/com/amazonaws/aws-java-sdk/1.7.4/aws-java-sdk-1.7.4.jar)

2. In $SPARK_HOME/conf, create `hdfs-site.xml` with below AWS S3 keys inside:
```xml
<?xml version="1.0"?>
<configuration>
<property>
  <name>fs.s3a.access.key</name>
  <value>xxx</value>
</property>
<property>
  <name>fs.s3a.secret.key</name>
  <value>xxx</value>
</property>
</configuration>
```
Please refer to this [doc](https://hadoop.apache.org/docs/current/hadoop-aws/tools/hadoop-aws/index.html) on 
more options about integrating hadoop-aws module with S3.

## Qualification Tool

### Functions

The qualification tool is used to look at a set of applications to determine if the RAPIDS Accelerator for Apache Spark
might be a good fit for those applications. The tool works by processing the CPU generated event logs from Spark.

Currently it does this by looking at the amount of time spent doing SQL DataFrame
operations vs the entire application time: `(sum(SQL Dataframe Duration) / (application-duration))`.
The more time spent doing SQL Dataframe operations the higher the score is
and the more likely the plugin will be able to help accelerate that application.

Each application(event log) could have multiple SQL queries. If a SQL's plan has Dataset API inside such as keyword
 `$Lambda` or `.apply`, that SQL query is categorized as a DataSet SQL query, otherwise it is a Dataframe SQL query.

Note: the duration(s) reported are in milli-seconds.

It can also print out any potential problems it finds in a separate column, which is not included in the score. This
currently only includes some UDFs. The tool won't catch all UDFs, and some of the UDFs can be handled with additional steps. 
Please refer to [supported_ops.md](../docs/supported_ops.md) for more details on UDF.

There is also an optional column `Executor CPU Time Percent`
that can be reported that is not included in the score. This is an estimate at how much time the tasks spent doing
processing on the CPU vs waiting on IO. This is not always a good indicator because sometimes you may be doing IO that
is encrypted and the CPU has to do work to decrypt it, so the environment you are running on needs to be taken into account.

Sample output in csv:
```
App Name,App ID,Rank,Potential Problems,SQL Dataframe Duration,App Duration
Spark shell,app-20210507105707-0001,78.03,"",810923,1039276
Spark shell,app-20210507103057-0000,75.87,"",316622,417307
```

Sample output in text:
```
+-----------+-----------------------+-----+------------------+----------------------+------------+
|App Name   |App ID                 |Rank |Potential Problems|SQL Dataframe Duration|App Duration|
+-----------+-----------------------+-----+------------------+----------------------+------------+
|Spark shell|app-20210507105707-0001|78.03|                  |810923                |1039276     |
|Spark shell|app-20210507103057-0000|75.87|                  |316622                |417307      |
+-----------+-----------------------+-----+------------------+----------------------+------------+
```

### How to use this tool
This tool parses the Spark CPU event log(s) and creates an output report.
Acceptable input event log paths are files or directories containing spark events logs
in the local filesystem, HDFS, S3 or mixed.

### Use from spark-shell
1. Include `rapids-4-spark-tools_2.12-<version>.jar` in the '--jars' option to spark-shell or spark-submit
2. After starting spark-shell:

For multiple event logs:
```bash
com.nvidia.spark.rapids.tool.qualification.QualificationMain.main(Array("/path/to/eventlog1", "/path/to/eventlog2"))
```

### Use from spark-submit
```bash
$SPARK_HOME/bin/spark-submit --class com.nvidia.spark.rapids.tool.qualification.QualificationMain \
rapids-4-spark-tools_2.12-<version>.jar \
/path/to/eventlog1 /path/to/eventlog2 /directory/with/eventlogs
```

### Options
```bash
$SPARK_HOME/bin/spark-submit \
--class com.nvidia.spark.rapids.tool.qualification.QualificationMain \
rapids-4-spark-tools_2.12-<version>.jar \
--help

For usage see below:

  -i, --include-exec-cpu-percent   Include the executor CPU time percent. It
                                   will take longer with this option and you may
                                   want to limit the number of applications
                                   processed at once.
  -f, --filter-criteria  <arg>     Filter newest or oldest N event logs for processing.
                                   Supported formats are:
                                   To process 10 recent event logs: --filter-criteria "10-newest"
                                   To process 10 oldest event logs: --filter-criteria "10-oldest"
  -m, --match-event-logs  <arg>    Filter event logs filenames which contains the input string.
  -n, --num-output-rows  <arg>     Number of output rows for each Application.
                                   Default is 1000.
  -o, --output-directory  <arg>    Base output directory. Default is current
                                   directory for the default filesystem. The
                                   final output will go into a subdirectory
                                   called rapids_4_spark_qualification_output.
                                   It will overwrite any existing directory with
                                   the same name.
      --output-format  <arg>       Output format, supports csv and text. Default
                                   is csv. text output format creates a file
                                   named rapids_4_spark_qualification.log while
                                   csv will create a file using the standard
                                   Spark naming convention.
  -h, --help                       Show help message

 trailing arguments:
  eventlog (required)   Event log filenames(space separated) or directories
                        containing event logs. eg: s3a://<BUCKET>/eventlog1
                        /path/to/eventlog2
```

### Output
By default this outputs a csv file under sub-directory `./rapids_4_spark_qualification_output/` that contains 
the processed applications. The output will go into your default filesystem, it supports local filesystem
or HDFS. The csv output can be used later to read back into Spark and do further processing or combined with other reports
as needed.

The output location can be changed using the `--output-directory` option. Default is current directory.

The output format can be changed using the `--output-format` option. Default is csv. The other option is text.
  
The `--include-exec-cpu-percent` option can be used to include executor CPU time percent which is based on the aggregated task metrics:
`sum(executorCPUTime)/sum(executorRunTime)`. It can show us roughly how much time is spent on CPU.
Note: This option needs lot of memory for large amount of event logs as input and will take longer to process.
We suggest you use around 30GB of driver memory if using this option and to only process around 50 apps at a time.
Note you could run it multiple times over 50 each and output to csv and combined afterwards.

Run `--help` for more information.


## Profiling Tool

The profiling tool generates information which can be used for debugging and profiling applications.

### Functions
#### A. Collect Information or Compare Information(if more than 1 eventlogs are as input and option -c is specified)
- Print Application information
- Print Executors information
- Print Job, stage and SQL ID information
- Print Rapids related parameters
- Print Rapids Accelerator Jar and cuDF Jar
- Print SQL Plan Metrics
- Generate DOT graph for each SQL

For example, GPU run vs CPU run performance comparison or different runs with different parameters.

We can input multiple Spark event logs and this tool can compare environments, executors, Rapids related Spark parameters,

- Compare the durations/versions/gpuMode on or off:
```
### A. Compare Information Collected ###
Compare Application Information:

+--------+-----------------------+-------------+-------------+--------+-----------+------------+-------+
|appIndex|appId                  |startTime    |endTime      |duration|durationStr|sparkVersion|gpuMode|
+--------+-----------------------+-------------+-------------+--------+-----------+------------+-------+
|1       |app-20210329165943-0103|1617037182848|1617037490515|307667  |5.1 min    |3.0.1       |false  |
|2       |app-20210329170243-0018|1617037362324|1617038578035|1215711 |20 min     |3.0.1       |true   |
+--------+-----------------------+-------------+-------------+--------+-----------+------------+-------+
```

- Compare Executor information:
```
Compare Executor Information:
+--------+----------+----------+-----------+------------+-------------+--------+--------+--------+------------+--------+--------+
|appIndex|executorID|totalCores|maxMem     |maxOnHeapMem|maxOffHeapMem|exec_cpu|exec_mem|exec_gpu|exec_offheap|task_cpu|task_gpu|
+--------+----------+----------+-----------+------------+-------------+--------+--------+--------+------------+--------+--------+
|1       |0         |4         |13984648396|13984648396 |0            |null    |null    |null    |null        |null    |null    |
|1       |1         |4         |13984648396|13984648396 |0            |null    |null    |null    |null        |null    |null    |
```


- Compare Rapids related Spark properties side-by-side:
```
Compare Rapids Properties which are set explicitly:
+-------------------------------------------+----------+----------+
|key                                        |value_app1|value_app2|
+-------------------------------------------+----------+----------+
|spark.rapids.memory.pinnedPool.size        |null      |2g        |
|spark.rapids.sql.castFloatToDecimal.enabled|null      |true      |
|spark.rapids.sql.concurrentGpuTasks        |null      |2         |
|spark.rapids.sql.decimalType.enabled       |null      |true      |
|spark.rapids.sql.enabled                   |false     |true      |
|spark.rapids.sql.explain                   |null      |NOT_ON_GPU|
|spark.rapids.sql.hasNans                   |null      |FALSE     |
|spark.rapids.sql.incompatibleOps.enabled   |null      |true      |
|spark.rapids.sql.variableFloatAgg.enabled  |null      |TRUE      |
+-------------------------------------------+----------+----------+
```
 
- List rapids-4-spark and cuDF jars based on classpath 
```
Rapids Accelerator Jar and cuDF Jar:
/path/rapids-4-spark_2.12-0.5.0.jar
/path/cudf-0.19-cuda10-2.jar
```

- Job, stage and SQL ID information
```
+--------+-----+------------+-----+
|appIndex|jobID|stageIds    |sqlID|
+--------+-----+------------+-----+
|1       |0    |[0]         |null |
|1       |1    |[1, 2, 3, 4]|0    |
+--------+-----+------------+-----+
```

- SQL Plan Metrics for Application for each SQL plan node in each SQL

These are also called accumulables in Spark.
```
SQL Plan Metrics for Application:
+-----+------+-----------------------------------------------------------+-------------+-----------------------+-------------+----------+
|sqlID|nodeID|nodeName                                                   |accumulatorId|name                   |max_value    |metricType|
+-----+------+-----------------------------------------------------------+-------------+-----------------------+-------------+----------+
|0    |1     |GpuColumnarExchange                                        |111          |output rows            |1111111111   |sum       |
|0    |1     |GpuColumnarExchange                                        |112          |output columnar batches|222222       |sum       |
|0    |1     |GpuColumnarExchange                                        |113          |data size              |333333333333 |size      |
|0    |1     |GpuColumnarExchange                                        |114          |shuffle bytes written  |444444444444 |size      |
|0    |1     |GpuColumnarExchange                                        |115          |shuffle records written|555555       |sum       |
|0    |1     |GpuColumnarExchange                                        |116          |shuffle write time     |666666666666 |nsTiming  |
```

- Generate DOT graph for each SQL (-g option)
```
Generated DOT graphs for app app-20210507103057-0000 to /path/. in 17 second(s)
```
Once the DOT file is generated, you can install [graphviz](http://www.graphviz.org) to convert the DOT file 
as a graph in pdf format using below command:
```bash
dot -Tpdf ./app-20210507103057-0000-query-0/0.dot > app-20210507103057-0000.pdf
```
The pdf file has the SQL plan graph with metrics.


#### B. Analysis
- Job + Stage level aggregated task metrics
- SQL level aggregated task metrics
- SQL duration, application during, if it contains a Dataset operation, potential problems, executor CPU time percent
- Shuffle Skew Check: (When task's Shuffle Read Size > 3 * Avg Stage-level size)

Below we will aggregate the task level metrics at different levels to do some analysis such as detecting possible shuffle skew.

- Job + Stage level aggregated task metrics
```
### B. Analysis ###

Job + Stage level aggregated task metrics:
+--------+-------+--------+--------+--------------------+------------+------------+------------+------------+-------------------+------------------------------+---------------------------+-------------------+---------------------+-------------------+---------------------+-------------+----------------------+-----------------------+-------------------------+-----------------------+---------------------------+--------------+--------------------+-------------------------+---------------------+--------------------------+----------------------+----------------------------+---------------------+-------------------+---------------------+----------------+
|appIndex|ID     |numTasks|Duration|diskBytesSpilled_sum|duration_sum|duration_max|duration_min|duration_avg|executorCPUTime_sum|executorDeserializeCPUTime_sum|executorDeserializeTime_sum|executorRunTime_sum|gettingResultTime_sum|input_bytesRead_sum|input_recordsRead_sum|jvmGCTime_sum|memoryBytesSpilled_sum|output_bytesWritten_sum|output_recordsWritten_sum|peakExecutionMemory_max|resultSerializationTime_sum|resultSize_max|sr_fetchWaitTime_sum|sr_localBlocksFetched_sum|sr_localBytesRead_sum|sr_remoteBlocksFetched_sum|sr_remoteBytesRead_sum|sr_remoteBytesReadToDisk_sum|sr_totalBytesRead_sum|sw_bytesWritten_sum|sw_recordsWritten_sum|sw_writeTime_sum|
+--------+-------+--------+--------+--------------------+------------+------------+------------+------------+-------------------+------------------------------+---------------------------+-------------------+---------------------+-------------------+---------------------+-------------+----------------------+-----------------------+-------------------------+-----------------------+---------------------------+--------------+--------------------+-------------------------+---------------------+--------------------------+----------------------+----------------------------+---------------------+-------------------+---------------------+----------------+
|1       |job_0  |3333    |222222  |0                   |11111111    |111111      |111         |1111.1      |6666666            |55555                         |55555                      |55555555           |0                    |222222222222       |22222222222          |111111       |0                     |0                      |0                        |222222222              |1                          |11111         |11111               |99999                    |22222222222          |2222221                   |222222222222          |0                           |222222222222         |222222222222       |5555555              |444444          |
```
  

- SQL level aggregated task metrics
```
SQL level aggregated task metrics:
+--------+------------------------------+-----+--------------------+--------+--------+---------------+---------------+----------------+--------------------+------------+------------+------------+------------+-------------------+------------------------------+---------------------------+-------------------+---------------------+-------------------+---------------------+-------------+----------------------+-----------------------+-------------------------+-----------------------+---------------------------+--------------+--------------------+-------------------------+---------------------+--------------------------+----------------------+----------------------------+---------------------+-------------------+---------------------+----------------+
|appIndex|appID                         |sqlID|description         |numTasks|Duration|executorCPUTime|executorRunTime|executorCPURatio|diskBytesSpilled_sum|duration_sum|duration_max|duration_min|duration_avg|executorCPUTime_sum|executorDeserializeCPUTime_sum|executorDeserializeTime_sum|executorRunTime_sum|gettingResultTime_sum|input_bytesRead_sum|input_recordsRead_sum|jvmGCTime_sum|memoryBytesSpilled_sum|output_bytesWritten_sum|output_recordsWritten_sum|peakExecutionMemory_max|resultSerializationTime_sum|resultSize_max|sr_fetchWaitTime_sum|sr_localBlocksFetched_sum|sr_localBytesRead_sum|sr_remoteBlocksFetched_sum|sr_remoteBytesRead_sum|sr_remoteBytesReadToDisk_sum|sr_totalBytesRead_sum|sw_bytesWritten_sum|sw_recordsWritten_sum|sw_writeTime_sum|
+--------+------------------------------+-----+--------------------+--------+--------+---------------+---------------+----------------+--------------------+------------+------------+------------+------------+-------------------+------------------------------+---------------------------+-------------------+---------------------+-------------------+---------------------+-------------+----------------------+-----------------------+-------------------------+-----------------------+---------------------------+--------------+--------------------+-------------------------+---------------------+--------------------------+----------------------+----------------------------+---------------------+-------------------+---------------------+----------------+
|1       |application_1111111111111_0001|0    |show at <console>:11|1111    |222222  |6666666        |55555555       |55.55           |0                   |13333333    |111111      |999         |3333.3      |6666666            |55555                         |66666                      |11111111           |0                    |111111111111       |11111111111          |111111       |0                     |0                      |0                        |888888888              |8                          |11111         |11111               |99999                    |11111111111          |2222222                   |222222222222          |0                           |222222222222         |444444444444       |5555555              |444444          |
```

- SQL duration, application during, if it contains a Dataset operation, potential problems, executor CPU time percent 
```
SQL Duration and Executor CPU Time Percent
+--------+------------------------------+-----+------------+-------------------+------------+------------------+-------------------------+
|appIndex|App ID                        |sqlID|SQL Duration|Contains Dataset Op|App Duration|Potential Problems|Executor CPU Time Percent|
+--------+------------------------------+-----+------------+-------------------+------------+------------------+-------------------------+
|1       |application_1603128018386_7759|0    |11042       |false              |119990      |null              |68.48                    |
+--------+------------------------------+-----+------------+-------------------+------------+------------------+-------------------------+
```

- Shuffle Skew Check: 
```
Shuffle Skew Check: (When task's Shuffle Read Size > 3 * Avg Stage-level size)
+--------+-------+--------------+------+-------+---------------+--------------+-----------------+----------------+----------------+----------+----------------------------------------------------------------------------------------------------+
|appIndex|stageId|stageAttemptId|taskId|attempt|taskDurationSec|avgDurationSec|taskShuffleReadMB|avgShuffleReadMB|taskPeakMemoryMB|successful|endReason_first100char                                                                              |
+--------+-------+--------------+------+-------+---------------+--------------+-----------------+----------------+----------------+----------+----------------------------------------------------------------------------------------------------+
|1       |2      |0             |2222  |0      |111.11         |7.7           |2222.22          |111.11          |0.01            |false     |ExceptionFailure(ai.rapids.cudf.CudfException,cuDF failure at: /dddd/xxxxxxx/ccccc/bbbbbbbbb/aaaaaaa|
|1       |2      |0             |2224  |1      |222.22         |8.8           |3333.33          |111.11          |0.01            |false     |ExceptionFailure(ai.rapids.cudf.CudfException,cuDF failure at: /dddd/xxxxxxx/ccccc/bbbbbbbbb/aaaaaaa|
+--------+-------+--------------+------+-------+---------------+--------------+-----------------+----------------+----------------+----------+----------------------------------------------------------------------------------------------------+
```

### How to use this tool
This tool parses the Spark CPU or GPU event log(s) and creates an output report.
Acceptable input event log paths are files or directories containing spark events logs
in the local filesystem, HDFS, S3 or mixed.

### Use from spark-shell
1. Include rapids-4-spark-tools_2.12-<version>.jar in the '--jars' option to spark-shell or spark-submit
2. After starting spark-shell:

For a single event log analysis:
```bash
com.nvidia.spark.rapids.tool.profiling.ProfileMain.main(Array("/path/to/eventlog1"))
```

For multiple event logs comparison and analysis:
```bash
com.nvidia.spark.rapids.tool.profiling.ProfileMain.main(Array("/path/to/eventlog1", "/path/to/eventlog2"))
```

### Use from spark-submit
```bash
$SPARK_HOME/bin/spark-submit --class com.nvidia.spark.rapids.tool.profiling.ProfileMain \
rapids-4-spark-tools_2.12-<version>.jar \
/path/to/eventlog1 /path/to/eventlog2 /directory/with/eventlogs
```

### Options
```bash
$SPARK_HOME/bin/spark-submit \
--class com.nvidia.spark.rapids.tool.profiling.ProfileMain \
rapids-4-spark-tools_2.12-<version>.jar \
--help

# Filter eventlogs to be processed. 10 newest file with filenames containing "local"
./bin/spark-submit --class com.nvidia.spark.rapids.tool.profiling.ProfileMain  <Spark-Rapids-Repo>/rapids-4-spark-tools/target/rapids-4-spark-tools_2.12-<version>.jar -m "local" -f "10-newest" /path/to/eventlog1

For usage see below:
  -c, --compare                   Compare Applications (Recommended to compare
                                  less than 10 applications). Default is false
  -f, --filter-criteria  <arg>    Filter newest or oldest N event logs for processing.
                                  Supported formats are:
                                  To process 10 recent event logs: --filter-criteria "10-newest"
                                  To process 10 oldest event logs: --filter-criteria "10-oldest"
  -g, --generate-dot              Generate query visualizations in DOT format.
                                  Default is false
  -m, --match-event-logs  <arg>   Filter event logs filenames which contains the input string.
  -n, --num-output-rows  <arg>    Number of output rows for each Application.
                                  Default is 1000
  -o, --output-directory  <arg>   Output directory. Default is current directory
  -h, --help                      Show help message

 trailing arguments:
  eventlog (required)   Event log filenames(space separated) or directories
                        containing event logs. eg: s3a://<BUCKET>/eventlog1
                        /path/to/eventlog2
```

### Output
By default this outputs a log file named `rapids_4_spark_tools_output.log` in the current directory that
contains the rankings of the applications. The output will go into your default filesystem, it supports
local filesystem or HDFS.

The output location can be changed using the `--output-directory` option. Default is current directory.

Run `--help` for more information.
<|MERGE_RESOLUTION|>--- conflicted
+++ resolved
@@ -36,7 +36,6 @@
 
 `./tools/target/rapids-4-spark-tools_2.12-<version>.jar`
 
-<<<<<<< HEAD
 ## How to use this tool
 
 This tool parses the spark event log(s) and creates an output report.
@@ -49,9 +48,8 @@
 2. hdfs://path/to/directory/ 
 3. s3a://<BUCKET>/to/directory/
 ```
-=======
+
 ## Accessing files from S3
->>>>>>> a7a3d632
 
 If any input is a S3 file path or directory path, 2 extra steps are needed to access S3 in Spark:
 1. Download the matched jars based on the Hadoop version:
