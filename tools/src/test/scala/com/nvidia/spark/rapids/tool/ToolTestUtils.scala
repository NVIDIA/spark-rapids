/*
 * Copyright (c) 2021, NVIDIA CORPORATION.
 *
 * Licensed under the Apache License, Version 2.0 (the "License");
 * you may not use this file except in compliance with the License.
 * You may obtain a copy of the License at
 *
 *     http://www.apache.org/licenses/LICENSE-2.0
 *
 * Unless required by applicable law or agreed to in writing, software
 * distributed under the License is distributed on an "AS IS" BASIS,
 * WITHOUT WARRANTIES OR CONDITIONS OF ANY KIND, either express or implied.
 * See the License for the specific language governing permissions and
 * limitations under the License.
 */

package com.nvidia.spark.rapids.tool

import java.io.{File, FilenameFilter, FileNotFoundException}

import scala.collection.mutable.ArrayBuffer

<<<<<<< HEAD
import com.nvidia.spark.rapids.tool.profiling.{ProfileArgs, ProfileUtils}
=======
import com.nvidia.spark.rapids.tool.profiling.ProfileArgs
>>>>>>> 09e83905

import org.apache.spark.internal.Logging
import org.apache.spark.sql.{DataFrame, SparkSession, TrampolineUtil}
import org.apache.spark.sql.rapids.tool.profiling.ApplicationInfo
import org.apache.spark.sql.types._

object ToolTestUtils extends Logging {

  def getTestResourceFile(file: String): File = {
    new File(getClass.getClassLoader.getResource(file).getFile)
  }

  def getTestResourcePath(file: String): String = {
    getTestResourceFile(file).getCanonicalPath
  }

  def generateEventLog(eventLogDir: File, appName: String)
      (fun: SparkSession => DataFrame): String = {

    // we need to close any existing sessions to ensure that we can
    // create a session with a new event log dir
    TrampolineUtil.cleanupAnyExistingSession()

    lazy val spark = SparkSession
      .builder()
      .master("local[*]")
      .appName(appName)
      .config("spark.eventLog.enabled", "true")
      .config("spark.eventLog.dir", eventLogDir.getAbsolutePath)
      .getOrCreate()

    // execute the query and generate events
    val df = fun(spark)
    df.collect()

    // close the event log
    spark.close()

    // find the event log
    val files = listFilesMatching(eventLogDir, !_.startsWith("."))
    if (files.length != 1) {
      throw new FileNotFoundException(s"Could not find event log in ${eventLogDir.getAbsolutePath}")
    }
    files.head.getAbsolutePath
  }

  def listFilesMatching(dir: File, matcher: String => Boolean): Array[File] = {
    dir.listFiles(new FilenameFilter {
      override def accept(file: File, s: String): Boolean = matcher(s)
    })
  }

  def compareDataFrames(df: DataFrame, expectedDf: DataFrame): Unit = {
    val diffCount = df.except(expectedDf).union(expectedDf.except(df)).count
    if (diffCount != 0) {
      logWarning("Diff expected vs actual:")
      expectedDf.show()
      df.show()
    }
    assert(diffCount == 0)
  }

  def readExpectationCSV(sparkSession: SparkSession, path: String,
      schema: Option[StructType] = None): DataFrame = {
    // make sure to change null value so empty strings don't show up as nulls
    if (schema.isDefined) {
      sparkSession.read.option("header", "true").option("nullValue", "-")
        .schema(schema.get).csv(path)
    } else {
      sparkSession.read.option("header", "true").option("nullValue", "-").csv(path)
    }
  }

  def processProfileApps(logs: Array[String],
      sparkSession: SparkSession): ArrayBuffer[ApplicationInfo] = {
    var apps: ArrayBuffer[ApplicationInfo] = ArrayBuffer[ApplicationInfo]()
    val appArgs = new ProfileArgs(logs)
    var index: Int = 1
    for (path <- appArgs.eventlog()) {
<<<<<<< HEAD
      val eventLogInfo = EventLogPathProcessor.getEventLogInfo(path)
=======
      val eventLogInfo = EventLogPathProcessor.getEventLogInfo(path, sparkSession)
>>>>>>> 09e83905
      assert(eventLogInfo.size >= 1, s"event log not parsed as expected $path")
      apps += new ApplicationInfo(appArgs.numOutputRows.getOrElse(1000), sparkSession,
        eventLogInfo.head._1, index)
      index += 1
    }
    apps
  }
}
<|MERGE_RESOLUTION|>--- conflicted
+++ resolved
@@ -20,11 +20,7 @@
 
 import scala.collection.mutable.ArrayBuffer
 
-<<<<<<< HEAD
-import com.nvidia.spark.rapids.tool.profiling.{ProfileArgs, ProfileUtils}
-=======
 import com.nvidia.spark.rapids.tool.profiling.ProfileArgs
->>>>>>> 09e83905
 
 import org.apache.spark.internal.Logging
 import org.apache.spark.sql.{DataFrame, SparkSession, TrampolineUtil}
@@ -104,11 +100,7 @@
     val appArgs = new ProfileArgs(logs)
     var index: Int = 1
     for (path <- appArgs.eventlog()) {
-<<<<<<< HEAD
-      val eventLogInfo = EventLogPathProcessor.getEventLogInfo(path)
-=======
       val eventLogInfo = EventLogPathProcessor.getEventLogInfo(path, sparkSession)
->>>>>>> 09e83905
       assert(eventLogInfo.size >= 1, s"event log not parsed as expected $path")
       apps += new ApplicationInfo(appArgs.numOutputRows.getOrElse(1000), sparkSession,
         eventLogInfo.head._1, index)
