--- conflicted
+++ resolved
@@ -68,14 +68,6 @@
       val codec = TrampolineUtil.createCodec(sparkSession.sparkContext.getConf,
         compressionName)
       TrampolineUtil.withTempDir { tempDir =>
-<<<<<<< HEAD
-        // copy and close streams
-        IOUtils.copyBytes(Files.newInputStream(Paths.get(rawLog)),
-          codec.compressedOutputStream(Files.newOutputStream(new File(tempDir,
-            "eventlog_minimal_events." + compressionName).toPath, StandardOpenOption.CREATE)),
-          4096, true)
-        testSingleEventFile(Array(tempDir.toString))
-=======
         val compressionFileName = new File(tempDir,
           "eventlog_minimal_events." + compressionName)
         val inputStream = Files.newInputStream(Paths.get(rawLog))
@@ -85,7 +77,6 @@
         IOUtils.copyBytes(inputStream, outputStream, 4096, true)
         testSingleEventFile(Array(tempDir.toString))
         compressionFileName.delete()
->>>>>>> 09e83905
       }
     }
     if (compressionNameOpt.isEmpty) {
@@ -94,10 +85,6 @@
   }
 
   private def testSingleEventFile(logs: Array[String]): Unit = {
-<<<<<<< HEAD
-    Array(s"$logDir/eventlog_minimal_events")
-=======
->>>>>>> 09e83905
     val apps = ToolTestUtils.processProfileApps(logs, sparkSession)
     assert(apps.size == 1)
     assert(apps.head.sparkVersion.equals("3.1.1"))
@@ -119,11 +106,7 @@
     val eventlogPaths = appArgs.eventlog()
     for (path <- eventlogPaths) {
       apps += new ApplicationInfo(appArgs.numOutputRows.getOrElse(1000), sparkSession,
-<<<<<<< HEAD
-        EventLogPathProcessor.getEventLogInfo(path).head._1, index)
-=======
         EventLogPathProcessor.getEventLogInfo(path, sparkSession).head._1, index)
->>>>>>> 09e83905
       index += 1
     }
     assert(apps.size == 1)
@@ -180,11 +163,7 @@
     val eventlogPaths = appArgs.eventlog()
     for (path <- eventlogPaths) {
       apps += new ApplicationInfo(appArgs.numOutputRows.getOrElse(1000), sparkSession,
-<<<<<<< HEAD
-        EventLogPathProcessor.getEventLogInfo(path).head._1, index)
-=======
         EventLogPathProcessor.getEventLogInfo(path, sparkSession).head._1, index)
->>>>>>> 09e83905
       index += 1
     }
     assert(apps.size == 1)
@@ -206,11 +185,7 @@
       val eventlogPaths = appArgs.eventlog()
       for (path <- eventlogPaths) {
         apps += new ApplicationInfo(appArgs.numOutputRows.getOrElse(1000), sparkSession,
-<<<<<<< HEAD
-          EventLogPathProcessor.getEventLogInfo(path).head._1, index)
-=======
           EventLogPathProcessor.getEventLogInfo(path, sparkSession).head._1, index)
->>>>>>> 09e83905
         index += 1
       }
       assert(apps.size == 1)
@@ -230,11 +205,7 @@
     val eventlogPaths = appArgs.eventlog()
     for (path <- eventlogPaths) {
       apps += new ApplicationInfo(appArgs.numOutputRows.getOrElse(1000), sparkSession,
-<<<<<<< HEAD
-        EventLogPathProcessor.getEventLogInfo(path).head._1, index)
-=======
         EventLogPathProcessor.getEventLogInfo(path, sparkSession).head._1, index)
->>>>>>> 09e83905
       index += 1
     }
     assert(apps.size == 1)
@@ -265,11 +236,7 @@
     ))
 
     val result = EventLogPathProcessor.processAllPaths(appArgs.filterCriteria.toOption,
-<<<<<<< HEAD
-      appArgs.matchEventLogs.toOption, appArgs.eventlog())
-=======
       appArgs.matchEventLogs.toOption, appArgs.eventlog(), sparkSession)
->>>>>>> 09e83905
     assert(result.length == 2)
   }
 
@@ -277,32 +244,6 @@
     val tempFile1 = File.createTempFile("tempOutputFile1", "")
     val tempFile2 = File.createTempFile("tempOutputFile2", "")
     val tempFile3 = File.createTempFile("tempOutputFile3", "")
-<<<<<<< HEAD
-    val tempFile4 = File.createTempFile("tempOutputFile3", "")
-    tempFile1.deleteOnExit()
-    tempFile2.deleteOnExit()
-    tempFile3.deleteOnExit()
-
-    tempFile1.setLastModified(98765432)  // newest file
-    tempFile2.setLastModified(12324567)  // oldest file
-    tempFile3.setLastModified(34567891)  // second newest file
-    tempFile4.setLastModified(23456789)
-    val filterNew = "2-newest"
-    val appArgs = new ProfileArgs(Array(
-      "--filter-criteria",
-      filterNew,
-      tempFile1.toString,
-      tempFile2.toString,
-      tempFile3.toString
-    ))
-
-    val result = EventLogPathProcessor.processAllPaths(appArgs.filterCriteria.toOption,
-      appArgs.matchEventLogs.toOption, appArgs.eventlog())
-    assert(result.length == 2)
-    // Validate 2 newest files
-    assert(result(0).eventLog.getName.equals(tempFile1.getName))
-    assert(result(1).eventLog.getName.equals(tempFile3.getName))
-=======
     val tempFile4 = File.createTempFile("tempOutputFile4", "")
     try {
       tempFile1.deleteOnExit()
@@ -335,7 +276,6 @@
       tempFile3.delete()
       tempFile4.delete()
     }
->>>>>>> 09e83905
   }
 
   test("test filter file oldest and file name match") {
@@ -343,39 +283,6 @@
     val tempFile1 = File.createTempFile("tempOutputFile1", "")
     val tempFile2 = File.createTempFile("tempOutputFile2", "")
     val tempFile3 = File.createTempFile("tempOutputFile3", "")
-<<<<<<< HEAD
-    val tempFile4 = File.createTempFile("tempOutputFile3", "")
-    tempFile1.deleteOnExit()
-    tempFile2.deleteOnExit()
-    tempFile3.deleteOnExit()
-    tempFile4.deleteOnExit()
-
-    tempFile1.setLastModified(98765432)  // newest file
-    tempFile2.setLastModified(12324567)  // oldest file
-    tempFile3.setLastModified(34567891)  // second newest file
-    tempFile4.setLastModified(23456789)
-
-    val filterOld = "3-oldest"
-    val matchFileName = "temp"
-    val appArgs = new ProfileArgs(Array(
-      "--filter-criteria",
-      filterOld,
-      "--match-event-logs",
-      matchFileName,
-      tempFile1.toString,
-      tempFile2.toString,
-      tempFile3.toString,
-      tempFile4.toString
-    ))
-
-    val result = EventLogPathProcessor.processAllPaths(appArgs.filterCriteria.toOption,
-      appArgs.matchEventLogs.toOption, appArgs.eventlog())
-    assert(result.length == 3)
-    // Validate 3 oldest files
-    assert(result(0).eventLog.getName.equals(tempFile2.getName))
-    assert(result(1).eventLog.getName.equals(tempFile4.getName))
-    assert(result(2).eventLog.getName.equals(tempFile3.getName))
-=======
     val tempFile4 = File.createTempFile("tempOutputFile4", "")
     try {
       tempFile1.deleteOnExit()
@@ -414,6 +321,5 @@
       tempFile3.delete()
       tempFile4.delete()
     }
->>>>>>> 09e83905
   }
 }