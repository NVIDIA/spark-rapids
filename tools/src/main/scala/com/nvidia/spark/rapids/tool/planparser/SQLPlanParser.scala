/*
 * Copyright (c) 2022, NVIDIA CORPORATION.
 *
 * Licensed under the Apache License, Version 2.0 (the "License");
 * you may not use this file except in compliance with the License.
 * You may obtain a copy of the License at
 *
 *     http://www.apache.org/licenses/LICENSE-2.0
 *
 * Unless required by applicable law or agreed to in writing, software
 * distributed under the License is distributed on an "AS IS" BASIS,
 * WITHOUT WARRANTIES OR CONDITIONS OF ANY KIND, either express or implied.
 * See the License for the specific language governing permissions and
 * limitations under the License.
 */

package com.nvidia.spark.rapids.tool.planparser

import scala.collection.mutable.ArrayBuffer

import com.nvidia.spark.rapids.tool.qualification.PluginTypeChecker

import org.apache.spark.internal.Logging
import org.apache.spark.sql.execution.SparkPlanInfo
import org.apache.spark.sql.execution.ui.{SparkPlanGraph, SparkPlanGraphCluster, SparkPlanGraphNode}
import org.apache.spark.sql.rapids.tool.AppBase

case class ExecInfo(
    sqlID: Long,
    exec: String,
    expr: String,
    speedupFactor: Int,
    duration: Option[Long],
    nodeId: Long,
    isSupported: Boolean,
    children: Option[Seq[ExecInfo]],
    stages: Seq[Int]) {
  private def childrenToString = {
    val str = children.map { c =>
      c.map("       " + _.toString).mkString("\n")
    }.getOrElse("")
    if (str.nonEmpty) {
      "\n" + str
    } else {
      str
    }
  }
  override def toString: String = {
    s"exec: $exec, expr: $expr, sqlID: $sqlID , speedupFactor: $speedupFactor, " +
      s"duration: $duration, nodeId: $nodeId, " +
      s"isSupported: $isSupported, children: " +
      s"${childrenToString}"
  }
}

case class PlanInfo(
    sqlID: Long,
    execInfo: Seq[ExecInfo]
)

object SQLPlanParser extends Logging {

  def parseSQLPlan(
      planInfo: SparkPlanInfo,
      sqlID: Long,
      checker: PluginTypeChecker,
      app: AppBase): PlanInfo = {
    val planGraph = SparkPlanGraph(planInfo)
    // we want the sub-graph nodes to be inside of the wholeStageCodeGen so use nodes
    // vs allNodes
    val execInfos = planGraph.nodes.flatMap { node =>
      parsePlanNode(node, sqlID, checker, app)
    }
    PlanInfo(sqlID, execInfos)
  }

  def getStagesInSQLNode(node: SparkPlanGraphNode, app: AppBase): Seq[Int] = {
    val nodeAccums = node.metrics.map(_.accumulatorId)
    app.stageAccumulators.flatMap { case (stageId, stageAccums) =>
      if (nodeAccums.intersect(stageAccums).nonEmpty) {
        Some(stageId)
      } else {
        None
      }
    }.toSeq
  }

  def parsePlanNode(
      node: SparkPlanGraphNode,
      sqlID: Long,
      checker: PluginTypeChecker,
      app: AppBase
  ): Seq[ExecInfo] = {
<<<<<<< HEAD
    node.name match {
      case w if (w.contains("WholeStageCodegen")) =>
        WholeStageExecParser(node.asInstanceOf[SparkPlanGraphCluster], checker, sqlID, app).parse
      case "Filter" =>
        FilterExecParser(node, checker, sqlID, app).parse
      case "Project" =>
        ProjectExecParser(node, checker, sqlID, app).parse
      case "BatchScan" =>
        BatchScanExecParser(node, checker, sqlID, app).parse
      case "InMemoryTableScan" =>
        InMemoryTableScanExecParser(node, checker, sqlID, app).parse
      case "Exchange" =>
        ShuffleExchangeExecParser(node, checker, sqlID, app).parse
      case "BroadcastExchange" =>
        BroadcastExchangeExecParser(node, checker, sqlID, app).parse
      case "SubqueryBroadcast" =>
        SubqueryBroadcastExecParser(node, checker, sqlID, app).parse
      case "CustomShuffleReader" | "AQEShuffleRead" =>
        CustomShuffleReaderExecParser(node, checker, sqlID, app).parse
      case s if (s.startsWith("Scan")) =>
        FileSourceScanExecParser(node, checker, sqlID, app).parse
      case i if (i.contains("InsertIntoHadoopFsRelationCommand") ||
        i == "DataWritingCommandExec") =>
        DataWritingCommandExecParser(node, checker, sqlID, app).parse
      case c if (c.contains("CreateDataSourceTableAsSelectCommand")) =>
        // create data source table doesn't show the format so we can't determine
        // if we support it
        val stagesInNode = SQLPlanParser.getStagesInSQLNode(node, app)
        ArrayBuffer(ExecInfo(sqlID, node.name, expr = "", 1, duration = None, node.id,
          isSupported = false, None, stagesInNode))
      case _ =>
        logWarning(s"other graph node ${node.name} desc: ${node.desc} id: ${node.id}")
        val stagesInNode = SQLPlanParser.getStagesInSQLNode(node, app)
        ArrayBuffer(ExecInfo(sqlID, node.name, expr = "", 1, duration = None, node.id,
          isSupported = false, None, stagesInNode))
=======
    node match {
      case c if (c.name == "Coalesce") =>
        CoalesceExecParser(c, checker, sqlID).parse
      case c if (c.name == "CollectLimit") =>
        CollectLimitExecParser(c, checker, sqlID).parse
      case e if (e.name == "Expand") =>
        ExpandExecParser(e, checker, sqlID).parse
      case f if (f.name == "Filter") =>
        FilterExecParser(f, checker, sqlID).parse
      case p if (p.name == "Project") =>
        ProjectExecParser(p, checker, sqlID).parse
      case r if (r.name == "Range") =>
        RangeExecParser(r, checker, sqlID).parse
      case s if (s.name == "Sample") =>
        SampleExecParser(s, checker, sqlID).parse
      case t if (t.name == "TakeOrderedAndProject") =>
        TakeOrderedAndProjectExecParser(t, checker, sqlID).parse
      case u if (u.name == "Union") =>
        UnionExecParser(u, checker, sqlID).parse
      case w if (w.name.contains("WholeStageCodegen")) =>
        WholeStageExecParser(w.asInstanceOf[SparkPlanGraphCluster], checker, sqlID, app).parse
      case o =>
        logDebug(s"other graph node ${node.name} desc: ${node.desc} id: ${node.id}")
        ArrayBuffer(ExecInfo(sqlID, o.name, expr = "", 1, duration = None, o.id,
          isSupported = false, None))
>>>>>>> a5733d2d
    }
  }

  /**
   * This function is used to calculate an average speedup factor. The input
   * is assumed to an array of ints where each element is >= 1. If the input array
   * is empty we return 1 because we assume we don't slow things down. Generally
   * the array shouldn't be empty, but if there is some weird case we don't want to
   * blow up, just say we don't speed it up.
   */
  def averageSpeedup(arr: Seq[Int]): Int = if (arr.isEmpty) 1 else arr.sum / arr.size

  /**
   * Get the total duration by finding the accumulator with the largest value.
   * This is because each accumulator has a value and an update. As tasks end
   * they just update the value = value + update, so the largest value will be
   * the duration.
   */
  def getTotalDuration(accumId: Option[Long], app: AppBase): Option[Long] = {
    val taskForAccum = accumId.flatMap(id => app.taskStageAccumMap.get(id))
      .getOrElse(ArrayBuffer.empty)
    val accumValues = taskForAccum.map(_.value.getOrElse(0L))
    val maxDuration = if (accumValues.isEmpty) {
      None
    } else {
      Some(accumValues.max)
    }
    maxDuration
  }

  def getDriverTotalDuration(accumId: Option[Long], app: AppBase): Option[Long] = {
    val accums = accumId.flatMap(id => app.driverAccumMap.get(id))
      .getOrElse(ArrayBuffer.empty)
    val accumValues = accums.map(_.value)
    val maxDuration = if (accumValues.isEmpty) {
      None
    } else {
      Some(accumValues.max)
    }
    maxDuration
  }

}<|MERGE_RESOLUTION|>--- conflicted
+++ resolved
@@ -91,69 +91,55 @@
       checker: PluginTypeChecker,
       app: AppBase
   ): Seq[ExecInfo] = {
-<<<<<<< HEAD
     node.name match {
-      case w if (w.contains("WholeStageCodegen")) =>
-        WholeStageExecParser(node.asInstanceOf[SparkPlanGraphCluster], checker, sqlID, app).parse
-      case "Filter" =>
-        FilterExecParser(node, checker, sqlID, app).parse
-      case "Project" =>
-        ProjectExecParser(node, checker, sqlID, app).parse
       case "BatchScan" =>
         BatchScanExecParser(node, checker, sqlID, app).parse
-      case "InMemoryTableScan" =>
-        InMemoryTableScanExecParser(node, checker, sqlID, app).parse
-      case "Exchange" =>
-        ShuffleExchangeExecParser(node, checker, sqlID, app).parse
       case "BroadcastExchange" =>
         BroadcastExchangeExecParser(node, checker, sqlID, app).parse
-      case "SubqueryBroadcast" =>
-        SubqueryBroadcastExecParser(node, checker, sqlID, app).parse
-      case "CustomShuffleReader" | "AQEShuffleRead" =>
-        CustomShuffleReaderExecParser(node, checker, sqlID, app).parse
-      case s if (s.startsWith("Scan")) =>
-        FileSourceScanExecParser(node, checker, sqlID, app).parse
-      case i if (i.contains("InsertIntoHadoopFsRelationCommand") ||
-        i == "DataWritingCommandExec") =>
-        DataWritingCommandExecParser(node, checker, sqlID, app).parse
+      case "Coalesce" =>
+        CoalesceExecParser(node, checker, sqlID).parse
+      case "CollectLimit" =>
+        CollectLimitExecParser(node, checker, sqlID).parse
       case c if (c.contains("CreateDataSourceTableAsSelectCommand")) =>
         // create data source table doesn't show the format so we can't determine
         // if we support it
         val stagesInNode = SQLPlanParser.getStagesInSQLNode(node, app)
         ArrayBuffer(ExecInfo(sqlID, node.name, expr = "", 1, duration = None, node.id,
           isSupported = false, None, stagesInNode))
+      case "CustomShuffleReader" | "AQEShuffleRead" =>
+        CustomShuffleReaderExecParser(node, checker, sqlID, app).parse
+      case "Exchange" =>
+        ShuffleExchangeExecParser(node, checker, sqlID, app).parse
+      case "Expand" =>
+        ExpandExecParser(node, checker, sqlID).parse
+      case "Filter" =>
+        FilterExecParser(node, checker, sqlID, app).parse
+      case "InMemoryTableScan" =>
+        InMemoryTableScanExecParser(node, checker, sqlID, app).parse
+      case i if (i.contains("InsertIntoHadoopFsRelationCommand") ||
+        i == "DataWritingCommandExec") =>
+        DataWritingCommandExecParser(node, checker, sqlID, app).parse
+      case "Project" =>
+        ProjectExecParser(node, checker, sqlID, app).parse
+      case "Range" =>
+        RangeExecParser(node, checker, sqlID).parse
+      case "Sample" =>
+        SampleExecParser(node, checker, sqlID).parse
+      case s if (s.startsWith("Scan")) =>
+        FileSourceScanExecParser(node, checker, sqlID, app).parse
+      case "SubqueryBroadcast" =>
+        SubqueryBroadcastExecParser(node, checker, sqlID, app).parse
+      case "TakeOrderedAndProject" =>
+        TakeOrderedAndProjectExecParser(node, checker, sqlID).parse
+      case "Union" =>
+        UnionExecParser(node, checker, sqlID).parse
+      case w if (w.contains("WholeStageCodegen")) =>
+        WholeStageExecParser(node.asInstanceOf[SparkPlanGraphCluster], checker, sqlID, app).parse
       case _ =>
         logWarning(s"other graph node ${node.name} desc: ${node.desc} id: ${node.id}")
         val stagesInNode = SQLPlanParser.getStagesInSQLNode(node, app)
         ArrayBuffer(ExecInfo(sqlID, node.name, expr = "", 1, duration = None, node.id,
           isSupported = false, None, stagesInNode))
-=======
-    node match {
-      case c if (c.name == "Coalesce") =>
-        CoalesceExecParser(c, checker, sqlID).parse
-      case c if (c.name == "CollectLimit") =>
-        CollectLimitExecParser(c, checker, sqlID).parse
-      case e if (e.name == "Expand") =>
-        ExpandExecParser(e, checker, sqlID).parse
-      case f if (f.name == "Filter") =>
-        FilterExecParser(f, checker, sqlID).parse
-      case p if (p.name == "Project") =>
-        ProjectExecParser(p, checker, sqlID).parse
-      case r if (r.name == "Range") =>
-        RangeExecParser(r, checker, sqlID).parse
-      case s if (s.name == "Sample") =>
-        SampleExecParser(s, checker, sqlID).parse
-      case t if (t.name == "TakeOrderedAndProject") =>
-        TakeOrderedAndProjectExecParser(t, checker, sqlID).parse
-      case u if (u.name == "Union") =>
-        UnionExecParser(u, checker, sqlID).parse
-      case w if (w.name.contains("WholeStageCodegen")) =>
-        WholeStageExecParser(w.asInstanceOf[SparkPlanGraphCluster], checker, sqlID, app).parse
-      case o =>
-        logDebug(s"other graph node ${node.name} desc: ${node.desc} id: ${node.id}")
-        ArrayBuffer(ExecInfo(sqlID, o.name, expr = "", 1, duration = None, o.id,
-          isSupported = false, None))
->>>>>>> a5733d2d
     }
   }
 
