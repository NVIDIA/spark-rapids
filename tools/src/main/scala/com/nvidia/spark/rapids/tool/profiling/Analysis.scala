--- conflicted
+++ resolved
@@ -17,11 +17,6 @@
 package com.nvidia.spark.rapids.tool.profiling
 
 import scala.collection.mutable.ArrayBuffer
-<<<<<<< HEAD
-=======
-
-import com.nvidia.spark.rapids.tool.ToolTextFileWriter
->>>>>>> f59de4f3
 
 import org.apache.spark.sql.rapids.tool.ToolUtils
 import org.apache.spark.sql.rapids.tool.profiling._
@@ -30,12 +25,7 @@
  * Does analysis on the DataFrames
  * from object of ApplicationInfo
  */
-<<<<<<< HEAD
 class Analysis(apps: Seq[ApplicationInfo]) {
-=======
-class Analysis(apps: Seq[ApplicationInfo], fileWriter: Option[ToolTextFileWriter],
-    numOutputRows: Int) {
->>>>>>> f59de4f3
 
   def getDurations(tcs: ArrayBuffer[TaskCase]): (Long, Long, Long, Double) = {
     val durations = tcs.map(_.duration)
@@ -49,11 +39,6 @@
 
   // Job + Stage Level TaskMetrics Aggregation
   def jobAndStageMetricsAggregation(): Seq[JobStageAggTaskMetricsProfileResult] = {
-<<<<<<< HEAD
-=======
-    val messageHeader = "\nJob + Stage level aggregated task metrics:\n"
-    fileWriter.foreach(_.write(messageHeader))
->>>>>>> f59de4f3
     val allJobRows = apps.flatMap { app =>
       app.jobIdToInfo.map { case (id, jc) =>
         val stageIdsInJob = jc.stageIds
@@ -231,17 +216,8 @@
         val sortDur = cols.duration.getOrElse(0L)
         (cols.appIndex, -(sortDur), cols.id)
       }
-<<<<<<< HEAD
       sortedRows
     } else {
-=======
-      val outStr = ProfileOutputWriter.makeFormattedString(numOutputRows, 0,
-        sortedRows.head.outputHeaders, sortedRows.map(_.convertToSeq))
-      fileWriter.foreach(_.write(outStr))
-      sortedRows
-    } else {
-      fileWriter.foreach(_.write("No Job/Stage Metrics Found!\n"))
->>>>>>> f59de4f3
       Seq.empty
     }
 
@@ -249,12 +225,6 @@
 
   // SQL Level TaskMetrics Aggregation(Only when SQL exists)
   def sqlMetricsAggregation(): Seq[SQLTaskAggMetrics] = {
-<<<<<<< HEAD
-=======
-    val messageHeader = "\nSQL level aggregated task metrics:\n"
-    fileWriter.foreach(_.write(messageHeader))
-
->>>>>>> f59de4f3
     val allRows = apps.flatMap { app =>
       app.sqlIdToInfo.map { case (sqlId, sqlCase) =>
         val jcs = app.jobIdToInfo.filter { case (_, jc) =>
@@ -325,7 +295,6 @@
           }
         }
       }
-<<<<<<< HEAD
     }
     val allFiltered = allRows.filter(_.isDefined).map(_.get)
     if (allFiltered.size > 0) {
@@ -347,56 +316,15 @@
           sqlCase.hasDataset, app.appInfo.duration, sqlCase.problematic,
           sqlCase.sqlCpuTimePercent)
       }
-=======
-    }
-    val allFiltered = allRows.filter(_.isDefined).map(_.get)
-    if (allFiltered.size > 0) {
-      val sortedRows = allFiltered.sortBy { cols =>
-        val sortDur = cols.duration.getOrElse(0L)
-        (cols.appIndex, -(sortDur), cols.sqlId, cols.executorCpuTime)
-      }
-      val outStr = ProfileOutputWriter.makeFormattedString(numOutputRows, 0,
-        sortedRows.head.outputHeaders, sortedRows.map(_.convertToSeq))
-      fileWriter.foreach(_.write(outStr))
-      sortedRows
-    } else {
-      fileWriter.foreach(_.write("No SQL Metrics Found!\n"))
-      Seq.empty
->>>>>>> f59de4f3
-    }
-
-<<<<<<< HEAD
-=======
-  def sqlMetricsAggregationDurationAndCpuTime(): Seq[SQLDurationExecutorTime] = {
-    val messageHeader = "\nSQL Duration and Executor CPU Time Percent\n"
-    fileWriter.foreach(_.write(messageHeader))
-
-    val allRows = apps.flatMap { app =>
-      app.sqlIdToInfo.map { case (sqlId, sqlCase) =>
-        // Potential problems not properly track, add it later
-        SQLDurationExecutorTime(app.index, app.appId, sqlId, sqlCase.duration,
-          sqlCase.hasDataset, app.appInfo.duration, sqlCase.problematic,
-          sqlCase.sqlCpuTimePercent)
-      }
-    }
-
->>>>>>> f59de4f3
+    }
+
     if (allRows.size > 0) {
       val sortedRows = allRows.sortBy { cols =>
         val sortDur = cols.duration.getOrElse(0L)
         (cols.appIndex, cols.sqlID, sortDur)
       }
-<<<<<<< HEAD
       sortedRows
     } else {
-=======
-      val outStr = ProfileOutputWriter.makeFormattedString(numOutputRows, 0,
-        sortedRows.head.outputHeaders, sortedRows.map(_.convertToSeq))
-      fileWriter.foreach(_.write(outStr))
-      sortedRows
-    } else {
-      fileWriter.foreach(_.write("No SQL Duration and Executor CPU Time Percent Found!\n"))
->>>>>>> f59de4f3
       Seq.empty
     }
   }
@@ -404,13 +332,6 @@
   private case class AverageStageInfo(avgDuration: Double, avgShuffleReadBytes: Double)
 
   def shuffleSkewCheck(): Seq[ShuffleSkewInfo] = {
-<<<<<<< HEAD
-=======
-    val messageHeader = s"\nShuffle Skew Check:" +
-      " (When task's Shuffle Read Size > 3 * Avg Stage-level size)\n"
-    fileWriter.foreach(_.write(messageHeader))
-
->>>>>>> f59de4f3
     val allRows = apps.flatMap { app =>
       val tasksPerStageAttempt = app.taskEnd.groupBy { tc =>
         (tc.stageId, tc.stageAttemptId)
@@ -422,7 +343,6 @@
         val avgShuffleReadBytes = ToolUtils.calculateAverage(sumShuffleReadBytes, tcArr.size, 2)
         ((sId, saId), AverageStageInfo(avgDuration, avgShuffleReadBytes))
       }
-<<<<<<< HEAD
 
       val tasksWithSkew = app.taskEnd.filter { tc =>
         val avgShuffleDur = avgsStageInfos.get((tc.stageId, tc.stageAttemptId))
@@ -434,19 +354,6 @@
         }
       }
 
-=======
-
-      val tasksWithSkew = app.taskEnd.filter { tc =>
-        val avgShuffleDur = avgsStageInfos.get((tc.stageId, tc.stageAttemptId))
-        avgShuffleDur match {
-          case Some(avg) =>
-            (tc.sr_totalBytesRead > 3 * avg.avgShuffleReadBytes) &&
-              (tc.sr_totalBytesRead > 100 * 1024 * 1024)
-          case None => false
-        }
-      }
-
->>>>>>> f59de4f3
       val groupedTasks = tasksWithSkew.groupBy { tc =>
         (tc.stageId, tc.stageAttemptId)
       }
@@ -469,17 +376,8 @@
       val sortedRows = allNonEmptyRows.sortBy { cols =>
         (cols.appIndex, cols.stageId, cols.stageAttemptId, cols.taskId, cols.taskAttemptId)
       }
-<<<<<<< HEAD
       sortedRows
     } else {
-=======
-      val outStr = ProfileOutputWriter.makeFormattedString(numOutputRows, 0,
-        sortedRows.head.outputHeaders, sortedRows.map(_.convertToSeq))
-      fileWriter.foreach(_.write(outStr))
-      sortedRows
-    } else {
-      fileWriter.foreach(_.write("No SQL Duration and Executor CPU Time Percent Found!\n"))
->>>>>>> f59de4f3
       Seq.empty
     }
   }
