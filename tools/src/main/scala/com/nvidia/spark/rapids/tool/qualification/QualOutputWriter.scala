/*
 * Copyright (c) 2021, NVIDIA CORPORATION.
 *
 * Licensed under the Apache License, Version 2.0 (the "License");
 * you may not use this file except in compliance with the License.
 * You may obtain a copy of the License at
 *
 *     http://www.apache.org/licenses/LICENSE-2.0
 *
 * Unless required by applicable law or agreed to in writing, software
 * distributed under the License is distributed on an "AS IS" BASIS,
 * WITHOUT WARRANTIES OR CONDITIONS OF ANY KIND, either express or implied.
 * See the License for the specific language governing permissions and
 * limitations under the License.
 */

package com.nvidia.spark.rapids.tool.qualification

import com.nvidia.spark.rapids.tool.ToolTextFileWriter

import org.apache.spark.sql.rapids.tool.qualification.QualificationSummaryInfo

<<<<<<< HEAD
// This class handles the output files for qualification.
// It can write both a raw csv file and then a text summary report.
class QualOutputWriter(outputDir: String, numRows: Int, reportReadSchema: Boolean) {
=======
/**
 * This class handles the output files for qualification.
 * It can write both a raw csv file and then a text summary report.
 *
 * @param outputDir The directory to output the files to
 */
class QualOutputWriter(outputDir: String) {
>>>>>>> dfc09509

  private val finalOutputDir = s"$outputDir/rapids_4_spark_qualification_output"
  // a file extension will be added to this later
  private val logFileName = "rapids_4_spark_qualification_output"

  private val problemDurStr = "SQL Duration For Problematic"
  private val appIdStr = "App ID"
  private val appDurStr = "App Duration"
  private val sqlDurStr = "SQL Dataframe Duration"
  private val taskDurStr = "SQL Dataframe Task Duration"

  private val headerCSV = {
    val initHeader = s"App Name,$appIdStr,Score,Potential Problems,$sqlDurStr,$taskDurStr," +
      s"$appDurStr,Executor CPU Time Percent,App Duration Estimated," +
      "SQL Duration with Potential Problems,SQL Ids with Failures,Read Score Percent," +
      "ReadFileFormat Score"
    if (reportReadSchema) {
      initHeader + ",Read Schema Info"
    } else {
      initHeader
    }
  }

  // find sizes of largest appId and long fields, assume the long is not bigger then
  // the problemDurStr header
  private def getTextSpacing(sums: Seq[QualificationSummaryInfo]): (Int, Int)= {
    val sizePadLongs = problemDurStr.size
    val sizes = sums.map(_.appId.size)
    val appIdMaxSize = if (sizes.size > 0) sizes.max else appIdStr.size
    (appIdMaxSize, sizePadLongs)
  }

  private def writeCSVHeader(writer: ToolTextFileWriter): Unit = {
    writer.write(headerCSV + "\n")
  }

  private def stringIfempty(str: String): String = {
    if (str.isEmpty) "\"\"" else str
  }

  private def toCSV(appSum: QualificationSummaryInfo): String = {
    val probStr = stringIfempty(appSum.potentialProblems)
    val appIdStr = stringIfempty(appSum.appId)
    val appNameStr = stringIfempty(appSum.appName)
    val failedIds = stringIfempty(appSum.failedSQLIds)
    // since csv replace any commas with ; in the schema
    val readFileFormats = stringIfempty(appSum.readFileFormats.replace(",", ";"))
    val scoreRounded = f"${appSum.score}%1.2f"
    val readFileScoreRounded = f"${appSum.readFileFormatScore}%1.2f"

    val initRow = s"$appNameStr,$appIdStr,$scoreRounded,$probStr,${appSum.sqlDataFrameDuration}," +
      s"${appSum.sqlDataframeTaskDuration}," +
      s"${appSum.appDuration},${appSum.executorCpuTimePercent}," +
      s"${appSum.endDurationEstimated},${appSum.sqlDurationForProblematic},$failedIds," +
      s"${appSum.readScorePercent},$readFileScoreRounded"
    if (reportReadSchema) {
      initRow + s", $readFileFormats"
    } else {
      initRow
    }
  }

  def writeCSV(sums: Seq[QualificationSummaryInfo]): Unit = {
    val csvFileWriter = new ToolTextFileWriter(finalOutputDir, s"${logFileName}.csv")
    try {
      writeCSVHeader(csvFileWriter)
      sums.foreach { appSum =>
        csvFileWriter.write(toCSV(appSum) + "\n")
      }
    } finally {
      csvFileWriter.close()
    }
  }

  // write the text summary report
  def writeReport(summaries: Seq[QualificationSummaryInfo], numOutputRows: Int) : Unit = {
    val textFileWriter = new ToolTextFileWriter(finalOutputDir, s"${logFileName}.log")
    try {
      writeTextSummary(textFileWriter, summaries, numOutputRows)
    } finally {
      textFileWriter.close()
    }
  }

  private def writeTextSummary(writer: ToolTextFileWriter,
      sums: Seq[QualificationSummaryInfo], numOutputRows: Int): Unit = {
    val (appIdMaxSize, sizePadLongs) = getTextSpacing(sums)
    val entireHeader = new StringBuffer

    entireHeader.append(s"|%${appIdMaxSize}s|".format(appIdStr))
    entireHeader.append(s"%${sizePadLongs}s|".format(appDurStr))
    entireHeader.append(s"%${sizePadLongs}s|".format(sqlDurStr))
    entireHeader.append(s"%${sizePadLongs}s|".format(problemDurStr))
    entireHeader.append("\n")
    val sep = "=" * (appIdMaxSize + (sizePadLongs * 3) + 5)
    writer.write(s"$sep\n")
    writer.write(entireHeader.toString)
    writer.write(s"$sep\n")

    val finalSums = sums.take(numOutputRows)
    finalSums.foreach { sumInfo =>
      val appId = sumInfo.appId
      val appIdStrV = s"%${appIdMaxSize}s".format(appId)
      val appDur = sumInfo.appDuration.toString
      val appDurStrV = s"%${sizePadLongs}s".format(appDur)
      val sqlDur = sumInfo.sqlDataFrameDuration.toString
      val taskDur = sumInfo.sqlDataframeTaskDuration.toString
      val sqlDurStrV = s"%${sizePadLongs}s".format(sqlDur)
      val sqlProbDur = sumInfo.sqlDurationForProblematic.toString
      val sqlProbDurStrV = s"%${sizePadLongs}s".format(sqlProbDur)
      val wStr = s"|$appIdStrV|$appDurStrV|$sqlDurStrV|$sqlProbDurStrV|"
      writer.write(wStr + "\n")
    }
    writer.write(s"$sep\n")
  }
}<|MERGE_RESOLUTION|>--- conflicted
+++ resolved
@@ -20,19 +20,14 @@
 
 import org.apache.spark.sql.rapids.tool.qualification.QualificationSummaryInfo
 
-<<<<<<< HEAD
-// This class handles the output files for qualification.
-// It can write both a raw csv file and then a text summary report.
-class QualOutputWriter(outputDir: String, numRows: Int, reportReadSchema: Boolean) {
-=======
 /**
  * This class handles the output files for qualification.
  * It can write both a raw csv file and then a text summary report.
  *
  * @param outputDir The directory to output the files to
+ * @param reportReacSchema Whether to include the read data source schema in csv output
  */
-class QualOutputWriter(outputDir: String) {
->>>>>>> dfc09509
+class QualOutputWriter(outputDir: String, reportReadSchema: Boolean) {
 
   private val finalOutputDir = s"$outputDir/rapids_4_spark_qualification_output"
   // a file extension will be added to this later
