/*
 * Copyright (c) 2021, NVIDIA CORPORATION.
 *
 * Licensed under the Apache License, Version 2.0 (the "License");
 * you may not use this file except in compliance with the License.
 * You may obtain a copy of the License at
 *
 *     http://www.apache.org/licenses/LICENSE-2.0
 *
 * Unless required by applicable law or agreed to in writing, software
 * distributed under the License is distributed on an "AS IS" BASIS,
 * WITHOUT WARRANTIES OR CONDITIONS OF ANY KIND, either express or implied.
 * See the License for the specific language governing permissions and
 * limitations under the License.
 */

package com.nvidia.spark.rapids.tool

import java.io.FileNotFoundException
import java.time.LocalDateTime
import java.util.zip.ZipOutputStream

import scala.collection.mutable.LinkedHashMap

import org.apache.hadoop.conf.Configuration
import org.apache.hadoop.fs.{FileStatus, FileSystem, Path, PathFilter}

import org.apache.spark.deploy.history.{EventLogFileReader, EventLogFileWriter}
import org.apache.spark.internal.Logging
import org.apache.spark.sql.SparkSession
import org.apache.spark.sql.rapids.tool.profiling.ApplicationInfo

sealed trait EventLogInfo {
  def eventLog: Path
}

case class ApacheSparkEventLog(override val eventLog: Path) extends EventLogInfo
case class DatabricksEventLog(override val eventLog: Path) extends EventLogInfo


object EventLogPathProcessor extends Logging {
  // Apache Spark event log prefixes
  val EVENT_LOG_DIR_NAME_PREFIX = "eventlog_v2_"
  val EVENT_LOG_FILE_NAME_PREFIX = "events_"
  val DB_EVENT_LOG_FILE_NAME_PREFIX = "eventlog"

  def isEventLogDir(status: FileStatus): Boolean = {
    status.isDirectory && isEventLogDir(status.getPath.getName)
  }

  // This only checks the name of the path
  def isEventLogDir(path: String): Boolean = {
    path.startsWith(EVENT_LOG_DIR_NAME_PREFIX)
  }

  def isDBEventLogFile(fileName: String): Boolean = {
    fileName.startsWith(DB_EVENT_LOG_FILE_NAME_PREFIX)
  }

  def isDBEventLogFile(status: FileStatus): Boolean = {
    status.isFile && isDBEventLogFile(status.getPath.getName)
  }

  // https://github.com/apache/spark/blob/0494dc90af48ce7da0625485a4dc6917a244d580/
  // core/src/main/scala/org/apache/spark/io/CompressionCodec.scala#L67
  val SPARK_SHORT_COMPRESSION_CODEC_NAMES = Set("lz4", "lzf", "snappy", "zstd")
  // Apache Spark ones plus gzip
  val SPARK_SHORT_COMPRESSION_CODEC_NAMES_FOR_FILTER =
    SPARK_SHORT_COMPRESSION_CODEC_NAMES ++ Set("gz")

  def eventLogNameFilter(logFile: Path): Boolean = {
    EventLogFileWriter.codecName(logFile)
      .forall(suffix => SPARK_SHORT_COMPRESSION_CODEC_NAMES_FOR_FILTER.contains(suffix))
  }

  // Databricks has the latest events in file named eventlog and then any rolled in format
  // eventlog-2021-06-14--20-00.gz, here we assume that is any files start with eventlog
  // then the directory is a Databricks event log directory.
  def isDatabricksEventLogDir(dir: FileStatus, fs: FileSystem): Boolean = {
    val dbLogFiles = fs.listStatus(dir.getPath, new PathFilter {
      override def accept(path: Path): Boolean = {
        isDBEventLogFile(path.getName)
      }
    })
    (dbLogFiles.size > 1)
  }

  def getEventLogInfo(pathString: String, hadoopConf: Configuration): Map[EventLogInfo, Long] = {
    val inputPath = new Path(pathString)
    val fs = inputPath.getFileSystem(hadoopConf)
    try {
      val fileStatus = fs.getFileStatus(inputPath)
      val filePath = fileStatus.getPath()
      val fileName = filePath.getName()

      if (fileStatus.isFile() && !eventLogNameFilter(filePath)) {
        logWarning(s"File: $fileName it not a supported file type. " +
          "Supported compression types are: " +
          s"${SPARK_SHORT_COMPRESSION_CODEC_NAMES_FOR_FILTER.mkString(", ")}. " +
          "Skipping this file.")
        Map.empty[EventLogInfo, Long]
      } else if (fileStatus.isDirectory && isEventLogDir(fileStatus)) {
        // either event logDir v2 directory or regular event log
        val info = ApacheSparkEventLog(fileStatus.getPath).asInstanceOf[EventLogInfo]
        Map(info -> fileStatus.getModificationTime)
      } else if (fileStatus.isDirectory &&
        isDatabricksEventLogDir(fileStatus, fs)) {
        val dbinfo = DatabricksEventLog(fileStatus.getPath).asInstanceOf[EventLogInfo]
        Map(dbinfo -> fileStatus.getModificationTime)
      } else {
        // assume either single event log or directory with event logs in it, we don't
        // support nested dirs, so if event log dir within another one we skip it
        val (validLogs, invalidLogs) = fs.listStatus(inputPath).partition(s => {
<<<<<<< HEAD
          val name = s.getPath().getName()
          (s.isFile ||
            (s.isDirectory &&
              (isEventLogDir(name) || isDatabricksEventLogDir(s, fs))))
        })
=======
            val name = s.getPath().getName()
            (s.isFile ||
              (s.isDirectory && (isEventLogDir(name) || isDatabricksEventLogDir(s, fs))))
          })
>>>>>>> 253ba785
        if (invalidLogs.nonEmpty) {
          logWarning("Skipping the following directories: " +
            s"${invalidLogs.map(_.getPath().getName()).mkString(", ")}")
        }
        val (logsSupported, unsupport) = validLogs.partition { l =>
          (l.isFile && eventLogNameFilter(l.getPath())) || l.isDirectory
        }
        if (unsupport.nonEmpty) {
          logWarning(s"Files: ${unsupport.map(_.getPath.getName).mkString(", ")} " +
            s"have unsupported file types. Supported compression types are: " +
            s"${SPARK_SHORT_COMPRESSION_CODEC_NAMES_FOR_FILTER.mkString(", ")}. " +
            "Skipping these files.")
        }
        logsSupported.map { s =>
          if (s.isFile || (s.isDirectory && isEventLogDir(s.getPath().getName()))) {
            (ApacheSparkEventLog(s.getPath).asInstanceOf[EventLogInfo] -> s.getModificationTime)
          } else {
            (DatabricksEventLog(s.getPath).asInstanceOf[EventLogInfo] -> s.getModificationTime)
          }
        }.toMap
      }
    } catch {
      case e: FileNotFoundException =>
        logWarning(s"$pathString not found, skipping!")
        Map.empty[EventLogInfo, Long]
    }
  }

  /**
   * Function to process event log paths passed in and evaluate which ones are really event
   * logs and filter based on user options.
   *
   * @param filterNLogs    number of event logs to be selected
   * @param matchlogs      keyword to match file names in the directory
   * @param eventLogsPaths Array of event log paths
   * @param hadoopConf     Hadoop Configuration
   * @return EventLogInfo indicating type and location of event log
   */
  def processAllPaths(
      filterNLogs: Option[String],
      matchlogs: Option[String],
      eventLogsPaths: List[String],
      hadoopConf: Configuration): Seq[EventLogInfo] = {

    val logsWithTimestamp = eventLogsPaths.flatMap(getEventLogInfo(_, hadoopConf)).toMap

    logDebug("Paths after stringToPath: " + logsWithTimestamp)
    // Filter the event logs to be processed based on the criteria. If it is not provided in the
    // command line, then return all the event logs processed above.
    val matchedLogs = matchlogs.map { strMatch =>
      logsWithTimestamp.filterKeys(_.eventLog.getName.contains(strMatch))
    }.getOrElse(logsWithTimestamp)

    val filteredLogs = filterNLogs.map { filter =>
      val filteredInfo = filterNLogs.get.split("-")
      val numberofEventLogs = filteredInfo(0).toInt
      val criteria = filteredInfo(1)
      val matched = if (criteria.equals("newest")) {
        LinkedHashMap(matchedLogs.toSeq.sortWith(_._2 > _._2): _*)
      } else if (criteria.equals("oldest")) {
        LinkedHashMap(matchedLogs.toSeq.sortWith(_._2 < _._2): _*)
      } else {
        logError("Criteria should be either newest or oldest")
        Map.empty[EventLogInfo, Long]
      }
      matched.take(numberofEventLogs)
    }.getOrElse(matchedLogs)

    filteredLogs.keys.toSeq
  }

  def logApplicationInfo(app: ApplicationInfo) = {
    logInfo(s"==============  ${app.appId} (index=${app.index})  ==============")
  }

  def getDBEventLogFileDate(eventLogFileName: String): LocalDateTime = {
    if (!isDBEventLogFile(eventLogFileName)) {
      logError(s"$eventLogFileName Not an event log file!")
    }
    val fileParts = eventLogFileName.split("--")
    if (fileParts.size < 2) {
      // assume this is the current log and we want that one to be read last
      LocalDateTime.now()
    } else {
      val date = fileParts(0).split("-")
      val day = Integer.parseInt(date(3))
      val month = Integer.parseInt(date(2))
      val year = Integer.parseInt(date(1))
      val time = fileParts(1).split("-")
      val minParse = time(1).split('.')
      val hour = Integer.parseInt(time(0))
      val min = Integer.parseInt(minParse(0))
      LocalDateTime.of(year, month, day, hour, min)
    }
  }
}

/**
 * The reader which will read the information of Databricks rolled multiple event log files.
 */
class DatabricksRollingEventLogFilesFileReader(
    fs: FileSystem,
    path: Path) extends EventLogFileReader(fs, path) with Logging {

  private lazy val files: Seq[FileStatus] = {
    val ret = fs.listStatus(rootPath).toSeq
    if (!ret.exists(EventLogPathProcessor.isDBEventLogFile)) {
      Seq.empty[FileStatus]
    } else {
      ret
    }
  }

  private lazy val eventLogFiles: Seq[FileStatus] = {
    files.filter(EventLogPathProcessor.isDBEventLogFile).sortWith { (status1, status2) =>
      val dateTime = EventLogPathProcessor.getDBEventLogFileDate(status1.getPath.getName)
      val dateTime2 = EventLogPathProcessor.getDBEventLogFileDate(status2.getPath.getName)
      dateTime.isBefore(dateTime2)
    }
  }

  override def completed: Boolean = true
  override def modificationTime: Long = lastEventLogFile.getModificationTime
  private def lastEventLogFile: FileStatus = eventLogFiles.last
  override def listEventLogFiles: Seq[FileStatus] = eventLogFiles

  // unused functions
  override def compressionCodec: Option[String] = None
  override def totalSize: Long = 0
  override def zipEventLogFiles(zipStream: ZipOutputStream): Unit = {}
  override def fileSizeForLastIndexForDFS: Option[Long] = None
  override def fileSizeForLastIndex: Long = lastEventLogFile.getLen
  override def lastIndex: Option[Long] = None
}<|MERGE_RESOLUTION|>--- conflicted
+++ resolved
@@ -111,18 +111,10 @@
         // assume either single event log or directory with event logs in it, we don't
         // support nested dirs, so if event log dir within another one we skip it
         val (validLogs, invalidLogs) = fs.listStatus(inputPath).partition(s => {
-<<<<<<< HEAD
-          val name = s.getPath().getName()
-          (s.isFile ||
-            (s.isDirectory &&
-              (isEventLogDir(name) || isDatabricksEventLogDir(s, fs))))
-        })
-=======
             val name = s.getPath().getName()
             (s.isFile ||
               (s.isDirectory && (isEventLogDir(name) || isDatabricksEventLogDir(s, fs))))
           })
->>>>>>> 253ba785
         if (invalidLogs.nonEmpty) {
           logWarning("Skipping the following directories: " +
             s"${invalidLogs.map(_.getPath().getName()).mkString(", ")}")
