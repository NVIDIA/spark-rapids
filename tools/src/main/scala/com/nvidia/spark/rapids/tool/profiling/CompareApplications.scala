/*
 * Copyright (c) 2021, NVIDIA CORPORATION.
 *
 * Licensed under the Apache License, Version 2.0 (the "License");
 * you may not use this file except in compliance with the License.
 * You may obtain a copy of the License at
 *
 *     http://www.apache.org/licenses/LICENSE-2.0
 *
 * Unless required by applicable law or agreed to in writing, software
 * distributed under the License is distributed on an "AS IS" BASIS,
 * WITHOUT WARRANTIES OR CONDITIONS OF ANY KIND, either express or implied.
 * See the License for the specific language governing permissions and
 * limitations under the License.
 */

package com.nvidia.spark.rapids.tool.profiling

import com.nvidia.spark.rapids.tool.ToolTextFileWriter

import org.apache.spark.internal.Logging
import org.apache.spark.sql.rapids.tool.profiling.ApplicationInfo

/**
 * CompareApplications compares multiple ApplicationInfo objects
 */
class CompareApplications(apps: Seq[ApplicationInfo],
    fileWriter: Option[ToolTextFileWriter]) extends Logging {

  require(apps.size>1)

  // Compare the App Information.
  def compareAppInfo(): Unit = {
    val messageHeader = "\n\nCompare Application Information:\n"
    var query = ""
    var i = 1
    for (app <- apps) {
      if (app.allDataFrames.contains(s"appDF_${app.index}")) {
        query += app.generateAppInfo
        if (i < apps.size) {
          query += "\n union \n"
        } else {
          query += " order by appIndex"
        }
      } else {
        fileWriter.foreach(_.write("No Application Information Found!\n"))
      }
      i += 1
    }
    apps.head.runQuery(query = query, fileWriter = fileWriter, messageHeader = messageHeader)
  }

  // Compare Job information
  def compareJobInfo(): Unit = {
    val messageHeader = "\n\nCompare Job Information:\n"
    var query = ""
    var i = 1
    for (app <- apps) {
      if (app.allDataFrames.contains(s"jobDF_${app.index}")) {
        query += app.jobtoStagesSQL
        if (i < apps.size) {
          query += "\n union \n"
        } else {
          query += " order by appIndex"
        }
      } else {
        fileWriter.foreach(_.write("No Job Information Found!\n"))
      }
      i += 1
    }
    apps.head.runQuery(query = query, fileWriter = fileWriter, messageHeader = messageHeader)
  }

  // Compare Executors information
  def compareExecutorInfo(): Unit = {
    val messageHeader = "\n\nCompare Executor Information:\n"
    var query = ""
    var i = 1
    for (app <- apps) {
      if (app.allDataFrames.contains(s"executorsDF_${app.index}")) {
        query += app.generateExecutorInfo
        if (i < apps.size) {
          query += "\n union \n"
        } else {
          query += " order by appIndex"
        }
      } else {
        fileWriter.foreach(_.write("No Executor Information Found!\n"))
      }
      i += 1
    }
    apps.head.runQuery(query = query, fileWriter = fileWriter, messageHeader = messageHeader)
  }

  // Compare Rapids Properties which are set explicitly
  def compareRapidsProperties(): Unit = {
    val messageHeader = "\n\nCompare Rapids Properties which are set explicitly:\n"
    var withClauseAllKeys = "with allKeys as \n ("
    val selectKeyPart = "select allKeys.propertyName"
    var selectValuePart = ""
    var query = " allKeys LEFT OUTER JOIN \n"
    var i = 1
    for (app <- apps) {
<<<<<<< HEAD
      // For the 1st app
      if (i == 1) {
        withClauseAllKeys += "select distinct key from (" +
            app.generateRapidsUcxGdsProperties + ") union "
        query += "(" + app.generateRapidsUcxGdsProperties + s") tmp_$i"
        query += s" on allKeys.key=tmp_$i.key"
        query += "\n LEFT OUTER JOIN \n"
      } else if (i < apps.size) { // For the 2nd to non-last app(s)
        withClauseAllKeys += "select distinct key from (" +
            app.generateRapidsUcxGdsProperties + ") union "
        query += "(" + app.generateRapidsUcxGdsProperties + s") tmp_$i"
        query += s" on allKeys.key=tmp_$i.key"
        query += "\n LEFT OUTER JOIN \n"
      } else { // For the last app
        withClauseAllKeys += "select distinct key from (" +
            app.generateRapidsUcxGdsProperties + "))\n"
        query += "(" + app.generateRapidsUcxGdsProperties + s") tmp_$i"
        query += s" on allKeys.key=tmp_$i.key"
=======
      if (app.allDataFrames.contains(s"propertiesDF_${app.index}")) {
        if (i < apps.size) {
          withClauseAllKeys += "select distinct propertyName from (" +
              app.generateRapidsProperties + ") union "
          query += "(" + app.generateRapidsProperties + s") tmp_$i"
          query += s" on allKeys.propertyName=tmp_$i.propertyName"
          query += "\n LEFT OUTER JOIN \n"
        } else { // For the last app
          withClauseAllKeys += "select distinct propertyName from (" +
              app.generateRapidsProperties + "))\n"
          query += "(" + app.generateRapidsProperties + s") tmp_$i"
          query += s" on allKeys.propertyName=tmp_$i.propertyName"
        }
        selectValuePart += s",appIndex_${app.index}"
      } else {
        fileWriter.foreach(_.write("No Spark Rapids parameters Found!\n"))
>>>>>>> a7b4526c
      }
      i += 1
    }

    query = withClauseAllKeys + selectKeyPart + selectValuePart +
        " from (\n" + query + "\n) order by propertyName"
    logDebug("Running query " + query)
    apps.head.runQuery(query = query, fileWriter = fileWriter, messageHeader = messageHeader)
  }
}<|MERGE_RESOLUTION|>--- conflicted
+++ resolved
@@ -101,26 +101,6 @@
     var query = " allKeys LEFT OUTER JOIN \n"
     var i = 1
     for (app <- apps) {
-<<<<<<< HEAD
-      // For the 1st app
-      if (i == 1) {
-        withClauseAllKeys += "select distinct key from (" +
-            app.generateRapidsUcxGdsProperties + ") union "
-        query += "(" + app.generateRapidsUcxGdsProperties + s") tmp_$i"
-        query += s" on allKeys.key=tmp_$i.key"
-        query += "\n LEFT OUTER JOIN \n"
-      } else if (i < apps.size) { // For the 2nd to non-last app(s)
-        withClauseAllKeys += "select distinct key from (" +
-            app.generateRapidsUcxGdsProperties + ") union "
-        query += "(" + app.generateRapidsUcxGdsProperties + s") tmp_$i"
-        query += s" on allKeys.key=tmp_$i.key"
-        query += "\n LEFT OUTER JOIN \n"
-      } else { // For the last app
-        withClauseAllKeys += "select distinct key from (" +
-            app.generateRapidsUcxGdsProperties + "))\n"
-        query += "(" + app.generateRapidsUcxGdsProperties + s") tmp_$i"
-        query += s" on allKeys.key=tmp_$i.key"
-=======
       if (app.allDataFrames.contains(s"propertiesDF_${app.index}")) {
         if (i < apps.size) {
           withClauseAllKeys += "select distinct propertyName from (" +
@@ -137,7 +117,6 @@
         selectValuePart += s",appIndex_${app.index}"
       } else {
         fileWriter.foreach(_.write("No Spark Rapids parameters Found!\n"))
->>>>>>> a7b4526c
       }
       i += 1
     }
