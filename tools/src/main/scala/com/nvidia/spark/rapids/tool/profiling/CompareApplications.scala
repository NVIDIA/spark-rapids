/*
 * Copyright (c) 2021, NVIDIA CORPORATION.
 *
 * Licensed under the Apache License, Version 2.0 (the "License");
 * you may not use this file except in compliance with the License.
 * You may obtain a copy of the License at
 *
 *     http://www.apache.org/licenses/LICENSE-2.0
 *
 * Unless required by applicable law or agreed to in writing, software
 * distributed under the License is distributed on an "AS IS" BASIS,
 * WITHOUT WARRANTIES OR CONDITIONS OF ANY KIND, either express or implied.
 * See the License for the specific language governing permissions and
 * limitations under the License.
 */

package com.nvidia.spark.rapids.tool.profiling

import scala.collection.mutable
import scala.collection.mutable.ArrayBuffer

import org.apache.spark.internal.Logging
import org.apache.spark.sql.rapids.tool.profiling.{ApplicationInfo, SparkPlanInfoWithStage}

/**
 * CompareApplications compares multiple ApplicationInfo objects
 */
class CompareApplications(apps: Seq[ApplicationInfo]) extends Logging {

  require(apps.size > 1)

  def findMatchingStages(): (Seq[CompareProfileResults], Seq[CompareProfileResults]) = {
    val normalizedByAppId = apps.map { app =>
      val normalized = app.sqlPlan.mapValues { plan =>
        SparkPlanInfoWithStage(plan, app.accumIdToStageId).normalizeForStageComparison
      }
      (app.appId, normalized)
    }.toMap

    val appIdToSortedSqlIds = mutable.Map[String, mutable.Buffer[Long]]()
    appIdToSortedSqlIds ++= normalizedByAppId.mapValues { sqlIdToPlan =>
      sqlIdToPlan.keys.toList.sorted.toBuffer
    }

    // Each line holds a map with app id/sql id that match each other
    val matchingSqlIds = new ArrayBuffer[mutable.HashMap[String, Long]]()
    val matchingStageIds = new ArrayBuffer[mutable.HashMap[String, Int]]()

    while (appIdToSortedSqlIds.nonEmpty) {
      val appIds = appIdToSortedSqlIds.keys.toSeq.sorted
      val sourceAppId = appIds.head
<<<<<<< HEAD
      val sourceSqlIdArr = appIdToSortedSqlIds(sourceAppId).head
      if (sourceSqlIdArr.isEmpty) {
        logWarning("empty sql id arr" )
      } else {
       val sourceSqlId = sourceSqlIdArr.head
      }
      val sourcePlan = normalizedByAppId(sourceAppId)(sourceSqlId)

      val sqlMatches = mutable.HashMap[String, Long]()
      sqlMatches(sourceAppId) = sourceSqlId
      // The key is the stage for the source app id. The values are pairs of appid/stage
      // for the matching stages in other apps
      val stageMatches = new mutable.HashMap[Int, mutable.Buffer[(String, Int)]]()
      sourcePlan.depthFirstStages.distinct.flatten.foreach { stage =>
        stageMatches(stage) = new mutable.ArrayBuffer[(String, Int)]()
      }
=======
      val sourceSqlIdArr = appIdToSortedSqlIds(sourceAppId)
      if (sourceSqlIdArr.isEmpty) {                                                                                                                                                           |
        logWarning("empty sql id arr" )                                                                                                                                                       |
      } else {
        val sourceSqlId = sourceSqlIdArr.head

        val sourcePlan = normalizedByAppId(sourceAppId)(sourceSqlId)

        val sqlMatches = mutable.HashMap[String, Long]()
        sqlMatches(sourceAppId) = sourceSqlId
        // The key is the stage for the source app id. The values are
        // pairs of
        // appid/stage for the matching stages in other apps
        val stageMatches =
        new mutable.HashMap[Int, mutable.Buffer[(String, Int)]]()
        sourcePlan.depthFirstStages.distinct.flatten.foreach { stage =>
          stageMatches(stage) = new mutable.ArrayBuffer[(String, Int)]()
        }
>>>>>>> 08818641

        // Now we want to find the first plan in each app that matches.
        // The sorting is
        // because we assume that the SQL commands are run in the same
        // order, so it should
        // make it simpler to find them.
        appIds.slice(1, appIds.length).foreach { probeAppId =>
          var matchForProbedApp: Option[Long] = None
          appIdToSortedSqlIds(probeAppId).foreach { probeSqlId =>
            if (matchForProbedApp.isEmpty) {
              val probePlan = normalizedByAppId(probeAppId)(probeSqlId)
              if (probePlan.equals(sourcePlan)) {
                sourcePlan.depthFirstStages.zip(probePlan.depthFirstStages)
                  .filter {
                    case (a, b) => a.isDefined && b.isDefined
                  }.distinct.foreach {
                  case (sourceStageId, probeStageId) =>
                    stageMatches(sourceStageId.get).append((probeAppId,
                      probeStageId.get))
                }
                matchForProbedApp = Some(probeSqlId)
              }
            }
          }

          matchForProbedApp.foreach { foundId =>
            sqlMatches(probeAppId) = foundId
          }
        }

        stageMatches.toSeq.sortWith {
          case (a, b) => a._1 < b._1
        }.foreach {
          case (sourceStage, others) =>
            val ret = mutable.HashMap[String, Int]()
            ret(sourceAppId) = sourceStage
            others.foreach {
              case (appId, stageId) => ret(appId) = stageId
            }
            matchingStageIds.append(ret)
        }

        // Remove the matches from the data structures
        sqlMatches.foreach {
          case (appId, sqlId) =>
            appIdToSortedSqlIds(appId) -= sqlId
            if (appIdToSortedSqlIds(appId).isEmpty) {
              appIdToSortedSqlIds.remove(appId)
            }
        }

        matchingSqlIds += sqlMatches
      }
    }

    val outputAppIds = normalizedByAppId.keys.toSeq.sorted

    val matchingSqlData = matchingSqlIds.map { info =>
      outputAppIds.map { appId =>
        info.get(appId).map(_.toString).getOrElse("")
      }
    }

    val matchingSqlIdsRet = if (matchingSqlData.size > 0) {
      matchingSqlData.map(CompareProfileResults(outputAppIds, _))
    } else {
      Seq.empty
    }

    val matchingStageData = matchingStageIds.map { info =>
      outputAppIds.map { appId =>
        info.get(appId).map(_.toString).getOrElse("")
      }
    }

    val matchingStageIdsRet = if (matchingStageData.size > 0) {
      matchingStageData.map(CompareProfileResults(outputAppIds, _))
    } else {
      Seq.empty
    }
    (matchingSqlIdsRet, matchingStageIdsRet)
  }
}<|MERGE_RESOLUTION|>--- conflicted
+++ resolved
@@ -49,27 +49,9 @@
     while (appIdToSortedSqlIds.nonEmpty) {
       val appIds = appIdToSortedSqlIds.keys.toSeq.sorted
       val sourceAppId = appIds.head
-<<<<<<< HEAD
-      val sourceSqlIdArr = appIdToSortedSqlIds(sourceAppId).head
+      val sourceSqlIdArr = appIdToSortedSqlIds(sourceAppId)
       if (sourceSqlIdArr.isEmpty) {
         logWarning("empty sql id arr" )
-      } else {
-       val sourceSqlId = sourceSqlIdArr.head
-      }
-      val sourcePlan = normalizedByAppId(sourceAppId)(sourceSqlId)
-
-      val sqlMatches = mutable.HashMap[String, Long]()
-      sqlMatches(sourceAppId) = sourceSqlId
-      // The key is the stage for the source app id. The values are pairs of appid/stage
-      // for the matching stages in other apps
-      val stageMatches = new mutable.HashMap[Int, mutable.Buffer[(String, Int)]]()
-      sourcePlan.depthFirstStages.distinct.flatten.foreach { stage =>
-        stageMatches(stage) = new mutable.ArrayBuffer[(String, Int)]()
-      }
-=======
-      val sourceSqlIdArr = appIdToSortedSqlIds(sourceAppId)
-      if (sourceSqlIdArr.isEmpty) {                                                                                                                                                           |
-        logWarning("empty sql id arr" )                                                                                                                                                       |
       } else {
         val sourceSqlId = sourceSqlIdArr.head
 
@@ -85,7 +67,6 @@
         sourcePlan.depthFirstStages.distinct.flatten.foreach { stage =>
           stageMatches(stage) = new mutable.ArrayBuffer[(String, Int)]()
         }
->>>>>>> 08818641
 
         // Now we want to find the first plan in each app that matches.
         // The sorting is
