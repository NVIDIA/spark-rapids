--- conflicted
+++ resolved
@@ -160,30 +160,10 @@
   def getSummary(delimiter: String = "|", prettyPrint: Boolean = true): String = {
     val appInfo = super.aggregateStats()
     appInfo match {
-      case Some(info) =>
-<<<<<<< HEAD
-        val headerStr = QualOutputWriter.constructOutputRowFromMap(headersAndSizes,
+      case Some(info) => val headerStr = QualOutputWriter.constructOutputRowFromMap(headersAndSizes,
           delimiter, prettyPrint)
         val appInfoStr = QualOutputWriter.constructAppSummaryInfo(info.estimatedInfo,
           headersAndSizes, appId.size, delimiter, prettyPrint)
-=======
-        val appIdMaxSize = QualOutputWriter.getAppIdSize(Seq(info))
-        val unSupExecMaxSize = QualOutputWriter.getunSupportedMaxSize(
-          Seq(info).map(_.unSupportedExecs.size),
-          QualOutputWriter.UNSUPPORTED_EXECS_MAX_SIZE,
-          QualOutputWriter.UNSUPPORTED_EXECS.size)
-        val unSupExprMaxSize = QualOutputWriter.getunSupportedMaxSize(
-          Seq(info).map(_.unSupportedExprs.size),
-          QualOutputWriter.UNSUPPORTED_EXPRS_MAX_SIZE,
-          QualOutputWriter.UNSUPPORTED_EXPRS.size)
-        val headersAndSizes = QualOutputWriter.getSummaryHeaderStringsAndSizes(Seq(info),
-          appIdMaxSize, unSupExecMaxSize, unSupExprMaxSize)
-        val headerStr = QualOutputWriter.constructOutputRowFromMap(headersAndSizes,
-          delimiter, prettyPrint)
-        val appInfoStr = QualOutputWriter.constructAppSummaryInfo(info.estimatedInfo,
-          headersAndSizes, appIdMaxSize, unSupExecMaxSize, unSupExprMaxSize,
-          delimiter, prettyPrint)
->>>>>>> 3f377ef6
         headerStr + appInfoStr
       case None =>
         logWarning(s"Unable to get qualification information for this application")
