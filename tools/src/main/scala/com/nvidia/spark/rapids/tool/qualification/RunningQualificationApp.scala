--- conflicted
+++ resolved
@@ -180,45 +180,9 @@
       sqlDescLength: Int = SQL_DESC_LENGTH): String = {
     sqlInfo match {
       case Some(info) =>
-<<<<<<< HEAD
         perSqlHeadersAndSizes(SQL_DESC_STR) = sqlDescLength
         QualOutputWriter.constructPerSqlSummaryInfo(info, perSqlHeadersAndSizes,
           appId.size, delimiter, prettyPrint, sqlDescLength)
-=======
-        val appIdMaxSize = QualOutputWriter.getAppIdSize(Seq(info))
-        val unSupExecMaxSize = QualOutputWriter.getunSupportedMaxSize(
-          Seq(info).map(_.unSupportedExecs.size),
-          QualOutputWriter.UNSUPPORTED_EXECS_MAX_SIZE,
-          QualOutputWriter.UNSUPPORTED_EXECS.size)
-        val unSupExprMaxSize = QualOutputWriter.getunSupportedMaxSize(
-          Seq(info).map(_.unSupportedExprs.size),
-          QualOutputWriter.UNSUPPORTED_EXPRS_MAX_SIZE,
-          QualOutputWriter.UNSUPPORTED_EXPRS.size)
-        val hasClusterTags = info.clusterTags.nonEmpty
-        val (clusterIdMax, jobIdMax, runNameMax) = if (hasClusterTags) {
-          (QualOutputWriter.getMaxSizeForHeader(Seq(info).map(
-            _.allClusterTagsMap.getOrElse(QualOutputWriter.CLUSTER_ID, "").size),
-            QualOutputWriter.CLUSTER_ID),
-            QualOutputWriter.getMaxSizeForHeader(Seq(info).map(
-              _.allClusterTagsMap.getOrElse(QualOutputWriter.JOB_ID, "").size),
-              QualOutputWriter.JOB_ID),
-            QualOutputWriter.getMaxSizeForHeader(Seq(info).map(
-              _.allClusterTagsMap.getOrElse(QualOutputWriter.RUN_NAME, "").size),
-              QualOutputWriter.RUN_NAME))
-        } else {
-          (QualOutputWriter.CLUSTER_ID_STR_SIZE, QualOutputWriter.JOB_ID_STR_SIZE,
-            QualOutputWriter.RUN_NAME_STR_SIZE)
-        }
-        val headersAndSizes = QualOutputWriter.getSummaryHeaderStringsAndSizes(Seq(info),
-          appIdMaxSize, unSupExecMaxSize, unSupExprMaxSize, hasClusterTags,
-          clusterIdMax, jobIdMax, runNameMax)
-        val headerStr = QualOutputWriter.constructOutputRowFromMap(headersAndSizes,
-          delimiter, prettyPrint)
-        val appInfoStr = QualOutputWriter.constructAppSummaryInfo(info.estimatedInfo,
-          headersAndSizes, appIdMaxSize, unSupExecMaxSize, unSupExprMaxSize, hasClusterTags,
-          clusterIdMax, jobIdMax, runNameMax, delimiter, prettyPrint)
-        headerStr + appInfoStr
->>>>>>> d849f962
       case None =>
         logWarning(s"Unable to get qualification information for this application")
         ""
@@ -245,14 +209,30 @@
             Seq(info).map(_.unSupportedExprs.size),
             QualOutputWriter.UNSUPPORTED_EXPRS_MAX_SIZE,
             QualOutputWriter.UNSUPPORTED_EXPRS.size)
+          val hasClusterTags = info.clusterTags.nonEmpty
+          val (clusterIdMax, jobIdMax, runNameMax) = if (hasClusterTags) {
+            (QualOutputWriter.getMaxSizeForHeader(Seq(info).map(
+              _.allClusterTagsMap.getOrElse(QualOutputWriter.CLUSTER_ID, "").size),
+              QualOutputWriter.CLUSTER_ID),
+              QualOutputWriter.getMaxSizeForHeader(Seq(info).map(
+                _.allClusterTagsMap.getOrElse(QualOutputWriter.JOB_ID, "").size),
+                QualOutputWriter.JOB_ID),
+              QualOutputWriter.getMaxSizeForHeader(Seq(info).map(
+                _.allClusterTagsMap.getOrElse(QualOutputWriter.RUN_NAME, "").size),
+                QualOutputWriter.RUN_NAME))
+          } else {
+            (QualOutputWriter.CLUSTER_ID_STR_SIZE, QualOutputWriter.JOB_ID_STR_SIZE,
+              QualOutputWriter.RUN_NAME_STR_SIZE)
+          }
           val appHeadersAndSizes = QualOutputWriter.getSummaryHeaderStringsAndSizes(appName.size,
-            info.appId.size, unSupExecMaxSize, unSupExprMaxSize)
+            info.appId.size, unSupExecMaxSize, unSupExprMaxSize, hasClusterTags,
+            clusterIdMax, jobIdMax, runNameMax))
           val headerStr = QualOutputWriter.constructOutputRowFromMap(appHeadersAndSizes,
             delimiter, prettyPrint)
 
           val appInfoStr = QualOutputWriter.constructAppSummaryInfo(info.estimatedInfo,
-            appHeadersAndSizes, appId.size, unSupExecMaxSize, unSupExprMaxSize, delimiter,
-            prettyPrint)
+            appHeadersAndSizes, appId.size, unSupExecMaxSize, unSupExprMaxSize, hasClusterTags,
+            clusterIdMax, jobIdMax, runNameMax, delimiter, prettyPrint)
           headerStr + appInfoStr
         case None =>
           logWarning(s"Unable to get qualification information for this application")
