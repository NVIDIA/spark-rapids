/*
 * Copyright (c) 2021, NVIDIA CORPORATION.
 *
 * Licensed under the Apache License, Version 2.0 (the "License");
 * you may not use this file except in compliance with the License.
 * You may obtain a copy of the License at
 *
 *     http://www.apache.org/licenses/LICENSE-2.0
 *
 * Unless required by applicable law or agreed to in writing, software
 * distributed under the License is distributed on an "AS IS" BASIS,
 * WITHOUT WARRANTIES OR CONDITIONS OF ANY KIND, either express or implied.
 * See the License for the specific language governing permissions and
 * limitations under the License.
 */

package com.nvidia.spark.rapids.tool.profiling

import scala.collection.mutable.ArrayBuffer

import com.nvidia.spark.rapids.tool.{EventLogPathProcessor, ToolTextFileWriter}

import org.apache.spark.internal.Logging
import org.apache.spark.sql.SparkSession
import org.apache.spark.sql.rapids.tool.profiling._

/**
 * A profiling tool to parse Spark Event Log
 */
object ProfileMain extends Logging {
  /**
   * Entry point from spark-submit running this as the driver.
   */
  def main(args: Array[String]) {
    val sparkSession = ProfileUtils.createSparkSession
    val exitCode = mainInternal(sparkSession, new ProfileArgs(args))
    if (exitCode != 0) {
      System.exit(exitCode)
    }
  }

  val SUBDIR = "rapids_4_spark_profile"

  /**
   * Entry point for tests
   */
  def mainInternal(sparkSession: SparkSession, appArgs: ProfileArgs): Int = {

    // This tool's output log file name
    val logFileName = "rapids_4_spark_tools_output.log"

    // Parsing args
    val eventlogPaths = appArgs.eventlog()
    val filterN = appArgs.filterCriteria
    val matchEventLogs = appArgs.matchEventLogs
    val outputDirectory = appArgs.outputDirectory().stripSuffix("/") +
      s"/$SUBDIR"
    val numOutputRows = appArgs.numOutputRows.getOrElse(1000)

    // Create the FileWriter and sparkSession used for ALL Applications.
    val textFileWriter = new ToolTextFileWriter(outputDirectory, logFileName)
    try {
      // Get the event logs required to process
      val eventLogInfos = EventLogPathProcessor.processAllPaths(filterN.toOption,
<<<<<<< HEAD
        matchEventLogs.toOption, eventlogPaths)
=======
        matchEventLogs.toOption, eventlogPaths, sparkSession)
>>>>>>> 09e83905
      if (eventLogInfos.isEmpty) {
        logWarning("No event logs to process after checking paths, exiting!")
        return 0
      }

      // If compare mode is on, we need lots of memory to cache all applications then compare.
      // Suggest only enable compare mode if there is no more than 10 applications as input.
      if (appArgs.compare()) {
        // Create an Array of Applications(with an index starting from 1)
        val (apps, errorCode) = ApplicationInfo.createApps(eventLogInfos,
          numOutputRows, sparkSession)
        if (errorCode > 0) {
          logError(s"Error parsing one of the event logs")
          return 1
        }
        if (apps.isEmpty) {
          logInfo("No application to process. Exiting")
          return 0
        }
        processApps(apps, generateDot = false, printPlans = false)
        // Show the application Id <-> appIndex mapping.
        apps.foreach(EventLogPathProcessor.logApplicationInfo(_))
      } else {
        var index: Int = 1
        eventLogInfos.foreach { log =>
          // Only process 1 app at a time.
          val (apps, errorCode) = ApplicationInfo.createApps(ArrayBuffer(log), numOutputRows,
            sparkSession, startIndex = index)
          index += 1
          if (errorCode > 0) {
            logError(s"Error parsing ${log.eventLog}")
            return 1
          }
          if (apps.isEmpty) {
            logInfo("No application to process. Exiting")
            return 0
          }
          // This is a bit odd that we process apps individual right now due to
          // memory concerns. So the aggregation functions only aggregate single
          // application not across applications.
          processApps(apps, appArgs.generateDot(), appArgs.printPlans())
          apps.foreach(_.dropAllTempViews())
        }
      }
    } finally {
      textFileWriter.close()
    }

    /**
     * Function to process ApplicationInfo. If it is in compare mode, then all the eventlogs are
     * evaluated at once and the output is one row per application. Else each eventlog is parsed one
     * at a time.
     */
    def processApps(apps: Seq[ApplicationInfo], generateDot: Boolean, printPlans: Boolean): Unit = {
      if (appArgs.compare()) { // Compare Applications

        textFileWriter.write("### A. Compare Information Collected ###")
        val compare = new CompareApplications(apps, textFileWriter)
        compare.compareAppInfo()
        compare.compareExecutorInfo()
        compare.compareJobInfo()
        compare.compareRapidsProperties()
      } else {
        val collect = new CollectInformation(apps, Some(textFileWriter))
        textFileWriter.write("### A. Information Collected ###")
        collect.printAppInfo()
        collect.printDataSourceInfo(sparkSession, numOutputRows)
        collect.printExecutorInfo()
        collect.printJobInfo()
        collect.printRapidsProperties()
        collect.printRapidsJAR()
        collect.printSQLPlanMetrics(generateDot, outputDirectory)
        if (printPlans) {
          collect.printSQLPlans(outputDirectory)
        }
      }

      textFileWriter.write("\n### B. Analysis ###\n")
      val analysis = new Analysis(apps, Some(textFileWriter))
      analysis.jobAndStageMetricsAggregation()
      val sqlAggMetricsDF = analysis.sqlMetricsAggregation()
      sqlAggMetricsDF.createOrReplaceTempView("sqlAggMetricsDF")
      analysis.sqlMetricsAggregationDurationAndCpuTime()
      analysis.shuffleSkewCheck()

      textFileWriter.write("\n### C. Health Check###\n")
      val healthCheck=new HealthCheck(apps, textFileWriter)
      healthCheck.listFailedJobsStagesTasks()
      healthCheck.listRemovedBlockManager()
      healthCheck.listRemovedExecutors()
      healthCheck.listPossibleUnsupportedSQLPlan()
    }

    0
  }
}<|MERGE_RESOLUTION|>--- conflicted
+++ resolved
@@ -62,11 +62,7 @@
     try {
       // Get the event logs required to process
       val eventLogInfos = EventLogPathProcessor.processAllPaths(filterN.toOption,
-<<<<<<< HEAD
-        matchEventLogs.toOption, eventlogPaths)
-=======
         matchEventLogs.toOption, eventlogPaths, sparkSession)
->>>>>>> 09e83905
       if (eventLogInfos.isEmpty) {
         logWarning("No event logs to process after checking paths, exiting!")
         return 0
