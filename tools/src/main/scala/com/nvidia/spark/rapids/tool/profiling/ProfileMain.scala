--- conflicted
+++ resolved
@@ -40,13 +40,11 @@
     }
   }
 
-<<<<<<< HEAD
   val SUBDIR = "rapids_4_spark_qualification_profile"
-=======
+
   // https://github.com/apache/spark/blob/0494dc90af48ce7da0625485a4dc6917a244d580/
   // core/src/main/scala/org/apache/spark/io/CompressionCodec.scala#L67
   val SPARK_SHORT_COMPRESSION_CODEC_NAMES = Set("lz4", "lzf", "snappy", "zstd")
->>>>>>> a0c93a3b
 
   /**
    * Entry point for tests
@@ -66,12 +64,16 @@
     // Create the FileWriter and sparkSession used for ALL Applications.
     val textFileWriter = new ToolTextFileWriter(outputDirectory, logFileName)
 
-<<<<<<< HEAD
     try {
       // Get the event logs required to process
       lazy val allPaths = ToolUtils.processAllPaths(filterN, matchEventLogs, eventlogPaths)
 
       val numOutputRows = appArgs.numOutputRows.getOrElse(1000)
+
+      def eventLogNameFilter(logFile: Path): Boolean = {
+        EventLogFileWriter.codecName(logFile)
+          .forall(suffix => SPARK_SHORT_COMPRESSION_CODEC_NAMES.contains(suffix))
+       }
 
       // If compare mode is on, we need lots of memory to cache all applications then compare.
       // Suggest only enable compare mode if there is no more than 10 applications as input.
@@ -80,7 +82,7 @@
         val apps: ArrayBuffer[ApplicationInfo] = ArrayBuffer[ApplicationInfo]()
         try {
           var index: Int = 1
-          for (path <- allPaths.filter(p => !p.getName.contains("."))) {
+          for (path <- allPaths.filter(eventLogNameFilter)) {
             apps += new ApplicationInfo(numOutputRows, sparkSession, path, index)
             index += 1
           }
@@ -99,62 +101,13 @@
         }
         // Show the application Id <-> appIndex mapping.
         for (app <- apps) {
-=======
-    // Get the event logs required to process
-    lazy val allPaths = ToolUtils.processAllPaths(filterN, matchEventLogs, eventlogPaths)
-
-    val numOutputRows = appArgs.numOutputRows.getOrElse(1000)
-
-    def eventLogNameFilter(logFile: Path): Boolean = {
-      EventLogFileWriter.codecName(logFile)
-          .forall(suffix => SPARK_SHORT_COMPRESSION_CODEC_NAMES.contains(suffix))
-    }
-
-    // If compare mode is on, we need lots of memory to cache all applications then compare.
-    // Suggest only enable compare mode if there is no more than 10 applications as input.
-    if (appArgs.compare()) {
-      // Create an Array of Applications(with an index starting from 1)
-      val apps: ArrayBuffer[ApplicationInfo] = ArrayBuffer[ApplicationInfo]()
-      try {
-        var index: Int = 1
-        for (path <- allPaths.filter(eventLogNameFilter)) {
-          apps += new ApplicationInfo(numOutputRows, sparkSession, path, index)
-          index += 1
-        }
-
-        //Exit if there are no applications to process.
-        if (apps.isEmpty) {
-          logInfo("No application to process. Exiting")
-          return 0
-        }
-        processApps(apps, generateDot = false)
-      } catch {
-        case e: com.fasterxml.jackson.core.JsonParseException =>
-          textFileWriter.close()
-          logError(s"Error parsing JSON", e)
-          return 1
-      }
-      // Show the application Id <-> appIndex mapping.
-      for (app <- apps) {
-        logApplicationInfo(app)
-      }
-    } else {
-      // This mode is to process one application at one time.
-      var index: Int = 1
-      try {
-        for (path <- allPaths.filter(eventLogNameFilter)) {
-          // This apps only contains 1 app in each loop.
-          val apps: ArrayBuffer[ApplicationInfo] = ArrayBuffer[ApplicationInfo]()
-          val app = new ApplicationInfo(numOutputRows, sparkSession, path, index)
-          apps += app
->>>>>>> a0c93a3b
           logApplicationInfo(app)
         }
       } else {
         // This mode is to process one application at one time.
         var index: Int = 1
         try {
-          for (path <- allPaths.filter(p => !p.getName.contains("."))) {
+          for (path <- allPaths.filter(eventLogNameFilter)) {
             // This apps only contains 1 app in each loop.
             val apps: ArrayBuffer[ApplicationInfo] = ArrayBuffer[ApplicationInfo]()
             val app = new ApplicationInfo(numOutputRows, sparkSession, path, index)
