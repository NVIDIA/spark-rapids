/*
 * Copyright (c) 2021, NVIDIA CORPORATION.
 *
 * Licensed under the Apache License, Version 2.0 (the "License");
 * you may not use this file except in compliance with the License.
 * You may obtain a copy of the License at
 *
 *     http://www.apache.org/licenses/LICENSE-2.0
 *
 * Unless required by applicable law or agreed to in writing, software
 * distributed under the License is distributed on an "AS IS" BASIS,
 * WITHOUT WARRANTIES OR CONDITIONS OF ANY KIND, either express or implied.
 * See the License for the specific language governing permissions and
 * limitations under the License.
 */

package com.nvidia.spark.rapids.tool.profiling

import java.util.concurrent.{ConcurrentLinkedQueue, Executors, ThreadPoolExecutor, TimeUnit}

import scala.collection.JavaConverters._
import scala.collection.mutable.{ArrayBuffer, HashMap}
import scala.util.control.NonFatal

import com.google.common.util.concurrent.ThreadFactoryBuilder
import com.nvidia.spark.rapids.tool.{EventLogInfo, EventLogPathProcessor}
import org.apache.hadoop.conf.Configuration

import org.apache.spark.internal.Logging
import org.apache.spark.sql.rapids.tool.profiling.ApplicationInfo

class Profiler(hadoopConf: Configuration, appArgs: ProfileArgs) extends Logging {

  private val nThreads = appArgs.numThreads.getOrElse(
    Math.ceil(Runtime.getRuntime.availableProcessors() / 4f).toInt)
  private val timeout = appArgs.timeout.toOption
  private val waitTimeInSec = timeout.getOrElse(60 * 60 * 24L)

  private val threadFactory = new ThreadFactoryBuilder()
    .setDaemon(true).setNameFormat("profileTool" + "-%d").build()
  private val threadPool = Executors.newFixedThreadPool(nThreads, threadFactory)
    .asInstanceOf[ThreadPoolExecutor]
  private val outputDir = appArgs.outputDirectory().stripSuffix("/") +
    s"/${Profiler.SUBDIR}"
  private val numOutputRows = appArgs.numOutputRows.getOrElse(1000)

  private val outputCSV: Boolean = appArgs.csv()
  private val outputCombined: Boolean = appArgs.combined()

  logInfo(s"Threadpool size is $nThreads")

  /**
   * Profiles application according to the mode requested. The main difference in processing for
   * the modes is which parts are done in parallel. All of them create the ApplicationInfo
   * by processing the event logs in parallel but after that it depends on the mode as to
   * what else we can do in parallel.
   */
  def profile(eventLogInfos: Seq[EventLogInfo]): Unit = {
    if (appArgs.compare()) {
      if (outputCombined) {
        logError("Output combined option not valid with compare mode!")
      } else {
        // create all the apps in parallel
        val apps = createApps(eventLogInfos)

        if (apps.size < 2) {
          logError("At least 2 applications are required for comparison mode. Exiting!")
        } else {
          val profileOutputWriter = new ProfileOutputWriter(s"$outputDir/compare",
            Profiler.COMPARE_LOG_FILE_NAME_PREFIX, numOutputRows, outputCSV = outputCSV)
          try {
            // we need the info for all of the apps to be able to compare so this happens serially
            val (sums, comparedRes) = processApps(apps, printPlans = false, profileOutputWriter)
            writeOutput(profileOutputWriter, Seq(sums), false, comparedRes)
          }
          finally {
            profileOutputWriter.close()
          }
        }
      }
    } else if (outputCombined) {
      // same as collection but combine the output so all apps are in single tables
      // We can process all the apps in parallel and get the summary for them and then
      // combine them into single tables in the output.
      val profileOutputWriter = new ProfileOutputWriter(s"$outputDir/combined",
        Profiler.COMBINED_LOG_FILE_NAME_PREFIX, numOutputRows, outputCSV = outputCSV)
      val sums = createAppsAndSummarize(eventLogInfos, false, profileOutputWriter)
      try {
        writeOutput(profileOutputWriter, sums, outputCombined)
      } finally {
        profileOutputWriter.close()
      }
    } else {
      // Read each application and process it separately to save memory.
      // Memory usage will be controlled by number of threads running.
      // use appIndex as 1 for all since we output separate file for each now
      eventLogInfos.foreach { log =>
        createAppAndProcess(Seq(log), 1)
      }
      // wait for the threads to finish processing the files
      threadPool.shutdown()
      if (!threadPool.awaitTermination(waitTimeInSec, TimeUnit.SECONDS)) {
        logError(s"Processing log files took longer then $waitTimeInSec seconds," +
          " stopping processing any more event logs")
        threadPool.shutdownNow()
      }
    }
  }

  private def errorHandler(error: Throwable, path: EventLogInfo) = {
    error match {
      case oom: OutOfMemoryError =>
        logError(s"OOM error while processing large file: ${path.eventLog.toString}." +
            s" Increase heap size. Exiting ...", oom)
        sys.exit(1)
      case NonFatal(e) =>
        logWarning(s"Exception occurred processing file: ${path.eventLog.getName}", e)
      case o: Throwable =>
        logError(s"Error occurred while processing file: ${path.eventLog.toString}. Exiting ...", o)
        sys.exit(1)
    }
  }

  private def createApps(allPaths: Seq[EventLogInfo]): Seq[ApplicationInfo] = {
    var errorCodes = ArrayBuffer[Int]()
    val allApps = new ConcurrentLinkedQueue[ApplicationInfo]()

    class ProfileThread(path: EventLogInfo, index: Int) extends Runnable {
      def run: Unit = {
<<<<<<< HEAD
        val appOpt = createApp(path, index, hadoopConf)
        appOpt.foreach(app => allApps.add(app))
=======
        try {
          val appOpt = createApp(path, numOutputRows, index, hadoopConf)
          appOpt.foreach(app => allApps.add(app))
        } catch {
          case t: Throwable => errorHandler(t, path)
        }
>>>>>>> 23a8a998
      }
    }

    var appIndex = 1
    allPaths.foreach { path =>
      try {
        threadPool.submit(new ProfileThread(path, appIndex))
        appIndex += 1
      } catch {
        case e: Exception =>
          logError(s"Unexpected exception submitting log ${path.eventLog.toString}, skipping!", e)
      }
    }
    // wait for the threads to finish processing the files
    threadPool.shutdown()
    if (!threadPool.awaitTermination(waitTimeInSec, TimeUnit.SECONDS)) {
      logError(s"Processing log files took longer then $waitTimeInSec seconds," +
        " stopping processing any more event logs")
      threadPool.shutdownNow()
    }
    allApps.asScala.toSeq
  }

  private def createAppsAndSummarize(allPaths: Seq[EventLogInfo],
      printPlans: Boolean,
      profileOutputWriter: ProfileOutputWriter): Seq[ApplicationSummaryInfo] = {
    var errorCodes = ArrayBuffer[Int]()
    val allApps = new ConcurrentLinkedQueue[ApplicationSummaryInfo]()

    class ProfileThread(path: EventLogInfo, index: Int) extends Runnable {
      def run: Unit = {
<<<<<<< HEAD
        val appOpt = createApp(path, index, hadoopConf)
        appOpt.foreach { app =>
          val sum = try {
            val (s, _) = processApps(Seq(app), false, profileOutputWriter)
            Some(s)
          } catch {
            case e: Exception =>
              logWarning(s"Unexpected exception thrown ${path.eventLog.toString}, skipping! ", e)
              None

=======
        try {
          val appOpt = createApp(path, numOutputRows, index, hadoopConf)
          appOpt.foreach { app =>
            val sum = try {
              val (s, _) = processApps(Seq(app), false, profileOutputWriter)
              Some(s)
            } catch {
              case e: Exception =>
                logWarning(s"Unexpected exception thrown ${path.eventLog.toString}, skipping! ", e)
                None
            }
            sum.foreach(allApps.add(_))
>>>>>>> 23a8a998
          }
        } catch {
          case t: Throwable => errorHandler(t, path)
        }
      }
    }
    var appIndex = 1
    allPaths.foreach { path =>
      try {
        threadPool.submit(new ProfileThread(path, appIndex))
        appIndex += 1
      } catch {
        case e: Exception =>
          logError(s"Unexpected exception submitting log ${path.eventLog.toString}, skipping!", e)
      }
    }
    // wait for the threads to finish processing the files
    threadPool.shutdown()
    if (!threadPool.awaitTermination(waitTimeInSec, TimeUnit.SECONDS)) {
      logError(s"Processing log files took longer then $waitTimeInSec seconds," +
        " stopping processing any more event logs")
      threadPool.shutdownNow()
    }
    allApps.asScala.toSeq
  }

  private def createAppAndProcess(
      allPaths: Seq[EventLogInfo],
      startIndex: Int = 1): Unit = {
    class ProfileProcessThread(path: EventLogInfo, index: Int) extends Runnable {
      def run: Unit = {
        try {
<<<<<<< HEAD
          // we just skip apps that don't process cleanly
          val appOpt = createApp(path, index, hadoopConf)
=======
          // we just skip apps that don't process cleanly and exit if heap is smaller
          val appOpt = createApp(path, numOutputRows, index, hadoopConf)
>>>>>>> 23a8a998
          appOpt match {
            case Some(app) =>
              val profileOutputWriter = new ProfileOutputWriter(s"$outputDir/${app.appId}",
                Profiler.PROFILE_LOG_NAME, numOutputRows,
                outputCSV = outputCSV)
              try {
                val (sum, _) =
                  processApps(Seq(appOpt.get), appArgs.printPlans(), profileOutputWriter)
                writeOutput(profileOutputWriter, Seq(sum), false)
              } finally {
                profileOutputWriter.close()
              }
            case None =>
              logInfo("No application to process. Exiting")
          }
        } catch {
          case t: Throwable => errorHandler(t, path)
        }
      }
    }

    allPaths.foreach { path =>
      try {
        threadPool.submit(new ProfileProcessThread(path, startIndex))
      } catch {
        case e: Exception =>
          logError(s"Unexpected exception submitting log ${path.eventLog.toString}, skipping!", e)
      }
    }
  }

  private def createApp(path: EventLogInfo, index: Int,
      hadoopConf: Configuration): Option[ApplicationInfo] = {
    try {
      // This apps only contains 1 app in each loop.
      val startTime = System.currentTimeMillis()
      val app = new ApplicationInfo(hadoopConf, path, index)
      EventLogPathProcessor.logApplicationInfo(app)
      val endTime = System.currentTimeMillis()
      logInfo(s"Took ${endTime - startTime}ms to process ${path.eventLog.toString}")
      Some(app)
    } catch {
      case json: com.fasterxml.jackson.core.JsonParseException =>
        logWarning(s"Error parsing JSON: $path")
        None
      case il: IllegalArgumentException =>
        logWarning(s"Error parsing file: $path", il)
        None
      case e: Exception =>
        // catch all exceptions and skip that file
        logWarning(s"Got unexpected exception processing file: $path", e)
        None
    }
  }

  /**
   * Function to process ApplicationInfo. Collects all the application information
   * and returns the summary information. The summary information is much smaller than
   * the ApplicationInfo because it has processed and combined many of the raw events.
   */
  private def processApps(apps: Seq[ApplicationInfo], printPlans: Boolean,
      profileOutputWriter: ProfileOutputWriter): (ApplicationSummaryInfo,
    Option[CompareSummaryInfo]) = {

    val collect = new CollectInformation(apps)
    val appInfo = collect.getAppInfo
    val dsInfo = collect.getDataSourceInfo
    val execInfo = collect.getExecutorInfo
    val jobInfo = collect.getJobInfo
    val rapidsProps = collect.getRapidsProperties
    val rapidsJar = collect.getRapidsJARInfo
    val sqlMetrics = collect.getSQLPlanMetrics
    // for compare mode we just add in extra tables for matching across applications
    // the rest of the tables simply list all applications specified
    val compareRes = if (appArgs.compare()) {
      val compare = new CompareApplications(apps)
      val (matchingSqlIds, matchingStageIds) = compare.findMatchingStages()
      Some(CompareSummaryInfo(matchingSqlIds, matchingStageIds))
    } else {
      None
    }

    val analysis = new Analysis(apps)
    val jsMetAgg = analysis.jobAndStageMetricsAggregation()
    val sqlTaskAggMetrics = analysis.sqlMetricsAggregation()
    val durAndCpuMet = analysis.sqlMetricsAggregationDurationAndCpuTime()
    val skewInfo = analysis.shuffleSkewCheck()

    val healthCheck = new HealthCheck(apps)
    val failedTasks = healthCheck.getFailedTasks
    val failedStages = healthCheck.getFailedStages
    val failedJobs = healthCheck.getFailedJobs
    val removedBMs = healthCheck.getRemovedBlockManager
    val removedExecutors = healthCheck.getRemovedExecutors
    val unsupportedOps = healthCheck.getPossibleUnsupportedSQLPlan
   
    if (printPlans) {
      CollectInformation.printSQLPlans(apps, outputDir)
    }

    if (appArgs.generateDot()) {
      if (appArgs.compare() || appArgs.combined()) {
        logWarning("Dot graph does not compare or combine apps")
      }
      apps.foreach { app =>
        val start = System.nanoTime()
        GenerateDot(app, s"$outputDir/${app.appId}")
        val duration = TimeUnit.SECONDS.convert(System.nanoTime() - start, TimeUnit.NANOSECONDS)
        profileOutputWriter.writeText(s"Generated DOT graphs for app ${app.appId} " +
          s"to $outputDir in $duration second(s)\n")
      }
    }

    if (appArgs.generateTimeline()) {
      if (appArgs.compare() || appArgs.combined()) {
        logWarning("Timeline graph does not compare or combine apps")
      }
      apps.foreach { app =>
        val start = System.nanoTime()
        GenerateTimeline.generateFor(app, s"$outputDir/${app.appId}")
        val duration = TimeUnit.SECONDS.convert(System.nanoTime() - start, TimeUnit.NANOSECONDS)
        profileOutputWriter.writeText(s"Generated timeline graphs for app ${app.appId} " +
          s"to $outputDir in $duration second(s)\n")
      }
    }
    (ApplicationSummaryInfo(appInfo, dsInfo, execInfo, jobInfo, rapidsProps, rapidsJar,
      sqlMetrics, jsMetAgg, sqlTaskAggMetrics, durAndCpuMet, skewInfo, failedTasks, failedStages,
      failedJobs, removedBMs, removedExecutors, unsupportedOps), compareRes)
  }

  def writeOutput(profileOutputWriter: ProfileOutputWriter,
      appsSum: Seq[ApplicationSummaryInfo], outputCombined: Boolean,
      comparedRes: Option[CompareSummaryInfo] = None): Unit = {

    val sums = if (outputCombined) {
      // the properties table here has the column names as the app indexes so we have to
      // handle special
      def combineProps(sums: Seq[ApplicationSummaryInfo]): Seq[RapidsPropertyProfileResult] = {
        var numApps = 0
        val props = HashMap[String, ArrayBuffer[String]]()
        val outputHeaders = ArrayBuffer("propertyName")
        sums.foreach { app =>
          if (app.rapidsProps.nonEmpty) {
            numApps += 1
            val rapidsRelated = app.rapidsProps.map { rp =>
              rp.rows(0) -> rp.rows(1)
            }.toMap

            outputHeaders += app.rapidsProps.head.outputHeaders(1)
            CollectInformation.addNewProps(rapidsRelated, props, numApps)
          }
        }
        val allRows = props.map { case (k, v) => Seq(k) ++ v }.toSeq
        val resRows = allRows.map(r => RapidsPropertyProfileResult(r(0), outputHeaders, r))
        resRows.sortBy(cols => cols.key)
      }

      val sorted = appsSum.sortBy( x => x.appInfo.head.appIndex)
      val reduced = ApplicationSummaryInfo(
        appsSum.flatMap(_.appInfo).sortBy(_.appIndex),
        appsSum.flatMap(_.dsInfo).sortBy(_.appIndex),
        appsSum.flatMap(_.execInfo).sortBy(_.appIndex),
        appsSum.flatMap(_.jobInfo).sortBy(_.appIndex),
        combineProps(appsSum).sortBy(_.key),
        appsSum.flatMap(_.rapidsJar).sortBy(_.appIndex),
        appsSum.flatMap(_.sqlMetrics).sortBy(_.appIndex),
        appsSum.flatMap(_.jsMetAgg).sortBy(_.appIndex),
        appsSum.flatMap(_.sqlTaskAggMetrics).sortBy(_.appIndex),
        appsSum.flatMap(_.durAndCpuMet).sortBy(_.appIndex),
        appsSum.flatMap(_.skewInfo).sortBy(_.appIndex),
        appsSum.flatMap(_.failedTasks).sortBy(_.appIndex),
        appsSum.flatMap(_.failedStages).sortBy(_.appIndex),
        appsSum.flatMap(_.failedJobs).sortBy(_.appIndex),
        appsSum.flatMap(_.removedBMs).sortBy(_.appIndex),
        appsSum.flatMap(_.removedExecutors).sortBy(_.appIndex),
        appsSum.flatMap(_.unsupportedOps).sortBy(_.appIndex)
      )
      Seq(reduced)
    } else {
      appsSum
    }
    sums.foreach { app =>
      profileOutputWriter.writeText("### A. Information Collected ###")
      profileOutputWriter.write("Application Information", app.appInfo)
      profileOutputWriter.write("Data Source Information", app.dsInfo)
      profileOutputWriter.write("Executor Information", app.execInfo)
      profileOutputWriter.write("Job Information", app.jobInfo)
      profileOutputWriter.write("Spark Rapids parameters set explicitly", app.rapidsProps,
        Some("Spark Rapids parameters"))
      profileOutputWriter.write("Rapids Accelerator Jar and cuDF Jar", app.rapidsJar,
        Some("Rapids 4 Spark Jars"))
      profileOutputWriter.write("SQL Plan Metrics for Application", app.sqlMetrics,
        Some("SQL Plan Metrics"))

      comparedRes.foreach { compareSum =>
        val matchingSqlIds = compareSum.matchingSqlIds
        val matchingStageIds = compareSum.matchingStageIds
        profileOutputWriter.write("Matching SQL IDs Across Applications", matchingSqlIds)
        profileOutputWriter.write("Matching Stage IDs Across Applications", matchingStageIds)
      }

      profileOutputWriter.writeText("\n### B. Analysis ###\n")
      profileOutputWriter.write("Job + Stage level aggregated task metrics", app.jsMetAgg,
        Some("Job/Stage Metrics"))
      profileOutputWriter.write("SQL level aggregated task metrics", app.sqlTaskAggMetrics,
        Some("SQL Metrics"))
      profileOutputWriter.write("SQL Duration and Executor CPU Time Percent", app.durAndCpuMet)
      val skewHeader = "Shuffle Skew Check" // +
      val skewTableDesc = "(When task's Shuffle Read Size > 3 * Avg Stage-level size)"
      profileOutputWriter.write(skewHeader, app.skewInfo, tableDesc = Some(skewTableDesc))

      profileOutputWriter.writeText("\n### C. Health Check###\n")
      profileOutputWriter.write("Failed Tasks", app.failedTasks)
      profileOutputWriter.write("Failed Stages", app.failedStages)
      profileOutputWriter.write("Failed Jobs", app.failedJobs)
      profileOutputWriter.write("Removed BlockManagers", app.removedBMs)
      profileOutputWriter.write("Removed Executors", app.removedExecutors)
      profileOutputWriter.write("Unsupported SQL Plan", app.unsupportedOps,
        Some("Unsupported SQL Ops"))
    }
  }
}

object Profiler {
  // This tool's output log file name
  val PROFILE_LOG_NAME = "profile"
  val COMPARE_LOG_FILE_NAME_PREFIX = "rapids_4_spark_tools_compare"
  val COMBINED_LOG_FILE_NAME_PREFIX = "rapids_4_spark_tools_combined"
  val SUBDIR = "rapids_4_spark_profile"
}<|MERGE_RESOLUTION|>--- conflicted
+++ resolved
@@ -127,17 +127,12 @@
 
     class ProfileThread(path: EventLogInfo, index: Int) extends Runnable {
       def run: Unit = {
-<<<<<<< HEAD
-        val appOpt = createApp(path, index, hadoopConf)
-        appOpt.foreach(app => allApps.add(app))
-=======
         try {
-          val appOpt = createApp(path, numOutputRows, index, hadoopConf)
+          val appOpt = createApp(path, index, hadoopConf)
           appOpt.foreach(app => allApps.add(app))
         } catch {
           case t: Throwable => errorHandler(t, path)
         }
->>>>>>> 23a8a998
       }
     }
 
@@ -169,20 +164,8 @@
 
     class ProfileThread(path: EventLogInfo, index: Int) extends Runnable {
       def run: Unit = {
-<<<<<<< HEAD
-        val appOpt = createApp(path, index, hadoopConf)
-        appOpt.foreach { app =>
-          val sum = try {
-            val (s, _) = processApps(Seq(app), false, profileOutputWriter)
-            Some(s)
-          } catch {
-            case e: Exception =>
-              logWarning(s"Unexpected exception thrown ${path.eventLog.toString}, skipping! ", e)
-              None
-
-=======
         try {
-          val appOpt = createApp(path, numOutputRows, index, hadoopConf)
+          val appOpt = createApp(path, index, hadoopConf)
           appOpt.foreach { app =>
             val sum = try {
               val (s, _) = processApps(Seq(app), false, profileOutputWriter)
@@ -193,7 +176,6 @@
                 None
             }
             sum.foreach(allApps.add(_))
->>>>>>> 23a8a998
           }
         } catch {
           case t: Throwable => errorHandler(t, path)
@@ -226,13 +208,8 @@
     class ProfileProcessThread(path: EventLogInfo, index: Int) extends Runnable {
       def run: Unit = {
         try {
-<<<<<<< HEAD
-          // we just skip apps that don't process cleanly
+          // we just skip apps that don't process cleanly and exit if heap is smaller
           val appOpt = createApp(path, index, hadoopConf)
-=======
-          // we just skip apps that don't process cleanly and exit if heap is smaller
-          val appOpt = createApp(path, numOutputRows, index, hadoopConf)
->>>>>>> 23a8a998
           appOpt match {
             case Some(app) =>
               val profileOutputWriter = new ProfileOutputWriter(s"$outputDir/${app.appId}",
