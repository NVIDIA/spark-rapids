--- conflicted
+++ resolved
@@ -81,11 +81,7 @@
    */
   def setDefaultGpuMemIfMissing: Boolean = {
     if (memory.startsWith("0")) {
-<<<<<<< HEAD
-      memory = AutoTuner.DEF_WORKER_GPU_MEMORY_MB.getOrElse(getName, "1634m")
-=======
       memory = AutoTuner.DEF_WORKER_GPU_MEMORY_MB.getOrElse(getName, "16384m")
->>>>>>> 9c7b1c06
       true
     } else {
       false
@@ -183,7 +179,6 @@
   }
   def isEmpty: Boolean = {
     system.isEmpty && gpu.isEmpty
-<<<<<<< HEAD
   }
   def getTargetProperties: mutable.Map[String, String] = {
     softwareProperties.asScala.filter(entry => recommendationsTarget.contains(entry._1))
@@ -203,27 +198,6 @@
     val original: Option[String],
     var recommended: Option[String]) {
 
-=======
-  }
-  def getTargetProperties: mutable.Map[String, String] = {
-    softwareProperties.asScala.filter(entry => recommendationsTarget.contains(entry._1))
-  }
-  override def toString: String =
-    s"{${system.toString}, ${gpu.toString}, $softwareProperties}"
-}
-
-/**
- * Wrapper to hold the recommendation of a given criterion.
- *
- * @param name the property label.
- * @param original the value loaded from the spark properties.
- * @param recommended the recommended value by the AutoTuner.
- */
-class RecommendationEntry(val name: String,
-    val original: Option[String],
-    var recommended: Option[String]) {
-
->>>>>>> 9c7b1c06
   def setRecommendedValue(value: String): Unit = {
     recommended = Option(value)
   }
@@ -675,15 +649,10 @@
   }
 
   /**
-<<<<<<< HEAD
    * Calculate max partition bytes using the max task input size and existing setting
    * for maxPartitionBytes. Note that this won't apply the same on iceberg.
    * The max bytes here does not distinguish between GPU and CPU reads so we could
    * improve that in the future.
-=======
-   * Calculate max partition bytes using task input size and existing setting for maxPartitionBytes.
-   * Note that this won't apply the same on iceberg.
->>>>>>> 9c7b1c06
    * Eg,
    * MIN_PARTITION_BYTES_RANGE = 128m, MAX_PARTITION_BYTES_RANGE = 256m
    * (1) Input:  maxPartitionBytes = 512m
@@ -695,7 +664,6 @@
    */
   private def calculateMaxPartitionBytes(maxPartitionBytes: String): String = {
     val app = appInfo.get
-<<<<<<< HEAD
     // Autotuner only supports a single app right now, so we get whatever value is here
     val inputBytesMax = if (app.maxTaskInputBytesRead.nonEmpty) {
       app.maxTaskInputBytesRead.head.maxTaskInputBytesRead / 1024 / 1024
@@ -719,28 +687,6 @@
         val calculatedMaxPartitionBytes = Math.min(
           maxPartitionBytesNum /
             (inputBytesMax / MAX_PARTITION_BYTES_RANGE_MB),
-=======
-    val maxPartitionBytesNum = convertToMB(maxPartitionBytes)
-    if (app.sqlTaskAggMetrics.isEmpty) { // avoid division by zero
-      maxPartitionBytesNum.toString
-    } else {
-      val taskInputSizeInBytes =
-        app.sqlTaskAggMetrics.map(_.inputBytesReadAvg).sum / app.sqlTaskAggMetrics.size
-      val taskInputSizeInMB = taskInputSizeInBytes / (1024 * 1024)
-      if (taskInputSizeInMB > 0 &&
-        taskInputSizeInMB < MIN_PARTITION_BYTES_RANGE_MB) {
-        // Increase partition size
-        val calculatedMaxPartitionBytes = Math.min(
-          maxPartitionBytesNum *
-            (MIN_PARTITION_BYTES_RANGE_MB / taskInputSizeInMB),
-          MAX_PARTITION_BYTES_BOUND_MB)
-        calculatedMaxPartitionBytes.toLong.toString
-      } else if (taskInputSizeInMB > MAX_PARTITION_BYTES_RANGE_MB) {
-        // Decrease partition size
-        val calculatedMaxPartitionBytes = Math.min(
-          maxPartitionBytesNum /
-            (taskInputSizeInMB / MAX_PARTITION_BYTES_RANGE_MB),
->>>>>>> 9c7b1c06
           MAX_PARTITION_BYTES_BOUND_MB)
         calculatedMaxPartitionBytes.toLong.toString
       } else {
@@ -775,11 +721,7 @@
    * Recommendations for "spark.sql.shuffle.partitions'.
    * Note that by default this only recommend the default value for now.
    * To enable calculating recommendation based on spills, override the argument
-<<<<<<< HEAD
-   * "limitedLogicList" passed to [[getRecommendedProperties()]].
-=======
    * "limitedLogicList" passed to [[getRecommendedProperties]].
->>>>>>> 9c7b1c06
    *
    */
   def recommendShufflePartitions(): Unit = {
@@ -905,11 +847,7 @@
   // T4 default memory is 16G
   // A100 set default to 40GB
   val DEF_WORKER_GPU_MEMORY_MB: mutable.LinkedHashMap[String, String] =
-<<<<<<< HEAD
-    mutable.LinkedHashMap[String, String]("T4"-> "16384m", "A100" -> "40960m")
-=======
     mutable.LinkedHashMap[String, String]("T4"-> "15109m", "A100" -> "40960m")
->>>>>>> 9c7b1c06
   // Default Number of Workers 1
   val DEF_NUM_WORKERS = 1
   val DEFAULT_WORKER_INFO_PATH = "./worker_info.yaml"
