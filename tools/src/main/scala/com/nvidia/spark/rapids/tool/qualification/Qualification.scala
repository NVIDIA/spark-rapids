--- conflicted
+++ resolved
@@ -34,13 +34,8 @@
  */
 class Qualification(outputDir: String, numRows: Int, hadoopConf: Configuration,
     timeout: Option[Long], nThreads: Int, order: String,
-<<<<<<< HEAD
     pluginTypeChecker: PluginTypeChecker,
-    reportReadSchema: Boolean, printStdout: Boolean) extends Logging {
-=======
-    pluginTypeChecker: PluginTypeChecker, readScorePercent: Int,
     reportReadSchema: Boolean, printStdout: Boolean, uiEnabled: Boolean) extends Logging {
->>>>>>> 6a1fa70f
 
   private val allApps = new ConcurrentLinkedQueue[QualificationSummaryInfo]()
   private val allPlans = new ConcurrentLinkedQueue[Seq[PlanInfo]]()
