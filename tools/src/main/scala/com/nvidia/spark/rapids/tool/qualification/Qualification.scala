--- conflicted
+++ resolved
@@ -16,16 +16,11 @@
 
 package com.nvidia.spark.rapids.tool.qualification
 
-<<<<<<< HEAD
-import scala.collection.mutable.ArrayBuffer
-
-=======
 import java.util.concurrent.{ConcurrentLinkedQueue, Executors, ThreadPoolExecutor, TimeUnit}
 
 import scala.collection.JavaConverters._
 
 import com.google.common.util.concurrent.ThreadFactoryBuilder
->>>>>>> 4fc17cb6
 import com.nvidia.spark.rapids.tool.EventLogInfo
 import org.apache.hadoop.conf.Configuration
 
@@ -39,26 +34,6 @@
 class Qualification(outputDir: String, numRows: Int, hadoopConf: Configuration,
     timeout: Option[Long], nThreads: Int) extends Logging {
 
-<<<<<<< HEAD
-  def qualifyApps(
-      allPaths: Seq[EventLogInfo],
-      numRows: Int,
-      outputDir: String,
-      hadoopConf: Configuration): ArrayBuffer[QualificationSummaryInfo] = {
-    val allAppsSum: ArrayBuffer[QualificationSummaryInfo] = ArrayBuffer[QualificationSummaryInfo]()
-    allPaths.foreach { path =>
-      val app = QualAppInfo.createApp(path, numRows, hadoopConf)
-      if (!app.isDefined) {
-        logWarning("No Applications found that contain SQL!")
-      } else {
-        val qualSumInfo = app.get.aggregateStats()
-        if (qualSumInfo.isDefined) {
-          allAppsSum += qualSumInfo.get
-        } else {
-          logWarning(s"No aggregated stats for event log at: $path")
-        }
-      }
-=======
   private val allApps = new ConcurrentLinkedQueue[QualificationSummaryInfo]()
   // default is 24 hours
   private val waitTimeInSec = timeout.getOrElse(60 * 60 * 24L)
@@ -121,12 +96,6 @@
     } catch {
       case e: Exception =>
         logError(s"Unexpected exception processing log ${path.eventLog.toString}, skipping!", e)
->>>>>>> 4fc17cb6
     }
-    val sorted = allAppsSum.sortBy(sum => (-sum.score, -sum.sqlDataFrameDuration, -sum.appDuration))
-    val qWriter = new QualOutputWriter(outputDir, numRows)
-    qWriter.writeCSV(sorted)
-    qWriter.writeReport(sorted)
-    sorted
   }
 }