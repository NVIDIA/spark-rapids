--- conflicted
+++ resolved
@@ -94,12 +94,9 @@
   }
 
   def argsContainsAppFilters(appArgs: QualificationArgs): Boolean = {
-<<<<<<< HEAD
     val filterCriteria = appArgs.filterCriteria.toOption
-    appArgs.applicationName.isDefined || (filterCriteria.isDefined &&
-        (filterCriteria.get.endsWith("-overall") || filterCriteria.get.endsWith("-per-app-name")))
-=======
-    appArgs.applicationName.isSupplied || appArgs.startAppTime.isSupplied
->>>>>>> e847165b
+    appArgs.applicationName.isSupplied || appArgs.startAppTime.isSupplied ||
+        (filterCriteria.isDefined && (filterCriteria.get.endsWith("-overall") || 
+            filterCriteria.get.endsWith("-per-app-name")))
   }
 }