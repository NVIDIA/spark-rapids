/*
 * Copyright (c) 2021, NVIDIA CORPORATION.
 *
 * Licensed under the Apache License, Version 2.0 (the "License");
 * you may not use this file except in compliance with the License.
 * You may obtain a copy of the License at
 *
 *     http://www.apache.org/licenses/LICENSE-2.0
 *
 * Unless required by applicable law or agreed to in writing, software
 * distributed under the License is distributed on an "AS IS" BASIS,
 * WITHOUT WARRANTIES OR CONDITIONS OF ANY KIND, either express or implied.
 * See the License for the specific language governing permissions and
 * limitations under the License.
 */

package com.nvidia.spark.rapids.tool.qualification

import com.nvidia.spark.rapids.tool.EventLogPathProcessor
import org.apache.hadoop.conf.Configuration

import org.apache.spark.internal.Logging
import org.apache.spark.sql.rapids.tool.AppFilterImpl
import org.apache.spark.sql.rapids.tool.qualification.QualificationSummaryInfo

/**
 * A tool to analyze Spark event logs and determine if 
 * they might be a good fit for running on the GPU.
 */
object QualificationMain extends Logging {

  def main(args: Array[String]) {
    val (exitCode, _) = mainInternal(new QualificationArgs(args), printStdout = true)
    if (exitCode != 0) {
      System.exit(exitCode)
    }
  }

  /**
   * Entry point for tests
   */
  def mainInternal(appArgs: QualificationArgs,
      printStdout:Boolean = false): (Int, Seq[QualificationSummaryInfo]) = {

    val eventlogPaths = appArgs.eventlog()
    val filterN = appArgs.filterCriteria
    val matchEventLogs = appArgs.matchEventLogs
    val outputDirectory = appArgs.outputDirectory().stripSuffix("/")
    val numOutputRows = appArgs.numOutputRows.getOrElse(1000)

    val nThreads = appArgs.numThreads.getOrElse(
      Math.ceil(Runtime.getRuntime.availableProcessors() / 4f).toInt)
    val timeout = appArgs.timeout.toOption
    val readScorePercent = appArgs.readScorePercent.getOrElse(20)
    val reportReadSchema = appArgs.reportReadSchema.getOrElse(false)
    val order = appArgs.order.getOrElse("desc")
    val uiEnabled = appArgs.uiEnabled.getOrElse(false)

    val hadoopConf = new Configuration()

    val pluginTypeChecker = try {
      new PluginTypeChecker()
    } catch {
      case ie: IllegalStateException =>
        logError("Error creating the plugin type checker!", ie)
        return (1, Seq[QualificationSummaryInfo]())
    }

    val (eventLogFsFiltered, allEventLogs) = EventLogPathProcessor.processAllPaths(
      filterN.toOption, matchEventLogs.toOption, eventlogPaths, hadoopConf)

    val filteredLogs = if (argsContainsAppFilters(appArgs)) {
      val appFilter = new AppFilterImpl(numOutputRows, hadoopConf, timeout, nThreads)
      val finaleventlogs = if (appArgs.any() && argsContainsFSFilters(appArgs)) {
        (appFilter.filterEventLogs(allEventLogs, appArgs) ++ eventLogFsFiltered).toSet.toSeq
      } else {
        appFilter.filterEventLogs(eventLogFsFiltered, appArgs)
      }
      finaleventlogs
    } else {
      eventLogFsFiltered
    }

    if (filteredLogs.isEmpty) {
      logWarning("No event logs to process after checking paths, exiting!")
      return (0, Seq[QualificationSummaryInfo]())
    }

    val qual = new Qualification(outputDirectory, numOutputRows, hadoopConf, timeout,
<<<<<<< HEAD
      nThreads, order, pluginTypeChecker, reportReadSchema, printStdout)
=======
      nThreads, order, pluginTypeChecker, readScorePercent, reportReadSchema, printStdout,
      uiEnabled)
>>>>>>> 6a1fa70f
    val res = qual.qualifyApps(filteredLogs)
    (0, res)
  }

  def argsContainsFSFilters(appArgs: QualificationArgs): Boolean = {
    val filterCriteria = appArgs.filterCriteria.toOption
    appArgs.matchEventLogs.isSupplied ||
        (filterCriteria.isDefined && filterCriteria.get.endsWith("-filesystem"))
  }

  def argsContainsAppFilters(appArgs: QualificationArgs): Boolean = {
    val filterCriteria = appArgs.filterCriteria.toOption
    appArgs.applicationName.isSupplied || appArgs.startAppTime.isSupplied ||
        appArgs.userName.isSupplied || appArgs.sparkProperty.isSupplied ||
        (filterCriteria.isDefined && (filterCriteria.get.endsWith("-newest") ||
            filterCriteria.get.endsWith("-oldest") || filterCriteria.get.endsWith("-per-app-name")))
  }
}<|MERGE_RESOLUTION|>--- conflicted
+++ resolved
@@ -87,12 +87,7 @@
     }
 
     val qual = new Qualification(outputDirectory, numOutputRows, hadoopConf, timeout,
-<<<<<<< HEAD
-      nThreads, order, pluginTypeChecker, reportReadSchema, printStdout)
-=======
-      nThreads, order, pluginTypeChecker, readScorePercent, reportReadSchema, printStdout,
-      uiEnabled)
->>>>>>> 6a1fa70f
+      nThreads, order, pluginTypeChecker, reportReadSchema, printStdout, uiEnabled)
     val res = qual.qualifyApps(filteredLogs)
     (0, res)
   }
