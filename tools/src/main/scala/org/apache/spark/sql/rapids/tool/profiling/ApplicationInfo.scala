/*
 * Copyright (c) 2021, NVIDIA CORPORATION.
 *
 * Licensed under the Apache License, Version 2.0 (the "License");
 * you may not use this file except in compliance with the License.
 * You may obtain a copy of the License at
 *
 *     http://www.apache.org/licenses/LICENSE-2.0
 *
 * Unless required by applicable law or agreed to in writing, software
 * distributed under the License is distributed on an "AS IS" BASIS,
 * WITHOUT WARRANTIES OR CONDITIONS OF ANY KIND, either express or implied.
 * See the License for the specific language governing permissions and
 * limitations under the License.
 */

package org.apache.spark.sql.rapids.tool.profiling

import java.io.{BufferedInputStream, InputStream}
import java.util.concurrent.ConcurrentHashMap
import java.util.zip.GZIPInputStream

import scala.collection.Map
import scala.collection.mutable.{ArrayBuffer, HashMap}
import scala.io.{Codec, Source}

import com.nvidia.spark.rapids.tool.{DatabricksEventLog, DatabricksRollingEventLogFilesFileReader, EventLogInfo, EventLogPathProcessor, ToolTextFileWriter}
import com.nvidia.spark.rapids.tool.profiling._
import org.apache.hadoop.conf.Configuration
import org.apache.hadoop.fs.{FileSystem, Path}
import org.json4s.jackson.JsonMethods.parse

import org.apache.spark.deploy.history.{EventLogFileReader, EventLogFileWriter}
import org.apache.spark.internal.Logging
import org.apache.spark.io.CompressionCodec
import org.apache.spark.scheduler._
import org.apache.spark.sql.{DataFrame, SparkSession}
import org.apache.spark.sql.execution.SparkPlanInfo
import org.apache.spark.sql.execution.ui.SparkPlanGraph
import org.apache.spark.ui.UIUtils
import org.apache.spark.util._

/**
 * ApplicationInfo class saves all parsed events for future use.
 */

class ApplicationInfo(
    val numOutputRows: Int,
    val sparkSession: SparkSession,
    val eventLogInfo: EventLogInfo,
    val index: Int,
    val forQualification: Boolean = false) extends Logging {

  // From SparkListenerLogStart
  var sparkVersion: String = ""

  // allDataFrames is to store all the DataFrames
  // after event log parsing has completed.
  // Possible DataFrames include:
  // 1. resourceProfilesDF (Optional)
  // 2. blockManagersDF (Optional)
  // 3. appDF (Must exist, otherwise fail!)
  // 4. executorsDF (Must exist, otherwise fail!)
  // 5. propertiesDF (Must exist, otherwise fail!)
  // 6. blockManagersRemoved (Optional)
  // 7. sqlDF (Could be missing)
  // 8. jobDF (Must exist, otherwise fail!)
  // 9. stageDF (Must exist, otherwise fail!)
  // 10. taskDF (Must exist, otherwise fail!)
  val allDataFrames: HashMap[String, DataFrame] = HashMap.empty[String, DataFrame]

  // From SparkListenerResourceProfileAdded
  var resourceProfiles: ArrayBuffer[ResourceProfileCase] = ArrayBuffer[ResourceProfileCase]()

  // From SparkListenerBlockManagerAdded and SparkListenerBlockManagerRemoved
  var blockManagers: ArrayBuffer[BlockManagerCase] =
    ArrayBuffer[BlockManagerCase]()
  var blockManagersRemoved: ArrayBuffer[BlockManagerRemovedCase] =
    ArrayBuffer[BlockManagerRemovedCase]()

  // From SparkListenerEnvironmentUpdate
  var sparkProperties = Map.empty[String, String]
  var hadoopProperties = Map.empty[String, String]
  var systemProperties = Map.empty[String, String]
  var jvmInfo = Map.empty[String, String]
  var classpathEntries = Map.empty[String, String]
  var gpuMode = false
  var allProperties: ArrayBuffer[PropertiesCase] = ArrayBuffer[PropertiesCase]()

  // From SparkListenerApplicationStart and SparkListenerApplicationEnd
  var appStart: ArrayBuffer[ApplicationCase] = ArrayBuffer[ApplicationCase]()
  var appEndTime: Option[Long] = None
  var appId: String = ""

  // From SparkListenerExecutorAdded and SparkListenerExecutorRemoved
  var executors: ArrayBuffer[ExecutorCase] = ArrayBuffer[ExecutorCase]()
  var executorsRemoved: ArrayBuffer[ExecutorRemovedCase] = ArrayBuffer[ExecutorRemovedCase]()

  // From SparkListenerSQLExecutionStart and SparkListenerSQLExecutionEnd
  var sqlStart: ArrayBuffer[SQLExecutionCase] = ArrayBuffer[SQLExecutionCase]()
  val sqlEndTime: HashMap[Long, Long] = HashMap.empty[Long, Long]

  // From SparkListenerSQLExecutionStart and SparkListenerSQLAdaptiveExecutionUpdate
  // sqlPlan stores HashMap (sqlID <-> SparkPlanInfo)
  var sqlPlan: HashMap[Long, SparkPlanInfo] = HashMap.empty[Long, SparkPlanInfo]
  // physicalPlanDescription stores HashMap (sqlID <-> physicalPlanDescription)
  var physicalPlanDescription: HashMap[Long, String] = HashMap.empty[Long, String]

  // From SparkListenerSQLExecutionStart and SparkListenerSQLAdaptiveExecutionUpdate
  var sqlPlanMetrics: ArrayBuffer[SQLPlanMetricsCase] = ArrayBuffer[SQLPlanMetricsCase]()
  var planNodeAccum: ArrayBuffer[PlanNodeAccumCase] = ArrayBuffer[PlanNodeAccumCase]()
  // From SparkListenerSQLAdaptiveSQLMetricUpdates
  var sqlPlanMetricsAdaptive: ArrayBuffer[SQLPlanMetricsCase] = ArrayBuffer[SQLPlanMetricsCase]()

  // From SparkListenerDriverAccumUpdates
  var driverAccum: ArrayBuffer[DriverAccumCase] = ArrayBuffer[DriverAccumCase]()
  // From SparkListenerTaskEnd and SparkListenerTaskEnd
  var taskStageAccum: ArrayBuffer[TaskStageAccumCase] = ArrayBuffer[TaskStageAccumCase]()

  // From SparkListenerJobStart and SparkListenerJobEnd
  // JobStart contains mapping relationship for JobID -> StageID(s)
  var jobStart: ArrayBuffer[JobCase] = ArrayBuffer[JobCase]()
  val jobEndTime: HashMap[Int, Long] = HashMap.empty[Int, Long]
  val jobEndResult: HashMap[Int, String] = HashMap.empty[Int, String]
  val jobFailedReason: HashMap[Int, String] = HashMap.empty[Int, String]

  // From SparkListenerStageSubmitted and SparkListenerStageCompleted
  // stageSubmitted contains mapping relationship for Stage -> RDD(s)
  var stageSubmitted: ArrayBuffer[StageCase] = ArrayBuffer[StageCase]()
  val stageCompletionTime: HashMap[Int, Option[Long]] = HashMap.empty[Int, Option[Long]]
  val stageFailureReason: HashMap[Int, Option[String]] = HashMap.empty[Int, Option[String]]

  // A cleaned up version of stageSubmitted
  lazy val enhancedStage: ArrayBuffer[StageCase] = {
    val ret: ArrayBuffer[StageCase] = ArrayBuffer[StageCase]()
    for (res <- stageSubmitted) {
      val thisEndTime = stageCompletionTime.getOrElse(res.stageId, None)
      val thisFailureReason = stageFailureReason.getOrElse(res.stageId, None)

      val durationResult =
        ProfileUtils.optionLongMinusOptionLong(thisEndTime, res.submissionTime)
      val durationString = durationResult match {
        case Some(i) => UIUtils.formatDuration(i)
        case None => ""
      }

      // only for qualification set the runtime and cputime
      // could expand later for profiling
      val stageAndAttempt = s"${res.stageId}:${res.attemptId}"
      val stageTaskExecSum = stageTaskQualificationEnd.get(stageAndAttempt)
      val runTime = stageTaskExecSum.map(_.executorRunTime).getOrElse(0L)
      val cpuTime = stageTaskExecSum.map(_.executorCPUTime).getOrElse(0L)

      val stageNew = res.copy(completionTime = thisEndTime,
        failureReason = thisFailureReason,
        duration = durationResult,
        durationStr = durationString,
        executorRunTimeSum = runTime,
        executorCPUTimeSum = cpuTime)
      ret += stageNew
    }
    ret
  }

  lazy val enhancedJob: ArrayBuffer[JobCase] = {
    val ret = ArrayBuffer[JobCase]()
    for (res <- jobStart) {
      val thisEndTime = jobEndTime.get(res.jobID)
      val durationResult = ProfileUtils.OptionLongMinusLong(thisEndTime, res.startTime)
      val durationString = durationResult match {
        case Some(i) => UIUtils.formatDuration(i)
        case None => ""
      }

      val jobNew = res.copy(endTime = thisEndTime,
        duration = durationResult,
        durationStr = durationString,
        jobResult = jobEndResult.get(res.jobID),
        failedReason = jobFailedReason.get(res.jobID)
      )
      ret += jobNew
    }
    ret
  }

  lazy val enhancedSql: ArrayBuffer[SQLExecutionCase] = {
    val ret: ArrayBuffer[SQLExecutionCase] = ArrayBuffer[SQLExecutionCase]()
    for (res <- sqlStart) {
      val thisEndTime = sqlEndTime.get(res.sqlID)
      val durationResult = ProfileUtils.OptionLongMinusLong(thisEndTime, res.startTime)
      val durationString = durationResult match {
        case Some(i) => UIUtils.formatDuration(i)
        case None => ""
      }
      val (containsDataset, sqlQDuration) = if (datasetSQL.exists(_.sqlID == res.sqlID)) {
        (true, Some(0L))
      } else {
        (false, durationResult)
      }
      val potProbs = problematicSQL.filter { p =>
        p.sqlID == res.sqlID && p.reason.nonEmpty
      }.map(_.reason).mkString(",")
      val finalPotProbs = if (potProbs.isEmpty) {
        null
      } else {
        potProbs
      }
      val sqlExecutionNew = res.copy(endTime = thisEndTime,
        duration = durationResult,
        durationStr = durationString,
        sqlQualDuration = sqlQDuration,
        hasDataset = containsDataset,
        problematic = finalPotProbs
      )
      ret += sqlExecutionNew
    }
    ret
  }

  // From SparkListenerTaskStart & SparkListenerTaskEnd
  // taskStart was not used so comment out for now
  // var taskStart: ArrayBuffer[SparkListenerTaskStart] = ArrayBuffer[SparkListenerTaskStart]()
  // taskEnd contains task level metrics - only used for profiling
  var taskEnd: ArrayBuffer[TaskCase] = ArrayBuffer[TaskCase]()

  // this is used to aggregate metrics for qualification to speed up processing and
  // minimize memory usage
  var stageTaskQualificationEnd: HashMap[String, StageTaskQualificationSummary] =
    HashMap.empty[String, StageTaskQualificationSummary]

  // From SparkListenerTaskGettingResult
  var taskGettingResult: ArrayBuffer[SparkListenerTaskGettingResult] =
    ArrayBuffer[SparkListenerTaskGettingResult]()

  // Unsupported SQL plan
  var unsupportedSQLplan: ArrayBuffer[UnsupportedSQLPlan] = ArrayBuffer[UnsupportedSQLPlan]()

  // From all other events
  var otherEvents: ArrayBuffer[SparkListenerEvent] = ArrayBuffer[SparkListenerEvent]()

  // Generated warnings by predefined checks for this Application
  var warnings: ArrayBuffer[String] = ArrayBuffer[String]()

  // All the metrics column names in Task Metrics with the aggregation type
  val taskMetricsColumns: scala.collection.mutable.SortedMap[String, String]
  = scala.collection.mutable.SortedMap(
    "duration" -> "all",
    "gettingResultTime" -> "sum",
    "executorDeserializeTime" -> "sum",
    "executorDeserializeCPUTime" -> "sum",
    "executorRunTime" -> "sum",
    "executorCPUTime" -> "sum",
    "peakExecutionMemory" -> "max",
    "resultSize" -> "max",
    "jvmGCTime" -> "sum",
    "resultSerializationTime" -> "sum",
    "memoryBytesSpilled" -> "sum",
    "diskBytesSpilled" -> "sum",
    "sr_remoteBlocksFetched" -> "sum",
    "sr_localBlocksFetched" -> "sum",
    "sr_fetchWaitTime" -> "sum",
    "sr_remoteBytesRead" -> "sum",
    "sr_remoteBytesReadToDisk" -> "sum",
    "sr_localBytesRead" -> "sum",
    "sr_totalBytesRead" -> "sum",
    "sw_bytesWritten" -> "sum",
    "sw_writeTime" -> "sum",
    "sw_recordsWritten" -> "sum",
    "input_bytesRead" -> "sum",
    "input_recordsRead" -> "sum",
    "output_bytesWritten" -> "sum",
    "output_recordsWritten" -> "sum"
  )

  // By looping through SQL Plan nodes to find out the problematic SQLs. Currently we define
  // problematic SQL's as those which have RowToColumnar, ColumnarToRow transitions and Lambda's in
  // the Spark plan.
  var problematicSQL: ArrayBuffer[ProblematicSQLCase] = ArrayBuffer[ProblematicSQLCase]()

  // SQL containing any Dataset operation
  var datasetSQL: ArrayBuffer[DatasetSQLCase] = ArrayBuffer[DatasetSQLCase]()

  // Process all events
  processEvents()
  if (forQualification) {
    // Process the plan for qualification
    processSQLPlanForQualification
  } else {
    // Process all properties after all events are processed
    processAllProperties()
    // Process SQL Plan Metrics after all events are processed
    processSQLPlanMetrics()
  }
  // Create Spark DataFrame(s) based on ArrayBuffer(s)
  arraybufferToDF()

  private val codecMap = new ConcurrentHashMap[String, CompressionCodec]()

  def openEventLogInternal(log: Path, fs: FileSystem): InputStream = {
    EventLogFileWriter.codecName(log) match {
      case c if (c.isDefined && c.get.equals("gz")) =>
        val in = new BufferedInputStream(fs.open(log))
        try {
          new GZIPInputStream(in)
        } catch {
          case e: Throwable =>
            in.close()
            throw e
        }
      case _ => EventLogFileReader.openEventLog(log, fs)
    }
  }

  /**
   * Functions to process all the events
   */
  def processEvents(): Unit = {
    val eventlog = eventLogInfo.eventLog

    logInfo("Parsing Event Log: " + eventlog.toString)

    // at this point all paths should be valid event logs or event log dirs
    val fs = eventlog.getFileSystem(new Configuration())
    var totalNumEvents = 0
    val eventsProcessor = new EventsProcessor(forQualification)
    val readerOpt = eventLogInfo match {
      case dblog: DatabricksEventLog =>
        Some(new DatabricksRollingEventLogFilesFileReader(fs, eventlog))
      case apachelog => EventLogFileReader(fs, eventlog)
    }

    if (readerOpt.isDefined) {
      val reader = readerOpt.get
      val logFiles = reader.listEventLogFiles
      logFiles.foreach { file =>
        Utils.tryWithResource(openEventLogInternal(file.getPath, fs)) { in =>
          val lines = Source.fromInputStream(in)(Codec.UTF8).getLines().toList
          totalNumEvents += lines.size
          lines.foreach { line =>
            try {
              val event = JsonProtocol.sparkEventFromJson(parse(line))
              eventsProcessor.processAnyEvent(this, event)
            }
            catch {
              case e: ClassNotFoundException =>
                logWarning(s"ClassNotFoundException: ${e.getMessage}")
            }
          }
        }
      }
    } else {
      logError(s"Error getting reader for ${eventlog.getName}")
    }
    logInfo("Total number of events parsed: " + totalNumEvents)
  }

  /**
   * Functions to process all properties after all events are processed
   */
  def processAllProperties(): Unit = {
    for ((k, v) <- sparkProperties) {
      val thisProperty = PropertiesCase("spark", k, v)
      allProperties += thisProperty
    }
    for ((k, v) <- hadoopProperties) {
      val thisProperty = PropertiesCase("hadoop", k, v)
      allProperties += thisProperty
    }
    for ((k, v) <- systemProperties) {
      val thisProperty = PropertiesCase("system", k, v)
      allProperties += thisProperty
    }
    for ((k, v) <- jvmInfo) {
      val thisProperty = PropertiesCase("jvm", k, v)
      allProperties += thisProperty
    }
    for ((k, v) <- classpathEntries) {
      val thisProperty = PropertiesCase("classpath", k, v)
      allProperties += thisProperty
    }
  }

  def processSQLPlanForQualification(): Unit ={
    for ((sqlID, planInfo) <- sqlPlan){
      val planGraph = SparkPlanGraph(planInfo)
      // SQLPlanMetric is a case Class of
      // (name: String,accumulatorId: Long,metricType: String)
      val allnodes = planGraph.allNodes
      for (node <- allnodes){
        // Firstly identify problematic SQLs if there is any
        if (isDataSetPlan(node.desc)) {
          datasetSQL += DatasetSQLCase(sqlID)
        }
        val issues = findPotentialIssues(node.desc)
        if (issues.nonEmpty) {
          problematicSQL += ProblematicSQLCase(sqlID, issues)
        }
      }
    }
  }

  /**
   * Function to process SQL Plan Metrics after all events are processed
   */
  def processSQLPlanMetrics(): Unit ={
    for ((sqlID, planInfo) <- sqlPlan){
      val planGraph = SparkPlanGraph(planInfo)
      // SQLPlanMetric is a case Class of
      // (name: String,accumulatorId: Long,metricType: String)
      val allnodes = planGraph.allNodes
      for (node <- allnodes) {
        if (isDataSetPlan(node.desc)) {
          datasetSQL += DatasetSQLCase(sqlID)
          if (gpuMode) {
            val thisPlan = UnsupportedSQLPlan(sqlID, node.id, node.name, node.desc)
            unsupportedSQLplan += thisPlan
          }
        }
        // Then process SQL plan metric type
        for (metric <- node.metrics){
          val thisMetric = SQLPlanMetricsCase(sqlID,metric.name,
            metric.accumulatorId,metric.metricType)
          sqlPlanMetrics += thisMetric
          val thisNode = PlanNodeAccumCase(sqlID, node.id,
            node.name, node.desc, metric.accumulatorId)
          planNodeAccum += thisNode
        }
      }
    }
    if (this.sqlPlanMetricsAdaptive.nonEmpty){
      logInfo(s"Merging ${sqlPlanMetricsAdaptive.size} SQL Metrics(Adaptive) for appID=$appId")
      sqlPlanMetrics = sqlPlanMetrics.union(sqlPlanMetricsAdaptive).distinct
    }
  }

  /**
   * Functions to convert ArrayBuffer to DataFrame
   * and then create a view for each of them
   */
  def arraybufferToDF(): Unit = {
    import sparkSession.implicits._

    // For appDF
    if (this.appStart.nonEmpty) {
      val appStartNew: ArrayBuffer[ApplicationCase] = ArrayBuffer[ApplicationCase]()
      for (res <- this.appStart) {

        val estimatedResult =
          this.appEndTime match {
            case Some(t) => this.appEndTime
            case None =>
              if (this.sqlEndTime.isEmpty && this.jobEndTime.isEmpty) {
                None
              } else {
                logWarning("Application End Time is unknown, estimating based on" +
                  " job and sql end times!")
                // estimate the app end with job or sql end times
                val sqlEndTime = if (this.sqlEndTime.isEmpty) 0L else this.sqlEndTime.values.max
                val jobEndTime = if (this.jobEndTime.isEmpty) 0L else this.jobEndTime.values.max
                val maxEndTime = math.max(sqlEndTime, jobEndTime)
                if (maxEndTime == 0) None else Some(maxEndTime)
              }
          }

        val durationResult = ProfileUtils.OptionLongMinusLong(estimatedResult, res.startTime)
        val durationString = durationResult match {
          case Some(i) => UIUtils.formatDuration(i.toLong)
          case None => ""
        }

        val newApp = res.copy(endTime = this.appEndTime, duration = durationResult,
          durationStr = durationString, sparkVersion = this.sparkVersion,
          gpuMode = this.gpuMode, endDurationEstimated = this.appEndTime.isEmpty)
        appStartNew += newApp
      }
      this.allDataFrames += (s"appDF_$index" -> appStartNew.toDF)
    }

    // For sqlDF
    if (sqlStart.nonEmpty) {
      allDataFrames += (s"sqlDF_$index" -> enhancedSql.toDF)
    } else {
      logInfo("No SQL Execution Found. Skipping generating SQL Execution DataFrame.")
    }

    // For jobDF
    if (jobStart.nonEmpty) {
      allDataFrames += (s"jobDF_$index" -> enhancedJob.toDF)
    }

    // For stageDF
    if (stageSubmitted.nonEmpty) {
      allDataFrames += (s"stageDF_$index" -> enhancedStage.toDF)
    }

    // For taskDF
    if (!forQualification) {
      if (taskEnd.nonEmpty) {
        allDataFrames += (s"taskDF_$index" -> taskEnd.toDF)
      }

      // For sqlMetricsDF
      if (sqlPlanMetrics.nonEmpty) {
        logInfo(s"Total ${sqlPlanMetrics.size} SQL Metrics for appID=$appId")
        allDataFrames += (s"sqlMetricsDF_$index" -> sqlPlanMetrics.toDF)
      } else {
        logInfo("No SQL Metrics Found. Skipping generating SQL Metrics DataFrame.")
      }

      // For resourceProfilesDF
      if (this.resourceProfiles.nonEmpty) {
        this.allDataFrames += (s"resourceProfilesDF_$index" -> this.resourceProfiles.toDF)
      } else {
        logWarning("resourceProfiles is empty!")
      }

      // For blockManagersDF
      if (this.blockManagers.nonEmpty) {
        this.allDataFrames += (s"blockManagersDF_$index" -> this.blockManagers.toDF)
      } else {
        logWarning("blockManagers is empty!")
      }

      // For blockManagersRemovedDF
      if (this.blockManagersRemoved.nonEmpty) {
        this.allDataFrames += (s"blockManagersRemovedDF_$index" -> this.blockManagersRemoved.toDF)
        this.blockManagersRemoved.clear()
      } else {
        logDebug("blockManagersRemoved is empty!")
      }

      // For propertiesDF
      if (this.allProperties.nonEmpty) {
        this.allDataFrames += (s"propertiesDF_$index" -> this.allProperties.toDF)
      }

      // For executorsDF
      if (this.executors.nonEmpty) {
        this.allDataFrames += (s"executorsDF_$index" -> this.executors.toDF)
      }

      // For executorsRemovedDF
      if (this.executorsRemoved.nonEmpty) {
        this.allDataFrames += (s"executorsRemovedDF_$index" -> this.executorsRemoved.toDF)
      } else {
        logDebug("executorsRemoved is empty!")
      }

      // For driverAccumDF
      allDataFrames += (s"driverAccumDF_$index" -> driverAccum.toDF)
      if (driverAccum.nonEmpty) {
        logInfo(s"Total ${driverAccum.size} driver accums for appID=$appId")
      } else {
        logInfo("No Driver accum Found. Create an empty driver accum DataFrame.")
      }

      // For taskStageAccumDF
      allDataFrames += (s"taskStageAccumDF_$index" -> taskStageAccum.toDF)
      if (taskStageAccum.nonEmpty) {
        logInfo(s"Total ${taskStageAccum.size} task&stage accums for appID=$appId")
      } else {
        logInfo("No task&stage accums Found.Create an empty task&stage accum DataFrame.")
      }

      // For planNodeAccumDF
      allDataFrames += (s"planNodeAccumDF_$index" -> planNodeAccum.toDF)
      if (planNodeAccum.nonEmpty) {
        logInfo(s"Total ${planNodeAccum.size} Plan node accums for appID=$appId")
      } else {
        logInfo("No Plan node accums Found. Create an empty Plan node accums DataFrame.")
      }

      // For unsupportedSQLPlanDF
      allDataFrames += (s"unsupportedSQLplan_$index" -> unsupportedSQLplan.toDF)
      if (unsupportedSQLplan.nonEmpty) {
        logInfo(s"Total ${unsupportedSQLplan.size} Unsupported ops for appID=$appId")
      } else {
        logInfo("No unSupportedSQLPlan node accums Found. " +
            "Create an empty node accums DataFrame.")
      }
    }

    for ((name, df) <- this.allDataFrames) {
      df.createOrReplaceTempView(name)
    }
  }

  // Function to drop all temp views of this application.
  def dropAllTempViews(): Unit ={
    for ((name,_) <- this.allDataFrames) {
      sparkSession.catalog.dropTempView(name)
    }
  }

  // Function to run a query and optionally print the result to the file.
  def runQuery(
      query: String,
      vertical: Boolean = false,
      fileWriter: Option[ToolTextFileWriter] = None,
      messageHeader: String = ""): DataFrame = {
    logDebug("Running:" + query)
    val df = sparkSession.sql(query)
    fileWriter.foreach { writer =>
      writer.write(messageHeader)
      writer.write(df.showString(numOutputRows, 0, vertical))
    }
    df
  }

  // Function to return a DataFrame based on query text
  def queryToDF(query: String): DataFrame = {
    logDebug("Creating a DataFrame based on query : \n" + query)
    sparkSession.sql(query)
  }

  // Function to generate a query for printing Application information
  def generateAppInfo: String =
    s"""select $index as appIndex, appName, appId, startTime, endTime, duration,
       |durationStr, sparkVersion, gpuMode as pluginEnabled
       |from appDF_$index
       |""".stripMargin

  // Function to generate a query for printing Executors information
  def generateExecutorInfo: String = {
    // If both blockManagersDF and resourceProfilesDF exist:
    if (allDataFrames.contains(s"blockManagersDF_$index") &&
        allDataFrames.contains(s"resourceProfilesDF_$index")) {
      s"""select $index as appIndex,
         |t.resourceProfileId, t.numExecutors, t.totalCores as executorCores,
         |bm.maxMem, bm.maxOnHeapMem, bm.maxOffHeapMem,
         |rp.executorMemory, rp.numGpusPerExecutor,
         |rp.executorOffHeap, rp.taskCpu, rp.taskGpu
         |from (select resourceProfileId, totalCores ,
         |count(executorId) as numExecutors,
         |max(executorId) as maxId
         |from executorsDF_$index
         |group by resourceProfileId, totalCores) t
         |inner join resourceProfilesDF_$index rp
         |on t.resourceProfileId = rp.id
         |inner join blockManagersDF_$index bm
         |on t.maxId = bm.executorId""".stripMargin
    } else if (allDataFrames.contains(s"blockManagersDF_$index") &&
        !allDataFrames.contains(s"resourceProfilesDF_$index")) {

      s"""select $index as appIndex,
         |t.numExecutors, t.totalCores as executorCores,
         |bm.maxMem, bm.maxOnHeapMem, bm.maxOffHeapMem,
         |null as executorMemory, null as numGpusPerExecutor,
         |null as executorOffHeap, null as taskCpu, null as taskGpu
         |from (select resourceProfileId, totalCores,
         |count(executorId) as numExecutors,
         |max(executorId) as maxId
         |from executorsDF_$index
         |group by resourceProfileId, totalCores) t
         |inner join blockManagersDF_$index bm
         |on t.maxId = bm.executorId""".stripMargin

    } else if (!allDataFrames.contains(s"blockManagersDF_$index") &&
        allDataFrames.contains(s"resourceProfilesDF_$index")) {
      s"""select $index as appIndex,
         |t.resourceProfileId,
         |t.numExecutors,
         |t.totalCores as executorCores,
         |null as maxMem, null as maxOnHeapMem, null as maxOffHeapMem,
         |rp.executorMemory, rp.numGpusPerExecutor,
         |rp.executorOffHeap, rp.taskCpu, rp.taskGpu
         |from (select resourceProfileId, totalCores,
         |count(executorId) as numExecutors,
         |max(executorId) as maxId
         |from executorsDF_$index
         |group by resourceProfileId, totalCores) t
         |inner join resourceProfilesDF_$index rp
         |on t.resourceProfileId = rp.id
         |""".stripMargin
    } else {
      s"""select $index as appIndex,
         |count(executorID) as numExecutors,
         |first(totalCores) as executorCores,
         |null as maxMem, null as maxOnHeapMem, null as maxOffHeapMem,
         |null as maxMem, null as maxOnHeapMem, null as maxOffHeapMem,
         |null as executorMemory, null as numGpusPerExecutor,
         |null as executorOffHeap, null as taskCpu, null as taskGpu
         |from executorsDF_$index
         |group by appIndex
         |""".stripMargin
    }
  }

<<<<<<< HEAD
  // Function to generate a query for printing Rapids/UCX/GDS related Spark properties
  def generateRapidsUcxGdsProperties: String =
    s"""select key,value as value_app$index
=======
  // Function to generate a query for printing Rapids related Spark properties
  def generateRapidsProperties: String = {
    s"""select key as propertyName,value as appIndex_$index
>>>>>>> a7b4526c
       |from propertiesDF_$index
       |where source ='spark'
       |and key like 'spark.rapids%'
       |or key like 'spark.executorEnv.UCX%'
       |or key in ('spark.shuffle.manager','spark.shuffle.service.enabled')
       |""".stripMargin
  }

  // Function to generate the SQL string for aggregating task metrics columns.
  def generateAggSQLString: String = {
    var resultString = ""

    // Function to concat the Aggregation column string
    // eg: ",\n round(sum(column),1) as column_sum"
    def concatAggCol(col: String, aggType: String): Unit = {
      val colString = "round(" + aggType + "(t." + col + ")" + ",1)"
      resultString += ",\n" + colString + " as " + col + "_" + aggType
    }

    for ((col, aggType) <- this.taskMetricsColumns) {
      // If aggType=all, it means all 4 aggregation: sum, max, min, avg.
      if (aggType == "all") {
        concatAggCol(col, "sum")
        concatAggCol(col, "max")
        concatAggCol(col, "min")
        concatAggCol(col, "avg")
      }
      else {
        concatAggCol(col, aggType)
      }
    }
    resultString
  }

  // Function to generate a query for job level Task Metrics aggregation
  def jobtoStagesSQL: String = {
    s"""select $index as appIndex, j.jobID,
       |j.stageIds, j.sqlID
       |from jobDF_$index j
       |""".stripMargin
  }

  // Function to generate a query for job level Task Metrics aggregation
  def jobMetricsAggregationSQL: String = {
    s"""select $index as appIndex, concat('job_',j.jobID) as ID,
       |count(*) as numTasks, max(j.duration) as Duration
       |$generateAggSQLString
       |from taskDF_$index t, stageDF_$index s, jobDF_$index j
       |where t.stageId=s.stageId
       |and array_contains(j.stageIds, s.stageId)
       |group by j.jobID
       |""".stripMargin
  }

  // Function to generate a query for stage level Task Metrics aggregation
  def stageMetricsAggregationSQL: String = {
    s"""select $index as appIndex, concat('stage_',s.stageId) as ID,
       |count(*) as numTasks, max(s.duration) as Duration
       |$generateAggSQLString
       |from taskDF_$index t, stageDF_$index s
       |where t.stageId=s.stageId
       |group by s.stageId
       |""".stripMargin
  }

  // Function to generate a query for job+stage level Task Metrics aggregation
  def jobAndStageMetricsAggregationSQL: String = {
    jobMetricsAggregationSQL + " union " + stageMetricsAggregationSQL
  }

  // Function to generate a query for SQL level Task Metrics aggregation
  def sqlMetricsAggregationSQL: String = {
    s"""select $index as appIndex, '$appId' as appID,
       |sq.sqlID, sq.description,
       |count(*) as numTasks, max(sq.duration) as Duration,
       |sum(executorCPUTime) as executorCPUTime,
       |sum(executorRunTime) as executorRunTime,
       |round(sum(executorCPUTime)/sum(executorRunTime)*100,2) executorCPURatio
       |$generateAggSQLString
       |from taskDF_$index t, stageDF_$index s,
       |jobDF_$index j, sqlDF_$index sq
       |where t.stageId=s.stageId
       |and array_contains(j.stageIds, s.stageId)
       |and sq.sqlID=j.sqlID
       |group by sq.sqlID,sq.description
       |""".stripMargin
  }

  // Function to generate a query for getting the executor CPU time and run time
  // specifically for how we aggregate for qualification
  def sqlMetricsAggregationSQLQual: String = {
    s"""select $index as appIndex, '$appId' as appID,
       |sq.sqlID, sq.description,
       |sum(executorCPUTimeSum) as executorCPUTime,
       |sum(executorRunTimeSum) as executorRunTime
       |from stageDF_$index s,
       |jobDF_$index j, sqlDF_$index sq
       |where array_contains(j.stageIds, s.stageId)
       |and sq.sqlID=j.sqlID and sq.sqlID not in ($sqlIdsForUnsuccessfulJobs)
       |group by sq.sqlID,sq.description
       |""".stripMargin
  }

  // Function to generate a query for printing SQL metrics(accumulables)
  def generateSQLAccums: String = {
    s"""with allaccums as
       |(
       |select s.sqlID, p.nodeID, p.nodeName,
       |s.accumulatorId, s.name, d.value, s.metricType
       |from sqlMetricsDF_$index s, driverAccumDF_$index d,
       |planNodeAccumDF_$index p
       |where s.sqlID = d.sqlID and s.accumulatorId=d.accumulatorId
       |and s.sqlID=p.sqlID and s.accumulatorId=p.accumulatorId
       |union
       |select s.sqlID, p.nodeID, p.nodeName,
       |s.accumulatorId, s.name, t.value, s.metricType
       |from jobDF_$index j, sqlDF_$index sq ,
       |taskStageAccumDF_$index t, sqlMetricsDF_$index s,
       |planNodeAccumDF_$index p
       |where array_contains(j.stageIds, t.stageId)
       |and sq.sqlID=j.sqlID
       |and s.sqlID = sq.sqlID
       |and s.accumulatorId=t.accumulatorId
       |and s.sqlID=p.sqlID and s.accumulatorId=p.accumulatorId
       |)
       |select sqlID, nodeID, nodeName,
       |accumulatorId, name, max(value) as max_value, metricType
       |from allaccums
       |group by sqlID, nodeID, nodeName, accumulatorId, name, metricType
       |order by sqlID, nodeID, nodeName, accumulatorId, name, metricType
       |""".stripMargin
  }

  def getFailedTasks: String = {
    s"""select $index as appIndex, stageId, stageAttemptId, taskId, attempt,
       |substr(endReason, 1, 100) as failureReason
       |from taskDF_$index
       |where successful = false
       |order by appIndex, stageId, stageAttemptId, taskId, attempt
       |""".stripMargin
  }

  def getFailedStages: String = {
    s"""select $index as appIndex, stageId, attemptId, name, numTasks,
       |substr(failureReason, 1, 100) as failureReason
       |from stageDF_$index
       |where failureReason is not null
       |order by stageId, attemptId
       |""".stripMargin
  }

  def getFailedJobs: String = {
    s"""select $index as appIndex, jobID, jobResult,
       |substr(failedReason, 1, 100) as failureReason
       |from jobDF_$index
       |where jobResult <> 'JobSucceeded'
       |order by jobID
       |""".stripMargin
  }

  def getblockManagersRemoved: String = {
    s"""select executorID, time
       |from blockManagersRemovedDF_$index
       |order by cast(executorID as long)
       |""".stripMargin
  }

  def getExecutorsRemoved: String = {
    s"""select executorID, time,
       |substr(reason, 1, 100) reason_first100char
       |from executorsRemovedDF_$index
       |order by cast(executorID as long)
       |""".stripMargin
  }

  def unsupportedSQLPlan: String = {
    s"""select $index as appIndex, sqlID, nodeID, nodeName,
       |substr(nodeDesc, 1, 100) nodeDescription
       |from unsupportedSQLplan_$index""".stripMargin
  }

  def sqlIdsForUnsuccessfulJobs: String = {
    s"""select
       |sqlID
       |from jobDF_$index j
       |where j.jobResult != "JobSucceeded" or j.jobResult is null
       |""".stripMargin
  }

  def qualificationDurationNoMetricsSQL: String = {
    s"""select
       |first(appName) as `App Name`,
       |'$appId' as `App ID`,
       |ROUND((sum(sqlQualDuration) * 100) / first(app.duration), 2) as Score,
       |concat_ws(",", collect_set(problematic)) as `Potential Problems`,
       |sum(sqlQualDuration) as `SQL Dataframe Duration`,
       |first(app.duration) as `App Duration`,
       |first(app.endDurationEstimated) as `App Duration Estimated`
       |from sqlDF_$index sq, appdf_$index app
       |where sq.sqlID not in ($sqlIdsForUnsuccessfulJobs)
       |""".stripMargin
  }

  // only include jobs that are marked as succeeded
  def qualificationDurationSQL: String = {
    s"""select
       |$index as appIndex,
       |'$appId' as appID,
       |app.appName,
       |sq.sqlID, sq.description,
       |sq.sqlQualDuration as dfDuration,
       |app.duration as appDuration,
       |app.endDurationEstimated as appEndDurationEstimated,
       |problematic as potentialProblems,
       |m.executorCPUTime,
       |m.executorRunTime
       |from sqlDF_$index sq, appdf_$index app
       |left join sqlAggMetricsDF m on $index = m.appIndex and sq.sqlID = m.sqlID
       |where sq.sqlID not in ($sqlIdsForUnsuccessfulJobs)
       |""".stripMargin
  }

  def qualificationDurationSumSQL: String = {
    s"""select first(appName) as `App Name`,
       |'$appId' as `App ID`,
       |ROUND((sum(dfDuration) * 100) / first(appDuration), 2) as Score,
       |concat_ws(",", collect_set(potentialProblems)) as `Potential Problems`,
       |sum(dfDuration) as `SQL Dataframe Duration`,
       |first(appDuration) as `App Duration`,
       |round(sum(executorCPUTime)/sum(executorRunTime)*100,2) as `Executor CPU Time Percent`,
       |first(appEndDurationEstimated) as `App Duration Estimated`
       |from (${qualificationDurationSQL.stripLineEnd})
       |""".stripMargin
  }

  def profilingDurationSQL: String = {
    s"""select
       |$index as appIndex,
       |'$appId' as `App ID`,
       |sq.sqlID,
       |sq.duration as `SQL Duration`,
       |sq.hasDataset as `Contains Dataset Op`,
       |app.duration as `App Duration`,
       |problematic as `Potential Problems`,
       |round(executorCPUTime/executorRunTime*100,2) as `Executor CPU Time Percent`
       |from sqlDF_$index sq, appdf_$index app
       |left join sqlAggMetricsDF m on $index = m.appIndex and sq.sqlID = m.sqlID
       |""".stripMargin
  }

  def isDataSetPlan(desc: String): Boolean = {
    desc match {
      case l if l.matches(".*\\$Lambda\\$.*") => true
      case a if a.endsWith(".apply") => true
      case _ => false
    }
  }

  def findPotentialIssues(desc: String): String =  {
    desc match {
      case u if u.matches(".*UDF.*") => "UDF"
      case _ => ""
    }
  }
}

object ApplicationInfo extends Logging {
  def createApps(
      allPaths: Seq[EventLogInfo],
      numRows: Int,
      sparkSession: SparkSession,
      startIndex: Int = 1,
      forQualification: Boolean = false): (Seq[ApplicationInfo], Int) = {
    var index: Int = startIndex
    var errorCode = 0
    val apps = allPaths.flatMap { path =>
      try {
        // This apps only contains 1 app in each loop.
        val app = new ApplicationInfo(numRows, sparkSession, path, index, forQualification)
        EventLogPathProcessor.logApplicationInfo(app)
        index += 1
        Some(app)
      } catch {
        case json: com.fasterxml.jackson.core.JsonParseException =>
          logWarning(s"Error parsing JSON: $path")
          errorCode = 1
          None
        case il: IllegalArgumentException =>
          logWarning(s"Error parsing file: $path", il)
          errorCode = 2
          None
        case e: Exception =>
          // catch all exceptions and skip that file
          logWarning(s"Got unexpected exception processing file: $path", e)
          errorCode = 3
          None
      }
    }
    (apps, errorCode)
  }
}<|MERGE_RESOLUTION|>--- conflicted
+++ resolved
@@ -686,15 +686,9 @@
     }
   }
 
-<<<<<<< HEAD
   // Function to generate a query for printing Rapids/UCX/GDS related Spark properties
   def generateRapidsUcxGdsProperties: String =
-    s"""select key,value as value_app$index
-=======
-  // Function to generate a query for printing Rapids related Spark properties
-  def generateRapidsProperties: String = {
     s"""select key as propertyName,value as appIndex_$index
->>>>>>> a7b4526c
        |from propertiesDF_$index
        |where source ='spark'
        |and key like 'spark.rapids%'
