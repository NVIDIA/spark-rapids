--- conflicted
+++ resolved
@@ -56,12 +56,7 @@
   val notSupportFormatAndTypes: HashMap[String, Set[String]] = HashMap[String, Set[String]]()
 
   var clusterTags: String = ""
-<<<<<<< HEAD
-
-  private lazy val eventProcessor =  new QualificationEventProcessor(this)
-=======
   private lazy val eventProcessor =  new QualificationEventProcessor(this, perSqlOnly)
->>>>>>> 4728d5f7
 
   /**
    * Get the event listener the qualification tool uses to process Spark events.
