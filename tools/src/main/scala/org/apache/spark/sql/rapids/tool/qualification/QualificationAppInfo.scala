/*
 * Copyright (c) 2021-2022, NVIDIA CORPORATION.
 *
 * Licensed under the Apache License, Version 2.0 (the "License");
 * you may not use this file except in compliance with the License.
 * You may obtain a copy of the License at
 *
 *     http://www.apache.org/licenses/LICENSE-2.0
 *
 * Unless required by applicable law or agreed to in writing, software
 * distributed under the License is distributed on an "AS IS" BASIS,
 * WITHOUT WARRANTIES OR CONDITIONS OF ANY KIND, either express or implied.
 * See the License for the specific language governing permissions and
 * limitations under the License.
 */

package org.apache.spark.sql.rapids.tool.qualification

import scala.collection.mutable.{ArrayBuffer, HashMap}

import com.nvidia.spark.rapids.tool.EventLogInfo
import com.nvidia.spark.rapids.tool.planparser.{ExecInfo, PlanInfo, SQLPlanParser}
import com.nvidia.spark.rapids.tool.profiling._
import com.nvidia.spark.rapids.tool.qualification._
import org.apache.hadoop.conf.Configuration

import org.apache.spark.internal.Logging
import org.apache.spark.scheduler.{SparkListener, SparkListenerEvent}
import org.apache.spark.sql.execution.SparkPlanInfo
import org.apache.spark.sql.execution.ui.SparkPlanGraph
import org.apache.spark.sql.rapids.tool.{AppBase, GpuEventLogException, ToolUtils}

class QualificationAppInfo(
    eventLogInfo: Option[EventLogInfo],
    hadoopConf: Option[Configuration] = None,
    pluginTypeChecker: PluginTypeChecker)
  extends AppBase(eventLogInfo, hadoopConf) with Logging {

  var appId: String = ""
  var lastJobEndTime: Option[Long] = None
  var lastSQLEndTime: Option[Long] = None
  var longestSQLDuration: Long = 0
  val writeDataFormat: ArrayBuffer[String] = ArrayBuffer[String]()

  var appInfo: Option[QualApplicationInfo] = None
  val sqlStart: HashMap[Long, QualSQLExecutionInfo] = HashMap[Long, QualSQLExecutionInfo]()

  // TODO - can we get rid of one of these
  val sqlIDToTaskEndSum: HashMap[Long, StageTaskQualificationSummary] =
    HashMap.empty[Long, StageTaskQualificationSummary]
  val stageIdToTaskEndSum: HashMap[Long, StageTaskQualificationSummary] =
    HashMap.empty[Long, StageTaskQualificationSummary]

  val stageIdToSqlID: HashMap[Int, Long] = HashMap.empty[Int, Long]
  val jobIdToSqlID: HashMap[Int, Long] = HashMap.empty[Int, Long]
  val sqlIDtoJobFailures: HashMap[Long, ArrayBuffer[Int]] = HashMap.empty[Long, ArrayBuffer[Int]]

  val notSupportFormatAndTypes: HashMap[String, Set[String]] = HashMap[String, Set[String]]()
  var sqlPlans: HashMap[Long, SparkPlanInfo] = HashMap.empty[Long, SparkPlanInfo]

  private lazy val eventProcessor =  new QualificationEventProcessor(this)

  /**
   * Get the event listener the qualification tool uses to process Spark events.
   * Install this listener in Spark.
   *
   * {{{
   *   spark.sparkContext.addSparkListener(listener)
   * }}}
   * @return SparkListener
   */
  def getEventListener: SparkListener = {
    eventProcessor
  }

  processEvents()

  override def processEvent(event: SparkListenerEvent): Boolean = {
    eventProcessor.processAnyEvent(event)
    false
  }

  // time in ms
  private def calculateAppDuration(startTime: Long): Option[Long] = {
    if (startTime > 0) {
      val estimatedResult =
        this.appEndTime match {
          case Some(t) => this.appEndTime
          case None =>
            if (lastSQLEndTime.isEmpty && lastJobEndTime.isEmpty) {
              None
            } else {
              logWarning(s"Application End Time is unknown for $appId, estimating based on" +
                " job and sql end times!")
              // estimate the app end with job or sql end times
              val sqlEndTime = if (this.lastSQLEndTime.isEmpty) 0L else this.lastSQLEndTime.get
              val jobEndTime = if (this.lastJobEndTime.isEmpty) 0L else lastJobEndTime.get
              val maxEndTime = math.max(sqlEndTime, jobEndTime)
              if (maxEndTime == 0) None else Some(maxEndTime)
            }
        }
      ProfileUtils.OptionLongMinusLong(estimatedResult, startTime)
    } else {
      None
    }
  }

  // Assume that overhead is the all time windows that do not overlap with a running job.
  private def calculateJobOverHeadTime(startTime: Long): Long = {
    // Simple algorithm:
    // 1- sort all jobs by start/endtime.
    // 2- Initialize Time(p) = app.StartTime
    // 3- loop on the sorted seq. if the job.startTime is larger than the current Time(p):
    //    then this must be considered a gap
    // 4- Update Time(p) at the end of each iteration: Time(p+1) = Max(Time(p), job.endTime)
    val sortedJobs = jobIdToInfo.values.toSeq.sortBy(_.startTime)
    var pivot = startTime
    var overhead : Long = 0

    sortedJobs.foreach(job => {
      val timeDiff = job.startTime - pivot
      if (timeDiff > 0) {
        overhead += timeDiff
      }
      // if jobEndTime is not set, use job.startTime
      pivot = Math max(pivot, job.endTime.getOrElse(job.startTime))
    })
    logWarning(s"Calculated Overhead: ${overhead}")
    overhead
  }

  // Look at the total task times for all jobs/stages that aren't SQL or
  // SQL but dataset or rdd
  private def calculateNonSQLTaskDataframeDuration(taskDFDuration: Long): Long = {
    val allTaskTime = stageIdToTaskEndSum.values.map(_.totalTaskDuration).sum
    val res = allTaskTime - taskDFDuration
    assert(res >= 0)
    logWarning(s"non sql task duration is: $res task df duraton is $taskDFDuration all " +
      s"is $allTaskTime")
    res
  }

  private def calculateCpuTimePercent(perSqlStageSummary: Seq[SQLStageSummary]): Double = {
    val totalCpuTime = perSqlStageSummary.map(_.execCPUTime).sum
    val totalRunTime = perSqlStageSummary.map(_.execRunTime).sum
    ToolUtils.calculateDurationPercent(totalCpuTime, totalRunTime)
  }

  private def calculateSQLSupportedTaskDuration(all: Seq[Set[StageQualSummaryInfo]]): Long = {
    all.flatMap(_.map(s => s.stageTaskTime - s.unsupportedTaskDur)).sum
  }

  private def calculateSQLUnsupportedTaskDuration(all: Seq[Set[StageQualSummaryInfo]]): Long = {
    all.flatMap(_.map(_.unsupportedTaskDur)).sum
  }

  private def calculateSpeedupFactor(all: Seq[Set[StageQualSummaryInfo]]): Int = {
    val allSpeedupFactors = all.flatMap(_.map(_.averageSpeedup))
    val res = SQLPlanParser.averageSpeedup(allSpeedupFactors)
    logWarning(s"average speedup factor is: $res from: ${allSpeedupFactors.mkString(",")}")
    res
  }

  private def getAllReadFileFormats: String = {
    dataSourceInfo.map { ds =>
      s"${ds.format.toLowerCase()}[${ds.schema}]"
    }.mkString(":")
  }

  private def getStageToExec(execInfos: Seq[ExecInfo]): Map[Int, Seq[ExecInfo]] = {
    execInfos.flatMap { execInfo =>
      if (execInfo.stages.size > 1) {
        execInfo.stages.map((_, execInfo))
      } else if (execInfo.stages.size < 1) {
        // we don't know what stage its in our its duration
        logDebug(s"No stage associated with ${execInfo.exec} " +
          s"so speedup factor isn't applied anywhere.")
        Seq.empty
      } else {
        Seq((execInfo.stages.head, execInfo))
      }
    }.groupBy(_._1).map { case (k, v) =>
      (k, v.map(_._2))
    }
  }

  /**
   * Aggregate and process the application after reading the events.
   * @return Option of QualificationSummaryInfo, Some if we were able to process the application
   *         otherwise None.
   */
  def aggregateStats():
      Option[(QualificationSummaryInfo, Seq[PlanInfo], Seq[StageQualSummaryInfo])] = {
    appInfo.map { info =>
      val appDuration = calculateAppDuration(info.startTime).getOrElse(0L)

      val failedIds = sqlIDtoJobFailures.filter { case (_, v) =>
        v.size > 0
      }.keys.mkString(",")
      val notSupportFormatAndTypesString = notSupportFormatAndTypes.map { case(format, types) =>
        val typeString = types.mkString(":").replace(",", ":")
        s"${format}[$typeString]"
      }.mkString(";")
      val writeFormat = writeFormatNotSupported(writeDataFormat)
      val (allComplexTypes, nestedComplexTypes) = reportComplexTypes
      val problems = getAllPotentialProblems(getPotentialProblemsForDf, nestedComplexTypes)

      val origPlanInfos = sqlPlans.map { case (id, plan) =>
        SQLPlanParser.parseSQLPlan(plan, id, pluginTypeChecker, this)
      }.toSeq
      // filter out any execs that should be removed
      val planInfos = origPlanInfos.map { p =>
        val execFilteredChildren = p.execInfo.map { e =>
          val filteredChildren = e.children.map { c =>
            c.filterNot(_.shouldRemove)
          }
          e.copy(children = filteredChildren)
        }
        val filteredPlanInfos = execFilteredChildren.filterNot(_.shouldRemove)
        p.copy(execInfo = filteredPlanInfos)
      }

      val perSqlStageSummary = planInfos.flatMap { pInfo =>
        val perSQLId = pInfo.execInfo.groupBy(_.sqlID)
        perSQLId.map { case (sqlID, execInfos) =>
          val sqlWallClockDuration = sqlIdToInfo.get(sqlID).flatMap(_.duration).getOrElse(0L)
          // there are issues with duration in whole stage code gen where duration of multiple
          // execs is more than entire stage time, for now ignore the exec duration and just
          // calculate based on average applied to total task time of each stage
          val allStagesToExecs = getStageToExec(execInfos)
          val allStageIds = allStagesToExecs.keys.toSet
          // if it doesn't have a stage id associated we can't calculate the time spent in that
          // SQL so we just drop it
          val stageSum = allStageIds.map { stageId =>
            val stageTaskTime = stageIdToTaskEndSum.get(stageId)
              .map(_.totalTaskDuration).getOrElse(0L)
            val execsForStage = allStagesToExecs.getOrElse(stageId, Seq.empty)
            val speedupFactors = execsForStage.map(_.speedupFactor)
            val averageSpeedupFactor = SQLPlanParser.averageSpeedup(speedupFactors)
            // need to remove the WholeStageCodegen wrappers since they aren't actual
            // execs that we want to get timings of
            val allFlattenedExecs = execsForStage.flatMap { e =>
              if (e.exec.contains("WholeStageCodegen")) {
                e.children.getOrElse(Seq.empty)
              } else {
                e.children.getOrElse(Seq.empty) :+ e
              }
            }
            val numUnsupported = allFlattenedExecs.filterNot(_.isSupported)
            logWarning(s"numUnsupported: ${numUnsupported.mkString(",")}")
            // if we have unsupported try to guess at how much time.  For now divide
            // time by number of execs and give each one equal weight
            val eachExecTime = stageTaskTime / allFlattenedExecs.size
            val unsupportedDur = eachExecTime * numUnsupported.size


            StageQualSummaryInfo(stageId, averageSpeedupFactor, stageTaskTime, unsupportedDur)
          }
          val numUnsupportedExecs = execInfos.filterNot(_.isSupported).size
          // This is a guestimate at how much wall clock was supported
          val numExecs = execInfos.size.toDouble
          val numSupportedExecs = (numExecs - numUnsupportedExecs).toDouble
          val ratio = numSupportedExecs / numExecs
          val hackEstimateWallclockSupported = (sqlWallClockDuration * ratio).toInt
          logWarning(s"hackEstimateWallclockSupported is $hackEstimateWallclockSupported " +
            s"sqlWallclock duration is $sqlWallClockDuration $numUnsupportedExecs" +
            s" ${numSupportedExecs} $numExecs ratio $ratio")
          if (hackEstimateWallclockSupported > longestSQLDuration) {
            longestSQLDuration = hackEstimateWallclockSupported
          }
          // TODO - do we need to estimate based on supported execs?
          // for now just take the time as is
          val execRunTime = sqlIDToTaskEndSum.get(sqlID).map(_.executorRunTime).getOrElse(0L)
          val execCPUTime = sqlIDToTaskEndSum.get(sqlID).map(_.executorCPUTime).getOrElse(0L)

          SQLStageSummary(stageSum, sqlID, hackEstimateWallclockSupported,
            execCPUTime, execRunTime)
        }
      }
      // wall clock time
      val executorCpuTimePercent = calculateCpuTimePercent(perSqlStageSummary)
      val sqlDFWallClockDuration =
        perSqlStageSummary.map(s => s.hackEstimateWallclockSupported).sum
      // now need to remove the unsupported wall clock time
      val allStagesSummary = perSqlStageSummary.map(_.stageSum)
      val sqlDataframeTaskDuration = calculateSQLSupportedTaskDuration(allStagesSummary)
      val unsupportedSQLDuration = calculateSQLUnsupportedTaskDuration(allStagesSummary)
      val endDurationEstimated = this.appEndTime.isEmpty && appDuration > 0
      val jobOverheadTime = calculateJobOverHeadTime(info.startTime)
      val noSQLDataframeTaskDuration =
        calculateNonSQLTaskDataframeDuration(sqlDataframeTaskDuration)
      val nonSQLTaskDuration = noSQLDataframeTaskDuration + jobOverheadTime
      val speedupOpportunity = sqlDataframeTaskDuration - unsupportedSQLDuration
      val speedupFactor = calculateSpeedupFactor(allStagesSummary)
      val estimatedDuration =
        (speedupOpportunity / speedupFactor) + unsupportedSQLDuration + nonSQLTaskDuration
      val appTaskDuration = nonSQLTaskDuration + sqlDataframeTaskDuration
      val totalSpeedup = (appTaskDuration / estimatedDuration * 1000) / 1000
      val recommendation = if (totalSpeedup > 3) {
        "GREEN"
      } else if (totalSpeedup > 1.25) {
        "YELLOW"
      } else {
        "RED"
      }

<<<<<<< HEAD
      val summaryInfo = QualificationSummaryInfo(info.appName, appId, problems,
        sqlDFWallClockDuration, sqlDataframeTaskDuration, appDuration, executorCpuTimePercent,
        endDurationEstimated, failedIds, notSupportFormatAndTypesString,
        getAllReadFileFormats, writeFormat, allComplexTypes, nestedComplexTypes,
        longestSQLDuration, nonSQLTaskDuration, estimatedDuration,
        unsupportedSQLDuration, speedupOpportunity, speedupFactor, totalSpeedup, recommendation)
      (summaryInfo, origPlanInfos, perSqlStageSummary.map(_.stageSum).flatten)
=======
      new QualificationSummaryInfo(info.appName, appId, scoreRounded, problems,
        sqlDataframeDur, sqlDataframeTaskDuration, appDuration, executorCpuTimePercent,
        endDurationEstimated, sqlDurProblem, failedIds, readScorePercent,
        readScoreHumanPercentRounded, notSupportFormatAndTypesString,
        getAllReadFileFormats, writeFormat, allComplexTypes, nestedComplexTypes, longestSQLDuration,
        nonSQLDuration, estimatedDuration, unsupportedDuration,
        speedupDuration, speedupFactor, totalSpeedup, speedupBucket, info.sparkUser, info.startTime)
>>>>>>> 6a1fa70f
    }
  }

  private[qualification] def processSQLPlan(sqlID: Long, planInfo: SparkPlanInfo): Unit = {
    checkMetadataForReadSchema(sqlID, planInfo)
    val planGraph = SparkPlanGraph(planInfo)
    val allnodes = planGraph.allNodes
    for (node <- allnodes) {
      checkGraphNodeForReads(sqlID, node)
      // Get the write data format
      if (node.name.contains("InsertIntoHadoopFsRelationCommand")) {
        val writeFormat = node.desc.split(",")(2)
        writeDataFormat += writeFormat
      }
    }
  }

  private def writeFormatNotSupported(writeFormat: ArrayBuffer[String]): String = {
    // Filter unsupported write data format
    val unSupportedWriteFormat = pluginTypeChecker.isWriteFormatsupported(writeFormat)
    unSupportedWriteFormat.distinct.mkString(";").toUpperCase
  }
}

case class SQLStageSummary(
    stageSum: Set[StageQualSummaryInfo],
    sqlID: Long,
    hackEstimateWallclockSupported: Long,
    execCPUTime: Long,
    execRunTime: Long)

class StageTaskQualificationSummary(
    val stageId: Int,
    val stageAttemptId: Int,
    var executorRunTime: Long,
    var executorCPUTime: Long,
    var totalTaskDuration: Long)

case class QualApplicationInfo(
    appName: String,
    appId: Option[String],
    startTime: Long,
    sparkUser: String,
    endTime: Option[Long], // time in ms
    duration: Option[Long],
    endDurationEstimated: Boolean)

case class QualSQLExecutionInfo(
    sqlID: Long,
    startTime: Long,
    endTime: Option[Long],
    duration: Option[Long],
    durationStr: String,
    sqlQualDuration: Option[Long],
    hasDataset: Boolean,
    problematic: String = "")

case class QualificationSummaryInfo(
    appName: String,
    appId: String,
    potentialProblems: String,
    sqlDataFrameDuration: Long,
    sqlDataframeTaskDuration: Long,
    appDuration: Long,
    executorCpuTimePercent: Double,
    endDurationEstimated: Boolean,
    failedSQLIds: String,
    readFileFormatAndTypesNotSupported: String,
    readFileFormats: String,
    writeDataFormat: String,
    complexTypes: String,
    nestedComplexTypes: String,
    longestSqlDuration: Long,
    nonSqlTaskDurationAndOverhead: Long,
    estimatedTaskDuration: Long,
    unsupportedTaskDuration: Long,
    speedupOpportunity: Long,
    speedupFactor: Double,
    totalSpeedup: Double,
<<<<<<< HEAD
    recommendation: String)

case class StageQualSummaryInfo(
    stageId: Int,
    averageSpeedup: Int,
    stageTaskTime: Long,
    unsupportedTaskDur: Long)
=======
    speedupBucket: String,
    user: String,
    startTime: Long)
>>>>>>> 6a1fa70f

object QualificationAppInfo extends Logging {
  def createApp(
      path: EventLogInfo,
      hadoopConf: Configuration,
      pluginTypeChecker: PluginTypeChecker): Option[QualificationAppInfo] = {
    val app = try {
        val app = new QualificationAppInfo(Some(path), Some(hadoopConf), pluginTypeChecker)
        logInfo(s"${path.eventLog.toString} has App: ${app.appId}")
        Some(app)
      } catch {
        case gpuLog: GpuEventLogException =>
          logWarning(gpuLog.message)
          None
        case json: com.fasterxml.jackson.core.JsonParseException =>
          logWarning(s"Error parsing JSON: ${path.eventLog.toString}")
          None
        case il: IllegalArgumentException =>
          logWarning(s"Error parsing file: ${path.eventLog.toString}", il)
          None
        case e: Exception =>
          // catch all exceptions and skip that file
          logWarning(s"Got unexpected exception processing file: ${path.eventLog.toString}", e)
          None
      }
    app
  }
}<|MERGE_RESOLUTION|>--- conflicted
+++ resolved
@@ -304,23 +304,14 @@
         "RED"
       }
 
-<<<<<<< HEAD
       val summaryInfo = QualificationSummaryInfo(info.appName, appId, problems,
         sqlDFWallClockDuration, sqlDataframeTaskDuration, appDuration, executorCpuTimePercent,
         endDurationEstimated, failedIds, notSupportFormatAndTypesString,
         getAllReadFileFormats, writeFormat, allComplexTypes, nestedComplexTypes,
         longestSQLDuration, nonSQLTaskDuration, estimatedDuration,
-        unsupportedSQLDuration, speedupOpportunity, speedupFactor, totalSpeedup, recommendation)
+        unsupportedSQLDuration, speedupOpportunity, speedupFactor, totalSpeedup, recommendation,
+        info.sparkUser, info.startTime)
       (summaryInfo, origPlanInfos, perSqlStageSummary.map(_.stageSum).flatten)
-=======
-      new QualificationSummaryInfo(info.appName, appId, scoreRounded, problems,
-        sqlDataframeDur, sqlDataframeTaskDuration, appDuration, executorCpuTimePercent,
-        endDurationEstimated, sqlDurProblem, failedIds, readScorePercent,
-        readScoreHumanPercentRounded, notSupportFormatAndTypesString,
-        getAllReadFileFormats, writeFormat, allComplexTypes, nestedComplexTypes, longestSQLDuration,
-        nonSQLDuration, estimatedDuration, unsupportedDuration,
-        speedupDuration, speedupFactor, totalSpeedup, speedupBucket, info.sparkUser, info.startTime)
->>>>>>> 6a1fa70f
     }
   }
 
@@ -400,19 +391,15 @@
     speedupOpportunity: Long,
     speedupFactor: Double,
     totalSpeedup: Double,
-<<<<<<< HEAD
-    recommendation: String)
+    recommendation: String,
+    user: String,
+    startTime: Long)
 
 case class StageQualSummaryInfo(
     stageId: Int,
     averageSpeedup: Int,
     stageTaskTime: Long,
     unsupportedTaskDur: Long)
-=======
-    speedupBucket: String,
-    user: String,
-    startTime: Long)
->>>>>>> 6a1fa70f
 
 object QualificationAppInfo extends Logging {
   def createApp(
