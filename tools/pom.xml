--- conflicted
+++ resolved
@@ -41,11 +41,7 @@
         <dependency>
             <groupId>org.scala-lang</groupId>
             <artifactId>scala-library</artifactId>
-<<<<<<< HEAD
-            <scope>compile,runtime</scope>
-=======
             <scope>compile</scope>
->>>>>>> 4fc17cb6
         </dependency>
         <dependency>
             <groupId>org.apache.spark</groupId>
