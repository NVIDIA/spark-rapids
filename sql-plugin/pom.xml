<?xml version="1.0" encoding="UTF-8"?>
<!--
  Copyright (c) 2020-2021, NVIDIA CORPORATION.

  Licensed under the Apache License, Version 2.0 (the "License");
  you may not use this file except in compliance with the License.
  You may obtain a copy of the License at

     http://www.apache.org/licenses/LICENSE-2.0

  Unless required by applicable law or agreed to in writing, software
  distributed under the License is distributed on an "AS IS" BASIS,
  WITHOUT WARRANTIES OR CONDITIONS OF ANY KIND, either express or implied.
  See the License for the specific language governing permissions and
  limitations under the License.
-->
<project xmlns="http://maven.apache.org/POM/4.0.0"
         xmlns:xsi="http://www.w3.org/2001/XMLSchema-instance"
         xsi:schemaLocation="http://maven.apache.org/POM/4.0.0 http://maven.apache.org/xsd/maven-4.0.0.xsd">
    <modelVersion>4.0.0</modelVersion>

    <parent>
        <groupId>com.nvidia</groupId>
        <artifactId>rapids-4-spark-parent</artifactId>
        <version>21.10.0-SNAPSHOT</version>
    </parent>
    <artifactId>rapids-4-spark-sql_2.12</artifactId>
    <name>RAPIDS Accelerator for Apache Spark SQL Plugin</name>
    <description>The RAPIDS SQL plugin for Apache Spark</description>
    <version>21.10.0-SNAPSHOT</version>

    <dependencies>
        <dependency>
            <groupId>ai.rapids</groupId>
            <artifactId>cudf</artifactId>
            <classifier>${cuda.version}</classifier>
        </dependency>
        <dependency>
            <groupId>com.google.flatbuffers</groupId>
            <artifactId>flatbuffers-java</artifactId>
            <scope>compile</scope>
        </dependency>
        <dependency>
            <groupId>org.scala-lang</groupId>
            <artifactId>scala-library</artifactId>
        </dependency>
        <dependency>
          <groupId>org.apache.orc</groupId>
          <artifactId>orc-core</artifactId>
          <classifier>${orc.classifier}</classifier>
          <version>1.5.8</version>
          <exclusions>
            <exclusion>
              <groupId>org.slf4j</groupId>
              <artifactId>slf4j-api</artifactId>
            </exclusion>
          </exclusions>
        </dependency>
        <dependency>
          <groupId>org.apache.orc</groupId>
          <artifactId>orc-mapreduce</artifactId>
          <classifier>${orc.classifier}</classifier>
          <exclusions>
            <exclusion>
              <groupId>com.google.code.findbugs</groupId>
              <artifactId>jsr305</artifactId>
            </exclusion>
          </exclusions>
        </dependency>
        <dependency>
          <groupId>org.apache.hive</groupId>
          <artifactId>hive-storage-api</artifactId>
          <exclusions>
            <exclusion>
              <groupId>org.slf4j</groupId>
              <artifactId>slf4j-api</artifactId>
            </exclusion>
          </exclusions>
        </dependency>
        <dependency>
          <groupId>com.google.protobuf</groupId>
          <artifactId>protobuf-java</artifactId>
        </dependency>
    </dependencies>

    <profiles>
        <profile>
<<<<<<< HEAD
            <id>default</id>
            <activation>
                <activeByDefault>true</activeByDefault>
            </activation>
            <dependencies>
                <dependency>
                    <groupId>org.apache.spark</groupId>
                    <artifactId>spark-hive_${scala.binary.version}</artifactId>
                </dependency>
                <dependency>
                    <groupId>org.apache.spark</groupId>
                    <artifactId>spark-sql_${scala.binary.version}</artifactId>
                </dependency>
            </dependencies>
        </profile>
        <profile>
            <id>release311cdh</id>
            <dependencies>
                <dependency>
                    <groupId>org.apache.spark</groupId>
                    <artifactId>spark-sql_${scala.binary.version}</artifactId>
                    <version>${spark311cdh.version}</version>
                    <exclusions>
                        <exclusion>
                            <groupId>org.apache.curator</groupId>
                            <artifactId>curator-recipes</artifactId>
                        </exclusion>
                    </exclusions>
                    <scope>provided</scope>
                </dependency>
                <dependency>
                    <groupId>org.apache.spark</groupId>
                    <artifactId>spark-hive_${scala.binary.version}</artifactId>
                    <version>${spark311cdh.version}</version>
                </dependency>
                <dependency>
                    <groupId>org.apache.curator</groupId>
                    <artifactId>curator-recipes</artifactId>
                    <version>4.3.0.7.2.7.0-184</version>
                </dependency>
            </dependencies>
        </profile>
        <profile>
            <id>with-classifier</id>
            <dependencies>
                <dependency>
                    <groupId>org.apache.spark</groupId>
                    <artifactId>spark-hive_${scala.binary.version}</artifactId>
                </dependency>
                <dependency>
                    <groupId>org.apache.spark</groupId>
                    <artifactId>spark-sql_${scala.binary.version}</artifactId>
                </dependency>
            </dependencies>
=======
            <id>with-classifier</id>
            <activation>
                <property><name>buildver</name></property>
            </activation>
>>>>>>> 6c48775b
            <build>
                <plugins>
                    <plugin>
                        <groupId>org.apache.maven.plugins</groupId>
                        <artifactId>maven-jar-plugin</artifactId>
                        <configuration>
                            <classifier>${spark.version.classifier}</classifier>
                        </configuration>
                    </plugin>
                </plugins>
            </build>
        </profile>
    </profiles>

    <build>
        <resources>
          <resource>
            <!-- Include the properties file to provide the build information. -->
            <directory>${project.build.directory}/extra-resources</directory>
            <filtering>true</filtering>
          </resource>
          <resource>
            <directory>${project.basedir}/..</directory>
            <targetPath>META-INF</targetPath>
            <includes>
              <!-- The NOTICE will be taken care of by the antrun task below -->
              <include>LICENSE</include>
            </includes>
          </resource>
          <resource>
            <!-- Include python files for Python UDF support. -->
            <directory>${project.basedir}/../python/</directory>
          </resource>
        </resources>
        <plugins>
            <plugin>
              <artifactId>maven-antrun-plugin</artifactId>
              <executions>
                <execution>
                  <id>copy-notice</id>
                  <goals>
                    <goal>run</goal>
                  </goals>
                  <phase>process-resources</phase>
                  <configuration>
                    <target>
                      <!-- copy NOTICE-binary to NOTICE -->
                      <copy
                          todir="${project.build.directory}/classes/META-INF/"
                          verbose="true">
                        <fileset dir="${project.basedir}/..">
                          <include name="NOTICE-binary"/>
                        </fileset>
                        <mapper type="glob" from="*-binary" to="*"/>
                      </copy>
                    </target>
                  </configuration>
                </execution>
              </executions>
            </plugin>
            <plugin>
                <groupId>net.alchim31.maven</groupId>
                <artifactId>scala-maven-plugin</artifactId>
            </plugin>
            <plugin>
                <groupId>org.scalastyle</groupId>
                <artifactId>scalastyle-maven-plugin</artifactId>
            </plugin>
            <plugin>
                <groupId>org.apache.rat</groupId>
                <artifactId>apache-rat-plugin</artifactId>
            </plugin>
        </plugins>
    </build>
</project><|MERGE_RESOLUTION|>--- conflicted
+++ resolved
@@ -85,7 +85,6 @@
 
     <profiles>
         <profile>
-<<<<<<< HEAD
             <id>default</id>
             <activation>
                 <activeByDefault>true</activeByDefault>
@@ -103,6 +102,12 @@
         </profile>
         <profile>
             <id>release311cdh</id>
+            <activation>
+                <property>
+                    <name>buildver</name>
+                    <value>311cdh</value>
+                </property>
+            </activation>
             <dependencies>
                 <dependency>
                     <groupId>org.apache.spark</groupId>
@@ -130,22 +135,19 @@
         </profile>
         <profile>
             <id>with-classifier</id>
-            <dependencies>
-                <dependency>
-                    <groupId>org.apache.spark</groupId>
-                    <artifactId>spark-hive_${scala.binary.version}</artifactId>
-                </dependency>
-                <dependency>
-                    <groupId>org.apache.spark</groupId>
-                    <artifactId>spark-sql_${scala.binary.version}</artifactId>
-                </dependency>
-            </dependencies>
-=======
-            <id>with-classifier</id>
             <activation>
                 <property><name>buildver</name></property>
             </activation>
->>>>>>> 6c48775b
+            <dependencies>
+                <dependency>
+                    <groupId>org.apache.spark</groupId>
+                    <artifactId>spark-hive_${scala.binary.version}</artifactId>
+                </dependency>
+                <dependency>
+                    <groupId>org.apache.spark</groupId>
+                    <artifactId>spark-sql_${scala.binary.version}</artifactId>
+                </dependency>
+            </dependencies>
             <build>
                 <plugins>
                     <plugin>
