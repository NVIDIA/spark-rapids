/*
 * Copyright (c) 2025, NVIDIA CORPORATION.
 *
 * Licensed under the Apache License, Version 2.0 (the "License");
 * you may not use this file except in compliance with the License.
 * You may obtain a copy of the License at
 *
 *     http://www.apache.org/licenses/LICENSE-2.0
 *
 * Unless required by applicable law or agreed to in writing, software
 * distributed under the License is distributed on an "AS IS" BASIS,
 * WITHOUT WARRANTIES OR CONDITIONS OF ANY KIND, either express or implied.
 * See the License for the specific language governing permissions and
 * limitations under the License.
 */

/*** spark-rapids-shim-json-lines
{"spark": "350"}
{"spark": "351"}
{"spark": "352"}
{"spark": "353"}
{"spark": "354"}
{"spark": "355"}
{"spark": "356"}
{"spark": "400"}
{"spark": "401"}
spark-rapids-shim-json-lines ***/

package org.apache.spark.sql.execution.datasources.v2

import com.nvidia.spark.rapids.GpuColumnarToRowExec
import com.nvidia.spark.rapids.GpuExec
import com.nvidia.spark.rapids.GpuMetric
import com.nvidia.spark.rapids.GpuWrite

import org.apache.spark.{SparkEnv, TaskContext}
import org.apache.spark.internal.Logging
import org.apache.spark.rdd.RDD
import org.apache.spark.sql.catalyst.InternalRow
import org.apache.spark.sql.catalyst.expressions.Attribute
import org.apache.spark.sql.connector.write.{BatchWrite, DataWriter, DataWriterFactory, PhysicalWriteInfoImpl, Write, WriterCommitMessage}
import org.apache.spark.sql.errors.QueryExecutionErrors
import org.apache.spark.sql.execution.{SparkPlan, UnaryExecNode}
import org.apache.spark.sql.execution.metric.{CustomMetrics, SQLMetric, SQLMetrics}
import org.apache.spark.sql.vectorized.ColumnarBatch
import org.apache.spark.util.{LongAccumulator, Utils}

trait GpuV2ExistingTableWriteExec extends GpuV2TableWriteExec {
  def refreshCache: () => Unit
  def write: Write

  override lazy val additionalMetrics: Map[String, GpuMetric] =
    write.supportedCustomMetrics().map { customMetric =>
      customMetric.name() -> GpuMetric.wrap(SQLMetrics.createV2CustomMetric(sparkContext,
        customMetric))
    }.toMap

  override protected def run(): Seq[InternalRow] = {
    val writtenRows = writeWithV2(write.toBatch)
    refreshCache()
    writtenRows
  }
}


/**
 * A trait for GPU implementations of V2 table write commands.
 * <br/>
 *
 * This class is derived from
 * [[org.apache.spark.sql.execution.datasources.v2.V2TableWriteExec]].
 */
trait GpuV2TableWriteExec extends V2CommandExec with UnaryExecNode with GpuExec {
  def query: SparkPlan

  def writingTask: GpuWritingSparkTask[_] = GpuDataWritingSparkTask

  var commitProgress: Option[StreamWriterCommitProgress] = None

  override def child: SparkPlan = query
  override def output: Seq[Attribute] = Seq.empty

  protected def writeWithV2(batchWrite: BatchWrite): Seq[InternalRow] = {
    val rdd: RDD[ColumnarBatch] = {
      val tempRdd = query.executeColumnar()
      // SPARK-23271 If we are attempting to write a zero partition rdd, create a dummy single
      // partition rdd to make sure we at least set up one write task to write the metadata.
      if (tempRdd.partitions.length == 0) {
        sparkContext.parallelize(Array.empty[ColumnarBatch], 1)
      } else {
        tempRdd
      }
    }
    // introduce a local var to avoid serializing the whole class
    val task = writingTask
    val writerFactory = batchWrite.createBatchWriterFactory(
      PhysicalWriteInfoImpl(rdd.getNumPartitions))
    val useCommitCoordinator = batchWrite.useCommitCoordinator
    val messages = new Array[WriterCommitMessage](rdd.partitions.length)
    val totalNumRowsAccumulator = new LongAccumulator()

    logInfo(s"Start processing data source write support: $batchWrite. " +
      s"The input RDD has ${messages.length} partitions.")

    // Avoid object not serializable issue.
    val writeMetrics: Map[String, SQLMetric] = metrics

    try {
      sparkContext.runJob(
        rdd,
        (context: TaskContext, iter: Iterator[ColumnarBatch]) =>
          task.run(writerFactory, context, iter, useCommitCoordinator, writeMetrics),
        rdd.partitions.indices,
        (index, result: DataWritingSparkTaskResult) => {
          val commitMessage = result.writerCommitMessage
          messages(index) = commitMessage
          totalNumRowsAccumulator.add(result.numRows)
          batchWrite.onDataWriterCommit(commitMessage)
        }
      )

      logInfo(s"Data source write support $batchWrite is committing.")
      batchWrite.commit(messages)
      logInfo(s"Data source write support $batchWrite committed.")
      commitProgress = Some(StreamWriterCommitProgress(totalNumRowsAccumulator.value))
    } catch {
      case cause: Throwable =>
        logError(s"Data source write support $batchWrite is aborting.")
        try {
          batchWrite.abort(messages)
        } catch {
          case t: Throwable =>
            logError(s"Data source write support $batchWrite failed to abort.")
            cause.addSuppressed(t)
            throw QueryExecutionErrors.writingJobFailedError(cause)
        }
        logError(s"Data source write support $batchWrite aborted.")
        throw cause
    }

    Nil
  }
}

/**
 * Physical plan node for append into a v2 table.
 *
 * Rows in the output data set are appended.
 */
case class GpuAppendDataExec(
  inner: SparkPlan,
  refreshCache: () => Unit,
  write: GpuWrite) extends GpuV2ExistingTableWriteExec {

  override def supportsColumnar: Boolean = false

  override def query: SparkPlan = {
    inner match {
      case c2r: GpuColumnarToRowExec => c2r.child
      case _ => inner
    }
  }

  override protected def internalDoExecuteColumnar(): RDD[ColumnarBatch] = {
    throw new IllegalStateException(
      "GpuAppendDataExec does not support columnar execution")
  }

  override protected def withNewChildInternal(newChild: SparkPlan): GpuAppendDataExec = {
    copy(inner = newChild)
  }
}

/**
<<<<<<< HEAD
 * Physical plan node for overwrite into a v2 table.
 *
 * Overwrites data in a table matched by filters. Rows matching all of the filters will be
 * deleted and rows in the output data set are appended.
 */
case class GpuOverwriteByExpressionExec(
=======
 * Physical plan node for dynamic partition overwrite into a v2 table.
 *
 * Overwrites data in a table based on partitions present in the write data.
 * Only partitions represented in the write data will be overwritten; other partitions
 * remain intact.
 */
case class GpuOverwritePartitionsDynamicExec(
>>>>>>> d1dc97bb
  inner: SparkPlan,
  refreshCache: () => Unit,
  write: GpuWrite) extends GpuV2ExistingTableWriteExec {

  override def supportsColumnar: Boolean = false

  override def query: SparkPlan = {
    inner match {
      case c2r: GpuColumnarToRowExec => c2r.child
      case _ => inner
    }
  }

  override protected def internalDoExecuteColumnar(): RDD[ColumnarBatch] = {
    throw new IllegalStateException(
<<<<<<< HEAD
      "GpuOverwriteByExpressionExec does not support columnar execution")
  }

  override protected def withNewChildInternal(newChild: SparkPlan): GpuOverwriteByExpressionExec = {
=======
      "GpuOverwritePartitionsDynamicExec does not support columnar execution")
  }

  override protected def withNewChildInternal(newChild: SparkPlan):
  GpuOverwritePartitionsDynamicExec = {
>>>>>>> d1dc97bb
    copy(inner = newChild)
  }
}

/**
 * This class is derived from [[org.apache.spark.sql.execution.datasources.v2.WritingSparkTask]].
 */
trait GpuWritingSparkTask[W <: DataWriter[ColumnarBatch]] extends Logging with Serializable {

  protected def write(writer: W, row: ColumnarBatch): Unit

  def run(
    writerFactory: DataWriterFactory,
    context: TaskContext,
    iter: Iterator[ColumnarBatch],
    useCommitCoordinator: Boolean,
    customMetrics: Map[String, SQLMetric]): DataWritingSparkTaskResult = {
    val stageId = context.stageId()
    val stageAttempt = context.stageAttemptNumber()
    val partId = context.partitionId()
    val taskId = context.taskAttemptId()
    val attemptId = context.attemptNumber()
    val dataWriter = writerFactory.createWriter(partId, taskId).asInstanceOf[W]

    var count = 0L
    // write the data and commit this writer.
    Utils.tryWithSafeFinallyAndFailureCallbacks(block = {
      while (iter.hasNext) {
        // Count is here.
        val batch = iter.next()
        val numRows = batch.numRows
        write(dataWriter, batch)

        count += numRows
        CustomMetrics.updateMetrics(dataWriter.currentMetricsValues, customMetrics)
      }

      CustomMetrics.updateMetrics(dataWriter.currentMetricsValues, customMetrics)

      val msg = if (useCommitCoordinator) {
        val coordinator = SparkEnv.get.outputCommitCoordinator
        val commitAuthorized = coordinator.canCommit(stageId, stageAttempt, partId, attemptId)
        if (commitAuthorized) {
          logInfo(s"Commit authorized for partition $partId (task $taskId, attempt $attemptId, " +
            s"stage $stageId.$stageAttempt)")
          dataWriter.commit()
        } else {
          val commitDeniedException = QueryExecutionErrors.commitDeniedError(
            partId, taskId, attemptId, stageId, stageAttempt)
          logInfo(commitDeniedException.getMessage)
          // throwing CommitDeniedException will trigger the catch block for abort
          throw commitDeniedException
        }

      } else {
        logInfo(s"Writer for partition ${context.partitionId()} is committing.")
        dataWriter.commit()
      }

      logInfo(s"Committed partition $partId (task $taskId, attempt $attemptId, " +
        s"stage $stageId.$stageAttempt)")

      DataWritingSparkTaskResult(count, msg)

    })(catchBlock = {
      // If there is an error, abort this writer
      logError(s"Aborting commit for partition $partId (task $taskId, attempt $attemptId, " +
        s"stage $stageId.$stageAttempt)")
      dataWriter.abort()
      logError(s"Aborted commit for partition $partId (task $taskId, attempt $attemptId, " +
        s"stage $stageId.$stageAttempt)")
    }, finallyBlock = {
      dataWriter.close()
    })
  }
}

object GpuDataWritingSparkTask extends GpuWritingSparkTask[DataWriter[ColumnarBatch]] {
  override protected def write(writer: DataWriter[ColumnarBatch], row: ColumnarBatch): Unit = {
    writer.write(row)
  }
}<|MERGE_RESOLUTION|>--- conflicted
+++ resolved
@@ -172,14 +172,6 @@
 }
 
 /**
-<<<<<<< HEAD
- * Physical plan node for overwrite into a v2 table.
- *
- * Overwrites data in a table matched by filters. Rows matching all of the filters will be
- * deleted and rows in the output data set are appended.
- */
-case class GpuOverwriteByExpressionExec(
-=======
  * Physical plan node for dynamic partition overwrite into a v2 table.
  *
  * Overwrites data in a table based on partitions present in the write data.
@@ -187,7 +179,6 @@
  * remain intact.
  */
 case class GpuOverwritePartitionsDynamicExec(
->>>>>>> d1dc97bb
   inner: SparkPlan,
   refreshCache: () => Unit,
   write: GpuWrite) extends GpuV2ExistingTableWriteExec {
@@ -203,18 +194,41 @@
 
   override protected def internalDoExecuteColumnar(): RDD[ColumnarBatch] = {
     throw new IllegalStateException(
-<<<<<<< HEAD
-      "GpuOverwriteByExpressionExec does not support columnar execution")
-  }
-
-  override protected def withNewChildInternal(newChild: SparkPlan): GpuOverwriteByExpressionExec = {
-=======
       "GpuOverwritePartitionsDynamicExec does not support columnar execution")
   }
 
   override protected def withNewChildInternal(newChild: SparkPlan):
   GpuOverwritePartitionsDynamicExec = {
->>>>>>> d1dc97bb
+    copy(inner = newChild)
+  }
+}
+
+/**
+ * Physical plan node for overwrite into a v2 table.
+ *
+ * Overwrites data in a table matched by filters. Rows matching all of the filters will be
+ * deleted and rows in the output data set are appended.
+ */
+case class GpuOverwriteByExpressionExec(
+                                         inner: SparkPlan,
+                                         refreshCache: () => Unit,
+                                         write: GpuWrite) extends GpuV2ExistingTableWriteExec {
+
+  override def supportsColumnar: Boolean = false
+
+  override def query: SparkPlan = {
+    inner match {
+      case c2r: GpuColumnarToRowExec => c2r.child
+      case _ => inner
+    }
+  }
+
+  override protected def internalDoExecuteColumnar(): RDD[ColumnarBatch] = {
+    throw new IllegalStateException(
+      "GpuOverwriteByExpressionExec does not support columnar execution")
+  }
+
+  override protected def withNewChildInternal(newChild: SparkPlan): GpuOverwriteByExpressionExec = {
     copy(inner = newChild)
   }
 }
