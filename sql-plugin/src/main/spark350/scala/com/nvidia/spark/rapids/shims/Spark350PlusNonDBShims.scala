--- conflicted
+++ resolved
@@ -156,8 +156,6 @@
             TypeSig.STRUCT + TypeSig.ARRAY + TypeSig.MAP).nested(),
           TypeSig.all),
         (limit, conf, p, r) => new GpuWindowGroupLimitExecMeta(limit, conf, p, r)),
-<<<<<<< HEAD
-=======
       exec[AppendDataExec](
         "Append data into a datasource V2 table",
         ExecChecks((TypeSig.commonCudfTypes + TypeSig.DECIMAL_128 +
@@ -165,14 +163,12 @@
           GpuTypeShims.additionalCommonOperatorSupportedTypes).nested(),
           TypeSig.all),
         (p, conf, parent, r) => new AppendDataExecMeta(p, conf, parent, r)),
->>>>>>> 94e85adc
       InMemoryTableScanUtils.getTableCacheQueryStageExecRule
     ).map(r => (r.getClassFor.asSubclass(classOf[SparkPlan]), r)).toMap
 
     super.getExecs ++ shimExecs
   }
 
-<<<<<<< HEAD
   override def handleTableCacheInOptimizeAdaptiveTransitions(plan: SparkPlan,
       parent: Option[SparkPlan]): Option[SparkPlan] = {
     plan match {
@@ -181,8 +177,6 @@
     }
   }
 
-=======
->>>>>>> 94e85adc
   override def getTableCacheNonQueryStagePlan(plan: SparkPlan): Option[SparkPlan] = {
     plan match {
       case tcqs: TableCacheQueryStageExec => Some(tcqs.plan)
