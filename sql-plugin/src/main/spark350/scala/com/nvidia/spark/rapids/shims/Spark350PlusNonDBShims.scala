--- conflicted
+++ resolved
@@ -37,7 +37,7 @@
 import org.apache.spark.sql.execution.SparkPlan
 import org.apache.spark.sql.execution.adaptive.TableCacheQueryStageExec
 import org.apache.spark.sql.execution.datasources.{FileFormat, FilePartition, FileScanRDD, PartitionedFile}
-import org.apache.spark.sql.execution.datasources.v2.{AppendDataExec, OverwritePartitionsDynamicExec}
+import org.apache.spark.sql.execution.datasources.v2.{AppendDataExec, OverwriteByExpressionExec, OverwritePartitionsDynamicExec}
 import org.apache.spark.sql.execution.window.WindowGroupLimitExec
 import org.apache.spark.sql.rapids.execution.python.GpuPythonUDAF
 import org.apache.spark.sql.types.{StringType, StructType}
@@ -163,22 +163,20 @@
           GpuTypeShims.additionalCommonOperatorSupportedTypes).nested(),
           TypeSig.all),
         (p, conf, parent, r) => new AppendDataExecMeta(p, conf, parent, r)),
-<<<<<<< HEAD
-      exec[org.apache.spark.sql.execution.datasources.v2.OverwriteByExpressionExec](
-        "Overwrite data in a datasource V2 table",
-=======
       exec[OverwritePartitionsDynamicExec](
         "Overwrite partitions dynamically in a datasource V2 table",
->>>>>>> d1dc97bb
         ExecChecks((TypeSig.commonCudfTypes + TypeSig.DECIMAL_128 +
           TypeSig.STRUCT + TypeSig.MAP + TypeSig.ARRAY + TypeSig.BINARY +
           GpuTypeShims.additionalCommonOperatorSupportedTypes).nested(),
           TypeSig.all),
-<<<<<<< HEAD
+        (p, conf, parent, r) => new OverwritePartitionsDynamicExecMeta(p, conf, parent, r)),
+      exec[OverwriteByExpressionExec](
+        "Overwrite data in a datasource V2 table",
+        ExecChecks((TypeSig.commonCudfTypes + TypeSig.DECIMAL_128 +
+          TypeSig.STRUCT + TypeSig.MAP + TypeSig.ARRAY + TypeSig.BINARY +
+          GpuTypeShims.additionalCommonOperatorSupportedTypes).nested(),
+          TypeSig.all),
         (p, conf, parent, r) => new OverwriteByExpressionExecMeta(p, conf, parent, r)),
-=======
-        (p, conf, parent, r) => new OverwritePartitionsDynamicExecMeta(p, conf, parent, r)),
->>>>>>> d1dc97bb
       InMemoryTableScanUtils.getTableCacheQueryStageExecRule
     ).map(r => (r.getClassFor.asSubclass(classOf[SparkPlan]), r)).toMap
 
