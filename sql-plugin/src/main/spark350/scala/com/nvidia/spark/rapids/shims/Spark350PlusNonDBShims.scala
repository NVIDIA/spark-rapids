/*
 * Copyright (c) 2023-2025, NVIDIA CORPORATION.
 *
 * Licensed under the Apache License, Version 2.0 (the "License");
 * you may not use this file except in compliance with the License.
 * You may obtain a copy of the License at
 *
 *     http://www.apache.org/licenses/LICENSE-2.0
 *
 * Unless required by applicable law or agreed to in writing, software
 * distributed under the License is distributed on an "AS IS" BASIS,
 * WITHOUT WARRANTIES OR CONDITIONS OF ANY KIND, either express or implied.
 * See the License for the specific language governing permissions and
 * limitations under the License.
 */

/*** spark-rapids-shim-json-lines
{"spark": "350"}
{"spark": "351"}
{"spark": "352"}
{"spark": "353"}
{"spark": "354"}
{"spark": "355"}
{"spark": "356"}
{"spark": "357"}
{"spark": "400"}
{"spark": "401"}
spark-rapids-shim-json-lines ***/
package com.nvidia.spark.rapids.shims

import com.nvidia.spark.rapids._
import com.nvidia.spark.rapids.GpuOverrides.exec

import org.apache.spark.rdd.RDD
import org.apache.spark.sql.SparkSession
import org.apache.spark.sql.catalyst.InternalRow
import org.apache.spark.sql.catalyst.expressions.{AttributeReference, Expression, PythonUDAF, ToPrettyString}
import org.apache.spark.sql.catalyst.plans.logical.MergeRows.{Discard, Keep, Split}
import org.apache.spark.sql.execution.{SparkPlan, SparkStrategy}
import org.apache.spark.sql.execution.adaptive.TableCacheQueryStageExec
import org.apache.spark.sql.execution.datasources.{FileFormat, FilePartition, FileScanRDD, PartitionedFile}
import org.apache.spark.sql.execution.datasources.v2.{AppendDataExec, MergeRowsExec, OverwriteByExpressionExec, OverwritePartitionsDynamicExec, ReplaceDataExec, WriteDeltaExec}
import org.apache.spark.sql.execution.window.WindowGroupLimitExec
import org.apache.spark.sql.rapids.execution.python.GpuPythonUDAF
import org.apache.spark.sql.types.{StringType, StructType}

class TableCacheQueryStageExecMeta(
    tcqs: TableCacheQueryStageExec,
    conf: RapidsConf,
    parent: Option[RapidsMeta[_, _, _]],
    rule: DataFromReplacementRule)
    extends SparkPlanMeta[TableCacheQueryStageExec](tcqs, conf, parent, rule) {

  override val childPlans: Seq[SparkPlanMeta[SparkPlan]] =
    Seq(GpuOverrides.wrapPlan(tcqs.plan, conf, Some(this)))

  override def tagPlanForGpu(): Unit = {
    willNotWorkOnGpu("TableCacheQueryStageExec wrapper stays on CPU for Spark AQE compatibility; " +
      "child plan may run on GPU")
  }

  override def convertToGpu(): GpuExec = {
    throw new IllegalStateException("TableCacheQueryStageExec should not be converted to GPU")
  }

  override def convertToCpu(): SparkPlan = {
    val wrappedPlan = childPlans.head.convertIfNeeded()

    // If the wrapped plan wasn't converted, return the original TableCacheQueryStageExec
    if (wrappedPlan == tcqs.plan) {
      return tcqs
    }

    // The wrapped plan was converted to GPU - check if we can safely wrap it
    if (InMemoryTableScanUtils.canTableCacheWrapGpuInMemoryTableScan) {
      // For Spark 3.5.2+: GPU InMemoryTableScan implements InMemoryTableScanLike,
      // so TableCacheQueryStageExec can safely wrap it and pass Spark's validation
      tcqs.copy(plan = wrappedPlan)
    } else {
      // For Spark 3.5.0-3.5.1: Missing InMemoryTableScanLike trait causes validation issues.
      // Keep the original CPU plan to avoid AQE complications.
      tcqs
    }
  }
}

trait Spark350PlusNonDBShims extends Spark340PlusNonDBShims {
  override def getFileScanRDD(
      sparkSession: SparkSession,
      readFunction: PartitionedFile => Iterator[InternalRow],
      filePartitions: Seq[FilePartition],
      readDataSchema: StructType,
      metadataColumns: Seq[AttributeReference] = Seq.empty,
      fileFormat: Option[FileFormat]): RDD[InternalRow] = {
      new FileScanRDD(sparkSession, readFunction, filePartitions, readDataSchema, metadataColumns,
        metadataExtractors = fileFormat.map(_.fileConstantMetadataExtractors).getOrElse(Map.empty))
  }

  override def getExprs: Map[Class[_ <: Expression], ExprRule[_ <: Expression]] = {
    val shimExprs: Map[Class[_ <: Expression], ExprRule[_ <: Expression]] = Seq(
      GpuOverrides.expr[ToPrettyString]("An internal expressions which is used to " +
        "generate pretty string for all kinds of values",
        new ToPrettyStringChecks(),
        (toPrettyString, conf, p, r) => {
          new CastExprMetaBase[ToPrettyString](toPrettyString, conf, p, r) {

            override def needTimeZoneCheck: Boolean = 
              castNeedsTimeZone(toPrettyString.child.dataType, StringType)

            override val toType: StringType.type = StringType

            override def convertToGpu(child: Expression): GpuExpression = {
              GpuToPrettyString(child)
            }
          }
      }), 
      GpuOverrides.expr[PythonUDAF](
        "UDF run in an external python process. Does not actually run on the GPU, but " +
          "the transfer of data to/from it can be accelerated",
        ExprChecks.fullAggAndProject(
          // Different types of Pandas UDF support different sets of output type. Please refer to
          //   https://github.com/apache/spark/blob/master/python/pyspark/sql/udf.py#L98
          // for more details.
          // It is impossible to specify the exact type signature for each Pandas UDF type in a
          // single expression 'PythonUDF'.
          // So use the 'unionOfPandasUdfOut' to cover all types for Spark. The type signature of
          // plugin is also an union of all the types of Pandas UDF.
          (TypeSig.commonCudfTypes + TypeSig.ARRAY).nested() + TypeSig.STRUCT,
          TypeSig.unionOfPandasUdfOut,
          repeatingParamCheck = Some(RepeatingParamCheck(
            "param",
            (TypeSig.commonCudfTypes + TypeSig.ARRAY + TypeSig.STRUCT).nested(),
            TypeSig.all))),
        (a, conf, p, r) => new ExprMeta[PythonUDAF](a, conf, p, r) {
          override def replaceMessage: String = "not block GPU acceleration"

          override def noReplacementPossibleMessage(reasons: String): String =
            s"blocks running on GPU because $reasons"

          override def convertToGpu(): GpuExpression =
            GpuPythonUDAF(a.name, a.func, a.dataType,
              childExprs.map(_.convertToGpu()),
              a.evalType, a.udfDeterministic, a.resultId)
        }),
      GpuOverrides.expr[Keep](
        "Keep instruction for MERGE operations - keeps/updates rows based on condition",
        ExprChecks.projectOnly(
          TypeSig.all,
          TypeSig.all,
          Seq(ParamCheck("condition", TypeSig.all, TypeSig.all)),
          Some(RepeatingParamCheck("outputs", TypeSig.all, TypeSig.all))
        ),
        (keep, conf, p, r) => new GpuKeepInstructionMeta(keep, conf, p, r)),
      GpuOverrides.expr[Discard](
        "Discard instruction for MERGE operations - discards rows based on condition",
        ExprChecks.projectOnly(
          TypeSig.all,
          TypeSig.all,
          Seq(ParamCheck("condition", TypeSig.all, TypeSig.all))),
        (discard, conf, p, r) => new GpuDiscardInstructionMeta(discard, conf, p, r)),
      GpuOverrides.expr[Split](
        "Split instruction for MERGE operations - splits rows into multiple outputs",
        ExprChecks.projectOnly(
          TypeSig.all,
          TypeSig.all,
          Seq(ParamCheck("condition", TypeSig.all, TypeSig.all)),
          Some(RepeatingParamCheck("outputs", TypeSig.all, TypeSig.all))),
        (split, conf, p, r) => new GpuSplitInstructionMeta(split, conf, p, r))
    ).map(r => (r.getClassFor.asSubclass(classOf[Expression]), r)).toMap
    super.getExprs ++ shimExprs
  }

  override def getExecs: Map[Class[_ <: SparkPlan], ExecRule[_ <: SparkPlan]] = {
    val shimExecs: Map[Class[_ <: SparkPlan], ExecRule[_ <: SparkPlan]] = Seq(
      // Use version-specific InMemoryTableScan rule (disabledByDefault for 3.5.0-3.5.1)
      InMemoryTableScanUtils.getInMemoryTableScanExecRule,
      GpuOverrides.exec[WindowGroupLimitExec](
        "Apply group-limits for row groups destined for rank-based window functions like " +
          "row_number(), rank(), and dense_rank()",
        ExecChecks( // Similar to WindowExec.
          (TypeSig.commonCudfTypes + TypeSig.NULL + TypeSig.DECIMAL_128 +
            TypeSig.STRUCT + TypeSig.ARRAY + TypeSig.MAP).nested(),
          TypeSig.all),
        (limit, conf, p, r) => new GpuWindowGroupLimitExecMeta(limit, conf, p, r)),
      exec[AppendDataExec](
        "Append data into a datasource V2 table",
        ExecChecks((TypeSig.commonCudfTypes + TypeSig.DECIMAL_128 +
          TypeSig.STRUCT + TypeSig.MAP + TypeSig.ARRAY + TypeSig.BINARY +
          GpuTypeShims.additionalCommonOperatorSupportedTypes).nested(),
          TypeSig.all),
        (p, conf, parent, r) => new AppendDataExecMeta(p, conf, parent, r)),
      exec[OverwritePartitionsDynamicExec](
        "Overwrite partitions dynamically in a datasource V2 table",
        ExecChecks((TypeSig.commonCudfTypes + TypeSig.DECIMAL_128 +
          TypeSig.STRUCT + TypeSig.MAP + TypeSig.ARRAY + TypeSig.BINARY +
          GpuTypeShims.additionalCommonOperatorSupportedTypes).nested(),
          TypeSig.all),
        (p, conf, parent, r) => new OverwritePartitionsDynamicExecMeta(p, conf, parent, r)),
      exec[OverwriteByExpressionExec](
        "Overwrite data in a datasource V2 table",
        ExecChecks((TypeSig.commonCudfTypes + TypeSig.DECIMAL_128 +
          TypeSig.STRUCT + TypeSig.MAP + TypeSig.ARRAY + TypeSig.BINARY +
          GpuTypeShims.additionalCommonOperatorSupportedTypes).nested(),
          TypeSig.all),
        (p, conf, parent, r) => new OverwriteByExpressionExecMeta(p, conf, parent, r)),
      exec[ReplaceDataExec](
        "Replace data in a datasource V2 table (for copy-on-write DELETE operations)",
        ExecChecks((TypeSig.commonCudfTypes + TypeSig.DECIMAL_128 +
          TypeSig.STRUCT + TypeSig.MAP + TypeSig.ARRAY + TypeSig.BINARY +
          GpuTypeShims.additionalCommonOperatorSupportedTypes).nested(),
          TypeSig.all),
        (p, conf, parent, r) => new ReplaceDataExecMeta(p, conf, parent, r)),
      exec[MergeRowsExec](
        "Process merge rows for copy-on-write MERGE operations",
        ExecChecks((TypeSig.commonCudfTypes + TypeSig.DECIMAL_128 +
          TypeSig.STRUCT + TypeSig.MAP + TypeSig.ARRAY + TypeSig.BINARY +
          GpuTypeShims.additionalCommonOperatorSupportedTypes).nested(),
          TypeSig.all),
        (p, conf, parent, r) => new GpuMergeRowsExecMeta(p, conf, parent, r)),
      exec[WriteDeltaExec](
        "Write delta (position deletes) in a datasource V2 table " +
          "(for merge-on-read DELETE operations)",
        ExecChecks((TypeSig.commonCudfTypes + TypeSig.DECIMAL_128 +
          TypeSig.STRUCT + TypeSig.MAP + TypeSig.ARRAY + TypeSig.BINARY +
          GpuTypeShims.additionalCommonOperatorSupportedTypes).nested(),
          TypeSig.all),
<<<<<<< HEAD
        (p, conf, parent, r) => new WriteDeltaExecMeta(p, conf, parent, r)),
      exec[RapidsTableWriteExec](
        "Placeholder for rapids table write",
        ExecChecks((TypeSig.commonCudfTypes + TypeSig.DECIMAL_128 +
          TypeSig.STRUCT + TypeSig.MAP + TypeSig.ARRAY + TypeSig.BINARY +
          GpuTypeShims.additionalCommonOperatorSupportedTypes).nested(),
          TypeSig.all),
        (p, conf, parent, r) => new RapidsTableWriteExecMeta(p, conf, parent, r)),
=======
        (p, conf, parent, r) => new WriteDeltaExecMeta(p, conf, parent, r))
        .disabledByDefault("Merge on read support for iceberg is experimental"),
>>>>>>> eafe1f3b
      InMemoryTableScanUtils.getTableCacheQueryStageExecRule
    ).map(r => (r.getClassFor.asSubclass(classOf[SparkPlan]), r)).toMap

    super.getExecs ++ shimExecs
  }

  override def getTableCacheNonQueryStagePlan(plan: SparkPlan): Option[SparkPlan] = {
    plan match {
      case tcqs: TableCacheQueryStageExec => Some(tcqs.plan)
      case _ => None
    }
  }

  override def getStrategyRules: Seq[SparkStrategy] = Seq(RapidsTableWriteStrategy)
}<|MERGE_RESOLUTION|>--- conflicted
+++ resolved
@@ -224,8 +224,8 @@
           TypeSig.STRUCT + TypeSig.MAP + TypeSig.ARRAY + TypeSig.BINARY +
           GpuTypeShims.additionalCommonOperatorSupportedTypes).nested(),
           TypeSig.all),
-<<<<<<< HEAD
-        (p, conf, parent, r) => new WriteDeltaExecMeta(p, conf, parent, r)),
+        (p, conf, parent, r) => new WriteDeltaExecMeta(p, conf, parent, r))
+        .disabledByDefault("Merge on read support for iceberg is experimental"),
       exec[RapidsTableWriteExec](
         "Placeholder for rapids table write",
         ExecChecks((TypeSig.commonCudfTypes + TypeSig.DECIMAL_128 +
@@ -233,10 +233,6 @@
           GpuTypeShims.additionalCommonOperatorSupportedTypes).nested(),
           TypeSig.all),
         (p, conf, parent, r) => new RapidsTableWriteExecMeta(p, conf, parent, r)),
-=======
-        (p, conf, parent, r) => new WriteDeltaExecMeta(p, conf, parent, r))
-        .disabledByDefault("Merge on read support for iceberg is experimental"),
->>>>>>> eafe1f3b
       InMemoryTableScanUtils.getTableCacheQueryStageExecRule
     ).map(r => (r.getClassFor.asSubclass(classOf[SparkPlan]), r)).toMap
 
