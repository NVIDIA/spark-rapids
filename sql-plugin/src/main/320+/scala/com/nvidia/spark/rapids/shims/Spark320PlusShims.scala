--- conflicted
+++ resolved
@@ -250,15 +250,9 @@
       ExprChecks.projectAndAst(
         TypeSig.astTypes,
         (TypeSig.commonCudfTypes + TypeSig.NULL + TypeSig.DECIMAL_128 + TypeSig.CALENDAR
-<<<<<<< HEAD
-          + TypeSig.ARRAY + TypeSig.MAP + TypeSig.STRUCT + TypeSig.YEARMONTH + TypeSig.DAYTIME)
-          .nested(TypeSig.commonCudfTypes + TypeSig.NULL + TypeSig.DECIMAL_128 +
-            TypeSig.ARRAY + TypeSig.MAP + TypeSig.STRUCT),
-=======
             + TypeSig.ARRAY + TypeSig.MAP + TypeSig.STRUCT + TypeSig.ansiIntervals)
             .nested(TypeSig.commonCudfTypes + TypeSig.NULL + TypeSig.DECIMAL_128 +
                 TypeSig.ARRAY + TypeSig.MAP + TypeSig.STRUCT),
->>>>>>> 6c270687
         TypeSig.all),
       (lit, conf, p, r) => new LiteralExprMeta(lit, conf, p, r)),
     GpuOverrides.expr[TimeAdd](
