/*
 * Copyright (c) 2021, NVIDIA CORPORATION.
 *
 * Licensed under the Apache License, Version 2.0 (the "License");
 * you may not use this file except in compliance with the License.
 * You may obtain a copy of the License at
 *
 *     http://www.apache.org/licenses/LICENSE-2.0
 *
 * Unless required by applicable law or agreed to in writing, software
 * distributed under the License is distributed on an "AS IS" BASIS,
 * WITHOUT WARRANTIES OR CONDITIONS OF ANY KIND, either express or implied.
 * See the License for the specific language governing permissions and
 * limitations under the License.
 */

package com.nvidia.spark.rapids.shims.v2

import java.net.URI
import java.nio.ByteBuffer

import com.databricks.sql.execution.window.RunningWindowFunctionExec
import com.esotericsoftware.kryo.Kryo
import com.esotericsoftware.kryo.serializers.{JavaSerializer => KryoJavaSerializer}
import com.nvidia.spark.rapids._
import org.apache.arrow.memory.ReferenceManager
import org.apache.arrow.vector.ValueVector
import org.apache.hadoop.fs.{FileStatus, Path}

import org.apache.spark.{SparkContext, SparkEnv, TaskContext}
import org.apache.spark.internal.Logging
import org.apache.spark.rdd.RDD
import org.apache.spark.sql.SparkSession
import org.apache.spark.sql.catalyst.{InternalRow, TableIdentifier}
import org.apache.spark.sql.catalyst.analysis.Resolver
import org.apache.spark.sql.catalyst.catalog.{CatalogTable, SessionCatalog}
import org.apache.spark.sql.catalyst.encoders.ExpressionEncoder
import org.apache.spark.sql.catalyst.errors.attachTree
import org.apache.spark.sql.catalyst.expressions._
import org.apache.spark.sql.catalyst.expressions.aggregate.Average
import org.apache.spark.sql.catalyst.plans.JoinType
import org.apache.spark.sql.catalyst.plans.physical.{BroadcastMode, Partitioning}
import org.apache.spark.sql.catalyst.trees.TreeNode
import org.apache.spark.sql.connector.read.Scan
import org.apache.spark.sql.execution._
import org.apache.spark.sql.execution.adaptive.{AdaptiveSparkPlanExec, BroadcastQueryStageExec, ShuffleQueryStageExec}
import org.apache.spark.sql.execution.columnar.InMemoryTableScanExec
import org.apache.spark.sql.execution.command.{AlterTableRecoverPartitionsCommand, RunnableCommand}
import org.apache.spark.sql.execution.datasources._
import org.apache.spark.sql.execution.datasources.json.JsonFileFormat
import org.apache.spark.sql.execution.datasources.rapids.GpuPartitioningUtils
import org.apache.spark.sql.execution.datasources.v2.orc.OrcScan
import org.apache.spark.sql.execution.datasources.v2.parquet.ParquetScan
import org.apache.spark.sql.execution.exchange.{ENSURE_REQUIREMENTS, ReusedExchangeExec, ShuffleExchangeExec}
import org.apache.spark.sql.execution.joins._
import org.apache.spark.sql.execution.python._
import org.apache.spark.sql.execution.window.WindowExecBase
import org.apache.spark.sql.internal.{SQLConf, StaticSQLConf}
import org.apache.spark.sql.rapids._
import org.apache.spark.sql.rapids.execution.{GpuBroadcastNestedLoopJoinExecBase, GpuShuffleExchangeExecBase, JoinTypeChecks, SerializeBatchDeserializeHostBuffer, SerializeConcatHostBuffersDeserializeBatch}
import org.apache.spark.sql.rapids.execution.python._
import org.apache.spark.sql.rapids.execution.python.shims.v2._
import org.apache.spark.sql.rapids.shims.v2._
import org.apache.spark.sql.sources.BaseRelation
import org.apache.spark.sql.types._
import org.apache.spark.storage.{BlockId, BlockManagerId}

private final class CastMeta[INPUT <: CastBase](
    cast: INPUT,
    ansiEnabled: Boolean,
    conf: RapidsConf,
    parent: Option[RapidsMeta[_, _, _]],
    rule: DataFromReplacementRule,
    toTypeOverride: Option[DataType] = None) extends
    CastExprMeta[INPUT](cast,
      ansiEnabled,
      conf,
      parent,
      rule,
      toTypeOverride) {

  override def tagExprForGpu(): Unit = {
    if (!conf.isCastFloatToIntegralTypesEnabled &&
        (fromType == DataTypes.FloatType || fromType == DataTypes.DoubleType) &&
        (toType == DataTypes.ByteType || toType == DataTypes.ShortType ||
            toType == DataTypes.IntegerType || toType == DataTypes.LongType)) {
      willNotWorkOnGpu(buildTagMessage(RapidsConf.ENABLE_CAST_FLOAT_TO_INTEGRAL_TYPES))
    }
    super.tagExprForGpu()
  }

  override def withToTypeOverride(newToType: DecimalType): CastExprMeta[INPUT] =
    new CastMeta[INPUT](cast, ansiEnabled, conf, parent, rule, Some(newToType))
}

abstract class SparkBaseShims extends Spark30XShims with Logging {

  override def v1RepairTableCommand(tableName: TableIdentifier): RunnableCommand =
    AlterTableRecoverPartitionsCommand(tableName)

  override def getScalaUDFAsExpression(
      function: AnyRef,
      dataType: DataType,
      children: Seq[Expression],
      inputEncoders: Seq[Option[ExpressionEncoder[_]]] = Nil,
      outputEncoder: Option[ExpressionEncoder[_]] = None,
      udfName: Option[String] = None,
      nullable: Boolean = true,
      udfDeterministic: Boolean = true): Expression = {
    ScalaUDF(function, dataType, children, inputEncoders, outputEncoder, udfName, nullable,
      udfDeterministic)
  }

  override def getMapSizesByExecutorId(
      shuffleId: Int,
      startMapIndex: Int,
      endMapIndex: Int,
      startPartition: Int,
      endPartition: Int): Iterator[(BlockManagerId, Seq[(BlockId, Long, Int)])] = {
    SparkEnv.get.mapOutputTracker.getMapSizesByExecutorId(shuffleId,
      startMapIndex, endMapIndex, startPartition, endPartition)
  }

  override def getGpuBroadcastNestedLoopJoinShim(
      left: SparkPlan,
      right: SparkPlan,
      join: BroadcastNestedLoopJoinExec,
      joinType: JoinType,
      condition: Option[Expression],
      targetSizeBytes: Long): GpuBroadcastNestedLoopJoinExecBase = {
    GpuBroadcastNestedLoopJoinExec(left, right, join, joinType, condition, targetSizeBytes)
  }

  override def isGpuBroadcastHashJoin(plan: SparkPlan): Boolean = {
    plan match {
      case _: GpuBroadcastHashJoinExec => true
      case _ => false
    }
  }

  override def isWindowFunctionExec(plan: SparkPlan): Boolean =
    plan.isInstanceOf[WindowExecBase] || plan.isInstanceOf[RunningWindowFunctionExec]

  override def isGpuShuffledHashJoin(plan: SparkPlan): Boolean = {
    plan match {
      case _: GpuShuffledHashJoinExec => true
      case _ => false
    }
  }

  override def getFileSourceMaxMetadataValueLength(sqlConf: SQLConf): Int =
    sqlConf.maxMetadataStringLength

  override def getExprs: Map[Class[_ <: Expression], ExprRule[_ <: Expression]] = Seq(
    GpuOverrides.expr[Cast](
        "Convert a column of one type of data into another type",
        new CastChecks(),
<<<<<<< HEAD
        (cast, conf, p, r) => new CastMeta[Cast](cast, SparkSession.active.sessionState.conf
            .ansiEnabled, conf, p, r)),
=======
        (cast, conf, p, r) => new CastExprMeta[Cast](cast,
          SparkSession.active.sessionState.conf.ansiEnabled, conf, p, r,
          doFloatToIntCheck = true, stringToAnsiDate = false)),
>>>>>>> afcb4130
    GpuOverrides.expr[AnsiCast](
      "Convert a column of one type of data into another type",
      new CastChecks {
        import TypeSig._
        // nullChecks are the same

        override val booleanChecks: TypeSig = integral + fp + BOOLEAN + STRING + DECIMAL_128_FULL
        override val sparkBooleanSig: TypeSig = numeric + BOOLEAN + STRING

        override val integralChecks: TypeSig = gpuNumeric + BOOLEAN + STRING + DECIMAL_128_FULL
        override val sparkIntegralSig: TypeSig = numeric + BOOLEAN + STRING

        override val fpChecks: TypeSig = (gpuNumeric + BOOLEAN + STRING + DECIMAL_128_FULL)
            .withPsNote(TypeEnum.STRING, fpToStringPsNote)
        override val sparkFpSig: TypeSig = numeric + BOOLEAN + STRING

        override val dateChecks: TypeSig = TIMESTAMP + DATE + STRING
        override val sparkDateSig: TypeSig = TIMESTAMP + DATE + STRING

        override val timestampChecks: TypeSig = TIMESTAMP + DATE + STRING
        override val sparkTimestampSig: TypeSig = TIMESTAMP + DATE + STRING

        // stringChecks are the same
        // binaryChecks are the same
        override val decimalChecks: TypeSig = gpuNumeric + DECIMAL_128_FULL + STRING
        override val sparkDecimalSig: TypeSig = numeric + BOOLEAN + STRING

        // calendarChecks are the same

        override val arrayChecks: TypeSig =
          ARRAY.nested(commonCudfTypes + DECIMAL_64 + NULL + ARRAY + BINARY + STRUCT) +
              psNote(TypeEnum.ARRAY, "The array's child type must also support being cast to " +
                  "the desired child type")
        override val sparkArraySig: TypeSig = ARRAY.nested(all)

        override val mapChecks: TypeSig =
          MAP.nested(commonCudfTypes + DECIMAL_64 + NULL + ARRAY + BINARY + STRUCT + MAP) +
              psNote(TypeEnum.MAP, "the map's key and value must also support being cast to the " +
                  "desired child types")
        override val sparkMapSig: TypeSig = MAP.nested(all)

        override val structChecks: TypeSig =
          STRUCT.nested(commonCudfTypes + DECIMAL_64 + NULL + ARRAY + BINARY + STRUCT) +
            psNote(TypeEnum.STRUCT, "the struct's children must also support being cast to the " +
                "desired child type(s)")
        override val sparkStructSig: TypeSig = STRUCT.nested(all)

        override val udtChecks: TypeSig = none
        override val sparkUdtSig: TypeSig = UDT
      },
<<<<<<< HEAD
      (cast, conf, p, r) => new CastMeta[AnsiCast](cast, true, conf, p, r)),
=======
      (cast, conf, p, r) => new CastExprMeta[AnsiCast](cast, ansiEnabled = true, conf = conf,
        parent = p, rule = r, doFloatToIntCheck = true, stringToAnsiDate = false)),
>>>>>>> afcb4130
    GpuOverrides.expr[Average](
      "Average aggregate operator",
      ExprChecks.fullAgg(
        TypeSig.DOUBLE + TypeSig.DECIMAL_128_FULL,
        TypeSig.DOUBLE + TypeSig.DECIMAL_128_FULL,
        Seq(ParamCheck("input",
          TypeSig.integral + TypeSig.fp + TypeSig.DECIMAL_128_FULL,
          TypeSig.numeric))),
      (a, conf, p, r) => new AggExprMeta[Average](a, conf, p, r) {
        override def tagAggForGpu(): Unit = {
          // For Decimal Average the SUM adds a precision of 10 to avoid overflowing
          // then it divides by the count with an output scale that is 4 more than the input
          // scale. With how our divide works to match Spark, this means that we will need a
          // precision of 5 more. So 38 - 10 - 5 = 23
          val dataType = a.child.dataType
          dataType match {
            case dt: DecimalType =>
              if (dt.precision > 23) {
                if (conf.needDecimalChecks) {
                  willNotWorkOnGpu("GpuAverage cannot guaratee proper overflow checks for " +
                      s"a precision large than 23. The current precision is ${dt.precision}")
                } else {
                  logWarning("Decimal Overflow Checks disabled for " +
                      s"Average(${a.child.dataType}) produces ${dt} with an " +
                      s"intermediate precision of ${dt.precision + 15}")
                }
              }
            case _ => // NOOP
          }
          GpuOverrides.checkAndTagFloatAgg(dataType, conf, this)
        }

        override def convertToGpu(childExprs: Seq[Expression]): GpuExpression =
          GpuAverage(childExprs.head)

        // Average is not supported in ANSI mode right now, no matter the type
        override val ansiTypeToCheck: Option[DataType] = None
      }),
    GpuOverrides.expr[Abs](
      "Absolute value",
      ExprChecks.unaryProjectAndAstInputMatchesOutput(
        TypeSig.implicitCastsAstTypes, TypeSig.gpuNumeric + TypeSig.DECIMAL_128_FULL,
        TypeSig.numeric),
      (a, conf, p, r) => new UnaryAstExprMeta[Abs](a, conf, p, r) {
        // ANSI support for ABS was added in 3.2.0 SPARK-33275
        override def convertToGpu(child: Expression): GpuExpression = GpuAbs(child, false)
      }),
    GpuOverrides.expr[RegExpReplace](
      "RegExpReplace support for string literal input patterns",
      ExprChecks.projectOnly(TypeSig.STRING, TypeSig.STRING,
        Seq(ParamCheck("str", TypeSig.STRING, TypeSig.STRING),
          ParamCheck("regex", TypeSig.lit(TypeEnum.STRING)
              .withPsNote(TypeEnum.STRING, "very limited regex support"), TypeSig.STRING),
          ParamCheck("rep", TypeSig.lit(TypeEnum.STRING), TypeSig.STRING),
          ParamCheck("pos", TypeSig.lit(TypeEnum.INT)
            .withPsNote(TypeEnum.INT, "only a value of 1 is supported"),
            TypeSig.lit(TypeEnum.INT)))),
      (a, conf, p, r) => new ExprMeta[RegExpReplace](a, conf, p, r) {
        override def tagExprForGpu(): Unit = {
          if (GpuOverrides.isNullOrEmptyOrRegex(a.regexp)) {
            willNotWorkOnGpu(
              "Only non-null, non-empty String literals that are not regex patterns " +
                  "are supported by RegExpReplace on the GPU")
          }
          GpuOverrides.extractLit(a.pos).foreach { lit =>
            if (lit.value.asInstanceOf[Int] != 1) {
              willNotWorkOnGpu("Only a search starting position of 1 is supported")
            }
          }
        }
        override def convertToGpu(): GpuExpression = {
          // ignore the pos expression which must be a literal 1 after tagging check
          require(childExprs.length == 4,
            s"Unexpected child count for RegExpReplace: ${childExprs.length}")
          val Seq(subject, regexp, rep) = childExprs.take(3).map(_.convertToGpu())
          GpuStringReplace(subject, regexp, rep)
        }
      }),
    // Spark 3.1.1-specific LEAD expression, using custom OffsetWindowFunctionMeta.
    GpuOverrides.expr[Lead](
      "Window function that returns N entries ahead of this one",
      ExprChecks.windowOnly(
        (TypeSig.commonCudfTypes + TypeSig.DECIMAL_128_FULL + TypeSig.NULL +
          TypeSig.ARRAY + TypeSig.STRUCT).nested(),
        TypeSig.all,
        Seq(
          ParamCheck("input",
            (TypeSig.commonCudfTypes + TypeSig.DECIMAL_128_FULL +
              TypeSig.NULL + TypeSig.ARRAY + TypeSig.STRUCT).nested(),
            TypeSig.all),
          ParamCheck("offset", TypeSig.INT, TypeSig.INT),
          ParamCheck("default",
            (TypeSig.commonCudfTypes + TypeSig.DECIMAL_128_FULL + TypeSig.NULL +
              TypeSig.ARRAY + TypeSig.STRUCT).nested(),
            TypeSig.all)
        )
      ),
      (lead, conf, p, r) => new OffsetWindowFunctionMeta[Lead](lead, conf, p, r) {
        override def convertToGpu(): GpuExpression =
          GpuLead(input.convertToGpu(), offset.convertToGpu(), default.convertToGpu())
      }),
    // Spark 3.1.1-specific LAG expression, using custom OffsetWindowFunctionMeta.
    GpuOverrides.expr[Lag](
      "Window function that returns N entries behind this one",
      ExprChecks.windowOnly(
        (TypeSig.commonCudfTypes + TypeSig.DECIMAL_128_FULL + TypeSig.NULL +
          TypeSig.ARRAY + TypeSig.STRUCT).nested(),
        TypeSig.all,
        Seq(
          ParamCheck("input",
            (TypeSig.commonCudfTypes + TypeSig.DECIMAL_128_FULL +
              TypeSig.NULL + TypeSig.ARRAY + TypeSig.STRUCT).nested(),
            TypeSig.all),
          ParamCheck("offset", TypeSig.INT, TypeSig.INT),
          ParamCheck("default",
            (TypeSig.commonCudfTypes + TypeSig.DECIMAL_128_FULL + TypeSig.NULL +
              TypeSig.ARRAY + TypeSig.STRUCT).nested(),
            TypeSig.all)
        )
      ),
      (lag, conf, p, r) => new OffsetWindowFunctionMeta[Lag](lag, conf, p, r) {
        override def convertToGpu(): GpuExpression = {
          GpuLag(input.convertToGpu(), offset.convertToGpu(), default.convertToGpu())
        }
      }),
  GpuOverrides.expr[GetArrayItem](
    "Gets the field at `ordinal` in the Array",
    ExprChecks.binaryProject(
      (TypeSig.commonCudfTypes + TypeSig.ARRAY + TypeSig.STRUCT + TypeSig.NULL +
        TypeSig.DECIMAL_128_FULL + TypeSig.MAP).nested(),
      TypeSig.all,
      ("array", TypeSig.ARRAY.nested(TypeSig.commonCudfTypes + TypeSig.ARRAY +
        TypeSig.STRUCT + TypeSig.NULL + TypeSig.DECIMAL_128_FULL + TypeSig.MAP),
        TypeSig.ARRAY.nested(TypeSig.all)),
      ("ordinal", TypeSig.lit(TypeEnum.INT), TypeSig.INT)),
    (in, conf, p, r) => new GpuGetArrayItemMeta(in, conf, p, r){
      override def convertToGpu(arr: Expression, ordinal: Expression): GpuExpression =
        GpuGetArrayItem(arr, ordinal, SQLConf.get.ansiEnabled)
    }),
    GpuOverrides.expr[GetMapValue](
      "Gets Value from a Map based on a key",
      ExprChecks.binaryProject(TypeSig.STRING, TypeSig.all,
        ("map", TypeSig.MAP.nested(TypeSig.STRING), TypeSig.MAP.nested(TypeSig.all)),
        ("key", TypeSig.lit(TypeEnum.STRING), TypeSig.all)),
      (in, conf, p, r) => new GpuGetMapValueMeta(in, conf, p, r){
        override def convertToGpu(map: Expression, key: Expression): GpuExpression =
          GpuGetMapValue(map, key, SQLConf.get.ansiEnabled)
      }),
    GpuOverrides.expr[ElementAt](
      "Returns element of array at given(1-based) index in value if column is array. " +
        "Returns value for the given key in value if column is map.",
      ExprChecks.binaryProject(
        (TypeSig.commonCudfTypes + TypeSig.ARRAY + TypeSig.STRUCT + TypeSig.NULL +
          TypeSig.DECIMAL_128_FULL + TypeSig.MAP).nested(), TypeSig.all,
        ("array/map", TypeSig.ARRAY.nested(TypeSig.commonCudfTypes + TypeSig.ARRAY +
          TypeSig.STRUCT + TypeSig.NULL + TypeSig.DECIMAL_128_FULL + TypeSig.MAP) +
          TypeSig.MAP.nested(TypeSig.STRING)
            .withPsNote(TypeEnum.MAP ,"If it's map, only string is supported."),
          TypeSig.ARRAY.nested(TypeSig.all) + TypeSig.MAP.nested(TypeSig.all)),
        ("index/key", (TypeSig.lit(TypeEnum.INT) + TypeSig.lit(TypeEnum.STRING))
          .withPsNote(TypeEnum.INT, "ints are only supported as array indexes, " +
            "not as maps keys")
          .withPsNote(TypeEnum.STRING, "strings are only supported as map keys, " +
            "not array indexes"),
          TypeSig.all)),
      (in, conf, p, r) => new BinaryExprMeta[ElementAt](in, conf, p, r) {
        override def tagExprForGpu(): Unit = {
          // To distinguish the supported nested type between Array and Map
          val checks = in.left.dataType match {
            case _: MapType =>
              // Match exactly with the checks for GetMapValue
              ExprChecks.binaryProject(TypeSig.STRING, TypeSig.all,
                ("map", TypeSig.MAP.nested(TypeSig.STRING), TypeSig.MAP.nested(TypeSig.all)),
                ("key", TypeSig.lit(TypeEnum.STRING), TypeSig.all))
            case _: ArrayType =>
              // Match exactly with the checks for GetArrayItem
              ExprChecks.binaryProject(
                (TypeSig.commonCudfTypes + TypeSig.ARRAY + TypeSig.STRUCT + TypeSig.NULL +
                  TypeSig.DECIMAL_128_FULL + TypeSig.MAP).nested(),
                TypeSig.all,
                ("array", TypeSig.ARRAY.nested(TypeSig.commonCudfTypes + TypeSig.ARRAY +
                  TypeSig.STRUCT + TypeSig.NULL + TypeSig.DECIMAL_128_FULL + TypeSig.MAP),
                  TypeSig.ARRAY.nested(TypeSig.all)),
                ("ordinal", TypeSig.lit(TypeEnum.INT), TypeSig.INT))
            case _ => throw new IllegalStateException("Only Array or Map is supported as input.")
          }
          checks.tag(this)
        }
        override def convertToGpu(lhs: Expression, rhs: Expression): GpuExpression = {
          GpuElementAt(lhs, rhs, SQLConf.get.ansiEnabled)
        }
      })
  ).map(r => (r.getClassFor.asSubclass(classOf[Expression]), r)).toMap

  override def getExecs: Map[Class[_ <: SparkPlan], ExecRule[_ <: SparkPlan]] = {
    Seq(
      GpuOverrides.exec[WindowInPandasExec](
        "The backend for Window Aggregation Pandas UDF, Accelerates the data transfer between" +
          " the Java process and the Python process. It also supports scheduling GPU resources" +
          " for the Python process when enabled. For now it only supports row based window frame.",
        ExecChecks(
          (TypeSig.commonCudfTypes + TypeSig.ARRAY).nested(TypeSig.commonCudfTypes),
          TypeSig.all),
        (winPy, conf, p, r) => new GpuWindowInPandasExecMetaBase(winPy, conf, p, r) {
          override val windowExpressions: Seq[BaseExprMeta[NamedExpression]] =
            winPy.projectList.map(GpuOverrides.wrapExpr(_, conf, Some(this)))

          override def convertToGpu(): GpuExec = {
            GpuWindowInPandasExec(
              windowExpressions.map(_.convertToGpu()),
              partitionSpec.map(_.convertToGpu()),
              // leave ordering expression on the CPU, it's not used for GPU computation
              winPy.orderSpec,
              childPlans.head.convertIfNeeded()
            )(winPy.partitionSpec)
          }
        }).disabledByDefault("it only supports row based frame for now"),
      GpuOverrides.exec[RunningWindowFunctionExec](
        "Databricks-specific window function exec, for \"running\" windows, " +
            "i.e. (UNBOUNDED PRECEDING TO CURRENT ROW)",
        ExecChecks(
          (TypeSig.commonCudfTypes + TypeSig.NULL + TypeSig.DECIMAL_64 +
            TypeSig.STRUCT + TypeSig.ARRAY + TypeSig.MAP).nested(),
          TypeSig.all,
          Map("partitionSpec" ->
              InputCheck(TypeSig.commonCudfTypes + TypeSig.NULL + TypeSig.DECIMAL_64,
                TypeSig.all))),
          (runningWindowFunctionExec, conf, p, r) =>
            new GpuRunningWindowExecMeta(runningWindowFunctionExec, conf, p, r)
      ),
      GpuOverrides.exec[FileSourceScanExec](
        "Reading data from files, often from Hive tables",
        ExecChecks((TypeSig.commonCudfTypes + TypeSig.NULL + TypeSig.STRUCT + TypeSig.MAP +
            TypeSig.ARRAY + TypeSig.DECIMAL_64).nested(), TypeSig.all),
        (fsse, conf, p, r) => new SparkPlanMeta[FileSourceScanExec](fsse, conf, p, r) {
          // partition filters and data filters are not run on the GPU
          override val childExprs: Seq[ExprMeta[_]] = Seq.empty

          override def tagPlanForGpu(): Unit = {
            // this is very specific check to have any of the Delta log metadata queries
            // fallback and run on the CPU since there is some incompatibilities in
            // Databricks Spark and Apache Spark.
            if (wrapped.relation.fileFormat.isInstanceOf[JsonFileFormat] &&
              wrapped.relation.location.getClass.getCanonicalName() ==
                "com.databricks.sql.transaction.tahoe.DeltaLogFileIndex") {
              this.entirePlanWillNotWork("Plans that read Delta Index JSON files can not run " +
                "any part of the plan on the GPU!")
            }
            GpuFileSourceScanExec.tagSupport(this)
          }

          override def convertToGpu(): GpuExec = {
            val sparkSession = wrapped.relation.sparkSession
            val options = wrapped.relation.options

            val location = replaceWithAlluxioPathIfNeeded(
              conf,
              wrapped.relation,
              wrapped.partitionFilters,
              wrapped.dataFilters)

            val newRelation = HadoopFsRelation(
              location,
              wrapped.relation.partitionSchema,
              wrapped.relation.dataSchema,
              wrapped.relation.bucketSpec,
              GpuFileSourceScanExec.convertFileFormat(wrapped.relation.fileFormat),
              options)(sparkSession)

            GpuFileSourceScanExec(
              newRelation,
              wrapped.output,
              wrapped.requiredSchema,
              wrapped.partitionFilters,
              wrapped.optionalBucketSet,
              // TODO: Does Databricks have coalesced bucketing implemented?
              None,
              wrapped.dataFilters,
              wrapped.tableIdentifier)(conf)
            }
        }),
      GpuOverrides.exec[InMemoryTableScanExec](
        "Implementation of InMemoryTableScanExec to use GPU accelerated Caching",
        ExecChecks((TypeSig.commonCudfTypes + TypeSig.DECIMAL_64 + TypeSig.STRUCT
            + TypeSig.ARRAY).nested(), TypeSig.all),
        (scan, conf, p, r) => new SparkPlanMeta[InMemoryTableScanExec](scan, conf, p, r) {
          override def tagPlanForGpu(): Unit = {
            if (!scan.relation.cacheBuilder.serializer
                .isInstanceOf[com.nvidia.spark.ParquetCachedBatchSerializer]) {
              willNotWorkOnGpu("ParquetCachedBatchSerializer is not being used")
              if (SQLConf.get.getConf(StaticSQLConf.SPARK_CACHE_SERIALIZER)
                  .equals("com.nvidia.spark.ParquetCachedBatchSerializer")) {
                throw new IllegalStateException("Cache serializer failed to load! " +
                    "Something went wrong while loading ParquetCachedBatchSerializer class")
              }
            }
          }

          /**
           * Convert InMemoryTableScanExec to a GPU enabled version.
           */
          override def convertToGpu(): GpuExec = {
            GpuInMemoryTableScanExec(scan.attributes, scan.predicates, scan.relation)
          }
        }),
      GpuOverrides.exec[SortMergeJoinExec](
        "Sort merge join, replacing with shuffled hash join",
        JoinTypeChecks.equiJoinExecChecks,
        (join, conf, p, r) => new GpuSortMergeJoinMeta(join, conf, p, r)),
      GpuOverrides.exec[BroadcastHashJoinExec](
        "Implementation of join using broadcast data",
        JoinTypeChecks.equiJoinExecChecks,
        (join, conf, p, r) => new GpuBroadcastHashJoinMeta(join, conf, p, r)),
      GpuOverrides.exec[ShuffledHashJoinExec](
        "Implementation of join using hashed shuffled data",
        JoinTypeChecks.equiJoinExecChecks,
        (join, conf, p, r) => new GpuShuffledHashJoinMeta(join, conf, p, r)),
      GpuOverrides.exec[ArrowEvalPythonExec](
        "The backend of the Scalar Pandas UDFs. Accelerates the data transfer between the" +
        " Java process and the Python process. It also supports scheduling GPU resources" +
        " for the Python process when enabled",
        ExecChecks(
          (TypeSig.commonCudfTypes + TypeSig.ARRAY + TypeSig.STRUCT).nested(),
          TypeSig.all),
        (e, conf, p, r) =>
        new SparkPlanMeta[ArrowEvalPythonExec](e, conf, p, r) {
          val udfs: Seq[BaseExprMeta[PythonUDF]] =
            e.udfs.map(GpuOverrides.wrapExpr(_, conf, Some(this)))
          val resultAttrs: Seq[BaseExprMeta[Attribute]] =
            e.resultAttrs.map(GpuOverrides.wrapExpr(_, conf, Some(this)))
          override val childExprs: Seq[BaseExprMeta[_]] = udfs ++ resultAttrs

          override def replaceMessage: String = "partially run on GPU"
          override def noReplacementPossibleMessage(reasons: String): String =
            s"cannot run even partially on the GPU because $reasons"

          override def convertToGpu(): GpuExec =
            GpuArrowEvalPythonExec(udfs.map(_.convertToGpu()).asInstanceOf[Seq[GpuPythonUDF]],
              resultAttrs.map(_.convertToGpu()).asInstanceOf[Seq[Attribute]],
              childPlans.head.convertIfNeeded(),
              e.evalType)
        }),
      GpuOverrides.exec[MapInPandasExec](
        "The backend for Map Pandas Iterator UDF. Accelerates the data transfer between the" +
          " Java process and the Python process. It also supports scheduling GPU resources" +
          " for the Python process when enabled.",
        ExecChecks((TypeSig.commonCudfTypes + TypeSig.ARRAY + TypeSig.STRUCT).nested(),
          TypeSig.all),
        (mapPy, conf, p, r) => new GpuMapInPandasExecMeta(mapPy, conf, p, r)),
      GpuOverrides.exec[FlatMapGroupsInPandasExec](
        "The backend for Flat Map Groups Pandas UDF, Accelerates the data transfer between the" +
          " Java process and the Python process. It also supports scheduling GPU resources" +
          " for the Python process when enabled.",
        ExecChecks(TypeSig.commonCudfTypes, TypeSig.all),
        (flatPy, conf, p, r) => new GpuFlatMapGroupsInPandasExecMeta(flatPy, conf, p, r)),
      GpuOverrides.exec[AggregateInPandasExec](
        "The backend for an Aggregation Pandas UDF, this accelerates the data transfer between" +
          " the Java process and the Python process. It also supports scheduling GPU resources" +
          " for the Python process when enabled.",
        ExecChecks(TypeSig.commonCudfTypes, TypeSig.all),
        (aggPy, conf, p, r) => new GpuAggregateInPandasExecMeta(aggPy, conf, p, r))
    ).map(r => (r.getClassFor.asSubclass(classOf[SparkPlan]), r)).toMap
  }

  override def getScans: Map[Class[_ <: Scan], ScanRule[_ <: Scan]] = Seq(
    GpuOverrides.scan[ParquetScan](
      "Parquet parsing",
      (a, conf, p, r) => new ScanMeta[ParquetScan](a, conf, p, r) {
        override def tagSelfForGpu(): Unit = GpuParquetScanBase.tagSupport(this)

        override def convertToGpu(): Scan = {
          GpuParquetScan(a.sparkSession,
            a.hadoopConf,
            a.fileIndex,
            a.dataSchema,
            a.readDataSchema,
            a.readPartitionSchema,
            a.pushedFilters,
            a.options,
            a.partitionFilters,
            a.dataFilters,
            conf)
        }
      }),
    GpuOverrides.scan[OrcScan](
      "ORC parsing",
      (a, conf, p, r) => new ScanMeta[OrcScan](a, conf, p, r) {
        override def tagSelfForGpu(): Unit =
          GpuOrcScanBase.tagSupport(this)

        override def convertToGpu(): Scan =
          GpuOrcScan(a.sparkSession,
            a.hadoopConf,
            a.fileIndex,
            a.dataSchema,
            a.readDataSchema,
            a.readPartitionSchema,
            a.options,
            a.pushedFilters,
            a.partitionFilters,
            a.dataFilters,
            conf)
      })
  ).map(r => (r.getClassFor.asSubclass(classOf[Scan]), r)).toMap

  override def getBuildSide(join: HashJoin): GpuBuildSide = {
    GpuJoinUtils.getGpuBuildSide(join.buildSide)
  }

  override def getBuildSide(join: BroadcastNestedLoopJoinExec): GpuBuildSide = {
    GpuJoinUtils.getGpuBuildSide(join.buildSide)
  }

  override def getPartitionFileNames(
      partitions: Seq[PartitionDirectory]): Seq[String] = {
    val files = partitions.flatMap(partition => partition.files)
    files.map(_.getPath.getName)
  }

  override def getPartitionFileStatusSize(partitions: Seq[PartitionDirectory]): Long = {
    partitions.map(_.files.map(_.getLen).sum).sum
  }

  override def getPartitionedFiles(
      partitions: Array[PartitionDirectory]): Array[PartitionedFile] = {
    partitions.flatMap { p =>
      p.files.map { f =>
        PartitionedFileUtil.getPartitionedFile(f, f.getPath, p.values)
      }
    }
  }

  override def getPartitionSplitFiles(
      partitions: Array[PartitionDirectory],
      maxSplitBytes: Long,
      relation: HadoopFsRelation): Array[PartitionedFile] = {
    partitions.flatMap { partition =>
      partition.files.flatMap { file =>
        // getPath() is very expensive so we only want to call it once in this block:
        val filePath = file.getPath
        val isSplitable = relation.fileFormat.isSplitable(
          relation.sparkSession, relation.options, filePath)
        PartitionedFileUtil.splitFiles(
          sparkSession = relation.sparkSession,
          file = file,
          filePath = filePath,
          isSplitable = isSplitable,
          maxSplitBytes = maxSplitBytes,
          partitionValues = partition.values
        )
      }
    }
  }

  override def getFileScanRDD(
      sparkSession: SparkSession,
      readFunction: PartitionedFile => Iterator[InternalRow],
      filePartitions: Seq[FilePartition]): RDD[InternalRow] = {
    new GpuFileScanRDD(sparkSession, readFunction, filePartitions)
  }

  override def createFilePartition(index: Int, files: Array[PartitionedFile]): FilePartition = {
    FilePartition(index, files)
  }

  override def copyBatchScanExec(
      batchScanExec: GpuBatchScanExec,
      queryUsesInputFile: Boolean): GpuBatchScanExec = {
    val scanCopy = batchScanExec.scan match {
      case parquetScan: GpuParquetScan =>
        parquetScan.copy(queryUsesInputFile=queryUsesInputFile)
      case orcScan: GpuOrcScan =>
        orcScan.copy(queryUsesInputFile=queryUsesInputFile)
      case _ => throw new RuntimeException("Wrong format") // never reach here
    }
    batchScanExec.copy(scan=scanCopy)
  }

  override def copyFileSourceScanExec(
      scanExec: GpuFileSourceScanExec,
      queryUsesInputFile: Boolean): GpuFileSourceScanExec = {
    scanExec.copy(queryUsesInputFile=queryUsesInputFile)(scanExec.rapidsConf)
  }

  override def getGpuColumnarToRowTransition(plan: SparkPlan,
     exportColumnRdd: Boolean): GpuColumnarToRowExecParent = {
    val serName = plan.conf.getConf(StaticSQLConf.SPARK_CACHE_SERIALIZER)
    val serClass = ShimLoader.loadClass(serName)
    if (serClass == classOf[com.nvidia.spark.ParquetCachedBatchSerializer]) {
      GpuColumnarToRowTransitionExec(plan)
    } else {
      GpuColumnarToRowExec(plan)
    }
  }

  override def checkColumnNameDuplication(
      schema: StructType,
      colType: String,
      resolver: Resolver): Unit = {
    GpuSchemaUtils.checkColumnNameDuplication(schema, colType, resolver)
  }

  override def getGpuShuffleExchangeExec(
      gpuOutputPartitioning: GpuPartitioning,
      child: SparkPlan,
      cpuOutputPartitioning: Partitioning,
      cpuShuffle: Option[ShuffleExchangeExec]): GpuShuffleExchangeExecBase = {
    val shuffleOrigin = cpuShuffle.map(_.shuffleOrigin).getOrElse(ENSURE_REQUIREMENTS)
    GpuShuffleExchangeExec(gpuOutputPartitioning, child, shuffleOrigin)(cpuOutputPartitioning)
  }

  override def getGpuShuffleExchangeExec(
      queryStage: ShuffleQueryStageExec): GpuShuffleExchangeExecBase = {
    queryStage.shuffle.asInstanceOf[GpuShuffleExchangeExecBase]
  }

  override def sortOrderChildren(s: SortOrder): Seq[Expression] = s.children

  override def sortOrder(
      child: Expression,
      direction: SortDirection,
      nullOrdering: NullOrdering): SortOrder = SortOrder(child, direction, nullOrdering, Seq.empty)

  override def copySortOrderWithNewChild(s: SortOrder, child: Expression) = {
    s.copy(child = child)
  }

  override def alias(child: Expression, name: String)(
      exprId: ExprId,
      qualifier: Seq[String],
      explicitMetadata: Option[Metadata]): Alias = {
    Alias(child, name)(exprId, qualifier, explicitMetadata)
  }

  override def shouldIgnorePath(path: String): Boolean = {
    HadoopFSUtilsShim.shouldIgnorePath(path)
  }

  override def getLegacyComplexTypeToString(): Boolean = {
    SQLConf.get.getConf(SQLConf.LEGACY_COMPLEX_TYPES_TO_STRING)
  }

  // Arrow version changed between Spark versions
  override def getArrowDataBuf(vec: ValueVector): (ByteBuffer, ReferenceManager) = {
    val arrowBuf = vec.getDataBuffer()
    (arrowBuf.nioBuffer(), arrowBuf.getReferenceManager)
  }

  override def getArrowValidityBuf(vec: ValueVector): (ByteBuffer, ReferenceManager) = {
    val arrowBuf = vec.getValidityBuffer
    (arrowBuf.nioBuffer(), arrowBuf.getReferenceManager)
  }

  override def createTable(table: CatalogTable,
    sessionCatalog: SessionCatalog,
    tableLocation: Option[URI],
    result: BaseRelation) = {
    val newTable = table.copy(
      storage = table.storage.copy(locationUri = tableLocation),
      // We will use the schema of resolved.relation as the schema of the table (instead of
      // the schema of df). It is important since the nullability may be changed by the relation
      // provider (for example, see org.apache.spark.sql.parquet.DefaultSource).
      schema = result.schema)
    // Table location is already validated. No need to check it again during table creation.
    sessionCatalog.createTable(newTable, ignoreIfExists = false, validateLocation = false)
  }

  override def getArrowOffsetsBuf(vec: ValueVector): (ByteBuffer, ReferenceManager) = {
    val arrowBuf = vec.getOffsetBuffer
    (arrowBuf.nioBuffer(), arrowBuf.getReferenceManager)
  }

  /** matches SPARK-33008 fix in 3.1.1 */
  override def shouldFailDivByZero(): Boolean = SQLConf.get.ansiEnabled

  override def replaceWithAlluxioPathIfNeeded(
      conf: RapidsConf,
      relation: HadoopFsRelation,
      partitionFilters: Seq[Expression],
      dataFilters: Seq[Expression]): FileIndex = {

    val alluxioPathsReplace: Option[Seq[String]] = conf.getAlluxioPathsToReplace

    if (alluxioPathsReplace.isDefined) {
      // alluxioPathsReplace: Seq("key->value", "key1->value1")
      // turn the rules to the Map with eg
      // { s3:/foo -> alluxio://0.1.2.3:19998/foo,
      //   gs:/bar -> alluxio://0.1.2.3:19998/bar,
      //   /baz -> alluxio://0.1.2.3:19998/baz }
      val replaceMapOption = alluxioPathsReplace.map(rules => {
        rules.map(rule => {
          val split = rule.split("->")
          if (split.size == 2) {
            split(0).trim -> split(1).trim
          } else {
            throw new IllegalArgumentException(s"Invalid setting for " +
              s"${RapidsConf.ALLUXIO_PATHS_REPLACE.key}")
          }
        }).toMap
      })

      replaceMapOption.map(replaceMap => {

        def isDynamicPruningFilter(e: Expression): Boolean =
          e.find(_.isInstanceOf[PlanExpression[_]]).isDefined

        val partitionDirs = relation.location.listFiles(
          partitionFilters.filterNot(isDynamicPruningFilter), dataFilters)

        // replacement func to check if the file path is prefixed with the string user configured
        // if yes, replace it
        val replaceFunc = (f: Path) => {
          val pathStr = f.toString
          val matchedSet = replaceMap.keySet.filter(reg => pathStr.startsWith(reg))
          if (matchedSet.size > 1) {
            // never reach here since replaceMap is a Map
            throw new IllegalArgumentException(s"Found ${matchedSet.size} same replacing rules " +
              s"from ${RapidsConf.ALLUXIO_PATHS_REPLACE.key} which requires only 1 rule for each " +
              s"file path")
          } else if (matchedSet.size == 1) {
            new Path(pathStr.replaceFirst(matchedSet.head, replaceMap(matchedSet.head)))
          } else {
            f
          }
        }

        // replace all of input files
        val inputFiles: Seq[Path] = partitionDirs.flatMap(partitionDir => {
          replacePartitionDirectoryFiles(partitionDir, replaceFunc)
        })

        // replace all of rootPaths which are already unique
        val rootPaths = relation.location.rootPaths.map(replaceFunc)

        val parameters: Map[String, String] = relation.options

        // infer PartitionSpec
        val partitionSpec = GpuPartitioningUtils.inferPartitioning(
          relation.sparkSession,
          rootPaths,
          inputFiles,
          parameters,
          Option(relation.dataSchema),
          replaceFunc)

        // generate a new InMemoryFileIndex holding paths with alluxio schema
        new InMemoryFileIndex(
          relation.sparkSession,
          inputFiles,
          parameters,
          Option(relation.dataSchema),
          userSpecifiedPartitionSpec = Some(partitionSpec))
      }).getOrElse(relation.location)

    } else {
      relation.location
    }
  }

  override def replacePartitionDirectoryFiles(partitionDir: PartitionDirectory,
      replaceFunc: Path => Path): Seq[Path] = {
    partitionDir.files.map(f => replaceFunc(f.getPath))
  }

  override def reusedExchangeExecPfn: PartialFunction[SparkPlan, ReusedExchangeExec] = {
    case ShuffleQueryStageExec(_, e: ReusedExchangeExec, _) => e
    case BroadcastQueryStageExec(_, e: ReusedExchangeExec, _) => e
  }

  /** dropped by SPARK-34234 */
  override def attachTreeIfSupported[TreeType <: TreeNode[_], A](
      tree: TreeType,
      msg: String)(
      f: => A
  ): A = {
    attachTree(tree, msg)(f)
  }

  override def hasAliasQuoteFix: Boolean = false

  override def hasCastFloatTimestampUpcast: Boolean = false

  override def filesFromFileIndex(fileCatalog: PartitioningAwareFileIndex): Seq[FileStatus] = {
    fileCatalog.allFiles().map(_.toFileStatus)
  }

  override def broadcastModeTransform(mode: BroadcastMode, rows: Array[InternalRow]): Any =
    mode.transform(rows, TaskContext.get.taskMemoryManager())

  override def registerKryoClasses(kryo: Kryo): Unit = {
    kryo.register(classOf[SerializeConcatHostBuffersDeserializeBatch],
      new KryoJavaSerializer())
    kryo.register(classOf[SerializeBatchDeserializeHostBuffer],
      new KryoJavaSerializer())
  }

  override def shouldFallbackOnAnsiTimestamp(): Boolean = SQLConf.get.ansiEnabled

  override def getAdaptiveInputPlan(adaptivePlan: AdaptiveSparkPlanExec): SparkPlan = {
    adaptivePlan.inputPlan
  }

  override def getLegacyStatisticalAggregate(): Boolean =
    SQLConf.get.legacyStatisticalAggregate
}<|MERGE_RESOLUTION|>--- conflicted
+++ resolved
@@ -65,34 +65,6 @@
 import org.apache.spark.sql.types._
 import org.apache.spark.storage.{BlockId, BlockManagerId}
 
-private final class CastMeta[INPUT <: CastBase](
-    cast: INPUT,
-    ansiEnabled: Boolean,
-    conf: RapidsConf,
-    parent: Option[RapidsMeta[_, _, _]],
-    rule: DataFromReplacementRule,
-    toTypeOverride: Option[DataType] = None) extends
-    CastExprMeta[INPUT](cast,
-      ansiEnabled,
-      conf,
-      parent,
-      rule,
-      toTypeOverride) {
-
-  override def tagExprForGpu(): Unit = {
-    if (!conf.isCastFloatToIntegralTypesEnabled &&
-        (fromType == DataTypes.FloatType || fromType == DataTypes.DoubleType) &&
-        (toType == DataTypes.ByteType || toType == DataTypes.ShortType ||
-            toType == DataTypes.IntegerType || toType == DataTypes.LongType)) {
-      willNotWorkOnGpu(buildTagMessage(RapidsConf.ENABLE_CAST_FLOAT_TO_INTEGRAL_TYPES))
-    }
-    super.tagExprForGpu()
-  }
-
-  override def withToTypeOverride(newToType: DecimalType): CastExprMeta[INPUT] =
-    new CastMeta[INPUT](cast, ansiEnabled, conf, parent, rule, Some(newToType))
-}
-
 abstract class SparkBaseShims extends Spark30XShims with Logging {
 
   override def v1RepairTableCommand(tableName: TableIdentifier): RunnableCommand =
@@ -155,14 +127,9 @@
     GpuOverrides.expr[Cast](
         "Convert a column of one type of data into another type",
         new CastChecks(),
-<<<<<<< HEAD
-        (cast, conf, p, r) => new CastMeta[Cast](cast, SparkSession.active.sessionState.conf
-            .ansiEnabled, conf, p, r)),
-=======
         (cast, conf, p, r) => new CastExprMeta[Cast](cast,
           SparkSession.active.sessionState.conf.ansiEnabled, conf, p, r,
           doFloatToIntCheck = true, stringToAnsiDate = false)),
->>>>>>> afcb4130
     GpuOverrides.expr[AnsiCast](
       "Convert a column of one type of data into another type",
       new CastChecks {
@@ -213,12 +180,8 @@
         override val udtChecks: TypeSig = none
         override val sparkUdtSig: TypeSig = UDT
       },
-<<<<<<< HEAD
-      (cast, conf, p, r) => new CastMeta[AnsiCast](cast, true, conf, p, r)),
-=======
       (cast, conf, p, r) => new CastExprMeta[AnsiCast](cast, ansiEnabled = true, conf = conf,
         parent = p, rule = r, doFloatToIntCheck = true, stringToAnsiDate = false)),
->>>>>>> afcb4130
     GpuOverrides.expr[Average](
       "Average aggregate operator",
       ExprChecks.fullAgg(
