--- conflicted
+++ resolved
@@ -110,9 +110,8 @@
   }
 
   override def skipAssertIsOnTheGpu(plan: SparkPlan): Boolean = false
-<<<<<<< HEAD
+
   override def hasSeparateINT96RebaseConf: Boolean = true
-=======
 
   override def shouldFailDivOverflow(): Boolean = false
 
@@ -121,5 +120,4 @@
   }
 
   override def shouldFallbackOnAnsiTimestamp(): Boolean = false
->>>>>>> 2e3dc93c
 }