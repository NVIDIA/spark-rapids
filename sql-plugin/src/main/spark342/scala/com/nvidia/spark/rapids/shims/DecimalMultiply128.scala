/*
 * Copyright (c) 2023-2024, NVIDIA CORPORATION.
 *
 * Licensed under the Apache License, Version 2.0 (the "License");
 * you may not use this file except in compliance with the License.
 * You may obtain a copy of the License at
 *
 *     http://www.apache.org/licenses/LICENSE-2.0
 *
 * Unless required by applicable law or agreed to in writing, software
 * distributed under the License is distributed on an "AS IS" BASIS,
 * WITHOUT WARRANTIES OR CONDITIONS OF ANY KIND, either express or implied.
 * See the License for the specific language governing permissions and
 * limitations under the License.
 */

/*** spark-rapids-shim-json-lines
{"spark": "342"}
{"spark": "343"}
<<<<<<< HEAD
=======
{"spark": "344"}
>>>>>>> 4fa0a1de
{"spark": "350db143"}
{"spark": "351"}
{"spark": "352"}
{"spark": "353"}
{"spark": "400"}
spark-rapids-shim-json-lines ***/
package com.nvidia.spark.rapids.shims

import ai.rapids.cudf.{ColumnView, Table}
import com.nvidia.spark.rapids.jni.DecimalUtils._

object DecimalMultiply128{
  def apply(castLhs: ColumnView, castRhs: ColumnView, scale: Int): Table = {
    /**
     * Calling the version of multiplying 128-bit decimal numbers that casts the result only once
     * to the final precision and scale.
     * This version of multiplying 128-bit decimal numbers should only be used with Spark versions
     * greater than or equal to 3.4.2, 4.0.0, 3.5.1
     */
    multiply128(castLhs, castRhs, scale, false)
  }
}<|MERGE_RESOLUTION|>--- conflicted
+++ resolved
@@ -17,10 +17,7 @@
 /*** spark-rapids-shim-json-lines
 {"spark": "342"}
 {"spark": "343"}
-<<<<<<< HEAD
-=======
 {"spark": "344"}
->>>>>>> 4fa0a1de
 {"spark": "350db143"}
 {"spark": "351"}
 {"spark": "352"}
