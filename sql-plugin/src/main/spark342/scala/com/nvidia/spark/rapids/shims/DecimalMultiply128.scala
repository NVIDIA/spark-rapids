/*
 * Copyright (c) 2023-2024, NVIDIA CORPORATION.
 *
 * Licensed under the Apache License, Version 2.0 (the "License");
 * you may not use this file except in compliance with the License.
 * You may obtain a copy of the License at
 *
 *     http://www.apache.org/licenses/LICENSE-2.0
 *
 * Unless required by applicable law or agreed to in writing, software
 * distributed under the License is distributed on an "AS IS" BASIS,
 * WITHOUT WARRANTIES OR CONDITIONS OF ANY KIND, either express or implied.
 * See the License for the specific language governing permissions and
 * limitations under the License.
 */

/*** spark-rapids-shim-json-lines
{"spark": "342"}
{"spark": "343"}
<<<<<<< HEAD
{"spark": "350db143"}
=======
{"spark": "344"}
>>>>>>> 61acf56d
{"spark": "351"}
{"spark": "352"}
{"spark": "353"}
{"spark": "400"}
spark-rapids-shim-json-lines ***/
package com.nvidia.spark.rapids.shims

import ai.rapids.cudf.{ColumnView, Table}
import com.nvidia.spark.rapids.jni.DecimalUtils._

object DecimalMultiply128{
  def apply(castLhs: ColumnView, castRhs: ColumnView, scale: Int): Table = {
    /**
     * Calling the version of multiplying 128-bit decimal numbers that casts the result only once
     * to the final precision and scale.
     * This version of multiplying 128-bit decimal numbers should only be used with Spark versions
     * greater than or equal to 3.4.2, 4.0.0, 3.5.1
     */
    multiply128(castLhs, castRhs, scale, false)
  }
}<|MERGE_RESOLUTION|>--- conflicted
+++ resolved
@@ -17,11 +17,8 @@
 /*** spark-rapids-shim-json-lines
 {"spark": "342"}
 {"spark": "343"}
-<<<<<<< HEAD
+{"spark": "344"}
 {"spark": "350db143"}
-=======
-{"spark": "344"}
->>>>>>> 61acf56d
 {"spark": "351"}
 {"spark": "352"}
 {"spark": "353"}
