--- conflicted
+++ resolved
@@ -688,13 +688,9 @@
       new KryoJavaSerializer())
   }
 
-<<<<<<< HEAD
-  override def getCentralMomentDivideByZeroEvalResult(): Expression = GpuLiteral(Double.NaN)
-
   override def getAdaptiveInputPlan(adaptivePlan: AdaptiveSparkPlanExec): SparkPlan = {
     adaptivePlan.initialPlan
   }
-=======
+
   override def getLegacyStatisticalAggregate(): Boolean = true
->>>>>>> 346f42fa
 }