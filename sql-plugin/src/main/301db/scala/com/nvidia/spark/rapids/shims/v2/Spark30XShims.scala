--- conflicted
+++ resolved
@@ -112,14 +112,12 @@
   override def skipAssertIsOnTheGpu(plan: SparkPlan): Boolean = false
 
   override def shouldFailDivOverflow(): Boolean = false
-<<<<<<< HEAD
+
   override def hasSeparateINT96RebaseConf: Boolean = false
-=======
 
   override def leafNodeDefaultParallelism(ss: SparkSession): Int = {
     ss.sparkContext.defaultParallelism
   }
 
   override def shouldFallbackOnAnsiTimestamp(): Boolean = false
->>>>>>> 2e3dc93c
 }