--- conflicted
+++ resolved
@@ -270,20 +270,6 @@
     PCBSSchemaHelper.isTypeSupportedByColumnarSparkParquetWriter(f.dataType) ||
         f.dataType == DataTypes.NullType
   }
-
-<<<<<<< HEAD
-=======
-  private def isTypeSupportedByColumnarSparkParquetWriter(dataType: DataType): Boolean = {
-    // Columnar writer in Spark only supports AtomicTypes ATM
-    dataType match {
-      case TimestampType | StringType | BooleanType | DateType | BinaryType |
-           DoubleType | FloatType | ByteType | IntegerType | LongType | ShortType => true
-      case _: DecimalType => true
-      case other if GpuTypeShims.isParquetColumnarWriterSupportedForType(other) => true
-      case _ => false
-    }
-  }
->>>>>>> 49da35ac
 
   def isSchemaSupportedByCudf(schema: Seq[Attribute]): Boolean = {
     schema.forall(field => isSupportedByCudf(field.dataType))
