/*
 * Copyright (c) 2020-2023, NVIDIA CORPORATION.
 *
 * Licensed under the Apache License, Version 2.0 (the "License");
 * you may not use this file except in compliance with the License.
 * You may obtain a copy of the License at
 *
 *     http://www.apache.org/licenses/LICENSE-2.0
 *
 * Unless required by applicable law or agreed to in writing, software
 * distributed under the License is distributed on an "AS IS" BASIS,
 * WITHOUT WARRANTIES OR CONDITIONS OF ANY KIND, either express or implied.
 * See the License for the specific language governing permissions and
 * limitations under the License.
 */

package com.nvidia.spark

import ai.rapids.cudf.{ColumnView, DType, Scalar}
import com.nvidia.spark.rapids.Arm.withResource
import com.nvidia.spark.rapids.shims.SparkShimImpl

import org.apache.spark.sql.catalyst.util.RebaseDateTime
import org.apache.spark.sql.rapids.execution.TrampolineUtil

object RebaseHelper {
  private[this] def isRebaseNeeded(column: ColumnView, checkType: DType,
                                   minGood: Scalar): Boolean = {
    val dtype = column.getType
    require(!dtype.hasTimeResolution || dtype == DType.TIMESTAMP_MICROSECONDS)

    dtype match {
      case `checkType` =>
        withResource(column.lessThan(minGood)) { hasBad =>
          withResource(hasBad.any()) { anyBad =>
            anyBad.isValid && anyBad.getBoolean
          }
        }

<<<<<<< HEAD
      case DType.LIST =>
        withResource(column.getChildColumnView(0)) { child =>
          isRebaseNeeded(child, checkType, minGood)
        }

      case DType.STRUCT => (0 until column.getNumChildren).exists(i =>
=======
      case DType.LIST | DType.STRUCT => (0 until column.getNumChildren).exists(i =>
>>>>>>> 401d0d89
        withResource(column.getChildColumnView(i)) { child =>
          isRebaseNeeded(child, checkType, minGood)
        })

      case _ => false
    }
  }

  private[this] def isDateRebaseNeeded(column: ColumnView, startDay: Int): Boolean = {
    withResource(Scalar.timestampDaysFromInt(startDay)) { minGood =>
      isRebaseNeeded(column, DType.TIMESTAMP_DAYS, minGood)
    }
  }

  private[this] def isTimeRebaseNeeded(column: ColumnView, startTs: Long): Boolean = {
    withResource(Scalar.timestampFromLong(DType.TIMESTAMP_MICROSECONDS, startTs)) { minGood =>
      isRebaseNeeded(column, DType.TIMESTAMP_MICROSECONDS, minGood)
    }
  }

  def isDateRebaseNeededInRead(column: ColumnView): Boolean =
    isDateRebaseNeeded(column, RebaseDateTime.lastSwitchJulianDay)

  def isTimeRebaseNeededInRead(column: ColumnView): Boolean =
    isTimeRebaseNeeded(column, RebaseDateTime.lastSwitchJulianTs)

  def isDateRebaseNeededInWrite(column: ColumnView): Boolean =
    isDateRebaseNeeded(column, RebaseDateTime.lastSwitchGregorianDay)

  def isTimeRebaseNeededInWrite(column: ColumnView): Boolean =
    isTimeRebaseNeeded(column, RebaseDateTime.lastSwitchGregorianTs)

  def newRebaseExceptionInRead(format: String): Exception = {
    val config = if (format == "Parquet") {
      SparkShimImpl.parquetRebaseReadKey
    } else if (format == "Avro") {
      SparkShimImpl.avroRebaseReadKey
    } else {
      throw new IllegalStateException("unrecognized format " + format)
    }
    TrampolineUtil.makeSparkUpgradeException("3.0",
      "reading dates before 1582-10-15 or timestamps before " +
      s"1900-01-01T00:00:00Z from $format files can be ambiguous, as the files may be written by " +
      "Spark 2.x or legacy versions of Hive, which uses a legacy hybrid calendar that is " +
      "different from Spark 3.0+'s Proleptic Gregorian calendar. See more details in " +
      s"SPARK-31404. The RAPIDS Accelerator does not support reading these 'LEGACY' files. To do " +
      s"so you should disable $format support in the RAPIDS Accelerator " +
      s"or set $config to 'CORRECTED' to read the datetime values as it is.",
      null)
  }
}<|MERGE_RESOLUTION|>--- conflicted
+++ resolved
@@ -37,16 +37,7 @@
           }
         }
 
-<<<<<<< HEAD
-      case DType.LIST =>
-        withResource(column.getChildColumnView(0)) { child =>
-          isRebaseNeeded(child, checkType, minGood)
-        }
-
-      case DType.STRUCT => (0 until column.getNumChildren).exists(i =>
-=======
       case DType.LIST | DType.STRUCT => (0 until column.getNumChildren).exists(i =>
->>>>>>> 401d0d89
         withResource(column.getChildColumnView(i)) { child =>
           isRebaseNeeded(child, checkType, minGood)
         })
