--- conflicted
+++ resolved
@@ -266,17 +266,13 @@
     opTime: GpuMetric,
     opName: String) extends Iterator[ColumnarBatch] with Logging {
 
-<<<<<<< HEAD
+  val streamTime = streamTimeOrNoop match {
+    case NoopMetric => new LocalGpuMetric
+    case _ => streamTimeOrNoop
+  }
   private val iter = new CollectTimeIterator(
     OpNameNvtxMap.get(s"$opName: collect").getOrElse(NvtxRegistry.GPU_COALESCE_ITERATOR),
     inputIter, streamTime)
-=======
-  val streamTime = streamTimeOrNoop match {
-    case NoopMetric => new LocalGpuMetric
-    case _ => streamTimeOrNoop
-  }
-  private val iter = new CollectTimeIterator(s"$opName: collect", inputIter, streamTime)
->>>>>>> 6f4c806d
 
   private var batchInitialized: Boolean = false
 
