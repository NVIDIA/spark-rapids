--- conflicted
+++ resolved
@@ -112,11 +112,7 @@
   }
 
   def detectMultiplePluginJars(): Unit = {
-<<<<<<< HEAD
-    val classloader = classOf[com.nvidia.spark.rapids.SparkShimServiceProvider].getClassLoader
-=======
     val classloader = ShimLoader.getShimClassLoader()
->>>>>>> 742b5084
     val rapidsJarURLs = classloader.getResources(PLUGIN_PROPS_FILENAME)
         .asScala.toList
     lazy val rapidsJars = rapidsJarURLs.map { 
