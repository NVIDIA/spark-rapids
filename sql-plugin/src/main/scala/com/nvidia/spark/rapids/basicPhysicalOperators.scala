/*
 * Copyright (c) 2019-2021, NVIDIA CORPORATION.
 *
 * Licensed under the Apache License, Version 2.0 (the "License");
 * you may not use this file except in compliance with the License.
 * You may obtain a copy of the License at
 *
 *     http://www.apache.org/licenses/LICENSE-2.0
 *
 * Unless required by applicable law or agreed to in writing, software
 * distributed under the License is distributed on an "AS IS" BASIS,
 * WITHOUT WARRANTIES OR CONDITIONS OF ANY KIND, either express or implied.
 * See the License for the specific language governing permissions and
 * limitations under the License.
 */

package com.nvidia.spark.rapids

import scala.annotation.tailrec
import scala.collection.mutable.ArrayBuffer

import ai.rapids.cudf
import ai.rapids.cudf._
import com.nvidia.spark.rapids.GpuMetric._
import com.nvidia.spark.rapids.RapidsPluginImplicits._
import com.nvidia.spark.rapids.shims.v2.{ShimSparkPlan, ShimUnaryExecNode}

import org.apache.spark.{InterruptibleIterator, Partition, SparkContext, TaskContext}
import org.apache.spark.internal.Logging
import org.apache.spark.rdd.RDD
import org.apache.spark.sql.catalyst.InternalRow
import org.apache.spark.sql.catalyst.expressions.{Ascending, Attribute, AttributeReference, Descending, Expression, NamedExpression, NullIntolerant, SortOrder}
import org.apache.spark.sql.catalyst.plans.physical.{Partitioning, RangePartitioning, SinglePartition, UnknownPartitioning}
import org.apache.spark.sql.execution.{LeafExecNode, ProjectExec, SampleExec, SparkPlan}
import org.apache.spark.sql.rapids.{GpuPartitionwiseSampledRDD, GpuPoissonSampler, GpuPredicateHelper}
import org.apache.spark.sql.rapids.execution.TrampolineUtil
import org.apache.spark.sql.types.{DataType, LongType}
import org.apache.spark.sql.vectorized.{ColumnarBatch, ColumnVector}
import org.apache.spark.util.random.BernoulliCellSampler

class GpuProjectExecMeta(
    proj: ProjectExec,
    conf: RapidsConf,
    p: Option[RapidsMeta[_, _, _]],
    r: DataFromReplacementRule) extends SparkPlanMeta[ProjectExec](proj, conf, p, r)
    with Logging {
  override def convertToGpu(): GpuExec = {
    // Force list to avoid recursive Java serialization of lazy list Seq implementation
    val gpuExprs = childExprs.map(_.convertToGpu().asInstanceOf[NamedExpression]).toList
    val gpuChild = childPlans.head.convertIfNeeded()
    if (conf.isProjectAstEnabled) {
      if (childExprs.forall(_.canThisBeAst)) {
        return GpuProjectAstExec(gpuExprs, gpuChild)
      }
      // explain AST because this is optional and it is sometimes hard to debug
      if (conf.shouldExplain) {
        val explain = childExprs.map(_.explainAst(conf.shouldExplainAll))
            .filter(_.nonEmpty)
        if (explain.nonEmpty) {
          logWarning(s"AST PROJECT\n$explain")
        }
      }
    }
    GpuProjectExec(gpuExprs, gpuChild)
  }
}

object GpuProjectExec extends Arm {
  def projectAndClose[A <: Expression](cb: ColumnarBatch, boundExprs: Seq[A],
      opTime: GpuMetric): ColumnarBatch = {
    val nvtxRange = new NvtxWithMetrics("ProjectExec", NvtxColor.CYAN, opTime)
    try {
      project(cb, boundExprs)
    } finally {
      cb.close()
      nvtxRange.close()
    }
  }

  @tailrec
  private def extractSingleBoundIndex(expr: Expression): Option[Int] = expr match {
    case ga: GpuAlias => extractSingleBoundIndex(ga.child)
    case br: GpuBoundReference => Some(br.ordinal)
    case _ => None
  }

  private def extractSingleBoundIndex(boundExprs: Seq[Expression]): Seq[Option[Int]] =
    boundExprs.map(extractSingleBoundIndex)

  def isNoopProject(cb: ColumnarBatch, boundExprs: Seq[Expression]): Boolean = {
    if (boundExprs.length == cb.numCols()) {
      extractSingleBoundIndex(boundExprs).zip(0 until cb.numCols()).forall {
        case (Some(foundIndex), expectedIndex) => foundIndex == expectedIndex
        case _ => false
      }
    } else {
      false
    }
  }

  def projectSingle(cb: ColumnarBatch, boundExpr: Expression): GpuColumnVector =
    GpuExpressionsUtils.columnarEvalToColumn(boundExpr, cb)

  def project(cb: ColumnarBatch, boundExprs: Seq[Expression]): ColumnarBatch = {
    if (isNoopProject(cb, boundExprs)) {
      // This can help avoid contiguous splits in some cases when the input data is also contiguous
      GpuColumnVector.incRefCounts(cb)
    } else {
      val newColumns = boundExprs.safeMap(expr => projectSingle(cb, expr)).toArray[ColumnVector]
      new ColumnarBatch(newColumns, cb.numRows())
    }
  }
}

case class GpuProjectExec(
   // NOTE for Scala 2.12.x and below we enforce usage of (eager) List to prevent running
   // into a deep recursion during serde of lazy lists. See
   // https://github.com/NVIDIA/spark-rapids/issues/2036
   //
   // Whereas a similar issue https://issues.apache.org/jira/browse/SPARK-27100 is resolved
   // using an Array, we opt in for List because it implements Seq while having non-recursive
   // serde: https://github.com/scala/scala/blob/2.12.x/src/library/scala/collection/
   //   immutable/List.scala#L516
   projectList: List[NamedExpression],
   child: SparkPlan
 ) extends ShimUnaryExecNode with GpuExec {

  override lazy val additionalMetrics: Map[String, GpuMetric] = Map(
    OP_TIME -> createNanoTimingMetric(MODERATE_LEVEL, DESCRIPTION_OP_TIME))

  override def output: Seq[Attribute] = projectList.map(_.toAttribute)

  override def outputOrdering: Seq[SortOrder] = child.outputOrdering

  override def outputPartitioning: Partitioning = child.outputPartitioning

  override def doExecute(): RDD[InternalRow] =
    throw new IllegalStateException(s"Row-based execution should not occur for $this")

  override def doExecuteColumnar() : RDD[ColumnarBatch] = {
    val numOutputRows = gpuLongMetric(NUM_OUTPUT_ROWS)
    val numOutputBatches = gpuLongMetric(NUM_OUTPUT_BATCHES)
    val opTime = gpuLongMetric(OP_TIME)
    val boundProjectList = GpuBindReferences.bindGpuReferences(projectList, child.output)
    val rdd = child.executeColumnar()
    rdd.map { cb =>
      numOutputBatches += 1
      numOutputRows += cb.numRows()
      GpuProjectExec.projectAndClose(cb, boundProjectList, opTime)
    }
  }

  // The same as what feeds us
  override def outputBatching: CoalesceGoal = GpuExec.outputBatching(child)
}

/** Use cudf AST expressions to project columnar batches */
case class GpuProjectAstExec(
    // NOTE for Scala 2.12.x and below we enforce usage of (eager) List to prevent running
    // into a deep recursion during serde of lazy lists. See
    // https://github.com/NVIDIA/spark-rapids/issues/2036
    //
    // Whereas a similar issue https://issues.apache.org/jira/browse/SPARK-27100 is resolved
    // using an Array, we opt in for List because it implements Seq while having non-recursive
    // serde: https://github.com/scala/scala/blob/2.12.x/src/library/scala/collection/
    //   immutable/List.scala#L516
    projectList: List[Expression],
    child: SparkPlan
) extends ShimUnaryExecNode with GpuExec {

  override lazy val additionalMetrics: Map[String, GpuMetric] = Map(
    OP_TIME -> createNanoTimingMetric(MODERATE_LEVEL, DESCRIPTION_OP_TIME))

  override def output: Seq[Attribute] = {
    projectList.collect { case ne: NamedExpression => ne.toAttribute }
  }

  override def outputOrdering: Seq[SortOrder] = child.outputOrdering

  override def outputPartitioning: Partitioning = child.outputPartitioning

  override def doExecute(): RDD[InternalRow] =
    throw new IllegalStateException(s"Row-based execution should not occur for $this")

  override def doExecuteColumnar() : RDD[ColumnarBatch] = {
    val numOutputRows = gpuLongMetric(NUM_OUTPUT_ROWS)
    val numOutputBatches = gpuLongMetric(NUM_OUTPUT_BATCHES)
    val opTime = gpuLongMetric(OP_TIME)
    val boundProjectList = GpuBindReferences.bindGpuReferences(projectList, child.output)
    val outputTypes = output.map(_.dataType).toArray
    val rdd = child.executeColumnar()
    rdd.mapPartitions { cbIter =>
      new Iterator[ColumnarBatch] with AutoCloseable {
        private[this] var compiledAstExprs =
          withResource(new NvtxWithMetrics("Compile ASTs", NvtxColor.ORANGE, opTime)) { _ =>
            boundProjectList.safeMap { expr =>
              // Use intmax for the left table column count since there's only one input table here.
              expr.convertToAst(Int.MaxValue).compile()
            }
          }

        Option(TaskContext.get).foreach(_.addTaskCompletionListener[Unit](_ => close()))

        override def hasNext: Boolean = {
          if (cbIter.hasNext) {
            true
          } else {
            close()
            false
          }
        }

        override def next(): ColumnarBatch = {
          withResource(cbIter.next()) { cb =>
            withResource(new NvtxWithMetrics("Project AST", NvtxColor.CYAN, opTime)) { _ =>
              numOutputBatches += 1
              numOutputRows += cb.numRows()
              val projectedTable = withResource(tableFromBatch(cb)) { table =>
                withResource(compiledAstExprs.safeMap(_.computeColumn(table))) { projectedColumns =>
                  new Table(projectedColumns:_*)
                }
              }
              withResource(projectedTable) { _ =>
                GpuColumnVector.from(projectedTable, outputTypes)
              }
            }
          }
        }

        override def close(): Unit = {
          compiledAstExprs.safeClose()
          compiledAstExprs = Nil
        }

        private def tableFromBatch(cb: ColumnarBatch): Table = {
          if (cb.numCols != 0) {
            GpuColumnVector.from(cb)
          } else {
            // Count-only batch but cudf Table cannot be created with no columns.
            // Create the cheapest table we can to evaluate the AST expression.
            withResource(Scalar.fromBool(false)) { falseScalar =>
              withResource(cudf.ColumnVector.fromScalar(falseScalar, cb.numRows())) { falseColumn =>
                new Table(falseColumn)
              }
            }
          }
        }
      }
    }
  }

  // The same as what feeds us
  override def outputBatching: CoalesceGoal = GpuExec.outputBatching(child)
}

/**
 * Run a filter on a batch.  The batch will be consumed.
 */
object GpuFilter extends Arm {
  def apply(
      batch: ColumnarBatch,
      boundCondition: Expression,
      numOutputRows: GpuMetric,
      numOutputBatches: GpuMetric,
      filterTime: GpuMetric): ColumnarBatch = {
    withResource(new NvtxWithMetrics("filter batch", NvtxColor.YELLOW, filterTime)) { _ =>
      val filteredBatch = GpuFilter(batch, boundCondition)
      numOutputBatches += 1
      numOutputRows += filteredBatch.numRows()
      filteredBatch
    }
  }

  private def allEntriesAreTrue(mask: GpuColumnVector): Boolean = {
    if (mask.hasNull) {
      false
    } else {
      withResource(mask.getBase.all()) { all =>
        all.getBoolean
      }
    }
  }

  def apply(batch: ColumnarBatch,
      boundCondition: Expression) : ColumnarBatch = {
    withResource(batch) { batch =>
      val checkedFilterMask = withResource(
        GpuProjectExec.projectSingle(batch, boundCondition)) { filterMask =>
        // If  filter is a noop then return a None for the mask
        if (allEntriesAreTrue(filterMask)) {
          None
        } else {
          Some(filterMask.getBase.incRefCount())
        }
      }
      checkedFilterMask.map { checkedFilterMask =>
        withResource(checkedFilterMask) { checkedFilterMask =>
          val colTypes = GpuColumnVector.extractTypes(batch)
          withResource(GpuColumnVector.from(batch)) { tbl =>
            withResource(tbl.filter(checkedFilterMask)) { filteredData =>
              GpuColumnVector.from(filteredData, colTypes)
            }
          }
        }
      }.getOrElse {
        // Nothing to filter so it is a NOOP
        GpuColumnVector.incRefCounts(batch)
      }
    }
  }
}

case class GpuFilterExec(
    condition: Expression,
    child: SparkPlan,
    override val coalesceAfter: Boolean = true)
    extends ShimUnaryExecNode with GpuPredicateHelper with GpuExec {

  override lazy val additionalMetrics: Map[String, GpuMetric] = Map(
    OP_TIME -> createNanoTimingMetric(MODERATE_LEVEL, DESCRIPTION_OP_TIME))

  // Split out all the IsNotNulls from condition.
  private val (notNullPreds, _) = splitConjunctivePredicates(condition).partition {
    case GpuIsNotNull(a) => isNullIntolerant(a) && a.references.subsetOf(child.outputSet)
    case _ => false
  }

  // If one expression and its children are null intolerant, it is null intolerant.
  private def isNullIntolerant(expr: Expression): Boolean = expr match {
    case e: NullIntolerant => e.children.forall(isNullIntolerant)
    case _ => false
  }

  // The columns that will filtered out by `IsNotNull` could be considered as not nullable.
  private val notNullAttributes = notNullPreds.flatMap(_.references).distinct.map(_.exprId)

  override def output: Seq[Attribute] = {
    child.output.map { a =>
      if (a.nullable && notNullAttributes.contains(a.exprId)) {
        a.withNullability(false)
      } else {
        a
      }
    }
  }

  override def outputOrdering: Seq[SortOrder] = child.outputOrdering

  override def outputPartitioning: Partitioning = child.outputPartitioning

  override def doExecute(): RDD[InternalRow] =
    throw new IllegalStateException(s"Row-based execution should not occur for $this")

  override val outputRowsLevel: MetricsLevel = ESSENTIAL_LEVEL
  override val outputBatchesLevel: MetricsLevel = MODERATE_LEVEL

  override def doExecuteColumnar(): RDD[ColumnarBatch] = {
    val numOutputRows = gpuLongMetric(NUM_OUTPUT_ROWS)
    val numOutputBatches = gpuLongMetric(NUM_OUTPUT_BATCHES)
    val opTime = gpuLongMetric(OP_TIME)
    val boundCondition = GpuBindReferences.bindReference(condition, child.output)
    val rdd = child.executeColumnar()
    rdd.map { batch =>
      GpuFilter(batch, boundCondition, numOutputRows, numOutputBatches, opTime)
    }
  }
}

class GpuSampleExecMeta(
    sample: SampleExec,
    conf: RapidsConf,
    p: Option[RapidsMeta[_, _, _]],
    r: DataFromReplacementRule) extends SparkPlanMeta[SampleExec](sample, conf, p, r)
    with Logging {
  override def convertToGpu(): GpuExec = {
    val gpuChild = childPlans.head.convertIfNeeded()
    if (conf.isFastSampleEnabled) {
      // Use GPU sample JNI, this is faster, but the output is not the same as CPU produces
      GpuFastSampleExec(sample.lowerBound, sample.upperBound, sample.withReplacement,
        sample.seed, gpuChild)
    } else {
      // The output is the same as CPU produces
      // First generates row indexes by CPU sampler, then use GPU to gathers
      GpuSampleExec(sample.lowerBound, sample.upperBound, sample.withReplacement,
        sample.seed, gpuChild)
    }
  }
}

case class GpuSampleExec(
    lowerBound: Double,
    upperBound: Double,
    withReplacement: Boolean,
    seed: Long, child: SparkPlan) extends ShimUnaryExecNode with GpuExec {

  override lazy val additionalMetrics: Map[String, GpuMetric] = Map(
    OP_TIME -> createNanoTimingMetric(MODERATE_LEVEL, DESCRIPTION_OP_TIME))

  override def output: Seq[Attribute] = {
    child.output
  }

  // add one coalesce exec to avoid empty batch and small batch,
  // because sample will shrink the batch
  override val coalesceAfter: Boolean = true

  override def outputOrdering: Seq[SortOrder] = child.outputOrdering

  override def outputPartitioning: Partitioning = child.outputPartitioning

  override def doExecute(): RDD[InternalRow] =
    throw new IllegalStateException(s"Row-based execution should not occur for $this")

  override val outputRowsLevel: MetricsLevel = ESSENTIAL_LEVEL
  override val outputBatchesLevel: MetricsLevel = MODERATE_LEVEL

  override def doExecuteColumnar(): RDD[ColumnarBatch] = {
    val numOutputRows = gpuLongMetric(NUM_OUTPUT_ROWS)
    val numOutputBatches = gpuLongMetric(NUM_OUTPUT_BATCHES)
    val opTime = gpuLongMetric(OP_TIME)

    val rdd = child.executeColumnar()
    // CPU consistent, first generates sample row indexes by CPU, then gathers by GPU
    if (withReplacement) {
      new GpuPartitionwiseSampledRDD(
        rdd,
        new GpuPoissonSampler(upperBound - lowerBound, useGapSamplingIfPossible = false,
          numOutputRows, numOutputBatches, opTime),
        preservesPartitioning = true,
        seed)
    } else {
      rdd.mapPartitionsWithIndex(
        (index, iterator) => {
          // use CPU sampler generate row indexes
          val sampler = new BernoulliCellSampler(lowerBound, upperBound)
          sampler.setSeed(seed + index)
<<<<<<< HEAD
          iterator.map[ColumnarBatch] { batch =>
            withResource(batch) { b => // will generate new columnar column, close this
              withResource(new NvtxWithMetrics("sample", NvtxColor.DARK_GREEN, opTime)) { _ =>
                val numRows = b.numRows()
                val filter = withResource(HostColumnVector.builder(DType.BOOL8, numRows)) {
                  builder =>
                    var i = 0
                    while (i < numRows) {
                      i = i + 1
                      builder.append(if (sampler.sample() > 0) 1.toByte else 0.toByte)
                    }
                    builder.buildAndPutOnDevice()
                }

                // use GPU filer rows
                val colTypes = GpuColumnVector.extractTypes(b)
                withResource(filter) { filter =>
                  withResource(GpuColumnVector.from(b)) { tbl =>
                    withResource(tbl.filter(filter)) { filteredData =>
                      numOutputBatches += 1
                      numOutputRows += filteredData.getRowCount
                      if (filteredData.getRowCount == 0) {
                        GpuColumnVector.emptyBatchFromTypes(colTypes)
                      } else {
                        GpuColumnVector.from(filteredData, colTypes)
                      }
                    }
=======
          iterator.map[ColumnarBatch] { columnarBatch =>
            // collect sampled row idx
            // samples idx in batch one by one, so it's same as CPU execution
            withResource(new NvtxWithMetrics("Sample Exec", NvtxColor.YELLOW, opTime)) { _ =>
              withResource(columnarBatch) { cb =>
                // generate sampled row indexes by CPU
                val sampledRows = new ArrayBuffer[Int]
                var rowIndex = 0
                while (rowIndex < cb.numRows()) {
                  if (sampler.sample() > 0) {
                    sampledRows += rowIndex
                  }
                  rowIndex += 1
                }
                numOutputBatches += 1
                numOutputRows += sampledRows.length
                // gather by row indexes
                GatherUtils.gather(cb, sampledRows)
              }
            }
          }
        }
        , preservesPartitioning = true
      )
    }
  }
}

case class GpuFastSampleExec(
    lowerBound: Double,
    upperBound: Double,
    withReplacement: Boolean,
    seed: Long,
    child: SparkPlan) extends ShimUnaryExecNode with GpuExec {

  override lazy val additionalMetrics: Map[String, GpuMetric] = Map(
    OP_TIME -> createNanoTimingMetric(MODERATE_LEVEL, DESCRIPTION_OP_TIME))

  override def output: Seq[Attribute] = {
    child.output
  }

  // add one coalesce exec to avoid empty batch and small batch,
  // because sample will shrink the batch
  override val coalesceAfter: Boolean = true

  // Note GPU sample does not preserve the ordering
  override def outputOrdering: Seq[SortOrder] = Nil

  override def outputPartitioning: Partitioning = child.outputPartitioning

  override def doExecute(): RDD[InternalRow] =
    throw new IllegalStateException(s"Row-based execution should not occur for $this")

  override val outputRowsLevel: MetricsLevel = ESSENTIAL_LEVEL
  override val outputBatchesLevel: MetricsLevel = MODERATE_LEVEL

  override def doExecuteColumnar(): RDD[ColumnarBatch] = {
    val numOutputRows = gpuLongMetric(NUM_OUTPUT_ROWS)
    val numOutputBatches = gpuLongMetric(NUM_OUTPUT_BATCHES)
    val opTime = gpuLongMetric(OP_TIME)
    val rdd = child.executeColumnar()

    // CPU inconsistent, uses GPU sample JNI
    rdd.mapPartitionsWithIndex(
      (index, iterator) => {
        iterator.map[ColumnarBatch] { columnarBatch =>
          withResource(new NvtxWithMetrics("Fast Sample Exec", NvtxColor.YELLOW, opTime)) { _ =>
            withResource(columnarBatch) { cb =>
              numOutputBatches += 1
              val numSampleRows = (cb.numRows() * (upperBound - lowerBound)).toLong

              val colTypes = GpuColumnVector.extractTypes(cb)
              if (numSampleRows == 0L) {
                GpuColumnVector.emptyBatchFromTypes(colTypes)
              } else if (cb.numCols() == 0) {
                // for count agg, num of cols is 0
                val c = GpuColumnVector.emptyBatchFromTypes(colTypes)
                c.setNumRows(numSampleRows.toInt)
                c
              } else {
                withResource(GpuColumnVector.from(cb)) { table =>
                  // GPU sample
                  withResource(table.sample(numSampleRows, withReplacement, seed + index)) {
                    sampled =>
                      val cb = GpuColumnVector.from(sampled, colTypes)
                      numOutputRows += cb.numRows()
                      cb
>>>>>>> 34994dd0
                  }
                }
              }
            }
          }
        }
      }
      , preservesPartitioning = true
    )
  }
}

/**
 * Physical plan for range (generating a range of 64 bit numbers).
 */
case class GpuRangeExec(
    start: Long,
    end: Long,
    step: Long,
    numSlices: Int,
    output: Seq[Attribute],
    targetSizeBytes: Long)
    extends LeafExecNode with GpuExec {

  val numElements: BigInt = {
    val safeStart = BigInt(start)
    val safeEnd = BigInt(end)
    if ((safeEnd - safeStart) % step == 0 || (safeEnd > safeStart) != (step > 0)) {
      (safeEnd - safeStart) / step
    } else {
      // the remainder has the same sign with range, could add 1 more
      (safeEnd - safeStart) / step + 1
    }
  }

  val isEmptyRange: Boolean = start == end || (start < end ^ 0 < step)

  override protected val outputRowsLevel: MetricsLevel = ESSENTIAL_LEVEL
  override protected val outputBatchesLevel: MetricsLevel = MODERATE_LEVEL

  override lazy val additionalMetrics: Map[String, GpuMetric] = Map(
    OP_TIME -> createNanoTimingMetric(MODERATE_LEVEL, DESCRIPTION_OP_TIME)
  ) ++ semaphoreMetrics

  override def outputOrdering: Seq[SortOrder] = {
    val shim = ShimLoader.getSparkShims
    val order = if (step > 0) {
      Ascending
    } else {
      Descending
    }
    output.map(a => shim.sortOrder(a, order))
  }

  override def outputPartitioning: Partitioning = {
    if (numElements > 0) {
      if (numSlices == 1) {
        SinglePartition
      } else {
        RangePartitioning(outputOrdering, numSlices)
      }
    } else {
      UnknownPartitioning(0)
    }
  }

  override def outputBatching: CoalesceGoal = TargetSize(targetSizeBytes)

  protected override def doExecuteColumnar(): RDD[ColumnarBatch] = {
    val numOutputRows = gpuLongMetric(NUM_OUTPUT_ROWS)
    val numOutputBatches = gpuLongMetric(NUM_OUTPUT_BATCHES)
    val semTime = gpuLongMetric(SEMAPHORE_WAIT_TIME)
    val opTime = gpuLongMetric(OP_TIME)
    val maxRowCountPerBatch = Math.min(targetSizeBytes/8, Int.MaxValue)

    if (isEmptyRange) {
      sparkContext.emptyRDD[ColumnarBatch]
    } else {
      sparkSession
          .sparkContext
          .parallelize(0 until numSlices, numSlices)
          .mapPartitionsWithIndex { (i, _) =>
            val partitionStart = (i * numElements) / numSlices * step + start
            val partitionEnd = (((i + 1) * numElements) / numSlices) * step + start

            def getSafeMargin(bi: BigInt): Long =
              if (bi.isValidLong) {
                bi.toLong
              } else if (bi > 0) {
                Long.MaxValue
              } else {
                Long.MinValue
              }

            val safePartitionStart = getSafeMargin(partitionStart) // inclusive
            val safePartitionEnd = getSafeMargin(partitionEnd) // exclusive, unless start == this
            val taskContext = TaskContext.get()

            val iter: Iterator[ColumnarBatch] = new Iterator[ColumnarBatch] {
              private[this] var number: Long = safePartitionStart
              private[this] var done: Boolean = false
              private[this] val inputMetrics = taskContext.taskMetrics().inputMetrics

              override def hasNext: Boolean =
                if (!done) {
                  if (step > 0) {
                    number < safePartitionEnd
                  } else {
                    number > safePartitionEnd
                  }
                } else false

              override def next(): ColumnarBatch = {
                GpuSemaphore.acquireIfNecessary(taskContext, semTime)
                withResource(
                  new NvtxWithMetrics("GpuRange", NvtxColor.DARK_GREEN, opTime)) { _ =>
                    val start = number
                    val remainingSteps = (safePartitionEnd - start) / step
                    // Start is inclusive so we need to produce at least one row
                    val rowsThisBatch = Math.max(1, Math.min(remainingSteps, maxRowCountPerBatch))
                    val endInclusive = start + ((rowsThisBatch - 1) * step)
                    number = endInclusive + step
                    if (number < endInclusive ^ step < 0) {
                      // we have Long.MaxValue + Long.MaxValue < Long.MaxValue
                      // and Long.MinValue + Long.MinValue > Long.MinValue, so iff the step causes a
                      // step back, we are pretty sure that we have an overflow.
                      done = true
                    }

                    val ret = withResource(Scalar.fromLong(start)) { startScalar =>
                      withResource(Scalar.fromLong(step)) { stepScalar =>
                        withResource(
                          cudf.ColumnVector.sequence(
                            startScalar, stepScalar, rowsThisBatch.toInt)) { vec =>
                          withResource(new Table(vec)) { tab =>
                            GpuColumnVector.from(tab, Array[DataType](LongType))
                          }
                        }
                      }
                    }

                    assert(rowsThisBatch == ret.numRows())
                    numOutputRows += rowsThisBatch
                    TrampolineUtil.incInputRecordsRows(inputMetrics, rowsThisBatch)
                    numOutputBatches += 1
                    ret
                }
              }
            }
            new InterruptibleIterator(taskContext, iter)
          }
    }
  }

  override def simpleString(maxFields: Int): String = {
    s"GpuRange ($start, $end, step=$step, splits=$numSlices)"
  }

  override protected def doExecute(): RDD[InternalRow] =
    throw new IllegalStateException(s"Row-based execution should not occur for $this")
}


case class GpuUnionExec(children: Seq[SparkPlan]) extends ShimSparkPlan with GpuExec {

  // updating nullability to make all the children consistent
  override def output: Seq[Attribute] = {
    children.map(_.output).transpose.map { attrs =>
      val firstAttr = attrs.head
      val nullable = attrs.exists(_.nullable)
      val newDt = attrs.map(_.dataType).reduce(TrampolineUtil.unionLikeMerge)
      if (firstAttr.dataType == newDt) {
        firstAttr.withNullability(nullable)
      } else {
        AttributeReference(firstAttr.name, newDt, nullable, firstAttr.metadata)(
          firstAttr.exprId, firstAttr.qualifier)
      }
    }
  }

  // The smallest of our children
  override def outputBatching: CoalesceGoal =
    children.map(GpuExec.outputBatching).reduce(CoalesceGoal.minProvided)

  override def doExecute(): RDD[InternalRow] =
    throw new IllegalStateException(s"Row-based execution should not occur for $this")

  override def doExecuteColumnar(): RDD[ColumnarBatch] = {
    val numOutputRows = gpuLongMetric(NUM_OUTPUT_ROWS)
    val numOutputBatches = gpuLongMetric(NUM_OUTPUT_BATCHES)

    sparkContext.union(children.map(_.executeColumnar())).map { batch =>
      numOutputBatches += 1
      numOutputRows += batch.numRows
      batch
    }
  }
}

case class GpuCoalesceExec(numPartitions: Int, child: SparkPlan)
    extends ShimUnaryExecNode with GpuExec {

  // This operator does not record any metrics
  override lazy val allMetrics: Map[String, GpuMetric] = Map.empty

  override def output: Seq[Attribute] = child.output

  override def outputPartitioning: Partitioning = {
    if (numPartitions == 1) SinglePartition
    else UnknownPartitioning(numPartitions)
  }

  // The same as what feeds us
  override def outputBatching: CoalesceGoal = GpuExec.outputBatching(child)

  protected override def doExecute(): RDD[InternalRow] = throw new UnsupportedOperationException(
    s"${getClass.getCanonicalName} does not support row-based execution")

  override protected def doExecuteColumnar(): RDD[ColumnarBatch] = {
    val rdd = child.executeColumnar()
    if (numPartitions == 1 && rdd.getNumPartitions < 1) {
      // Make sure we don't output an RDD with 0 partitions, when claiming that we have a
      // `SinglePartition`.
      new GpuCoalesceExec.EmptyRDDWithPartitions(sparkContext, numPartitions)
    } else {
      rdd.coalesce(numPartitions, shuffle = false)
    }
  }
}

object GpuCoalesceExec {
  /** A simple RDD with no data, but with the given number of partitions. */
  class EmptyRDDWithPartitions(
      @transient private val sc: SparkContext,
      numPartitions: Int) extends RDD[ColumnarBatch](sc, Nil) {

    override def getPartitions: Array[Partition] =
      Array.tabulate(numPartitions)(i => EmptyPartition(i))

    override def compute(split: Partition, context: TaskContext): Iterator[ColumnarBatch] = {
      Iterator.empty
    }
  }

  case class EmptyPartition(index: Int) extends Partition
}<|MERGE_RESOLUTION|>--- conflicted
+++ resolved
@@ -434,35 +434,6 @@
           // use CPU sampler generate row indexes
           val sampler = new BernoulliCellSampler(lowerBound, upperBound)
           sampler.setSeed(seed + index)
-<<<<<<< HEAD
-          iterator.map[ColumnarBatch] { batch =>
-            withResource(batch) { b => // will generate new columnar column, close this
-              withResource(new NvtxWithMetrics("sample", NvtxColor.DARK_GREEN, opTime)) { _ =>
-                val numRows = b.numRows()
-                val filter = withResource(HostColumnVector.builder(DType.BOOL8, numRows)) {
-                  builder =>
-                    var i = 0
-                    while (i < numRows) {
-                      i = i + 1
-                      builder.append(if (sampler.sample() > 0) 1.toByte else 0.toByte)
-                    }
-                    builder.buildAndPutOnDevice()
-                }
-
-                // use GPU filer rows
-                val colTypes = GpuColumnVector.extractTypes(b)
-                withResource(filter) { filter =>
-                  withResource(GpuColumnVector.from(b)) { tbl =>
-                    withResource(tbl.filter(filter)) { filteredData =>
-                      numOutputBatches += 1
-                      numOutputRows += filteredData.getRowCount
-                      if (filteredData.getRowCount == 0) {
-                        GpuColumnVector.emptyBatchFromTypes(colTypes)
-                      } else {
-                        GpuColumnVector.from(filteredData, colTypes)
-                      }
-                    }
-=======
           iterator.map[ColumnarBatch] { columnarBatch =>
             // collect sampled row idx
             // samples idx in batch one by one, so it's same as CPU execution
@@ -551,7 +522,6 @@
                       val cb = GpuColumnVector.from(sampled, colTypes)
                       numOutputRows += cb.numRows()
                       cb
->>>>>>> 34994dd0
                   }
                 }
               }
