--- conflicted
+++ resolved
@@ -693,8 +693,14 @@
 
     override def next(): Iterator[InternalRow] = {
       val parquetCachedBatch = pcbIter.next()
-      val inputFile = new ByteArrayInputFile(parquetCachedBatch.buffer)
-      new PcbsFileToRowsIterator(inputFile, cacheAttributes, hadoopConf, options)
+      if (parquetCachedBatch.sizeInBytes == 0) {
+        // Edge case where we have stored an empty parquet file possibly a dataframe with no
+        // columns
+        new ColumnarBatch(null, parquetCachedBatch.numRows).rowIterator().asScala
+      } else {
+        val inputFile = new ByteArrayInputFile(parquetCachedBatch.buffer)
+        new PcbsFileToRowsIterator(inputFile, cacheAttributes, hadoopConf, options)
+      }
     }
   }
 
@@ -871,108 +877,12 @@
       origRequestedSchema: Seq[Attribute],
       sharedConf: Broadcast[Map[String, String]]) {
 
-<<<<<<< HEAD
     private val conf: SQLConf = getConfFromMap(sharedConf)
     private val hadoopConf: Configuration = getHadoopConf(origRequestedSchema.toStructType, conf)
     private val options: ParquetReadOptions = HadoopReadOptions.builder(hadoopConf).build()
     private lazy val hasUnsupportedType = origCacheSchema.exists { field =>
       !PCBSSchemaHelper.isTypeSupportedByParquet(field.dataType)
     }
-=======
-    val conf: SQLConf = getConfFromMap(sharedConf)
-    val hadoopConf: Configuration = getHadoopConf(origRequestedSchema.toStructType, conf)
-    val options: ParquetReadOptions = HadoopReadOptions.builder(hadoopConf).build()
-
-    def getInternalRowIterator: Iterator[InternalRow] = {
-
-      /**
-       * This iterator converts an iterator[CachedBatch] to an iterator[InternalRow].
-       *
-       * This makes it unlike a regular iterator because CachedBatch => InternalRow* is a 1-n
-       * relation. The way we have implemented this is to first go through the
-       * iterator[CachedBatch] (cbIter) to look for a valid iterator (iter) i.e. hasNext() => true.
-       * Then every time next() is called we return a single InternalRow from iter. When
-       * iter.hasNext() => false, we find the next valid iterator in cbIter and the process
-       * continues as above.
-       */
-      new Iterator[InternalRow]() {
-
-        var iter: Iterator[InternalRow] = _
-
-        override def hasNext: Boolean = {
-          // go over the batch and get the next non-degenerate iterator
-          // and return if it hasNext
-          while ((iter == null || !iter.hasNext) && cbIter.hasNext) {
-            val cachedBatch = cbIter.next().asInstanceOf[ParquetCachedBatch]
-            if (cachedBatch.sizeInBytes == 0) {
-              // Edge case where we have stored an empty parquet file possibly a dataframe with no
-              // columns
-              iter = new ColumnarBatch(null, cachedBatch.numRows).rowIterator().asScala
-            } else {
-              iter = convertCachedBatchToInternalRowIter(cachedBatch)
-            }
-          }
-          iter != null && iter.hasNext
-        }
-
-        override def next(): InternalRow = {
-          // will return the next InternalRow if hasNext() is true, otherwise throw
-          if (hasNext) {
-            iter.next()
-          } else {
-            throw new NoSuchElementException("no elements found")
-          }
-        }
-
-        /**
-         * This method converts a CachedBatch to an iterator of InternalRows.
-         */
-        private def convertCachedBatchToInternalRowIter(
-            parquetCachedBatch: ParquetCachedBatch): Iterator[InternalRow] = {
-          val inputFile = new ByteArrayInputFile(parquetCachedBatch.buffer)
-          withResource(ParquetFileReader.open(inputFile, options)) { parquetFileReader =>
-            val parquetSchema = parquetFileReader.getFooter.getFileMetaData.getSchema
-            val hasUnsupportedType = origCacheSchema.exists { field =>
-              !PCBSSchemaHelper.isTypeSupportedByParquet(field.dataType)
-            }
-
-            val unsafeRows = new ArrayBuffer[InternalRow]
-            import org.apache.parquet.io.ColumnIOFactory
-            var pages = parquetFileReader.readNextRowGroup()
-            while (pages != null) {
-              val rows = pages.getRowCount
-              val columnIO = new ColumnIOFactory().getColumnIO(parquetSchema)
-              val recordReader =
-                columnIO.getRecordReader(pages, new ParquetRecordMaterializer(parquetSchema,
-                  cacheAttributes.toStructType,
-                  new ParquetToSparkSchemaConverter(hadoopConf), None /*convertTz*/ ,
-                  LegacyBehaviorPolicy.CORRECTED))
-              for (_ <- 0 until rows.toInt) {
-                val row = recordReader.read
-                unsafeRows += row.copy()
-              }
-              pages = parquetFileReader.readNextRowGroup()
-            }
-
-            val iter = unsafeRows.iterator
-            val unsafeProjection =
-              GenerateUnsafeProjection.generate(selectedAttributes, cacheAttributes)
-            if (hasUnsupportedType) {
-              new UnsupportedDataHandlerIterator() {
-                val wrappedIter: Iterator[InternalRow] = iter
-                val newRow = new GenericInternalRow(cacheAttributes.length)
-
-                override def hasNext: Boolean = wrappedIter.hasNext
-
-                override def next(): InternalRow = {
-                  //read a row and convert it to what the caller is expecting
-                  val row = wrappedIter.next()
-                  handleInternalRow(origCacheSchema, row, newRow)
-                  val unsafeProjection =
-                    GenerateUnsafeProjection.generate(origRequestedSchema, origCacheSchema)
-                  unsafeProjection.apply(newRow)
-                }
->>>>>>> 60416e35
 
     private lazy val allSupportedUnsafeProjection =
       GenerateUnsafeProjection.generate(selectedAttributes, cacheAttributes)
