/*
 * Copyright (c) 2020-2023, NVIDIA CORPORATION.
 *
 * Licensed under the Apache License, Version 2.0 (the "License");
 * you may not use this file except in compliance with the License.
 * You may obtain a copy of the License at
 *
 *     http://www.apache.org/licenses/LICENSE-2.0
 *
 * Unless required by applicable law or agreed to in writing, software
 * distributed under the License is distributed on an "AS IS" BASIS,
 * WITHOUT WARRANTIES OR CONDITIONS OF ANY KIND, either express or implied.
 * See the License for the specific language governing permissions and
 * limitations under the License.
 */

package com.nvidia.spark.rapids

import java.io.{File, FileOutputStream}

import ai.rapids.cudf.DType
import com.nvidia.spark.rapids.shims.{CastCheckShims, GpuTypeShims, TypeSigUtil}

import org.apache.spark.sql.catalyst.expressions.{Attribute, Expression, UnaryExpression, WindowSpecDefinition}
import org.apache.spark.sql.types._

/** Trait of TypeSigUtil for different spark versions */
trait TypeSigUtilBase {

  /**
   * Check if this type of Spark-specific is supported by the plugin or not.
   * @param check the Supported Types
   * @param dataType the data type to be checked
   * @return true if it is allowed else false.
   */
  def isSupported(check: TypeEnum.ValueSet, dataType: DataType): Boolean

  /**
   * Get all supported types for the spark-specific
   * @return the all supported typ
   */
  def getAllSupportedTypes: TypeEnum.ValueSet

  /**
   * Return the reason why this type is not supported.\
   * @param check the Supported Types
   * @param dataType the data type to be checked
   * @param notSupportedReason the reason for not supporting
   * @return the reason
   */
  def reasonNotSupported(
    check: TypeEnum.ValueSet,
    dataType: DataType,
    notSupportedReason: Seq[String]): Seq[String]

  /**
   * Map DataType to TypeEnum
   * @param dataType the data type to be mapped
   * @return the TypeEnum
   */
  def mapDataTypeToTypeEnum(dataType: DataType): TypeEnum.Value

  /** Get numeric and interval TypeSig */
  def getNumericAndInterval: TypeSig

  /** Get Ansi year-month and day-time TypeSig */
  def getAnsiInterval: TypeSig
}

/**
 * The level of support that the plugin has for a given type.  Used for documentation generation.
 */
sealed abstract class SupportLevel {
  def htmlTag: String
  def text: String
}

/**
 * N/A neither spark nor the plugin supports this.
 */
object NotApplicable extends SupportLevel {
  override def htmlTag: String = "<td> </td>"
  override def text: String = "NA"
}

/**
 * Spark supports this but the plugin does not.
 */
object NotSupported extends SupportLevel {
  override def htmlTag: String = s"<td><b>$text</b></td>"
  override def text: String = "NS"
}

/**
 * Both Spark and the plugin support this.
 */
class Supported() extends SupportLevel {
  override def htmlTag: String = s"<td>$text</td>"
  override def text: String = "S"
}

/**
 * The plugin partially supports this type.
 * @param missingChildTypes child types that are not supported
 * @param needsLitWarning true if we need to warn that we only support a literal value when Spark
 *                        does not.
 * @param note any other notes we want to include about not complete support.
 */
class PartiallySupported(
    val missingChildTypes: TypeEnum.ValueSet = TypeEnum.ValueSet(),
    val needsLitWarning: Boolean = false,
    val note: Option[String] = None) extends SupportLevel {
  override def htmlTag: String = {
    val typeStr = if (missingChildTypes.isEmpty) {
      None
    } else {
      Some("unsupported child types " + missingChildTypes.mkString(", "))
    }
    val litOnly = if (needsLitWarning) {
      Some("Literal value only")
    } else {
      None
    }
    val extraInfo = (note.toSeq ++ litOnly.toSeq ++ typeStr.toSeq).mkString(";<br/>")
    val allText = s"$text<br/>$extraInfo"
    s"<td><em>$allText</em></td>"
  }

  // don't include the extra info in the supported text field for now
  // as the qualification tool doesn't use it
  override def text: String = "PS"
}

/**
 * The Supported Types. The TypeSig API should be preferred for this, except in a few cases when
 * TypeSig asks for a TypeEnum.
 */
object TypeEnum extends Enumeration {
  type TypeEnum = Value

  val BOOLEAN: Value = Value
  val BYTE: Value = Value
  val SHORT: Value = Value
  val INT: Value = Value
  val LONG: Value = Value
  val FLOAT: Value = Value
  val DOUBLE: Value = Value
  val DATE: Value = Value
  val TIMESTAMP: Value = Value
  val STRING: Value = Value
  val DECIMAL: Value = Value
  val NULL: Value = Value
  val BINARY: Value = Value
  val CALENDAR: Value = Value
  val ARRAY: Value = Value
  val MAP: Value = Value
  val STRUCT: Value = Value
  val UDT: Value = Value
  val DAYTIME: Value = Value
  val YEARMONTH: Value = Value
}

/**
 * A type signature. This is a bit limited in what it supports right now, but can express
 * a set of base types and a separate set of types that can be nested under the base types
 * (child types). It can also express if a particular base type has to be a literal or not.
 */
final class TypeSig private(
    private val initialTypes: TypeEnum.ValueSet,
    private val maxAllowedDecimalPrecision: Int = DType.DECIMAL64_MAX_PRECISION,
    private val childTypes: TypeEnum.ValueSet = TypeEnum.ValueSet(),
    private val litOnlyTypes: TypeEnum.ValueSet = TypeEnum.ValueSet(),
    private val notes: Map[TypeEnum.Value, String] = Map.empty) {

  /**
   * Add a literal restriction to the signature
   * @param dataType the type that has to be literal.  Will be added if it does not already exist.
   * @return the new signature.
   */
  def withLit(dataType: TypeEnum.Value): TypeSig = {
    val it = initialTypes + dataType
    val lt = litOnlyTypes + dataType
    new TypeSig(it, maxAllowedDecimalPrecision, childTypes, lt, notes)
  }

  /**
   * Add a literal restriction to the signature
   * @param dataTypes the types that have to be literal. Will be added if they do not already exist.
   * @return the new signature.
   */
  def withLit(dataTypes: TypeEnum.ValueSet): TypeSig = {
    val it = initialTypes ++ dataTypes
    val lt = litOnlyTypes ++ dataTypes
    new TypeSig(it, maxAllowedDecimalPrecision, childTypes, lt, notes)
  }

  /**
   * All currently supported types can only be literal values.
   * @return the new signature.
   */
  def withAllLit(): TypeSig = {
    // don't need to combine initialTypes with litOnlyTypes because litOnly should be a subset
    new TypeSig(initialTypes, maxAllowedDecimalPrecision, childTypes, initialTypes, notes)
  }

  /**
   * Combine two type signatures together. Base types and child types will be the union of
   * both as will limitations on literal values.
   * @param other what to combine with.
   * @return the new signature
   */
  def + (other: TypeSig): TypeSig = {
    val it = initialTypes ++ other.initialTypes
    val nt = childTypes ++ other.childTypes
    val lt = litOnlyTypes ++ other.litOnlyTypes
    val dp = Math.max(maxAllowedDecimalPrecision, other.maxAllowedDecimalPrecision)
    // TODO nested types is not always going to do what you want, so we might want to warn
    val nts = notes ++ other.notes
    new TypeSig(it, dp, nt, lt, nts)
  }

  /**
   * Remove a type signature. The reverse of +
   * @param other what to remove
   * @return the new signature
   */
  def - (other: TypeSig): TypeSig = {
    val it = initialTypes -- other.initialTypes
    val nt = childTypes -- other.childTypes
    val lt = litOnlyTypes -- other.litOnlyTypes
    val nts = notes -- other.notes.keySet
    new TypeSig(it, maxAllowedDecimalPrecision, nt, lt, nts)
  }

  def intersect(other: TypeSig): TypeSig = {
    val it = initialTypes & other.initialTypes
    val nt = childTypes & other.childTypes
    val lt = litOnlyTypes & other.initialTypes
    val nts = notes.filterKeys(other.initialTypes)
    new TypeSig(it, maxAllowedDecimalPrecision, nt, lt, nts.toMap)
  }

  /**
   * Add child types to this type signature. Note that these do not stack so if childTypes has
   * child types too they are ignored.
   * @param childTypes the basic types to add.
   * @return the new type signature
   */
  def nested(childTypes: TypeSig): TypeSig = {
    val mp = Math.max(maxAllowedDecimalPrecision, childTypes.maxAllowedDecimalPrecision)
    new TypeSig(initialTypes, mp, this.childTypes ++ childTypes.initialTypes, litOnlyTypes, notes)
  }

  /**
   * Update this type signature to be nested with the initial types too.
   * @return the update type signature
   */
  def nested(): TypeSig =
    new TypeSig(initialTypes, maxAllowedDecimalPrecision, initialTypes ++ childTypes,
      litOnlyTypes, notes)

  /**
   * Add a note about a given type that marks it as partially supported.
   * @param dataType the type this note is for.
   * @param note the note itself
   * @return the updated TypeSignature.
   */
  def withPsNote(dataType: TypeEnum.Value, note: String): TypeSig =
    new TypeSig(initialTypes + dataType, maxAllowedDecimalPrecision, childTypes, litOnlyTypes,
      notes.+((dataType, note)))

  /**
   * Add a note about given types that marks them as partially supported.
   * @param dataTypes the types this note is for.
   * @param note the note itself
   * @return the updated TypeSignature.
   */
  def withPsNote(dataTypes: Seq[TypeEnum.Value], note: String): TypeSig =
    new TypeSig(
      dataTypes.foldLeft(initialTypes)(_+_), maxAllowedDecimalPrecision, childTypes,
      litOnlyTypes, dataTypes.foldLeft(notes)((notes, dataType) => notes.+((dataType, note))))

  def withInitialTypesPsNote(note: String): TypeSig = {
    withPsNote(initialTypes.toSeq, note)
  }

  private def isSupportedType(dataType: TypeEnum.Value): Boolean =
      initialTypes.contains(dataType)

  /**
   * Given an expression tag the associated meta for it to be supported or not.
   *
   * @param meta     the meta that gets marked for support or not.
   * @param exprMeta the meta of expression to check against.
   * @param name     the name of the expression (typically a parameter name)
   */
  def tagExprParam(
      meta: RapidsMeta[_, _, _],
      exprMeta: BaseExprMeta[_],
      name: String,
      willNotWork: String => Unit): Unit = {
    val typeMeta = exprMeta.typeMeta
    // This is for a parameter so skip it if there is no data type for the expression
    typeMeta.dataType.foreach { dt =>
      val expr = exprMeta.wrapped.asInstanceOf[Expression]

      if (!isSupportedByPlugin(dt)) {
        willNotWork(s"$name expression ${expr.getClass.getSimpleName} $expr " +
            reasonNotSupported(dt).mkString("(", ", ", ")"))
      } else if (isLitOnly(dt) && !GpuOverrides.isLit(expr)) {
        willNotWork(s"$name only supports $dt if it is a literal value")
      }
      if (typeMeta.typeConverted) {
        meta.addConvertedDataType(expr, typeMeta)
      }
    }
  }

  /**
   * Check if this type is supported by the plugin or not.
   * @param dataType the data type to be checked
   * @return true if it is allowed else false.
   */
  def isSupportedByPlugin(dataType: DataType): Boolean =
    isSupported(initialTypes, dataType)

  private [this] def isLitOnly(dataType: DataType): Boolean = dataType match {
    case BooleanType => litOnlyTypes.contains(TypeEnum.BOOLEAN)
    case ByteType => litOnlyTypes.contains(TypeEnum.BYTE)
    case ShortType => litOnlyTypes.contains(TypeEnum.SHORT)
    case IntegerType => litOnlyTypes.contains(TypeEnum.INT)
    case LongType => litOnlyTypes.contains(TypeEnum.LONG)
    case FloatType => litOnlyTypes.contains(TypeEnum.FLOAT)
    case DoubleType => litOnlyTypes.contains(TypeEnum.DOUBLE)
    case DateType => litOnlyTypes.contains(TypeEnum.DATE)
    case TimestampType => litOnlyTypes.contains(TypeEnum.TIMESTAMP)
    case StringType => litOnlyTypes.contains(TypeEnum.STRING)
    case _: DecimalType => litOnlyTypes.contains(TypeEnum.DECIMAL)
    case NullType => litOnlyTypes.contains(TypeEnum.NULL)
    case BinaryType => litOnlyTypes.contains(TypeEnum.BINARY)
    case CalendarIntervalType => litOnlyTypes.contains(TypeEnum.CALENDAR)
    case _: ArrayType => litOnlyTypes.contains(TypeEnum.ARRAY)
    case _: MapType => litOnlyTypes.contains(TypeEnum.MAP)
    case _: StructType => litOnlyTypes.contains(TypeEnum.STRUCT)
    case _ => TypeSigUtil.isSupported(litOnlyTypes, dataType)
  }

  def isSupportedBySpark(dataType: DataType): Boolean =
    isSupported(initialTypes, dataType)

  private[this] def isSupported(
      check: TypeEnum.ValueSet,
      dataType: DataType): Boolean =
    dataType match {
      case BooleanType => check.contains(TypeEnum.BOOLEAN)
      case ByteType => check.contains(TypeEnum.BYTE)
      case ShortType => check.contains(TypeEnum.SHORT)
      case IntegerType => check.contains(TypeEnum.INT)
      case LongType => check.contains(TypeEnum.LONG)
      case FloatType => check.contains(TypeEnum.FLOAT)
      case DoubleType => check.contains(TypeEnum.DOUBLE)
      case DateType => check.contains(TypeEnum.DATE)
      case TimestampType => check.contains(TypeEnum.TIMESTAMP)
      case StringType => check.contains(TypeEnum.STRING)
      case dt: DecimalType =>
          check.contains(TypeEnum.DECIMAL) &&
          dt.precision <= maxAllowedDecimalPrecision
      case NullType => check.contains(TypeEnum.NULL)
      case BinaryType => check.contains(TypeEnum.BINARY)
      case CalendarIntervalType => check.contains(TypeEnum.CALENDAR)
      case ArrayType(elementType, _) if check.contains(TypeEnum.ARRAY) =>
        isSupported(childTypes, elementType)
      case MapType(keyType, valueType, _) if check.contains(TypeEnum.MAP) =>
        isSupported(childTypes, keyType) &&
            isSupported(childTypes, valueType)
      case StructType(fields) if check.contains(TypeEnum.STRUCT) =>
        fields.map(_.dataType).forall { t =>
          isSupported(childTypes, t)
        }
      case _ => TypeSigUtil.isSupported(check, dataType)
    }

  def reasonNotSupported(dataType: DataType): Seq[String] =
    reasonNotSupported(initialTypes, dataType, isChild = false)

  private[this] def withChild(isChild: Boolean, msg: String): String = if (isChild) {
    "child " + msg
  } else {
    msg
  }

  private[this] def basicNotSupportedMessage(dataType: DataType,
      te: TypeEnum.Value, check: TypeEnum.ValueSet, isChild: Boolean): Seq[String] = {
    if (check.contains(te)) {
      Seq.empty
    } else {
      Seq(withChild(isChild, s"$dataType is not supported"))
    }
  }

  private[this] def reasonNotSupported(
      check: TypeEnum.ValueSet,
      dataType: DataType,
      isChild: Boolean): Seq[String] =
    dataType match {
      case BooleanType =>
        basicNotSupportedMessage(dataType, TypeEnum.BOOLEAN, check, isChild)
      case ByteType =>
        basicNotSupportedMessage(dataType, TypeEnum.BYTE, check, isChild)
      case ShortType =>
        basicNotSupportedMessage(dataType, TypeEnum.SHORT, check, isChild)
      case IntegerType =>
        basicNotSupportedMessage(dataType, TypeEnum.INT, check, isChild)
      case LongType =>
        basicNotSupportedMessage(dataType, TypeEnum.LONG, check, isChild)
      case FloatType =>
        basicNotSupportedMessage(dataType, TypeEnum.FLOAT, check, isChild)
      case DoubleType =>
        basicNotSupportedMessage(dataType, TypeEnum.DOUBLE, check, isChild)
      case DateType =>
        basicNotSupportedMessage(dataType, TypeEnum.DATE, check, isChild)
      case TimestampType =>
        basicNotSupportedMessage(dataType, TypeEnum.TIMESTAMP, check, isChild)
      case StringType =>
        basicNotSupportedMessage(dataType, TypeEnum.STRING, check, isChild)
      case dt: DecimalType =>
        if (check.contains(TypeEnum.DECIMAL)) {
          var reasons = Seq[String]()
          if (dt.precision > maxAllowedDecimalPrecision) {
            reasons ++= Seq(withChild(isChild, s"$dataType precision is larger " +
                s"than we support $maxAllowedDecimalPrecision"))
          }
          reasons
        } else {
          basicNotSupportedMessage(dataType, TypeEnum.DECIMAL, check, isChild)
        }
      case NullType =>
        basicNotSupportedMessage(dataType, TypeEnum.NULL, check, isChild)
      case BinaryType =>
        basicNotSupportedMessage(dataType, TypeEnum.BINARY, check, isChild)
      case CalendarIntervalType =>
        basicNotSupportedMessage(dataType, TypeEnum.CALENDAR, check, isChild)
      case ArrayType(elementType, _) =>
        if (check.contains(TypeEnum.ARRAY)) {
          reasonNotSupported(childTypes, elementType, isChild = true)
        } else {
          basicNotSupportedMessage(dataType, TypeEnum.ARRAY, check, isChild)
        }
      case MapType(keyType, valueType, _) =>
        if (check.contains(TypeEnum.MAP)) {
          reasonNotSupported(childTypes, keyType, isChild = true) ++
              reasonNotSupported(childTypes, valueType, isChild = true)
        } else {
          basicNotSupportedMessage(dataType, TypeEnum.MAP, check, isChild)
        }
      case StructType(fields) =>
        if (check.contains(TypeEnum.STRUCT)) {
          fields.flatMap { sf =>
            reasonNotSupported(childTypes, sf.dataType, isChild = true)
          }
        } else {
          basicNotSupportedMessage(dataType, TypeEnum.STRUCT, check, isChild)
        }
      case _ => TypeSigUtil.reasonNotSupported(check, dataType,
        Seq(withChild(isChild, s"$dataType is not supported")))
    }

  def areAllSupportedByPlugin(types: Seq[DataType]): Boolean =
    types.forall(isSupportedByPlugin)

  /**
   * Get the level of support for a given type compared to what Spark supports.
   * Used for documentation.
   */
  def getSupportLevel(dataType: TypeEnum.Value, allowed: TypeSig): SupportLevel = {
    if (!allowed.isSupportedType(dataType)) {
      NotApplicable
    } else if (!isSupportedType(dataType)) {
      NotSupported
    } else {
      var note = notes.get(dataType)
      val needsLitWarning = litOnlyTypes.contains(dataType) &&
          !allowed.litOnlyTypes.contains(dataType)
      val lowerPrecision =
        dataType == TypeEnum.DECIMAL && maxAllowedDecimalPrecision < DecimalType.MAX_PRECISION
      if (lowerPrecision) {
        val msg = s"max DECIMAL precision of $maxAllowedDecimalPrecision"
        note = if (note.isEmpty) {
          Some(msg)
        } else {
          Some(note.get + ";<br/>" + msg)
        }
      }

      if (dataType == TypeEnum.TIMESTAMP) {
        val msg = s"UTC is only supported TZ for TIMESTAMP"
        note = if (note.isEmpty) {
          Some(msg)
        } else {
          Some(note.get + ";<br/>" + msg)
        }
      }

      dataType match {
        case TypeEnum.ARRAY | TypeEnum.MAP | TypeEnum.STRUCT =>
          val subTypeLowerPrecision = childTypes.contains(TypeEnum.DECIMAL) &&
              maxAllowedDecimalPrecision < DecimalType.MAX_PRECISION
          if (subTypeLowerPrecision) {
            val msg = s"max child DECIMAL precision of $maxAllowedDecimalPrecision"
            note = if (note.isEmpty) {
              Some(msg)
            } else {
              Some(note.get + ";<br/>" + msg)
            }
          }

          if (childTypes.contains(TypeEnum.TIMESTAMP)) {
            val msg = s"UTC is only supported TZ for child TIMESTAMP"
            note = if (note.isEmpty) {
              Some(msg)
            } else {
              Some(note.get + ";<br/>" + msg)
            }
          }

          val subTypesMissing = allowed.childTypes -- childTypes
          if (subTypesMissing.isEmpty && note.isEmpty && !needsLitWarning) {
            new Supported()
          } else {
            new PartiallySupported(missingChildTypes = subTypesMissing,
              needsLitWarning = needsLitWarning,
              note = note)
          }
        case _ if note.isDefined || needsLitWarning =>
          new PartiallySupported(needsLitWarning = needsLitWarning, note = note)
        case _ =>
          new Supported()
      }
    }
  }
}

object TypeSig {
  /**
   * Create a TypeSig that only supports a literal of the given type.
   */
  def lit(dataType: TypeEnum.Value): TypeSig =
    TypeSig.none.withLit(dataType)

  /**
   * Create a TypeSig that only supports literals of certain given types.
   */
  def lit(dataTypes: TypeEnum.ValueSet): TypeSig =
    TypeSig.none.withLit(dataTypes)

  /**
   * Create a TypeSig that supports only literals of common primitive CUDF types.
   */
  def commonCudfTypesLit(): TypeSig = {
    lit(TypeEnum.ValueSet(
      TypeEnum.BOOLEAN,
      TypeEnum.BYTE,
      TypeEnum.SHORT,
      TypeEnum.INT,
      TypeEnum.LONG,
      TypeEnum.FLOAT,
      TypeEnum.DOUBLE,
      TypeEnum.DATE,
      TypeEnum.TIMESTAMP,
      TypeEnum.STRING
    ))
  }

  /**
   * Create a TypeSig that has partial support for the given type.
   */
  def psNote(dataType: TypeEnum.Value, note: String): TypeSig =
    TypeSig.none.withPsNote(dataType, note)

  def decimal(maxPrecision: Int): TypeSig =
    new TypeSig(TypeEnum.ValueSet(TypeEnum.DECIMAL), maxPrecision)

  /**
   * All types nested and not nested
   */
  val all: TypeSig = {
    val allSupportedTypes = TypeSigUtil.getAllSupportedTypes()
    new TypeSig(allSupportedTypes, DecimalType.MAX_PRECISION, allSupportedTypes)
  }

  /**
   * No types supported at all
   */
  val none: TypeSig = new TypeSig(TypeEnum.ValueSet())

  val BOOLEAN: TypeSig = new TypeSig(TypeEnum.ValueSet(TypeEnum.BOOLEAN))
  val BYTE: TypeSig = new TypeSig(TypeEnum.ValueSet(TypeEnum.BYTE))
  val SHORT: TypeSig = new TypeSig(TypeEnum.ValueSet(TypeEnum.SHORT))
  val INT: TypeSig = new TypeSig(TypeEnum.ValueSet(TypeEnum.INT))
  val LONG: TypeSig = new TypeSig(TypeEnum.ValueSet(TypeEnum.LONG))
  val FLOAT: TypeSig = new TypeSig(TypeEnum.ValueSet(TypeEnum.FLOAT))
  val DOUBLE: TypeSig = new TypeSig(TypeEnum.ValueSet(TypeEnum.DOUBLE))
  val DATE: TypeSig = new TypeSig(TypeEnum.ValueSet(TypeEnum.DATE))
  val TIMESTAMP: TypeSig = new TypeSig(TypeEnum.ValueSet(TypeEnum.TIMESTAMP))
  val STRING: TypeSig = new TypeSig(TypeEnum.ValueSet(TypeEnum.STRING))
  val DECIMAL_64: TypeSig = decimal(DType.DECIMAL64_MAX_PRECISION)

  /**
   * Full support for 128 bit DECIMAL. In the future we expect to have other types with
   * slightly less than full DECIMAL support. This are things like math operations where
   * we cannot replicate the overflow behavior of Spark. These will be added when needed.
   */
  val DECIMAL_128: TypeSig = decimal(DType.DECIMAL128_MAX_PRECISION)

  val NULL: TypeSig = new TypeSig(TypeEnum.ValueSet(TypeEnum.NULL))
  val BINARY: TypeSig = new TypeSig(TypeEnum.ValueSet(TypeEnum.BINARY))
  val CALENDAR: TypeSig = new TypeSig(TypeEnum.ValueSet(TypeEnum.CALENDAR))
  /**
   * ARRAY type support, but not very useful on its own because no child types under
   * it are supported
   */
  val ARRAY: TypeSig = new TypeSig(TypeEnum.ValueSet(TypeEnum.ARRAY))
  /**
   * MAP type support, but not very useful on its own because no child types under
   * it are supported
   */
  val MAP: TypeSig = new TypeSig(TypeEnum.ValueSet(TypeEnum.MAP))
  /**
   * STRUCT type support, but only matches empty structs unless you add child types to it.
   */
  val STRUCT: TypeSig = new TypeSig(TypeEnum.ValueSet(TypeEnum.STRUCT))
  /**
   * User Defined Type (We don't support these in the plugin yet)
   */
  val UDT: TypeSig = new TypeSig(TypeEnum.ValueSet(TypeEnum.UDT))

  /**
   * DayTimeIntervalType of Spark 3.2.0+ support
   */
  val DAYTIME: TypeSig = new TypeSig(TypeEnum.ValueSet(TypeEnum.DAYTIME))

  /**
   * YearMonthIntervalType of Spark 3.2.0+ support
   */
  val YEARMONTH: TypeSig = new TypeSig(TypeEnum.ValueSet(TypeEnum.YEARMONTH))

  /**
   * A signature for types that are generally supported by the plugin/CUDF. Please make sure to
   * check what Spark actually supports instead of blindly using this in a signature.
   */
  val commonCudfTypes: TypeSig = BOOLEAN + BYTE + SHORT + INT + LONG + FLOAT + DOUBLE + DATE +
      TIMESTAMP + STRING

  /**
   * All floating point types
   */
  val fp: TypeSig = FLOAT + DOUBLE

  /**
   * All integer types
   */
  val integral: TypeSig = BYTE + SHORT + INT + LONG

  /**
   * All numeric types fp + integral + DECIMAL_128
   */
  val gpuNumeric: TypeSig = integral + fp + DECIMAL_128

  /**
   * All numeric types fp + integral + DECIMAL_128
   */
  val cpuNumeric: TypeSig = integral + fp + DECIMAL_128

  /**
   * All values that correspond to Spark's AtomicType but supported by GPU
   */
  val gpuAtomics: TypeSig = gpuNumeric + BINARY + BOOLEAN + DATE + STRING + TIMESTAMP

  /**
   * All values that correspond to Spark's AtomicType
   */
  val cpuAtomics: TypeSig = cpuNumeric + BINARY + BOOLEAN + DATE + STRING + TIMESTAMP

  /**
   * numeric + CALENDAR but only for GPU
   */
  val gpuNumericAndInterval: TypeSig = gpuNumeric + CALENDAR

  /**
   * numeric + CALENDAR
   */
  val numericAndInterval: TypeSig = TypeSigUtil.getNumericAndInterval()

  /**
   * ANSI year-month and day-time interval for Spark 320+
   */
  val ansiIntervals: TypeSig = TypeSigUtil.getAnsiInterval

  /**
   * All types that CUDF supports sorting/ordering on.
   */
  val gpuOrderable: TypeSig = (BOOLEAN + BYTE + SHORT + INT + LONG + FLOAT + DOUBLE + DATE +
      TIMESTAMP + STRING + DECIMAL_64 + NULL + STRUCT).nested()

  /**
   * All types that Spark supports sorting/ordering on (really everything but MAP)
   */
  val orderable: TypeSig = (BOOLEAN + BYTE + SHORT + INT + LONG + FLOAT + DOUBLE + DATE +
      TIMESTAMP + STRING + DECIMAL_128 + NULL + BINARY + CALENDAR + ARRAY + STRUCT +
      UDT).nested()

  /**
   * All types that Spark supports for comparison operators (really everything but MAP according
   * to https://spark.apache.org/docs/latest/api/sql/index.html#_12), e.g. "<=>", "=", "==".
   */
  val comparable: TypeSig = (BOOLEAN + BYTE + SHORT + INT + LONG + FLOAT + DOUBLE + DATE +
      TIMESTAMP + STRING + DECIMAL_128 + NULL + BINARY + CALENDAR + ARRAY + STRUCT +
      UDT).nested()

  /**
   * commonCudfTypes plus decimal, null and nested types.
   */
  val commonCudfTypesWithNested: TypeSig = (commonCudfTypes + DECIMAL_128 + NULL +
      ARRAY + STRUCT + MAP).nested()

  /**
   * Different types of Pandas UDF support different sets of output type. Please refer to
   *   https://github.com/apache/spark/blob/master/python/pyspark/sql/udf.py#L98
   * for more details.
   *
   * It is impossible to specify the exact type signature for each Pandas UDF type in a single
   * expression 'PythonUDF'.
   *
   * So here comes the union of all the sets of supported type, to cover all the cases.
   */
  val unionOfPandasUdfOut: TypeSig =
    (commonCudfTypes + BINARY + DECIMAL_64 + NULL + ARRAY + MAP).nested() + STRUCT

  /** All types that can appear in AST expressions */
  val astTypes: TypeSig = BOOLEAN + integral + fp + TIMESTAMP + DATE + STRING

  /** All AST types that work for comparisons */
  val comparisonAstTypes: TypeSig = astTypes - fp

  /** All types that can appear in an implicit cast AST expression */
  val implicitCastsAstTypes: TypeSig = astTypes - BYTE - SHORT

  def getDataType(expr: Expression): Option[DataType] = {
    try {
      Some(expr.dataType)
    } catch {
      case _: java.lang.UnsupportedOperationException =>None
    }
  }
}

abstract class TypeChecks[RET] {
  def tag(meta: RapidsMeta[_, _, _]): Unit

  def support(dataType: TypeEnum.Value): RET

  val shown: Boolean = true

  private def stringifyTypeAttributeMap(groupedByType: Map[DataType, Set[String]]): String = {
    groupedByType.map { case (dataType, nameSet) =>
      dataType + " " + nameSet.mkString("[", ", ", "]")
    }.mkString(", ")
  }

  protected def tagUnsupportedTypes(
    meta: RapidsMeta[_, _, _],
    sig: TypeSig,
    fields: Seq[StructField],
    msgFormat: String
    ): Unit = {
    val unsupportedTypes: Map[DataType, Set[String]] = fields
      .filterNot(attr => sig.isSupportedByPlugin(attr.dataType))
      .groupBy(_.dataType)
      .mapValues(_.map(_.name).toSet).toMap

    if (unsupportedTypes.nonEmpty) {
      meta.willNotWorkOnGpu(msgFormat.format(stringifyTypeAttributeMap(unsupportedTypes)))
    }
  }
}

<<<<<<< HEAD
object TypeChecks {

  // TODO: move this to Timezone DB
  def isTimestampsSupported(timezoneId: ZoneId): Boolean = {
    timezoneId.normalized() == GpuOverrides.UTC_TIMEZONE_ID
  }

  def isUTCTimezone(): Boolean = {
    val zoneId = DateTimeUtils.getZoneId(SQLConf.get.sessionLocalTimeZone)
    zoneId.normalized() == GpuOverrides.UTC_TIMEZONE_ID
  }

  // TODO: change the string about supported timezones
  def timezoneNotSupportedString(exprName: String): String = {
    s"$exprName is not supported with timezone settings: (JVM:" +
      s" ${ZoneId.systemDefault()}, session: ${SQLConf.get.sessionLocalTimeZone})." +
      s" Set both of the timezones to UTC to enable $exprName support"
  }
}

=======
>>>>>>> 018193b3
/**
 * Checks a set of named inputs to an SparkPlan node against a TypeSig
 */
case class InputCheck(cudf: TypeSig, spark: TypeSig, notes: List[String] = List.empty)

/**
 * Checks a single parameter by position against a TypeSig
 */
case class ParamCheck(name: String, cudf: TypeSig, spark: TypeSig)

/**
 * Checks the type signature for a parameter that repeats (Can only be used at the end of a list
 * of position parameters)
 */
case class RepeatingParamCheck(name: String, cudf: TypeSig, spark: TypeSig)

/**
 * Checks an expression that have input parameters and a single output.  This is intended to be
 * given for a specific ExpressionContext. If your expression does not meet this pattern you may
 * need to create a custom ExprChecks instance.
 */
case class ContextChecks(
    outputCheck: TypeSig,
    sparkOutputSig: TypeSig,
    paramCheck: Seq[ParamCheck] = Seq.empty,
    repeatingParamCheck: Option[RepeatingParamCheck] = None)
    extends TypeChecks[Map[String, SupportLevel]] {

  def tagAst(exprMeta: BaseExprMeta[_]): Unit = {
    tagBase(exprMeta, exprMeta.willNotWorkInAst)
  }

  override def tag(rapidsMeta: RapidsMeta[_, _, _]): Unit = {
    tagBase(rapidsMeta, rapidsMeta.willNotWorkOnGpu)
  }

  private[this] def tagBase(rapidsMeta: RapidsMeta[_, _, _], willNotWork: String => Unit): Unit = {
    val meta = rapidsMeta.asInstanceOf[BaseExprMeta[_]]
    val expr = meta.wrapped.asInstanceOf[Expression]
    meta.typeMeta.dataType match {
      case Some(dt: DataType) =>
        if (!outputCheck.isSupportedByPlugin(dt)) {
          willNotWork(s"expression ${expr.getClass.getSimpleName} $expr " +
              s"produces an unsupported type $dt")
        }
        if (meta.typeMeta.typeConverted) {
          meta.addConvertedDataType(expr, meta.typeMeta)
        }
      case None =>
        if (!meta.ignoreUnsetDataTypes) {
          willNotWork(s"expression ${expr.getClass.getSimpleName} $expr " +
              s" does not have a corresponding dataType.")
        }
    }

    val children = meta.childExprs
    val fixedChecks = paramCheck.toArray
    assert (fixedChecks.length <= children.length,
      s"${expr.getClass.getSimpleName} expected at least ${fixedChecks.length} but " +
          s"found ${children.length}")
    fixedChecks.zipWithIndex.foreach { case (check, i) =>
      check.cudf.tagExprParam(meta, children(i), check.name, willNotWork)
    }
    if (repeatingParamCheck.isEmpty) {
      assert(fixedChecks.length == children.length,
        s"${expr.getClass.getSimpleName} expected ${fixedChecks.length} but " +
            s"found ${children.length}")
    } else {
      val check = repeatingParamCheck.get
      (fixedChecks.length until children.length).foreach { i =>
        check.cudf.tagExprParam(meta, children(i), check.name, willNotWork)
      }
    }
  }

  override def support(dataType: TypeEnum.Value): Map[String, SupportLevel] = {
    val fixed = paramCheck.map(check =>
      (check.name, check.cudf.getSupportLevel(dataType, check.spark)))
    val variable = repeatingParamCheck.map(check =>
      (check.name, check.cudf.getSupportLevel(dataType, check.spark)))
    val output = ("result", outputCheck.getSupportLevel(dataType, sparkOutputSig))

    (fixed ++ variable ++ Seq(output)).toMap
  }
}

/**
 * Checks for either a read or a write of a given file format.
 */
class FileFormatChecks private (
    sig: TypeSig,
    sparkSig: TypeSig)
    extends TypeChecks[SupportLevel] {

  def tag(meta: RapidsMeta[_, _, _],
      schema: StructType,
      fileType: FileFormatType,
      op: FileFormatOp): Unit = {
    tagUnsupportedTypes(meta, sig, schema.fields,
      s"unsupported data types %s in $op for $fileType")
  }

  override def support(dataType: TypeEnum.Value): SupportLevel =
    sig.getSupportLevel(dataType, sparkSig)

  override def tag(meta: RapidsMeta[_, _, _]): Unit =
    throw new IllegalStateException("Internal Error not supported")

  def getFileFormat: TypeSig = sig
}

object FileFormatChecks {
  /**
   * File format checks with separate read and write signatures for cudf.
   */
  def apply(
      cudfRead: TypeSig,
      cudfWrite: TypeSig,
      sparkSig: TypeSig): Map[FileFormatOp, FileFormatChecks] = Map(
    (ReadFileOp, new FileFormatChecks(cudfRead, sparkSig)),
    (WriteFileOp, new FileFormatChecks(cudfWrite, sparkSig))
  )

  /**
   * File format checks where read and write have the same signature for cudf.
   */
  def apply(
      cudfReadWrite: TypeSig,
      sparkSig: TypeSig): Map[FileFormatOp, FileFormatChecks] =
    apply(cudfReadWrite, cudfReadWrite, sparkSig)

  def tag(meta: RapidsMeta[_, _, _],
      schema: StructType,
      fileType: FileFormatType,
      op: FileFormatOp): Unit = {
    GpuOverrides.fileFormats(fileType)(op).tag(meta, schema, fileType, op)
  }
}

/**
 * Checks the input and output types supported by a SparkPlan node. We don't currently separate
 * input checks from output checks.  We can add this in if something needs it.
 *
 * The namedChecks map can be used to provide checks for specific groups of expressions.
 */
class ExecChecks private(
    val check: TypeSig,
    sparkSig: TypeSig,
    val namedChecks: Map[String, InputCheck],
    override val shown: Boolean = true)
    extends TypeChecks[Map[String, SupportLevel]] {

  override def tag(rapidsMeta: RapidsMeta[_, _, _]): Unit = {
    val meta = rapidsMeta.asInstanceOf[SparkPlanMeta[_]]

    // expression.toString to capture ids in not-on-GPU tags
    def toStructField(a: Attribute) = StructField(name = a.toString(), dataType = a.dataType)

    tagUnsupportedTypes(meta, check, meta.outputAttributes.map(toStructField),
      "unsupported data types in output: %s")
    tagUnsupportedTypes(meta, check, meta.childPlans.flatMap(_.outputAttributes.map(toStructField)),
      "unsupported data types in input: %s")

    val namedChildExprs = meta.namedChildExprs

    val missing = namedChildExprs.keys.filterNot(namedChecks.contains)
    if (missing.nonEmpty) {
      throw new IllegalStateException(s"${meta.getClass.getSimpleName} " +
        s"is missing ExecChecks for ${missing.mkString(",")}")
    }

    namedChecks.foreach {
      case (fieldName, pc) =>
        val fieldMeta = namedChildExprs(fieldName)
          .flatMap(_.typeMeta.dataType)
          .zipWithIndex
          .map(t => StructField(s"c${t._2}", t._1))
        tagUnsupportedTypes(meta, pc.cudf, fieldMeta,
          s"unsupported data types in '$fieldName': %s")
    }
  }

  override def support(dataType: TypeEnum.Value): Map[String, SupportLevel] = {
    val groups = namedChecks.map { case (name, pc) =>
      (name, pc.cudf.getSupportLevel(dataType, pc.spark))
    }
    groups ++ Map("Input/Output" -> check.getSupportLevel(dataType, sparkSig))
  }

  def supportNotes: Map[String, List[String]] = {
    namedChecks.map { case (name, pc) =>
      (name, pc.notes)
    }.filter {
      case (_, notes) => notes.nonEmpty
    }
  }
}

/**
 * gives users an API to create ExecChecks.
 */
object ExecChecks {
  def apply(check: TypeSig, sparkSig: TypeSig) : ExecChecks = {
    new ExecChecks(check, sparkSig, Map.empty)
  }

  def apply(check: TypeSig,
      sparkSig: TypeSig,
      namedChecks: Map[String, InputCheck]): ExecChecks = {
    new ExecChecks(check, sparkSig, namedChecks)
  }

  def hiddenHack(): ExecChecks = {
    new ExecChecks(TypeSig.all, TypeSig.all, Map.empty, shown = false)
  }
}

/**
 * Base class all Partition checks must follow
 */
abstract class PartChecks extends TypeChecks[Map[String, SupportLevel]]

case class PartChecksImpl(
    paramCheck: Seq[ParamCheck] = Seq.empty,
    repeatingParamCheck: Option[RepeatingParamCheck] = None)
    extends PartChecks {

  override def tag(meta: RapidsMeta[_, _, _]): Unit = {
    val part = meta.wrapped
    val children = meta.childExprs

    val fixedChecks = paramCheck.toArray
    assert (fixedChecks.length <= children.length,
      s"${part.getClass.getSimpleName} expected at least ${fixedChecks.length} but " +
          s"found ${children.length}")
    fixedChecks.zipWithIndex.foreach { case (check, i) =>
      check.cudf.tagExprParam(meta, children(i), check.name, meta.willNotWorkOnGpu)
    }
    if (repeatingParamCheck.isEmpty) {
      assert(fixedChecks.length == children.length,
        s"${part.getClass.getSimpleName} expected ${fixedChecks.length} but " +
            s"found ${children.length}")
    } else {
      val check = repeatingParamCheck.get
      (fixedChecks.length until children.length).foreach { i =>
        check.cudf.tagExprParam(meta, children(i), check.name, meta.willNotWorkOnGpu)
      }
    }
  }

  override def support(dataType: TypeEnum.Value): Map[String, SupportLevel] = {
    val fixed = paramCheck.map(check =>
      (check.name, check.cudf.getSupportLevel(dataType, check.spark)))
    val variable = repeatingParamCheck.map(check =>
      (check.name, check.cudf.getSupportLevel(dataType, check.spark)))

    (fixed ++ variable).toMap
  }
}

object PartChecks {
  def apply(repeatingParamCheck: RepeatingParamCheck): PartChecks =
    PartChecksImpl(Seq.empty, Some(repeatingParamCheck))

  def apply(): PartChecks = PartChecksImpl()
}

/**
 * Base class all Expression checks must follow.
 */
abstract class ExprChecks extends TypeChecks[Map[ExpressionContext, Map[String, SupportLevel]]] {
  /**
   * Tag this for AST or not.
   */
  def tagAst(meta: BaseExprMeta[_]): Unit
}

case class ExprChecksImpl(contexts: Map[ExpressionContext, ContextChecks])
    extends ExprChecks {
  override def tag(meta: RapidsMeta[_, _, _]): Unit = {
    val exprMeta = meta.asInstanceOf[BaseExprMeta[_]]
    val context = exprMeta.context
    val checks = contexts.get(context)
    if (checks.isEmpty) {
      meta.willNotWorkOnGpu(s"this is not supported in the $context context")
    } else {
      checks.get.tag(meta)
    }
  }

  override def support(
      dataType: TypeEnum.Value): Map[ExpressionContext, Map[String, SupportLevel]] = {
    contexts.map {
      case (expContext: ExpressionContext, check: ContextChecks) =>
        (expContext, check.support(dataType))
    }
  }

  override def tagAst(exprMeta: BaseExprMeta[_]): Unit = {
    val checks = contexts.get(AstExprContext)
    if (checks.isEmpty) {
      exprMeta.willNotWorkInAst(AstExprContext.notSupportedMsg)
    } else {
      checks.get.tagAst(exprMeta)
    }
  }
}

/**
 * This is specific to CaseWhen, because it does not follow the typical parameter convention.
 */
object CaseWhenCheck extends ExprChecks {
  val check: TypeSig = (TypeSig.commonCudfTypes + TypeSig.NULL + TypeSig.DECIMAL_128 +
    TypeSig.ARRAY + TypeSig.STRUCT + TypeSig.MAP + TypeSig.BINARY).nested()

  val sparkSig: TypeSig = TypeSig.all

  override def tagAst(meta: BaseExprMeta[_]): Unit = {
    meta.willNotWorkInAst(AstExprContext.notSupportedMsg)
    // when this supports AST tagBase(exprMeta, meta.willNotWorkInAst)
  }

  override def tag(meta: RapidsMeta[_, _, _]): Unit = {
    val exprMeta = meta.asInstanceOf[BaseExprMeta[_]]
    val context = exprMeta.context
    if (context != ProjectExprContext) {
      meta.willNotWorkOnGpu(s"this is not supported in the $context context")
    } else {
      tagBase(exprMeta, meta.willNotWorkOnGpu)
    }
  }

  private[this] def tagBase(exprMeta: BaseExprMeta[_], willNotWork: String => Unit): Unit = {
    // children of CaseWhen: branches.flatMap(b => b._1 :: b._2 :: Nil) ++ elseValue (Optional)
    //
    // The length of children will be odd if elseValue is not None, which means we can detect
    // both branch pair and possible elseValue via a size 2 grouped iterator.
    exprMeta.childExprs.grouped(2).foreach {
      case Seq(pred, value) =>
        TypeSig.BOOLEAN.tagExprParam(exprMeta, pred, "predicate", willNotWork)
        check.tagExprParam(exprMeta, value, "value", willNotWork)
      case Seq(elseValue) =>
        check.tagExprParam(exprMeta, elseValue, "else", willNotWork)
    }
  }

  override def support(dataType: TypeEnum.Value):
    Map[ExpressionContext, Map[String, SupportLevel]] = {
    val projectSupport = check.getSupportLevel(dataType, sparkSig)
    val projectPredSupport = TypeSig.BOOLEAN.getSupportLevel(dataType, TypeSig.BOOLEAN)
    Map((ProjectExprContext,
        Map(
          ("predicate", projectPredSupport),
          ("value", projectSupport),
          ("result", projectSupport))))
  }
}

/**
 * This is specific to WindowSpec, because it does not follow the typical parameter convention.
 */
object WindowSpecCheck extends ExprChecks {
  val check: TypeSig =
    TypeSig.commonCudfTypes + TypeSig.DECIMAL_128 + TypeSig.NULL +
      TypeSig.STRUCT.nested(TypeSig.commonCudfTypes + TypeSig.DECIMAL_128 + TypeSig.NULL)
  val sparkSig: TypeSig = TypeSig.all

  override def tagAst(meta: BaseExprMeta[_]): Unit = {
    meta.willNotWorkInAst(AstExprContext.notSupportedMsg)
    // when this supports AST tagBase(exprMeta, meta.willNotWorkInAst)
  }

  override def tag(meta: RapidsMeta[_, _, _]): Unit = {
    val exprMeta = meta.asInstanceOf[BaseExprMeta[_]]
    val context = exprMeta.context
    if (context != ProjectExprContext) {
      meta.willNotWorkOnGpu(s"this is not supported in the $context context")
    } else {
      tagBase(exprMeta, meta.willNotWorkOnGpu)
    }
  }

  private [this] def tagBase(exprMeta: BaseExprMeta[_], willNotWork: String => Unit): Unit = {
    val win = exprMeta.wrapped.asInstanceOf[WindowSpecDefinition]
    // children of WindowSpecDefinition: partitionSpec ++ orderSpec :+ frameSpecification
    win.partitionSpec.indices.foreach(i =>
      check.tagExprParam(exprMeta, exprMeta.childExprs(i), "partition", willNotWork))
    val partSize = win.partitionSpec.length
    win.orderSpec.indices.foreach(i =>
      check.tagExprParam(exprMeta, exprMeta.childExprs(i + partSize), "order",
        willNotWork))
  }

  override def support(dataType: TypeEnum.Value):
  Map[ExpressionContext, Map[String, SupportLevel]] = {
    val projectSupport = check.getSupportLevel(dataType, sparkSig)
    Map((ProjectExprContext,
        Map(
          ("partition", projectSupport),
          ("value", projectSupport),
          ("result", projectSupport))))
  }
}

object CreateMapCheck extends ExprChecks {

  // Spark supports all types except for Map for key (Map is not supported
  // even in child types)
  private val keySig: TypeSig = (TypeSig.commonCudfTypes + TypeSig.NULL + TypeSig.DECIMAL_128 +
    TypeSig.ARRAY + TypeSig.STRUCT).nested()

  private val valueSig: TypeSig = (TypeSig.commonCudfTypes + TypeSig.NULL +
    TypeSig.DECIMAL_128 + TypeSig.ARRAY + TypeSig.MAP + TypeSig.STRUCT).nested()

  override def tagAst(meta: BaseExprMeta[_]): Unit = {
    meta.willNotWorkInAst("CreateMap is not supported by AST")
  }

  override def tag(meta: RapidsMeta[_, _, _]): Unit = {
    val exprMeta = meta.asInstanceOf[BaseExprMeta[_]]
    val context = exprMeta.context
    if (context != ProjectExprContext) {
      meta.willNotWorkOnGpu(s"this is not supported in the $context context")
    }
  }

  override def support(
      dataType: TypeEnum.Value): Map[ExpressionContext, Map[String, SupportLevel]] = {
    Map((ProjectExprContext,
      Map(
        ("key", keySig.getSupportLevel(dataType, keySig)),
        ("value", valueSig.getSupportLevel(dataType, valueSig)))))
  }
}


/**
 * A check for CreateNamedStruct.  The parameter values alternate between one type and another.
 * If this pattern shows up again we can make this more generic at that point.
 */
object CreateNamedStructCheck extends ExprChecks {
  val nameSig: TypeSig = TypeSig.lit(TypeEnum.STRING)
  val sparkNameSig: TypeSig = TypeSig.lit(TypeEnum.STRING)
  val valueSig: TypeSig = (TypeSig.commonCudfTypes + TypeSig.NULL + TypeSig.DECIMAL_128 +
      TypeSig.ARRAY + TypeSig.MAP + TypeSig.STRUCT + TypeSig.BINARY).nested()
  val sparkValueSig: TypeSig = TypeSig.all
  val resultSig: TypeSig = TypeSig.STRUCT.nested(valueSig)
  val sparkResultSig: TypeSig = TypeSig.STRUCT.nested(sparkValueSig)

  override def tagAst(meta: BaseExprMeta[_]): Unit = {
    meta.willNotWorkInAst(AstExprContext.notSupportedMsg)
    // when this supports AST tagBase(exprMeta, meta.willNotWorkInAst)
  }

  override def tag(meta: RapidsMeta[_, _, _]): Unit = {
    val exprMeta = meta.asInstanceOf[BaseExprMeta[_]]
    val context = exprMeta.context
    if (context != ProjectExprContext) {
      meta.willNotWorkOnGpu(s"this is not supported in the $context context")
    } else {
      tagBase(exprMeta, meta.willNotWorkOnGpu)
    }
  }

  private[this] def tagBase(exprMeta: BaseExprMeta[_], willNotWork: String => Unit): Unit = {
    exprMeta.childExprs.grouped(2).foreach {
      case Seq(nameMeta, valueMeta) =>
        nameSig.tagExprParam(exprMeta, nameMeta, "name", willNotWork)
        valueSig.tagExprParam(exprMeta, valueMeta, "value", willNotWork)
    }
    exprMeta.typeMeta.dataType.foreach { dt =>
      if (!resultSig.isSupportedByPlugin(dt)) {
        willNotWork(s"unsupported data type in output: $dt")
      }
    }
  }

  override def support(dataType: TypeEnum.Value):
  Map[ExpressionContext, Map[String, SupportLevel]] = {
    val nameProjectSupport = nameSig.getSupportLevel(dataType, sparkNameSig)
    val valueProjectSupport = valueSig.getSupportLevel(dataType, sparkValueSig)
    val resultProjectSupport = resultSig.getSupportLevel(dataType, sparkResultSig)
    Map((ProjectExprContext,
        Map(
          ("name", nameProjectSupport),
          ("value", valueProjectSupport),
          ("result", resultProjectSupport))))
  }
}

class CastChecks extends ExprChecks {
  // Don't show this with other operators show it in a different location
  override val shown: Boolean = false

  // When updating these please check child classes too
  import TypeSig._
  val nullChecks: TypeSig = integral + fp + BOOLEAN + TIMESTAMP + DATE + STRING +
    NULL + DECIMAL_128
  val sparkNullSig: TypeSig = all

  def booleanChecks: TypeSig = integral + fp + BOOLEAN + STRING + DECIMAL_128 +
    CastCheckShims.additionalTypesBooleanCanCastTo
  def sparkBooleanSig: TypeSig = cpuNumeric + BOOLEAN + STRING +
    CastCheckShims.additionalTypesBooleanCanCastTo

  val integralChecks: TypeSig = gpuNumeric + BOOLEAN + TIMESTAMP + STRING +
      BINARY + CastCheckShims.additionalTypesIntegralCanCastTo
  val sparkIntegralSig: TypeSig = cpuNumeric + BOOLEAN + TIMESTAMP + STRING +
      BINARY + CastCheckShims.additionalTypesIntegralCanCastTo

  val fpToStringPsNote: String = s"Conversion may produce different results and requires " +
      s"${RapidsConf.ENABLE_CAST_FLOAT_TO_STRING} to be true."
  val fpChecks: TypeSig = (gpuNumeric + BOOLEAN + TIMESTAMP + STRING)
      .withPsNote(TypeEnum.STRING, fpToStringPsNote)
  val sparkFpSig: TypeSig = cpuNumeric + BOOLEAN + TIMESTAMP + STRING

  def dateChecks: TypeSig = TIMESTAMP + DATE + STRING +
    CastCheckShims.additionalTypesDateCanCastTo
  def sparkDateSig: TypeSig = DECIMAL_128 + TIMESTAMP + DATE + STRING +
    CastCheckShims.additionalTypesDateCanCastTo

  def timestampChecks: TypeSig = integral + fp + TIMESTAMP + DATE + STRING +
    CastCheckShims.additionalTypesTimestampCanCastTo
  def sparkTimestampSig: TypeSig = cpuNumeric + TIMESTAMP + DATE + STRING +
    CastCheckShims.additionalTypesTimestampCanCastTo

  val stringChecks: TypeSig = gpuNumeric + BOOLEAN + TIMESTAMP + DATE + STRING +
      BINARY + CastCheckShims.additionalTypesStringCanCastTo
  val sparkStringSig: TypeSig = cpuNumeric + BOOLEAN + TIMESTAMP + DATE + CALENDAR + STRING +
      BINARY + CastCheckShims.additionalTypesStringCanCastTo

  val binaryChecks: TypeSig = STRING + BINARY
  val sparkBinarySig: TypeSig = STRING + BINARY

  val decimalChecks: TypeSig = gpuNumeric + STRING
  val sparkDecimalSig: TypeSig = cpuNumeric + BOOLEAN + TIMESTAMP + STRING

  val calendarChecks: TypeSig = none
  val sparkCalendarSig: TypeSig = CALENDAR + STRING

  val arrayChecks: TypeSig = psNote(TypeEnum.STRING, "the array's child type must also support " +
    "being cast to string") + ARRAY.nested(commonCudfTypes + DECIMAL_128 + NULL +
    ARRAY + BINARY + STRUCT + MAP + GpuTypeShims.additionalCommonOperatorSupportedTypes) +
    psNote(TypeEnum.ARRAY, "The array's child type must also support being cast to the " +
      "desired child type(s)")

  val sparkArraySig: TypeSig = STRING + ARRAY.nested(all)

  val mapChecks: TypeSig = MAP.nested(commonCudfTypes + DECIMAL_128 + NULL + ARRAY + BINARY +
      STRUCT + MAP + GpuTypeShims.additionalCommonOperatorSupportedTypes) +
      psNote(TypeEnum.MAP, "the map's key and value must also support being cast to the " +
      "desired child types") +
      psNote(TypeEnum.STRING, "the map's key and value must also support being cast to string")
  val sparkMapSig: TypeSig = STRING + MAP.nested(all)

  val structChecks: TypeSig = psNote(TypeEnum.STRING, "the struct's children must also support " +
      "being cast to string") +
      STRUCT.nested(commonCudfTypes + DECIMAL_128 + NULL + ARRAY + BINARY + STRUCT + MAP +
          GpuTypeShims.additionalCommonOperatorSupportedTypes) +
      psNote(TypeEnum.STRUCT, "the struct's children must also support being cast to the " +
          "desired child type(s)")
  val sparkStructSig: TypeSig = STRING + STRUCT.nested(all)

  val udtChecks: TypeSig = none
  val sparkUdtSig: TypeSig = STRING + UDT

  val daytimeChecks: TypeSig = CastCheckShims.typesDayTimeCanCastTo
  val sparkDaytimeChecks: TypeSig = CastCheckShims.typesDayTimeCanCastToOnSpark

  val yearmonthChecks: TypeSig = CastCheckShims.typesYearMonthCanCastTo
  val sparkYearmonthChecks: TypeSig = CastCheckShims.typesYearMonthCanCastToOnSpark

  private[this] def getChecksAndSigs(from: DataType): (TypeSig, TypeSig) = from match {
    case NullType => (nullChecks, sparkNullSig)
    case BooleanType => (booleanChecks, sparkBooleanSig)
    case ByteType | ShortType | IntegerType | LongType => (integralChecks, sparkIntegralSig)
    case FloatType | DoubleType => (fpChecks, sparkFpSig)
    case DateType => (dateChecks, sparkDateSig)
    case TimestampType => (timestampChecks, sparkTimestampSig)
    case StringType => (stringChecks, sparkStringSig)
    case BinaryType => (binaryChecks, sparkBinarySig)
    case _: DecimalType => (decimalChecks, sparkDecimalSig)
    case CalendarIntervalType => (calendarChecks, sparkCalendarSig)
    case _: ArrayType => (arrayChecks, sparkArraySig)
    case _: MapType => (mapChecks, sparkMapSig)
    case _: StructType => (structChecks, sparkStructSig)
    case _ => getChecksAndSigs(TypeSigUtil.mapDataTypeToTypeEnum(from))
  }

  private[this] def getChecksAndSigs(from: TypeEnum.Value): (TypeSig, TypeSig) = from match {
    case TypeEnum.NULL => (nullChecks, sparkNullSig)
    case TypeEnum.BOOLEAN => (booleanChecks, sparkBooleanSig)
    case TypeEnum.BYTE | TypeEnum.SHORT | TypeEnum.INT | TypeEnum.LONG =>
      (integralChecks, sparkIntegralSig)
    case TypeEnum.FLOAT | TypeEnum.DOUBLE => (fpChecks, sparkFpSig)
    case TypeEnum.DATE => (dateChecks, sparkDateSig)
    case TypeEnum.TIMESTAMP => (timestampChecks, sparkTimestampSig)
    case TypeEnum.STRING => (stringChecks, sparkStringSig)
    case TypeEnum.BINARY => (binaryChecks, sparkBinarySig)
    case TypeEnum.DECIMAL => (decimalChecks, sparkDecimalSig)
    case TypeEnum.CALENDAR => (calendarChecks, sparkCalendarSig)
    case TypeEnum.ARRAY => (arrayChecks, sparkArraySig)
    case TypeEnum.MAP => (mapChecks, sparkMapSig)
    case TypeEnum.STRUCT => (structChecks, sparkStructSig)
    case TypeEnum.UDT => (udtChecks, sparkUdtSig)
    case TypeEnum.DAYTIME => (daytimeChecks, sparkDaytimeChecks)
    case TypeEnum.YEARMONTH => (yearmonthChecks, sparkYearmonthChecks)
  }

  override def tagAst(meta: BaseExprMeta[_]): Unit = {
    meta.willNotWorkInAst(AstExprContext.notSupportedMsg)
    // when this supports AST tagBase(meta, meta.willNotWorkInAst)
  }

  override def tag(meta: RapidsMeta[_, _, _]): Unit = {
    val exprMeta = meta.asInstanceOf[BaseExprMeta[_]]
    val context = exprMeta.context
    if (context != ProjectExprContext) {
      meta.willNotWorkOnGpu(s"this is not supported in the $context context")
    } else {
      tagBase(meta, meta.willNotWorkOnGpu)
    }
  }

  protected def tagBase(meta: RapidsMeta[_, _, _], willNotWork: String => Unit): Unit = {
    val cast = meta.wrapped.asInstanceOf[UnaryExpression]
    val from = cast.child.dataType
    val to = cast.dataType
    if (!gpuCanCast(from, to)) {
      willNotWork(s"${meta.wrapped.getClass.getSimpleName} from $from to $to is not supported")
    }
  }

  override def support(
      dataType: TypeEnum.Value): Map[ExpressionContext, Map[String, SupportLevel]] = {
    throw new IllegalStateException("support is different for cast")
  }

  def support(from: TypeEnum.Value, to: TypeEnum.Value): SupportLevel = {
    val (checks, sparkSig) = getChecksAndSigs(from)
    checks.getSupportLevel(to, sparkSig)
  }

  def sparkCanCast(from: DataType, to: DataType): Boolean = {
    val (_, sparkSig) = getChecksAndSigs(from)
    sparkSig.isSupportedBySpark(to)
  }

  def gpuCanCast(from: DataType, to: DataType): Boolean = {
    val (checks, _) = getChecksAndSigs(from)
    checks.isSupportedByPlugin(to)
  }
}

/** 
 * This class is just restricting the 'to' dataType to a StringType in the CastChecks class
 */ 
class ToPrettyStringChecks extends CastChecks {

  override protected def tagBase(meta: RapidsMeta[_, _, _], willNotWork: String => Unit): Unit = {
    val cast = meta.wrapped.asInstanceOf[UnaryExpression]
    val from = cast.child.dataType
    val to = StringType
    if (!gpuCanCast(from, to)) {
      willNotWork(s"${meta.wrapped.getClass.getSimpleName} from $from to $to is not supported")
    }
  }
}

object ExprChecks {
  /**
   * A check for an expression that only supports project.
   */
  def projectOnly(
      outputCheck: TypeSig,
      sparkOutputSig: TypeSig,
      paramCheck: Seq[ParamCheck] = Seq.empty,
      repeatingParamCheck: Option[RepeatingParamCheck] = None): ExprChecks =
    ExprChecksImpl(Map(
      (ProjectExprContext,
          ContextChecks(outputCheck, sparkOutputSig, paramCheck, repeatingParamCheck))))

  /**
   * A check for an expression that supports project and as much of AST as it can.
   */
  def projectAndAst(
      allowedAstTypes: TypeSig,
      outputCheck: TypeSig,
      sparkOutputSig: TypeSig,
      paramCheck: Seq[ParamCheck] = Seq.empty,
      repeatingParamCheck: Option[RepeatingParamCheck] = None): ExprChecks = {
    val astOutputCheck = outputCheck.intersect(allowedAstTypes)
    val astParamCheck = paramCheck.map { pc =>
      ParamCheck(pc.name, pc.cudf.intersect(allowedAstTypes), pc.spark)
    }
    val astRepeatingParamCheck = repeatingParamCheck.map { rpc =>
      RepeatingParamCheck(rpc.name, rpc.cudf.intersect(allowedAstTypes), rpc.spark)
    }
    ExprChecksImpl(Map(
      ProjectExprContext ->
          ContextChecks(outputCheck, sparkOutputSig, paramCheck, repeatingParamCheck),
      AstExprContext ->
          ContextChecks(astOutputCheck, sparkOutputSig, astParamCheck, astRepeatingParamCheck)
    ))
  }

  /**
   * A check for a unary expression that only support project.
   */
  def unaryProject(
      outputCheck: TypeSig,
      sparkOutputSig: TypeSig,
      inputCheck: TypeSig,
      sparkInputSig: TypeSig): ExprChecks =
    projectOnly(outputCheck, sparkOutputSig,
      Seq(ParamCheck("input", inputCheck, sparkInputSig)))

  /**
   * A check for a unary expression that supports project and as much AST as it can.
   */
  def unaryProjectAndAst(
      allowedAstTypes: TypeSig,
      outputCheck: TypeSig,
      sparkOutputSig: TypeSig,
      inputCheck: TypeSig,
      sparkInputSig: TypeSig): ExprChecks =
    projectAndAst(allowedAstTypes, outputCheck, sparkOutputSig,
      Seq(ParamCheck("input", inputCheck, sparkInputSig)))

  /**
   * Unary expression checks for project where the input matches the output.
   */
  def unaryProjectInputMatchesOutput(check: TypeSig, sparkSig: TypeSig): ExprChecks =
    unaryProject(check, sparkSig, check, sparkSig)

  /**
   * Unary expression checks for project where the input matches the output and it also
   * supports as much of AST as it can.
   */
  def unaryProjectAndAstInputMatchesOutput(
      allowedAstTypes: TypeSig,
      check: TypeSig,
      sparkSig: TypeSig): ExprChecks =
    unaryProjectAndAst(allowedAstTypes, check, sparkSig, check, sparkSig)

  /**
   * Math unary checks where input and output are both DoubleType.
   */
  val mathUnary: ExprChecks = unaryProjectInputMatchesOutput(TypeSig.DOUBLE, TypeSig.DOUBLE)

  /**
   * Math unary checks where input and output are both DoubleType and AST is supported.
   */
  val mathUnaryWithAst: ExprChecks =
    unaryProjectAndAstInputMatchesOutput(
      TypeSig.implicitCastsAstTypes, TypeSig.DOUBLE, TypeSig.DOUBLE)

  /**
   * Helper function for a binary expression where the plugin only supports project.
   */
  def binaryProject(
      outputCheck: TypeSig,
      sparkOutputSig: TypeSig,
      param1: (String, TypeSig, TypeSig),
      param2: (String, TypeSig, TypeSig)): ExprChecks =
    projectOnly(outputCheck, sparkOutputSig,
      Seq(ParamCheck(param1._1, param1._2, param1._3),
        ParamCheck(param2._1, param2._2, param2._3)))

  /**
   * Helper function for a binary expression where the plugin supports project and AST.
   */
  def binaryProjectAndAst(
      allowedAstTypes: TypeSig,
      outputCheck: TypeSig,
      sparkOutputSig: TypeSig,
      param1: (String, TypeSig, TypeSig),
      param2: (String, TypeSig, TypeSig)): ExprChecks =
    projectAndAst(allowedAstTypes, outputCheck, sparkOutputSig,
      Seq(ParamCheck(param1._1, param1._2, param1._3),
        ParamCheck(param2._1, param2._2, param2._3)))

  /**
   * Aggregate operation where only group by agg and reduction is supported in the plugin and in
   * Spark.
   */
  def reductionAndGroupByAgg(
      outputCheck: TypeSig,
      sparkOutputSig: TypeSig,
      paramCheck: Seq[ParamCheck] = Seq.empty,
      repeatingParamCheck: Option[RepeatingParamCheck] = None): ExprChecks =
    ExprChecksImpl(Map(
      (GroupByAggExprContext,
          ContextChecks(outputCheck, sparkOutputSig, paramCheck, repeatingParamCheck)),
      (ReductionAggExprContext,
          ContextChecks(outputCheck, sparkOutputSig, paramCheck, repeatingParamCheck))))

  /**
   * Aggregate operation where window, reduction, and group by agg are all supported the same.
   */
  def fullAgg(
      outputCheck: TypeSig,
      sparkOutputSig: TypeSig,
      paramCheck: Seq[ParamCheck] = Seq.empty,
      repeatingParamCheck: Option[RepeatingParamCheck] = None): ExprChecks =
    ExprChecksImpl(Map(
      (GroupByAggExprContext,
          ContextChecks(outputCheck, sparkOutputSig, paramCheck, repeatingParamCheck)),
      (ReductionAggExprContext,
          ContextChecks(outputCheck, sparkOutputSig, paramCheck, repeatingParamCheck)),
      (WindowAggExprContext,
          ContextChecks(outputCheck, sparkOutputSig, paramCheck, repeatingParamCheck))))

  /**
   * For a generic expression that can work as both an aggregation and in the project context.
   * This is really just for PythonUDF.
   */
  def fullAggAndProject(
      outputCheck: TypeSig,
      sparkOutputSig: TypeSig,
      paramCheck: Seq[ParamCheck] = Seq.empty,
      repeatingParamCheck: Option[RepeatingParamCheck] = None): ExprChecks =
    ExprChecksImpl(Map(
      (GroupByAggExprContext,
          ContextChecks(outputCheck, sparkOutputSig, paramCheck, repeatingParamCheck)),
      (ReductionAggExprContext,
          ContextChecks(outputCheck, sparkOutputSig, paramCheck, repeatingParamCheck)),
      (WindowAggExprContext,
          ContextChecks(outputCheck, sparkOutputSig, paramCheck, repeatingParamCheck)),
      (ProjectExprContext,
          ContextChecks(outputCheck, sparkOutputSig, paramCheck, repeatingParamCheck))))

  /**
   * An aggregation check where group by and reduction are supported by the plugin, but Spark
   * also supports window operations on these.
   */
  def aggNotWindow(
      outputCheck: TypeSig,
      sparkOutputSig: TypeSig,
      paramCheck: Seq[ParamCheck] = Seq.empty,
      repeatingParamCheck: Option[RepeatingParamCheck] = None): ExprChecks = {
    val windowParamCheck = paramCheck.map { pc =>
      ParamCheck(pc.name, TypeSig.none, pc.spark)
    }
    val windowRepeat = repeatingParamCheck.map { pc =>
      RepeatingParamCheck(pc.name, TypeSig.none, pc.spark)
    }
    ExprChecksImpl(Map(
      (GroupByAggExprContext,
          ContextChecks(outputCheck, sparkOutputSig, paramCheck, repeatingParamCheck)),
      (ReductionAggExprContext,
          ContextChecks(outputCheck, sparkOutputSig, paramCheck, repeatingParamCheck)),
      (WindowAggExprContext,
          ContextChecks(TypeSig.none, sparkOutputSig, windowParamCheck, windowRepeat))))
  }

  /**
   * Window only operations. Spark does not support these operations as anything but a window
   * operation.
   */
  def windowOnly(
      outputCheck: TypeSig,
      sparkOutputSig: TypeSig,
      paramCheck: Seq[ParamCheck] = Seq.empty,
      repeatingParamCheck: Option[RepeatingParamCheck] = None): ExprChecks =
    ExprChecksImpl(Map(
      (WindowAggExprContext,
          ContextChecks(outputCheck, sparkOutputSig, paramCheck, repeatingParamCheck))))


  /**
   * An aggregation check where group by is supported by the plugin, but Spark also supports
   * reduction and window operations on these.
   */
  def groupByOnly(
      outputCheck: TypeSig,
      sparkOutputSig: TypeSig,
      paramCheck: Seq[ParamCheck] = Seq.empty,
      repeatingParamCheck: Option[RepeatingParamCheck] = None): ExprChecks = {
    val noneParamCheck = paramCheck.map { pc =>
      ParamCheck(pc.name, TypeSig.none, pc.spark)
    }
    val noneRepeatCheck = repeatingParamCheck.map { pc =>
      RepeatingParamCheck(pc.name, TypeSig.none, pc.spark)
    }
    ExprChecksImpl(Map(
      (ReductionAggExprContext,
        ContextChecks(TypeSig.none, sparkOutputSig, noneParamCheck, noneRepeatCheck)),
      (GroupByAggExprContext,
        ContextChecks(outputCheck, sparkOutputSig, paramCheck, repeatingParamCheck)),
      (WindowAggExprContext,
        ContextChecks(TypeSig.none, sparkOutputSig, noneParamCheck, noneRepeatCheck))))
  }

  /**
   * An aggregation check where group by and window operations are supported by the plugin, but
   * Spark also supports reduction on these.
   */
  def aggNotReduction(
      outputCheck: TypeSig,
      sparkOutputSig: TypeSig,
      paramCheck: Seq[ParamCheck] = Seq.empty,
      repeatingParamCheck: Option[RepeatingParamCheck] = None): ExprChecks = {
    val noneParamCheck = paramCheck.map { pc =>
      ParamCheck(pc.name, TypeSig.none, pc.spark)
    }
    val noneRepeatCheck = repeatingParamCheck.map { pc =>
      RepeatingParamCheck(pc.name, TypeSig.none, pc.spark)
    }
    ExprChecksImpl(Map(
      (ReductionAggExprContext,
          ContextChecks(TypeSig.none, sparkOutputSig, noneParamCheck, noneRepeatCheck)),
      (GroupByAggExprContext,
          ContextChecks(outputCheck, sparkOutputSig, paramCheck, repeatingParamCheck)),
      (WindowAggExprContext,
          ContextChecks(outputCheck, sparkOutputSig, paramCheck, repeatingParamCheck))))
  }
}

/**
 * Used for generating the support docs.
 */
object SupportedOpsDocs {
  private lazy val allSupportedTypes =
    TypeSigUtil.getAllSupportedTypes()

  private def execChecksHeaderLine(): Unit = {
    println("<tr>")
    println("<th>Executor</th>")
    println("<th>Description</th>")
    println("<th>Notes</th>")
    println("<th>Param(s)</th>")
    allSupportedTypes.foreach { t =>
      println(s"<th>$t</th>")
    }
    println("</tr>")
  }

  private def exprChecksHeaderLine(): Unit = {
    println("<tr>")
    println("<th>Expression</th>")
    println("<th>SQL Functions(s)</th>")
    println("<th>Description</th>")
    println("<th>Notes</th>")
    println("<th>Context</th>")
    println("<th>Param/Output</th>")
    allSupportedTypes.foreach { t =>
      println(s"<th>$t</th>")
    }
    println("</tr>")
  }

  private def partChecksHeaderLine(): Unit = {
    println("<tr>")
    println("<th>Partition</th>")
    println("<th>Description</th>")
    println("<th>Notes</th>")
    println("<th>Param</th>")
    allSupportedTypes.foreach { t =>
      println(s"<th>$t</th>")
    }
    println("</tr>")
  }

  private def ioChecksHeaderLine(): Unit = {
    println("<tr>")
    println("<th>Format</th>")
    println("<th>Direction</th>")
    allSupportedTypes.foreach { t =>
      println(s"<th>$t</th>")
    }
    println("</tr>")
  }

  def help(): Unit = {
    val headerEveryNLines = 15
    // scalastyle:off line.size.limit
    println("---")
    println("layout: page")
    println("title: Supported Operators")
    println("nav_order: 6")
    println("---")
    println("<!-- Generated by SupportedOpsDocs.help. DO NOT EDIT! -->")
    println("Apache Spark supports processing various types of data. Not all expressions")
    println("support all data types. The RAPIDS Accelerator for Apache Spark has further")
    println("restrictions on what types are supported for processing. This tries")
    println("to document what operations are supported and what data types each operation supports.")
    println("Because Apache Spark is under active development too and this document was generated")
    println(s"against version ${ShimLoader.getSparkVersion} of Spark. Most of this should still")
    println("apply to other versions of Spark, but there may be slight changes.")
    println()
    println("# General limitations")
    println("## `Decimal`")
    println("The `Decimal` type in Spark supports a precision up to 38 digits (128-bits). ")
    println("The RAPIDS Accelerator supports 128-bit starting from version 21.12 and decimals are ")
    println("enabled by default.")
    println("Please check [Decimal Support](compatibility.md#decimal-support) for more details.")
    println()
    println("`Decimal` precision and scale follow the same rule as CPU mode in Apache Spark:")
    println()
    println("```")
    println(" * In particular, if we have expressions e1 and e2 with precision/scale p1/s1 and p2/s2")
    println(" * respectively, then the following operations have the following precision / scale:")
    println(" *")
    println(" *   Operation    Result Precision                        Result Scale")
    println(" *   ------------------------------------------------------------------------")
    println(" *   e1 + e2      max(s1, s2) + max(p1-s1, p2-s2) + 1     max(s1, s2)")
    println(" *   e1 - e2      max(s1, s2) + max(p1-s1, p2-s2) + 1     max(s1, s2)")
    println(" *   e1 * e2      p1 + p2 + 1                             s1 + s2")
    println(" *   e1 / e2      p1 - s1 + s2 + max(6, s1 + p2 + 1)      max(6, s1 + p2 + 1)")
    println(" *   e1 % e2      min(p1-s1, p2-s2) + max(s1, s2)         max(s1, s2)")
    println(" *   e1 union e2  max(s1, s2) + max(p1-s1, p2-s2)         max(s1, s2)")
    println("```")
    println()
    println("However, Spark inserts `PromotePrecision` to CAST both sides to the same type.")
    println("GPU mode may fall back to CPU even if the result Decimal precision is within 18 digits.")
    println("For example, `Decimal(8,2)` x `Decimal(6,3)` resulting in `Decimal (15,5)` runs on CPU,")
    println("because due to `PromotePrecision`, GPU mode assumes the result is `Decimal(19,6)`.")
    println("There are even extreme cases where Spark can temporarily return a Decimal value")
    println("larger than what can be stored in 128-bits and then uses the `CheckOverflow`")
    println("operator to round it to a desired precision and scale. This means that even when")
    println("the accelerator supports 128-bit decimal, we might not be able to support all")
    println("operations that Spark can support.")
    println()
    println("## `Timestamp`")
    println("Timestamps in Spark will all be converted to the local time zone before processing")
    println("and are often converted to UTC before being stored, like in Parquet or ORC.")
    println("The RAPIDS Accelerator only supports UTC as the time zone for timestamps.")
    println()
    println("## `CalendarInterval`")
    println("In Spark `CalendarInterval`s store three values, months, days, and microseconds.")
    println("Support for this type is still very limited in the accelerator. In some cases")
    println("only a a subset of the type is supported, like window ranges only support days currently.")
    println()
    println("## Configuration")
    println("There are lots of different configuration values that can impact if an operation")
    println("is supported or not. Some of these are a part of the RAPIDS Accelerator and cover")
    println("the level of compatibility with Apache Spark.  Those are covered [here](configs.md).")
    println("Others are a part of Apache Spark itself and those are a bit harder to document.")
    println("The work of updating this to cover that support is still ongoing.")
    println()
    println("In general though if you ever have any question about why an operation is not running")
    println("on the GPU you may set `spark.rapids.sql.explain` to ALL and it will try to give all of")
    println("the reasons why this particular operator or expression is on the CPU or GPU.")
    println()
    println("# Key")
    println("## Types")
    println()
    println("|Type Name|Type Description|")
    println("|---------|----------------|")
    println("|BOOLEAN|Holds true or false values.|")
    println("|BYTE|Signed 8-bit integer value.|")
    println("|SHORT|Signed 16-bit integer value.|")
    println("|INT|Signed 32-bit integer value.|")
    println("|LONG|Signed 64-bit integer value.|")
    println("|FLOAT|32-bit floating point value.|")
    println("|DOUBLE|64-bit floating point value.|")
    println("|DATE|A date with no time component. Stored as 32-bit integer with days since Jan 1, 1970.|")
    println("|TIMESTAMP|A date and time. Stored as 64-bit integer with microseconds since Jan 1, 1970 in the current time zone.|")
    println("|STRING|A text string. Stored as UTF-8 encoded bytes.|")
    println("|DECIMAL|A fixed point decimal value with configurable precision and scale.|")
    println("|NULL|Only stores null values and is typically only used when no other type can be determined from the SQL.|")
    println("|BINARY|An array of non-nullable bytes.|")
    println("|CALENDAR|Represents a period of time.  Stored as months, days and microseconds.|")
    println("|ARRAY|A sequence of elements.|")
    println("|MAP|A set of key value pairs, the keys cannot be null.|")
    println("|STRUCT|A series of named fields.|")
    println("|UDT|User defined types and java Objects. These are not standard SQL types.|")
    println()
    println("## Support")
    println()
    println("|Value|Description|")
    println("|---------|----------------|")
    println("|S| (Supported) Both Apache Spark and the RAPIDS Accelerator support this type fully.|")
    println("| | (Not Applicable) Neither Spark not the RAPIDS Accelerator support this type in this situation.|")
    println("|_PS_| (Partial Support) Apache Spark supports this type, but the RAPIDS Accelerator only partially supports it. An explanation for what is missing will be included with this.|")
    println("|**NS**| (Not Supported) Apache Spark supports this type but the RAPIDS Accelerator does not.")
    println()
    println("# SparkPlan or Executor Nodes")
    println("Apache Spark uses a Directed Acyclic Graph(DAG) of processing to build a query.")
    println("The nodes in this graph are instances of `SparkPlan` and represent various high")
    println("level operations like doing a filter or project. The operations that the RAPIDS")
    println("Accelerator supports are described below.")
    println("<table>")
    execChecksHeaderLine()
    var totalCount = 0
    var nextOutputAt = headerEveryNLines
    GpuOverrides.execs.values.toSeq.sortBy(_.tag.toString).foreach { rule =>
      val checks = rule.getChecks
      if (rule.isVisible && checks.forall(_.shown)) {
        if (totalCount >= nextOutputAt) {
          execChecksHeaderLine()
          nextOutputAt = totalCount + headerEveryNLines
        }
        println("<tr>")
        val execChecks = checks.get.asInstanceOf[ExecChecks]
        val allData = allSupportedTypes.toSeq.map { t =>
          (t, execChecks.support(t))
        }.toMap

        val notes = execChecks.supportNotes
        // Now we should get the same keys for each type, so we are only going to look at the first
        // type for now
        val totalSpan = allData.values.head.size
        val inputs = allData.values.head.keys

        println(s"""<td rowspan="$totalSpan">${rule.tag.runtimeClass.getSimpleName}</td>""")
        println(s"""<td rowspan="$totalSpan">${rule.description}</td>""")
        println(s"""<td rowspan="$totalSpan">${rule.notes().getOrElse("None")}</td>""")
        var count = 0
        inputs.foreach { input =>
          val named = notes.get(input)
              .map(l => input + "<br/>(" + l.mkString(";<br/>") + ")")
              .getOrElse(input)
          println(s"<td>$named</td>")
          allSupportedTypes.foreach { t =>
            println(allData(t)(input).htmlTag)
          }
          println("</tr>")
          count += 1
          if (count < totalSpan) {
            println("<tr>")
          }
        }

        totalCount += totalSpan
      }
    }
    println("</table>")
    println()
    println("# Expression and SQL Functions")
    println("Inside each node in the DAG there can be one or more trees of expressions")
    println("that describe various types of processing that happens in that part of the plan.")
    println("These can be things like adding two numbers together or checking for null.")
    println("These expressions can have multiple input parameters and one output value.")
    println("These expressions also can happen in different contexts. Because of how the")
    println("accelerator works different contexts have different levels of support.")
    println()
    println("The most common expression context is `project`. In this context values from a single")
    println("input row go through the expression and the result will also be use to produce")
    println("something in the same row. Be aware that even in the case of aggregation and window")
    println("operations most of the processing is still done in the project context either before")
    println("or after the other processing happens.")
    println()
    println("Aggregation operations like count or sum can take place in either the `aggregation`,")
    println("`reduction`, or `window` context. `aggregation` is when the operation was done while")
    println("grouping the data by one or more keys. `reduction` is when there is no group by and")
    println("there is a single result for an entire column. `window` is for window operations.")
    println()
    println("The final expression context is `AST` or Abstract Syntax Tree.")
    println("Before explaining AST we first need to explain in detail how project context operations")
    println("work. Generally for a project context operation the plan Spark developed is read")
    println("on the CPU and an appropriate set of GPU kernels are selected to do those")
    println("operations. For example `a >= b + 1`. Would result in calling a GPU kernel to add")
    println("`1` to `b`, followed by another kernel that is called to compare `a` to that result.")
    println("The interpretation is happening on the CPU, and the GPU is used to do the processing.")
    println("For AST the interpretation for some reason cannot happen on the CPU and instead must")
    println("be done in the GPU kernel itself. An example of this is conditional joins. If you")
    println("want to join on `A.a >= B.b + 1` where `A` and `B` are separate tables or data")
    println("frames, the `+` and `>=` operations cannot run as separate independent kernels")
    println("because it is done on a combination of rows in both `A` and `B`. Instead part of the")
    println("plan that Spark developed is turned into an abstract syntax tree and sent to the GPU")
    println("where it can be interpreted. The number and types of operations supported in this")
    println("are limited.")
    println("<table>")
    exprChecksHeaderLine()
    totalCount = 0
    nextOutputAt = headerEveryNLines
    GpuOverrides.expressions.values.toSeq.sortBy(_.tag.toString).foreach { rule =>
      val checks = rule.getChecks
      if (rule.isVisible && checks.isDefined && checks.forall(_.shown)) {
        if (totalCount >= nextOutputAt) {
          exprChecksHeaderLine()
          nextOutputAt = totalCount + headerEveryNLines
        }
        val sqlFunctions =
          ConfHelper.getSqlFunctionsForClass(rule.tag.runtimeClass).map(_.mkString(", "))
        val exprChecks = checks.get.asInstanceOf[ExprChecks]
        // Params can change between contexts, but should not
        val allData = allSupportedTypes.toSeq.map { t =>
          (t, exprChecks.support(t))
        }.toMap
        // Now we should get the same keys for each type, so we are only going to look at the first
        // type for now
        val totalSpan = allData.values.head.map {
          case (_, m: Map[String, SupportLevel]) => m.size
        }.sum
        val representative = allData.values.head
        println("<tr>")
        println("<td rowSpan=\"" + totalSpan + "\">" +
            s"${rule.tag.runtimeClass.getSimpleName}</td>")
        println("<td rowSpan=\"" + totalSpan + "\">" + s"${sqlFunctions.getOrElse(" ")}</td>")
        println("<td rowSpan=\"" + totalSpan + "\">" + s"${rule.description}</td>")
        println("<td rowSpan=\"" + totalSpan + "\">" + s"${rule.notes().getOrElse("None")}</td>")
        var count = 0
        representative.foreach {
          case (context, data) =>
            val contextSpan = data.size
            println("<td rowSpan=\"" + contextSpan + "\">" + s"$context</td>")
            data.keys.foreach { param =>
              println(s"<td>$param</td>")
              allSupportedTypes.foreach { t =>
                println(allData(t)(context)(param).htmlTag)
              }
              println("</tr>")
              count += 1
              if (count < totalSpan) {
                println("<tr>")
              }
            }
        }
        totalCount += totalSpan
      }
    }
    println("</table>")
    println()
    println("## Casting")
    println("The above table does not show what is and is not supported for cast.")
    println("This table shows the matrix of supported casts.")
    println("Nested types like MAP, Struct, and Array can only be cast if the child types")
    println("can be cast.")
    println()
    println("Some of the casts to/from string on the GPU are not 100% the same and are disabled")
    println("by default. Please see the configs for more details on these specific cases.")
    println()
    println("Please note that even though casting from one type to another is supported")
    println("by Spark it does not mean they all produce usable results.  For example casting")
    println("from a date to a boolean always produces a null. This is for Hive compatibility")
    println("and the accelerator produces the same result.")
    println()
    GpuOverrides.expressions.values.toSeq.sortBy(_.tag.toString).foreach { rule =>
      rule.getChecks match {
        case Some(cc: CastChecks) =>
          println(s"### `${rule.tag.runtimeClass.getSimpleName}`")
          println()
          println("<table>")
          val numTypes = allSupportedTypes.size
          println("<tr><th rowSpan=\"2\" colSpan=\"2\"></th><th colSpan=\"" + numTypes + "\">TO</th></tr>")
          println("<tr>")
          allSupportedTypes.foreach { t =>
            println(s"<th>$t</th>")
          }
          println("</tr>")

          println("<tr><th rowSpan=\"" + numTypes + "\">FROM</th>")
          var count = 0
          allSupportedTypes.foreach { from =>
            println(s"<th>$from</th>")
            allSupportedTypes.foreach { to =>
              println(cc.support(from, to).htmlTag)
            }
            println("</tr>")
            count += 1
            if (count < numTypes) {
              println("<tr>")
            }
          }
          println("</table>")
          println()
        case _ => // Nothing
      }
    }
    println()
    println("# Partitioning")
    println("When transferring data between different tasks the data is partitioned in")
    println("specific ways depending on requirements in the plan. Be aware that the types")
    println("included below are only for rows that impact where the data is partitioned.")
    println("So for example if we are doing a join on the column `a` the data would be")
    println("hash partitioned on `a`, but all of the other columns in the same data frame")
    println("as `a` don't show up in the table. They are controlled by the rules for")
    println("`ShuffleExchangeExec` which uses the `Partitioning`.")
    println("<table>")
    partChecksHeaderLine()
    totalCount = 0
    nextOutputAt = headerEveryNLines
    GpuOverrides.parts.values.toSeq.sortBy(_.tag.toString).foreach { rule =>
      val checks = rule.getChecks
      if (rule.isVisible && checks.isDefined && checks.forall(_.shown)) {
        if (totalCount >= nextOutputAt) {
          partChecksHeaderLine()
          nextOutputAt = totalCount + headerEveryNLines
        }
        val partChecks = checks.get.asInstanceOf[PartChecks]
        val allData = allSupportedTypes.toSeq.map { t =>
          (t, partChecks.support(t))
        }.toMap
        // Now we should get the same keys for each type, so we are only going to look at the first
        // type for now
        val totalSpan = allData.values.head.size
        if (totalSpan > 0) {
          val representative = allData.values.head
          println("<tr>")
          println("<td rowSpan=\"" + totalSpan + "\">" +
              s"${rule.tag.runtimeClass.getSimpleName}</td>")
          println("<td rowSpan=\"" + totalSpan + "\">" + s"${rule.description}</td>")
          println("<td rowSpan=\"" + totalSpan + "\">" + s"${rule.notes().getOrElse("None")}</td>")
          var count = 0
          representative.keys.foreach { param =>
            println(s"<td>$param</td>")
            allSupportedTypes.foreach { t =>
              println(allData(t)(param).htmlTag)
            }
            println("</tr>")
            count += 1
            if (count < totalSpan) {
              println("<tr>")
            }
          }
          totalCount += totalSpan
        } else {
          // No arguments...
          println("<tr>")
          println(s"<td>${rule.tag.runtimeClass.getSimpleName}</td>")
          println(s"<td>${rule.description}</td>")
          println(s"<td>${rule.notes().getOrElse("None")}</td>")
          println(NotApplicable.htmlTag) // param
          allSupportedTypes.foreach { _ =>
            println(NotApplicable.htmlTag)
          }
          println("</tr>")
          totalCount += 1
        }
      }
    }
    println("</table>")
    println()
    println("## Input/Output")
    println("For Input and Output it is not cleanly exposed what types are supported and which are not.")
    println("This table tries to clarify that. Be aware that some types may be disabled in some")
    println("cases for either reads or writes because of processing limitations, like rebasing")
    println("dates or timestamps, or for a lack of type coercion support.")
    println("<table>")
    ioChecksHeaderLine()
    totalCount = 0
    nextOutputAt = headerEveryNLines
    GpuOverrides.fileFormats.toSeq.sortBy(_._1.toString).foreach {
      case (format, ioMap) =>
        if (totalCount >= nextOutputAt) {
          ioChecksHeaderLine()
          nextOutputAt = totalCount + headerEveryNLines
        }
        val read = ioMap(ReadFileOp)
        val write = ioMap(WriteFileOp)
        println("<tr>")
        println("<th rowSpan=\"2\">" + s"$format</th>")
        println("<th>Read</th>")
        allSupportedTypes.foreach { t =>
          println(read.support(t).htmlTag)
        }
        println("</tr>")
        println("<tr>")
        println("<th>Write</th>")
        allSupportedTypes.foreach { t =>
          println(write.support(t).htmlTag)
        }
        println("</tr>")
        totalCount += 2
    }
    println("</table>")
    println()
    println("### Apache Iceberg Support")
    println("Support for Apache Iceberg has additional limitations. See the")
    println("[Apache Iceberg Support](https://docs.nvidia.com/spark-rapids/user-guide/latest/additional-functionality/iceberg-support.html) document.")
    // scalastyle:on line.size.limit
  }

  def main(args: Array[String]): Unit = {
    val out = new FileOutputStream(new File(args(0)))
    Console.withOut(out) {
      Console.withErr(out) {
        SupportedOpsDocs.help()
      }
    }
  }
}

object SupportedOpsForTools {

  private lazy val allSupportedTypes =
    TypeSigUtil.getAllSupportedTypes()

  // if a string contains what we are going to use for a delimiter, replace
  // it with something else
  private def replaceDelimiter(str: String, delimiter: String): String = {
    if (str != null && str.contains(delimiter)) {
      val replaceWith = if (delimiter.equals(",")) {
        ";"
      } else if (delimiter.equals(";")) {
        ":"
      } else {
        ";"
      }
      str.replace(delimiter, replaceWith)
    } else {
      str
    }
  }

  private def outputSupportIO(): Unit = {
    // Look at what we have for defaults for some configs because if the configs are off
    // it likely means something isn't completely compatible.
    val conf = new RapidsConf(Map.empty[String, String])
    val types = allSupportedTypes.toSeq
    val header = Seq("Format", "Direction") ++ types
    val writeOps: Array[String] = Array.fill(types.size)("NA")
    println(header.mkString(","))
    GpuOverrides.fileFormats.toSeq.sortBy(_._1.toString).foreach {
      case (format, ioMap) =>
        val formatLowerCase = format.toString.toLowerCase
        val formatEnabled = formatLowerCase match {
          case "csv" => conf.isCsvEnabled && conf.isCsvReadEnabled
          case "delta" =>
            // Delta Lake reads of data files appear as a normal Parquet read
            conf.isParquetEnabled && conf.isParquetReadEnabled
          case "parquet" => conf.isParquetEnabled && conf.isParquetReadEnabled
          case "orc" => conf.isOrcEnabled && conf.isOrcReadEnabled
          case "json" => conf.isJsonEnabled && conf.isJsonReadEnabled
          case "avro" => conf.isAvroEnabled && conf.isAvroReadEnabled
          case "iceberg" => conf.isIcebergEnabled && conf.isIcebergReadEnabled
          case "hivetext" => conf.isHiveDelimitedTextEnabled && conf.isHiveDelimitedTextReadEnabled
          case _ =>
            throw new IllegalArgumentException("Format is unknown we need to add it here!")
        }
        val read = ioMap(ReadFileOp)
        // we have lots of configs for various operations, just try to get the main ones
        val readOps = types.map { t =>
          if (!formatEnabled) {
            // indicate configured off by default
            "CO"
          } else {
            read.support(t).text
          }
        }
        // print read formats and types
        println(s"${(Seq(format, "read") ++ readOps).mkString(",")}")

        val writeFileFormat = ioMap(WriteFileOp).getFileFormat
        // print supported write formats and NA for types. Cannot determine types from event logs.
        if (writeFileFormat != TypeSig.none) {
          println(s"${(Seq(format, "write") ++ writeOps).mkString(",")}")
        }
    }
  }

  private def operatorMappingWithScore(): Unit = {
    val header = Seq("CPUOperator", "Score")
    println(header.mkString(","))
    val operatorCustomSpeedUp =  Map(
      ("BroadcastHashJoinExec", "5.1"),
      ("ShuffleExchangeExec", "4.2"),
      ("FilterExec", "2.8"),
      ("HashAggregateExec", "4.5"),
      ("SortExec", "8.0"),
      ("SortMergeJoinExec", "22.7"),
      ("ArrowEvalPythonExec", "1.2"),
      ("AggregateInPandasExec", "1.2"),
      ("FlatMapGroupsInPandasExec", "1.2"),
      ("MapInPandasExec", "1.2"),
      ("WindowInPandasExec", "1.2")
    )
    GpuOverrides.execs.values.toSeq.sortBy(_.tag.toString).foreach { rule =>
      val checks = rule.getChecks
      if (rule.isVisible && checks.forall(_.shown)) {
        val cpuName = rule.tag.runtimeClass.getSimpleName
        // We have estimated speed up of some of the operators by running various queries. Assign
        // custom speed up for the operators which are evaluated. For other operators we are
        // assigning speed up of 2.0
        val allCols = if (operatorCustomSpeedUp.contains(cpuName)) {
          Seq(cpuName, operatorCustomSpeedUp(cpuName))
        } else {
          Seq(cpuName, "3.0")
        }
        println(s"${allCols.mkString(",")}")
      }
    }

    GpuOverrides.expressions.values.toSeq.sortBy(_.tag.runtimeClass.getSimpleName).foreach { rule =>
      val checks = rule.getChecks
      if (rule.isVisible && checks.forall(_.shown)) {
        val cpuName = rule.tag.runtimeClass.getSimpleName
        // We are assigning speed up of 3 to all the Exprs supported by the plugin. This can be
        // adjusted later.
        val allCols = Seq(cpuName, "4")
        println(s"${allCols.mkString(",")}")
      }
    }
  }

  private def outputSupportedExecs(): Unit = {
    // TODO Look at what we have for defaults for some configs because if the configs are off
    // it likely means something isn't completely compatible.
    val types = allSupportedTypes.toSeq
    val header = Seq("Exec", "Supported", "Notes", "Params") ++ types
    println(header.mkString(","))
    GpuOverrides.execs.values.toSeq.sortBy(_.tag.toString).foreach { rule =>
      val checks = rule.getChecks
      val isConfigDisabled = rule.disabledMsg.isDefined
      if (rule.isVisible && checks.forall(_.shown)) {
        val execChecks = checks.get.asInstanceOf[ExecChecks]
        val allData = allSupportedTypes.toSeq.map { t =>
          (t, execChecks.support(t))
        }.toMap

        val notes = execChecks.supportNotes
        val inputs = allData.values.head.keys

        val firstCol = Seq(rule.tag.runtimeClass.getSimpleName)
        val thirdCol = Seq(rule.notes().getOrElse("None"))
        inputs.foreach { input =>
          val named = notes.get(input)
              .map(l => input + "(" + l.mkString(";") + ")")
              .getOrElse(input)
          val supportLevelOps = allSupportedTypes.toSeq.map { t =>
            allData(t)(input).text
          }
          val isSupportedExec = Seq(
            if (supportLevelOps.forall(_.equals("NS")) || isConfigDisabled) "NS" else "S")
          val allCols = (firstCol ++ isSupportedExec ++ thirdCol ++ Seq(named) ++ supportLevelOps)
          println(s"${allCols.map(replaceDelimiter(_, ",")).mkString(",")}")
        }
      }
    }
  }

  private def outputSupportedExpressions(): Unit = {
    // TODO Look at what we have for defaults for some configs because if the configs are off
    // it likely means something isn't completely compatible.
    val types = allSupportedTypes.toSeq
    val header = Seq("Expression", "Supported", "SQL Func", "Notes", "Context", "Params") ++ types
    println(header.mkString(","))
    GpuOverrides.expressions.values.toSeq.sortBy(_.tag.toString).foreach { rule =>
      val checks = rule.getChecks
      val isConfigDisabled = rule.disabledMsg.isDefined
      if (rule.isVisible && checks.isDefined && checks.forall(_.shown)) {
        val sqlFunctions =
          ConfHelper.getSqlFunctionsForClass(rule.tag.runtimeClass).map(_.mkString(", "))
        val exprChecks = checks.get.asInstanceOf[ExprChecks]
        // Params can change between contexts, but should not
        val allData = allSupportedTypes.toSeq.map { t =>
          (t, exprChecks.support(t))
        }.toMap
        val representative = allData.values.head
        val firstCol = Seq(rule.tag.runtimeClass.getSimpleName)
        val staticCols = Seq(sqlFunctions.getOrElse(" "), rule.notes().getOrElse("None"))

        representative.foreach {
          case (context, data) =>
            data.keys.foreach { param =>
              val supportLevelOps = allSupportedTypes.toSeq.map { t =>
                allData(t)(context)(param).text
              }
              val isSupportedExpr = Seq(
                if (supportLevelOps.forall(_.equals("NS")) || isConfigDisabled) "NS" else "S")
              val allCols = (firstCol ++ isSupportedExpr ++ staticCols ++ Seq(context.toString)
                  ++ Seq(param) ++ supportLevelOps)
              println(s"${allCols.map(replaceDelimiter(_, ",")).mkString(",")}")
            }
        }
      }
    }
  }

  def help(printType: String): Unit = {
    printType match {
      case a if a.equals("execs") => outputSupportedExecs()
      case expr if expr.equals("exprs") => outputSupportedExpressions()
      case score if score.equals("operatorScore") => operatorMappingWithScore()
      case io if io.equals("ioOnly") => outputSupportIO()
      case _ => throw new IllegalArgumentException("SupportedOpsForTools: Invalid option. Valid" +
          "options are `execs`, `exprs`, `operatorScore` and `ioOnly`")
    }
  }

  def main(args: Array[String]): Unit = {
    val out = new FileOutputStream(new File(args(0)))
    val printType = if (args.size > 1) {
      args(1)
    } else {
      "ioOnly"
    }
    Console.withOut(out) {
      Console.withErr(out) {
        SupportedOpsForTools.help(printType)
      }
    }
  }
}<|MERGE_RESOLUTION|>--- conflicted
+++ resolved
@@ -784,29 +784,6 @@
   }
 }
 
-<<<<<<< HEAD
-object TypeChecks {
-
-  // TODO: move this to Timezone DB
-  def isTimestampsSupported(timezoneId: ZoneId): Boolean = {
-    timezoneId.normalized() == GpuOverrides.UTC_TIMEZONE_ID
-  }
-
-  def isUTCTimezone(): Boolean = {
-    val zoneId = DateTimeUtils.getZoneId(SQLConf.get.sessionLocalTimeZone)
-    zoneId.normalized() == GpuOverrides.UTC_TIMEZONE_ID
-  }
-
-  // TODO: change the string about supported timezones
-  def timezoneNotSupportedString(exprName: String): String = {
-    s"$exprName is not supported with timezone settings: (JVM:" +
-      s" ${ZoneId.systemDefault()}, session: ${SQLConf.get.sessionLocalTimeZone})." +
-      s" Set both of the timezones to UTC to enable $exprName support"
-  }
-}
-
-=======
->>>>>>> 018193b3
 /**
  * Checks a set of named inputs to an SparkPlan node against a TypeSig
  */
