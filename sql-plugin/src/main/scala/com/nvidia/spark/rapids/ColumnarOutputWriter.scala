/*
 * Copyright (c) 2019-2024, NVIDIA CORPORATION.
 *
 * Licensed under the Apache License, Version 2.0 (the "License");
 * you may not use this file except in compliance with the License.
 * You may obtain a copy of the License at
 *
 *     http://www.apache.org/licenses/LICENSE-2.0
 *
 * Unless required by applicable law or agreed to in writing, software
 * distributed under the License is distributed on an "AS IS" BASIS,
 * WITHOUT WARRANTIES OR CONDITIONS OF ANY KIND, either express or implied.
 * See the License for the specific language governing permissions and
 * limitations under the License.
 */

package com.nvidia.spark.rapids

import java.io.{BufferedOutputStream, DataOutputStream, OutputStream}

import scala.collection.mutable

import ai.rapids.cudf.{HostBufferConsumer, HostMemoryBuffer, JCudfSerialization, NvtxColor, NvtxRange, TableWriter}
import com.nvidia.spark.Retryable
import com.nvidia.spark.rapids.Arm.{closeOnExcept, withResource}
import com.nvidia.spark.rapids.RapidsPluginImplicits._
import com.nvidia.spark.rapids.RmmRapidsRetryIterator.{splitSpillableInHalfByRows, withRestoreOnRetry, withRetry, withRetryNoSplit}
import com.nvidia.spark.rapids.io.async.{AsyncOutputStream, TrafficController}
import org.apache.hadoop.conf.Configuration
import org.apache.hadoop.fs.Path
import org.apache.hadoop.mapreduce.TaskAttemptContext

import org.apache.spark.TaskContext
import org.apache.spark.internal.Logging
import org.apache.spark.sql.rapids.{ColumnarWriteTaskStatsTracker, GpuWriteTaskStatsTracker}
import org.apache.spark.sql.types.StructType
import org.apache.spark.sql.vectorized.ColumnarBatch

/**
 * A factory that produces [[ColumnarOutputWriter]]s.  A new [[ColumnarOutputWriterFactory]] is
 * created on the driver side, and then gets serialized to executor side to create
 * [[ColumnarOutputWriter]]s. This is the columnar version of
 * `org.apache.spark.sql.execution.datasources.OutputWriterFactory`.
 */
abstract class ColumnarOutputWriterFactory extends Serializable {
  /** Returns the default partition flush size in bytes, format specific */
  def partitionFlushSize(context: TaskAttemptContext): Long = 128L * 1024L * 1024L // 128M

  /** Returns the file extension to be used when writing files out. */
  def getFileExtension(context: TaskAttemptContext): String

  /**
   * When writing to a `org.apache.spark.sql.execution.datasources.HadoopFsRelation`, this method
   * gets called by each task on executor side to instantiate new [[ColumnarOutputWriter]]s.
   *
   * @param path Path to write the file.
   * @param dataSchema Schema of the columnar data to be written. Partition columns are not
   *                   included in the schema if the relation being written is partitioned.
   * @param context The Hadoop MapReduce task context.
   */
  def newInstance(
      path: String,
      dataSchema: StructType,
      context: TaskAttemptContext,
      debugOutputPath: Option[String]): ColumnarOutputWriter
}

/**
 * This is used to write columnar data to a file system. Subclasses of [[ColumnarOutputWriter]]
 * must provide a zero-argument constructor. This is the columnar version of
 * `org.apache.spark.sql.execution.datasources.OutputWriter`.
 */
abstract class ColumnarOutputWriter(context: TaskAttemptContext,
    dataSchema: StructType,
    rangeName: String,
    includeRetry: Boolean,
<<<<<<< HEAD
    debugDumpPath: Option[String],
    holdGpuBetweenBatches: Boolean = false) extends HostBufferConsumer with Logging {
=======
    holdGpuBetweenBatches: Boolean = false,
    useAsyncWrite: Boolean = false) extends HostBufferConsumer with Logging {
>>>>>>> 94653288

  protected val tableWriter: TableWriter
  private lazy val debugDumpOutputStream: Option[OutputStream] = try {
    debugDumpPath.map { path =>
      val tc = TaskContext.get()
      logWarning(s"DEBUG FILE OUTPUT $rangeName FOR " +
        s"STAGE ${tc.stageId()} TASK ${tc.taskAttemptId()} is $path")
      val hadoopPath = new Path(path)
      val fs = hadoopPath.getFileSystem(conf)
      new DataOutputStream(new BufferedOutputStream(fs.create(hadoopPath, false)))
    }
  } catch {
    case e: Exception =>
      logError(s"Could Not Write Debug Table $debugDumpPath", e)
      None
  }

  /**
   * Write out a debug batch to the debug output stream if it is configured.
   * If it is not configured, this is a noop. If an exception happens the exception
   * is ignored, but it is logged.
   */
  private def debugWriteBatch(batch: ColumnarBatch): Unit = {
    debugDumpOutputStream.foreach { output =>
      try {
        withResource(GpuColumnVector.from(batch)) { table =>
          JCudfSerialization.writeToStream(table, output, 0, table.getRowCount)
        }
        output.flush()
      } catch {
        case t: Throwable =>
          logError(s"Could Not Write Debug Table $debugDumpPath", t)
      }
    }
  }

  protected val conf: Configuration = context.getConfiguration

  private val trafficController: TrafficController = TrafficController.getInstance

  private def openOutputStream(): OutputStream = {
    val hadoopPath = new Path(path)
    val fs = hadoopPath.getFileSystem(conf)
    fs.create(hadoopPath, false)
  }

  // This is implemented as a method to make it easier to subclass
  // ColumnarOutputWriter in the tests, and override this behavior.
  protected def getOutputStream: OutputStream = {
    if (useAsyncWrite) {
      logWarning("Async output write enabled")
      new AsyncOutputStream(() => openOutputStream(), trafficController)
    } else {
      openOutputStream()
    }
  }

  protected val outputStream: OutputStream = getOutputStream

  private[this] val tempBuffer = new Array[Byte](128 * 1024)
  private[this] var anythingWritten = false
  private[this] val buffers = mutable.Queue[(HostMemoryBuffer, Long)]()

  override
  def handleBuffer(buffer: HostMemoryBuffer, len: Long): Unit =
    buffers += Tuple2(buffer, len)

  def writeBufferedData(): Unit = {
    ColumnarOutputWriter.writeBufferedData(buffers, tempBuffer, outputStream)
  }

  def dropBufferedData(): Unit = buffers.dequeueAll {
    case (buffer, _) =>
      buffer.close()
      true
  }

  private[this] def updateStatistics(
      writeStartTime: Long,
      gpuTime: Long,
      statsTrackers: Seq[ColumnarWriteTaskStatsTracker]): Unit = {
    // Update statistics
    val writeTime = System.nanoTime - writeStartTime - gpuTime
    statsTrackers.foreach {
      case gpuTracker: GpuWriteTaskStatsTracker =>
        gpuTracker.addWriteTime(writeTime)
        gpuTracker.addGpuTime(gpuTime)
      case _ =>
    }
  }

  protected def throwIfRebaseNeededInExceptionMode(batch: ColumnarBatch): Unit = {
    // NOOP for now, but allows a child to override this
  }


  /**
   * Persists a columnar batch. Invoked on the executor side. When writing to dynamically
   * partitioned tables, dynamic partition columns are not included in columns to be written.
   *
   * NOTE: This method will close `spillableBatch`. We do this because we want
   * to free GPU memory after the GPU has finished encoding the data but before
   * it is written to the distributed filesystem. The GPU semaphore is released
   * during the distributed filesystem transfer to allow other tasks to start/continue
   * GPU processing.
   */
  def writeSpillableAndClose(
      spillableBatch: SpillableColumnarBatch,
      statsTrackers: Seq[ColumnarWriteTaskStatsTracker]): Long = {
    val writeStartTime = System.nanoTime
    closeOnExcept(spillableBatch) { _ =>
      val cb = withRetryNoSplit[ColumnarBatch] {
        spillableBatch.getColumnarBatch()
      }
      // run pre-flight checks and update stats
      withResource(cb) { _ =>
        throwIfRebaseNeededInExceptionMode(cb)
        // NOTE: it is imperative that `newBatch` is not in a retry block.
        // Otherwise it WILL corrupt writers that generate metadata in this method (like delta)
        statsTrackers.foreach(_.newBatch(path(), cb))
      }
    }
    val gpuTime = if (includeRetry) {
      //TODO: we should really apply the transformations to cast timestamps
      // to the expected types before spilling but we need a SpillableTable
      // rather than a SpillableColumnBatch to be able to do that
      // See https://github.com/NVIDIA/spark-rapids/issues/8262
      withRetry(spillableBatch, splitSpillableInHalfByRows) { attempt =>
        withRestoreOnRetry(checkpointRestore) {
          bufferBatchAndClose(attempt.getColumnarBatch())
        }
      }.sum
    } else {
      withResource(spillableBatch) { _ =>
        bufferBatchAndClose(spillableBatch.getColumnarBatch())
      }
    }
    // we successfully buffered to host memory, release the semaphore and write
    // the buffered data to the FS
    if (!holdGpuBetweenBatches) {
      logDebug("Releasing semaphore between batches")
      GpuSemaphore.releaseIfNecessary(TaskContext.get)
    }

    writeBufferedData()
    updateStatistics(writeStartTime, gpuTime, statsTrackers)
    spillableBatch.numRows()
  }

  // protected for testing
  protected[this] def bufferBatchAndClose(batch: ColumnarBatch): Long = {
    val startTimestamp = System.nanoTime
    withResource(new NvtxRange(s"GPU $rangeName write", NvtxColor.BLUE)) { _ =>
      withResource(transformAndClose(batch)) { maybeTransformed =>
        encodeAndBufferToHost(maybeTransformed)
      }
    }
    // time spent on GPU encoding to the host sink
    System.nanoTime - startTimestamp
  }

  /** Apply any necessary casts before writing batch out */
  def transformAndClose(cb: ColumnarBatch): ColumnarBatch = cb

  private val checkpointRestore = new Retryable {
    override def checkpoint(): Unit = ()
    override def restore(): Unit = dropBufferedData()
  }

  private def encodeAndBufferToHost(batch: ColumnarBatch): Unit = {
    withResource(GpuColumnVector.from(batch)) { table =>
      // `anythingWritten` is set here as an indication that there was data at all
      // to write, even if the `tableWriter.write` method fails. If we fail to write
      // and the task fails, any output is going to be discarded anyway, so no data
      // corruption to worry about. Otherwise, we should retry (OOM case).
      // If we have nothing to write, we won't flip this flag to true and we will
      // buffer an empty batch on close() to work around issues in cuDF
      // where corrupt files can be written if nothing is encoded via the writer.
      anythingWritten = true

      debugWriteBatch(batch)
      // tableWriter.write() serializes the table into the HostMemoryBuffer, and buffers it
      // by calling handleBuffer() on the ColumnarOutputWriter. It may not write to the
      // output stream just yet.
      tableWriter.write(table)
    }
  }

  /**
   * Closes the [[ColumnarOutputWriter]]. Invoked on the executor side after all columnar batches
   * are persisted, before the task output is committed.
   */
  def close(): Unit = {
    if (!anythingWritten) {
      // This prevents writing out bad files
      bufferBatchAndClose(GpuColumnVector.emptyBatch(dataSchema))
    }
    tableWriter.close()
    GpuSemaphore.releaseIfNecessary(TaskContext.get())
    writeBufferedData()
    outputStream.close()
    debugDumpOutputStream.foreach { os =>
      os.close()
    }
  }

  /**
   * The file path to write. Invoked on the executor side.
   */
  def path(): String
}

object ColumnarOutputWriter {
  // write buffers to outputStream via tempBuffer and close buffers
  def writeBufferedData(buffers: mutable.Queue[(HostMemoryBuffer, Long)],
      tempBuffer: Array[Byte], outputStream: OutputStream): Unit = {
    val toProcess = buffers.dequeueAll(_ => true)
    try {
      toProcess.foreach { case (buffer, len) =>
        var offset: Long = 0
        var left = len
        while (left > 0) {
          val toCopy = math.min(tempBuffer.length, left).toInt
          buffer.getBytes(tempBuffer, 0, offset, toCopy)
          outputStream.write(tempBuffer, 0, toCopy)
          left = left - toCopy
          offset = offset + toCopy
        }
      }
    } finally {
      toProcess.map { case (buffer, _) => buffer }.safeClose()
    }
  }
}<|MERGE_RESOLUTION|>--- conflicted
+++ resolved
@@ -74,13 +74,9 @@
     dataSchema: StructType,
     rangeName: String,
     includeRetry: Boolean,
-<<<<<<< HEAD
     debugDumpPath: Option[String],
-    holdGpuBetweenBatches: Boolean = false) extends HostBufferConsumer with Logging {
-=======
     holdGpuBetweenBatches: Boolean = false,
     useAsyncWrite: Boolean = false) extends HostBufferConsumer with Logging {
->>>>>>> 94653288
 
   protected val tableWriter: TableWriter
   private lazy val debugDumpOutputStream: Option[OutputStream] = try {
