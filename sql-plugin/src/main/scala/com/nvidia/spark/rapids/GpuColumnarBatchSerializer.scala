--- conflicted
+++ resolved
@@ -79,24 +79,6 @@
     }
   }
 
-<<<<<<< HEAD
-  private def tryReadNext(): Option[ColumnarBatch] = deserTime.ns {
-    if (nextHeader.isEmpty) {
-      None
-    } else {
-      withResource(new NvtxRange("Read Batch", NvtxColor.YELLOW)) { _ =>
-        val header = nextHeader.get
-        if (header.getNumColumns > 0) {
-          // This buffer will later be concatenated into another host buffer before being
-          // sent to the GPU, so no need to use pinned memory for these buffers.
-          closeOnExcept(
-            HostMemoryBuffer.allocate(header.getDataLen, false)) { hostBuffer =>
-            JCudfSerialization.readTableIntoBuffer(dIn, header, hostBuffer)
-            Some(SerializedTableColumn.from(header, hostBuffer))
-          }
-        } else {
-          Some(SerializedTableColumn.from(header))
-=======
   private def readNextBatch(): ColumnarBatch = {
     withResource(new NvtxRange("Read Batch", NvtxColor.YELLOW)) { _ =>
       val header = nextHeader.get
@@ -108,7 +90,6 @@
           HostMemoryBuffer.allocate(header.getDataLen, false)) { hostBuffer =>
           JCudfSerialization.readTableIntoBuffer(dIn, header, hostBuffer)
           SerializedTableColumn.from(header, hostBuffer)
->>>>>>> ca466e7a
         }
       } else {
         SerializedTableColumn.from(header)
@@ -553,24 +534,6 @@
     }
   }
 
-<<<<<<< HEAD
-  private def tryReadNext(): Option[ColumnarBatch] = deserTime.ns {
-    if (nextHeader.isEmpty) {
-      None
-    } else {
-      withResource(new NvtxRange("Read Batch", NvtxColor.YELLOW)) { _ =>
-        val header = nextHeader.get
-        if (header.getNumColumns > 0) {
-          // This buffer will later be concatenated into another host buffer before being
-          // sent to the GPU, so no need to use pinned memory for these buffers.
-          closeOnExcept(HostMemoryBuffer.allocate(header.getTotalDataLen, false)) { hostBuffer =>
-            hostBuffer.copyFromStream(0, dIn, header.getTotalDataLen)
-            val kudoTable = new KudoTable(header, hostBuffer)
-            Some(KudoSerializedTableColumn.from(kudoTable))
-          }
-        } else {
-          Some(KudoSerializedTableColumn.from(new KudoTable(header, null)))
-=======
   private def readNextBatch(): ColumnarBatch = {
     withResource(new NvtxRange("Read Batch", NvtxColor.YELLOW)) { _ =>
       val header = nextHeader.get
@@ -582,7 +545,6 @@
           hostBuffer.copyFromStream(0, dIn, header.getTotalDataLen)
           val kudoTable = new KudoTable(header, hostBuffer)
           KudoSerializedTableColumn.from(kudoTable)
->>>>>>> ca466e7a
         }
       } else {
         KudoSerializedTableColumn.from(new KudoTable(header, null))
