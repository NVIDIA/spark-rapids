/*
 * Copyright (c) 2020-2023, NVIDIA CORPORATION.
 *
 * Licensed under the Apache License, Version 2.0 (the "License");
 * you may not use this file except in compliance with the License.
 * You may obtain a copy of the License at
 *
 *     http://www.apache.org/licenses/LICENSE-2.0
 *
 * Unless required by applicable law or agreed to in writing, software
 * distributed under the License is distributed on an "AS IS" BASIS,
 * WITHOUT WARRANTIES OR CONDITIONS OF ANY KIND, either express or implied.
 * See the License for the specific language governing permissions and
 * limitations under the License.
 */

package com.nvidia.spark.rapids

import java.io.{File, FileInputStream}
import java.nio.channels.{Channels, FileChannel}
import java.nio.channels.FileChannel.MapMode
import java.nio.file.StandardOpenOption
import java.util.concurrent.ConcurrentHashMap

import ai.rapids.cudf.{Cuda, HostMemoryBuffer, MemoryBuffer}
import com.nvidia.spark.rapids.Arm.{closeOnExcept, withResource}
import com.nvidia.spark.rapids.StorageTier.StorageTier
import com.nvidia.spark.rapids.format.TableMeta
import org.apache.commons.io.IOUtils

import org.apache.spark.sql.rapids.{GpuTaskMetrics, RapidsDiskBlockManager}
import org.apache.spark.sql.rapids.execution.SerializedHostTableUtils
import org.apache.spark.sql.types.DataType
import org.apache.spark.sql.vectorized.ColumnarBatch

/** A buffer store using files on the local disks. */
class RapidsDiskStore(diskBlockManager: RapidsDiskBlockManager)
    extends RapidsBufferStoreWithoutSpill(StorageTier.DISK) {
  private[this] val sharedBufferFiles = new ConcurrentHashMap[RapidsBufferId, File]

  override protected def createBuffer(
      incoming: RapidsBuffer,
      catalog: RapidsBufferCatalog,
      stream: Cuda.Stream): Option[RapidsBufferBase] = {
    // assuming that the disk store gets contiguous buffers
    val id = incoming.id
    val path = if (id.canShareDiskPaths) {
      sharedBufferFiles.computeIfAbsent(id, _ => id.getDiskPath(diskBlockManager))
    } else {
      id.getDiskPath(diskBlockManager)
    }

    val (fileOffset, uncompressedSize, diskLength) = if (id.canShareDiskPaths) {
      // only one writer at a time for now when using shared files
      path.synchronized {
        writeToFile(incoming, path, append = true, stream)
      }
    } else {
      writeToFile(incoming, path, append = false, stream)
    }

    logDebug(s"Spilled to $path $fileOffset:$diskLength")
    val buff = incoming match {
      case _: RapidsHostBatchBuffer =>
        new RapidsDiskColumnarBatch(
          id,
          fileOffset,
          uncompressedSize,
          diskLength,
          incoming.meta,
          incoming.getSpillPriority)

      case _ =>
        new RapidsDiskBuffer(
          id,
          fileOffset,
          uncompressedSize,
          diskLength,
          incoming.meta,
          incoming.getSpillPriority)
    }
    Some(buff)
  }

  /**
   * Copy a host buffer to a file. It leverages [[RapidsSerializerManager]] from
   * [[RapidsDiskBlockManager]] to do compression or encryption if needed.
   *
   * @param incoming the rapid buffer to be written into a file
   * @param path     file path
   * @param append   whether to append or written into the beginning of the file
   * @param stream   cuda stream
   * @return a tuple of file offset, memory byte size and written size on disk. File offset is where
   *         buffer starts in the targeted file path. Memory byte size is the size of byte buffer
   *         occupied in memory before writing to disk. Written size on disk is actual byte size
   *         written to disk.
   */
  private def writeToFile(
      incoming: RapidsBuffer,
      path: File,
      append: Boolean,
      stream: Cuda.Stream): (Long, Long, Long) = {
    incoming match {
      case fileWritable: RapidsBufferChannelWritable =>
<<<<<<< HEAD
        val metricFn = incoming.storageTier match {
          case StorageTier.DEVICE => GpuTaskMetrics.get.spillGpu2DiskTime[(Long, Long)] _
          case StorageTier.HOST => GpuTaskMetrics.get.spillHost2DiskTime[(Long, Long)] _
          case unknown => sys.error("INFEASIBLE spilling to Disk from storage tier: " + unknown)
        }
        withResource(new FileOutputStream(path, append)) { fos =>
          metricFn {
            withResource(fos.getChannel) { outputChannel =>
              val startOffset = outputChannel.position()
              val writtenBytes = fileWritable.writeToChannel(outputChannel, stream)
              if (writtenBytes == 0) {
                throw new IllegalStateException(
                  s"Buffer ${fileWritable} wrote 0 bytes disk on spill. This is not supported!"
                )
              }
              (startOffset, writtenBytes)
=======
        val option = if (append) {
          Array(StandardOpenOption.CREATE, StandardOpenOption.APPEND)
        } else {
          Array(StandardOpenOption.CREATE, StandardOpenOption.WRITE)
        }
        var currentPos, writtenBytes = 0L
        withResource(FileChannel.open(path.toPath, option: _*)) { fc =>
          currentPos = fc.position()
          withResource(Channels.newOutputStream(fc)) { os =>
            withResource(diskBlockManager.getSerializerManager()
              .wrapStream(incoming.id, os)) { cos =>
              val outputChannel = Channels.newChannel(cos)
              writtenBytes = fileWritable.writeToChannel(outputChannel, stream)
>>>>>>> 108d7c33
            }
          }
          (currentPos, writtenBytes, path.length() - currentPos)
        }
      case other =>
        throw new IllegalStateException(
          s"Unable to write $other to file")
    }
  }

  /**
   * A RapidsDiskBuffer that is mean to represent device-bound memory. This
   * buffer can produce a device-backed ColumnarBatch.
   */
  class RapidsDiskBuffer(
      id: RapidsBufferId,
      fileOffset: Long,
      uncompressedSize: Long,
      onDiskSizeInBytes: Long,
      meta: TableMeta,
      spillPriority: Long)
      extends RapidsBufferBase(id, meta, spillPriority) {
    private[this] var hostBuffer: Option[HostMemoryBuffer] = None

    // FIXME: Need to be clean up. Tracked in https://github.com/NVIDIA/spark-rapids/issues/9496
    override val memoryUsedBytes: Long = uncompressedSize

    override val storageTier: StorageTier = StorageTier.DISK

    override def getMemoryBuffer: MemoryBuffer = synchronized {
      if (hostBuffer.isEmpty) {
        require(onDiskSizeInBytes > 0,
          s"$this attempted an invalid 0-byte mmap of a file")
        val path = id.getDiskPath(diskBlockManager)
        val serializerManager = diskBlockManager.getSerializerManager()
        val memBuffer = if (serializerManager.isRapidsSpill(id)) {
          // Only go through serializerManager's stream wrapper for spill case
          closeOnExcept(HostMemoryBuffer.allocate(uncompressedSize)) { decompressed =>
            withResource(FileChannel.open(path.toPath, StandardOpenOption.READ)) { c =>
              c.position(fileOffset)
              withResource(Channels.newInputStream(c)) { compressed =>
                withResource(serializerManager.wrapStream(id, compressed)) { in =>
                  withResource(new HostMemoryOutputStream(decompressed)) { out =>
                    IOUtils.copy(in, out)
                  }
                  decompressed
                }
              }
            }
          }
        } else {
          // Reserved mmap read fashion for UCX shuffle path. Also it's skipping encryption and
          // compression.
          HostMemoryBuffer.mapFile(path, MapMode.READ_WRITE, fileOffset, onDiskSizeInBytes)
        }
        hostBuffer = Some(memBuffer)
      }
      hostBuffer.foreach(_.incRefCount())
      hostBuffer.get
    }

    override def close(): Unit = synchronized {
      if (refcount == 1) {
        // free the memory mapping since this is the last active reader
        hostBuffer.foreach { b =>
          logDebug(s"closing mmap buffer $b")
          b.close()
        }
        hostBuffer = None
      }
      super.close()
    }

    override protected def releaseResources(): Unit = {
      require(hostBuffer.isEmpty,
        "Releasing a disk buffer with non-empty host buffer")
      // Buffers that share paths must be cleaned up elsewhere
      if (id.canShareDiskPaths) {
        sharedBufferFiles.remove(id)
      } else {
        val path = id.getDiskPath(diskBlockManager)
        if (!path.delete() && path.exists()) {
          logWarning(s"Unable to delete spill path $path")
        }
      }
    }
  }

  /**
   * A RapidsDiskBuffer that should remain in the host, producing host-backed
   * ColumnarBatch if the caller invokes getHostColumnarBatch, but not producing
   * anything on the device.
   */
  class RapidsDiskColumnarBatch(
      id: RapidsBufferId,
      fileOffset: Long,
      size: Long,
      uncompressedSize: Long,
      // TODO: remove meta
      meta: TableMeta,
      spillPriority: Long)
    extends RapidsDiskBuffer(
      id, fileOffset, size, uncompressedSize, meta, spillPriority)
        with RapidsHostBatchBuffer {

    override def getMemoryBuffer: MemoryBuffer =
      throw new IllegalStateException(
        "Called getMemoryBuffer on a disk buffer that needs deserialization")

    override def getColumnarBatch(sparkTypes: Array[DataType]): ColumnarBatch =
      throw new IllegalStateException(
        "Called getColumnarBatch on a disk buffer that needs deserialization")

    override def getHostColumnarBatch(sparkTypes: Array[DataType]): ColumnarBatch = {
      require(fileOffset == 0,
        "Attempted to obtain a HostColumnarBatch from a spilled RapidsBuffer that is sharing " +
          "paths on disk")
      val path = id.getDiskPath(diskBlockManager)
      withResource(new FileInputStream(path)) { fis =>
        withResource(diskBlockManager.getSerializerManager()
          .wrapStream(id, fis)) { fs =>
          val (header, hostBuffer) = SerializedHostTableUtils.readTableHeaderAndBuffer(fs)
          val hostCols = withResource(hostBuffer) { _ =>
            SerializedHostTableUtils.buildHostColumns(header, hostBuffer, sparkTypes)
          }
          new ColumnarBatch(hostCols.toArray, header.getNumRows)
        }
      }
    }
  }
}<|MERGE_RESOLUTION|>--- conflicted
+++ resolved
@@ -102,41 +102,30 @@
       stream: Cuda.Stream): (Long, Long, Long) = {
     incoming match {
       case fileWritable: RapidsBufferChannelWritable =>
-<<<<<<< HEAD
         val metricFn = incoming.storageTier match {
-          case StorageTier.DEVICE => GpuTaskMetrics.get.spillGpu2DiskTime[(Long, Long)] _
-          case StorageTier.HOST => GpuTaskMetrics.get.spillHost2DiskTime[(Long, Long)] _
+          case StorageTier.DEVICE => GpuTaskMetrics.get.spillGpu2DiskTime[(Long, Long, Long)] _
+          case StorageTier.HOST => GpuTaskMetrics.get.spillHost2DiskTime[(Long, Long, Long)] _
           case unknown => sys.error("INFEASIBLE spilling to Disk from storage tier: " + unknown)
         }
-        withResource(new FileOutputStream(path, append)) { fos =>
-          metricFn {
-            withResource(fos.getChannel) { outputChannel =>
-              val startOffset = outputChannel.position()
-              val writtenBytes = fileWritable.writeToChannel(outputChannel, stream)
-              if (writtenBytes == 0) {
-                throw new IllegalStateException(
-                  s"Buffer ${fileWritable} wrote 0 bytes disk on spill. This is not supported!"
-                )
-              }
-              (startOffset, writtenBytes)
-=======
         val option = if (append) {
           Array(StandardOpenOption.CREATE, StandardOpenOption.APPEND)
         } else {
           Array(StandardOpenOption.CREATE, StandardOpenOption.WRITE)
         }
         var currentPos, writtenBytes = 0L
-        withResource(FileChannel.open(path.toPath, option: _*)) { fc =>
-          currentPos = fc.position()
-          withResource(Channels.newOutputStream(fc)) { os =>
-            withResource(diskBlockManager.getSerializerManager()
-              .wrapStream(incoming.id, os)) { cos =>
-              val outputChannel = Channels.newChannel(cos)
-              writtenBytes = fileWritable.writeToChannel(outputChannel, stream)
->>>>>>> 108d7c33
+
+        metricFn {
+          withResource(FileChannel.open(path.toPath, option: _*)) { fc =>
+            currentPos = fc.position()
+            withResource(Channels.newOutputStream(fc)) { os =>
+              withResource(diskBlockManager.getSerializerManager()
+                .wrapStream(incoming.id, os)) { cos =>
+                val outputChannel = Channels.newChannel(cos)
+                writtenBytes = fileWritable.writeToChannel(outputChannel, stream)
+              }
             }
+            (currentPos, writtenBytes, path.length() - currentPos)
           }
-          (currentPos, writtenBytes, path.length() - currentPos)
         }
       case other =>
         throw new IllegalStateException(
