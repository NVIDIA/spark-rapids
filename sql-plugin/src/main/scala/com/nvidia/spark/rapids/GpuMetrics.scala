/*
 * Copyright (c) 2025, NVIDIA CORPORATION.
 *
 * Licensed under the Apache License, Version 2.0 (the "License");
 * you may not use this file except in compliance with the License.
 * You may obtain a copy of the License at
 *
 *     http://www.apache.org/licenses/LICENSE-2.0
 *
 * Unless required by applicable law or agreed to in writing, software
 * distributed under the License is distributed on an "AS IS" BASIS,
 * WITHOUT WARRANTIES OR CONDITIONS OF ANY KIND, either express or implied.
 * See the License for the specific language governing permissions and
 * limitations under the License.
 */

package com.nvidia.spark.rapids

import scala.collection.immutable.TreeMap

import ai.rapids.cudf.NvtxColor
import com.nvidia.spark.rapids.Arm.withResource
import com.nvidia.spark.rapids.metrics.GpuBubbleTimerManager

import org.apache.spark.{SparkContext, TaskContext}
import org.apache.spark.internal.Logging
import org.apache.spark.sql.SparkSession
import org.apache.spark.sql.execution.metric.{SQLMetric, SQLMetrics}
import org.apache.spark.sql.rapids.GpuTaskMetrics

sealed class MetricsLevel(val num: Integer) extends Serializable {
  def >=(other: MetricsLevel): Boolean =
    num >= other.num
}

object MetricsLevel {
  def apply(str: String): MetricsLevel = str match {
    case "ESSENTIAL" => GpuMetric.ESSENTIAL_LEVEL
    case "MODERATE" => GpuMetric.MODERATE_LEVEL
    case _ => GpuMetric.DEBUG_LEVEL
  }
}

class GpuMetricFactory(metricsConf: MetricsLevel, context: SparkContext) {

  private [this] def createInternal(level: MetricsLevel, f: => SQLMetric): GpuMetric = {
    if (level >= metricsConf) {
      // only enable companion metrics (excluding semaphore wait time) for DEBUG_LEVEL
      WrappedGpuMetric(f, withMetricsExclSemWait = GpuMetric.DEBUG_LEVEL >= metricsConf)
    } else {
      NoopMetric
    }
  }

  def create(level: MetricsLevel, name: String): GpuMetric =
    createInternal(level, SQLMetrics.createMetric(context, name))

  def createNanoTiming(level: MetricsLevel, name: String): GpuMetric =
    createInternal(level, SQLMetrics.createNanoTimingMetric(context, name))

  def createSize(level: MetricsLevel, name: String): GpuMetric =
    createInternal(level, SQLMetrics.createSizeMetric(context, name))

  def createAverage(level: MetricsLevel, name: String): GpuMetric =
    createInternal(level, SQLMetrics.createAverageMetric(context, name))

  def createTiming(level: MetricsLevel, name: String): GpuMetric =
    createInternal(level, SQLMetrics.createTimingMetric(context, name))
}

object GpuMetric extends Logging {
  // Metric names.
  val BUFFER_TIME = "bufferTime"
  val BUFFER_TIME_BUBBLE = "bufferTimeBubble"
  val SCAN_TIME = "scanTime"
  val COPY_BUFFER_TIME = "copyBufferTime"
  val GPU_DECODE_TIME = "gpuDecodeTime"
  val NUM_INPUT_ROWS = "numInputRows"
  val NUM_INPUT_BATCHES = "numInputBatches"
  val NUM_OUTPUT_ROWS = "numOutputRows"
  val NUM_OUTPUT_BATCHES = "numOutputBatches"
  val PARTITION_SIZE = "partitionSize"
  val NUM_PARTITIONS = "numPartitions"
  val OP_TIME_LEGACY = "opTimeLegacy"
  val OP_TIME_NEW = "opTimeNew"
  val OP_TIME_NEW_SHUFFLE_WRITE = "opTimeNewShuffleWrite"
  val OP_TIME_NEW_SHUFFLE_READ = "opTimeNewShuffleRead"
  val COLLECT_TIME = "collectTime"
  val CONCAT_TIME = "concatTime"
  val SORT_TIME = "sortTime"
  val REPARTITION_TIME = "repartitionTime"
  val AGG_TIME = "computeAggTime"
  val JOIN_TIME = "joinTime"
  val FILTER_TIME = "filterTime"
<<<<<<< HEAD
  val FILTER_TIME_WITH_SEM = "filterTimeWithSem"
  val SCHEDULE_TIME = "scheduleTime"
  val SCHEDULE_TIME_WITH_SEM = "scheduleTimeWithSem"
=======
  val FILTER_TIME_BUBBLE = "filterTimeBubble"
>>>>>>> 04a90c6a
  val BUILD_DATA_SIZE = "buildDataSize"
  val BUILD_TIME = "buildTime"
  val STREAM_TIME = "streamTime"
  val NUM_TASKS_FALL_BACKED = "numTasksFallBacked"
  val NUM_TASKS_REPARTITIONED = "numTasksRepartitioned"
  val NUM_TASKS_SKIPPED_AGG = "numTasksSkippedAgg"
  val READ_FS_TIME = "readFsTime"
  val WRITE_BUFFER_TIME = "writeBufferTime"
  val FILECACHE_FOOTER_HITS = "filecacheFooterHits"
  val FILECACHE_FOOTER_HITS_SIZE = "filecacheFooterHitsSize"
  val FILECACHE_FOOTER_MISSES = "filecacheFooterMisses"
  val FILECACHE_FOOTER_MISSES_SIZE = "filecacheFooterMissesSize"
  val FILECACHE_DATA_RANGE_HITS = "filecacheDataRangeHits"
  val FILECACHE_DATA_RANGE_HITS_SIZE = "filecacheDataRangeHitsSize"
  val FILECACHE_DATA_RANGE_MISSES = "filecacheDataRangeMisses"
  val FILECACHE_DATA_RANGE_MISSES_SIZE = "filecacheDataRangeMissesSize"
  val FILECACHE_FOOTER_READ_TIME = "filecacheFooterReadTime"
  val FILECACHE_DATA_RANGE_READ_TIME = "filecacheDataRangeReadTime"
  val DELETION_VECTOR_SCATTER_TIME = "deletionVectorScatterTime"
  val DELETION_VECTOR_SIZE = "deletionVectorSize"
  val COPY_TO_HOST_TIME = "d2hMemCopyTime"
  val READ_THROTTLING_TIME = "readThrottlingTime"
  val SMALL_JOIN_COUNT = "sizedSmallJoin"
  val BIG_JOIN_COUNT = "sizedBigJoin"
  val SYNC_READ_TIME = "shuffleSyncReadTime"
  val ASYNC_READ_TIME = "shuffleAsyncReadTime"

  // Metric Descriptions.
  val DESCRIPTION_BUFFER_TIME = "buffer time"
  val DESCRIPTION_BUFFER_TIME_BUBBLE = "buffer time (GPU underloaded)"
  val DESCRIPTION_COPY_BUFFER_TIME = "copy buffer time"
  val DESCRIPTION_GPU_DECODE_TIME = "GPU decode time"
  val DESCRIPTION_NUM_INPUT_ROWS = "input rows"
  val DESCRIPTION_NUM_INPUT_BATCHES = "input columnar batches"
  val DESCRIPTION_NUM_OUTPUT_ROWS = "output rows"
  val DESCRIPTION_NUM_OUTPUT_BATCHES = "output columnar batches"
  val DESCRIPTION_PARTITION_SIZE = "partition data size"
  val DESCRIPTION_NUM_PARTITIONS = "partitions"
  val DESCRIPTION_OP_TIME_LEGACY = "op time (legacy)"
  val DESCRIPTION_OP_TIME_NEW = "op time"
  val DESCRIPTION_OP_TIME_NEW_SHUFFLE_WRITE = "op time (shuffle write partition & serial)"
  val DESCRIPTION_OP_TIME_NEW_SHUFFLE_READ = "op time (shuffle read)"
  val DESCRIPTION_COLLECT_TIME = "collect batch time"
  val DESCRIPTION_CONCAT_TIME = "concat batch time"
  val DESCRIPTION_SORT_TIME = "sort time"
  val DESCRIPTION_REPARTITION_TIME = "repartition time"
  val DESCRIPTION_AGG_TIME = "aggregation time"
  val DESCRIPTION_JOIN_TIME = "join time"
  val DESCRIPTION_FILTER_TIME = "filter time"
<<<<<<< HEAD
  val DESCRIPTION_FILTER_TIME_WITH_SEM = "filter time with Sem."
  val DESCRIPTION_SCHEDULE_TIME = "I/O schedule time"
  val DESCRIPTION_SCHEDULE_TIME_WITH_SEM = "I/O schedule time with Sem."
=======
  val DESCRIPTION_FILTER_TIME_BUBBLE = "filter time (GPU underloaded)"
>>>>>>> 04a90c6a
  val DESCRIPTION_SCAN_TIME = "scan time"
  val DESCRIPTION_BUILD_DATA_SIZE = "build side size"
  val DESCRIPTION_BUILD_TIME = "build time"
  val DESCRIPTION_STREAM_TIME = "stream time"
  val DESCRIPTION_NUM_TASKS_FALL_BACKED = "number of sort fallback tasks"
  val DESCRIPTION_NUM_TASKS_REPARTITIONED = "number of tasks repartitioned for agg"
  val DESCRIPTION_NUM_TASKS_SKIPPED_AGG = "number of tasks skipped aggregation"
  val DESCRIPTION_READ_FS_TIME = "time to read fs data"
  val DESCRIPTION_WRITE_BUFFER_TIME = "time to write data to buffer"
  val DESCRIPTION_FILECACHE_FOOTER_HITS = "cached footer hits"
  val DESCRIPTION_FILECACHE_FOOTER_HITS_SIZE = "cached footer hits size"
  val DESCRIPTION_FILECACHE_FOOTER_MISSES = "cached footer misses"
  val DESCRIPTION_FILECACHE_FOOTER_MISSES_SIZE = "cached footer misses size"
  val DESCRIPTION_FILECACHE_DATA_RANGE_HITS = "cached data hits"
  val DESCRIPTION_FILECACHE_DATA_RANGE_HITS_SIZE = "cached data hits size"
  val DESCRIPTION_FILECACHE_DATA_RANGE_MISSES = "cached data misses"
  val DESCRIPTION_FILECACHE_DATA_RANGE_MISSES_SIZE = "cached data misses size"
  val DESCRIPTION_FILECACHE_FOOTER_READ_TIME = "cached footer read time"
  val DESCRIPTION_FILECACHE_DATA_RANGE_READ_TIME = "cached data read time"
  val DESCRIPTION_DELETION_VECTOR_SCATTER_TIME = "deletion vector scatter time"
  val DESCRIPTION_DELETION_VECTOR_SIZE = "deletion vector size"
  val DESCRIPTION_COPY_TO_HOST_TIME = "deviceToHost memory copy time"
  val DESCRIPTION_READ_THROTTLING_TIME = "read throttling time"

  val DESCRIPTION_SMALL_JOIN_COUNT = "small joins"
  val DESCRIPTION_BIG_JOIN_COUNT = "big joins"
  val DESCRIPTION_SYNC_READ_TIME = "sync read time"
  val DESCRIPTION_ASYNC_READ_TIME = "async read time"

  /**
   * Determine if a GpuMetric wraps a TimingMetric or NanoTimingMetric.
   *
   * NOTE: SQLMetrics.NS_TIMING_METRIC and SQLMetrics.TIMING_METRIC is private, so we have to use
   * the string directly
   */
  def isTimeMetric(input: GpuMetric): Boolean = input match {
    case w: WrappedGpuMetric =>
      w.sqlMetric.metricType.toLowerCase.contains("timing")
    case _ =>
      false
  }

  def unwrap(input: GpuMetric): SQLMetric = input match {
    case w :WrappedGpuMetric => w.sqlMetric
    case i => throw new IllegalArgumentException(s"found unsupported GpuMetric ${i.getClass}")
  }

  def unwrap(input: Map[String, GpuMetric]): Map[String, SQLMetric] = {
    val ret = input.collect {
      // remove the metrics that are not registered
      case (k, w) if w != NoopMetric => (k, unwrap(w))
    }
    val companions = input.collect {
      // add the companions
      case (k, w) if w.companionGpuMetric.isDefined =>
        (k + "_exSemWait", unwrap(w.companionGpuMetric.get))
    }

    TreeMap.apply((ret ++ companions).toSeq: _*)
  }

  def wrap(input: SQLMetric): GpuMetric = WrappedGpuMetric(input)

  def wrap(input: Map[String, SQLMetric]): Map[String, GpuMetric] = input.map {
    case (k, v) => (k, wrap(v))
  }

  def ns[T](metrics: GpuMetric*)(f: => T): T = {
    ns(metrics, Seq.empty)(f)
  }

  def ns[T](metrics: Seq[GpuMetric], excludeMetrics: Seq[GpuMetric])(f: => T): T = {
    val initedMetrics = metrics.map(m => (m, m.tryActivateTimer(excludeMetrics)))
    val start = System.nanoTime()
    try {
      f
    } finally {
      val taken = System.nanoTime() - start
      initedMetrics.foreach { case (m, isTrack) =>
        if (isTrack) m.deactivateTimer(taken, excludeMetrics)
      }
    }
  }

  /**
   * Give compute block, track its GpuSemaphore withholding time along with the wall time.
   *
   * The computation of semaphoreHoldingTime is a typical interval problem. There are 3 kinds of
   * semaphore holding intervals:
   *  1. The partial lead one, only the tail part is overlapped with the compute block.
   *
   *  2. The complete ones, which are fully overlapped with the compute block. The complete
   *     intervals can be got from the difference of `getSemaphoreHoldingTime`, since
   *     semaphoreHoldingTime will only be updated when the semaphore is released.
   *
   *  3. The partial lag one, only the head part is overlapped with the compute block.
   *
   * Consider the timeline and the relevant durations based on the following diagram style:
   *
   * Acq.     Rel.   Acq.        Rel.             Acq.          Rel.
   *  |--------|      |-----------|                |-------------|
   *      |----------------------------------------------| (Compute Block)
   *      <---->      <----------->                <----->
   *       (1)             (2)                       (3)
   */
  def withSemaphoreTime[T](
      wallTime: GpuMetric,
      semTime: GpuMetric,
      ctx: TaskContext)(f: => T): T = {
    val start = System.nanoTime()
    val semStart = GpuTaskMetrics.get.getSemaphoreHoldingTime
    // Compute the preBlockHead if there exists a partial lead interval. The preBlockHead will
    // be explicitly subtracted in final:
    //   Sem.Acq                                 Sem.Rel
    //      |---------------------------------------| (Partial Lead Interval)
    //                     |--------------------------------------| (Compute Block)
    //        preBlockHead
    //      <-------------->
    val preBlockHead = GpuSemaphore.getLastSemAcqAndRelTime(ctx) match {
      case (acqTime, relTime) if acqTime > relTime && acqTime < start =>
        start - acqTime
      case _ =>
        0L
    }

    try {
      f
    } finally {
      val end = System.nanoTime()
      val semEnd = GpuTaskMetrics.get.getSemaphoreHoldingTime
      // Compute the partial tail if there exists a partial lag interval. The partial tail will
      // be explicitly added in final:
      //                              Sem.Acq           Sem.Rel
      //                                 |-----------------| (Partial Lag Interval)
      //      |--------------------------------------| (Compute Block)
      //                                  partialTail
      //                                 <----------->
      val partialTail = GpuSemaphore.getLastSemAcqAndRelTime(ctx) match {
        case (acqTime, relTime) if acqTime > relTime =>
          // directly minus acqTime instead of `acqTime max start` because the ahead part has
          // been subtracted ahead of time (`semHoldTimeBefore`)
          end - acqTime
        case _ =>
          0L
      }
      wallTime.add(System.nanoTime() - start)
      semTime.add(semEnd - semStart - preBlockHead + partialTail)
    }
  }

  /**
   * Given a compute block, track its GpuBubbleTime along with the wall time.
   * GpuBubbleTime is the time when the GPU is NOT fully utilized during the compute block,
   * which is useful to identify CPU/IO-bound bottlenecks preventing full GPU utilization.
   */
  def gpuBubbleTime[T](bubbleTime: GpuMetric,
      wallTime: Option[GpuMetric] = None)(f: => T): T = {
    // start a new Timer
    val timer = GpuBubbleTimerManager.newTimer()
    val start = System.nanoTime()
    try {
      f
    } finally {
      val end = System.nanoTime()
      wallTime.foreach(_.add(end - start))
      // settle the timer and accumulate the bubble time
      bubbleTime += timer.close(end)
    }
  }

  object DEBUG_LEVEL extends MetricsLevel(0)
  object MODERATE_LEVEL extends MetricsLevel(1)
  object ESSENTIAL_LEVEL extends MetricsLevel(2)
}

sealed abstract class GpuMetric extends Serializable {
  def value: Long
  def set(v: Long): Unit
  def +=(v: Long): Unit
  def add(v: Long): Unit

  private var isTimerActive = false

  // For timing GpuMetrics, we additionally create a companion GpuMetric to track elapsed time
  // excluding semaphore wait time
  var companionGpuMetric: Option[GpuMetric] = None
  private var semWaitTimeWhenActivated = 0L
  private var excludeMetricsWhenActivated: Seq[Long] = Seq.empty

  def tryActivateTimer(excludeMetrics: Seq[GpuMetric]): Boolean = {
    if (!isTimerActive) {
      isTimerActive = true
      semWaitTimeWhenActivated = GpuTaskMetrics.get.getSemWaitTime()
      excludeMetricsWhenActivated = excludeMetrics.map(_.value)
      true
    } else {
      false
    }
  }

  def deactivateTimer(duration: Long, excludeMetrics: Seq[GpuMetric]): Unit = {
    if (isTimerActive) {
      isTimerActive = false

      val totalExcludeTime = if (excludeMetrics.length == excludeMetricsWhenActivated.length) {
        excludeMetrics.zip(excludeMetricsWhenActivated)
          .map { case (metric, startValue) => metric.value - startValue }
          .sum
      } else {
        throw new IllegalStateException(
          s"the excludeMetrics size ${excludeMetrics.length} does not match " +
            s"excludeMetricsWhenActivated size ${excludeMetricsWhenActivated.length}")
      }

      companionGpuMetric.foreach(c =>
        c.add(duration
          - (GpuTaskMetrics.get.getSemWaitTime() - semWaitTimeWhenActivated)
          - totalExcludeTime
        ))
      semWaitTimeWhenActivated = 0L
      excludeMetricsWhenActivated = Seq.empty

      add(duration - totalExcludeTime)
    }
  }

  final def ns[T](f: => T): T = {
    ns(Seq.empty)(f)
  }

  final def ns[T](excludeMetrics: Seq[GpuMetric])(f: => T): T = {
    if (tryActivateTimer(excludeMetrics)) {
      val start = System.nanoTime()
      try {
        f
      } finally {
        deactivateTimer(System.nanoTime() - start, excludeMetrics)
      }
    } else {
      f
    }
  }
}

object NoopMetric extends GpuMetric {
  override def +=(v: Long): Unit = ()
  override def add(v: Long): Unit = ()
  override def set(v: Long): Unit = ()
  override def value: Long = 0

  override def tryActivateTimer(excludeMetrics: Seq[GpuMetric]): Boolean = false
  override def deactivateTimer(duration: Long, excludeMetrics: Seq[GpuMetric]): Unit = ()
}

final case class WrappedGpuMetric(sqlMetric: SQLMetric, withMetricsExclSemWait: Boolean = false)
  extends GpuMetric {

  if (withMetricsExclSemWait) {
    if (GpuMetric.isTimeMetric(this)) {
      companionGpuMetric = Some(WrappedGpuMetric.apply(SQLMetrics.createNanoTimingMetric(
        SparkSession.getActiveSession.get.sparkContext, sqlMetric.name.get + " (excl. SemWait)")))
    }
  }

  def +=(v: Long): Unit = sqlMetric.add(v)
  def add(v: Long): Unit = sqlMetric.add(v)
  override def set(v: Long): Unit = sqlMetric.set(v)
  override def value: Long = sqlMetric.value
}

/** A GPU metric class that just accumulates into a variable without implicit publishing. */
final class LocalGpuMetric extends GpuMetric {
  private var lval = 0L
  override def value: Long = lval
  override def set(v: Long): Unit = { lval = v }
  override def +=(v: Long): Unit = { lval += v }
  override def add(v: Long): Unit = { lval += v }
}

class CollectTimeIterator[T](
    nvtxName: String,
    it: Iterator[T],
    collectTime: GpuMetric) extends Iterator[T] {
  override def hasNext: Boolean = {
    withResource(new NvtxWithMetrics(nvtxName, NvtxColor.BLUE, collectTime)) { _ =>
      it.hasNext
    }
  }

  override def next(): T = {
    withResource(new NvtxWithMetrics(nvtxName, NvtxColor.BLUE, collectTime)) { _ =>
      it.next
    }
  }
}<|MERGE_RESOLUTION|>--- conflicted
+++ resolved
@@ -92,13 +92,9 @@
   val AGG_TIME = "computeAggTime"
   val JOIN_TIME = "joinTime"
   val FILTER_TIME = "filterTime"
-<<<<<<< HEAD
-  val FILTER_TIME_WITH_SEM = "filterTimeWithSem"
+  val FILTER_TIME_BUBBLE = "filterTimeBubble"
   val SCHEDULE_TIME = "scheduleTime"
-  val SCHEDULE_TIME_WITH_SEM = "scheduleTimeWithSem"
-=======
-  val FILTER_TIME_BUBBLE = "filterTimeBubble"
->>>>>>> 04a90c6a
+  val SCHEDULE_TIME_BUBBLE = "scheduleTimeBubble"
   val BUILD_DATA_SIZE = "buildDataSize"
   val BUILD_TIME = "buildTime"
   val STREAM_TIME = "streamTime"
@@ -148,13 +144,9 @@
   val DESCRIPTION_AGG_TIME = "aggregation time"
   val DESCRIPTION_JOIN_TIME = "join time"
   val DESCRIPTION_FILTER_TIME = "filter time"
-<<<<<<< HEAD
-  val DESCRIPTION_FILTER_TIME_WITH_SEM = "filter time with Sem."
+  val DESCRIPTION_FILTER_TIME_BUBBLE = "filter time (GPU underloaded)"
   val DESCRIPTION_SCHEDULE_TIME = "I/O schedule time"
-  val DESCRIPTION_SCHEDULE_TIME_WITH_SEM = "I/O schedule time with Sem."
-=======
-  val DESCRIPTION_FILTER_TIME_BUBBLE = "filter time (GPU underloaded)"
->>>>>>> 04a90c6a
+  val DESCRIPTION_SCHEDULE_TIME_BUBBLE = "I/O schedule time (GPU underloaded)"
   val DESCRIPTION_SCAN_TIME = "scan time"
   val DESCRIPTION_BUILD_DATA_SIZE = "build side size"
   val DESCRIPTION_BUILD_TIME = "build time"
