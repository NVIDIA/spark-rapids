/*
 * Copyright (c) 2020-2023, NVIDIA CORPORATION.
 *
 * Licensed under the Apache License, Version 2.0 (the "License");
 * you may not use this file except in compliance with the License.
 * You may obtain a copy of the License at
 *
 *     http://www.apache.org/licenses/LICENSE-2.0
 *
 * Unless required by applicable law or agreed to in writing, software
 * distributed under the License is distributed on an "AS IS" BASIS,
 * WITHOUT WARRANTIES OR CONDITIONS OF ANY KIND, either express or implied.
 * See the License for the specific language governing permissions and
 * limitations under the License.
 */

package com.nvidia.spark.rapids

import java.io.File
import java.util.concurrent.ConcurrentHashMap
import java.util.concurrent.atomic.AtomicInteger
import java.util.function.{Consumer, IntUnaryOperator}

import scala.collection.mutable.ArrayBuffer

import ai.rapids.cudf.{ContiguousTable, Cuda, DeviceMemoryBuffer}
import com.nvidia.spark.rapids.format.TableMeta

import org.apache.spark.SparkEnv
import org.apache.spark.internal.Logging
import org.apache.spark.sql.rapids.RapidsDiskBlockManager
import org.apache.spark.sql.rapids.execution.TrampolineUtil
import org.apache.spark.storage.ShuffleBlockId

/** Identifier for a shuffle buffer that holds the data for a table */
case class ShuffleBufferId(
    blockId: ShuffleBlockId,
    override val tableId: Int) extends RapidsBufferId {
  val shuffleId: Int = blockId.shuffleId
  val mapId: Long = blockId.mapId

  override val canShareDiskPaths: Boolean = true

  override def getDiskPath(diskBlockManager: RapidsDiskBlockManager): File = {
    diskBlockManager.getFile(blockId)
  }
}

/** Catalog for lookup of shuffle buffers by block ID */
class ShuffleBufferCatalog(
    catalog: RapidsBufferCatalog,
    diskBlockManager: RapidsDiskBlockManager) extends Arm with Logging {

  private val deviceStore = RapidsBufferCatalog.getDeviceStorage

  private val bufferIdToHandle = new ConcurrentHashMap[RapidsBufferId, RapidsBufferHandle]()

  private def trackCachedHandle(
      bufferId: ShuffleBufferId,
      bufferHandle: RapidsBufferHandle): Unit = {
    bufferIdToHandle.put(bufferId, bufferHandle)
  }

  def removeCachedHandles(): Unit = {
    bufferIdToHandle.forEach { case (_, handle) =>
      removeBuffer(handle)
    }
  }

  /**
   * Adds a contiguous table shuffle table to the device storage. This does NOT take ownership of
   * the contiguous table, so it is the responsibility of the caller to close it.
   * The refcount of the underlying device buffer will be incremented so the contiguous table
   * can be closed before this buffer is destroyed.
   *
   * @param blockId Spark's `ShuffleBlockId` that identifies this buffer
   * @param contigTable contiguous table to track in storage
   * @param initialSpillPriority starting spill priority value for the buffer
   * @param needsSync whether the spill framework should stream synchronize while adding
   *                  this device buffer (defaults to true)
   * @return RapidsBufferHandle identifying this table
   */
  def addContiguousTable(
      blockId: ShuffleBlockId,
      contigTable: ContiguousTable,
      initialSpillPriority: Long,
      needsSync: Boolean): RapidsBufferHandle = {
    val bufferId = nextShuffleBufferId(blockId)
    withResource(contigTable) { _ =>
      val handle = catalog.addContiguousTable(
        bufferId,
        contigTable,
        initialSpillPriority,
        needsSync)
      trackCachedHandle(bufferId, handle)
      handle
    }
  }

  /**
   * Adds a buffer to the device storage, taking ownership of the buffer.
   *
   * @param blockId Spark's `ShuffleBlockId` that identifies this buffer
   * @param buffer buffer that will be owned by the store
   * @param tableMeta metadata describing the buffer layout
   * @param initialSpillPriority starting spill priority value for the buffer
   * @return RapidsBufferHandle associated with this buffer
   */
  def addBuffer(
      blockId: ShuffleBlockId,
      buffer: DeviceMemoryBuffer,
      tableMeta: TableMeta,
      initialSpillPriority: Long,
      needsSync: Boolean): RapidsBufferHandle = {
    val bufferId = nextShuffleBufferId(blockId)
    // update the table metadata for the buffer ID generated above
    tableMeta.bufferMeta.mutateId(bufferId.tableId)
<<<<<<< HEAD
    // when we call `addBuffer` the store will incRefCount
    withResource(buffer) { _ =>
      val handle = catalog.addBuffer(
        bufferId,
        buffer,
        tableMeta,
        initialSpillPriority,
        needsSync)
      trackCachedHandle(bufferId, handle)
      handle
    }
=======
    val handle = catalog.addBuffer(
      bufferId,
      buffer,
      tableMeta,
      initialSpillPriority,
      defaultSpillCallback,
      needsSync)
    trackCachedHandle(bufferId, handle)
    handle
>>>>>>> b0944130
  }

  /**
   * Register a new buffer with the catalog. An exception will be thrown if an
   * existing buffer was registered with the same block ID (extremely unlikely)
   */
  def addDegenerateRapidsBuffer(
      blockId: ShuffleBlockId,
      meta: TableMeta): RapidsBufferHandle = {
    val bufferId = nextShuffleBufferId(blockId)
    val handle = catalog.registerDegenerateBuffer(bufferId, meta)
    trackCachedHandle(bufferId, handle)
    handle
  }

  /**
   * Information stored for each active shuffle.
   * NOTE: ArrayBuffer in blockMap must be explicitly locked when using it!
   *
   * @param blockMap mapping of block ID to array of buffers for the block
   */
  private case class ShuffleInfo(
      blockMap: ConcurrentHashMap[ShuffleBlockId, ArrayBuffer[ShuffleBufferId]])

  /** shuffle information for each active shuffle */
  private[this] val activeShuffles = new ConcurrentHashMap[Int, ShuffleInfo]

  /** Mapping of table ID to shuffle buffer ID */
  private[this] val tableMap = new ConcurrentHashMap[Int, ShuffleBufferId]

  /** Tracks the next table identifier */
  private[this] val tableIdCounter = new AtomicInteger(0)

  /**
   * Register a new shuffle.
   * This must be called before any buffer identifiers associated with this shuffle can be tracked.
   * @param shuffleId shuffle identifier
   */
  def registerShuffle(shuffleId: Int): Unit = {
    activeShuffles.computeIfAbsent(shuffleId, _ => ShuffleInfo(
      new ConcurrentHashMap[ShuffleBlockId, ArrayBuffer[ShuffleBufferId]]))
  }

  /** Frees all buffers that correspond to the specified shuffle. */
  def unregisterShuffle(shuffleId: Int): Unit = {
    // This might be called on a background thread that has not set the device yet.
    GpuDeviceManager.getDeviceId().foreach(Cuda.setDevice)

    val info = activeShuffles.remove(shuffleId)
    if (info != null) {
      val bufferRemover: Consumer[ArrayBuffer[ShuffleBufferId]] = { bufferIds =>
        // NOTE: Not synchronizing array buffer because this shuffle should be inactive.
        bufferIds.foreach { id =>
          tableMap.remove(id.tableId)
          bufferIdToHandle.get(id).close()
        }
      }
      info.blockMap.forEachValue(Long.MaxValue, bufferRemover)

      val fileRemover: Consumer[ShuffleBlockId] = { blockId =>
        val file = diskBlockManager.getFile(blockId)
        logDebug(s"Deleting file $file")
        if (!file.delete() && file.exists()) {
          logWarning(s"Unable to delete $file")
        }
      }
      info.blockMap.forEachKey(Long.MaxValue, fileRemover)
    } else {
      // currently shuffle unregister can get called on the driver which never saw a register
      if (!TrampolineUtil.isDriver(SparkEnv.get)) {
        logWarning(s"Ignoring unregister of unknown shuffle $shuffleId")
      }
    }
  }

  def hasActiveShuffle(shuffleId: Int): Boolean = activeShuffles.containsKey(shuffleId)

  /** Get all the buffer IDs that correspond to a shuffle block identifier. */
  def blockIdToBuffersIds(blockId: ShuffleBlockId): Array[ShuffleBufferId] = {
    val info = activeShuffles.get(blockId.shuffleId)
    if (info == null) {
      throw new NoSuchElementException(s"unknown shuffle $blockId.shuffleId")
    }
    val entries = info.blockMap.get(blockId)
    if (entries == null) {
      throw new NoSuchElementException(s"unknown shuffle block $blockId")
    }
    entries.synchronized {
      entries.toArray
    }
  }

  def blockIdToBufferHandles(blockId: ShuffleBlockId): Array[RapidsBufferHandle] = {
    val info = activeShuffles.get(blockId.shuffleId)
    if (info == null) {
      throw new NoSuchElementException(s"unknown shuffle $blockId.shuffleId")
    }
    val entries = info.blockMap.get(blockId)
    if (entries == null) {
      throw new NoSuchElementException(s"unknown shuffle block $blockId")
    }
    entries.synchronized {
      entries.map(bufferIdToHandle.get).toArray
    }
  }

  /** Get all the buffer metadata that correspond to a shuffle block identifier. */
  def blockIdToMetas(blockId: ShuffleBlockId): Seq[TableMeta] = {
    blockIdToBuffersIds(blockId).map(catalog.getBufferMeta)
  }

  /** Allocate a new shuffle buffer identifier and update the shuffle block mapping. */
  def nextShuffleBufferId(blockId: ShuffleBlockId): ShuffleBufferId = {
    val info = activeShuffles.get(blockId.shuffleId)
    if (info == null) {
      throw new IllegalStateException(s"unknown shuffle ${blockId.shuffleId}")
    }

    val tableId = tableIdCounter.getAndUpdate(ShuffleBufferCatalog.TABLE_ID_UPDATER)
    val id = ShuffleBufferId(blockId, tableId)
    val prev = tableMap.put(tableId, id)
    if (prev != null) {
      throw new IllegalStateException(s"table ID $tableId is already in use")
    }

    // associate this new buffer with the shuffle block
    val blockBufferIds = info.blockMap.computeIfAbsent(blockId, _ => 
      new ArrayBuffer[ShuffleBufferId])
    blockBufferIds.synchronized {
      blockBufferIds.append(id)
    }
    id
  }

  /** Lookup the shuffle buffer handle that corresponds to the specified table identifier. */
  def getShuffleBufferHandle(tableId: Int): RapidsBufferHandle = {
    val shuffleBufferId = tableMap.get(tableId)
    if (shuffleBufferId == null) {
      throw new NoSuchElementException(s"unknown table ID $tableId")
    }
    bufferIdToHandle.get(shuffleBufferId)
  }

  /**
   * Update the spill priority of a shuffle buffer that soon will be read locally.
   * @param handle shuffle buffer handle of buffer to update
   */
  def updateSpillPriorityForLocalRead(handle: RapidsBufferHandle): Unit = {
    handle.setSpillPriority(SpillPriorities.INPUT_FROM_SHUFFLE_PRIORITY)
  }

  /**
   * Lookup the shuffle buffer that corresponds to the specified buffer handle and acquire it.
   * NOTE: It is the responsibility of the caller to close the buffer.
   * @param handle shuffle buffer handle
   * @return shuffle buffer that has been acquired
   */
  def acquireBuffer(handle: RapidsBufferHandle): RapidsBuffer = {
    val buffer = catalog.acquireBuffer(handle)
    // Shuffle buffers that have been read are less likely to be read again,
    // so update the spill priority based on this access
    handle.setSpillPriority(SpillPriorities.getShuffleOutputBufferReadPriority)
    buffer
  }

  /**
   * Remove a buffer and table given a buffer handle
   * NOTE: This function is not thread safe! The caller should only invoke if
   * the handle being removed is not being utilized by another thread.
   * @param handle buffer handle
   */
  def removeBuffer(handle: RapidsBufferHandle): Unit = {
    val id = handle.id
    tableMap.remove(id.tableId)
    handle.close()
  }
}

object ShuffleBufferCatalog {
  private val MAX_TABLE_ID = Integer.MAX_VALUE
  private val TABLE_ID_UPDATER = new IntUnaryOperator {
    override def applyAsInt(i: Int): Int = if (i < MAX_TABLE_ID) i + 1 else 0
  }
}<|MERGE_RESOLUTION|>--- conflicted
+++ resolved
@@ -115,29 +115,14 @@
     val bufferId = nextShuffleBufferId(blockId)
     // update the table metadata for the buffer ID generated above
     tableMeta.bufferMeta.mutateId(bufferId.tableId)
-<<<<<<< HEAD
-    // when we call `addBuffer` the store will incRefCount
-    withResource(buffer) { _ =>
-      val handle = catalog.addBuffer(
-        bufferId,
-        buffer,
-        tableMeta,
-        initialSpillPriority,
-        needsSync)
-      trackCachedHandle(bufferId, handle)
-      handle
-    }
-=======
     val handle = catalog.addBuffer(
       bufferId,
       buffer,
       tableMeta,
       initialSpillPriority,
-      defaultSpillCallback,
       needsSync)
     trackCachedHandle(bufferId, handle)
     handle
->>>>>>> b0944130
   }
 
   /**
