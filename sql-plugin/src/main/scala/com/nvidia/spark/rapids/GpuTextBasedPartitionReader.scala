/*
 * Copyright (c) 2022, NVIDIA CORPORATION.
 *
 * Licensed under the Apache License, Version 2.0 (the "License");
 * you may not use this file except in compliance with the License.
 * You may obtain a copy of the License at
 *
 *     http://www.apache.org/licenses/LICENSE-2.0
 *
 * Unless required by applicable law or agreed to in writing, software
 * distributed under the License is distributed on an "AS IS" BASIS,
 * WITHOUT WARRANTIES OR CONDITIONS OF ANY KIND, either express or implied.
 * See the License for the specific language governing permissions and
 * limitations under the License.
 */

package com.nvidia.spark.rapids

import java.time.DateTimeException

import scala.collection.mutable.ListBuffer
import scala.math.max

import ai.rapids.cudf.{ColumnVector, DType, HostMemoryBuffer, NvtxColor, NvtxRange, Scalar, Schema, Table}
import com.nvidia.spark.rapids.shims.GpuTypeShims
import org.apache.hadoop.conf.Configuration
import org.apache.hadoop.fs.Path
import org.apache.hadoop.io.compress.CompressionCodecFactory

import org.apache.spark.TaskContext
import org.apache.spark.sql.connector.read.PartitionReader
import org.apache.spark.sql.execution.QueryExecutionException
import org.apache.spark.sql.execution.datasources.{HadoopFileLinesReader, PartitionedFile}
import org.apache.spark.sql.rapids.ExceptionTimeParserPolicy
import org.apache.spark.sql.types.{DataTypes, DecimalType, StructField, StructType}
import org.apache.spark.sql.vectorized.ColumnarBatch

/**
 * The text based PartitionReader
 * @param conf the Hadoop configuration
 * @param partFile file split to read
 * @param dataSchema schema of the data
 * @param readDataSchema the Spark schema describing what will be read
 * @param lineSeparatorInRead An optional byte line sep.
 * @param maxRowsPerChunk maximum number of rows to read in a batch
 * @param maxBytesPerChunk maximum number of bytes to read in a batch
 * @param execMetrics metrics to update during read
 */
abstract class GpuTextBasedPartitionReader(
    conf: Configuration,
    partFile: PartitionedFile,
    dataSchema: StructType,
    readDataSchema: StructType,
    lineSeparatorInRead: Option[Array[Byte]],
    maxRowsPerChunk: Integer,
    maxBytesPerChunk: Long,
    execMetrics: Map[String, GpuMetric])
  extends PartitionReader[ColumnarBatch] with ScanWithMetrics with Arm {
  import GpuMetric._

  private var batch: Option[ColumnarBatch] = None
  private val lineReader = new HadoopFileLinesReader(partFile, lineSeparatorInRead, conf)
  private var isFirstChunkForIterator: Boolean = true
  private var isExhausted: Boolean = false
  private var maxDeviceMemory: Long = 0

  metrics = execMetrics

  private lazy val estimatedHostBufferSize: Long = {
    val rawPath = new Path(partFile.filePath)
    val fs = rawPath.getFileSystem(conf)
    val path = fs.makeQualified(rawPath)
    val fileSize = fs.getFileStatus(path).getLen
    val codecFactory = new CompressionCodecFactory(conf)
    val codec = codecFactory.getCodec(path)
    if (codec != null) {
      // wild guess that compression is 2X or less
      partFile.length * 2
    } else if (partFile.start + partFile.length == fileSize) {
      // last split doesn't need to read an additional record
      partFile.length
    } else {
      // wild guess for extra space needed for the record after the split end offset
      partFile.length + 128 * 1024
    }
  }

  /**
   * Grows a host buffer, returning a new buffer and closing the original
   * after copying the data into the new buffer.
   * @param original the original host memory buffer
   */
  private def growHostBuffer(original: HostMemoryBuffer, needed: Long): HostMemoryBuffer = {
    val newSize = Math.max(original.getLength * 2, needed)
    closeOnExcept(HostMemoryBuffer.allocate(newSize)) { result =>
      result.copyFromHostBuffer(0, original, 0, original.getLength)
      original.close()
      result
    }
  }

  private def readPartFile(): (HostMemoryBuffer, Long) = {
    withResource(new NvtxWithMetrics("Buffer file split", NvtxColor.YELLOW,
      metrics("bufferTime"))) { _ =>
      isFirstChunkForIterator = false
      val separator = lineSeparatorInRead.getOrElse(Array('\n'.toByte))
      var succeeded = false
      var totalSize: Long = 0L
      var totalRows: Integer = 0
      var hmb = HostMemoryBuffer.allocate(estimatedHostBufferSize)
      try {
        while (lineReader.hasNext
          && totalRows != maxRowsPerChunk
          && totalSize <= maxBytesPerChunk /* soft limit and returns at least one row */) {
          val line = lineReader.next()
          val lineSize = line.getLength
          val newTotal = totalSize + lineSize + separator.length
          if (newTotal > hmb.getLength) {
            hmb = growHostBuffer(hmb, newTotal)
          }
          // Can have an empty line, do not write this to buffer but add the separator
          // and totalRows
          if (lineSize != 0) {
            hmb.setBytes(totalSize, line.getBytes, 0, lineSize)
          }
          hmb.setBytes(totalSize + lineSize, separator, 0, separator.length)
          totalRows += 1
          totalSize = newTotal
        }
        //Indicate this is the last chunk
        isExhausted = !lineReader.hasNext
        succeeded = true
      } finally {
        if (!succeeded) {
          hmb.close()
        }
      }
      (hmb, totalSize)
    }
  }

  private def readBatch(): Option[ColumnarBatch] = {
    withResource(new NvtxRange(getFileFormatShortName + " readBatch", NvtxColor.GREEN)) { _ =>
      val isFirstChunk = partFile.start == 0 && isFirstChunkForIterator
      val table = readToTable(isFirstChunk)
      try {
        if (readDataSchema.isEmpty) {
          table.map(t => new ColumnarBatch(Array.empty, t.getRowCount.toInt))
        } else {
          table.map(GpuColumnVector.from(_, readDataSchema.toArray.map(_.dataType)))
        }
      } finally {
        metrics(NUM_OUTPUT_BATCHES) += 1
        table.foreach(_.close())
      }
    }
  }

  private def readToTable(isFirstChunk: Boolean): Option[Table] = {
    val (dataBuffer, dataSize) = readPartFile()
    try {
      if (dataSize == 0) {
        None
      } else {
        val newReadDataSchema: StructType = if (readDataSchema.isEmpty) {
          val smallestField =
            dataSchema.min(Ordering.by[StructField, Integer](_.dataType.defaultSize))
          StructType(Seq(smallestField))
        } else {
          readDataSchema
        }

        // read boolean and numeric columns as strings in cuDF
        val dataSchemaWithStrings = StructType(dataSchema.fields
          .map(f => {
            f.dataType match {
              case DataTypes.BooleanType | DataTypes.ByteType | DataTypes.ShortType |
                   DataTypes.IntegerType | DataTypes.LongType | DataTypes.FloatType |
                   DataTypes.DoubleType | _: DecimalType | DataTypes.DateType =>
                f.copy(dataType = DataTypes.StringType)
              case other if GpuTypeShims.supportCsvRead(other) =>
                f.copy(dataType = DataTypes.StringType)
              case _ =>
                f
            }
          }))
        val cudfSchema = GpuColumnVector.from(dataSchemaWithStrings)

        // about to start using the GPU
        GpuSemaphore.acquireIfNecessary(TaskContext.get(), metrics(SEMAPHORE_WAIT_TIME))

        // The buffer that is sent down
        val table = withResource(new NvtxWithMetrics(getFileFormatShortName + " decode",
          NvtxColor.DARK_GREEN, metrics(GPU_DECODE_TIME))) { _ =>
          readToTable(dataBuffer, dataSize, cudfSchema, newReadDataSchema, isFirstChunk)
        }
        maxDeviceMemory = max(GpuColumnVector.getTotalDeviceMemoryUsed(table), maxDeviceMemory)

        // parse boolean and numeric columns that were read as strings
        val castTable = withResource(table) { _ =>
          val columns = new ListBuffer[ColumnVector]()
          // Table increases the ref counts on the columns so we have
          // to close them after creating the table
          withResource(columns) { _ =>
            for (i <- 0 until table.getNumberOfColumns) {
              val castColumn = newReadDataSchema.fields(i).dataType match {
                case DataTypes.BooleanType =>
                  castStringToBool(table.getColumn(i))
                case DataTypes.ByteType =>
                  castStringToInt(table.getColumn(i), DType.INT8)
                case DataTypes.ShortType =>
                  castStringToInt(table.getColumn(i), DType.INT16)
                case DataTypes.IntegerType =>
                  castStringToInt(table.getColumn(i), DType.INT32)
                case DataTypes.LongType =>
                  castStringToInt(table.getColumn(i), DType.INT64)
                case DataTypes.FloatType =>
                  castStringToFloat(table.getColumn(i), DType.FLOAT32)
                case DataTypes.DoubleType =>
                  castStringToFloat(table.getColumn(i), DType.FLOAT64)
                case dt: DecimalType =>
                  castStringToDecimal(table.getColumn(i), dt)
<<<<<<< HEAD
                case other if GpuTypeShims.supportCsvRead(other) =>
                  GpuTypeShims.csvRead(table.getColumn(i), other)
=======
                case DataTypes.DateType =>
                  castStringToDate(table.getColumn(i))
>>>>>>> 41bcaf69
                case _ =>
                  table.getColumn(i).incRefCount()
              }
              columns += castColumn
            }
            new Table(columns: _*)
          }
        }

        handleResult(newReadDataSchema, castTable)
      }
    } finally {
      dataBuffer.close()
    }
  }

  def dateFormat: String

  def castStringToDate(input: ColumnVector): ColumnVector = {
    val cudfFormat = DateUtils.toStrf(dateFormat, parseString = true)
    withResource(input.isTimestamp(cudfFormat)) { isDate =>
      if (GpuOverrides.getTimeParserPolicy == ExceptionTimeParserPolicy) {
        withResource(isDate.all()) { all =>
          if (all.isValid && !all.getBoolean) {
            throw new DateTimeException("One or more values is not a valid date")
          }
        }
      }
      withResource(input.asTimestamp(DType.TIMESTAMP_DAYS, cudfFormat)) { asDate =>
        withResource(Scalar.fromNull(DType.TIMESTAMP_DAYS)) { nullScalar =>
          isDate.ifElse(asDate, nullScalar)
        }
      }
    }
  }

  def castStringToBool(input: ColumnVector): ColumnVector

  def castStringToFloat(input: ColumnVector, dt: DType): ColumnVector = {
    GpuCast.castStringToFloats(input, ansiEnabled = false, dt)
  }

  def castStringToDecimal(input: ColumnVector, dt: DecimalType): ColumnVector = {
    GpuCast.castStringToDecimal(input, ansiEnabled = false, dt)
  }

  def castStringToInt(input: ColumnVector, intType: DType): ColumnVector = {
    withResource(input.isInteger(intType)) { isInt =>
      withResource(input.castTo(intType)) { asInt =>
        withResource(Scalar.fromNull(intType)) { nullValue =>
          isInt.ifElse(asInt, nullValue)
        }
      }
    }
  }

  /**
   * Read the host buffer to GPU table
   * @param dataBuffer host buffer to be read
   * @param dataSize the size of host buffer
   * @param cudfSchema the cudf schema of the data
   * @param readDataSchema the Spark schema describing what will be read
   * @param isFirstChunk if it is the first chunk
   * @return table
   */
  def readToTable(
    dataBuffer: HostMemoryBuffer,
    dataSize: Long,
    cudfSchema: Schema,
    readDataSchema: StructType,
    isFirstChunk: Boolean): Table

  /**
   * File format short name used for logging and other things to uniquely identity
   * which file format is being used.
   *
   * @return the file format short name
   */
  def getFileFormatShortName: String

  /**
   * Handle the table decoded by GPU
   *
   * Please note that, this function owns table which is supposed to be closed in this function
   * But for the optimization, we just return the original table.
   *
   * @param readDataSchema the Spark schema describing what will be read
   * @param table the table decoded by GPU
   * @return the new optional Table
   */
  def handleResult(readDataSchema: StructType, table: Table): Option[Table] = {
    val numColumns = table.getNumberOfColumns

    closeOnExcept(table) { _ =>
      if (readDataSchema.length != numColumns) {
        throw new QueryExecutionException(s"Expected ${readDataSchema.length} columns " +
          s"but only read ${table.getNumberOfColumns} from $partFile")
      }
    }

    // For the GPU resource handling convention, we should close input table and return a new
    // table just like below code. But for optimization, we just return the input table.
    // withResource(table) { _
    //  val cols = (0 until  table.getNumberOfColumns).map(i => table.getColumn(i))
    //  Some(new Table(cols: _*))
    // }
    Some(table)
  }

  override def next(): Boolean = {
    batch.foreach(_.close())
    batch = if (isExhausted) {
      metrics(PEAK_DEVICE_MEMORY).set(maxDeviceMemory)
      None
    } else {
      readBatch()
    }

    // NOTE: At this point, the task may not have yet acquired the semaphore if `batch` is `None`.
    // We are not acquiring the semaphore here since this next() is getting called from
    // the `PartitionReaderIterator` which implements a standard iterator pattern, and
    // advertises `hasNext` as false when we return false here. No downstream tasks should
    // try to call next after `hasNext` returns false, and any task that produces some kind of
    // data when `hasNext` is false is responsible to get the semaphore themselves.
    batch.isDefined
  }

  override def get(): ColumnarBatch = {
    val ret = batch.getOrElse(throw new NoSuchElementException)
    batch = None
    ret
  }

  override def close(): Unit = {
    lineReader.close()
    batch.foreach(_.close())
    batch = None
    isExhausted = true
  }
}<|MERGE_RESOLUTION|>--- conflicted
+++ resolved
@@ -220,13 +220,10 @@
                   castStringToFloat(table.getColumn(i), DType.FLOAT64)
                 case dt: DecimalType =>
                   castStringToDecimal(table.getColumn(i), dt)
-<<<<<<< HEAD
+                case DataTypes.DateType =>
+                  castStringToDate(table.getColumn(i))
                 case other if GpuTypeShims.supportCsvRead(other) =>
                   GpuTypeShims.csvRead(table.getColumn(i), other)
-=======
-                case DataTypes.DateType =>
-                  castStringToDate(table.getColumn(i))
->>>>>>> 41bcaf69
                 case _ =>
                   table.getColumn(i).incRefCount()
               }
