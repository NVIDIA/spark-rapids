--- conflicted
+++ resolved
@@ -848,6 +848,11 @@
 
   private def logMemoryBookkeeping(): Unit = synchronized { // use synchronized to keep neat
     if (!bookkeepPrinted || BOOKKEEP_MEMORY_PRINT_ALL) {
+
+      // print spillable status
+      logInfo(SpillFramework.getHostStoreSpillableSummary)
+      logInfo(SpillFramework.getDeviceStoreSpillableSummary)
+
       // print host memory bookkeeping
       logInfo(HostAlloc.getHostAllocBookkeepSummary())
 
@@ -870,36 +875,8 @@
       })
       logInfo(sb.toString())
 
-<<<<<<< HEAD
       bookkeepPrinted = true
     }
-=======
-    // print spillable status
-    logInfo(SpillFramework.getHostStoreSpillableSummary)
-    logInfo(SpillFramework.getDeviceStoreSpillableSummary)
-
-    // print host memory bookkeeping
-    logInfo(HostAlloc.getHostAllocBookkeepSummary())
-
-    // print device memory bookkeeping
-    // TODO: uncomment this once we have device memory bookkeeping in spark-rapids-jni
-    // logInfo(BaseDeviceMemoryBuffer.getDeviceMemoryBookkeepSummary)
-
-    // print stack trace
-    val sb = new StringBuilder("<<Jstack Details>>\n\n")
-    Thread.getAllStackTraces.forEach((thread: Thread, stackTrace: Array[StackTraceElement])
-    => {
-      // Print the thread name and its state
-      sb.append(s"Thread: ${thread.getName} - State: ${thread.getState} " +
-        s"- Thread ID: ${thread.getId}\n")
-      // Print the stack trace for this thread
-      for (element <- stackTrace) {
-        sb.append(s"\tat $element")
-      }
-      sb.append("\n\n")
-    })
-    logInfo(sb.toString())
->>>>>>> 5f5d5f88
   }
 }
 
