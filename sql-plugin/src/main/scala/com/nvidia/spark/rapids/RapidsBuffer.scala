--- conflicted
+++ resolved
@@ -116,7 +116,6 @@
   def getMemoryBuffer: MemoryBuffer
 
   /**
-<<<<<<< HEAD
    * Copy the content of this buffer into the specified memory buffer, starting from the given
    * offset.
    * @param srcOffset offset to start copying from.
@@ -126,7 +125,8 @@
    */
   def copyToMemoryBuffer(
       srcOffset: Long, dst: MemoryBuffer, dstOffset: Long, length: Long, stream: Cuda.Stream)
-=======
+
+  /**
    * Get the device memory buffer from the underlying storage. If the buffer currently resides
    * outside of device memory, a new DeviceMemoryBuffer is created with the data copied over.
    * The caller must have successfully acquired the buffer beforehand.
@@ -134,7 +134,6 @@
    * @note It is the responsibility of the caller to close the buffer.
    */
   def getDeviceMemoryBuffer: DeviceMemoryBuffer
->>>>>>> 2e5168c1
 
   /**
    * Try to add a reference to this buffer to acquire it.
@@ -205,14 +204,12 @@
   override def getMemoryBuffer: MemoryBuffer =
     throw new UnsupportedOperationException("degenerate buffer has no memory buffer")
 
-<<<<<<< HEAD
   override def copyToMemoryBuffer(srcOffset: Long, dst: MemoryBuffer, dstOffset: Long, length: Long,
       stream: Cuda.Stream): Unit =
     throw new UnsupportedOperationException("degenerate buffer cannot copy to memory buffer")
-=======
+
   override def getDeviceMemoryBuffer: DeviceMemoryBuffer =
     throw new UnsupportedOperationException("degenerate buffer has no device memory buffer")
->>>>>>> 2e5168c1
 
   override def addReference(): Boolean = true
 
