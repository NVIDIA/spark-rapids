--- conflicted
+++ resolved
@@ -451,7 +451,7 @@
         executeSpill(spillToDisk = true) { () =>
           withResource(host.get) { buf =>
             var staging: Option[DiskHandle] = None
-            withResource(DiskHandleStore.makeBuilder) { diskHandleBuilder =>
+            val actualBytes = withResource(DiskHandleStore.makeBuilder) { diskHandleBuilder =>
               val outputChannel = diskHandleBuilder.getChannel
               // the spill IO is non-blocking as it won't impact dev or host directly
               // instead we "atomically" swap the buffers below once they are ready
@@ -465,24 +465,8 @@
                   RapidsStorageUtils.dispose(bb)
                 }
               }
-<<<<<<< HEAD
-              val actualBytes = diskHandleBuilder.size // actual bytes to be spilled
-              var staging: Option[DiskHandle] = Some(diskHandleBuilder.build(taskPriority))
-              synchronized {
-                spilling = false
-                if (closed) {
-                  staging.foreach(_.close())
-                  staging = None
-                  doClose()
-                } else {
-                  disk = staging
-                }
-              }
-              releaseHostResource()
-              actualBytes
-=======
-              TrampolineUtil.incTaskMetricsDiskBytesSpilled(diskHandleBuilder.size)
               staging = Some(diskHandleBuilder.build(taskPriority))
+              diskHandleBuilder.size // actual bytes to be spilled
             }
             // diskHandleBuilder is now closed, safe to expose disk handle to other threads
             synchronized {
@@ -494,9 +478,9 @@
               } else {
                 disk = staging
               }
->>>>>>> d63e86e5
             }
             releaseHostResource()
+            actualBytes // return actual bytes spilled for metrics
           }
         }
         sizeInBytes
