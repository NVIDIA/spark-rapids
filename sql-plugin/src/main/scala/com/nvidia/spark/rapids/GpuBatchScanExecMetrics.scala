--- conflicted
+++ resolved
@@ -33,15 +33,10 @@
   override lazy val additionalMetrics: Map[String, GpuMetric] = Map(
     GPU_DECODE_TIME -> createNanoTimingMetric(MODERATE_LEVEL, DESCRIPTION_GPU_DECODE_TIME),
     BUFFER_TIME -> createNanoTimingMetric(MODERATE_LEVEL, DESCRIPTION_BUFFER_TIME),
-<<<<<<< HEAD
-    FILTER_TIME -> createNanoTimingMetric(DEBUG_LEVEL, DESCRIPTION_FILTER_TIME)
-  ) ++ fileCacheMetrics ++ scanCustomMetrics
-=======
     FILTER_TIME -> createNanoTimingMetric(DEBUG_LEVEL, DESCRIPTION_FILTER_TIME),
     BUFFER_TIME_WITH_SEM -> createNanoTimingMetric(DEBUG_LEVEL, DESCRIPTION_BUFFER_TIME_WITH_SEM),
     FILTER_TIME_WITH_SEM -> createNanoTimingMetric(DEBUG_LEVEL, DESCRIPTION_FILTER_TIME_WITH_SEM)
-  ) ++ fileCacheMetrics
->>>>>>> 5249f07d
+  ) ++ fileCacheMetrics ++ scanCustomMetrics
 
   lazy val fileCacheMetrics: Map[String, GpuMetric] = {
     // File cache only supported on Parquet files for now.
