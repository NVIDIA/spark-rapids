/*
 * Copyright (c) 2019-2021, NVIDIA CORPORATION.
 *
 * Licensed under the Apache License, Version 2.0 (the "License");
 * you may not use this file except in compliance with the License.
 * You may obtain a copy of the License at
 *
 *     http://www.apache.org/licenses/LICENSE-2.0
 *
 * Unless required by applicable law or agreed to in writing, software
 * distributed under the License is distributed on an "AS IS" BASIS,
 * WITHOUT WARRANTIES OR CONDITIONS OF ANY KIND, either express or implied.
 * See the License for the specific language governing permissions and
 * limitations under the License.
 */

package com.nvidia.spark.rapids

import scala.collection.mutable.ArrayBuffer

import ai.rapids.cudf
import ai.rapids.cudf.{NvtxColor, Scalar}
import com.nvidia.spark.rapids.GpuMetric._
import com.nvidia.spark.rapids.RapidsPluginImplicits._

import org.apache.spark.TaskContext
import org.apache.spark.rdd.RDD
import org.apache.spark.sql.catalyst.InternalRow
import org.apache.spark.sql.catalyst.expressions.{Alias, Attribute, AttributeReference, AttributeSeq, AttributeSet, Expression, If, NamedExpression}
import org.apache.spark.sql.catalyst.expressions.aggregate._
import org.apache.spark.sql.catalyst.plans.physical.{AllTuples, ClusteredDistribution, Distribution, HashPartitioning, Partitioning, UnspecifiedDistribution}
import org.apache.spark.sql.catalyst.util.truncatedString
import org.apache.spark.sql.execution.{ExplainUtils, SortExec, SparkPlan, UnaryExecNode}
import org.apache.spark.sql.execution.aggregate.{BaseAggregateExec, HashAggregateExec, SortAggregateExec}
import org.apache.spark.sql.rapids.{CudfAggregate, GpuAggregateExpression}
<<<<<<< HEAD
import org.apache.spark.sql.types.{ArrayType, DoubleType, FloatType, LongType, MapType}
=======
import org.apache.spark.sql.types.{ArrayType, LongType, MapType, StructType}
>>>>>>> 6f2d92b9
import org.apache.spark.sql.vectorized.{ColumnarBatch, ColumnVector}

object AggregateUtils {

  private val aggs = List("min", "max", "avg", "sum", "count", "first", "last")

  /**
   * Return true if the Attribute passed is one of aggregates in the aggs list.
   * Use it with caution. We are comparing the name of a column looking for anything that matches
   * with the values in aggs.
   */
  def validateAggregate(attributes: AttributeSet): Boolean = {
    attributes.toSeq.exists(attr => aggs.exists(agg => attr.name.contains(agg)))
  }

  /**
   * Return true if there are multiple distinct functions along with non-distinct functions.
   */
  def shouldFallbackMultiDistinct(aggExprs: Seq[AggregateExpression]): Boolean = {
    // Check if there is an `If` within `First`. This is included in the plan for non-distinct
    // functions only when multiple distincts along with non-distinct functions are present in the
    // query. We fall back to CPU in this case when references of `If` are an aggregate. We cannot
    // call `isDistinct` here on aggregateExpressions to get the total number of distinct functions.
    // If there are multiple distincts, the plan is rewritten by `RewriteDistinctAggregates` where
    // regular aggregations and every distinct aggregation is calculated in a separate group.
    aggExprs.map(e => e.aggregateFunction).exists {
      func => {
        func match {
          case First(If(_, _, _), _) if validateAggregate(func.references) => true
          case _ => false
        }
      }
    }
  }
}

abstract class GpuBaseAggregateMeta[INPUT <: SparkPlan](
    plan: INPUT,
    aggRequiredChildDistributionExpressions: Option[Seq[Expression]],
    conf: RapidsConf,
    parent: Option[RapidsMeta[_, _, _]],
    rule: DataFromReplacementRule) extends SparkPlanMeta[INPUT](plan, conf, parent, rule) {

  val agg: BaseAggregateExec

  private val requiredChildDistributionExpressions: Option[Seq[BaseExprMeta[_]]] =
    aggRequiredChildDistributionExpressions.map(_.map(GpuOverrides.wrapExpr(_, conf, Some(this))))
  private val groupingExpressions: Seq[BaseExprMeta[_]] =
    agg.groupingExpressions.map(GpuOverrides.wrapExpr(_, conf, Some(this)))
  private val aggregateExpressions: Seq[BaseExprMeta[_]] =
    agg.aggregateExpressions.map(GpuOverrides.wrapExpr(_, conf, Some(this)))
  private val aggregateAttributes: Seq[BaseExprMeta[_]] =
    agg.aggregateAttributes.map(GpuOverrides.wrapExpr(_, conf, Some(this)))
  private val resultExpressions: Seq[BaseExprMeta[_]] =
    agg.resultExpressions.map(GpuOverrides.wrapExpr(_, conf, Some(this)))

  override val childExprs: Seq[BaseExprMeta[_]] =
    requiredChildDistributionExpressions.getOrElse(Seq.empty) ++
        groupingExpressions ++
        aggregateExpressions ++
        aggregateAttributes ++
        resultExpressions

  override def tagPlanForGpu(): Unit = {
<<<<<<< HEAD
    agg.groupingExpressions
      .find(_.dataType match {
        case _@(ArrayType(_, _) | MapType(_, _, _)) => true
        case _ => false
      })
      .foreach(_ =>
        willNotWorkOnGpu("Array and Map types in grouping expressions are not supported"))

=======
    val groupingDataTypes = agg.groupingExpressions.map(_.dataType)
    if (groupingDataTypes.exists(dtype =>
      dtype.isInstanceOf[ArrayType] || dtype.isInstanceOf[StructType]
          || dtype.isInstanceOf[MapType])) {
      willNotWorkOnGpu("Nested types in grouping expressions are not supported")
    }
>>>>>>> 6f2d92b9
    if (agg.resultExpressions.isEmpty) {
      willNotWorkOnGpu("result expressions is empty")
    }

    tagForReplaceMode()

    if (agg.aggregateExpressions.exists(expr => expr.isDistinct)
        && agg.aggregateExpressions.exists(expr => expr.filter.isDefined)) {
      // Distinct with Filter is not supported on the GPU currently,
      // This makes sure that if we end up here, the plan falls back to the CPU
      // which will do the right thing.
      willNotWorkOnGpu(
        "DISTINCT and FILTER cannot be used in aggregate functions at the same time")
    }
  }

  /** Tagging checks tied to configs that control the aggregation modes that are replaced */
  private def tagForReplaceMode(): Unit = {
    val hashAggModes = agg.aggregateExpressions.map(_.mode).distinct
    val hashAggReplaceMode = conf.hashAggReplaceMode.toLowerCase
    hashAggReplaceMode match {
      case "all" =>
      case "partial" =>
        if (hashAggModes.contains(Final) || hashAggModes.contains(Complete)) {
          // replacing only Partial hash aggregates, so a Final or Complete one should not replace
          willNotWorkOnGpu("Replacing Final or Complete hash aggregates disabled")
        }
        // In partial mode, if there are non-distinct functions and multiple distinct functions,
        // non-distinct functions are computed using the First operator. The final result would be
        // incorrect for non-distinct functions for partition size > 1. Reason for this is - if
        // the first batch computed and sent to CPU doesn't contain all the rows required to
        // compute non-distinct function(s), then Spark would consider that value as final result
        // (due to First). Fall back to CPU in this case.
        if (AggregateUtils.shouldFallbackMultiDistinct(agg.aggregateExpressions)) {
          willNotWorkOnGpu("Aggregates of non-distinct functions with multiple distinct " +
              "functions are non-deterministic for non-distinct functions as it is " +
              "computed using First.")
        }
      case "final" =>
        if (hashAggModes.contains(Partial) || hashAggModes.contains(Complete)) {
          // replacing only Final hash aggregates, so a Partial or Complete one should not replace
          willNotWorkOnGpu("Replacing Partial or Complete hash aggregates disabled")
        }
      case "complete" =>
        if (hashAggModes.contains(Partial) || hashAggModes.contains(Final)) {
          // replacing only Complete hash aggregates, so a Partial or Final one should not replace
          willNotWorkOnGpu("Replacing Partial or Final hash aggregates disabled")
        }
      case _ =>
        throw new IllegalArgumentException(s"The hash aggregate replacement mode " +
            s"$hashAggReplaceMode is not valid. Valid options are: 'partial', " +
            s"'final', 'complete', or 'all'")
    }

    if (!conf.partialMergeDistinctEnabled && hashAggModes.contains(PartialMerge)) {
      willNotWorkOnGpu("Replacing Partial Merge aggregates disabled. " +
          s"Set ${conf.partialMergeDistinctEnabled} to true if desired")
    }
  }

  override def convertToGpu(): GpuExec = {
    GpuHashAggregateExec(
      requiredChildDistributionExpressions.map(_.map(_.convertToGpu())),
      groupingExpressions.map(_.convertToGpu()),
      aggregateExpressions.map(_.convertToGpu()).asInstanceOf[Seq[GpuAggregateExpression]],
      aggregateAttributes.map(_.convertToGpu()).asInstanceOf[Seq[Attribute]],
      resultExpressions.map(_.convertToGpu()).asInstanceOf[Seq[NamedExpression]],
      childPlans.head.convertIfNeeded())
  }
}

class GpuHashAggregateMeta(
    override val agg: HashAggregateExec,
    conf: RapidsConf,
    parent: Option[RapidsMeta[_, _, _]],
    rule: DataFromReplacementRule)
    extends GpuBaseAggregateMeta(agg, agg.requiredChildDistributionExpressions,
      conf, parent, rule)

class GpuSortAggregateMeta(
    override val agg: SortAggregateExec,
    conf: RapidsConf,
    parent: Option[RapidsMeta[_, _, _]],
    rule: DataFromReplacementRule)
    extends GpuBaseAggregateMeta(agg, agg.requiredChildDistributionExpressions,
      conf, parent, rule) {
  override def tagPlanForGpu(): Unit = {
    super.tagPlanForGpu()

    // Make sure this is the last check - if this is SortAggregate, the children can be sorts and we
    // want to validate they can run on GPU and remove them before replacing this with a
    // HashAggregate.  We don't want to do this if there is a first or last aggregate,
    // because dropping the sort will make them no longer deterministic.
    // In the future we might be able to pull the sort functionality into the aggregate so
    // we can sort a single batch at a time and sort the combined result as well which would help
    // with data skew.
    val hasFirstOrLast = agg.aggregateExpressions.exists { agg =>
      agg.aggregateFunction match {
        case _: First | _: Last => true
        case _ => false
      }
    }
    if (canThisBeReplaced && !hasFirstOrLast) {
      childPlans.foreach { plan =>
        if (plan.wrapped.isInstanceOf[SortExec]) {
          if (!plan.canThisBeReplaced) {
            willNotWorkOnGpu("one of the preceding SortExec's cannot be replaced")
          } else {
            plan.shouldBeRemoved("replacing sort aggregate with hash aggregate")
          }
        }
      }
    }
  }
}

/**
 * GpuHashAggregateExec - is the GPU version of HashAggregateExec, with some major differences:
 * - it doesn't support spilling to disk
 * - it doesn't support strings in the grouping key
 * - it doesn't support count(col1, col2, ..., colN)
 * - it doesn't support distinct
 * @param requiredChildDistributionExpressions this is unchanged by the GPU. It is used in
 *                                             EnsureRequirements to be able to add shuffle nodes
 * @param groupingExpressions The expressions that, when applied to the input batch, return the
 *                            grouping key
 * @param aggregateExpressions The GpuAggregateExpression instances for this node
 * @param aggregateAttributes References to each GpuAggregateExpression (attribute references)
 * @param resultExpressions the expected output expression of this hash aggregate (which this
 *                          node should project)
 * @param child incoming plan (where we get input columns from)
 */
case class GpuHashAggregateExec(
    requiredChildDistributionExpressions: Option[Seq[Expression]],
    groupingExpressions: Seq[Expression],
    aggregateExpressions: Seq[GpuAggregateExpression],
    aggregateAttributes: Seq[Attribute],
    resultExpressions: Seq[NamedExpression],
    child: SparkPlan) extends UnaryExecNode with GpuExec with Arm {

  override def verboseStringWithOperatorId(): String = {
    s"""
       |$formattedNodeName
       |${ExplainUtils.generateFieldString("Input", child.output)}
       |${ExplainUtils.generateFieldString("Keys", groupingExpressions)}
       |${ExplainUtils.generateFieldString("Functions", aggregateExpressions)}
       |${ExplainUtils.generateFieldString("Aggregate Attributes", aggregateAttributes)}
       |${ExplainUtils.generateFieldString("Results", resultExpressions)}
       |""".stripMargin
  }

  case class BoundExpressionsModeAggregates(boundInputReferences: Seq[GpuExpression] ,
    boundFinalProjections: Option[scala.Seq[GpuExpression]],
    boundResultReferences: scala.Seq[Expression] ,
    aggModeCudfAggregates: scala.Seq[(AggregateMode, scala.Seq[CudfAggregate])])
  // This handles GPU hash aggregation without spilling.
  //
  // The CPU version of this is (assume no fallback to sort-based aggregation)
  //  Re: TungstenAggregationIterator.scala, and AggregationIterator.scala
  //
  // 1) Obtaining an input row and finding a buffer (by hash of the grouping key) where
  //    to aggregate on.
  // 2) Once it has a buffer, it calls processRow on it with the incoming row.
  // 3) This will in turn update the buffer, for each row received, agg function by agg function
  // 4) In the happy case, we never spill, and an iterator (from the HashMap) is produced s.t.
  //    downstream nodes can access the aggregated and projected results.
  // 5) Spill case (not handled in gpu case)
  //    a) we create an external sorter [[UnsafeKVExternalSorter]] from the hash map (spilling)
  //       this leaves room for more aggregations to happen. The external sorter first sorts, and
  //       then stores the results to disk, and last it clears the in-memory hash map.
  //    b) we merge external sorters as we spill the map further.
  //    c) after the hash agg is done with its incoming rows, it will switch to sort-based
  //       aggregation, because it detected a spill
  //    d) sort based aggregation is then the mode forward, and not covered in this.
  override def doExecuteColumnar(): RDD[ColumnarBatch] = {
    val numOutputRows = gpuLongMetric(NUM_OUTPUT_ROWS)
    val numOutputBatches = gpuLongMetric(NUM_OUTPUT_BATCHES)
    val totalTime = gpuLongMetric(TOTAL_TIME)
    val computeAggTime = gpuLongMetric(AGG_TIME)
    val concatTime = gpuLongMetric(CONCAT_TIME)
    val rdd = child.executeColumnar()

    // cache in a local variable to avoid serializing the full child plan
    val childOutput = child.output

    rdd.mapPartitions { cbIter => {
      var batch: ColumnarBatch = null // incoming batch
      //
      // aggregated[Input]Cb
      // This is the equivalent of the aggregation buffer for the cpu case with the grouping key.
      // Its columns are: [key1, key2, ..., keyN, cudfAgg1, cudfAgg2, ..., cudfAggN]
      //
      // For aggregate expressions that are multiple cudf aggregates (like average),
      // aggregated[Input]Cb can have one or more cudf aggregate columns. This isn't different than
      // the cpu version, other than in the cpu version everything is a catalyst expression.
      var aggregatedInputCb: ColumnarBatch = null // aggregated raw incoming batch
      var aggregatedCb: ColumnarBatch = null // aggregated concatenated batches

      var finalCb: ColumnarBatch = null // batch after the final projection for each aggregator
      var resultCb: ColumnarBatch = null // after the result projection given in resultExpressions
      var success = false

      var childCvs: Seq[GpuColumnVector] = null
      var concatCvs: Seq[GpuColumnVector] = null
      var resultCvs: Seq[GpuColumnVector] = null

      //
      // For aggregate exec there are four stages of operation:
      //   1) extract columns from input
      //   2) aggregation (update/merge)
      //   3) finalize aggregations (avg = sum/count)
      //   4) result projection (resolve any expressions in the output)
      //
      // In the CPU hash aggregate, Spark is using a buffer to aggregate the results.
      // This buffer has room for each aggregate it is computing (based on type).
      // Note that some AggregateExpressions are more than one slot in this buffer
      // (avg is a sum and a count slot).
      //
      // In the GPU, we don't have an aggregation buffer in Spark code (this happens behind the
      // scenes in cudf), but we still need to be able to pick out columns out of the input CB (for
      // aggregation)
      // and the aggregated CB (for the result projection).
      //
      // Partial mode:
      //  1. boundInputReferences: picks column from raw input
      //  2. boundUpdateAgg: performs the partial half of the aggregates (GpuCount => CudfCount)
      //  3. boundMergeAgg: (if needed) perform a merge of partial aggregates (CudfCount => CudfSum)
      //  4. boundResultReferences: is a pass-through of the merged aggregate
      //
      // Final mode:
      //  1. boundInputReferences: is a pass-through of the merged aggregate
      //  2. boundMergeAgg: perform merges of incoming, and subsequent batches if required.
      //  3. boundFinalProjections: on merged batches, finalize aggregates
      //     (GpuAverage => CudfSum/CudfCount)
      //  4. boundResultReferences: project the result expressions Spark expects in the output.
      val boundExpression = setupReferences(childOutput, groupingExpressions, aggregateExpressions)
      try {
        while (cbIter.hasNext) {
          // 1) Consume the raw incoming batch, evaluating nested expressions
          // (e.g. avg(col1 + col2)), obtaining ColumnVectors that can be aggregated
          batch = cbIter.next()
          if (batch.numRows() == 0) {
            batch.close()
            batch = null
          } else {
            withResource(new NvtxWithMetrics("Hash Aggregate Batch", NvtxColor.YELLOW,
              totalTime)) { _ =>
              childCvs = processIncomingBatch(batch, boundExpression.boundInputReferences)

              // done with the batch, clean it as soon as possible
              batch.close()
              batch = null

              // 2) When a partition gets multiple batches, we need to do two things:
              //     a) if this is the first batch, run aggregation and store the aggregated result
              //     b) if this is a subsequent batch, we need to merge the previously aggregated
              //        results with the incoming batch
              //     c) also update total time and aggTime metrics
              aggregatedInputCb = computeAggregate(childCvs, groupingExpressions,
                boundExpression.aggModeCudfAggregates, merge = false, computeAggTime)

              childCvs.safeClose()
              childCvs = null

              if (aggregatedCb == null) {
                // this is the first batch, regardless of mode.
                aggregatedCb = aggregatedInputCb
                aggregatedInputCb = null
              } else {
                // this is a subsequent batch, and we must:
                // 1) concatenate aggregatedInputCb with the prior result (aggregatedCb)
                // 2) perform a merge aggregate on the concatenated columns
                //
                // In the future, we could plugin in spilling here, where if the concatenated
                // batch sizes would go over a threshold, we'd spill the aggregatedCb,
                // and perform aggregation on the new batch (which would need to be merged, with the
                // spilled aggregates)
                // Please note that in order for first/last to work properly we have to maintain
                // the order of the input batches.
                concatCvs = concatenateBatches(aggregatedCb, aggregatedInputCb, concatTime)
                aggregatedCb.close()
                aggregatedCb = null
                aggregatedInputCb.close()
                aggregatedInputCb = null

                // 3) Compute aggregate. In subsequent iterations we'll use this result
                //    to concatenate against incoming batches (step 2)
                aggregatedCb = computeAggregate(concatCvs, groupingExpressions,
                  boundExpression.aggModeCudfAggregates, merge = true, computeAggTime)
                concatCvs.safeClose()
                concatCvs = null
              }
            }
          }
        }

        // if - the input iterator was empty &&
        //      we weren't grouping (reduction op)
        // We need to return a single row, that contains the initial values of each
        // aggregator.
        // Note: for grouped aggregates, we will eventually return an empty iterator.
        withResource(new NvtxWithMetrics("Final column eval", NvtxColor.YELLOW,
          totalTime)) { _ =>
          if (aggregatedCb == null && groupingExpressions.isEmpty) {
            val aggregateFunctions = aggregateExpressions.map(_.aggregateFunction)
            val defaultValues =
              aggregateFunctions.flatMap(_.initialValues)
            val vecs = defaultValues.safeMap { ref =>
              withResource(GpuScalar.from(ref.asInstanceOf[GpuLiteral].value, ref.dataType)) {
                scalar => GpuColumnVector.from(scalar, 1, ref.dataType)
              }
            }
            aggregatedCb = new ColumnarBatch(vecs.toArray, 1)
          }

          // 4) Finally, project the result to the expected layout that Spark expects
          //    i.e.: select avg(foo) from bar group by baz will produce:
          //       Partial mode: 3 columns => [bar, sum(foo) as sum_foo, count(foo) as count_foo]
          //       Final mode:   2 columns => [bar, sum(sum_foo) / sum(count_foo)]
          finalCb = if (boundExpression.boundFinalProjections.isDefined) {
            if (aggregatedCb != null) {
              val finalCvs =
                boundExpression.boundFinalProjections.get.map { ref =>
                  // aggregatedCb is made up of ColumnVectors
                  // and the final projections from the aggregates won't change that,
                  // so we can assume they will be vectors after we eval
                  ref.columnarEval(aggregatedCb).asInstanceOf[GpuColumnVector]
                }
              aggregatedCb.close()
              aggregatedCb = null
              new ColumnarBatch(finalCvs.toArray, finalCvs.head.getRowCount.toInt)
            } else {
              null // this was a grouped aggregate, with an empty input
            }
          } else {
            aggregatedCb
          }

          aggregatedCb = null

          if (finalCb != null) {
            // Perform the last project to get the correct shape that Spark expects. Note this will
            // add things like literals, that were not part of the aggregate into the batch.
            resultCvs = boundExpression.boundResultReferences.map { ref =>
              val result = ref.columnarEval(finalCb)
              // Result references can be virtually anything, we need to coerce
              // them to be vectors since this is going into a ColumnarBatch
              result match {
                case cv: ColumnVector => cv.asInstanceOf[GpuColumnVector]
                case _ =>
                  withResource(GpuScalar.from(result, ref.dataType)) { scalar =>
                    GpuColumnVector.from(scalar, finalCb.numRows, ref.dataType)
                  }
              }
            }
            finalCb.close()
            finalCb = null
            resultCb = if (resultCvs.isEmpty) {
              new ColumnarBatch(Seq().toArray, 0)
            } else {
              numOutputRows += resultCvs.head.getBase.getRowCount
              new ColumnarBatch(resultCvs.toArray, resultCvs.head.getBase.getRowCount.toInt)
            }
            numOutputBatches += 1
            success = true
            new Iterator[ColumnarBatch] {
              TaskContext.get().addTaskCompletionListener[Unit] { _ =>
                if (resultCb != null) {
                  resultCb.close()
                  resultCb = null
                }
              }

              override def hasNext: Boolean = resultCb != null

              override def next(): ColumnarBatch = {
                val out = resultCb
                resultCb = null
                out
              }
            }
          } else {
            // we had a grouped aggregate, without input
            Iterator.empty
          }
        }
      } finally {
        if (!success) {
          if (resultCvs != null) {
            resultCvs.safeClose()
          }
        }
        childCvs.safeClose()
        concatCvs.safeClose()
        Seq(batch, aggregatedInputCb, aggregatedCb, finalCb)
          .safeClose()
      }
    }}
  }

  private def processIncomingBatch(batch: ColumnarBatch,
      boundInputReferences: Seq[Expression]): Seq[GpuColumnVector] = {
    boundInputReferences.safeMap { ref =>
      val in = ref.columnarEval(batch)
      val childCv = in match {
        case cv: ColumnVector => cv.asInstanceOf[GpuColumnVector]
        case _ =>
          withResource(GpuScalar.from(in, ref.dataType)) { scalar =>
            GpuColumnVector.from(scalar, batch.numRows, ref.dataType)
          }
      }
      if (childCv.dataType == ref.dataType) {
        childCv
      } else {
        withResource(childCv) { childCv =>
          val rapidsType = GpuColumnVector.getNonNestedRapidsType(ref.dataType)
          GpuColumnVector.from(childCv.getBase.castTo(rapidsType), ref.dataType)
        }
      }
    }
  }

  /**
   * concatenateBatches - given two ColumnarBatch instances, return a sequence of GpuColumnVector
   * that is the concatenated columns of the two input batches.
   * @param aggregatedInputCb this is an incoming batch
   * @param aggregatedCb this is a batch that was kept for concatenation
   * @return Seq[GpuColumnVector] with concatenated vectors
   */
  private def concatenateBatches(aggregatedInputCb: ColumnarBatch,
      aggregatedCb: ColumnarBatch,
      concatTime: GpuMetric): Seq[GpuColumnVector] = {
    withResource(new NvtxWithMetrics("concatenateBatches", NvtxColor.BLUE, concatTime)) { _ =>
      // get tuples of columns to concatenate

      val zipped = (0 until aggregatedCb.numCols()).map { i =>
        (aggregatedInputCb.column(i), aggregatedCb.column(i))
      }

      zipped.map {
        case (col1, col2) =>
          GpuColumnVector.from(
            cudf.ColumnVector.concatenate(
              col1.asInstanceOf[GpuColumnVector].getBase,
              col2.asInstanceOf[GpuColumnVector].getBase), col1.dataType())
      }
    }
  }

  private lazy val allModes: Seq[AggregateMode] = aggregateExpressions.map(_.mode)
  private lazy val uniqueModes: Seq[AggregateMode] = allModes.distinct
  private lazy val partialMode = uniqueModes.contains(Partial) || uniqueModes.contains(PartialMerge)
  private lazy val finalMode = uniqueModes.contains(Final)
  private lazy val completeMode = uniqueModes.contains(Complete)

  /**
   * getCudfAggregates returns a sequence of `cudf.Aggregate`, given the current mode
   * `AggregateMode`, and a sequence of all expressions for this [[GpuHashAggregateExec]]
   * node, we get all the expressions as that's important for us to be able to resolve the current
   * ordinal for this cudf aggregate.
   *
   * Examples:
   * fn = sum, min, max will always be Seq(fn)
   * avg will be Seq(sum, count) for Partial mode, but Seq(sum, sum) for other modes
   * count will be Seq(count) for Partial mode, but Seq(sum) for other modes
   *
   * @return Seq of `cudf.Aggregate`, with one or more aggregates that correspond to each
   *         expression in allExpressions
   */
  def setupReferences(childAttr: AttributeSeq,
      groupingExpressions: Seq[Expression],
      aggregateExpressions: Seq[GpuAggregateExpression]): BoundExpressionsModeAggregates = {

    val groupingAttributes = groupingExpressions.map(_.asInstanceOf[NamedExpression].toAttribute)
    val aggBufferAttributes = groupingAttributes ++
      aggregateExpressions.flatMap(_.aggregateFunction.aggBufferAttributes)

    //
    // update expressions are those performed on the raw input data
    // e.g. for count it's count, and for average it's sum and count.
    //
    val updateExpressionsSeq =
      aggregateExpressions.map(
        _.aggregateFunction.updateExpressions)
    //
    // merge expressions are used while merging multiple batches, or while on final mode
    // e.g. for count it's sum, and for average it's sum and sum.
    //
    val mergeExpressionsSeq =
      aggregateExpressions.map(
        _.aggregateFunction.mergeExpressions)

    val aggModeCudfAggregates = aggregateExpressions.zipWithIndex.map { case (expr, modeIndex) =>
      val cudfAggregates = if (expr.mode == Partial || expr.mode == Complete) {
        GpuBindReferences.bindGpuReferences(updateExpressionsSeq(modeIndex), aggBufferAttributes)
          .asInstanceOf[Seq[CudfAggregate]]
      } else {
        GpuBindReferences.bindGpuReferences(mergeExpressionsSeq(modeIndex), aggBufferAttributes)
          .asInstanceOf[Seq[CudfAggregate]]
      }
      (expr.mode, cudfAggregates)
    }

    //
    // expressions to pick input to the aggregate, and finalize the output to the result projection.
    //
    // Pick update distinct attributes or input projections for Partial
    val (distinctAggExpressions, nonDistinctAggExpressions) = aggregateExpressions.partition(
      _.isDistinct)
    val updateExpressionsDistinct =
      distinctAggExpressions.flatMap(
        _.aggregateFunction.updateExpressions)
    val updateAttributesDistinct =
      distinctAggExpressions.flatMap(_.aggregateFunction.aggBufferAttributes)
    val inputProjectionsDistinct =
      distinctAggExpressions.flatMap(_.aggregateFunction.inputProjection)

    // Pick merge non-distinct for PartialMerge
    val mergeExpressionsNonDistinct =
      nonDistinctAggExpressions
        .flatMap(_.aggregateFunction.mergeExpressions)
        .map(_.asInstanceOf[CudfAggregate].ref)
    val mergeAttributesNonDistinct =
      nonDistinctAggExpressions.flatMap(
        _.aggregateFunction.aggBufferAttributes)

    // Partial with no distinct or when modes are empty
    val inputProjections: Seq[Expression] = groupingExpressions ++ aggregateExpressions
      .flatMap(_.aggregateFunction.inputProjection)

    var distinctAttributes = Seq[Attribute]()
    var distinctExpressions = Seq[Expression]()
    var nonDistinctAttributes = Seq[Attribute]()
    var nonDistinctExpressions = Seq[Expression]()
    uniqueModes.foreach {
      case PartialMerge =>
        nonDistinctAttributes = mergeAttributesNonDistinct
        nonDistinctExpressions = mergeExpressionsNonDistinct
      case Partial =>
        // Partial with distinct case
        val updateExpressionsCudfAggsDistinct =
          updateExpressionsDistinct.filter(_.isInstanceOf[CudfAggregate])
            .map(_.asInstanceOf[CudfAggregate].ref)
        if (inputProjectionsDistinct.exists(p => !p.isInstanceOf[NamedExpression])) {
          // Case of distinct average we need to evaluate the "GpuCast and GpuIsNotNull" columns.
          // Refer to how input projections are setup for GpuAverage.
          // In the case where we have expressions to evaluate, pick the unique attributes
          // references from them as you only have one column for it before you start evaluating.
          distinctExpressions = inputProjectionsDistinct
          distinctAttributes = inputProjectionsDistinct.flatMap(ref =>
            ref.references.toSeq).distinct
        } else {
          distinctAttributes = updateAttributesDistinct
          distinctExpressions = updateExpressionsCudfAggsDistinct
        }
      case _ =>
    }
    val inputBindExpressions = groupingExpressions ++ nonDistinctExpressions ++ distinctExpressions
    val resultingBindAttributes = groupingAttributes ++ distinctAttributes ++ nonDistinctAttributes

    val finalProjections = groupingExpressions ++
      aggregateExpressions.map(_.aggregateFunction.evaluateExpression)

    // boundInputReferences is used to pick out of the input batch the appropriate columns
    // for aggregation
    // - Partial Merge mode: we use the inputBindExpressions which can be only
    //   non distinct merge expressions.
    // - Partial or Complete mode: we use the inputProjections or distinct update expressions.
    // - Partial, PartialMerge mode: we use the inputProjections or distinct update expressions
    //   for Partial and non distinct merge expressions for PartialMerge.
    // - Final mode: we pick the columns in the order as handed to us.
    val boundInputReferences = if (uniqueModes.contains(PartialMerge)) {
      GpuBindReferences.bindGpuReferences(inputBindExpressions, resultingBindAttributes)
    } else if (finalMode) {
      GpuBindReferences.bindGpuReferences(childAttr.attrs.asInstanceOf[Seq[Expression]], childAttr)
    } else {
      GpuBindReferences.bindGpuReferences(inputProjections, childAttr)
    }

    val boundFinalProjections = if (finalMode || completeMode) {
      Some(GpuBindReferences.bindGpuReferences(finalProjections, aggBufferAttributes))
    } else {
      None
    }

    // allAttributes can be different things, depending on aggregation mode:
    // - Partial mode: grouping key + cudf aggregates (e.g. no avg, intead sum::count
    // - Final mode: grouping key + spark aggregates (e.g. avg)
    val finalAttributes = groupingAttributes ++ aggregateAttributes

    // boundResultReferences is used to project the aggregated input batch(es) for the result.
    // - Partial mode: it's a pass through. We take whatever was aggregated and let it come
    //   out of the node as is.
    // - Final or Complete mode: we use resultExpressions to pick out the correct columns that
    //   finalReferences has pre-processed for us
    val boundResultReferences = if (partialMode) {
      GpuBindReferences.bindGpuReferences(
        resultExpressions,
        resultExpressions.map(_.toAttribute))
    } else if (finalMode || completeMode) {
      GpuBindReferences.bindGpuReferences(
        resultExpressions,
        finalAttributes)
    } else {
      GpuBindReferences.bindGpuReferences(
        resultExpressions,
        groupingAttributes)
    }
    BoundExpressionsModeAggregates(boundInputReferences, boundFinalProjections,
      boundResultReferences, aggModeCudfAggregates)
  }

  def computeAggregate(toAggregateCvs: Seq[GpuColumnVector],
                       groupingExpressions: Seq[Expression],
                       aggModeCudfAggregates : Seq[(AggregateMode, Seq[CudfAggregate])],
                       merge : Boolean,
                       computeAggTime: GpuMetric): ColumnarBatch  = {
    withResource(new NvtxWithMetrics("computeAggregate", NvtxColor.CYAN, computeAggTime)) { _ =>
      if (groupingExpressions.nonEmpty) {
        // Perform group by aggregation
        // Create a cudf Table, which we use as the base of aggregations.
        // At this point we are getting the cudf aggregate's merge or update version
        //
        // For example: GpuAverage has an update version of: (CudfSum, CudfCount)
        // and CudfCount has an update version of AggregateOp.COUNT and a
        // merge version of AggregateOp.COUNT.
        val aggregates = aggModeCudfAggregates.flatMap(_._2)
        val cudfAggregates = aggModeCudfAggregates.flatMap { case (mode, aggregates) =>
          if ((mode == Partial || mode == Complete) && !merge) {
            aggregates.map(a => a.updateAggregate.onColumn(a.getOrdinal(a.ref)))
          } else {
            aggregates.map(a => a.mergeAggregate.onColumn(a.getOrdinal(a.ref)))
          }
        }
        val result = withResource(new cudf.Table(toAggregateCvs.map(_.getBase): _*)) { tbl =>
          tbl.groupBy(groupingExpressions.indices: _*).aggregate(cudfAggregates: _*)
        }
        withResource(result) { result =>
          // Turn aggregation into a ColumnarBatch for the result evaluation
          // Note that the resulting ColumnarBatch has the following shape:
          //
          //   [key1, key2, ..., keyN, cudfAgg1, cudfAgg2, ..., cudfAggN]
          //
          // where cudfAgg_i can be multiple columns foreach Spark aggregate
          // (i.e. partial_gpuavg => cudf sum and cudf count)
          //
          // The type of the columns returned by aggregate depends on cudf. A count of a long column
          // may return a 32bit column, which is bad if you are trying to concatenate batches
          // later. Cast here to the type that the aggregate expects (e.g. Long in case of count)
          val dataTypes = groupingExpressions.map(_.dataType) ++ aggregates.map(_.dataType)

          val resCols = new ArrayBuffer[ColumnVector](result.getNumberOfColumns)
          for (i <- 0 until result.getNumberOfColumns) {
            val rapidsType = GpuColumnVector.getNonNestedRapidsType(dataTypes(i))
            // cast will be cheap if type matches, only does refCount++ in that case
            closeOnExcept(result.getColumn(i).castTo(rapidsType)) { castedCol =>
              resCols += GpuColumnVector.from(castedCol, dataTypes(i))
            }
          }
          new ColumnarBatch(resCols.toArray, result.getRowCount.toInt)
        }
      } else {
        // Reduction aggregate
        // we ask the appropriate merge or update CudfAggregates, what their
        // reduction merge or update aggregates functions are
        val cvs = ArrayBuffer[GpuColumnVector]()
        aggModeCudfAggregates.foreach { case (mode, aggs) =>
          aggs.foreach { agg =>
            val aggFn = if ((mode == Partial || mode == Complete) && !merge) {
              agg.updateReductionAggregate
            } else {
              agg.mergeReductionAggregate
            }
            withResource(aggFn(toAggregateCvs(agg.getOrdinal(agg.ref)).getBase)) { res =>
              val rapidsType = GpuColumnVector.getNonNestedRapidsType(agg.dataType)
              withResource(cudf.ColumnVector.fromScalar(res, 1)) { cv =>
                cvs += GpuColumnVector.from(cv.castTo(rapidsType), agg.dataType)
              }
            }
          }
        }
        // If cvs is empty, we add a single row with zero value. The value in the row is
        // meaningless as it doesn't matter what we put in it. The projection will add a zero
        // column to the result set in case of a parameter-less count.
        // This is to fix a bug in the plugin where a paramater-less count wasn't returning the
        // desired result compared to Spark-CPU.
        // For more details go to https://github.com/NVIDIA/spark-rapids/issues/1737
        if (cvs.isEmpty) {
          withResource(Scalar.fromLong(0L)) { ZERO =>
            cvs += GpuColumnVector.from(cudf.ColumnVector.fromScalar(ZERO, 1), LongType)
          }
        }
        new ColumnarBatch(cvs.toArray, cvs.head.getBase.getRowCount.toInt)
      }
    }
  }

  protected override val outputRowsLevel: MetricsLevel = ESSENTIAL_LEVEL
  protected override val outputBatchesLevel: MetricsLevel = MODERATE_LEVEL
  override lazy val additionalMetrics = Map(
    AGG_TIME -> createNanoTimingMetric(MODERATE_LEVEL, DESCRIPTION_AGG_TIME),
    CONCAT_TIME-> createNanoTimingMetric(MODERATE_LEVEL, DESCRIPTION_CONCAT_TIME)
  )

  protected def outputExpressions: Seq[NamedExpression] = resultExpressions

  //
  // This section is derived (copied in most cases) from HashAggregateExec
  //
  private[this] val aggregateBufferAttributes = {
    aggregateExpressions.flatMap(_.aggregateFunction.aggBufferAttributes)
  }

  final override def outputPartitioning: Partitioning = {
    if (hasAlias) {
      child.outputPartitioning match {
        case h: GpuHashPartitioning => h.copy(expressions = replaceAliases(h.expressions))
        case h: HashPartitioning => h.copy(expressions = replaceAliases(h.expressions))
        case other => other
      }
    } else {
      child.outputPartitioning
    }
  }

  protected def hasAlias: Boolean = outputExpressions.collectFirst { case _: Alias => }.isDefined

  protected def replaceAliases(exprs: Seq[Expression]): Seq[Expression] = {
    exprs.map {
      case a: AttributeReference => replaceAlias(a).getOrElse(a)
      case other => other
    }
  }

  protected def replaceAlias(attr: AttributeReference): Option[Attribute] = {
    outputExpressions.collectFirst {
      case a @ Alias(child: AttributeReference, _) if child.semanticEquals(attr) =>
        a.toAttribute
    }
  }

  // Used in de-duping and optimizer rules
  override def producedAttributes: AttributeSet =
    AttributeSet(aggregateAttributes) ++
      AttributeSet(resultExpressions.diff(groupingExpressions).map(_.toAttribute)) ++
      AttributeSet(aggregateBufferAttributes)

  // AllTuples = distribution with a single partition and all tuples of the dataset are co-located.
  // Clustered = dataset with tuples co-located in the same partition if they share a specific value
  // Unspecified = distribution with no promises about co-location
  override def requiredChildDistribution: List[Distribution] = {
    requiredChildDistributionExpressions match {
      case Some(exprs) if exprs.isEmpty => AllTuples :: Nil
      case Some(exprs) if exprs.nonEmpty => ClusteredDistribution(exprs) :: Nil
      case None => UnspecifiedDistribution :: Nil
    }
  }

  override def output: Seq[Attribute] = resultExpressions.map(_.toAttribute)

  override def doExecute(): RDD[InternalRow] = throw new IllegalStateException(
    "Row-based execution should not occur for this class")

  /**
   * All the attributes that are used for this plan. NOT used for aggregation
   */
  override lazy val allAttributes: AttributeSeq =
    child.output ++ aggregateBufferAttributes ++ aggregateAttributes ++
      aggregateExpressions.flatMap(_.aggregateFunction.inputAggBufferAttributes)

  override def verboseString(maxFields: Int): String = toString(verbose = true, maxFields)

  override def simpleString(maxFields: Int): String = toString(verbose = false, maxFields)

  private def toString(verbose: Boolean, maxFields: Int): String = {
    val allAggregateExpressions = aggregateExpressions

    val keyString =
      truncatedString(groupingExpressions, "[", ", ", "]", maxFields)
    val functionString =
      truncatedString(allAggregateExpressions, "[", ", ", "]", maxFields)
    val outputString = truncatedString(output, "[", ", ", "]", maxFields)
    if (verbose) {
      s"GpuHashAggregate(keys=$keyString, functions=$functionString, output=$outputString)"
    } else {
      s"GpuHashAggregate(keys=$keyString, functions=$functionString)," +
        s" filters=${aggregateExpressions.map(_.filter)})"
    }
  }
  //
  // End copies from HashAggregateExec
  //
}<|MERGE_RESOLUTION|>--- conflicted
+++ resolved
@@ -33,11 +33,7 @@
 import org.apache.spark.sql.execution.{ExplainUtils, SortExec, SparkPlan, UnaryExecNode}
 import org.apache.spark.sql.execution.aggregate.{BaseAggregateExec, HashAggregateExec, SortAggregateExec}
 import org.apache.spark.sql.rapids.{CudfAggregate, GpuAggregateExpression}
-<<<<<<< HEAD
-import org.apache.spark.sql.types.{ArrayType, DoubleType, FloatType, LongType, MapType}
-=======
-import org.apache.spark.sql.types.{ArrayType, LongType, MapType, StructType}
->>>>>>> 6f2d92b9
+import org.apache.spark.sql.types.{ArrayType, LongType, MapType}
 import org.apache.spark.sql.vectorized.{ColumnarBatch, ColumnVector}
 
 object AggregateUtils {
@@ -102,7 +98,6 @@
         resultExpressions
 
   override def tagPlanForGpu(): Unit = {
-<<<<<<< HEAD
     agg.groupingExpressions
       .find(_.dataType match {
         case _@(ArrayType(_, _) | MapType(_, _, _)) => true
@@ -110,15 +105,6 @@
       })
       .foreach(_ =>
         willNotWorkOnGpu("Array and Map types in grouping expressions are not supported"))
-
-=======
-    val groupingDataTypes = agg.groupingExpressions.map(_.dataType)
-    if (groupingDataTypes.exists(dtype =>
-      dtype.isInstanceOf[ArrayType] || dtype.isInstanceOf[StructType]
-          || dtype.isInstanceOf[MapType])) {
-      willNotWorkOnGpu("Nested types in grouping expressions are not supported")
-    }
->>>>>>> 6f2d92b9
     if (agg.resultExpressions.isEmpty) {
       willNotWorkOnGpu("result expressions is empty")
     }
