/*
 * Copyright (c) 2019-2023, NVIDIA CORPORATION.
 *
 * Licensed under the Apache License, Version 2.0 (the "License");
 * you may not use this file except in compliance with the License.
 * You may obtain a copy of the License at
 *
 *     http://www.apache.org/licenses/LICENSE-2.0
 *
 * Unless required by applicable law or agreed to in writing, software
 * distributed under the License is distributed on an "AS IS" BASIS,
 * WITHOUT WARRANTIES OR CONDITIONS OF ANY KIND, either express or implied.
 * See the License for the specific language governing permissions and
 * limitations under the License.
 */

package com.nvidia.spark.rapids

import java.util.concurrent.atomic.AtomicInteger

import scala.annotation.tailrec
import scala.collection.mutable

import com.nvidia.spark.rapids.shims.{GpuBatchScanExec, SparkShimImpl}

import org.apache.spark.SparkContext
import org.apache.spark.sql.SparkSession
import org.apache.spark.sql.catalyst.expressions.{Ascending, Attribute, AttributeReference, Expression, InputFileBlockLength, InputFileBlockStart, InputFileName, SortOrder}
import org.apache.spark.sql.catalyst.plans.physical.IdentityBroadcastMode
import org.apache.spark.sql.catalyst.rules.Rule
import org.apache.spark.sql.execution._
import org.apache.spark.sql.execution.adaptive.{AdaptiveSparkPlanExec, BroadcastQueryStageExec, ShuffleQueryStageExec}
import org.apache.spark.sql.execution.columnar.InMemoryTableScanExec
import org.apache.spark.sql.execution.command.{DataWritingCommandExec, ExecutedCommandExec}
import org.apache.spark.sql.execution.datasources.v2.{DataSourceV2ScanExecBase, DropTableExec, ShowTablesExec}
import org.apache.spark.sql.execution.exchange.{BroadcastExchangeLike, Exchange, ReusedExchangeExec, ShuffleExchangeLike}
import org.apache.spark.sql.execution.joins.{BroadcastHashJoinExec, BroadcastNestedLoopJoinExec, HashedRelationBroadcastMode}
<<<<<<< HEAD
import org.apache.spark.sql.rapids.{ExternalSource, GpuDataSourceScanExec, GpuFileSourceScanExec, GpuInputFileBlockLength, GpuInputFileBlockStart, GpuInputFileName, GpuShuffleEnv}
import org.apache.spark.sql.rapids.execution.{ExchangeMappingCache, GpuBroadcastExchangeExec, GpuBroadcastExchangeExecBase, GpuBroadcastToRowExec, GpuCustomShuffleReaderExec, GpuHashJoin, GpuShuffleExchangeExecBase}
=======
import org.apache.spark.sql.rapids.{ExternalSource, GpuDataSourceScanExec, GpuFileSourceScanExec, GpuInputFileBlockLength, GpuInputFileBlockStart, GpuInputFileName, GpuShuffleEnv, GpuTaskMetrics}
import org.apache.spark.sql.rapids.execution.{GpuBroadcastExchangeExec, GpuBroadcastExchangeExecBase, GpuBroadcastToRowExec, GpuCustomShuffleReaderExec, GpuHashJoin, GpuShuffleExchangeExecBase}
>>>>>>> 7814aa00
import org.apache.spark.sql.types.StructType

/**
 * Rules that run after the row to columnar and columnar to row transitions have been inserted.
 * These rules insert transitions to and from the GPU, and then optimize various transitions.
 */
class GpuTransitionOverrides extends Rule[SparkPlan] {
  // previous name of the field `conf` collides with Rule#conf as of Spark 3.1.1
  var rapidsConf: RapidsConf = null

  def optimizeGpuPlanTransitions(plan: SparkPlan): SparkPlan = plan match {
    case HostColumnarToGpu(r2c: RowToColumnarExec, goal) =>
      val optimizedChild = optimizeGpuPlanTransitions(r2c.child)
      val projectedChild =
        r2c.child.getTagValue(GpuOverrides.preRowToColProjection).map { preProcessing =>
          ProjectExec(preProcessing, optimizedChild)
        }.getOrElse(optimizedChild)
      GpuRowToColumnarExec(projectedChild, goal)
    case ColumnarToRowExec(bb: GpuBringBackToHost) =>
      GpuColumnarToRowExec(optimizeGpuPlanTransitions(bb.child))
    // inserts postColumnarToRowTransition into newly-created GpuColumnarToRowExec
    case p if p.getTagValue(GpuOverrides.postColToRowProjection).nonEmpty =>
      val c2r = p.children.map(optimizeGpuPlanTransitions).head.asInstanceOf[GpuColumnarToRowExec]
      val newChild = p.getTagValue(GpuOverrides.postColToRowProjection).map { exprs =>
        ProjectExec(exprs, c2r)
      }.getOrElse(c2r)
      p.withNewChildren(Array(newChild))
    case p =>
      p.withNewChildren(p.children.map(optimizeGpuPlanTransitions))
  }

  /** Adds the appropriate coalesce after a shuffle depending on the type of shuffle configured */
  private def addPostShuffleCoalesce(plan: SparkPlan): SparkPlan = {
    if (GpuShuffleEnv.useGPUShuffle(rapidsConf)) {
      GpuCoalesceBatches(plan, TargetSize(rapidsConf.gpuTargetBatchSizeBytes))
    } else {
      GpuShuffleCoalesceExec(plan, rapidsConf.gpuTargetBatchSizeBytes)
    }
  }

  def optimizeAdaptiveTransitions(
      plan: SparkPlan,
      parent: Option[SparkPlan]): SparkPlan = plan match {

    case bb @ GpuBringBackToHost(child) if parent.isEmpty =>
      // This is hacky but we need to remove the GpuBringBackToHost from the final
      // query stage, if there is one. It gets inserted by
      // GpuTransitionOverrides.insertColumnarFromGpu around columnar adaptive
      // plans when we are writing to columnar formats on the GPU. It would be nice to avoid
      // inserting it in the first place but we just don't have enough context
      // at the time GpuTransitionOverrides is applying rules.
      optimizeAdaptiveTransitions(child, Some(bb))

    // HostColumnarToGpu(RowToColumnarExec(..)) => GpuRowToColumnarExec(..)
    case HostColumnarToGpu(r2c: RowToColumnarExec, goal) =>
      val child = optimizeAdaptiveTransitions(r2c.child, Some(r2c))
      child match {
        case a: AdaptiveSparkPlanExec =>
          // we hit this case when we have an adaptive plan wrapped in a write
          // to columnar file format on the GPU
          val columnarAdaptivePlan = SparkShimImpl.columnarAdaptivePlan(a, goal)
          optimizeAdaptiveTransitions(columnarAdaptivePlan, None)
        case _ =>
          val newChild = child.getTagValue(GpuOverrides.preRowToColProjection).map { exprs =>
            ProjectExec(exprs, child)
          }.getOrElse(child)
          GpuRowToColumnarExec(newChild, goal)
      }

      // adaptive plan final query stage with columnar output
      case r2c @ RowToColumnarExec(child) if parent.isEmpty =>
        val optimizedChild = optimizeAdaptiveTransitions(child, Some(r2c))
        val projectedChild =
          optimizedChild.getTagValue(GpuOverrides.preRowToColProjection).map { exprs =>
            ProjectExec(exprs, optimizedChild)
          }.getOrElse(optimizedChild)
        GpuRowToColumnarExec(projectedChild, TargetSize(rapidsConf.gpuTargetBatchSizeBytes))

      case ColumnarToRowExec(bb: GpuBringBackToHost) =>
        // We typically want the final operator in the plan (the operator that has no parent) to be
        // wrapped in `ColumnarToRowExec(GpuBringBackToHost(_))` operators to
        // bring the data back onto the host and be translated to rows so that it can be returned
        // from the Spark API. However, in the case of AQE, each exchange operator is treated as an
        // individual query with no parent and we need to remove these operators in this case
        // because we need to return an operator that implements `BroadcastExchangeLike` or
        // `ShuffleExchangeLike`.
        bb.child match {
          case GpuShuffleCoalesceExec(e: GpuShuffleExchangeExecBase, _) if parent.isEmpty =>
            // The coalesce step gets added back into the plan later on, in a
            // future query stage that reads the output from this query stage. This
            // is handled in the case clauses below.
            e.withNewChildren(e.children.map(c => optimizeAdaptiveTransitions(c, Some(e))))
          case GpuCoalesceBatches(e: GpuShuffleExchangeExecBase, _) if parent.isEmpty =>
            // The coalesce step gets added back into the plan later on, in a
            // future query stage that reads the output from this query stage. This
            // is handled in the case clauses below.
            e.withNewChildren(e.children.map(c => optimizeAdaptiveTransitions(c, Some(e))))
          case _ => optimizeAdaptiveTransitions(bb.child, Some(bb)) match {
            case e: GpuBroadcastExchangeExecBase => e
            case e: GpuShuffleExchangeExecBase => e
            case other => GpuColumnarToRowExec(other)
          }
        }

    case s: ShuffleQueryStageExec =>
      // When reading a materialized shuffle query stage in AQE mode, we need to insert an
      // operator to coalesce batches. We either insert it directly around the shuffle query
      // stage, or around the custom shuffle reader, if one exists.
      val plan = GpuTransitionOverrides.getNonQueryStagePlan(s)
      if (plan.supportsColumnar && plan.isInstanceOf[GpuExec]) {
        (plan, parent) match {
          case (_, Some(x)) if SparkShimImpl.isCustomReaderExec(x) =>
            // We can't insert a coalesce batches operator between a custom shuffle reader
            // and a shuffle query stage, so we instead insert it around the custom shuffle
            // reader later on, in the next top-level case clause.
            s
          case (ex: ShuffleExchangeLike, Some(x))
              if SparkShimImpl.shuffleParentReadsShuffleData(ex, x) =>
            // In some cases, the parent might have to read the shuffle data directly, so
            // we don't need the post-shuffle coalesce exec since the parent should 
            // coalesce the shuffle data as needed
            s
          case _ =>
            // Directly wrap shuffle query stage with coalesce batches operator
            addPostShuffleCoalesce(s)
        }
      } else {
        s.plan.getTagValue(GpuOverrides.preRowToColProjection).foreach { p =>
          s.setTagValue(GpuOverrides.preRowToColProjection, p)
        }
        s
      }

    case e: GpuCustomShuffleReaderExec =>
      // We wrap custom shuffle readers with a coalesce batches operator here.
      addPostShuffleCoalesce(e.copy(child = optimizeAdaptiveTransitions(e.child, Some(e))))

    case ColumnarToRowExec(e: ShuffleQueryStageExec) =>
      val c2r = GpuColumnarToRowExec(optimizeAdaptiveTransitions(e, Some(plan)))
      SparkShimImpl.addRowShuffleToQueryStageTransitionIfNeeded(c2r, e)

    case ColumnarToRowExec(e: BroadcastQueryStageExec) =>
      e.plan match {
        case ReusedExchangeExec(output, b: GpuBroadcastExchangeExec) => 
          // we can't directly re-use a GPU broadcast exchange to feed a CPU broadcast
          // join but Spark will sometimes try and do this
          val keys = output.map { a => a.asInstanceOf[Expression] }
          val (index, keyExprs) = b.mode match {
            case HashedRelationBroadcastMode(keys, _) => (None, Some(keys))
            case IdentityBroadcastMode => (Some(0), None)
            case m => throw new UnsupportedOperationException(s"Unknown broadcast mode $m")
          }
          GpuBroadcastToRowExec(keys, b.mode, e)(index, keyExprs)
        case _ => GpuColumnarToRowExec(optimizeAdaptiveTransitions(e, Some(plan)))
      }

    // inserts postColumnarToRowTransition into newly-created GpuColumnarToRowExec
    case p if p.getTagValue(GpuOverrides.postColToRowProjection).nonEmpty =>
      val c2r = p.children.map(optimizeAdaptiveTransitions(_, Some(p))).head
          .asInstanceOf[GpuColumnarToRowExec]
      val newChild = p.getTagValue(GpuOverrides.postColToRowProjection).map { exprs =>
        ProjectExec(exprs, c2r)
      }.getOrElse(c2r)
      p.withNewChildren(Array(newChild))

    case p =>
      p.withNewChildren(p.children.map(c => optimizeAdaptiveTransitions(c, Some(p))))
  }

  /**
   * Fixes up instances of HostColumnarToGpu that are operating on nested types.
   * There are no batch methods to access nested types in Spark's ColumnVector, and as such
   * HostColumnarToGpu does not support nested types due to the performance problem. If there's
   * nested types involved, use a CPU columnar to row transition followed by a GPU row to
   * columnar transition which is a more optimized code path for these types.
   * This is done as a fixup pass since there are earlier transition optimizations that are
   * looking for HostColumnarToGpu when optimizing transitions.
   */
  def fixupHostColumnarTransitions(plan: SparkPlan): SparkPlan = plan match {
    case HostColumnarToGpu(child, goal) if DataTypeUtils.hasNestedTypes(child.schema) =>
      GpuRowToColumnarExec(ColumnarToRowExec(fixupHostColumnarTransitions(child)), goal)
    case p => p.withNewChildren(p.children.map(fixupHostColumnarTransitions))
  }

  @tailrec
  private def isGpuShuffleLike(execNode: SparkPlan): Boolean = execNode match {
    case _: GpuShuffleExchangeExecBase | _: GpuCustomShuffleReaderExec => true
    case qs: ShuffleQueryStageExec => isGpuShuffleLike(qs.plan)
    case _ => false
  }

  /**
   * This optimizes the plan to remove [[GpuCoalesceBatches]] nodes that are unnecessary
   * or undesired in some situations.
   *
   * @note This does not examine [[GpuShuffleCoalesceExec]] nodes in the plan, as they
   *       are always required after GPU columnar exchanges during normal shuffle
   *       to place the data after shuffle on the GPU. Those nodes also do not
   *       coalesce to the same goal as used by [[GpuCoalesceBatches]], so a
   *       [[GpuShuffleCoalesceExec]] immediately followed by a [[GpuCoalesceBatches]] is
   *       not unusual.
   */
  def optimizeCoalesce(plan: SparkPlan): SparkPlan = plan match {
    case c2r @ GpuColumnarToRowExec(gpuCoalesce: GpuCoalesceBatches, _)
      if !isGpuShuffleLike(gpuCoalesce.child) =>
        // Don't build a batch if we are just going to go back to ROWS
        // and there isn't a GPU shuffle involved
        c2r.withNewChildren(gpuCoalesce.children.map(optimizeCoalesce))
    case GpuCoalesceBatches(r2c: GpuRowToColumnarExec, goal: TargetSize) =>
      // TODO in the future we should support this for all goals, but
      // GpuRowToColumnarExec preallocates all of the memory, and the builder does not
      // support growing the sizes dynamically....

      // Don't build batches and then coalesce, just build the right sized batch
      GpuRowToColumnarExec(optimizeCoalesce(r2c.child),
        CoalesceGoal.maxRequirement(goal, r2c.goal).asInstanceOf[CoalesceSizeGoal])
    case GpuCoalesceBatches(co: GpuCoalesceBatches, goal) =>
      GpuCoalesceBatches(optimizeCoalesce(co.child), CoalesceGoal.maxRequirement(goal, co.goal))
    case GpuCoalesceBatches(child: GpuExec, goal)
      if CoalesceGoal.satisfies(child.outputBatching, goal) =>
      // The goal is already satisfied so remove the batching
      child.withNewChildren(child.children.map(optimizeCoalesce))
    case p =>
      p.withNewChildren(p.children.map(optimizeCoalesce))
  }

  /**
   * Removes `GpuCoalesceBatches(GpuShuffleCoalesceExec(build side))` for the build side
   * for the shuffled hash join. The coalesce logic has been moved to the
   * `GpuShuffleCoalesceExec` class, and is handled differently to prevent holding onto the
   * GPU semaphore for stream IO.
   */
  def shuffledHashJoinOptimizeShuffle(plan: SparkPlan): SparkPlan = plan match {
    case x@GpuShuffledHashJoinExec(
         _, _, _, buildSide, _,
        left: GpuShuffleCoalesceExec,
        GpuCoalesceBatches(GpuShuffleCoalesceExec(rc, _), _),_) if buildSide == GpuBuildRight =>
      x.withNewChildren(
        Seq(shuffledHashJoinOptimizeShuffle(left), shuffledHashJoinOptimizeShuffle(rc)))
    case x@GpuShuffledHashJoinExec(
         _, _, _, buildSide, _,
        GpuCoalesceBatches(GpuShuffleCoalesceExec(lc, _), _),
        right: GpuShuffleCoalesceExec, _) if buildSide == GpuBuildLeft =>
      x.withNewChildren(
        Seq(shuffledHashJoinOptimizeShuffle(lc), shuffledHashJoinOptimizeShuffle(right)))
    case p => p.withNewChildren(p.children.map(shuffledHashJoinOptimizeShuffle))
  }

  private def insertCoalesce(plans: Seq[SparkPlan], goals: Seq[CoalesceGoal],
      disableUntilInput: Boolean): Seq[SparkPlan] = {
    plans.zip(goals).map {
      case (plan, null) =>
        // No coalesce requested
        insertCoalesce(plan, disableUntilInput)
      case (plan, goal: RequireSingleBatchLike) =>
        // Even if coalesce is disabled a single batch is required to make this operator work
        // This should not cause bugs because we require a single batch in situations where
        // Spark also buffers data, so any operator that needs coalesce disabled would also
        // get an incorrect answer in regular Spark
        GpuCoalesceBatches(insertCoalesce(plan, disableUntilInput), goal)
      case (plan, _) if disableUntilInput =>
        // We wanted to coalesce the input but cannot because it could cause errors
        insertCoalesce(plan, disableUntilInput)
      case (plan, goal) =>
        GpuCoalesceBatches(insertCoalesce(plan, disableUntilInput), goal)
    }
  }

  /**
   * Essentially check if this plan is in the same task as a file input.
   */
  private def hasDirectLineToInput(plan: SparkPlan): Boolean = plan match {
    case _: Exchange => false
    case _: DataSourceScanExec => true
    case _: GpuDataSourceScanExec => true
    case _: DataSourceV2ScanExecBase => true
    case _: RDDScanExec => true // just in case an RDD was reading in data
    case p => p.children.exists(hasDirectLineToInput)
  }

  /**
   * Essentially check if we have hit a boundary of a task.
   */
  private def shouldEnableCoalesce(plan: SparkPlan): Boolean = plan match {
    case _: Exchange => true
    case _: DataSourceScanExec => true
    case _: GpuDataSourceScanExec => true
    case _: DataSourceV2ScanExecBase => true
    case _: RDDScanExec => true // just in case an RDD was reading in data
    case _ => false
  }



  /**
   * Because we cannot change the executors in spark itself we need to try and account for
   * the ones that might have issues with coalesce here.
   */
  private def disableCoalesceUntilInput(plan: SparkPlan): Boolean = {
    plan.expressions.exists(GpuTransitionOverrides.checkHasInputFileExpressions)
  }

  private def disableScanUntilInput(exec: Expression): Boolean = {
    exec match {
      case _: InputFileName => true
      case _: InputFileBlockStart => true
      case _: InputFileBlockLength => true
      case _: GpuInputFileName => true
      case _: GpuInputFileBlockStart => true
      case _: GpuInputFileBlockLength => true
      case e => e.children.exists(disableScanUntilInput)
    }
  }

  private def disableScanUntilInput(plan: SparkPlan): Boolean = {
    plan.expressions.exists(disableScanUntilInput)
  }

  // This walks from the output to the input to look for any uses of InputFileName,
  // InputFileBlockStart, or InputFileBlockLength when we use a Parquet read because
  // we can't support the coalesce file reader optimization when this is used.
  private def updateScansForInputAndOrder(plan: SparkPlan,
      disableUntilInput: Boolean = false): SparkPlan = {
    plan match {
      case batchScan: GpuBatchScanExec =>
        if ((batchScan.scan.isInstanceOf[GpuParquetScan] ||
          batchScan.scan.isInstanceOf[GpuOrcScan] ||
          ExternalSource.isSupportedScan(batchScan.scan)) &&
          (disableUntilInput || disableScanUntilInput(batchScan))) {
          val scanCopy = batchScan.scan match {
            case parquetScan: GpuParquetScan =>
              parquetScan.copy(queryUsesInputFile = true)
            case orcScan: GpuOrcScan =>
              orcScan.copy(queryUsesInputFile = true)
            case eScan if ExternalSource.isSupportedScan(eScan) =>
              ExternalSource.copyScanWithInputFileTrue(eScan)
            case _ => throw new RuntimeException("Wrong format") // never reach here
          }
          batchScan.copy(scan = scanCopy)
        } else {
          batchScan
        }
      case fileSourceScan: GpuFileSourceScanExec =>
        if ((disableUntilInput || disableScanUntilInput(fileSourceScan))) {
          fileSourceScan.copy(queryUsesInputFile = true)(fileSourceScan.rapidsConf)
        } else {
          fileSourceScan
        }
      case p =>
        val planDisableUntilInput = disableScanUntilInput(p) && hasDirectLineToInput(p)
        p.withNewChildren(p.children.map(c => {
          updateScansForInputAndOrder(c, planDisableUntilInput || disableUntilInput)
        }))
    }
  }

  private def withPrunedPartSchema(
      fss: GpuFileSourceScanExec,
      referenceList: Seq[Expression]): GpuFileSourceScanExec = {
    // Luckily partition columns do not support nested types. So only need to prune the
    // top level columns.
    val prunedPartSchema = StructType(fss.relation.partitionSchema.filter { f =>
      // The partition columns used in the referenceList will be kept.
      referenceList.exists { expr =>
        expr.find {
          // It is safe to use the column name for comparison for the two cases listed in
          // `prunePartitionForFileSourceScan`
          case attr: AttributeReference => attr.name == f.name
          case _ => false
        }.isDefined
      }})
    fss.copy(requiredPartitionSchema = Some(prunedPartSchema))(fss.rapidsConf)
  }

  // This tries to prune the partition schema for GpuFileSourceScanExec by leveraging
  // the project list of the first GpuProjectExec after a GpuFileSourceScanExec.
  private def prunePartitionForFileSourceScan(plan: SparkPlan): SparkPlan = plan match {
    case p @ GpuProjectExecLike(projectList, fss: GpuFileSourceScanExec) =>
      // A ProjectExec next to FileSourceScanExec, for cases like
      //   df.groupBy("b").agg(max($"a")), or
      //   df.select("b")
      p.withNewChildren(Seq(withPrunedPartSchema(fss, projectList)))

    case p @ GpuProjectExecLike(
        projectList,
        f @ GpuFilterExec(condition, fss: GpuFileSourceScanExec, _)) =>
      // A FilterExec is between the ProjectExec and FileSourceScanExec, for cases like
      //   df.select("a").filter("a != 1")
      p.withNewChildren(Seq(
        f.withNewChildren(Seq(withPrunedPartSchema(fss, projectList :+ condition)))))

    // Partial GPU plan cases.
    // This rule executes before rules override the ColumnarToRowExec, so the exec is the
    // CPU version here.
    case p @ ProjectExec(projectList, cr @ ColumnarToRowExec(fss: GpuFileSourceScanExec)) =>
      // cpu project + gpu file scan
      p.withNewChildren(Seq(
        cr.withNewChildren(Seq(withPrunedPartSchema(fss, projectList)))))

    case p @ ProjectExec(
        projectList,
        cr @ ColumnarToRowExec(f @ GpuFilterExec(condition, fss: GpuFileSourceScanExec, _))) =>
      // cpu project + gpu filter + gpu file scan
      p.withNewChildren(Seq(
        cr.withNewChildren(Seq(
          f.withNewChildren(Seq(withPrunedPartSchema(fss, projectList :+ condition)))))))

    case p @ ProjectExec(
        projectList,
        f @ FilterExec(condition, cr @ ColumnarToRowExec(fss: GpuFileSourceScanExec))) =>
      // cpu project + cpu filter + gpu file scan
      p.withNewChildren(Seq(
        f.withNewChildren(Seq(
          cr.withNewChildren(Seq(withPrunedPartSchema(fss, projectList :+ condition)))))))

    case p @ GpuProjectExecLike(
        projectList,
        rc @ RowToColumnarExec(
            f @ FilterExec(condition, cr @ ColumnarToRowExec(fss: GpuFileSourceScanExec)))) =>
      // gpu project + cpu filter + gpu file scan
      p.withNewChildren(Seq(
        rc.withNewChildren(Seq(
          f.withNewChildren(Seq(
            cr.withNewChildren(Seq(withPrunedPartSchema(fss, projectList :+ condition)))))))))

    case _ =>
      plan.withNewChildren(plan.children.map(prunePartitionForFileSourceScan))
  }

  // This walks from the output to the input so disableUntilInput can walk its way from when
  // we hit something that cannot allow for coalesce up until the input
  private def insertCoalesce(plan: SparkPlan,
      disableUntilInput: Boolean = false): SparkPlan = plan match {
    case exec: GpuExec =>
      // We will disable coalesce if it is already disabled and we cannot re-enable it
      val shouldDisable = (disableUntilInput && !shouldEnableCoalesce(exec)) ||
        //or if we should disable it and it is in a stage with a file input that would matter
        (exec.disableCoalesceUntilInput() && hasDirectLineToInput(exec))
      val tmp = exec.withNewChildren(insertCoalesce(exec.children, exec.childrenCoalesceGoal,
        shouldDisable))
      if (exec.coalesceAfter && !shouldDisable) {
        GpuCoalesceBatches(tmp, TargetSize(rapidsConf.gpuTargetBatchSizeBytes))
      } else {
        tmp
      }
    case p =>
      // We will disable coalesce if it is already disabled and we cannot re-enable it
      val shouldDisable = disableUntilInput && !shouldEnableCoalesce(p)  ||
        //or if we should disable it and it is in a stage with a file input that would matter
        (disableCoalesceUntilInput(p) && hasDirectLineToInput(p))
      p.withNewChildren(p.children.map(c => insertCoalesce(c, shouldDisable)))
  }

  /**
   * Inserts a shuffle coalesce after every shuffle to coalesce the serialized tables
   * on the host before copying the data to the GPU.
   * @note This should not be used in combination with the RAPIDS shuffle.
   */
  private def insertShuffleCoalesce(plan: SparkPlan): SparkPlan = plan match {
    case exec: GpuShuffleExchangeExecBase =>
      // always follow a GPU shuffle with a shuffle coalesce
      GpuShuffleCoalesceExec(exec.withNewChildren(exec.children.map(insertShuffleCoalesce)),
        rapidsConf.gpuTargetBatchSizeBytes)
    case exec => exec.withNewChildren(plan.children.map(insertShuffleCoalesce))
  }

  /**
   * Inserts a transition to be running on the CPU columnar
   */
  private def insertColumnarFromGpu(plan: SparkPlan): SparkPlan = {
    if (plan.supportsColumnar && plan.isInstanceOf[GpuExec]) {
      GpuBringBackToHost(insertColumnarToGpu(plan))
    } else {
      plan.withNewChildren(plan.children.map(insertColumnarFromGpu))
    }
  }

  /**
   * Inserts a transition to be running on the GPU from CPU columnar
   */
  private def insertColumnarToGpu(plan: SparkPlan): SparkPlan = {
    val nonQueryStagePlan = GpuTransitionOverrides.getNonQueryStagePlan(plan)
    if (nonQueryStagePlan.supportsColumnar && !nonQueryStagePlan.isInstanceOf[GpuExec]) {
      HostColumnarToGpu(insertColumnarFromGpu(plan), TargetSize(rapidsConf.gpuTargetBatchSizeBytes))
    } else {
      plan.withNewChildren(plan.children.map(insertColumnarToGpu))
    }
  }

  // If a GPU hash-based operation, such as GpuHashJoin or GpuHashAggregateExec,
  // is followed eventually by a data writing command without an intermediate node
  // changing the sort order, insert a sort to optimize the output file size.
  private def insertHashOptimizeSorts(plan: SparkPlan,
      hasWriteParent: Boolean = false): SparkPlan = {
    if (rapidsConf.enableHashOptimizeSort) {
      // Insert a sort after the last hash-based op before the query result if there are no
      // intermediate nodes that have a specified sort order. This helps with the size of
      // Parquet and ORC files.
      // Note that this is using a GPU SortOrder expression as the CPU SortOrder which should
      // normally be avoided. However since we have checked that no node later in the plan
      // needs a particular sort order, it should not be a problem in practice that would
      // trigger a redundant sort in the plan.
      plan match {
        // look for any writing command, not just a GPU writing command
        case _: GpuDataWritingCommandExec | _: DataWritingCommandExec =>
          plan.withNewChildren(plan.children.map(c => insertHashOptimizeSorts(c, true)))
        case _: GpuHashJoin | _: GpuHashAggregateExec if hasWriteParent =>
          val gpuSortOrder = getOptimizedSortOrder(plan)
          GpuSortExec(gpuSortOrder, false, plan, SortEachBatch)(gpuSortOrder)
        case _: GpuHashJoin | _: GpuHashAggregateExec => plan
        case p =>
          if (p.outputOrdering.isEmpty) {
            plan.withNewChildren(plan.children.map(c => insertHashOptimizeSorts(c, hasWriteParent)))
          } else {
            plan
          }
      }
    } else {
      plan
    }
  }

  private def getOptimizedSortOrder(plan: SparkPlan): Seq[SortOrder] = {
    plan.output.map { expr =>
      val wrapped = GpuOverrides.wrapExpr(expr, rapidsConf, None)
      wrapped.tagForGpu()
      assert(wrapped.canThisBeReplaced)
      SortOrder(wrapped.convertToGpu(), Ascending)
    }
  }

  def assertIsOnTheGpu(exp: Expression, conf: RapidsConf): Unit = {
    // There are no GpuAttributeReference or GpuSortOrder
    exp match {
      case _: AttributeReference | _: SortOrder | _: GpuExpression =>
      case _ =>
        val classBaseName = PlanUtils.getBaseNameFromClass(exp.getClass.toString)
        if (!conf.testingAllowedNonGpu.contains(classBaseName)) {
          throw new IllegalArgumentException(s"The expression $exp is not columnar ${exp.getClass}")
        }
    }
    exp.children.foreach(subExp => assertIsOnTheGpu(subExp, conf))
  }

  def assertIsOnTheGpu(plan: SparkPlan, conf: RapidsConf): Unit = {
    def isTestExempted(plan: SparkPlan): Boolean = {
      conf.testingAllowedNonGpu.exists(PlanUtils.sameClass(plan, _))
    }
    val isAdaptiveEnabled = plan.conf.adaptiveExecutionEnabled
    plan match {
      case _: BroadcastExchangeLike if isAdaptiveEnabled =>
        // broadcasts are left on CPU for now when AQE is enabled
      case _: BroadcastHashJoinExec | _: BroadcastNestedLoopJoinExec
          if isAdaptiveEnabled =>
        // broadcasts are left on CPU for now when AQE is enabled
      case p if SparkShimImpl.isAqePlan(p)  =>
        // we do not yet fully support GPU-acceleration when AQE is enabled, so we skip checking
        // the plan in this case - https://github.com/NVIDIA/spark-rapids/issues/5
      case lts: LocalTableScanExec =>
        if (!lts.expressions.forall(_.isInstanceOf[AttributeReference])) {
          throw new IllegalArgumentException("It looks like some operations were " +
            s"pushed down to LocalTableScanExec ${lts.expressions.mkString(",")}")
        }
      case imts: InMemoryTableScanExec =>
        if (!imts.expressions.forall(_.isInstanceOf[AttributeReference])) {
          throw new IllegalArgumentException("It looks like some operations were " +
            s"pushed down to InMemoryTableScanExec ${imts.expressions.mkString(",")}")
        }
      // some metadata operations, may add more when needed
      case _: ShowTablesExec =>
      case _: DropTableExec =>
      case _: RDDScanExec => () // Ignored
      case p if SparkShimImpl.skipAssertIsOnTheGpu(p) => () // Ignored
      case p: ExecutedCommandExec if !isTestExempted(p) =>
        val meta = GpuOverrides.wrapPlan(p, conf, None)
        if (!meta.suppressWillWorkOnGpuInfo) {
          throw new IllegalArgumentException("Part of the plan is not columnar " +
              s"${p.getClass}\n$p")
        }
      case _ =>
        if (!plan.supportsColumnar &&
            // There are some python execs that are not columnar because of a little
            // used feature. This prevents those from failing tests. This also allows
            // the columnar to row transitions to not cause test issues because they too
            // are not columnar (they output rows) but are instances of GpuExec.
            !plan.isInstanceOf[GpuExec] &&
            !isTestExempted(plan)) {
          throw new IllegalArgumentException(s"Part of the plan is not columnar " +
            s"${plan.getClass}\n$plan")
        }
        // Check child expressions if this is a GPU node
        plan match {
          case gpuExec: GpuExec =>
            // filter out the output expressions since those are not GPU expressions
            val planOutput = gpuExec.output.toSet
            gpuExec.gpuExpressions.filter(_ match {
                case a: Attribute => !planOutput.contains(a)
                case _ => true
            }).foreach(assertIsOnTheGpu(_, conf))
          case _ =>
        }
    }
    plan.children.foreach(assertIsOnTheGpu(_, conf))
  }

  /**
   * This is intended for testing only and this only supports looking for an exec once.
   */
  private def validateExecsInGpuPlan(plan: SparkPlan, conf: RapidsConf): Unit = {
    val validateExecs = conf.validateExecsInGpuPlan.toSet
    if (validateExecs.nonEmpty) {
      def planContainsInstanceOf(plan: SparkPlan): Boolean = {
        validateExecs.contains(plan.getClass.getSimpleName)
      }
      // to set to make uniq execs
      val execsFound = PlanUtils.findOperators(plan, planContainsInstanceOf).toSet
      val execsNotFound = validateExecs.diff(execsFound.map(_.getClass.getSimpleName))
      require(execsNotFound.isEmpty,
        s"Plan ${plan.toString()} does not contain the following execs: " +
        execsNotFound.mkString(","))
    }
  }

  def detectAndTagFinalColumnarOutput(plan: SparkPlan): SparkPlan = plan match {
    case d: DeserializeToObjectExec if d.child.isInstanceOf[GpuColumnarToRowExec] =>
      val gpuColumnar = d.child.asInstanceOf[GpuColumnarToRowExec]
      plan.withNewChildren(Seq(GpuColumnarToRowExec(gpuColumnar.child, exportColumnarRdd = true)))
    case _ => plan
  }

<<<<<<< HEAD
  /** Mark nodes as GPU planning completed. */
  private def markGpuPlanningComplete(plan: SparkPlan): SparkPlan = {
    plan.foreach {
      case g: GpuBroadcastExchangeExec => g.markGpuPlanningComplete()
      case _ =>
    }
    plan
  }

  /**
   * On some Spark platforms, AQE planning ends up not reusing as many GPU exchanges as possible.
   * This searches the plan for any GPU broadcast exchanges and checks if their original CPU plans
   * match any other previously seen GPU broadcasts with the same CPU plan.
   */
  private def fixupAdaptiveExchangeReuse(p: SparkPlan): SparkPlan = {
    def doFixup(plan: SparkPlan): SparkPlan = {
      plan.transformUp {
        case g: GpuBroadcastExchangeExec =>
          ExchangeMappingCache.findGpuExchangeReplacement(g.cpuCanonical).map { other =>
            if (other eq g) {
              g
            } else {
              ReusedExchangeExec(g.output, other)
            }
          }.getOrElse(g)
      }
    }

    // If an exchange is at the top of the plan being remapped, this is likely due to AQE
    // re-planning, and we're not allowed to change an exchange to a reused exchange in that case.
    p match {
      case e: Exchange => e.mapChildren(doFixup)
      case _ => doFixup(p)
=======
  private def insertStageLevelMetrics(plan: SparkPlan): Unit = {
    val sc = SparkSession.active.sparkContext
    val gen = new AtomicInteger(0)
    val allMetrics = mutable.Map[Int, GpuTaskMetrics]()
    insertStageLevelMetrics(sc, plan, gen.getAndIncrement(), gen, allMetrics)
  }

  private def insertStageLevelMetrics(sc: SparkContext,
      plan: SparkPlan,
      currentStageId: Int,
      stageIdGen: AtomicInteger,
      allMetrics: mutable.Map[Int, GpuTaskMetrics]): Unit = {
    plan match {
      case shuffle: Exchange =>
        shuffle.children.foreach { child =>
          val newStageId = stageIdGen.getAndIncrement()
          insertStageLevelMetrics(sc, child, newStageId, stageIdGen, allMetrics)
        }
      case gpu: GpuExec if gpu.supportsColumnar =>
        // We only want to insert the metrics the for the first one
        // This is to reduce the overhead of inserting a mapPartitions everywhere.
        if (!allMetrics.contains(currentStageId)) {
          val metrics = new GpuTaskMetrics
          metrics.register(sc)
          allMetrics.put(currentStageId, metrics)
          gpu.setTaskMetrics(metrics)
        }
        gpu.children.foreach { child =>
          insertStageLevelMetrics(sc, child, currentStageId, stageIdGen, allMetrics)
        }
      case other =>
        other.children.foreach { child =>
          insertStageLevelMetrics(sc, child, currentStageId, stageIdGen, allMetrics)
        }
>>>>>>> 7814aa00
    }
  }

  override def apply(sparkPlan: SparkPlan): SparkPlan = GpuOverrideUtil.tryOverride { plan =>
    this.rapidsConf = new RapidsConf(plan.conf)
    if (rapidsConf.isSqlEnabled && rapidsConf.isSqlExecuteOnGPU) {
      GpuOverrides.logDuration(rapidsConf.shouldExplain,
        t => f"GPU plan transition optimization took $t%.2f ms") {
        var updatedPlan = insertHashOptimizeSorts(plan)
        updatedPlan = updateScansForInputAndOrder(updatedPlan)
        if (rapidsConf.isFileScanPrunePartitionEnabled) {
          updatedPlan = prunePartitionForFileSourceScan(updatedPlan)
        }
        updatedPlan = insertColumnarFromGpu(updatedPlan)
        updatedPlan = insertCoalesce(updatedPlan)
        // only insert shuffle coalesces when using normal shuffle
        if (!GpuShuffleEnv.useGPUShuffle(rapidsConf)) {
          updatedPlan = insertShuffleCoalesce(updatedPlan)
        }
        if (plan.conf.adaptiveExecutionEnabled) {
          updatedPlan = optimizeAdaptiveTransitions(updatedPlan, None)
        } else {
          updatedPlan = optimizeGpuPlanTransitions(updatedPlan)
        }
        updatedPlan = fixupHostColumnarTransitions(updatedPlan)
        updatedPlan = optimizeCoalesce(updatedPlan)
        if (rapidsConf.shuffledHashJoinOptimizeShuffle) {
          updatedPlan = shuffledHashJoinOptimizeShuffle(updatedPlan)
        }
        if (rapidsConf.exportColumnarRdd) {
          updatedPlan = detectAndTagFinalColumnarOutput(updatedPlan)
        }
        if (rapidsConf.isTestEnabled) {
          assertIsOnTheGpu(updatedPlan, rapidsConf)
          // Generate the canonicalized plan to ensure no incompatibilities.
          // The plan itself is not currently checked.
          updatedPlan.canonicalized
          validateExecsInGpuPlan(updatedPlan, rapidsConf)
        }

        // Some distributions of Spark don't properly transform the plan after the
        // plugin performs its final transformations of the plan. In this case, we 
        // need to apply any remaining rules that should have been applied.
        updatedPlan = SparkShimImpl.applyPostShimPlanRules(updatedPlan)

        updatedPlan = markGpuPlanningComplete(updatedPlan)
        if (plan.conf.adaptiveExecutionEnabled) {
          updatedPlan = fixupAdaptiveExchangeReuse(updatedPlan)
        }

        if (rapidsConf.logQueryTransformations) {
          logWarning(s"Transformed query:" +
            s"\nOriginal Plan:\n$plan\nTransformed Plan:\n$updatedPlan")
        }

        insertStageLevelMetrics(updatedPlan)
        updatedPlan
      }
    } else {
      plan
    }
  }(sparkPlan)
}

object GpuTransitionOverrides {
  /**
   * Returning the underlying plan of a query stage, or the plan itself if it is not a
   * query stage. This method is typically used when we want to determine if a plan is
   * a GpuExec or not, and this gets hidden by the query stage wrapper.
   */
  def getNonQueryStagePlan(plan: SparkPlan): SparkPlan = {
    plan match {
      case bqse: BroadcastQueryStageExec =>
        if (bqse.plan.isInstanceOf[ReusedExchangeExec]) {
          bqse.plan.asInstanceOf[ReusedExchangeExec].child
        } else {
          bqse.plan
        }
      case sqse: ShuffleQueryStageExec =>
        if (sqse.plan.isInstanceOf[ReusedExchangeExec]) {
          sqse.plan.asInstanceOf[ReusedExchangeExec].child
        } else {
          sqse.plan
        }
      case _ => plan
    }
  }

  /**
   * Check the Expression is or has Input File expressions.
   * @param exec expression to check
   * @return true or false
   */
  def checkHasInputFileExpressions(exec: Expression): Boolean = exec match {
    case _: InputFileName => true
    case _: InputFileBlockStart => true
    case _: InputFileBlockLength => true
    case e => e.children.exists(checkHasInputFileExpressions)
  }
}<|MERGE_RESOLUTION|>--- conflicted
+++ resolved
@@ -35,13 +35,8 @@
 import org.apache.spark.sql.execution.datasources.v2.{DataSourceV2ScanExecBase, DropTableExec, ShowTablesExec}
 import org.apache.spark.sql.execution.exchange.{BroadcastExchangeLike, Exchange, ReusedExchangeExec, ShuffleExchangeLike}
 import org.apache.spark.sql.execution.joins.{BroadcastHashJoinExec, BroadcastNestedLoopJoinExec, HashedRelationBroadcastMode}
-<<<<<<< HEAD
-import org.apache.spark.sql.rapids.{ExternalSource, GpuDataSourceScanExec, GpuFileSourceScanExec, GpuInputFileBlockLength, GpuInputFileBlockStart, GpuInputFileName, GpuShuffleEnv}
+import org.apache.spark.sql.rapids.{ExternalSource, GpuDataSourceScanExec, GpuFileSourceScanExec, GpuInputFileBlockLength, GpuInputFileBlockStart, GpuInputFileName, GpuShuffleEnv, GpuTaskMetrics}
 import org.apache.spark.sql.rapids.execution.{ExchangeMappingCache, GpuBroadcastExchangeExec, GpuBroadcastExchangeExecBase, GpuBroadcastToRowExec, GpuCustomShuffleReaderExec, GpuHashJoin, GpuShuffleExchangeExecBase}
-=======
-import org.apache.spark.sql.rapids.{ExternalSource, GpuDataSourceScanExec, GpuFileSourceScanExec, GpuInputFileBlockLength, GpuInputFileBlockStart, GpuInputFileName, GpuShuffleEnv, GpuTaskMetrics}
-import org.apache.spark.sql.rapids.execution.{GpuBroadcastExchangeExec, GpuBroadcastExchangeExecBase, GpuBroadcastToRowExec, GpuCustomShuffleReaderExec, GpuHashJoin, GpuShuffleExchangeExecBase}
->>>>>>> 7814aa00
 import org.apache.spark.sql.types.StructType
 
 /**
@@ -672,7 +667,6 @@
     case _ => plan
   }
 
-<<<<<<< HEAD
   /** Mark nodes as GPU planning completed. */
   private def markGpuPlanningComplete(plan: SparkPlan): SparkPlan = {
     plan.foreach {
@@ -706,7 +700,9 @@
     p match {
       case e: Exchange => e.mapChildren(doFixup)
       case _ => doFixup(p)
-=======
+    }
+  }
+
   private def insertStageLevelMetrics(plan: SparkPlan): Unit = {
     val sc = SparkSession.active.sparkContext
     val gen = new AtomicInteger(0)
@@ -741,7 +737,6 @@
         other.children.foreach { child =>
           insertStageLevelMetrics(sc, child, currentStageId, stageIdGen, allMetrics)
         }
->>>>>>> 7814aa00
     }
   }
 
