--- conflicted
+++ resolved
@@ -646,20 +646,12 @@
    * @param advArgLens - argument sizes of advanced aggregates.
    * @return a reduced batch and the output sizes of advanced aggregates.
    */
-<<<<<<< HEAD
   def performReduction(
       preProcessed: ColumnarBatch,
       advArgLens: Seq[Int]): (ColumnarBatch, Seq[Int]) = {
     val reduceRowNum = 1
-    withResource(new NvtxRange("reduce", NvtxColor.BLUE)) { _ =>
+    NvtxRegistry.AGG_REDUCE {
       closeOnExcept(new mutable.ArrayBuffer[GpuColumnVector]()) { cvs =>
-=======
-  def performReduction(preProcessed: ColumnarBatch): ColumnarBatch = {
-    NvtxRegistry.AGG_REDUCE {
-      val cvs = mutable.ArrayBuffer[GpuColumnVector]()
-      cudfAggregates.zipWithIndex.foreach { case (cudfAgg, ix) =>
-        val aggFn = cudfAgg.reductionAggregate
->>>>>>> dbf50162
         val cols = GpuColumnVector.extractColumns(preProcessed)
         cudfAggregates.zip(aggOrdinals).foreach { case (cudfAgg, ix) =>
           withResource(cudfAgg.reductionAggregate(cols(ix).getBase)) { res =>
@@ -692,14 +684,9 @@
    * @return a Table that has been cuDF aggregated, along with the
    *         output sizes for advanced aggregates.
    */
-<<<<<<< HEAD
   def performGroupByAggregation(preProcessed: ColumnarBatch,
       advArgLens: Seq[Int]): (ColumnarBatch, Seq[Int]) = {
-    withResource(new NvtxRange("groupby", NvtxColor.BLUE)) { _ =>
-=======
-  def performGroupByAggregation(preProcessed: ColumnarBatch): ColumnarBatch = {
     NvtxRegistry.AGG_GROUPBY {
->>>>>>> dbf50162
       withResource(GpuColumnVector.from(preProcessed)) { preProcessedTbl =>
         val groupOptions = cudf.GroupByOptions.builder()
           .withIgnoreNullKeys(false)
@@ -838,30 +825,22 @@
       aggregatedSpillable: SpillableColumnarBatch,
       advArgLens: Seq[Int],
       metrics: GpuHashAggregateMetrics): SpillableColumnarBatch = {
-<<<<<<< HEAD
     val computeAggTime = metrics.computeAggTime
     val opTime = metrics.opTime
-    val postProcessed =
-      withResource(new NvtxWithMetrics("post-process", NvtxColor.ORANGE, computeAggTime,
-          opTime)) { _ =>
-        val advCols = postProcessForAdvancedAggs(aggregatedSpillable, advArgLens)
-        val proCb = closeOnExcept(advCols.flatten) { _ =>
-          val noArgsScb = withResource(aggregatedSpillable) { scb =>
-            withResource(scb.getColumnarBatch()) { cb =>
-              SpillableColumnarBatch(
-                GpuColumnVector.sliceColumns(cb, 0, advAggStart),
-                SpillPriorities.ACTIVE_BATCHING_PRIORITY)
-            }
+    val postProcessed = NvtxRegistry.AGG_POST_PROCESS {
+      val advCols = postProcessForAdvancedAggs(aggregatedSpillable, advArgLens)
+      val proCb = closeOnExcept(advCols.flatten) { _ =>
+        val noArgsScb = withResource(aggregatedSpillable) { scb =>
+          withResource(scb.getColumnarBatch()) { cb =>
+            SpillableColumnarBatch(
+              GpuColumnVector.sliceColumns(cb, 0, advAggStart),
+              SpillPriorities.ACTIVE_BATCHING_PRIORITY)
           }
-          postStepBound.projectAndCloseWithRetrySingleBatch(noArgsScb)
-        }
-        mergeWithOriginalOrderAndClose(proCb, advCols)
-      }
-=======
-    val postProcessed = NvtxRegistry.AGG_POST_PROCESS {
-      postStepBound.projectAndCloseWithRetrySingleBatch(aggregatedSpillable)
-    }
->>>>>>> dbf50162
+        }
+        postStepBound.projectAndCloseWithRetrySingleBatch(noArgsScb)
+      }
+      mergeWithOriginalOrderAndClose(proCb, advCols)
+    }
     SpillableColumnarBatch(
       postProcessed,
       SpillPriorities.ACTIVE_BATCHING_PRIORITY)
@@ -872,10 +851,8 @@
   ): Iterator[SpillableColumnarBatch] = {
     val computeAggTime = metrics.computeAggTime
     val opTime = metrics.opTime
-<<<<<<< HEAD
     input.map { case (aggregated, advArgLens) =>
-      withResource(new NvtxWithMetrics("post-process", NvtxColor.ORANGE, computeAggTime,
-          opTime)) { _ =>
+      NvtxIdWithMetrics(NvtxRegistry.POST_PROCESS_AGG, computeAggTime, opTime) {
         val advCols = postProcessForAdvancedAggs(aggregated, advArgLens)
         val proCb = closeOnExcept(advCols.flatten) { _ =>
           val noArgsScb = withResource(aggregated) { scb =>
@@ -887,11 +864,6 @@
           }
           postStepBound.projectAndCloseWithRetrySingleBatch(noArgsScb)
         }
-=======
-    input.map { aggregated =>
-      NvtxIdWithMetrics(NvtxRegistry.POST_PROCESS_AGG, computeAggTime, opTime) {
-        val postProcessed = postStepBound.projectAndCloseWithRetrySingleBatch(aggregated)
->>>>>>> dbf50162
         SpillableColumnarBatch(
           mergeWithOriginalOrderAndClose(proCb, advCols),
           SpillPriorities.ACTIVE_BATCHING_PRIORITY)
@@ -1124,16 +1096,9 @@
     val aggTime = metrics.computeAggTime
     val opTime = metrics.opTime
     cbIter.map { batch =>
-<<<<<<< HEAD
-      withResource(new NvtxWithMetrics("finalize agg", NvtxColor.DARK_GREEN, aggTime,
-        opTime)) { _ =>
+      NvtxIdWithMetrics(NvtxRegistry.FINALIZE_AGG, aggTime, opTime) {
         val finalBatch = boundExpressions.boundFinalProjections.map { case (exprs, advFns) =>
           val cb = GpuProjectExec.projectAndCloseWithRetrySingleBatch(
-=======
-      NvtxIdWithMetrics(NvtxRegistry.FINALIZE_AGG, aggTime, opTime) {
-        val finalBatch = boundExpressions.boundFinalProjections.map { exprs =>
-          GpuProjectExec.projectAndCloseWithRetrySingleBatch(
->>>>>>> dbf50162
             SpillableColumnarBatch(batch, SpillPriorities.ACTIVE_BATCHING_PRIORITY), exprs)
           processAdvancedAggsAndClose(cb, advFns)
         }.getOrElse(batch)
@@ -1150,14 +1115,8 @@
     val aggTime = metrics.computeAggTime
     val opTime = metrics.opTime
     sbIter.map { sb =>
-<<<<<<< HEAD
-      withResource(new NvtxWithMetrics("finalize agg", NvtxColor.DARK_GREEN, aggTime,
-        opTime)) { _ =>
+      NvtxIdWithMetrics(NvtxRegistry.FINALIZE_AGG, aggTime, opTime) {
         val finalBatch = boundExpressions.boundFinalProjections.map { case (exprs, advFns) =>
-=======
-      NvtxIdWithMetrics(NvtxRegistry.FINALIZE_AGG, aggTime, opTime) {
-        val finalBatch = boundExpressions.boundFinalProjections.map { exprs =>
->>>>>>> dbf50162
           SpillableColumnarBatch(
             processAdvancedAggsAndClose(
               GpuProjectExec.projectAndCloseWithRetrySingleBatch(sb, exprs), advFns),
