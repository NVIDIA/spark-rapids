/*
 * Copyright (c) 2024-2025, NVIDIA CORPORATION.
 *
 * Licensed under the Apache License, Version 2.0 (the "License");
 * you may not use this file except in compliance with the License.
 * You may obtain a copy of the License at
 *
 *     http://www.apache.org/licenses/LICENSE-2.0
 *
 * Unless required by applicable law or agreed to in writing, software
 * distributed under the License is distributed on an "AS IS" BASIS,
 * WITHOUT WARRANTIES OR CONDITIONS OF ANY KIND, either express or implied.
 * See the License for the specific language governing permissions and
 * limitations under the License.
 */

package com.nvidia.spark.rapids

import scala.collection.{mutable, BitSet}

import ai.rapids.cudf.{ContiguousTable, HostMemoryBuffer}
import ai.rapids.cudf.JCudfSerialization.SerializedTableHeader
import com.nvidia.spark.rapids.Arm.{closeOnExcept, withResource}
import com.nvidia.spark.rapids.AssertUtils.assertInTests
import com.nvidia.spark.rapids.GpuMetric._
import com.nvidia.spark.rapids.GpuShuffledSizedHashJoinExec.JoinInfo
import com.nvidia.spark.rapids.RapidsPluginImplicits._
import com.nvidia.spark.rapids.RmmRapidsRetryIterator.withRetryNoSplit
import com.nvidia.spark.rapids.ScalableTaskCompletion.onTaskCompletion
import com.nvidia.spark.rapids.jni.kudo.KudoTableHeader
import com.nvidia.spark.rapids.shims.GpuHashPartitioning

import org.apache.spark.rdd.RDD
import org.apache.spark.sql.catalyst.InternalRow
import org.apache.spark.sql.catalyst.expressions.{Attribute, Expression}
import org.apache.spark.sql.catalyst.plans._
import org.apache.spark.sql.catalyst.plans.physical.Distribution
import org.apache.spark.sql.execution.SparkPlan
import org.apache.spark.sql.execution.adaptive.ShuffleQueryStageExec
import org.apache.spark.sql.execution.exchange.ReusedExchangeExec
import org.apache.spark.sql.rapids.{GpuHashExpression, GpuMurmur3Hash}
import org.apache.spark.sql.rapids.execution._
import org.apache.spark.sql.types.DataType
import org.apache.spark.sql.vectorized.ColumnarBatch

object GpuShuffledSizedHashJoinExec {
  def useSizedJoin(
      conf: RapidsConf,
      joinType: JoinType,
      leftKeys: Seq[Expression],
      rightKeys: Seq[Expression]): Boolean = {
    if (conf.useShuffledSymmetricHashJoin) {
      joinType match {
        case Inner | FullOuter => true
        case LeftOuter | RightOuter if conf.useShuffledAsymmetricHashJoin =>
          // currently cannot handle the case where the outer join becomes the build side
          // and there are nullable struct children in the join keys
          !GpuHashJoin.anyNullableStructChild(leftKeys) &&
            !GpuHashJoin.anyNullableStructChild(rightKeys)
        case _ => false
      }
    } else {
      false
    }
  }

  /** Utility class to track bound expressions and expression metadata related to a join. */
  case class BoundJoinExprs(
      boundBuildKeys: Seq[GpuExpression],
      buildTypes: Array[DataType],
      buildOutput: Seq[Attribute],
      boundStreamKeys: Seq[GpuExpression],
      streamTypes: Array[DataType],
      streamOutput: Seq[Attribute],
      boundCondition: Option[GpuExpression],
      numFirstConditionTableColumns: Int,
      compareNullsEqual: Boolean,
      buildSideNeedsNullFilter: Boolean) {
    def flipped(
        joinType: JoinType,
        buildSide: GpuBuildSide,
        condition: Option[Expression]): BoundJoinExprs = {
      val (conditionLeftAttrs, conditionRightAttrs) = buildSide match {
        case GpuBuildLeft => (streamOutput, buildOutput)
        case GpuBuildRight => (buildOutput, streamOutput)
      }
      val flippedCondition = condition.map { c =>
        GpuBindReferences.bindGpuReference(c, conditionLeftAttrs ++ conditionRightAttrs)
      }

      val treatNullsEqual = GpuHashJoin.compareNullsEqual(joinType, boundStreamKeys)
      val needNullFilter = GpuHashJoin.buildSideNeedsNullFilter(
        joinType, treatNullsEqual, buildSide, boundBuildKeys)

      BoundJoinExprs(boundStreamKeys, streamTypes, streamOutput,
        boundBuildKeys, buildTypes, buildOutput,
        flippedCondition, conditionLeftAttrs.size, treatNullsEqual, needNullFilter)
    }
  }

  object BoundJoinExprs {
    /**
     * Utility to bind join expressions and produce a BoundJoinExprs result. Note that this should
     * be called with the build side that was dynamically determined after probing the join inputs.
     */
    def bind(
        joinType: JoinType,
        leftKeys: Seq[Expression],
        leftOutput: Seq[Attribute],
        rightKeys: Seq[Expression],
        rightOutput: Seq[Attribute],
        condition: Option[Expression],
        buildSide: GpuBuildSide): BoundJoinExprs = {
      val leftTypes = leftOutput.map(_.dataType).toArray
      val rightTypes = rightOutput.map(_.dataType).toArray
      val boundLeftKeys = GpuBindReferences.bindGpuReferences(leftKeys, leftOutput)
      val boundRightKeys = GpuBindReferences.bindGpuReferences(rightKeys, rightOutput)
      val (boundBuildKeys, buildTypes, buildOutput, boundStreamKeys, streamTypes, streamOutput) =
        buildSide match {
          case GpuBuildRight =>
            (boundRightKeys, rightTypes, rightOutput, boundLeftKeys, leftTypes, leftOutput)
          case GpuBuildLeft =>
            (boundLeftKeys, leftTypes, leftOutput, boundRightKeys, rightTypes, rightOutput)
      }
      val boundCondition = condition.map { c =>
        GpuBindReferences.bindGpuReference(c, streamOutput ++ buildOutput)
      }

      val treatNullsEqual = GpuHashJoin.compareNullsEqual(joinType, boundBuildKeys)
      val needNullFilter = GpuHashJoin.buildSideNeedsNullFilter(
        joinType, treatNullsEqual, buildSide, boundBuildKeys)

      BoundJoinExprs(boundBuildKeys, buildTypes, buildOutput,
        boundStreamKeys, streamTypes, streamOutput,
        boundCondition, streamOutput.size, treatNullsEqual, needNullFilter)
    }
  }

  /** Utility class to track information related to a join. */
  case class JoinInfo(
      joinType: JoinType,
      buildSide: GpuBuildSide,
      buildIter: Iterator[ColumnarBatch],
      buildSize: Long,
      buildStats: Option[JoinBuildSideStats],
      streamIter: Iterator[ColumnarBatch],
      exprs: BoundJoinExprs)

  /**
   * Trait to house common code for determining the ideal build/stream
   * assignments for symmetric joins.
   */
  trait JoinSizer[T <: AutoCloseable] {
    /** Wrap, if necessary, an iterator in preparation for probing the size before a join. */
    def setupForProbe(iter: Iterator[ColumnarBatch]): Iterator[T]

    /**
     * Build an iterator in preparation for using it for sub-joins.
     *
     * @param queue a possibly empty queue of data that has already been fetched from the underlying
     *              iterator as part of probing sizes of the join inputs
     * @param remainingIter the data remaining to be fetched from the original iterator. Iterating
     *                      the queue followed by this iterator reconstructs the iteration order of
     *                      the original input iterator.
     * @param batchTypes the schema of the data
     * @param gpuBatchSizeBytes target GPU batch size in bytes
     * @param metrics metrics to update (e.g.: if coalescing batches)
     * @return iterator of columnar batches to use in sub-joins
     */
    def setupForJoin(
        queue: mutable.Queue[T],
        remainingIter: Iterator[ColumnarBatch],
        batchTypes: Array[DataType],
        gpuBatchSizeBytes: Long,
        metrics: Map[String, GpuMetric]): Iterator[ColumnarBatch]

    /** Get the row count of a batch of data */
    def getProbeBatchRowCount(batch: T): Long

    /** Get the data size in bytes of a batch of data */
    def getProbeBatchDataSize(batch: T): Long

    /**
     * Probe the left and right join inputs to determine which side should be used as the build
     * side and which should be used as the stream side.
     *
     * @param joinType type of join to perform
     * @param leftKeys join keys for the left table
     * @param leftOutput schema of the left table
     * @param rawLeftIter iterator of batches for the left table
     * @param rightKeys join keys for the right table
     * @param rightOutput schema of the right table
     * @param rawRightIter iterator of batches for the right table
     * @param condition inequality portions of the join condition
     * @param gpuBatchSizeBytes target GPU batch size
     * @param allowSorted is sort merge join allowed
     * @param metrics map of metrics to update
     * @return join information including build side, bound expressions, etc.
     */
    def getJoinInfo(
        joinType: JoinType,
        leftKeys: Seq[Expression],
        leftOutput: Seq[Attribute],
        rawLeftIter: Iterator[ColumnarBatch],
        rightKeys: Seq[Expression],
        rightOutput: Seq[Attribute],
        rawRightIter: Iterator[ColumnarBatch],
        condition: Option[Expression],
        gpuBatchSizeBytes: Long,
        allowSorted: Boolean,
        metrics: Map[String, GpuMetric]): JoinInfo
  }

  /**
   * Join sizer when both the left and right table are coming directly from a shuffle and
   * the data will be on the host. Caches shuffle batches in host memory while probing without
   * grabbing the GPU semaphore.
   */
  trait HostHostJoinSizer extends JoinSizer[SpillableHostConcatResult] {
    def readOption: CoalesceReadOption

    override def setupForProbe(
        iter: Iterator[ColumnarBatch]): Iterator[SpillableHostConcatResult] = {
      new SpillableHostConcatResultFromColumnarBatchIterator(iter)
    }

    override def setupForJoin(
        queue: mutable.Queue[SpillableHostConcatResult],
        remainingIter: Iterator[ColumnarBatch],
        batchTypes: Array[DataType],
        gpuBatchSizeBytes: Long,
        metrics: Map[String, GpuMetric]): Iterator[ColumnarBatch] = {
      val concatMetrics = getConcatMetrics(metrics)
      GpuShuffleCoalesceUtils.getGpuShuffleCoalesceIterator(
        new HostQueueBatchIterator(queue, remainingIter),
        gpuBatchSizeBytes,
        batchTypes,
        readOption,
        concatMetrics,
        prefetchFirstBatch = true)
    }

    override def getProbeBatchRowCount(batch: SpillableHostConcatResult): Long = {
      batch.getNumRows
    }

    override def getProbeBatchDataSize(batch: SpillableHostConcatResult): Long = {
      batch.getDataLen
    }
  }

  /**
   * Very similar to the HostHostJoinSizer except it does not support host spillable
   * data. This should only be used when the amount of data being probed is the
   * target batch size or less, which matches the behavior of normal shuffle processing
   * today. Ideally we should be using HostHostJoinSizer, but this saves the overhead
   * of registering and unregistering all of the shuffle buffers with the spill framework.
   * See https://github.com/NVIDIA/spark-rapids/issues/11322.
   */
  trait HostHostUnspillableJoinSizer extends JoinSizer[ColumnarBatch] {
    def readOption: CoalesceReadOption

    override def setupForProbe(
        iter: Iterator[ColumnarBatch]): Iterator[ColumnarBatch] = iter

    override def setupForJoin(
        queue: mutable.Queue[ColumnarBatch],
        remainingIter: Iterator[ColumnarBatch],
        batchTypes: Array[DataType],
        gpuBatchSizeBytes: Long,
        metrics: Map[String, GpuMetric]): Iterator[ColumnarBatch] = {
      val concatMetrics = getConcatMetrics(metrics)
      GpuShuffleCoalesceUtils.getGpuShuffleCoalesceIterator(
        queue.iterator ++ remainingIter,
        gpuBatchSizeBytes,
        batchTypes,
        readOption,
        concatMetrics,
        prefetchFirstBatch = true)
    }

    override def getProbeBatchRowCount(batch: ColumnarBatch): Long = batch.numRows()

    override def getProbeBatchDataSize(batch: ColumnarBatch): Long = {
      GpuShuffleCoalesceUtils.getSerializedBufferSize(batch)
    }
  }

  /**
   * Join sizer to use when at least one side of the join is coming from another GPU exec node
   * such that the GPU semaphore is already held. Caches input batches on the GPU.
   */
  trait SpillableColumnarBatchJoinSizer extends JoinSizer[SpillableColumnarBatch] {
    override def setupForProbe(iter: Iterator[ColumnarBatch]): Iterator[SpillableColumnarBatch] = {
      iter.map(batch => SpillableColumnarBatch(batch, SpillPriorities.ACTIVE_BATCHING_PRIORITY))
    }

    override def setupForJoin(
        queue: mutable.Queue[SpillableColumnarBatch],
        remainingIter: Iterator[ColumnarBatch],
        batchTypes: Array[DataType],
        gpuBatchSizeBytes: Long,
        metrics: Map[String, GpuMetric]): Iterator[ColumnarBatch] = {
      new SpillableColumnarBatchQueueIterator(queue, remainingIter)
    }

    override def getProbeBatchRowCount(batch: SpillableColumnarBatch): Long = batch.numRows()

    override def getProbeBatchDataSize(batch: SpillableColumnarBatch): Long = batch.sizeInBytes
  }

  def getConcatMetrics(metrics: Map[String, GpuMetric]): Map[String, GpuMetric] = {
    // Use a filtered metrics map to avoid output batch counts and other unrelated metric updates
    Map(
      OP_TIME_LEGACY -> metrics(OP_TIME_LEGACY),
      CONCAT_TIME -> metrics(CONCAT_TIME),
    ).withDefaultValue(NoopMetric)
  }

  def createJoinIterator(
      info: JoinInfo,
      spillableBuiltBatch: LazySpillableColumnarBatch,
      lazyStream: Iterator[LazySpillableColumnarBatch],
      gpuBatchSizeBytes: Long,
      isSMJOptAllowed: Boolean,
      opTime: GpuMetric,
      joinTime: GpuMetric): Iterator[ColumnarBatch] = {
    info.joinType match {
      case FullOuter =>
        new HashOuterJoinIterator(FullOuter, spillableBuiltBatch, info.exprs.boundBuildKeys,
          info.buildStats, None, lazyStream, info.exprs.boundStreamKeys, info.exprs.streamOutput,
          info.exprs.boundCondition, info.exprs.numFirstConditionTableColumns,
          gpuBatchSizeBytes, isSMJOptAllowed, info.buildSide, info.exprs.compareNullsEqual,
          opTime, joinTime)
      case LeftOuter if info.buildSide == GpuBuildLeft =>
        new HashOuterJoinIterator(LeftOuter, spillableBuiltBatch, info.exprs.boundBuildKeys,
          info.buildStats, None, lazyStream, info.exprs.boundStreamKeys, info.exprs.streamOutput,
          info.exprs.boundCondition, info.exprs.numFirstConditionTableColumns,
          gpuBatchSizeBytes, isSMJOptAllowed, info.buildSide, info.exprs.compareNullsEqual,
          opTime, joinTime)
      case RightOuter if info.buildSide == GpuBuildRight =>
        new HashOuterJoinIterator(RightOuter, spillableBuiltBatch, info.exprs.boundBuildKeys,
          info.buildStats, None, lazyStream, info.exprs.boundStreamKeys, info.exprs.streamOutput,
          info.exprs.boundCondition, info.exprs.numFirstConditionTableColumns,
          gpuBatchSizeBytes, isSMJOptAllowed, info.buildSide, info.exprs.compareNullsEqual,
          opTime, joinTime)
      case _ if info.exprs.boundCondition.isDefined =>
        // ConditionalHashJoinIterator will close the compiled condition
        val compiledCondition = info.exprs.boundCondition.get.convertToAst(
          info.exprs.numFirstConditionTableColumns).compile()
        new ConditionalHashJoinIterator(spillableBuiltBatch, info.exprs.boundBuildKeys,
          info.buildStats, lazyStream, info.exprs.boundStreamKeys, info.exprs.streamOutput,
          compiledCondition, gpuBatchSizeBytes, isSMJOptAllowed, info.joinType, info.buildSide,
          info.exprs.compareNullsEqual, opTime, joinTime)
      case _ =>
        new HashJoinIterator(spillableBuiltBatch, info.exprs.boundBuildKeys, info.buildStats,
          lazyStream, info.exprs.boundStreamKeys, info.exprs.streamOutput,
          gpuBatchSizeBytes, isSMJOptAllowed, info.joinType, info.buildSide,
          info.exprs.compareNullsEqual, opTime, joinTime)
    }
  }
}

abstract class GpuShuffledSizedHashJoinExec[HOST_BATCH_TYPE <: AutoCloseable] extends GpuJoinExec {
  import GpuShuffledSizedHashJoinExec._

  def left: SparkPlan
  def right: SparkPlan
  def isGpuShuffle: Boolean
  def gpuBatchSizeBytes: Long
  def isSMJOptAllowed: Boolean
  def partitionNumAmplification: Double
  def isSkewJoin: Boolean
  def cpuLeftKeys: Seq[Expression]
  def cpuRightKeys: Seq[Expression]
  def readOption: CoalesceReadOption

  protected def createHostHostSizer(
      readOption: CoalesceReadOption): JoinSizer[HOST_BATCH_TYPE]

  protected def createSpillableColumnarBatchSizer(
      startWithLeftSide: Boolean): JoinSizer[SpillableColumnarBatch]

  override val outputRowsLevel: MetricsLevel = ESSENTIAL_LEVEL
  override val outputBatchesLevel: MetricsLevel = MODERATE_LEVEL
  override lazy val additionalMetrics: Map[String, GpuMetric] = Map(
    OP_TIME_LEGACY -> createNanoTimingMetric(DEBUG_LEVEL, DESCRIPTION_OP_TIME_LEGACY),
    CONCAT_TIME -> createNanoTimingMetric(DEBUG_LEVEL, DESCRIPTION_CONCAT_TIME),
    BUILD_DATA_SIZE -> createSizeMetric(ESSENTIAL_LEVEL, DESCRIPTION_BUILD_DATA_SIZE),
    BUILD_TIME -> createNanoTimingMetric(ESSENTIAL_LEVEL, DESCRIPTION_BUILD_TIME),
    STREAM_TIME -> createNanoTimingMetric(DEBUG_LEVEL, DESCRIPTION_STREAM_TIME),
    SMALL_JOIN_COUNT -> createMetric(DEBUG_LEVEL, DESCRIPTION_SMALL_JOIN_COUNT),
    BIG_JOIN_COUNT -> createMetric(DEBUG_LEVEL, DESCRIPTION_BIG_JOIN_COUNT),
    JOIN_TIME -> createNanoTimingMetric(DEBUG_LEVEL, DESCRIPTION_JOIN_TIME))

  override def requiredChildDistribution: Seq[Distribution] =
    Seq(GpuHashPartitioning.getDistribution(cpuLeftKeys),
      GpuHashPartitioning.getDistribution(cpuRightKeys))

  override def output: Seq[Attribute] = joinType match {
    case _: InnerLike => left.output ++ right.output
    case LeftOuter =>
      left.output ++ right.output.map(_.withNullability(true))
    case RightOuter =>
      left.output.map(_.withNullability(true)) ++ right.output
    case FullOuter =>
      left.output.map(_.withNullability(true)) ++ right.output.map(_.withNullability(true))
    case x =>
      throw new IllegalArgumentException(s"unsupported join type: $x")
  }

  override def doExecute(): RDD[InternalRow] = {
    throw new IllegalStateException(s"${this.getClass} does not support row-based execution")
  }

  override def internalDoExecuteColumnar(): RDD[ColumnarBatch] = {
    val localJoinType = joinType
    val localLeftKeys = leftKeys
    val leftOutput = left.output
    val isLeftHost = isHostBatchProducer(left)
    val localRightKeys = rightKeys
    val rightOutput = right.output
    val isRightHost = isHostBatchProducer(right)
    val localCondition = condition
    val localGpuBatchSizeBytes = gpuBatchSizeBytes
    val localIsSMJOptAllowed = isSMJOptAllowed
    val localMetrics = allMetrics.withDefaultValue(NoopMetric)
    val localReadOption = readOption
    left.executeColumnar().zipPartitions(right.executeColumnar()) { case (leftIter, rightIter) =>
      val joinInfo = (isLeftHost, isRightHost) match {
        case (true, true) =>
          getHostHostJoinInfo(localJoinType, localLeftKeys, leftOutput, leftIter,
            localRightKeys, rightOutput, rightIter, localCondition,
            localGpuBatchSizeBytes, localIsSMJOptAllowed, localReadOption, localMetrics)
        case (true, false) =>
          getHostGpuJoinInfo(localJoinType, localLeftKeys, leftOutput, leftIter,
            localRightKeys, rightOutput, rightIter, localCondition,
            localGpuBatchSizeBytes, localIsSMJOptAllowed, localReadOption, localMetrics)
        case (false, true) =>
          getGpuHostJoinInfo(localJoinType, localLeftKeys, leftOutput, leftIter,
            localRightKeys, rightOutput, rightIter, localCondition,
            localGpuBatchSizeBytes, localIsSMJOptAllowed, localReadOption, localMetrics)
        case (false, false) =>
          getGpuGpuJoinInfo(localJoinType, localLeftKeys, leftOutput, leftIter,
            localRightKeys, rightOutput, rightIter,
            localCondition, localGpuBatchSizeBytes, localIsSMJOptAllowed, localMetrics)
      }
      val joinIterator = if (joinInfo.buildSize <= localGpuBatchSizeBytes) {
        localMetrics(SMALL_JOIN_COUNT) += 1
        if (localJoinType.isInstanceOf[InnerLike] && joinInfo.buildSize == 0) {
          Iterator.empty
        } else {
          doSmallBuildJoin(joinInfo, localGpuBatchSizeBytes, localIsSMJOptAllowed, localMetrics)
        }
      } else {
        localMetrics(BIG_JOIN_COUNT) += 1
        doBigBuildJoin(joinInfo, localGpuBatchSizeBytes, localIsSMJOptAllowed,
          partitionNumAmplification, localMetrics)
      }
      val numOutputRows = localMetrics(NUM_OUTPUT_ROWS)
      val numOutputBatches = localMetrics(NUM_OUTPUT_BATCHES)
      joinIterator.map { cb =>
        numOutputRows += cb.numRows()
        numOutputBatches += 1
        cb
      }
    }
  }

  /**
   * Perform a join where the build side fits in a single GPU batch.
   *
   * @param info join information from the probing phase
   * @param gpuBatchSizeBytes target GPU batch size
   * @param metricsMap metrics to update
   * @return iterator to produce the results of the join
   */
  private def doSmallBuildJoin(
      info: JoinInfo,
      gpuBatchSizeBytes: Long,
      isSMLOptAllowed: Boolean,
      metricsMap: Map[String, GpuMetric]): Iterator[ColumnarBatch] = {
    val opTime = metricsMap(OP_TIME_LEGACY)
    val lazyStream = new Iterator[LazySpillableColumnarBatch]() {
      override def hasNext: Boolean = info.streamIter.hasNext

      override def next(): LazySpillableColumnarBatch = {
        withResource(info.streamIter.next()) { batch =>
          LazySpillableColumnarBatch(batch, "stream_batch")
        }
      }
    }
    val buildIter = new GpuCoalesceIterator(
      info.buildIter,
      info.exprs.buildTypes,
      RequireSingleBatch,
      numInputRows = NoopMetric,
      numInputBatches = NoopMetric,
      numOutputRows = NoopMetric,
      numOutputBatches = NoopMetric,
      collectTime = NoopMetric,
      concatTime = metricsMap(CONCAT_TIME),
      opTime = opTime,
      opName = "build batch")
    val batch = if (buildIter.hasNext) {
      buildIter.next()
    } else {
      GpuColumnVector.emptyBatchFromTypes(info.exprs.buildTypes)
    }
    val spillableBuiltBatch = withResource(batch) { batch =>
      assertInTests(!buildIter.hasNext, "build side should have a single batch")
      LazySpillableColumnarBatch(batch, "built")
    }
    createJoinIterator(info, spillableBuiltBatch, lazyStream, gpuBatchSizeBytes, isSMLOptAllowed,
      opTime, metricsMap(JOIN_TIME))
  }

  /**
   * Perform a join where the build side does not fit in a single GPU batch.
   *
   * @param info join information from the probing phase
   * @param gpuBatchSizeBytes target GPU batch size
   * @param metricsMap metrics to update
   * @param partitionNumAmplification boost number of partitions for build size by this times
   * @return iterator to produce the results of the join
   */
  private def doBigBuildJoin(
      info: JoinInfo,
      gpuBatchSizeBytes: Long,
      allowSorted: Boolean,
      partitionNumAmplification: Double,
      metricsMap: Map[String, GpuMetric]): Iterator[ColumnarBatch] = {
    new BigSizedJoinIterator(info, gpuBatchSizeBytes, allowSorted,
      partitionNumAmplification, metricsMap)
  }

  /**
   * Probe for join information when both inputs are coming from host memory (i.e.: both
   * inputs are coming from a shuffle when not using a GPU-centered shuffle manager).
   */
  private def getHostHostJoinInfo(
      joinType: JoinType,
      leftKeys: Seq[Expression],
      leftOutput: Seq[Attribute],
      leftIter: Iterator[ColumnarBatch],
      rightKeys: Seq[Expression],
      rightOutput: Seq[Attribute],
      rightIter: Iterator[ColumnarBatch],
      condition: Option[Expression],
      gpuBatchSizeBytes: Long,
      allowSorted: Boolean,
      readOption: CoalesceReadOption,
      metrics: Map[String, GpuMetric]): JoinInfo = {
    val sizer = createHostHostSizer(readOption)
    sizer.getJoinInfo(joinType, leftKeys, leftOutput, leftIter, rightKeys, rightOutput, rightIter,
      condition, gpuBatchSizeBytes, allowSorted, metrics)
  }

  /**
   * Probe for join information when the left input is coming from host memory and the
   * right table is coming from GPU memory.
   */
  private def getHostGpuJoinInfo(
      joinType: JoinType,
      leftKeys: Seq[Expression],
      leftOutput: Seq[Attribute],
      rawLeftIter: Iterator[ColumnarBatch],
      rightKeys: Seq[Expression],
      rightOutput: Seq[Attribute],
      rightIter: Iterator[ColumnarBatch],
      condition: Option[Expression],
      gpuBatchSizeBytes: Long,
      allowSorted: Boolean,
      readOption: CoalesceReadOption,
      metrics: Map[String, GpuMetric]): JoinInfo = {
    val sizer = createSpillableColumnarBatchSizer(startWithLeftSide = true)
    val concatMetrics = getConcatMetrics(metrics)
    val leftIter = GpuShuffleCoalesceUtils.getGpuShuffleCoalesceIterator(
      rawLeftIter,
      gpuBatchSizeBytes,
      leftOutput.map(_.dataType).toArray,
      readOption,
      concatMetrics)
    sizer.getJoinInfo(joinType, leftKeys, leftOutput, leftIter, rightKeys, rightOutput, rightIter,
      condition, gpuBatchSizeBytes, allowSorted, metrics)
  }

  /**
   * Probe for the join information when the left input is coming from GPU memory and the
   * left table is coming from host memory.
   */
  private def getGpuHostJoinInfo(
      joinType: JoinType,
      leftKeys: Seq[Expression],
      leftOutput: Seq[Attribute],
      leftIter: Iterator[ColumnarBatch],
      rightKeys: Seq[Expression],
      rightOutput: Seq[Attribute],
      rawRightIter: Iterator[ColumnarBatch],
      condition: Option[Expression],
      gpuBatchSizeBytes: Long,
      allowSorted: Boolean,
      readOption: CoalesceReadOption,
      metrics: Map[String, GpuMetric]): JoinInfo = {
    val sizer = createSpillableColumnarBatchSizer(startWithLeftSide = false)
    val concatMetrics = getConcatMetrics(metrics)
    val rightIter = GpuShuffleCoalesceUtils.getGpuShuffleCoalesceIterator(
      rawRightIter,
      gpuBatchSizeBytes,
      rightOutput.map(_.dataType).toArray,
      readOption,
      concatMetrics)
    sizer.getJoinInfo(joinType, leftKeys, leftOutput, leftIter, rightKeys, rightOutput, rightIter,
      condition, gpuBatchSizeBytes, allowSorted, metrics)
  }

  /**
   * Probe for the join information when both inputs are coming from GPU memory.
   */
  private def getGpuGpuJoinInfo(
      joinType: JoinType,
      leftKeys: Seq[Expression],
      leftOutput: Seq[Attribute],
      leftIter: Iterator[ColumnarBatch],
      rightKeys: Seq[Expression],
      rightOutput: Seq[Attribute],
      rightIter: Iterator[ColumnarBatch],
      condition: Option[Expression],
      gpuBatchSizeBytes: Long,
      allowSorted: Boolean,
      metrics: Map[String, GpuMetric]): JoinInfo = {
    val sizer = createSpillableColumnarBatchSizer(startWithLeftSide = true)
    sizer.getJoinInfo(joinType, leftKeys, leftOutput, leftIter, rightKeys, rightOutput, rightIter,
      condition, gpuBatchSizeBytes, allowSorted, metrics)
  }

  /**
   * Determines if a plan produces data in host memory.
   *
   * @param plan the plan to check
   * @return true if the plan produces batches in host memory, false otherwise
   */
  private def isHostBatchProducer(plan: SparkPlan): Boolean = {
    if (isGpuShuffle) {
      false
    } else {
      plan match {
        case _: GpuShuffleCoalesceExec =>
          throw new IllegalStateException("Should not have shuffle coalesce before this node")
        case _: GpuShuffleExchangeExecBase | _: GpuCustomShuffleReaderExec => true
        case _: ReusedExchangeExec => true
        case _: ShuffleQueryStageExec => true
        case _ => false
      }
    }
  }

  override def nodeName: String = {
    if (isSkewJoin) super.nodeName + "(skew=true)" else super.nodeName
  }
}

object GpuShuffledSymmetricHashJoinExec {
  import GpuShuffledSizedHashJoinExec._

  /**
   * Trait to house common code for determining the ideal build/stream
   * assignments for symmetric joins.
   */
  trait SymmetricJoinSizer[T <: AutoCloseable] extends JoinSizer[T] {
    /**
     * Whether to start pulling from the left or right input iterator when probing for data sizes.
     * This helps avoid grabbing the GPU semaphore too early when probing.
     */
    val startWithLeftSide: Boolean

    override def getJoinInfo(
        joinType: JoinType,
        leftKeys: Seq[Expression],
        leftOutput: Seq[Attribute],
        rawLeftIter: Iterator[ColumnarBatch],
        rightKeys: Seq[Expression],
        rightOutput: Seq[Attribute],
        rawRightIter: Iterator[ColumnarBatch],
        condition: Option[Expression],
        gpuBatchSizeBytes: Long,
        allowSorted: Boolean,
        metrics: Map[String, GpuMetric]): JoinInfo = {
      val leftTime = new LocalGpuMetric
      val rightTime = new LocalGpuMetric
      val buildTime = metrics(BUILD_TIME)
      val streamTime = metrics(STREAM_TIME)
      val leftIter = new CollectTimeIterator(NvtxRegistry.PROBE_LEFT,
        setupForProbe(rawLeftIter), leftTime)
      val rightIter = new CollectTimeIterator(NvtxRegistry.PROBE_RIGHT,
        setupForProbe(rawRightIter), rightTime)
      closeOnExcept(mutable.Queue.empty[T]) { leftQueue =>
        closeOnExcept(mutable.Queue.empty[T]) { rightQueue =>
          var leftSize = 0L
          var rightSize = 0L
          var buildSide: GpuBuildSide = null
          while (buildSide == null) {
            if (leftSize < rightSize || (startWithLeftSide && leftSize == rightSize)) {
              if (leftIter.hasNext) {
                val leftBatch = leftIter.next()
                if (getProbeBatchRowCount(leftBatch) > 0) {
                  leftQueue += leftBatch
                  leftSize += getProbeBatchDataSize(leftBatch)
                }
              } else {
                buildSide = GpuBuildLeft
              }
            } else {
              if (rightIter.hasNext) {
                val rightBatch = rightIter.next()
                if (getProbeBatchRowCount(rightBatch) > 0) {
                  rightQueue += rightBatch
                  rightSize += getProbeBatchDataSize(rightBatch)
                }
              } else {
                buildSide = GpuBuildRight
              }
            }
          }
          val exprs = BoundJoinExprs.bind(joinType, leftKeys, leftOutput, rightKeys, rightOutput,
            condition, buildSide)
          val (buildQueue, buildSize, streamQueue, rawStreamIter) = buildSide match {
            case GpuBuildRight =>
              buildTime += rightTime.value
              streamTime += leftTime.value
              (rightQueue, rightSize, leftQueue, rawLeftIter)
            case GpuBuildLeft =>
              buildTime += leftTime.value
              streamTime += rightTime.value
              (leftQueue, leftSize, rightQueue, rawRightIter)
          }
          metrics(BUILD_DATA_SIZE).set(buildSize)
          val baseBuildIter = setupForJoin(buildQueue, Iterator.empty, exprs.buildTypes,
            gpuBatchSizeBytes, metrics)
          val buildIter = if (exprs.buildSideNeedsNullFilter) {
            new NullFilteredBatchIterator(
              baseBuildIter, exprs.boundBuildKeys, metrics(OP_TIME_LEGACY))
          } else {
            baseBuildIter
          }
          val streamIter = new CollectTimeIterator(NvtxRegistry.FETCH_JOIN_STREAM,
            setupForJoin(streamQueue, rawStreamIter, exprs.streamTypes, gpuBatchSizeBytes, metrics),
            streamTime)
          JoinInfo(joinType, buildSide, buildIter, buildSize, None, streamIter, exprs)
        }
      }
    }
  }

  class HostHostSymmetricJoinSizer(override val readOption: CoalesceReadOption)
    extends SymmetricJoinSizer[SpillableHostConcatResult] with HostHostJoinSizer {

    override val startWithLeftSide: Boolean = true
  }

  class SpillableColumnarBatchSymmetricJoinSizer(override val startWithLeftSide: Boolean)
    extends SymmetricJoinSizer[SpillableColumnarBatch] with SpillableColumnarBatchJoinSizer {
  }
}

/**
 * A GPU shuffled hash join optimized to handle symmetric joins like inner and full outer.
 * Probes the sizes of the input tables before performing the join to determine which to use
 * as the build side.
 *
 * @param leftKeys join keys for the left table
 * @param rightKeys join keys for the right table
 * @param condition inequality portions of the join condition
 * @param left plan for the left table
 * @param right plan for the right table
 * @param isGpuShuffle whether the shuffle is GPU-centric (e.g.: UCX-based)
 * @param gpuBatchSizeBytes target GPU batch size
 * @param partitionNumAmplification amplify the number of partitions for the build side
 * @param readOption options encloses KUDO related configs
 * @param isSkewJoin whether is skew join or not
 * @param cpuLeftKeys original CPU expressions for the left join keys
 * @param cpuRightKeys original CPU expressions for the right join keys
 */
case class GpuShuffledSymmetricHashJoinExec(
                                             override val joinType: JoinType,
                                             override val leftKeys: Seq[Expression],
                                             override val rightKeys: Seq[Expression],
                                             override val condition: Option[Expression],
                                             override val left: SparkPlan,
                                             override val right: SparkPlan,
                                             override val isGpuShuffle: Boolean,
                                             override val gpuBatchSizeBytes: Long,
                                             override val isSMJOptAllowed: Boolean,
                                             override val partitionNumAmplification: Double,
                                             override val readOption: CoalesceReadOption,
                                             override val isSkewJoin: Boolean)(
    override val cpuLeftKeys: Seq[Expression],
    override val cpuRightKeys: Seq[Expression])
    extends GpuShuffledSizedHashJoinExec[SpillableHostConcatResult] {
  import GpuShuffledSizedHashJoinExec.JoinSizer
  import GpuShuffledSymmetricHashJoinExec._

  override def otherCopyArgs: Seq[AnyRef] = Seq(cpuLeftKeys, cpuRightKeys)

  override protected def createHostHostSizer(
      readOption: CoalesceReadOption): JoinSizer[SpillableHostConcatResult] = {
    new HostHostSymmetricJoinSizer(readOption)
  }

  override protected def createSpillableColumnarBatchSizer(
      startWithLeftSide: Boolean): JoinSizer[SpillableColumnarBatch] = {
    new SpillableColumnarBatchSymmetricJoinSizer(startWithLeftSide)
  }
}

object GpuShuffledAsymmetricHashJoinExec {
  import GpuShuffledSizedHashJoinExec._

  /**
   * Trait to house common code for determining the ideal build/stream
   * assignments for asymmetric outer joins (i.e.: LeftOuter, RightOuter).
   */
  trait AsymmetricJoinSizer[T <: AutoCloseable] extends JoinSizer[T] {
    val magnificationThreshold: Int

    override def getJoinInfo(
        joinType: JoinType,
        leftKeys: Seq[Expression],
        leftOutput: Seq[Attribute],
        rawLeftIter: Iterator[ColumnarBatch],
        rightKeys: Seq[Expression],
        rightOutput: Seq[Attribute],
        rawRightIter: Iterator[ColumnarBatch],
        condition: Option[Expression],
        gpuBatchSizeBytes: Long,
        allowSorted: Boolean,
        metrics: Map[String, GpuMetric]): JoinInfo = {
      val (probeBuildIter, rawBuildIter, probeStreamIter, rawStreamIter, buildSide) =
        joinType match {
          case LeftOuter =>
            (setupForProbe(rawRightIter), rawRightIter, setupForProbe(rawLeftIter), rawLeftIter,
              GpuBuildRight)
          case RightOuter =>
            (setupForProbe(rawLeftIter), rawLeftIter, setupForProbe(rawRightIter), rawRightIter,
              GpuBuildLeft)
          case _ => throw new IllegalStateException(s"unexpected join type $joinType")
        }
      val exprs = BoundJoinExprs.bind(joinType, leftKeys, leftOutput, rightKeys,
        rightOutput, condition, buildSide)
      val buildQueue = mutable.Queue.empty[T]
      val (buildRows, buildSize) = closeOnExcept(buildQueue) { _ =>
        fetchProbeTargetSize(probeBuildIter, buildQueue, gpuBatchSizeBytes)
      }
      val baseBuildIter = setupForJoin(buildQueue, rawBuildIter, exprs.buildTypes,
        gpuBatchSizeBytes, metrics)
      // setupForJoin may start async threads to fetch from rawBuildIter. So after
      // calling setupForJoin, current thread should not call use rawBuildIter or
      // probeBuildIter again, to avoid thread safety issues.

      if (buildRows <= Int.MaxValue && buildSize <= gpuBatchSizeBytes) {
        getJoinInfoSmallBuildSide(joinType, buildSide, condition, exprs,
          baseBuildIter, buildRows, buildSize,
          rawStreamIter, gpuBatchSizeBytes, allowSorted, metrics)
      } else {
        // The natural build side does not fit in a single batch, so use the stream side
        // as the hash table if we can fit it in a single batch.
        val streamQueue = mutable.Queue.empty[T]
        val (streamRows, streamSize) = closeOnExcept(streamQueue) { _ =>
          fetchProbeTargetSize(probeStreamIter, streamQueue, gpuBatchSizeBytes)
        }
        val streamIter = setupForJoin(streamQueue, rawStreamIter, exprs.streamTypes,
          gpuBatchSizeBytes, metrics)
        // setupForJoin may start async threads to fetch from rawStreamIter. So after
        // calling setupForJoin, current thread should not call use rawStreamIter or
        // probeStreamIter again, to avoid thread safety issues.

        if (streamRows <= Int.MaxValue && streamSize <= gpuBatchSizeBytes) {
          metrics(BUILD_DATA_SIZE).set(streamSize)
          val flippedSide = flipped(buildSide)
          JoinInfo(joinType, flippedSide, streamIter, streamSize, None, baseBuildIter,
            exprs.flipped(joinType, flippedSide, condition))
        } else {
          val buildIter = addNullFilterIfNecessary(baseBuildIter, exprs.boundBuildKeys,
            exprs.buildSideNeedsNullFilter, metrics)
          JoinInfo(joinType, buildSide, buildIter, buildSize, None, streamIter, exprs)
        }
      }
    }

    // Get the join info when the natural build side of the join can be a single batch.
    private def getJoinInfoSmallBuildSide(
        joinType: JoinType,
        buildSide: GpuBuildSide,
        condition: Option[Expression],
        exprs: BoundJoinExprs,
        baseBuildIter: Iterator[ColumnarBatch],
        buildRows: Long,
        buildSize: Long,
        rawStreamIter: Iterator[ColumnarBatch],
        gpuBatchSizeBytes: Long,
        allowSorted: Boolean,
        metrics: Map[String, GpuMetric]) = {
      val streamIter = setupForJoin(mutable.Queue.empty, rawStreamIter, exprs.streamTypes,
        gpuBatchSizeBytes, metrics)
      // The natural build side fits in the target batch size, but we might have performance
      // problems if there are many duplicate keys in the build-side batch leading to a high
      // magnification factor, see https://github.com/NVIDIA/spark-rapids/issues/7529
      if (buildRows < magnificationThreshold) {
        // impossible for build-side to exceed magnification threshold with so few rows
        metrics(BUILD_DATA_SIZE).set(buildSize)
        val buildIter = addNullFilterIfNecessary(baseBuildIter, exprs.boundBuildKeys,
          exprs.buildSideNeedsNullFilter, metrics)
        JoinInfo(joinType, buildSide, buildIter, buildSize, None, streamIter, exprs)
      } else {
        val buildBatch = getAsSingleBuildBatch(baseBuildIter, exprs, metrics)
        val buildIter = new SingleGpuColumnarBatchIterator(buildBatch)
        val buildStats = JoinBuildSideStats.fromBatch(buildBatch, allowSorted,
          exprs.boundBuildKeys)
        if (buildStats.streamMagnificationFactor < magnificationThreshold) {
          metrics(BUILD_DATA_SIZE).set(buildSize)
          JoinInfo(joinType, buildSide, buildIter, buildSize, Some(buildStats), streamIter,
            exprs)
        } else {
          // The natural build side is explosive, so check the natural stream side to see
          // if it should be used for the hash table instead.
          closeOnExcept(mutable.Queue.empty[SpillableColumnarBatch]) { streamQueue =>
            val (streamRows, streamSize) =
              fetchTargetSize(streamIter, streamQueue, gpuBatchSizeBytes)
            if (streamRows <= Int.MaxValue && streamSize <= gpuBatchSizeBytes) {
              assertInTests(!streamIter.hasNext, "stream side not exhausted")
              // cannot filter out the nulls on the stream-side since they need to be
              // preserved in the outer join
              val streamBatchIter = new GpuCoalesceIterator(
                new SpillableColumnarBatchQueueIterator(streamQueue, Iterator.empty),
                exprs.streamTypes,
                RequireSingleBatch,
                numInputRows = NoopMetric,
                numInputBatches = NoopMetric,
                numOutputRows = NoopMetric,
                numOutputBatches = NoopMetric,
                collectTime = NoopMetric,
                concatTime = metrics(CONCAT_TIME),
                opTime = metrics(OP_TIME_LEGACY),
                opName = "stream as build")
              if (streamBatchIter.hasNext) {
                val streamBatch = streamBatchIter.next()
                val singleStreamIter = new SingleGpuColumnarBatchIterator(streamBatch)
<<<<<<< HEAD
                assert(!streamBatchIter.hasNext, "stream side not exhausted")
                val streamStats = JoinBuildSideStats.fromBatch(streamBatch, allowSorted,
                  exprs.boundStreamKeys)
=======
                assertInTests(!streamBatchIter.hasNext, "stream side not exhausted")
                val streamStats = JoinBuildSideStats.fromBatch(streamBatch, exprs.boundStreamKeys)
>>>>>>> 5ff9faee
                if (buildStats.streamMagnificationFactor <
                    streamStats.streamMagnificationFactor) {
                  metrics(BUILD_DATA_SIZE).set(buildSize)
                  JoinInfo(joinType, buildSide, buildIter, buildSize, Some(buildStats),
                    singleStreamIter, exprs)
                } else {
                  metrics(BUILD_DATA_SIZE).set(streamSize)
                  val flippedSide = flipped(buildSide)
                  JoinInfo(joinType, flippedSide, singleStreamIter, streamSize, Some(streamStats),
                    buildIter, exprs.flipped(joinType, flippedSide, condition))
                }
              } else {
                metrics(BUILD_DATA_SIZE).set(streamSize)
                val flippedSide = flipped(buildSide)
                JoinInfo(joinType, flippedSide, streamBatchIter, streamSize, None,
                  buildIter, exprs.flipped(joinType, flippedSide, condition))
              }
            } else {
              metrics(BUILD_DATA_SIZE).set(buildSize)
              JoinInfo(joinType, buildSide, buildIter, buildSize, Some(buildStats),
                new SpillableColumnarBatchQueueIterator(streamQueue, streamIter), exprs)
            }
          }
        }
      }
    }

    private def flipped(buildSide: GpuBuildSide): GpuBuildSide = buildSide match {
      case GpuBuildRight => GpuBuildLeft
      case GpuBuildLeft => GpuBuildRight
      case x => throw new IllegalStateException(s"unexpected build side: $x")
    }

    /**
     * Try to exhaust a probe iterator by fetching batches up to a specified target size.
     * @param iter probe iterator to fetch from
     * @param queue queue to place fetched batches into
     * @param targetSize target size to limit fetching
     * @return the total rows and total bytes fetched into the queue
     */
    private def fetchProbeTargetSize(
        iter: Iterator[T],
        queue: mutable.Queue[T],
        targetSize: Long): (Long, Long) = {
      NvtxRegistry.JOIN_ASYMMETRIC_PROBE_FETCH {
        var totalRows: Long = 0
        var totalSize: Long = 0L
        while (totalRows <= Integer.MAX_VALUE && totalSize <= targetSize && iter.hasNext) {
          val batch = iter.next()
          val rowCount = getProbeBatchRowCount(batch)
          if (rowCount > 0) {
            queue += batch
            totalRows += rowCount
            totalSize += getProbeBatchDataSize(batch)
          } else {
            batch.close()
          }
        }
        (totalRows, totalSize)
      }
    }

    /**
     * Try to exhaust a join input iterator by fetching batches up to a specified target size.
     * @param iter iterator to fetch from
     * @param queue queue to place fetched batches into
     * @param targetSize target size to limit fetching
     * @return the total rows and total bytes fetched into the queue
     */
    private def fetchTargetSize(
        iter: Iterator[ColumnarBatch],
        queue: mutable.Queue[SpillableColumnarBatch],
        targetSize: Long): (Long, Long) = {
      NvtxRegistry.JOIN_ASYMMETRIC_FETCH {
        var totalRows: Long = 0
        var totalSize: Long = 0L
        while (totalRows <= Integer.MAX_VALUE && totalSize <= targetSize && iter.hasNext) {
          val batch = iter.next()
          val rowCount = batch.numRows()
          if (rowCount > 0) {
            totalRows += rowCount
            totalSize += GpuColumnVector.getTotalDeviceMemoryUsed(batch)
            queue += SpillableColumnarBatch(batch, SpillPriorities.ACTIVE_ON_DECK_PRIORITY)
          } else {
            batch.close()
          }
        }
        (totalRows, totalSize)
      }
    }

    private def addNullFilterIfNecessary(
        buildIter: Iterator[ColumnarBatch],
        boundKeys: Seq[GpuExpression],
        needsNullFilter: Boolean,
        metrics: Map[String, GpuMetric]): Iterator[ColumnarBatch] = {
      if (needsNullFilter) {
        new NullFilteredBatchIterator(buildIter, boundKeys, metrics(OP_TIME_LEGACY))
      } else {
        buildIter
      }
    }

    private def getAsSingleBuildBatch(
        baseIter: Iterator[ColumnarBatch],
        exprs: BoundJoinExprs,
        metrics: Map[String, GpuMetric]): ColumnarBatch = {
      val iter = addNullFilterIfNecessary(baseIter, exprs.boundBuildKeys,
        exprs.buildSideNeedsNullFilter, metrics)
      // Multiple small batches may exist when split-retry happens in the previous op.
      // So need to concat them into a single one
      val spBatches = mutable.Queue.empty[SpillableColumnarBatch]
      closeOnExcept(spBatches) { _ =>
        while(iter.hasNext) {
          spBatches.enqueue(
            SpillableColumnarBatch(iter.next(), SpillPriorities.ACTIVE_BATCHING_PRIORITY))
        }
      }
      assert(spBatches.nonEmpty, "At least one batch is expected")
      val cbTypes = spBatches.head.dataTypes
      withRetryNoSplit(spBatches.toSeq) { _ =>
        ConcatAndConsumeAll.buildNonEmptyBatchFromTypes(
          spBatches.toArray.safeMap(_.getColumnarBatch()), cbTypes)
      }
    }
  }

  class HostHostAsymmetricJoinSizer(
      override val magnificationThreshold: Int,
      override val readOption: CoalesceReadOption)
    extends AsymmetricJoinSizer[ColumnarBatch] with HostHostUnspillableJoinSizer {
  }

  class SpillableColumnarBatchAsymmetricJoinSizer(override val magnificationThreshold: Int)
    extends AsymmetricJoinSizer[SpillableColumnarBatch] with SpillableColumnarBatchJoinSizer {
  }
}

/**
 * A GPU shuffled hash join optimized to handle asymmetric joins like left outer and right outer.
 * Probes the sizes of the input tables before performing the join to determine which to use
 * as the build side.
 *
 * @param leftKeys join keys for the left table
 * @param rightKeys join keys for the right table
 * @param condition inequality portions of the join condition
 * @param left plan for the left table
 * @param right plan for the right table
 * @param isGpuShuffle whether the shuffle is GPU-centric (e.g.: UCX-based)
 * @param gpuBatchSizeBytes target GPU batch size
 * @param partitionNumAmplification amplify the number of partitions for the build side
 * @param readOption options encloses KUDO related configs
 * @param isSkewJoin whether is skew join or not
 * @param cpuLeftKeys original CPU expressions for the left join keys
 * @param cpuRightKeys original CPU expressions for the right join keys
 */
case class GpuShuffledAsymmetricHashJoinExec(
                                              override val joinType: JoinType,
                                              override val leftKeys: Seq[Expression],
                                              override val rightKeys: Seq[Expression],
                                              override val condition: Option[Expression],
                                              override val left: SparkPlan,
                                              override val right: SparkPlan,
                                              override val isGpuShuffle: Boolean,
                                              override val gpuBatchSizeBytes: Long,
                                              override val isSMJOptAllowed: Boolean,
                                              override val partitionNumAmplification: Double,
                                              override val readOption: CoalesceReadOption,
                                              override val isSkewJoin: Boolean)(
    override val cpuLeftKeys: Seq[Expression],
    override val cpuRightKeys: Seq[Expression],
    magnificationThreshold: Integer) extends GpuShuffledSizedHashJoinExec[ColumnarBatch] {
  import GpuShuffledAsymmetricHashJoinExec._
  import GpuShuffledSizedHashJoinExec.JoinSizer

  override def otherCopyArgs: Seq[AnyRef] = Seq(cpuLeftKeys, cpuRightKeys, magnificationThreshold)

  override protected def createHostHostSizer(
      readOption: CoalesceReadOption): JoinSizer[ColumnarBatch] = {
    new HostHostAsymmetricJoinSizer(magnificationThreshold, readOption)
  }

  override protected def createSpillableColumnarBatchSizer(
      startWithLeftSide: Boolean): JoinSizer[SpillableColumnarBatch] = {
    new SpillableColumnarBatchAsymmetricJoinSizer(magnificationThreshold)
  }
}

/**
 * A spillable form of a HostConcatResult. Takes ownership of the specified host buffer.
 */
sealed trait SpillableHostConcatResult extends AutoCloseable {
  def hmb: HostMemoryBuffer
  def toBatch: ColumnarBatch
  def getNumRows: Long
  def getDataLen: Long

  protected var spillableBuffer = {
    SpillableHostBuffer(hmb, hmb.getLength, SpillPriorities.ACTIVE_BATCHING_PRIORITY)
  }

  override def close(): Unit = if (spillableBuffer != null) {
    spillableBuffer.close()
    spillableBuffer = null
  }
}

class CudfSpillableHostConcatResult(
    header: SerializedTableHeader,
    val hmb: HostMemoryBuffer) extends SpillableHostConcatResult {

  override def toBatch: ColumnarBatch = {
    closeOnExcept(spillableBuffer.getHostBuffer()) { hostBuf =>
      SerializedTableColumn.from(header, hostBuf)
    }
  }

  override def getNumRows: Long = header.getNumRows

  override def getDataLen: Long = header.getDataLen
}

class KudoSpillableHostConcatResult(kudoTableHeader: KudoTableHeader,
    val hmb: HostMemoryBuffer
) extends SpillableHostConcatResult  {
  require(kudoTableHeader != null, "KudoTableHeader cannot be null")
  require(hmb != null, "HostMemoryBuffer cannot be null")
  val bufferLength: Long = hmb.getLength

  override def toBatch: ColumnarBatch = closeOnExcept(spillableBuffer.getHostBuffer()) { hostBuf =>
    KudoSerializedTableColumn.from(kudoTableHeader, hostBuf)
  }

  override def getNumRows: Long = kudoTableHeader.getNumRows

  // Should not reference hmb after its ownership is transferred to spillableBuffer,
  // so we just cache the length at the time of construction
  override def getDataLen: Long = bufferLength
}

object SpillableHostConcatResult {
  def from(batch: ColumnarBatch): SpillableHostConcatResult = {
    require(batch.numCols() == 1, "Batch must have exactly 1 column")
    batch.column(0) match {
      case col: KudoSerializedTableColumn => {
        // This will be closed
        val oldKudoTable = col.spillableKudoTable
        val buffer = col.spillableKudoTable.makeKudoTable.getBuffer
        new KudoSpillableHostConcatResult(oldKudoTable.header, buffer)
      }
      case col: SerializedTableColumn =>
        val buffer = col.hostBuffer
        buffer.incRefCount()
        new CudfSpillableHostConcatResult(col.header, buffer)
      case c =>
        throw new IllegalStateException(s"Expected SerializedTableColumn, got ${c.getClass}")
    }
  }
}

/**
 * Converts an iterator of shuffle batches in host memory into an iterator of spillable
 * host memory batches.
 */
class SpillableHostConcatResultFromColumnarBatchIterator(
    iter: Iterator[ColumnarBatch]) extends Iterator[SpillableHostConcatResult] {
  override def hasNext: Boolean = iter.hasNext

  override def next(): SpillableHostConcatResult = {
    withResource(iter.next())(SpillableHostConcatResult.from)
  }
}

/**
 * Iterator that produces SerializedTableColumn batches from a queue of spillable host memory
 * batches that were fetched first during probing and the (possibly empty) remaining iterator of
 * un-probed host memory batches. The iterator returns the queue elements first, followed by
 * the elements of the remaining iterator.
 *
 * @param spillableQueue queue of spillable host memory batches
 * @param batchIter iterator of remaining host memory batches
 */
class HostQueueBatchIterator(
    spillableQueue: mutable.Queue[SpillableHostConcatResult],
    batchIter: Iterator[ColumnarBatch]) extends GpuColumnarBatchIterator(true) {
  override def hasNext: Boolean = spillableQueue.nonEmpty || batchIter.hasNext

  override def next(): ColumnarBatch = {
    if (spillableQueue.nonEmpty) {
      withResource(spillableQueue.dequeue())(_.toBatch)
    } else {
      batchIter.next()
    }
  }

  override def doClose(): Unit = {
    spillableQueue.safeClose()
  }
}

/**
 * Iterator that produces columnar batches from a queue of spillable batches that were fetched
 * first during probing and the (possibly empty) remaining iterator fo un-probed batches. The
 * iterator returns the queue elements first, followed by the elements of the remaining iterator.
 */
class SpillableColumnarBatchQueueIterator(
    queue: mutable.Queue[SpillableColumnarBatch],
    batchIter: Iterator[ColumnarBatch]) extends GpuColumnarBatchIterator(true) {

  override def hasNext: Boolean = queue.nonEmpty || batchIter.hasNext

  override def next(): ColumnarBatch = {
    if (queue.nonEmpty) {
      withResource(queue.dequeue()) { spillable =>
        spillable.getColumnarBatch()
      }
    } else {
      batchIter.next()
    }
  }

  override def doClose(): Unit = {
    queue.safeClose()
  }
}

/**
 * Iterator that filters out rows with null keys.
 *
 * @param iter iterator of batches to filter
 * @param boundKeys expressions to produce the keys
 * @param opTime metric to update for time taken during the filter operation
 */
class NullFilteredBatchIterator(
    iter: Iterator[ColumnarBatch],
    boundKeys: Seq[Expression],
    opTime: GpuMetric) extends Iterator[ColumnarBatch] with AutoCloseable {
  private var onDeck: Option[ColumnarBatch] = None

  onTaskCompletion(close())

  override def hasNext: Boolean = {
    while (onDeck.isEmpty && iter.hasNext) {
      val rawBatch = iter.next()
      val batch = opTime.ns {
        val spillable = SpillableColumnarBatch(rawBatch, SpillPriorities.ACTIVE_ON_DECK_PRIORITY)
        GpuHashJoin.filterNullsWithRetryAndClose(spillable, boundKeys)
      }
      if (batch.numRows > 0) {
        onDeck = Some(batch)
      } else {
        batch.close()
      }
    }
    onDeck.nonEmpty
  }

  override def next(): ColumnarBatch = {
    if (!hasNext) {
      throw new NoSuchElementException("no more batches")
    }
    val batch = onDeck.get
    onDeck = None
    batch
  }

  override def close(): Unit = {
    onDeck.foreach(_.close())
    onDeck = None
  }
}

/** Tracks a collection of batches associated with a partition in a large join */
class JoinPartition extends AutoCloseable {
  private var totalSize = 0L
  private val batches = new mutable.ArrayBuffer[SpillableColumnarBatch]()

  def addPartitionBatch(part: SpillableColumnarBatch, dataSize: Long): Unit = {
    batches.append(part)
    totalSize += dataSize
  }

  def getTotalSize: Long = totalSize

  def releaseBatches(): Array[SpillableColumnarBatch] = {
    val result = batches.toArray
    batches.clear()
    totalSize = 0
    result
  }

  override def close(): Unit = {
    batches.safeClose()
    batches.clear()
    totalSize = 0L
  }
}

/**
 * Base class for a partitioner in a large join.
 *
 * @param numPartitions number of partitions being used in the join
 * @param batchTypes schema of the batches
 * @param boundJoinKeys bound keys used in the join
 * @param metrics metrics to update
 */
abstract class JoinPartitioner(
    numPartitions: Int,
    batchTypes: Array[DataType],
    boundJoinKeys: Seq[Expression],
    metrics: Map[String, GpuMetric]) extends GpuHashPartitioner with AutoCloseable {
  protected val partitions: Array[JoinPartition] =
    (0 until numPartitions).map(_ => new JoinPartition).toArray
  protected val opTime = metrics(OP_TIME_LEGACY)

  override protected val hashFunc: GpuHashExpression =
    GpuMurmur3Hash(boundJoinKeys, JoinPartitioner.HASH_SEED)

  /**
   * Hash partitions a batch in preparation for performing a sub-join. The input batch will
   * be closed by this method.
   */
  protected def partitionBatch(inputBatch: ColumnarBatch): Unit = {
    val spillableBatch = SpillableColumnarBatch(inputBatch, SpillPriorities.ACTIVE_ON_DECK_PRIORITY)
    withRetryNoSplit(spillableBatch) { _ =>
      opTime.ns {
        val partsTable = hashPartitionAndClose(spillableBatch.getColumnarBatch(), numPartitions,
          NvtxRegistry.PARTITION_FOR_JOIN)
        val contigTables = withResource(partsTable) { _ =>
          partsTable.getTable.contiguousSplit(partsTable.getPartitions.tail: _*)
        }
        withResource(contigTables) { _ =>
          contigTables.zipWithIndex.foreach { case (ct, i) =>
            if (ct.getRowCount > 0) {
              contigTables(i) = null
              addPartition(i, ct)
            }
          }
        }
      }
    }
  }

  /**
   * Adds a batch associated with a partition.
   *
   * @param partIndex index of the partition
   * @param ct contiguous table to add to the specified partition
   */
  protected def addPartition(partIndex: Int, ct: ContiguousTable): Unit = {
    val dataSize = ct.getBuffer.getLength
    partitions(partIndex).addPartitionBatch(SpillableColumnarBatch(ct, batchTypes,
      SpillPriorities.ACTIVE_BATCHING_PRIORITY), dataSize)
  }

  override def close(): Unit = {
    partitions.safeClose()
  }
}

object JoinPartitioner {
  /**
   * A seed to use for the hash partitioner when sub-partitioning. Needs to be different than
   * the seed used by Spark for partitioning a hash join (i.e.: 42)
   */
  val HASH_SEED: Int = 100
}

/**
 * Join partitioner for the build side of a large join where the build side of the join does not
 * fit in a single GPU batch.
 *
 * @param joinType type of join being performed
 * @param numPartitions number of partitions being used in the join
 * @param buildSideIter iterator of build side batches
 * @param buildSideTypes schema of the build side batches
 * @param boundBuildKeys bound join key expressions for the build side
 * @param gpuBatchSizeBytes target GPU batch size
 * @param metrics metrics to update
 */
class BuildSidePartitioner(
    val joinType: JoinType,
    val numPartitions: Int,
    buildSideIter: Iterator[ColumnarBatch],
    buildSideTypes: Array[DataType],
    boundBuildKeys: Seq[Expression],
    gpuBatchSizeBytes: Long,
    metrics: Map[String, GpuMetric])
  extends JoinPartitioner(numPartitions, buildSideTypes, boundBuildKeys, metrics) {

  // partition all of the build-side batches
  closeOnExcept(partitions) { _ =>
    while (buildSideIter.hasNext) {
      partitionBatch(buildSideIter.next())
    }
  }

  private val (emptyPartitions, joinGroups) = findEmptyAndJoinGroups()
  private val partitionBatches = new Array[LazySpillableColumnarBatch](joinGroups.length)
  private val concatTime = metrics(CONCAT_TIME)

  /** Returns a BitSet where a set bit corresponds to an empty partition at that index. */
  def getEmptyPartitions: BitSet = emptyPartitions

  /**
   * Returns a BitSet array where each BitSet corresponds to a "join group," a group of partitions
   * that can together be used as a single build batch for a sub-join. A set bit in a join group's
   * BitSet corresponds to a partition index that is part of the join group.
   */
  def getJoinGroups: Array[BitSet] = joinGroups

  /**
   * Returns the batch of data for the specified join group index. All of the data across the
   * partitions comprising the join group are concatenated together to produce the batch.
   * The concatenated batches are lazily cached, so the cost of concatenation is only incurred
   * by the first caller for a particular join group.
   *
   * @param partitionGroupIndex the index of the join group for which to produce the batch
   * @return the batch of data for the join group
   */
  def getBuildBatch(partitionGroupIndex: Int): LazySpillableColumnarBatch = {
    var batch = partitionBatches(partitionGroupIndex)
    if (batch == null) {
      val spillBatchesBuffer = new mutable.ArrayBuffer[SpillableColumnarBatch]()
      closeOnExcept(spillBatchesBuffer) { _ =>
        joinGroups(partitionGroupIndex).foreach { i =>
          val batches = partitions(i).releaseBatches()
          spillBatchesBuffer ++= batches
        }
      }
      val concatBatch = withRetryNoSplit(spillBatchesBuffer.toSeq) { spillBatches =>
        val batchesToConcat = spillBatches.safeMap(_.getColumnarBatch()).toArray
        opTime.ns {
          concatTime.ns {
            ConcatAndConsumeAll.buildNonEmptyBatchFromTypes(batchesToConcat, buildSideTypes)
          }
        }
      }
      withResource(concatBatch) { _ =>
        batch = LazySpillableColumnarBatch(concatBatch, "build subtable")
        partitionBatches(partitionGroupIndex) = batch
      }
    }
    LazySpillableColumnarBatch.spillOnly(batch)
  }

  override def close(): Unit = {
    partitions.safeClose()
    partitionBatches.safeClose()
  }

  /**
   * After partitioning the build-side table, find the set of partition indices
   * that are empty partitions along with an iterator of partition index sets that,
   * for each set of indices, produces a build-side sub-table that is ideally
   * within the GPU batch size limits. If there is a partition that is larger than
   * the target size, it will be in its own partition index set.
   *
   * @return the set of empty partition indices and an iterator of partition index
   *         sets where each set identifies partitions that can be processed together
   *         in a join pass.
   */
  private def findEmptyAndJoinGroups(): (BitSet, Array[BitSet]) = {
    val emptyPartitions = new mutable.BitSet(numPartitions)
    val joinGroups = new mutable.ArrayBuffer[BitSet]()
    val sortedIndices = (0 until numPartitions).sortBy(i => partitions(i).getTotalSize)
    val (emptyIndices, nonEmptyIndices) = joinType match {
      case FullOuter | LeftOuter | RightOuter =>
        // empty build partitions still need to produce outputs for corresponding stream partitions
        (Seq.empty, sortedIndices)
      case _: InnerLike =>
        sortedIndices.partition { i =>
          partitions(i).getTotalSize == 0
        }
      case x => throw new IllegalStateException(s"unsupported join type: $x")
    }
    emptyPartitions ++= emptyIndices
    var group = new mutable.BitSet(numPartitions)
    var groupSize = 0L
    nonEmptyIndices.foreach { i =>
      val newSize = groupSize + partitions(i).getTotalSize
      if (groupSize > 0L && newSize > gpuBatchSizeBytes) {
        if (group.nonEmpty) {
          joinGroups.append(group)
        }
        group = new mutable.BitSet(numPartitions)
        groupSize = partitions(i).getTotalSize
      } else {
        groupSize = newSize
      }
      group.add(i)
    }
    if (group.nonEmpty) {
      joinGroups.append(group)
    }
    (emptyPartitions, joinGroups.toArray)
  }
}

/**
 * Join partitioner for the stream side of a large join.
 *
 * @param numPartitions number of partitions being used in the join
 * @param emptyBuildPartitions BitSet indicating which build side partitions are empty
 * @param iter iterator of stream side batches
 * @param streamTypes schema of the stream side batches
 * @param boundStreamKeys bound join key expressions for the stream side
 * @param metrics metrics to update
 */
class StreamSidePartitioner(
    numPartitions: Int,
    emptyBuildPartitions: BitSet,
    iter: Iterator[ColumnarBatch],
    streamTypes: Array[DataType],
    boundStreamKeys: Seq[Expression],
    metrics: Map[String, GpuMetric])
  extends JoinPartitioner(numPartitions, streamTypes, boundStreamKeys, metrics) {

  override protected def addPartition(partIndex: Int, ct: ContiguousTable): Unit = {
    // Ignore partitions that correspond to empty build-side partitions, since
    // no stream-side keys in this partition will match anything on the build-side.
    if (emptyBuildPartitions.contains(partIndex)) {
      ct.close()
    } else {
      super.addPartition(partIndex, ct)
    }
  }

  def hasInputBatches: Boolean = iter.hasNext

  def partitionNextBatch(): Unit = {
    assertInTests(partitions.forall(_.getTotalSize == 0), "leftover partitions from previous batch")
    partitionBatch(iter.next)
  }

  def releasePartitions(partIndices: BitSet): Array[SpillableColumnarBatch] = {
    partIndices.iterator.flatMap(i => partitions(i).releaseBatches().toSeq).toArray
  }

  override def close(): Unit = {
    partitions.safeClose()
  }
}

/**
 * Iterator that produces the result of a large symmetric join where the build side of the join is
 * too large for a single GPU batch. The prior join input probing phase has sized the build side
 * of the join, so this partitions both the build side and stream side into N+1 partitions, where
 * N is the size of the build side divided by the target GPU batch size.
 *
 * Once the build side is partitioned completely, the partitions are placed into "join groups"
 * where all the build side data of a join group fits in the GPU target batch size. If the input
 * data is skewed, a single build partition could be larger than the target GPU batch size.
 * Currently such oversized partitions are placed in separate join groups consisting just of one
 * partition each in the hopes that there will be enough GPU memory to proceed with the join
 * despite the skew. We will need to revisit this for very large, skewed build side data arriving
 * at a single task.
 *
 * Once the build side join groups are identified, each stream batch is partitioned into the same
 * number of partitions as the build side with the same hash key used for the build side. The
 * partitions from the batch are grouped into join groups matching the partition grouping from
 * the build side, and each join group is processed as a sub-join. Once all the join groups for
 * a stream batch have been processed, the next stream batch is fetched, partitioned, and sub-joins
 * are processed against the build side join groups. Repeat until the stream side is exhausted.
 *
 * @param info join information from input probing phase
 * @param gpuBatchSizeBytes target GPU batch size
 * @param partitionNumAmplification boost number of partitions for build size by this times
 * @param metrics metrics to update
 */
class BigSizedJoinIterator(
    info: JoinInfo,
    gpuBatchSizeBytes: Long,
    allowSorted: Boolean,
    partitionNumAmplification: Double,
    metrics: Map[String, GpuMetric])
  extends Iterator[ColumnarBatch] with TaskAutoCloseableResource {

  private val buildPartitioner = {
    val numPartitions =
      (((info.buildSize / gpuBatchSizeBytes) + 1) * partitionNumAmplification).toLong
    require(numPartitions <= Int.MaxValue, "too many build partitions")
    new BuildSidePartitioner(info.joinType, numPartitions.toInt, info.buildIter,
      info.exprs.buildTypes, info.exprs.boundBuildKeys, gpuBatchSizeBytes, metrics)
  }
  use(buildPartitioner)

  private val joinGroups = buildPartitioner.getJoinGroups
  private var currentJoinGroupIndex = joinGroups.length - 1
  private val needTracker = info.joinType match {
    case FullOuter => true
    case LeftOuter if info.buildSide == GpuBuildLeft => true
    case RightOuter if info.buildSide == GpuBuildRight => false
    case _ => false
  }

  private val streamPartitioner = use(new StreamSidePartitioner(buildPartitioner.numPartitions,
    buildPartitioner.getEmptyPartitions, info.streamIter, info.exprs.streamTypes,
    info.exprs.boundStreamKeys, metrics))

  private var subIter: Option[Iterator[ColumnarBatch]] = None

  // Buffer per join group to track build-side rows that have been referenced for outer joins
  private val buildSideRowTrackers: Array[Option[SpillableColumnarBatch]] = {
    if (needTracker) {
      val arr = new Array[Option[SpillableColumnarBatch]](joinGroups.length)
      arr.indices.foreach { i => arr(i) = None }
      arr
    } else {
      Array.empty
    }
  }

  private var isExhausted = joinGroups.isEmpty
  private val opTime = metrics(OP_TIME_LEGACY)
  private val joinTime = metrics(JOIN_TIME)

  private lazy val compiledCondition = info.exprs.boundCondition.map { condExpr =>
    use(opTime.ns(condExpr.convertToAst(info.exprs.numFirstConditionTableColumns).compile()))
  }

  override def hasNext: Boolean = {
    if (isExhausted) {
      false
    } else if (subIter.exists(_.hasNext)) {
      true
    } else {
      setupNextJoinIterator()
      val result = subIter.exists(_.hasNext)
      if (!result) {
        isExhausted = true
        close()
      }
      result
    }
  }

  override def next(): ColumnarBatch = {
    if (!hasNext) {
      throw new NoSuchElementException("join batches exhausted")
    }
    subIter.get.next()
  }

  override def close(): Unit = {
    super.close()
    buildSideRowTrackers.flatten.safeClose()
    isExhausted = true
  }

  private def setupNextJoinIterator(): Unit = {
    while (!isExhausted && !subIter.exists(_.hasNext)) {
      if (needTracker) {
        // save off the build side tracker buffer for the join group just processed
        subIter match {
          case Some(streamIter: HashJoinStreamSideIterator) =>
            assert(buildSideRowTrackers(currentJoinGroupIndex).isEmpty, "unexpected row tracker")
            buildSideRowTrackers(currentJoinGroupIndex) = streamIter.releaseBuiltSideTracker()
            streamIter.close()
          case _ =>
        }
      }
      if (currentJoinGroupIndex >= joinGroups.length - 1) {
        // try to pull in the next stream batch
        if (streamPartitioner.hasInputBatches) {
          streamPartitioner.partitionNextBatch()
          subIter = Some(moveToNextBuildGroup())
        } else if (needTracker) {
          currentJoinGroupIndex = buildSideRowTrackers.indexWhere(_.isDefined)
          if (currentJoinGroupIndex == -1) {
            isExhausted = true
            subIter = None
          } else {
            // TODO: Can free the build-side batch in the build partitioner early here since
            //       this will be the last iterator to use it.
            // https://github.com/NVIDIA/spark-rapids/issues/10282
            val tracker = buildSideRowTrackers(currentJoinGroupIndex)
            buildSideRowTrackers(currentJoinGroupIndex) = None
            // Setup an iterator to produce the final full outer join batches for the join group.
            // All stream batches have been consumed, so an empty iterator is used for the stream
            // side. The condition also doesn't need to be passed since there are no join row pairs
            // left to evaluate conditionally. The only rows that will be emitted by this are the
            // build-side rows that never matched rows on the stream side.
            subIter = Some(new HashOuterJoinIterator(info.joinType,
              buildPartitioner.getBuildBatch(currentJoinGroupIndex), info.exprs.boundBuildKeys,
              info.buildStats, tracker, Iterator.empty, info.exprs.boundStreamKeys,
              info.exprs.streamOutput, None, 0, gpuBatchSizeBytes, allowSorted, info.buildSide,
              info.exprs.compareNullsEqual, opTime, joinTime))
          }
        } else {
          isExhausted = true
          subIter = None
        }
      } else {
        subIter = Some(moveToNextBuildGroup())
      }
    }
  }

  private def moveToNextBuildGroup(): Iterator[ColumnarBatch] = {
    // If we were at the last build group, loop back to the first since we're processing the next
    // stream batch.
    currentJoinGroupIndex = (currentJoinGroupIndex + 1) % joinGroups.length
    val builtBatch = buildPartitioner.getBuildBatch(currentJoinGroupIndex)
    val group = joinGroups(currentJoinGroupIndex)
    val streamBatches = streamPartitioner.releasePartitions(group)
    val lazyStream = new Iterator[LazySpillableColumnarBatch] {
      onTaskCompletion(streamBatches.safeClose())

      private var i = 0

      override def hasNext: Boolean = i < streamBatches.length

      override def next(): LazySpillableColumnarBatch = {
        withResource(streamBatches(i)) { spillBatch =>
          streamBatches(i) = null
          i += 1
          withResource(spillBatch.getColumnarBatch()) { batch =>
            LazySpillableColumnarBatch(batch, "stream_batch")
          }
        }
      }
    }
    if (needTracker) {
      // Build an iterator to perform the stream-side of the outer join for the join group,
      // tracking which rows are referenced so far. The iterator will own the tracker of build side
      // rows referenced until we release it after the iterator has produced all of the batches.
      val buildRowTracker = buildSideRowTrackers(currentJoinGroupIndex)
      buildSideRowTrackers(currentJoinGroupIndex) = None
      new HashJoinStreamSideIterator(info.joinType,
        builtBatch, info.exprs.boundBuildKeys, info.buildStats, buildRowTracker,
        lazyStream, info.exprs.boundStreamKeys, info.exprs.streamOutput, compiledCondition,
        gpuBatchSizeBytes, allowSorted, info.buildSide, info.exprs.compareNullsEqual,
        opTime, joinTime)
    } else {
      GpuShuffledSizedHashJoinExec.createJoinIterator(info, builtBatch, lazyStream,
        gpuBatchSizeBytes, allowSorted, opTime, joinTime)
    }
  }
}<|MERGE_RESOLUTION|>--- conflicted
+++ resolved
@@ -945,14 +945,9 @@
               if (streamBatchIter.hasNext) {
                 val streamBatch = streamBatchIter.next()
                 val singleStreamIter = new SingleGpuColumnarBatchIterator(streamBatch)
-<<<<<<< HEAD
-                assert(!streamBatchIter.hasNext, "stream side not exhausted")
+                assertInTests(!streamBatchIter.hasNext, "stream side not exhausted")
                 val streamStats = JoinBuildSideStats.fromBatch(streamBatch, allowSorted,
                   exprs.boundStreamKeys)
-=======
-                assertInTests(!streamBatchIter.hasNext, "stream side not exhausted")
-                val streamStats = JoinBuildSideStats.fromBatch(streamBatch, exprs.boundStreamKeys)
->>>>>>> 5ff9faee
                 if (buildStats.streamMagnificationFactor <
                     streamStats.streamMagnificationFactor) {
                   metrics(BUILD_DATA_SIZE).set(buildSize)
