--- conflicted
+++ resolved
@@ -1120,10 +1120,7 @@
   def from(batch: ColumnarBatch): SpillableHostConcatResult = {
     require(batch.numCols() > 0, "Batch must have at least 1 column")
     batch.column(0) match {
-<<<<<<< HEAD
-=======
       // TODO add the Kudo case
->>>>>>> 5afee5bf
       case col: SerializedTableColumn =>
         val buffer = col.hostBuffer
         buffer.incRefCount()
