--- conflicted
+++ resolved
@@ -135,13 +135,8 @@
 
   override def convertToGpu(): GpuExec =
     GpuGlobalLimitExec(collectLimit.limit,
-<<<<<<< HEAD
-      ShimLoader.getSparkShims.getGpuShuffleExchangeExec(GpuSinglePartitioning(Seq.empty),
+      ShimLoader.getSparkShims.getGpuShuffleExchangeExec(GpuSinglePartitioning,
         GpuLocalLimitExec(collectLimit.limit, childPlans.head.convertIfNeeded())))
-=======
-      ShimLoader.getSparkShims.getGpuShuffleExchangeExec(GpuSinglePartitioning,
-        GpuLocalLimitExec(collectLimit.limit, childPlans(0).convertIfNeeded())))
->>>>>>> ad3bc80f
 
 }
 
