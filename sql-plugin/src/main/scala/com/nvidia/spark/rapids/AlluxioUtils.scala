/*
 * Copyright (c) 2022, NVIDIA CORPORATION.
 *
 * Licensed under the Apache License, Version 2.0 (the "License");
 * you may not use this file except in compliance with the License.
 * You may obtain a copy of the License at
 *
 *     http://www.apache.org/licenses/LICENSE-2.0
 *
 * Unless required by applicable law or agreed to in writing, software
 * distributed under the License is distributed on an "AS IS" BASIS,
 * WITHOUT WARRANTIES OR CONDITIONS OF ANY KIND, either express or implied.
 * See the License for the specific language governing permissions and
 * limitations under the License.
 */

package com.nvidia.spark.rapids

import java.io.FileNotFoundException
import java.util.Properties

import scala.collection.JavaConverters.mapAsScalaMapConverter
import scala.collection.mutable
import scala.io.BufferedSource
import scala.util.control.NonFatal

import alluxio.AlluxioURI
import alluxio.conf.{AlluxioProperties, InstancedConfiguration, PropertyKey}
import alluxio.grpc.MountPOptions
import alluxio.wire.MountPointInfo
import org.apache.hadoop.conf.Configuration
import org.apache.hadoop.fs.Path

import org.apache.spark.internal.Logging
import org.apache.spark.sql.RuntimeConfig
import org.apache.spark.sql.catalyst.expressions.{Expression, PlanExpression}
import org.apache.spark.sql.execution.datasources.{CatalogFileIndex, FileFormat, FileIndex, HadoopFsRelation, InMemoryFileIndex, PartitionDirectory, PartitionedFile, PartitioningAwareFileIndex, PartitionSpec}
import org.apache.spark.sql.execution.datasources.parquet.ParquetFileFormat
import org.apache.spark.sql.execution.datasources.rapids.GpuPartitioningUtils

/*
 * Utilities for using Alluxio with the plugin for reading.
 * Currently we only support Alluxio with the Datasource v1 Parquet reader.
 * We currently support 2 different replacement algorithms:
 *    CONVERT_TIME: this replaces the file path when we convert a FileSourceScanExec to
 *      a GpuFileSourceScanExec. This will create an entirely new FileIndex and potentially
 *      has to re-infer the partitioning if its not a FileIndex type we know. So this can
 *      cause an extra list leaf files which for many files will run another job and thus
 *      has additional overhead. This will update the file locations to be the
 *      Alluxio specific ones if the data is already cached. In order to support the
 *      input_file_name functionality we have to convert the alluxio:// path back to its
 *      original url when we go to actually read the file.
 *    TASK_TIME: this replaces the file path as late as possible on the task side when
 *      we actually go to read the file. This makes is so that the original non-Alluxio
 *      path gets reported for the input_file_name properly without having to convert
 *      paths back to the original. This also has the benefit that it can be more performant
 *      if it doesn't have to do the extra list leaf files, but you don't get the
 *      locality information updated. So for small Alluxio clusters or with Spark
 *      clusters short on task slots this may be a better fit.
 *
 * The way we do the actual replacement algorithm differs depending on the file reader
 * type we use: PERFILE, COALESCING or MULTITHREADED.
 * PERFILE is not supported with Alluxio due to not easily being able to fix up
 * input_file_name. We could but would require copying the FileScanRDD so skip for now.
 * The COALESCING reader is not support when input_file_name is requested so it falls
 * back to the MULTITHREADED reader if that is used, when input_file_name is not requested,
 * we replace the paths properly based on the replacement algorithm and don't have to worry
 * about calculating the original path.  The MULTITHREADED reader supports input_file_name
 * so it handles calculating the original file path in the case of the convert time algorithm.
 * In order to do the replacement at task time and to output the original path for convert
 * time, we need to have a mapping of the original scheme to the alluxio scheme. This has been
 * made a parameter to many of the readers. With auto mount and task time replacement,
 * we make a pass through the files on the driver side in GpuFileSourceScanExec in order to
 * do the mounting before the tasks try to access alluxio.
 * Note that Delta Lake uses the input_file_name functionality to do things like
 * Updates and Deletes and will fail if the path has the alluxio:// in it.
 *
 * Below we support 2 configs to turn on Alluxio, we have the automount which uses a regex
 * to replace paths and then we have the config that specifies direct paths to replace and
 * user has to manually mount those.
 */
object AlluxioUtils extends Logging with Arm {
  private val checkedAlluxioPath = scala.collection.mutable.HashSet[String]()
  private val ALLUXIO_SCHEME = "alluxio://"
  private val mountedBuckets: scala.collection.mutable.Map[String, String] =
    scala.collection.mutable.Map()
  private var alluxioMasterHost: Option[String] = None
  private var alluxioMasterPort: Option[Int] = None
  private var alluxioMasterHostAndPort: Option[String] = None
  private var alluxioPathsToReplaceMap: Option[Map[String, String]] = None
  private var alluxioHome: String = "/opt/alluxio-2.8.0"
  private var alluxioBucketRegex: Option[String] = None
  private var isInitReplaceMap: Boolean = false
  private var isInitMountPointsForAutoMount: Boolean = false

  def checkAlluxioNotSupported(rapidsConf: RapidsConf): Unit = {
    if (rapidsConf.isParquetPerFileReadEnabled &&
      (rapidsConf.getAlluxioAutoMountEnabled || rapidsConf.getAlluxioPathsToReplace.isDefined)) {
      throw new IllegalArgumentException("Alluxio is currently not supported with the PERFILE " +
        "reader, please use one of the other reader types.")
    }
  }

  /**
   * Returns whether alluxio convert time algorithm should be enabled
   * Note: should also check whether the auto-mount or replace path is enabled.
   *
   * @param conf the rapids conf
   * @return Returns whether alluxio convert time algorithm should be enabled
   */
  def enabledAlluxioReplacementAlgoConvertTime(conf: RapidsConf): Boolean = {
    conf.isAlluxioReplacementAlgoConvertTime &&
        (conf.getAlluxioAutoMountEnabled || conf.getAlluxioPathsToReplace.isDefined)
  }

  def isAlluxioAutoMountTaskTime(rapidsConf: RapidsConf,
      fileFormat: FileFormat): Boolean = {
      rapidsConf.getAlluxioAutoMountEnabled && rapidsConf.isAlluxioReplacementAlgoTaskTime &&
        fileFormat.isInstanceOf[ParquetFileFormat]
  }

  def isAlluxioPathsToReplaceTaskTime(rapidsConf: RapidsConf,
      fileFormat: FileFormat): Boolean = {
    rapidsConf.getAlluxioPathsToReplace.isDefined && rapidsConf.isAlluxioReplacementAlgoTaskTime &&
      fileFormat.isInstanceOf[ParquetFileFormat]
  }

  private def checkAlluxioMounted(
      hadoopConfiguration: Configuration,
      alluxio_path: String): Unit = {
    this.synchronized {
      if (!checkedAlluxioPath.contains(alluxio_path)) {
        val path = new Path(alluxio_path)
        val fs = path.getFileSystem(hadoopConfiguration)
        if (!fs.exists(path)) {
          throw new FileNotFoundException(
            s"Alluxio path $alluxio_path does not exist, maybe forgot to mount it")
        }
        logDebug(s"Alluxio path $alluxio_path is mounted")
        checkedAlluxioPath.add(alluxio_path)
      } else {
        logDebug(s"Alluxio path $alluxio_path already mounted")
      }
    }
  }

  // Default to read from /opt/alluxio-2.8.0 if not setting ALLUXIO_HOME
  private def readAlluxioMasterAndPort: (String, String) = {
    var buffered_source: BufferedSource = null
    try {
      buffered_source = scala.io.Source.fromFile(alluxioHome + "/conf/alluxio-site.properties")
      val prop : Properties = new Properties()
      prop.load(buffered_source.bufferedReader())
      val alluxio_master = prop.getProperty("alluxio.master.hostname")
      val alluxio_port = prop.getProperty("alluxio.master.rpc.port", "19998")
      (alluxio_master, alluxio_port)
    } catch {
      case e: FileNotFoundException =>
        throw new RuntimeException(s"Not found Alluxio config in " +
          s"$alluxioHome/conf/alluxio-site.properties, " +
          "please check if ALLUXIO_HOME is set correctly")
    } finally {
      if (buffered_source != null) buffered_source.close
    }
  }

  // Read out alluxio.master.hostname, alluxio.master.rpc.port
  // from Alluxio's conf alluxio-site.properties
  // We require an environment variable "ALLUXIO_HOME"
  // This function will only read once from ALLUXIO/conf.
  private def initAlluxioInfo(conf: RapidsConf, hadoopConf: Configuration,
      runtimeConf: RuntimeConfig): Unit = {
    this.synchronized {
      // left outside isInit to allow changing at runtime
      alluxioHome = scala.util.Properties.envOrElse("ALLUXIO_HOME", "/opt/alluxio-2.8.0")
      checkAlluxioNotSupported(conf)

<<<<<<< HEAD
      if (!isInit) {
        if (conf.getAlluxioAutoMountEnabled) {
          val (alluxioMasterHostStr, alluxioMasterPortStr) = readAlluxioMasterAndPort
          if (alluxioMasterHostStr == null) {
            throw new RuntimeException(
              s"Can't find alluxio.master.hostname from $alluxioHome/conf/alluxio-site.properties.")
          }
          alluxioMasterHost = Some(alluxioMasterHostStr)
          alluxioMasterPort = Some(alluxioMasterPortStr.toInt)
          alluxioMasterHostAndPort = Some(alluxioMasterHostStr + ":" + alluxioMasterPortStr)
          // load mounted point by call Alluxio client.
          try {
            val (access_key, secret_key) = getKeyAndSecret(hadoopConf, runtimeConf)
            val mountPoints = getExistS3MountPoints(conf.getAlluxioUser, access_key, secret_key)
            mountPoints.foreach { case (alluxioPath, mountPoint) =>
              val s3Path = mountPoint.getUfsUri
              mountedBuckets(alluxioPath) = s3Path
              logInfo(s"Found mounted bucket $s3Path to $alluxioPath")
=======
      if (isConfiguredReplacementMap(conf)) {
        // replace-map is enabled, if set this will invalid the auto-mount
        if (!isInitReplaceMap) {
          alluxioPathsToReplaceMap = getReplacementMapOption(conf)
          isInitReplaceMap = true
        }
      } else if (conf.getAlluxioAutoMountEnabled) {
        // auto-mount is enabled
        if (!isInitMountPointsForAutoMount) {
          val (alluxio_master, alluxio_port) = readAlluxioMasterAndPort
          if (alluxio_master == null) {
            throw new RuntimeException(
              s"Can't find alluxio.master.hostname from $alluxioHome/conf/alluxio-site.properties.")
          }
          alluxioMasterHost = Some(alluxio_master + ":" + alluxio_port)
          alluxioBucketRegex = Some(conf.getAlluxioBucketRegex)
          // load mounted point by call Alluxio mount command.
          val (ret, output) = runAlluxioCmd("fs mount")
          if (ret == 0) {
            // parse the output, E.g.
            // s3a://bucket-foo/        on  /bucket-foo
            // s3a://bucket-another/    on  /bucket-another
            // /local_path              on  /
            for (line <- output) {
              val items = line.trim.split(" +")
              logDebug(line)
              if (items.length >= 3) {
                // if the first item contains the "://", it means it's a remote path.
                // record it as a mounted point
                if (items(0).contains("://")) {
                  mountedBuckets(items(2)) = items(0)
                  logDebug(s"Found mounted bucket ${items(0)} to ${items(2)}")
                }
              }
>>>>>>> 6f1d1633
            }
          } catch {
            case NonFatal(e) => logWarning(s"Failed to get alluxio mount table", e)
          }
          isInitMountPointsForAutoMount = true
        }
      } else {
        // disabled Alluxio feature, do nothing
      }
    }
  }

  // The path should be like s3://bucket/... or s3a://bucket/...
  private def getSchemeAndBucketFromPath(path: String) : (String, String) = {
    val i = path.split("://")
    val scheme = i(0)
    if (i.length <= 1) {
      throw new RuntimeException(s"path $path is not expected for Alluxio auto mount")
    }
    val bucket = i(1).split("/")(0)
    (scheme + "://", bucket)
  }

  private def getS3ClientConf(
      alluxioUser: String,
      s3AccessKey: Option[String],
      s3SecretKey: Option[String]): InstancedConfiguration = {
    val p = new AlluxioProperties()
    s3AccessKey.foreach(access => p.set(PropertyKey.S3A_ACCESS_KEY, access))
    s3SecretKey.foreach(secret => p.set(PropertyKey.S3A_SECRET_KEY, secret))
    alluxioMasterHost.foreach(host => p.set(PropertyKey.MASTER_HOSTNAME, host))
    alluxioMasterPort.foreach(port => p.set(PropertyKey.MASTER_RPC_PORT, port))
    p.set(PropertyKey.SECURITY_LOGIN_USERNAME, alluxioUser)
    new InstancedConfiguration(p)
  }

  private def getExistS3MountPoints(
      alluxioUser: String,
      s3AccessKey: Option[String],
      s3SecretKey: Option[String]): mutable.Map[String, MountPointInfo] = {
    val conf = getS3ClientConf(alluxioUser, s3AccessKey, s3SecretKey)
    // get s3 mount points by alluxio client
    withResource(alluxio.client.file.FileSystem.Factory.create(conf)) { fs =>
      val mountTable = fs.getMountTable
      mountTable.asScala.filter { case (_, mountPoint) =>
        // checked the alluxio code, the type should be s3
        // anyway let's keep both of them
        mountPoint.getUfsType == "s3" || mountPoint.getUfsType == "s3a"
      }
    }
  }

  // path is like "s3://foo/test...", it mounts bucket "foo" by calling the alluxio CLI
  // And we'll append --option to set access_key and secret_key if existing.
  // Suppose the key doesn't exist when using like Databricks's instance profile
  private def autoMountBucket(alluxioUser: String, scheme: String, bucket: String,
      s3AccessKey: Option[String], s3SecretKey: Option[String]): Unit = {
    val conf = getS3ClientConf(alluxioUser, s3AccessKey, s3SecretKey)

    // to match the output of alluxio fs mount, append / to remote_path
    // and add / before bucket name for absolute path in Alluxio
    val remote_path = scheme + bucket + "/"
    val local_bucket = "/" + bucket
    this.synchronized {
      if (!mountedBuckets.contains(local_bucket)) {
        try {
          withResource(alluxio.client.file.FileSystem.Factory.create(conf)) { fs =>
            // not mount yet, call mount command
            // we only support s3 or s3a bucket for now.
            // To support other cloud storage,
            // we need to support credential parameters for the others
            val mountOptionsBuilder = MountPOptions.newBuilder().setReadOnly(true)
            s3AccessKey.foreach(e => mountOptionsBuilder.putProperties("s3a.accessKeyId", e))
            s3SecretKey.foreach(e => mountOptionsBuilder.putProperties("s3a.secretKey", e))
            fs.mount(new AlluxioURI(local_bucket), new AlluxioURI(remote_path),
              mountOptionsBuilder.build())
            logInfo(s"Mounted bucket $remote_path to $local_bucket in Alluxio")
            mountedBuckets(local_bucket) = remote_path
          }
        } catch {
          case NonFatal(e) =>
            throw new RuntimeException(s"Mount bucket $remote_path to $local_bucket failed", e)
        }
      } else if (mountedBuckets(local_bucket).equals(remote_path)) {
        logDebug(s"Already mounted bucket $remote_path to $local_bucket in Alluxio")
      } else {
        throw new RuntimeException(s"Found a same bucket name in $remote_path " +
            s"and ${mountedBuckets(local_bucket)}")
      }
    }
  }

  // first try to get fs.s3a.access.key from spark config
  // second try to get from environment variables
  private def getKeyAndSecret(
      hadoopConfiguration: Configuration,
      runtimeConf: RuntimeConfig) : (Option[String], Option[String]) = {
    val hadoopAccessKey =
      hadoopConfiguration.get("fs.s3a.access.key")
    val hadoopSecretKey =
      hadoopConfiguration.get("fs.s3a.secret.key")
    if (hadoopAccessKey != null && hadoopSecretKey != null) {
      (Some(hadoopAccessKey), Some(hadoopSecretKey))
    } else {
      val accessKey = runtimeConf.getOption("spark.hadoop.fs.s3a.access.key")
      val secretKey = runtimeConf.getOption("spark.hadoop.fs.s3a.secret.key")
      if (accessKey.isDefined && secretKey.isDefined) {
        (accessKey, secretKey)
      } else {
        val envAccessKey = scala.util.Properties.envOrNone("AWS_ACCESS_KEY_ID")
        val envSecretKey = scala.util.Properties.envOrNone("AWS_ACCESS_SECRET_KEY")
        (envAccessKey, envSecretKey)
      }
    }
  }

  private def replaceSchemeWithAlluxio(file: String, scheme: String, masterPort: String): String = {
    // replace s3://foo/.. to alluxio://alluxioMasterHostAndPort/foo/...
    val newFile = file.replaceFirst(scheme, ALLUXIO_SCHEME + masterPort + "/")
    logDebug(s"Replace $file to ${newFile}")
    newFile
  }

  private def genFuncForPathReplacement(
      replaceMapOption: Option[Map[String, String]])
    : Option[Path => AlluxioPathReplaceConvertTime] = {
    if (replaceMapOption.isDefined) {
      Some((f: Path) => {
        val pathStr = f.toString
        val matchedSet = replaceMapOption.get.filter(a => pathStr.startsWith(a._1))
        if (matchedSet.size > 1) {
          // never reach here since replaceMap is a Map
          throw new IllegalArgumentException(s"Found ${matchedSet.size} same replacing rules " +
            s"from ${RapidsConf.ALLUXIO_PATHS_REPLACE.key} which requires only 1 rule " +
            s"for each file path")
        } else if (matchedSet.size == 1) {
          val res = AlluxioPathReplaceConvertTime(
            new Path(pathStr.replaceFirst(matchedSet.head._1, matchedSet.head._2)),
            Some(matchedSet.head._1))
          logDebug(s"Specific path replacement, replacing paths with: $res")
          res
        } else {
          AlluxioPathReplaceConvertTime(f, None)
        }
      })
    } else {
      None
    }
  }

  private def genFuncForAutoMountReplacement(
      alluxioUser: String,
      runtimeConf: RuntimeConfig,
      hadoopConf: Configuration): Option[Path => AlluxioPathReplaceConvertTime] = {
    assert(alluxioMasterHost.isDefined)
    assert(alluxioBucketRegex.isDefined)

    Some((f: Path) => {
      val pathStr = f.toString
      val res = if (pathStr.matches(alluxioBucketRegex.get)) {
        val (access_key, secret_key) = getKeyAndSecret(hadoopConf, runtimeConf)
        val (scheme, bucket) = getSchemeAndBucketFromPath(pathStr)
<<<<<<< HEAD
        autoMountBucket(alluxioUser, scheme, bucket, access_key, secret_key)
        assert(alluxioMasterHostAndPort.isDefined)
=======
        autoMountBucket(scheme, bucket, access_key, secret_key)
>>>>>>> 6f1d1633
        AlluxioPathReplaceConvertTime(
          new Path(replaceSchemeWithAlluxio(pathStr, scheme, alluxioMasterHostAndPort.get)),
          Some(scheme))
      } else {
        AlluxioPathReplaceConvertTime(f, None)
      }
      logDebug(s"Automount replacing paths: $res")
      res
    })
  }

  // Contains the file string to read and contains a boolean indicating if the
  // path was updated to an alluxio:// path.
  case class AlluxioPathReplaceTaskTime(fileStr: String, wasReplaced: Boolean)

  // Contains the file Path to read and optionally contains the prefix of the original path.
  // The original path is needed when using the input_file_name option with the reader so
  // it reports the original path and not the alluxio version
  case class AlluxioPathReplaceConvertTime(filePath: Path, origPrefix: Option[String])

  // Replaces the file name with Alluxio one if it matches.
  // Returns a tuple with the file path and whether or not it replaced the
  // scheme with the Alluxio one.
  private def genFuncForTaskTimeReplacement(pathsToReplace: Map[String, String])
    : Option[String => AlluxioPathReplaceTaskTime] = {
    Some((pathStr: String) => {
      // pathsToReplace contain strings of exact paths to replace
      val matchedSet = pathsToReplace.filter { case (pattern, _) => pathStr.startsWith(pattern) }
      if (matchedSet.size > 1) {
        // never reach here since replaceMap is a Map
        throw new IllegalArgumentException(s"Found ${matchedSet.size} same replacing rules " +
          s"from ${RapidsConf.ALLUXIO_PATHS_REPLACE.key} which requires only 1 rule " +
          s"for each file path")
      } else if (matchedSet.size == 1) {
        AlluxioPathReplaceTaskTime(
          pathStr.replaceFirst(matchedSet.head._1, matchedSet.head._2), true)
      } else {
        AlluxioPathReplaceTaskTime(pathStr, false)
      }
    })
  }

  private def isConfiguredReplacementMap(conf: RapidsConf): Boolean = {
    conf.getAlluxioPathsToReplace.isDefined
  }

  private def getReplacementMapOption(conf: RapidsConf): Option[Map[String, String]] = {
    val alluxioPathsReplace: Option[Seq[String]] = conf.getAlluxioPathsToReplace
    // alluxioPathsReplace: Seq("key->value", "key1->value1")
    // turn the rules to the Map with eg
    // { s3://foo -> alluxio://0.1.2.3:19998/foo,
    //   gs://bar -> alluxio://0.1.2.3:19998/bar }
    if (alluxioPathsReplace.isDefined) {
      alluxioPathsReplace.map(rules => {
        rules.map(rule => {
          val split = rule.split("->")
          if (split.size == 2) {
            split(0).trim -> split(1).trim
          } else {
            throw new IllegalArgumentException(s"Invalid setting for " +
              s"${RapidsConf.ALLUXIO_PATHS_REPLACE.key}")
          }
        }).toMap
      })
    } else {
      None
    }
  }

  private def getReplacementFunc(
      conf: RapidsConf,
      runtimeConf: RuntimeConfig,
      hadoopConf: Configuration): Option[Path => AlluxioPathReplaceConvertTime] = {
    if (conf.getAlluxioPathsToReplace.isDefined) {
      genFuncForPathReplacement(alluxioPathsToReplaceMap)
    } else if (conf.getAlluxioAutoMountEnabled) {
<<<<<<< HEAD
      val alluxioBucketRegex: String = conf.getAlluxioBucketRegex
      genFuncForAutoMountReplacement(conf.getAlluxioUser, runtimeConf, hadoopConf,
        alluxioBucketRegex)
=======
      genFuncForAutoMountReplacement(runtimeConf, hadoopConf)
>>>>>>> 6f1d1633
    } else {
      None
    }
  }

  // assumes Alluxio directories already mounted at this point
  def updateFilesTaskTimeIfAlluxio(
      origFiles: Array[PartitionedFile],
      alluxioPathReplacementMap: Option[Map[String, String]])
    : Array[PartitionedFileInfoOptAlluxio] = {
    val res: Array[PartitionedFileInfoOptAlluxio] =
      alluxioPathReplacementMap.map { pathsToReplace =>
      replacePathInPartitionFileTaskTimeIfNeeded(pathsToReplace, origFiles)
    }.getOrElse(origFiles.map(PartitionedFileInfoOptAlluxio(_, None)))
    logDebug(s"Updated files at TASK_TIME for Alluxio: ${res.mkString(",")}")
    res
  }

  // Replaces the path if needed and returns the replaced path and optionally the
  // original file if it replaced the scheme with an Alluxio scheme.
  def replacePathInPartitionFileTaskTimeIfNeeded(
      pathsToReplace: Map[String, String],
      files: Array[PartitionedFile]): Array[PartitionedFileInfoOptAlluxio] = {
    val replaceFunc = genFuncForTaskTimeReplacement(pathsToReplace)
    if (replaceFunc.isDefined) {
      files.map { file =>
        val replacedFileInfo = replaceFunc.get(file.filePath)
        if (replacedFileInfo.wasReplaced) {
          logDebug(s"TASK_TIME replaced ${file.filePath} with ${replacedFileInfo.fileStr}")
          PartitionedFileInfoOptAlluxio(PartitionedFile(file.partitionValues,
            replacedFileInfo.fileStr, file.start, file.length),
            Some(file))
        } else {
          PartitionedFileInfoOptAlluxio(file, None)
        }
      }
    } else {
      files.map(PartitionedFileInfoOptAlluxio(_, None))
    }
  }

  def autoMountIfNeeded(
      conf: RapidsConf,
      pds: Seq[PartitionDirectory],
      hadoopConf: Configuration,
      runtimeConf: RuntimeConfig): Option[Map[String, String]] = {
    val alluxioAutoMountEnabled = conf.getAlluxioAutoMountEnabled
<<<<<<< HEAD
    val alluxioBucketRegex: String = conf.getAlluxioBucketRegex
    initAlluxioInfo(conf, hadoopConf, runtimeConf)
=======
    initAlluxioInfo(conf)
>>>>>>> 6f1d1633
    if (alluxioAutoMountEnabled) {
      val (access_key, secret_key) = getKeyAndSecret(hadoopConf, runtimeConf)
      val replacedSchemes = pds.flatMap { pd =>
        pd.files.map(_.getPath.toString).flatMap { file =>
          if (file.matches(alluxioBucketRegex.get)) {
            val (scheme, bucket) = getSchemeAndBucketFromPath(file)
            autoMountBucket(conf.getAlluxioUser, scheme, bucket, access_key, secret_key)
            Some(scheme)
          } else {
            None
          }
        }
      }
      if (replacedSchemes.nonEmpty) {
        Some(replacedSchemes.map(_ -> (ALLUXIO_SCHEME + alluxioMasterHostAndPort.get + "/")).toMap)
      } else {
        None
      }
    } else {
      None
    }
  }

  def checkIfNeedsReplaced(
      conf: RapidsConf,
      pds: Seq[PartitionDirectory],
      hadoopConf: Configuration,
      runtimeConf: RuntimeConfig): Option[Map[String, String]] = {
    initAlluxioInfo(conf, hadoopConf, runtimeConf)
    val anyToReplace = pds.map { pd =>
      pd.files.map(_.getPath.toString).map { file =>
        val matchedSet = alluxioPathsToReplaceMap.get.filter(a => file.startsWith(a._1))
        if (matchedSet.size > 1) {
          // never reach here since replaceMap is a Map
          throw new IllegalArgumentException(s"Found ${matchedSet.size} same replacing rules " +
            s"from ${RapidsConf.ALLUXIO_PATHS_REPLACE.key} which requires only 1 rule " +
            s"for each file path")
        } else if (matchedSet.size == 1) {
          true
        } else {
          false
        }
      }.contains(true)
    }.contains(true)
    if (anyToReplace) {
      alluxioPathsToReplaceMap
    } else {
      None
    }
  }

  // reverse the replacePathIfNeeded, returns a tuple of the file passed in and then if it
  // was replaced the original file
  def getOrigPathFromReplaced(pfs: Array[PartitionedFile],
      pathsToReplace: Map[String,String]): Array[PartitionedFileInfoOptAlluxio] = {
    pfs.map { pf =>
      val file = pf.filePath
      // pathsToReplace contain strings of exact paths to replace
      val matchedSet = pathsToReplace.filter { case (_, alluxPattern) =>
        file.startsWith(alluxPattern)
      }
      if (matchedSet.size > 1) {
        // never reach here since replaceMap is a Map
        throw new IllegalArgumentException(s"Found ${matchedSet.size} same replacing rules " +
          s"from ${RapidsConf.ALLUXIO_PATHS_REPLACE.key} which requires only 1 rule " +
          s"for each file path")
      } else if (matchedSet.size == 1) {
        val replacedFile = file.replaceFirst(matchedSet.head._2, matchedSet.head._1)
        logDebug(s"getOrigPath replacedFile: $replacedFile")
        PartitionedFileInfoOptAlluxio(pf,
          Some(PartitionedFile(pf.partitionValues, replacedFile, pf.start, file.length)))
      } else {
        PartitionedFileInfoOptAlluxio(pf, None)
      }
    }
  }

  // This is used when replacement algorithm is CONVERT_TIME and causes
  // a new lookup on the alluxio files. For unknown FileIndex types it can
  // also cause us to have to infer the partitioning again.
  def replacePathIfNeeded(
      conf: RapidsConf,
      relation: HadoopFsRelation,
      partitionFilters: Seq[Expression],
      dataFilters: Seq[Expression]): (FileIndex, Option[Map[String, String]])= {
    val hadoopConf = relation.sparkSession.sparkContext.hadoopConfiguration
    val runtimeConf = relation.sparkSession.conf
    initAlluxioInfo(conf, hadoopConf, runtimeConf)
    val replaceFunc = getReplacementFunc(conf, runtimeConf, hadoopConf)

    val (location, allReplacedPrefixes) = if (replaceFunc.isDefined) {
      def replacePathsInPartitionSpec(spec: PartitionSpec): (PartitionSpec, Seq[String]) = {
        val partitionsWithPathsReplaced = spec.partitions.map { p =>
          val replacedPathAndPrefix = replaceFunc.get(p.path)
          (org.apache.spark.sql.execution.datasources.PartitionPath(p.values,
            replacedPathAndPrefix.filePath),
            replacedPathAndPrefix.origPrefix)
        }
        val paths = partitionsWithPathsReplaced.map(_._1)
        val replacedPrefixes = partitionsWithPathsReplaced.flatMap(_._2)
        (PartitionSpec(spec.partitionColumns, paths), replacedPrefixes)
      }

      def createNewFileIndexWithPathsReplaced(
          spec: PartitionSpec,
          rootPaths: Seq[Path]): (InMemoryFileIndex, Seq[String]) = {
        val (specAdjusted, replacedPrefixes) = replacePathsInPartitionSpec(spec)
        val replacedPathsAndIndicator = rootPaths.map(replaceFunc.get)
        val replacedPaths = replacedPathsAndIndicator.map(_.filePath)
        val didReplaceAnyRoots = replacedPathsAndIndicator.flatMap(_.origPrefix)
        val fi = new InMemoryFileIndex(
          relation.sparkSession,
          replacedPaths,
          relation.options,
          Option(relation.dataSchema),
          userSpecifiedPartitionSpec = Some(specAdjusted))
          (fi, didReplaceAnyRoots ++ replacedPrefixes)
      }

      // If we know the type of file index, try to reuse as much of the existing
      // FileIndex as we can to keep from having to recalculate it and potentially
      // mess it up. Things like partitioning are already included and some of the
      // Spark infer code didn't handle certain types properly. Here we try to just
      // update the paths to the new Alluxio path. If its not a type of file index
      // we know then fall back to inferring. The latter happens on certain CSPs
      // like Databricks where they have customer file index types.
      relation.location match {
        case pfi: PartitioningAwareFileIndex =>
          logDebug("Handling PartitioningAwareFileIndex")
          createNewFileIndexWithPathsReplaced(pfi.partitionSpec(), pfi.rootPaths)
        case cfi: CatalogFileIndex =>
          logDebug("Handling CatalogFileIndex")
          val memFI = cfi.filterPartitions(Nil)
          createNewFileIndexWithPathsReplaced(memFI.partitionSpec(), memFI.rootPaths)
        case _ =>
          logDebug(s"Handling file index type: ${relation.location.getClass}")

          // With the base Spark FileIndex type we don't know how to modify it to
          // just replace the paths so we have to try to recompute.
          def isDynamicPruningFilter(e: Expression): Boolean =
            e.find(_.isInstanceOf[PlanExpression[_]]).isDefined

          val partitionDirs = relation.location.listFiles(
            partitionFilters.filterNot(isDynamicPruningFilter), dataFilters)

          // replace all of input files
          val inputFilesAndDidReplace = partitionDirs.flatMap(partitionDir => {
            partitionDir.files.map(f => replaceFunc.get(f.getPath))
          })
          val inputFiles = inputFilesAndDidReplace.map(_.filePath)
          val didReplaceAny = inputFilesAndDidReplace.flatMap(_.origPrefix)

          // replace all of rootPaths which are already unique
          val rootPathsAndDidReplace = relation.location.rootPaths.map(replaceFunc.get)
          val rootPaths = rootPathsAndDidReplace.map(_.filePath)
          val rootPathsDidReplace = rootPathsAndDidReplace.flatMap(_.origPrefix)

          // check the alluxio paths in root paths exist or not
          // throw out an exception to stop the job when any of them is not mounted
          if (alluxioPathsToReplaceMap.isDefined) {
            rootPaths.foreach { rootPath =>
              alluxioPathsToReplaceMap.get.values.
                find(value => rootPath.toString.startsWith(value)).
                foreach(matched => checkAlluxioMounted(hadoopConf, matched))
            }
          }

          val parameters: Map[String, String] = relation.options

          // infer PartitionSpec
          val (partitionSpec, replacedBasePath) = GpuPartitioningUtils.inferPartitioning(
            relation.sparkSession,
            rootPaths,
            inputFiles,
            parameters,
            Option(relation.dataSchema),
            replaceFunc.get)

          val allReplacedPrefixes = didReplaceAny ++ rootPathsDidReplace ++ replacedBasePath
          // generate a new InMemoryFileIndex holding paths with alluxio schema
          val fi = new InMemoryFileIndex(
            relation.sparkSession,
            inputFiles,
            parameters,
            Option(relation.dataSchema),
            userSpecifiedPartitionSpec = Some(partitionSpec))
          (fi, allReplacedPrefixes)
      }
    } else {
      (relation.location, Seq.empty)
    }
    val mapIfReplacedPaths = if (allReplacedPrefixes.nonEmpty) {
      // with alluxio.automount.enabled we only have a regex so we need to track
      // the exact schemes we replaced in order to set the input_file_name properly,
      // with the alluxio.pathsToReplace it already contains the exact paths
      if (conf.getAlluxioAutoMountEnabled) {
        Some(allReplacedPrefixes.map(
          _ -> (ALLUXIO_SCHEME + alluxioMasterHostAndPort.get + "/")).toMap)
      } else {
        alluxioPathsToReplaceMap
      }
    } else {
      None
    }
    (location, mapIfReplacedPaths)
  }
}<|MERGE_RESOLUTION|>--- conflicted
+++ resolved
@@ -175,9 +175,15 @@
       alluxioHome = scala.util.Properties.envOrElse("ALLUXIO_HOME", "/opt/alluxio-2.8.0")
       checkAlluxioNotSupported(conf)
 
-<<<<<<< HEAD
-      if (!isInit) {
-        if (conf.getAlluxioAutoMountEnabled) {
+      if (isConfiguredReplacementMap(conf)) {
+        // replace-map is enabled, if set this will invalid the auto-mount
+        if (!isInitReplaceMap) {
+          alluxioPathsToReplaceMap = getReplacementMapOption(conf)
+          isInitReplaceMap = true
+        }
+      } else if (conf.getAlluxioAutoMountEnabled) {
+        // auto-mount is enabled
+        if (!isInitMountPointsForAutoMount) {
           val (alluxioMasterHostStr, alluxioMasterPortStr) = readAlluxioMasterAndPort
           if (alluxioMasterHostStr == null) {
             throw new RuntimeException(
@@ -186,6 +192,7 @@
           alluxioMasterHost = Some(alluxioMasterHostStr)
           alluxioMasterPort = Some(alluxioMasterPortStr.toInt)
           alluxioMasterHostAndPort = Some(alluxioMasterHostStr + ":" + alluxioMasterPortStr)
+          alluxioBucketRegex = Some(conf.getAlluxioBucketRegex)
           // load mounted point by call Alluxio client.
           try {
             val (access_key, secret_key) = getKeyAndSecret(hadoopConf, runtimeConf)
@@ -194,42 +201,6 @@
               val s3Path = mountPoint.getUfsUri
               mountedBuckets(alluxioPath) = s3Path
               logInfo(s"Found mounted bucket $s3Path to $alluxioPath")
-=======
-      if (isConfiguredReplacementMap(conf)) {
-        // replace-map is enabled, if set this will invalid the auto-mount
-        if (!isInitReplaceMap) {
-          alluxioPathsToReplaceMap = getReplacementMapOption(conf)
-          isInitReplaceMap = true
-        }
-      } else if (conf.getAlluxioAutoMountEnabled) {
-        // auto-mount is enabled
-        if (!isInitMountPointsForAutoMount) {
-          val (alluxio_master, alluxio_port) = readAlluxioMasterAndPort
-          if (alluxio_master == null) {
-            throw new RuntimeException(
-              s"Can't find alluxio.master.hostname from $alluxioHome/conf/alluxio-site.properties.")
-          }
-          alluxioMasterHost = Some(alluxio_master + ":" + alluxio_port)
-          alluxioBucketRegex = Some(conf.getAlluxioBucketRegex)
-          // load mounted point by call Alluxio mount command.
-          val (ret, output) = runAlluxioCmd("fs mount")
-          if (ret == 0) {
-            // parse the output, E.g.
-            // s3a://bucket-foo/        on  /bucket-foo
-            // s3a://bucket-another/    on  /bucket-another
-            // /local_path              on  /
-            for (line <- output) {
-              val items = line.trim.split(" +")
-              logDebug(line)
-              if (items.length >= 3) {
-                // if the first item contains the "://", it means it's a remote path.
-                // record it as a mounted point
-                if (items(0).contains("://")) {
-                  mountedBuckets(items(2)) = items(0)
-                  logDebug(s"Found mounted bucket ${items(0)} to ${items(2)}")
-                }
-              }
->>>>>>> 6f1d1633
             }
           } catch {
             case NonFatal(e) => logWarning(s"Failed to get alluxio mount table", e)
@@ -384,7 +355,7 @@
       alluxioUser: String,
       runtimeConf: RuntimeConfig,
       hadoopConf: Configuration): Option[Path => AlluxioPathReplaceConvertTime] = {
-    assert(alluxioMasterHost.isDefined)
+    assert(alluxioMasterHostAndPort.isDefined)
     assert(alluxioBucketRegex.isDefined)
 
     Some((f: Path) => {
@@ -392,12 +363,7 @@
       val res = if (pathStr.matches(alluxioBucketRegex.get)) {
         val (access_key, secret_key) = getKeyAndSecret(hadoopConf, runtimeConf)
         val (scheme, bucket) = getSchemeAndBucketFromPath(pathStr)
-<<<<<<< HEAD
         autoMountBucket(alluxioUser, scheme, bucket, access_key, secret_key)
-        assert(alluxioMasterHostAndPort.isDefined)
-=======
-        autoMountBucket(scheme, bucket, access_key, secret_key)
->>>>>>> 6f1d1633
         AlluxioPathReplaceConvertTime(
           new Path(replaceSchemeWithAlluxio(pathStr, scheme, alluxioMasterHostAndPort.get)),
           Some(scheme))
@@ -474,13 +440,7 @@
     if (conf.getAlluxioPathsToReplace.isDefined) {
       genFuncForPathReplacement(alluxioPathsToReplaceMap)
     } else if (conf.getAlluxioAutoMountEnabled) {
-<<<<<<< HEAD
-      val alluxioBucketRegex: String = conf.getAlluxioBucketRegex
-      genFuncForAutoMountReplacement(conf.getAlluxioUser, runtimeConf, hadoopConf,
-        alluxioBucketRegex)
-=======
-      genFuncForAutoMountReplacement(runtimeConf, hadoopConf)
->>>>>>> 6f1d1633
+      genFuncForAutoMountReplacement(conf.getAlluxioUser, runtimeConf, hadoopConf)
     } else {
       None
     }
@@ -528,12 +488,7 @@
       hadoopConf: Configuration,
       runtimeConf: RuntimeConfig): Option[Map[String, String]] = {
     val alluxioAutoMountEnabled = conf.getAlluxioAutoMountEnabled
-<<<<<<< HEAD
-    val alluxioBucketRegex: String = conf.getAlluxioBucketRegex
     initAlluxioInfo(conf, hadoopConf, runtimeConf)
-=======
-    initAlluxioInfo(conf)
->>>>>>> 6f1d1633
     if (alluxioAutoMountEnabled) {
       val (access_key, secret_key) = getKeyAndSecret(hadoopConf, runtimeConf)
       val replacedSchemes = pds.flatMap { pd =>
