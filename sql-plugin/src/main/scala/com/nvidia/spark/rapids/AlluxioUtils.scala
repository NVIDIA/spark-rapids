/*
 * Copyright (c) 2022, NVIDIA CORPORATION.
 *
 * Licensed under the Apache License, Version 2.0 (the "License");
 * you may not use this file except in compliance with the License.
 * You may obtain a copy of the License at
 *
 *     http://www.apache.org/licenses/LICENSE-2.0
 *
 * Unless required by applicable law or agreed to in writing, software
 * distributed under the License is distributed on an "AS IS" BASIS,
 * WITHOUT WARRANTIES OR CONDITIONS OF ANY KIND, either express or implied.
 * See the License for the specific language governing permissions and
 * limitations under the License.
 */

package com.nvidia.spark.rapids

import java.io.FileNotFoundException
import java.util.Properties

import scala.io.{BufferedSource, Source}
import scala.sys.process.{Process, ProcessLogger}

import org.apache.hadoop.conf.Configuration
import org.apache.hadoop.fs.{FileStatus, Path}

import org.apache.spark.internal.Logging
import org.apache.spark.sql.RuntimeConfig
import org.apache.spark.sql.catalyst.expressions.Expression
import org.apache.spark.sql.execution.datasources.{CatalogFileIndex, FileIndex, HadoopFsRelation, InMemoryFileIndex, PartitioningAwareFileIndex, PartitionDirectory, PartitionSpec}

object AlluxioUtils extends Logging {
  private val checkedAlluxioPath = scala.collection.mutable.HashSet[String]()

  private def checkAlluxioMounted(hadoopConfiguration: Configuration,
      alluxio_path: String): Unit = {
    this.synchronized {
      if (!checkedAlluxioPath.contains(alluxio_path)) {
        val path = new Path(alluxio_path)
        val fs = path.getFileSystem(hadoopConfiguration)
        if (!fs.exists(path)) {
          throw new FileNotFoundException(
            s"Alluxio path $alluxio_path does not exist, maybe forgot to mount it")
        }
        logDebug(s"Alluxio path $alluxio_path is mounted")
        checkedAlluxioPath.add(alluxio_path)
      } else {
        logDebug(s"Alluxio path $alluxio_path already mounted")
      }
    }
  }

  private val mountedBuckets: scala.collection.mutable.Map[String, String] =
    scala.collection.mutable.Map()
  private var alluxioCmd: Seq[String] = null
  private var alluxioMasterHost: Option[String] = None
  private var alluxioHome: String = "/opt/alluxio-2.8.0"
  private var isInit: Boolean = false

  // Read out alluxio.master.hostname, alluxio.master.rpc.port
  // from Alluxio's conf alluxio-site.properties
  // We require an environment variable "ALLUXIO_HOME"
  // This function will only read once from ALLUXIO/conf.
  private def initAlluxioInfo(conf: RapidsConf): Unit = {
    this.synchronized {
      alluxioHome = scala.util.Properties.envOrElse("ALLUXIO_HOME", "/opt/alluxio-2.8.0")
      alluxioCmd = conf.getAlluxioCmd

      if (!isInit) {
        // Default to read from /opt/alluxio-2.8.0 if not setting ALLUXIO_HOME
        var alluxio_port: String = null
        var alluxio_master: String = null
        var buffered_source: BufferedSource = null
        try {
          buffered_source = Source.fromFile(alluxioHome + "/conf/alluxio-site.properties")
          val prop : Properties = new Properties()
          prop.load(buffered_source.bufferedReader())
          alluxio_master = prop.getProperty("alluxio.master.hostname")
          alluxio_port = prop.getProperty("alluxio.master.rpc.port", "19998")
        } catch {
          case e: FileNotFoundException =>
            throw new RuntimeException(s"Not found Alluxio config in " +
              s"$alluxioHome/conf/alluxio-site.properties, " +
              "please check if ALLUXIO_HOME is set correctly")
        } finally {
          if (buffered_source != null) buffered_source.close
        }

        if (alluxio_master == null) {
          throw new RuntimeException(
            s"Can't find alluxio.master.hostname from $alluxioHome/conf/alluxio-site.properties.")
        }
        alluxioMasterHost = Some(alluxio_master + ":" + alluxio_port)
        // load mounted point by call Alluxio mount command.
        val (ret, output) = runAlluxioCmd("fs mount")
        if (ret == 0) {
          // parse the output, E.g.
          // s3a://bucket-foo/        on  /bucket-foo
          // s3a://bucket-another/    on  /bucket-another
          // /local_path              on  /
          for (line <- output) {
            val items = line.trim.split(" +")
            logDebug(line)
            if (items.length >= 3) {
              // if the first item contains the "://", it means it's a remote path.
              // record it as a mounted point
              if (items(0).contains("://")) {
                mountedBuckets(items(2)) = items(0)
                logDebug(s"Found mounted bucket ${items(0)} to ${items(2)}")
              }
            }
          }
        } else {
          logWarning(s"Failed to run alluxio fs mount $ret")
        }
        isInit = true
      }
    }
  }

  // The path should be like s3://bucket/... or s3a://bucket/...
  private def getSchemeAndBucketFromPath(path: String) : (String, String) = {
    val i = path.split("://")
    val scheme = i(0)
    if (i.length <= 1) {
      throw new RuntimeException(s"path $path is not expected for Alluxio auto mount")
    }
    val bucket = i(1).split("/")(0)
    (scheme, bucket)
  }

  private def runAlluxioCmd(param : String) : (Int,
    scala.collection.mutable.ArrayBuffer[String]) = {
    val params = alluxioCmd.tails.collect {
        case Seq(first, _, _*) => first
        case Seq(last) => last + " " + param
      }.toSeq
    val out : scala.collection.mutable.ArrayBuffer[String] =
      new scala.collection.mutable.ArrayBuffer[String](10)
    val ret = if (params.length == 1) {
      // if alluxioCmd is like "alluxio fs mount", run by Process(String)
      Process(params.last).!(ProcessLogger(out += _, _ => Unit))
    } else {
      // if alluxioCmd has multiple strings in the seq like "su ubuntu -c 'alluxio fs mount'",
      // need to run by Process(Seq[String])
      Process(params).!(ProcessLogger(out += _, _ => Unit))
    }
    (ret, out)
  }

  // path is like "s3://foo/test...", it mounts bucket "foo" by calling the alluxio CLI
  // And we'll append --option to set access_key and secret_key if existing.
  // Suppose the key doesn't exist when using like Databricks's instance profile
  private def autoMountBucket(scheme: String, bucket: String,
                                access_key: Option[String],
                                secret_key: Option[String]): Unit = {
    // to match the output of alluxio fs mount, append / to remote_path
    // and add / before bucket name for absolute path in Alluxio
    val remote_path = scheme + "://" + bucket + "/"
    val local_bucket = "/" + bucket
    this.synchronized {
      if (!mountedBuckets.contains(local_bucket)) {
        // not mount yet, call mount command
        // we only support s3 or s3a bucket for now.
        // To support other cloud storage, we need to support credential parameters for the others
        val parameter = "fs mount --readonly " +(
          if (access_key.isDefined && secret_key.isDefined) {
            s"--option s3a.accessKeyId=${access_key.get} " +
            s"--option s3a.secretKey=${secret_key.get} " } else "") +
          s"$local_bucket $remote_path"

        val (output, _) = runAlluxioCmd(parameter)
        if (output != 0) {
          throw new RuntimeException(s"Mount bucket $remote_path to $local_bucket failed $output")
        }
        logInfo(s"Mounted bucket $remote_path to $local_bucket in Alluxio $output")
        mountedBuckets(local_bucket) = remote_path
      } else if (mountedBuckets(local_bucket).equals(remote_path)) {
        logDebug(s"Already mounted bucket $remote_path to $local_bucket in Alluxio")
      } else {
        throw new RuntimeException(s"Found a same bucket name in $remote_path " +
          s"and ${mountedBuckets(local_bucket)}")
      }
    }
  }

 // first try to get fs.s3a.access.key from spark config
  // second try to get from environment variables
  private def getKeyAndSecret(hadoopConfiguration: Configuration,
      sparkConf: RuntimeConfig) : (Option[String], Option[String]) = {
    val hadoopAccessKey =
      hadoopConfiguration.get("fs.s3a.access.key")
    val hadoopSecretKey =
      hadoopConfiguration.get("fs.s3a.secret.key")
    if (hadoopAccessKey != null && hadoopSecretKey != null) {
      (Some(hadoopAccessKey), Some(hadoopSecretKey))
    } else {
      val accessKey = sparkConf.getOption("spark.hadoop.fs.s3a.access.key")
      val secretKey = sparkConf.getOption("spark.hadoop.fs.s3a.secret.key")
      if (accessKey.isDefined && secretKey.isDefined) {
        (accessKey, secretKey)
      } else {
        val envAccessKey = scala.util.Properties.envOrNone("AWS_ACCESS_KEY_ID")
        val envSecretKey = scala.util.Properties.envOrNone("AWS_ACCESS_SECRET_KEY")
        (envAccessKey, envSecretKey)
      }
    }
  }

  private def genFuncForPathReplacement(replaceMapOption: Option[Map[String, String]]
                                       ) : Option[Path => Path] = {
    if (replaceMapOption.isDefined) {
      Some((f: Path) => {
        val pathStr = f.toString
        val matchedSet = replaceMapOption.get.filter(a => pathStr.startsWith(a._1))
        if (matchedSet.size > 1) {
          // never reach here since replaceMap is a Map
          throw new IllegalArgumentException(s"Found ${matchedSet.size} same replacing rules " +
            s"from ${RapidsConf.ALLUXIO_PATHS_REPLACE.key} which requires only 1 rule " +
            s"for each file path")
        } else if (matchedSet.size == 1) {
          new Path(pathStr.replaceFirst(matchedSet.head._1, matchedSet.head._2))
        } else {
          f
        }
      })
    } else {
      None
    }
  }

  private def genFuncForAutoMountReplacement(conf: RapidsConf, sparkConf: RuntimeConfig,
      hadoopConf: Configuration, alluxioBucketRegex: String) : Option[Path => Path] = {
    Some((f: Path) => {
      val pathStr = f.toString
      if (pathStr.matches(alluxioBucketRegex)) {
        initAlluxioInfo(conf)
        val (access_key, secret_key) = getKeyAndSecret(hadoopConf, sparkConf)

        val (scheme, bucket) = getSchemeAndBucketFromPath(pathStr)
        autoMountBucket(scheme, bucket, access_key, secret_key)

        // replace s3://foo/.. to alluxio://alluxioMasterHost/foo/...
        val newPath = new Path(pathStr.replaceFirst(
          scheme + ":/", "alluxio://" + alluxioMasterHost.get))
        logDebug(s"Replace $pathStr to ${newPath.toString}")
        newPath
      } else {
        f
      }
    })
  }

  def replacePathIfNeededPathOnly(
      conf: RapidsConf,
      pd: PartitionDirectory,
      hadoopConf: Configuration,
      sparkConf: RuntimeConfig): PartitionDirectory = {

    val alluxioPathsReplace: Option[Seq[String]] = conf.getAlluxioPathsToReplace
    val alluxioAutoMountEnabled = conf.getAlluxioAutoMountEnabled
    val alluxioBucketRegex: String = conf.getAlluxioBucketRegex

    // alluxioPathsReplace: Seq("key->value", "key1->value1")
    // turn the rules to the Map with eg
    // { s3://foo -> alluxio://0.1.2.3:19998/foo,
    //   gs://bar -> alluxio://0.1.2.3:19998/bar }
    val replaceMapOption = if (alluxioPathsReplace.isDefined) {
      alluxioPathsReplace.map(rules => {
        rules.map(rule => {
          val split = rule.split("->")
          if (split.size == 2) {
            split(0).trim -> split(1).trim
          } else {
            throw new IllegalArgumentException(s"Invalid setting for " +
              s"${RapidsConf.ALLUXIO_PATHS_REPLACE.key}")
          }
        }).toMap
      })
    } else {
      None
    }

    val replaceFunc = if (replaceMapOption.isDefined) {
      genFuncForPathReplacement(replaceMapOption)
    } else if (alluxioAutoMountEnabled) {
      genFuncForAutoMountReplacement(conf, sparkConf, hadoopConf, alluxioBucketRegex)
    } else {
      None
    }

    if (replaceFunc.isDefined) {
      val alluxPaths = pd.files.map { f =>
        val replaced = replaceFunc.get(f.getPath)
       logWarning(s" path ${f.getPath} replaced is: $replaced")
          new FileStatus(
            f.length, f.isDir, f.blockReplication, f.blockSize, f.modificationTime,
            replaced)
      }

      // check the alluxio paths in root paths exist or not
      // throw out an exception to stop the job when any of them is not mounted
      if (replaceMapOption.isDefined) {
        alluxPaths.map(_.getPath).foreach { rootPath =>
          replaceMapOption.get.values.find(value => rootPath.toString.startsWith(value)).
            foreach(matched =>
              checkAlluxioMounted(hadoopConf, matched))
        }
        logWarning("using allux paths " + alluxPaths.mkString(","))
      } 
      PartitionDirectory(pd.values, alluxPaths.toArray)
    } else {
      pd
    }
  }

  def replacePathIfNeeded(
      conf: RapidsConf,
      relation: HadoopFsRelation,
      partitionFilters: Seq[Expression],
      dataFilters: Seq[Expression]): FileIndex = {

    val alluxioPathsReplace: Option[Seq[String]] = conf.getAlluxioPathsToReplace
    val alluxioAutoMountEnabled = conf.getAlluxioAutoMountEnabled
    val alluxioBucketRegex: String = conf.getAlluxioBucketRegex

    // alluxioPathsReplace: Seq("key->value", "key1->value1")
    // turn the rules to the Map with eg
    // { s3://foo -> alluxio://0.1.2.3:19998/foo,
    //   gs://bar -> alluxio://0.1.2.3:19998/bar }
    val replaceMapOption = if (alluxioPathsReplace.isDefined) {
      alluxioPathsReplace.map(rules => {
        rules.map(rule => {
          val split = rule.split("->")
          if (split.size == 2) {
            split(0).trim -> split(1).trim
          } else {
            throw new IllegalArgumentException(s"Invalid setting for " +
              s"${RapidsConf.ALLUXIO_PATHS_REPLACE.key}")
          }
        }).toMap
      })
    } else {
      None
    }

    val replaceFunc = if (replaceMapOption.isDefined) {
      genFuncForPathReplacement(replaceMapOption)
    } else if (alluxioAutoMountEnabled) {
      val hadoopConf = relation.sparkSession.sparkContext.hadoopConfiguration
<<<<<<< HEAD
      val sparkConf = relation.sparkSession.sparkContext.getConf
=======
      val sparkConf = relation.sparkSession.conf
>>>>>>> 146bff73
      genFuncForAutoMountReplacement(conf, sparkConf, hadoopConf, alluxioBucketRegex)
    } else {
      None
    }

    if (replaceFunc.isDefined) {
      def replacePathsInPartitionSpec(spec: PartitionSpec): PartitionSpec = {
        val partitionsWithPathsReplaced = spec.partitions.map { p =>
          val replacedPath = replaceFunc.get(p.path)
          org.apache.spark.sql.execution.datasources.PartitionPath(p.values, replacedPath)
        }
        PartitionSpec(spec.partitionColumns, partitionsWithPathsReplaced)
      }

      def createNewFileIndexWithPathsReplaced(
          spec: PartitionSpec,
          rootPaths: Seq[Path]): InMemoryFileIndex = {
        val specAdjusted = replacePathsInPartitionSpec(spec)
        val replacedPaths = rootPaths.map(replaceFunc.get)
        new InMemoryFileIndex(
          relation.sparkSession,
          replacedPaths,
          relation.options,
          Option(relation.dataSchema),
          userSpecifiedPartitionSpec = Some(specAdjusted))
      }

      // If we know the type of file index, try to reuse as much of the existing
      // FileIndex as we can to keep from having to recalculate it and potentially
      // mess it up. Things like partitioning are already included and some of the
      // Spark infer code didn't handle certain types properly. Here we try to just
      // update the paths to the new Alluxio path. If its not a type of file index
      // we know then fall back to inferring. The latter happens on certain CSPs
      // like Databricks where they have customer file index types.
      relation.location match {
        case pfi: PartitioningAwareFileIndex =>
          logDebug("Handling PartitioningAwareFileIndex")
          createNewFileIndexWithPathsReplaced(pfi.partitionSpec(), pfi.rootPaths)
        case cfi: CatalogFileIndex =>
          logDebug("Handling CatalogFileIndex")
          val memFI = cfi.filterPartitions(Nil)
          createNewFileIndexWithPathsReplaced(memFI.partitionSpec(), memFI.rootPaths)
        case _ => {
          /*
          logDebug(s"Handling file index type: ${relation.location.getClass}")

          // With the base Spark FileIndex type we don't know how to modify it to
          // just replace the paths so we have to try to recompute.
          def isDynamicPruningFilter(e: Expression): Boolean =
            e.find(_.isInstanceOf[PlanExpression[_]]).isDefined

          val partitionDirs = relation.location.listFiles(
            partitionFilters.filterNot(isDynamicPruningFilter), dataFilters)

          // replace all of input files
          val inputFiles: Seq[Path] = partitionDirs.flatMap(partitionDir => {
            partitionDir.files.map(f => replaceFunc.get(f.getPath))
          })

          // replace all of rootPaths which are already unique
          val rootPaths = relation.location.rootPaths.map(replaceFunc.get)

          // check the alluxio paths in root paths exist or not
          // throw out an exception to stop the job when any of them is not mounted
          if (replaceMapOption.isDefined) {
            rootPaths.foreach { rootPath =>
              replaceMapOption.get.values.find(value => rootPath.toString.startsWith(value)).
                foreach(matched => checkAlluxioMounted(relation.sparkSession, matched))
            }
          }

          val parameters: Map[String, String] = relation.options

          // infer PartitionSpec
          val partitionSpec = GpuPartitioningUtils.inferPartitioning(
            relation.sparkSession,
            rootPaths,
            inputFiles,
            parameters,
            Option(relation.dataSchema),
            replaceFunc.get)

          // generate a new InMemoryFileIndex holding paths with alluxio schema
          new InMemoryFileIndex(
            relation.sparkSession,
            inputFiles,
            parameters,
            Option(relation.dataSchema),
            userSpecifiedPartitionSpec = Some(partitionSpec))

           */
          relation.location
        }
      }
    } else {
      relation.location
    }
  }
}<|MERGE_RESOLUTION|>--- conflicted
+++ resolved
@@ -349,11 +349,7 @@
       genFuncForPathReplacement(replaceMapOption)
     } else if (alluxioAutoMountEnabled) {
       val hadoopConf = relation.sparkSession.sparkContext.hadoopConfiguration
-<<<<<<< HEAD
-      val sparkConf = relation.sparkSession.sparkContext.getConf
-=======
       val sparkConf = relation.sparkSession.conf
->>>>>>> 146bff73
       genFuncForAutoMountReplacement(conf, sparkConf, hadoopConf, alluxioBucketRegex)
     } else {
       None
