--- conflicted
+++ resolved
@@ -213,22 +213,11 @@
     // parsedOptions.maxColumns was originally a performance optimization but is not used any more
 
     if (readSchema.map(_.dataType).contains(DateType)) {
-<<<<<<< HEAD
       if (GpuOverrides.getTimeParserPolicy == LegacyTimeParserPolicy) {
         // Spark's CSV parser will parse the string "2020-50-16" to the date 2024/02/16 when
         // timeParserPolicy is set to LEGACY mode and we would reject this as an invalid date
         // so we fall back to CPU
         meta.willNotWorkOnGpu(s"GpuCSVScan does not support timeParserPolicy=LEGACY")
-=======
-      if (!meta.conf.isCsvDateReadEnabled) {
-        meta.willNotWorkOnGpu("CSV reading is not 100% compatible when reading dates. " +
-            s"To enable it please set ${RapidsConf.ENABLE_READ_CSV_DATES} to true.")
-      }
-      SparkShimImpl.dateFormatInRead(parsedOptions).foreach { dateFormat =>
-        if (!supportedDateFormats.contains(dateFormat)) {
-          meta.willNotWorkOnGpu(s"the date format '${dateFormat}' is not supported'")
-        }
->>>>>>> 9f727bdd
       }
       DateUtils.tagAndGetCudfFormat(meta,
         GpuCsvUtils.dateFormatInRead(parsedOptions), parseString = true)
