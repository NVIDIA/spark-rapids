/*
 * Copyright (c) 2022-2025, NVIDIA CORPORATION.
 *
 * Licensed under the Apache License, Version 2.0 (the "License");
 * you may not use this file except in compliance with the License.
 * You may obtain a copy of the License at
 *
 *     http://www.apache.org/licenses/LICENSE-2.0
 *
 * Unless required by applicable law or agreed to in writing, software
 * distributed under the License is distributed on an "AS IS" BASIS,
 * WITHOUT WARRANTIES OR CONDITIONS OF ANY KIND, either express or implied.
 * See the License for the specific language governing permissions and
 * limitations under the License.
 */

package com.nvidia.spark.rapids.iceberg

<<<<<<< HEAD
import com.nvidia.spark.rapids.{AppendDataExecMeta, GpuExec, GpuExpression, OverwritePartitionsDynamicExecMeta, ScanRule, ShimLoader, ShimLoaderTemp, SparkShimVersion, StaticInvokeMeta, VersionUtils}
=======
import com.nvidia.spark.rapids.{AppendDataExecMeta, AtomicCreateTableAsSelectExecMeta, GpuExec, GpuExpression, ScanRule, ShimLoader, ShimLoaderTemp, SparkShimVersion, StaticInvokeMeta, VersionUtils}
>>>>>>> 6e6fb8fe

import org.apache.spark.sql.catalyst.expressions.objects.StaticInvoke
import org.apache.spark.sql.connector.read.Scan
import org.apache.spark.sql.connector.write.Write
<<<<<<< HEAD
import org.apache.spark.sql.execution.datasources.v2.{AppendDataExec, OverwritePartitionsDynamicExec}
=======
import org.apache.spark.sql.execution.datasources.v2.{AppendDataExec, AtomicCreateTableAsSelectExec}
>>>>>>> 6e6fb8fe

/** Interfaces to avoid accessing the optional Apache Iceberg jars directly in common code. */
trait IcebergProvider {
  def getScans: Map[Class[_ <: Scan], ScanRule[_ <: Scan]]

  def tagForGpu(expr: StaticInvoke, meta: StaticInvokeMeta): Unit
  def convertToGpu(expr: StaticInvoke, meta: StaticInvokeMeta): GpuExpression

  def isSupportedWrite(write: Class[_ <: Write]): Boolean
  def tagForGpu(cpuExec: AppendDataExec, meta: AppendDataExecMeta): Unit
  def convertToGpu(cpuExec: AppendDataExec, meta: AppendDataExecMeta): GpuExec

<<<<<<< HEAD
  def tagForGpu(cpuExec: OverwritePartitionsDynamicExec,
                meta: OverwritePartitionsDynamicExecMeta): Unit
  def convertToGpu(cpuExec: OverwritePartitionsDynamicExec,
                   meta: OverwritePartitionsDynamicExecMeta): GpuExec
=======
  def isSupportedCatalog(catalogClass: Class[_]): Boolean
  def tagForGpu(cpuExec: AtomicCreateTableAsSelectExec,
                meta: AtomicCreateTableAsSelectExecMeta): Unit
  def convertToGpu(cpuExec: AtomicCreateTableAsSelectExec,
                   meta: AtomicCreateTableAsSelectExecMeta): GpuExec
>>>>>>> 6e6fb8fe
}

object IcebergProvider {
  def apply(): IcebergProvider = ShimLoaderTemp.newIcebergProvider()

  val cpuScanClassName: String = "org.apache.iceberg.spark.source.SparkBatchQueryScan"

  def isSupportedSparkVersion(): Boolean = {
    ShimLoader.getShimVersion match {
      case _: SparkShimVersion =>
        VersionUtils.cmpSparkVersion(3, 5, 0) >= 0 &&
        VersionUtils.cmpSparkVersion(4, 0, 0) < 0
      case _ => false
    }
  }
}<|MERGE_RESOLUTION|>--- conflicted
+++ resolved
@@ -16,20 +16,12 @@
 
 package com.nvidia.spark.rapids.iceberg
 
-<<<<<<< HEAD
-import com.nvidia.spark.rapids.{AppendDataExecMeta, GpuExec, GpuExpression, OverwritePartitionsDynamicExecMeta, ScanRule, ShimLoader, ShimLoaderTemp, SparkShimVersion, StaticInvokeMeta, VersionUtils}
-=======
-import com.nvidia.spark.rapids.{AppendDataExecMeta, AtomicCreateTableAsSelectExecMeta, GpuExec, GpuExpression, ScanRule, ShimLoader, ShimLoaderTemp, SparkShimVersion, StaticInvokeMeta, VersionUtils}
->>>>>>> 6e6fb8fe
+import com.nvidia.spark.rapids.{AppendDataExecMeta, AtomicCreateTableAsSelectExecMeta, GpuExec, GpuExpression, OverwritePartitionsDynamicExecMeta, ScanRule, ShimLoader, ShimLoaderTemp, SparkShimVersion, StaticInvokeMeta, VersionUtils}
 
 import org.apache.spark.sql.catalyst.expressions.objects.StaticInvoke
 import org.apache.spark.sql.connector.read.Scan
 import org.apache.spark.sql.connector.write.Write
-<<<<<<< HEAD
-import org.apache.spark.sql.execution.datasources.v2.{AppendDataExec, OverwritePartitionsDynamicExec}
-=======
-import org.apache.spark.sql.execution.datasources.v2.{AppendDataExec, AtomicCreateTableAsSelectExec}
->>>>>>> 6e6fb8fe
+import org.apache.spark.sql.execution.datasources.v2.{AppendDataExec, AtomicCreateTableAsSelectExec, OverwritePartitionsDynamicExec}
 
 /** Interfaces to avoid accessing the optional Apache Iceberg jars directly in common code. */
 trait IcebergProvider {
@@ -42,18 +34,16 @@
   def tagForGpu(cpuExec: AppendDataExec, meta: AppendDataExecMeta): Unit
   def convertToGpu(cpuExec: AppendDataExec, meta: AppendDataExecMeta): GpuExec
 
-<<<<<<< HEAD
-  def tagForGpu(cpuExec: OverwritePartitionsDynamicExec,
-                meta: OverwritePartitionsDynamicExecMeta): Unit
-  def convertToGpu(cpuExec: OverwritePartitionsDynamicExec,
-                   meta: OverwritePartitionsDynamicExecMeta): GpuExec
-=======
   def isSupportedCatalog(catalogClass: Class[_]): Boolean
   def tagForGpu(cpuExec: AtomicCreateTableAsSelectExec,
                 meta: AtomicCreateTableAsSelectExecMeta): Unit
   def convertToGpu(cpuExec: AtomicCreateTableAsSelectExec,
                    meta: AtomicCreateTableAsSelectExecMeta): GpuExec
->>>>>>> 6e6fb8fe
+
+  def tagForGpu(cpuExec: OverwritePartitionsDynamicExec,
+                meta: OverwritePartitionsDynamicExecMeta): Unit
+  def convertToGpu(cpuExec: OverwritePartitionsDynamicExec,
+                   meta: OverwritePartitionsDynamicExecMeta): GpuExec
 }
 
 object IcebergProvider {
