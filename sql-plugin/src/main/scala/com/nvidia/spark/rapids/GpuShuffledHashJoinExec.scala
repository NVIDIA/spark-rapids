/*
 * Copyright (c) 2020-2024, NVIDIA CORPORATION.
 *
 * Licensed under the Apache License, Version 2.0 (the "License");
 * you may not use this file except in compliance with the License.
 * You may obtain a copy of the License at
 *
 *     http://www.apache.org/licenses/LICENSE-2.0
 *
 * Unless required by applicable law or agreed to in writing, software
 * distributed under the License is distributed on an "AS IS" BASIS,
 * WITHOUT WARRANTIES OR CONDITIONS OF ANY KIND, either express or implied.
 * See the License for the specific language governing permissions and
 * limitations under the License.
 */

package com.nvidia.spark.rapids

import scala.collection.mutable

import ai.rapids.cudf.{NvtxColor, NvtxRange}
import com.nvidia.spark.rapids.Arm.{closeOnExcept, withResource}
import com.nvidia.spark.rapids.RmmRapidsRetryIterator.withRetryNoSplit
import com.nvidia.spark.rapids.shims.{GpuHashPartitioning, ShimBinaryExecNode}

import org.apache.spark.TaskContext
import org.apache.spark.internal.Logging
import org.apache.spark.rdd.RDD
import org.apache.spark.sql.catalyst.InternalRow
import org.apache.spark.sql.catalyst.expressions.{Attribute, Expression}
import org.apache.spark.sql.catalyst.plans.{FullOuter, Inner, InnerLike, JoinType, LeftAnti, LeftOuter, LeftSemi, RightOuter}
import org.apache.spark.sql.catalyst.plans.physical.Distribution
import org.apache.spark.sql.execution.SparkPlan
import org.apache.spark.sql.execution.joins.ShuffledHashJoinExec
import org.apache.spark.sql.rapids.GpuOr
import org.apache.spark.sql.rapids.execution.{GpuHashJoin, GpuSubPartitionHashJoin, JoinTypeChecks}
import org.apache.spark.sql.types.DataType
import org.apache.spark.sql.vectorized.ColumnarBatch

class GpuShuffledHashJoinMeta(
    join: ShuffledHashJoinExec,
    conf: RapidsConf,
    parent: Option[RapidsMeta[_, _, _]],
    rule: DataFromReplacementRule)
    extends SparkPlanMeta[ShuffledHashJoinExec](join, conf, parent, rule) {
  val leftKeys: Seq[BaseExprMeta[_]] =
    join.leftKeys.map(GpuOverrides.wrapExpr(_, conf, Some(this)))
  val rightKeys: Seq[BaseExprMeta[_]] =
    join.rightKeys.map(GpuOverrides.wrapExpr(_, conf, Some(this)))
  val conditionMeta: Option[BaseExprMeta[_]] =
    join.condition.map(GpuOverrides.wrapExpr(_, conf, Some(this)))
  val buildSide: GpuBuildSide = GpuJoinUtils.getGpuBuildSide(join.buildSide)

  override val childExprs: Seq[BaseExprMeta[_]] = leftKeys ++ rightKeys ++ conditionMeta

  override val namedChildExprs: Map[String, Seq[BaseExprMeta[_]]] =
    JoinTypeChecks.equiJoinMeta(leftKeys, rightKeys, conditionMeta)

  override def tagPlanForGpu(): Unit = {
    GpuHashJoin.tagJoin(this, join.joinType, buildSide, join.leftKeys, join.rightKeys,
      conditionMeta)
  }

  override def convertToGpu(): GpuExec = {
    val condition = conditionMeta.map(_.convertToGpu())
    val (joinCondition, filterCondition) = if (conditionMeta.forall(_.canThisBeAst)) {
      (condition, None)
    } else {
      (None, condition)
    }
    val Seq(left, right) = childPlans.map(_.convertIfNeeded())
    val useSizedJoin = GpuShuffledSizedHashJoinExec.useSizedJoin(conf, join.joinType,
      join.leftKeys, join.rightKeys)
    val readOpt = CoalesceReadOption(conf)
    val joinExec = join.joinType match {
      case LeftOuter | RightOuter if useSizedJoin =>
        GpuShuffledAsymmetricHashJoinExec(
          join.joinType,
          leftKeys.map(_.convertToGpu()),
          rightKeys.map(_.convertToGpu()),
          joinCondition,
          left,
          right,
          conf.isGPUShuffle,
          conf.gpuTargetBatchSizeBytes,
          readOpt,
          isSkewJoin = false)(
          join.leftKeys,
          join.rightKeys,
          conf.joinOuterMagnificationThreshold)
      case Inner | FullOuter if useSizedJoin =>
        GpuShuffledSymmetricHashJoinExec(
          join.joinType,
          leftKeys.map(_.convertToGpu()),
          rightKeys.map(_.convertToGpu()),
          joinCondition,
          left,
          right,
          conf.isGPUShuffle,
          conf.gpuTargetBatchSizeBytes,
          readOpt,
          isSkewJoin = false)(
          join.leftKeys,
          join.rightKeys)
      case _ =>
        GpuShuffledHashJoinExec(
          leftKeys.map(_.convertToGpu()),
          rightKeys.map(_.convertToGpu()),
          join.joinType,
          buildSide,
          joinCondition,
          left,
          right,
          isSkewJoin = false)(
          join.leftKeys,
          join.rightKeys)
    }
    // For inner joins we can apply a post-join condition for any conditions that cannot be
    // evaluated directly in a mixed join that leverages a cudf AST expression
    filterCondition.map(c => GpuFilterExec(c,
      joinExec)()).getOrElse(joinExec)
  }
}

case class GpuShuffledHashJoinExec(
    override val leftKeys: Seq[Expression],
    override val rightKeys: Seq[Expression],
    joinType: JoinType,
    buildSide: GpuBuildSide,
    override val condition: Option[Expression],
    left: SparkPlan,
    right: SparkPlan,
    override val isSkewJoin: Boolean)(
    cpuLeftKeys: Seq[Expression],
    cpuRightKeys: Seq[Expression]) extends ShimBinaryExecNode with GpuHashJoin
  with GpuSubPartitionHashJoin {

  override def otherCopyArgs: Seq[AnyRef] = cpuLeftKeys :: cpuRightKeys :: Nil

  import GpuMetric._

  override val outputRowsLevel: MetricsLevel = ESSENTIAL_LEVEL
  override val outputBatchesLevel: MetricsLevel = MODERATE_LEVEL
  override lazy val additionalMetrics: Map[String, GpuMetric] = Map(
    OP_TIME -> createNanoTimingMetric(MODERATE_LEVEL, DESCRIPTION_OP_TIME),
    CONCAT_TIME -> createNanoTimingMetric(DEBUG_LEVEL, DESCRIPTION_CONCAT_TIME),
    BUILD_DATA_SIZE -> createSizeMetric(ESSENTIAL_LEVEL, DESCRIPTION_BUILD_DATA_SIZE),
    BUILD_TIME -> createNanoTimingMetric(ESSENTIAL_LEVEL, DESCRIPTION_BUILD_TIME),
    STREAM_TIME -> createNanoTimingMetric(DEBUG_LEVEL, DESCRIPTION_STREAM_TIME),
    JOIN_TIME -> createNanoTimingMetric(DEBUG_LEVEL, DESCRIPTION_JOIN_TIME))

  override def requiredChildDistribution: Seq[Distribution] =
    Seq(GpuHashPartitioning.getDistribution(cpuLeftKeys),
      GpuHashPartitioning.getDistribution(cpuRightKeys))

  override protected def doExecute(): RDD[InternalRow] = {
    throw new UnsupportedOperationException(
      "GpuShuffledHashJoin does not support the execute() code path.")
  }

  // Goal to be used for the coalescing the build side. Note that this is internal to
  // the join and not used for planning purposes. The two valid choices are `RequireSingleBatch` or
  // `RequireSingleBatchWithFilter`
  private lazy val buildGoal: CoalesceSizeGoal = joinType match {
    case _: InnerLike | LeftSemi | LeftAnti =>
      val nullFilteringMask = boundBuildKeys.map(GpuIsNotNull).reduce(GpuOr)
      RequireSingleBatchWithFilter(nullFilteringMask)
    case _ => RequireSingleBatch
  }

  private def realTargetBatchSize(): Long = {
    val configValue = RapidsConf.GPU_BATCH_SIZE_BYTES.get(conf)
    // The 10k is mostly for tests, hopefully no one is setting anything that low in production.
    Math.max(configValue, 10 * 1024)
  }

  override def childrenCoalesceGoal: Seq[CoalesceGoal] = {
    val batchedBuildGoal = TargetSize(realTargetBatchSize())
    (joinType, buildSide) match {
      case (_, GpuBuildLeft) => Seq(batchedBuildGoal, null)
      case (_, GpuBuildRight) => Seq(null, batchedBuildGoal)
    }
  }

  override def internalDoExecuteColumnar() : RDD[ColumnarBatch] = {
    val buildDataSize = gpuLongMetric(BUILD_DATA_SIZE)
    val numOutputRows = gpuLongMetric(NUM_OUTPUT_ROWS)
    val numOutputBatches = gpuLongMetric(NUM_OUTPUT_BATCHES)
    val opTime = gpuLongMetric(OP_TIME)
    val streamTime = gpuLongMetric(STREAM_TIME)
    val joinTime = gpuLongMetric(JOIN_TIME)
    val numPartitions = RapidsConf.NUM_SUB_PARTITIONS.get(conf)
    val subPartConf = RapidsConf.HASH_SUB_PARTITION_TEST_ENABLED.get(conf)
       .map(_ && RapidsConf.TEST_CONF.get(conf))
    val localBuildOutput = buildPlan.output

    // Create a map of metrics that can be handed down to shuffle and coalesce
    // iterators, setting as noop certain metrics that the coalesce iterators
    // normally update, but that in the case of the join they would produce
    // the wrong statistics (since there are conflicts)
    val coalesceMetrics = allMetrics ++
      Map(GpuMetric.NUM_INPUT_ROWS -> NoopMetric,
          GpuMetric.NUM_INPUT_BATCHES -> NoopMetric,
          GpuMetric.NUM_OUTPUT_BATCHES -> NoopMetric,
          GpuMetric.NUM_OUTPUT_ROWS -> NoopMetric)

    val realTarget = realTargetBatchSize()

    streamedPlan.executeColumnar().zipPartitions(buildPlan.executeColumnar()) {
      (streamIter, buildIter) => {
        val (buildData, maybeBufferedStreamIter) =
          GpuShuffledHashJoinExec.prepareBuildBatchesForJoin(buildIter,
            new CollectTimeIterator("shuffled join stream", streamIter, streamTime),
            realTarget, localBuildOutput, buildGoal, subPartConf, coalesceMetrics)

        buildData match {
          case Left(singleBatch) =>
            closeOnExcept(singleBatch) { _ =>
              buildDataSize += GpuColumnVector.getTotalDeviceMemoryUsed(singleBatch)
            }
            // doJoin will close singleBatch
            doJoin(singleBatch, maybeBufferedStreamIter, realTarget,
              numOutputRows, numOutputBatches, opTime, joinTime)
          case Right(builtBatchIter) =>
            // For big joins, when the build data can not fit into a single batch.
            val sizeBuildIter = builtBatchIter.map { cb =>
              closeOnExcept(cb) { _ =>
                buildDataSize += GpuColumnVector.getTotalDeviceMemoryUsed(cb)
              }
              cb
            }
            doJoinBySubPartition(sizeBuildIter, maybeBufferedStreamIter, realTarget,
              numPartitions, numOutputRows, numOutputBatches, opTime, joinTime)
        }
      }
    }
  }

  override def nodeName: String = {
    if (isSkewJoin) super.nodeName + "(skew=true)" else super.nodeName
  }
}

object GpuShuffledHashJoinExec extends Logging {
  /**
   * Return the build data as a single ColumnarBatch when sub-partitioning is not enabled,
   * while as an iterator of ColumnarBatch when sub-partitioning is enabled.
   *
   * sub-partitioning can be activated by specifying its relevant config but this is intended
   * for tests only. In production, whether sub-partitioning will be enabled depends on
   * if all the data in build side can fit into a single batch. If yes, sub-partitioning
   * will not be enabled. Otherwise, it will.
   *
   * This function also takes care of acquiring the GPU semaphore optimally in the scenario
   * where the build side is relatively small (less than `targetSize`).
   *
   * In the optimal case, this function will load the build side on the host up to the
   * goal configuration and if it fits entirely, allow the stream iterator
   * to also pull to host its first batch. After the first stream batch is on the host, the
   * stream iterator acquires the semaphore and then the build side is copied to the GPU.
   *
   * Prior to this we would get a build batch on the GPU, acquiring
   * the semaphore in the process, and then begin pulling from the stream iterator,
   * which could include IO (while holding onto the semaphore).
   *
   * @param buildIter build side iterator
   * @param streamIter stream side iterator
   * @param targetSize target batch size goal
   * @param buildOutput output attributes of the build plan
   * @param buildGoal the build goal to use when coalescing batches
   * @param subPartConf the config whether to enable sub-partitioning algorithm
   * @param coalesceMetrics metrics map with metrics to be used in downstream
   *                        iterators
   * @return a pair of an Either for build and streamed iterator that can be used
   *         for the join.
   */
  private[rapids] def prepareBuildBatchesForJoin(
      buildIter: Iterator[ColumnarBatch],
      streamIter: Iterator[ColumnarBatch],
      targetSize: Long,
      buildOutput: Seq[Attribute],
      buildGoal: CoalesceSizeGoal,
      subPartConf: Option[Boolean],
      coalesceMetrics: Map[String, GpuMetric]):
  (Either[ColumnarBatch, Iterator[ColumnarBatch]], Iterator[ColumnarBatch]) = {
    val buildTime = coalesceMetrics(GpuMetric.BUILD_TIME)
    val buildTypes = buildOutput.map(_.dataType).toArray
    closeOnExcept(new CloseableBufferedIterator(buildIter)) { bufBuildIter =>
      val startTime = System.nanoTime()
      var isBuildSerialized = false
      // Batches type detection
<<<<<<< HEAD
      val coalesceBuiltIter = GpuShuffleCoalesceUtils.getHostShuffleCoalesceIterator(
=======
      val coalesceBuiltIter = getHostShuffleCoalesceIterator(
>>>>>>> 5afee5bf
        bufBuildIter, targetSize, coalesceMetrics).map { iter =>
        isBuildSerialized = true
        iter
      }.getOrElse(bufBuildIter)
      if (coalesceBuiltIter.hasNext) {
        val firstBuildBatch = coalesceBuiltIter.next()
        // Batches have coalesced to the target size, so size will overflow if there are
        // more than one batch, or the first batch size already exceeds the target.
        val sizeOverflow = closeOnExcept(firstBuildBatch) { _ =>
          coalesceBuiltIter.hasNext ||
            GpuShuffleCoalesceUtils.getCoalescedBufferSize(firstBuildBatch) > targetSize
        }
        val needSingleBuildBatch = !subPartConf.getOrElse(sizeOverflow)
        if (needSingleBuildBatch && isBuildSerialized && !sizeOverflow) {
          // add the time it took to fetch that first host-side build batch
          buildTime += System.nanoTime() - startTime
          // It can be optimized for grabbing the GPU semaphore when there is only a single
          // serialized host batch and the sub-partitioning is not activated.
          val (singleBuildCb, bufferedStreamIter) = getBuildBatchOptimizedAndClose(
<<<<<<< HEAD
            firstBuildBatch, streamIter, buildTypes, buildGoal, buildTime)
=======
            firstBuildBatch.asInstanceOf[CoalescedHostResult], streamIter, buildTypes,
            buildGoal, buildTime)
>>>>>>> 5afee5bf
          logDebug("In the optimized case for grabbing the GPU semaphore, return " +
            s"a single batch (size: " +
            s"${GpuShuffleCoalesceUtils.getCoalescedBufferSize(singleBuildCb)}) for the " +
            s"build side with $buildGoal goal.")
          (Left(singleBuildCb), bufferedStreamIter)

        } else { // Other cases without optimization
          val safeIter = GpuSubPartitionHashJoin.safeIteratorFromSeq(Seq(firstBuildBatch)) ++
            coalesceBuiltIter
          val gpuBuildIter = if (isBuildSerialized) {
            // batches on host, move them to GPU
<<<<<<< HEAD
            new GpuShuffleCoalesceIterator(safeIter, buildTypes, coalesceMetrics)
=======
            new GpuShuffleCoalesceIterator(safeIter.asInstanceOf[Iterator[CoalescedHostResult]],
              buildTypes, coalesceMetrics)
>>>>>>> 5afee5bf
          } else { // batches already on GPU
            safeIter.asInstanceOf[Iterator[ColumnarBatch]]
          }

          val buildRet = getFilterFunc(buildGoal).map { filterAndClose =>
            // Filtering is required
            getFilteredBuildBatches(gpuBuildIter, filterAndClose, targetSize, subPartConf,
              buildTime)
          }.getOrElse {
            if (needSingleBuildBatch) {
              val oneCB = getAsSingleBatch(gpuBuildIter, buildOutput, buildGoal, coalesceMetrics)
              logDebug(s"Return a single batch (size: " +
                s"${GpuShuffleCoalesceUtils.getCoalescedBufferSize(oneCB)}) for the build " +
                s"side with $buildGoal goal.")
              Left(oneCB)
            } else {
              logDebug("Return multiple batches as the build side data for the following " +
                "sub-partitioning join")
              Right(new CollectTimeIterator("hash join build", gpuBuildIter, buildTime))
            }
          }
          buildTime += System.nanoTime() - startTime
          (buildRet, streamIter)
        }
      } else {
        // build is empty
        (Left(GpuColumnVector.emptyBatchFromTypes(buildTypes)), streamIter)
      }
    }
  }

  private def getFilterFunc(goal: CoalesceSizeGoal): Option[ColumnarBatch => ColumnarBatch] = {
    goal match {
      case RequireSingleBatchWithFilter(filterExpr) =>
        Some(cb => withResource(cb)(GpuFilter(_, filterExpr)))
      case _ =>
        None
    }
  }

  private def getFilteredBuildBatches(
      buildIter: Iterator[ColumnarBatch],
      filterFunc: ColumnarBatch => ColumnarBatch,
      targetSize: Long,
      subPartConf: Option[Boolean],
      buildTime: GpuMetric): Either[ColumnarBatch, Iterator[ColumnarBatch]] = {
    val filteredIter = buildIter.map(filterFunc)
    // Redo the size estimation for filtered batches
    var accBatchSize = 0L
    closeOnExcept(new mutable.ArrayBuffer[SpillableColumnarBatch]) { spillBuf =>
      while (accBatchSize < targetSize && filteredIter.hasNext) {
        closeOnExcept(filteredIter.next()) { cb =>
          accBatchSize += GpuColumnVector.getTotalDeviceMemoryUsed(cb)
          spillBuf.append(
            SpillableColumnarBatch(cb, SpillPriorities.ACTIVE_BATCHING_PRIORITY))
        }
      }
      val multiBuildBatches = subPartConf.getOrElse {
        // Total size goes beyond the target size.
        accBatchSize > targetSize || (accBatchSize == targetSize && filteredIter.hasNext)
      }
      if (multiBuildBatches) {
        // The size still overflows after filtering or sub-partitioning is enabled for test.
        logDebug("Return multiple batches as the build side data for the following " +
          "sub-partitioning join in null-filtering mode.")
        val safeIter = GpuSubPartitionHashJoin.safeIteratorFromSeq(spillBuf.toSeq).map { sp =>
          withRetryNoSplit(sp)(_.getColumnarBatch())
        } ++ filteredIter
        Right(new CollectTimeIterator("hash join build", safeIter, buildTime))
      } else {
        // The size after filtering is within the target size or sub-partitioning is disabled.
        while(filteredIter.hasNext) {
          // Pull out all the remaining batches, this is for the case when sub-partitioning
          // is disabled by setting the relevant conf to false no matter how big the data is.
          spillBuf.append(
            SpillableColumnarBatch(filteredIter.next(), SpillPriorities.ACTIVE_BATCHING_PRIORITY))
        }
        val spill = GpuSubPartitionHashJoin.concatSpillBatchesAndClose(spillBuf.toSeq)
        // There is a prior empty check so this `spill` can not be a None.
        assert(spill.isDefined, "The build data iterator should not be empty.")
        withResource(spill) { _ =>
          logDebug(s"Return a single batch (size: ${spill.get.sizeInBytes}) for the " +
            s"build side in null-filtering mode.")
          Left(spill.get.getColumnarBatch())
        }
      }
    }
  }

<<<<<<< HEAD
  private def getBuildBatchOptimizedAndClose(
      hostConcatResult: AutoCloseable,
=======
  /** Only accepts a CoalescedHostResult or a ColumnarBatch as input */
  private def getBatchSize(maybeBatch: AnyRef): Long = maybeBatch match {
    case batch: ColumnarBatch => GpuColumnVector.getTotalDeviceMemoryUsed(batch)
    case hostBatch: CoalescedHostResult => hostBatch.getDataSize
    case _ => throw new IllegalStateException(s"Expect a CoalescedHostResult or a " +
      s"ColumnarBatch, but got a ${maybeBatch.getClass.getSimpleName}")
  }

  private def getBuildBatchOptimizedAndClose(
      hostConcatResult: CoalescedHostResult,
>>>>>>> 5afee5bf
      streamIter: Iterator[ColumnarBatch],
      buildDataTypes: Array[DataType],
      buildGoal: CoalesceSizeGoal,
      buildTime: GpuMetric): (ColumnarBatch, Iterator[ColumnarBatch]) = {
    // For the optimal case, the build iterator is already drained and didn't have a
    // prior so it was a single batch, and is entirely on the host.
    // We peek at the stream iterator with `hasNext` on the buffered iterator, which
    // will grab the semaphore when putting the first stream batch on the GPU, and
    // then we bring the build batch to the GPU and return.
    withResource(hostConcatResult) { _ =>
      closeOnExcept(new CloseableBufferedIterator(streamIter)) { bufStreamIter =>
        withResource(new NvtxRange("first stream batch", NvtxColor.RED)) { _ =>
          if (bufStreamIter.hasNext) {
            bufStreamIter.head
          } else {
            GpuSemaphore.acquireIfNecessary(TaskContext.get())
          }
        }
        // Bring the build batch to the GPU now
        val buildBatch = buildTime.ns {
<<<<<<< HEAD
          val cb = GpuShuffleCoalesceUtils.toGpuIfAllowed(hostConcatResult, buildDataTypes)
=======
          val cb = hostConcatResult.toGpuBatch(buildDataTypes)
>>>>>>> 5afee5bf
          getFilterFunc(buildGoal).map(filterAndClose => filterAndClose(cb)).getOrElse(cb)
        }
        (buildBatch, bufStreamIter)
      }
    }
  }

  private def getAsSingleBatch(
      inputIter: Iterator[ColumnarBatch],
      inputAttrs: Seq[Attribute],
      goal: CoalesceSizeGoal,
      coalesceMetrics: Map[String, GpuMetric]): ColumnarBatch = {
    val singleBatchIter = new GpuCoalesceIterator(inputIter,
      inputAttrs.map(_.dataType).toArray, goal,
      NoopMetric, NoopMetric, NoopMetric, NoopMetric, NoopMetric,
      coalesceMetrics(GpuMetric.CONCAT_TIME), coalesceMetrics(GpuMetric.OP_TIME),
      "single build batch")
    ConcatAndConsumeAll.getSingleBatchWithVerification(singleBatchIter, inputAttrs)
  }
<<<<<<< HEAD
=======

  private def getHostShuffleCoalesceIterator(
      iter: BufferedIterator[ColumnarBatch],
      targetSize: Long,
      coalesceMetrics: Map[String, GpuMetric]): Option[Iterator[CoalescedHostResult]] = {
    var retIter: Option[Iterator[CoalescedHostResult]] = None
    if (iter.hasNext && iter.head.numCols() == 1) {
      iter.head.column(0) match {
        // TODO add the Kudo case
        case _: SerializedTableColumn =>
          retIter = Some(new HostShuffleCoalesceIterator(iter, targetSize, coalesceMetrics))
        case _ => // should be gpu batches
      }
    }
    retIter
  }
>>>>>>> 5afee5bf
}
<|MERGE_RESOLUTION|>--- conflicted
+++ resolved
@@ -289,11 +289,7 @@
       val startTime = System.nanoTime()
       var isBuildSerialized = false
       // Batches type detection
-<<<<<<< HEAD
-      val coalesceBuiltIter = GpuShuffleCoalesceUtils.getHostShuffleCoalesceIterator(
-=======
       val coalesceBuiltIter = getHostShuffleCoalesceIterator(
->>>>>>> 5afee5bf
         bufBuildIter, targetSize, coalesceMetrics).map { iter =>
         isBuildSerialized = true
         iter
@@ -303,8 +299,7 @@
         // Batches have coalesced to the target size, so size will overflow if there are
         // more than one batch, or the first batch size already exceeds the target.
         val sizeOverflow = closeOnExcept(firstBuildBatch) { _ =>
-          coalesceBuiltIter.hasNext ||
-            GpuShuffleCoalesceUtils.getCoalescedBufferSize(firstBuildBatch) > targetSize
+          coalesceBuiltIter.hasNext || getBatchSize(firstBuildBatch) > targetSize
         }
         val needSingleBuildBatch = !subPartConf.getOrElse(sizeOverflow)
         if (needSingleBuildBatch && isBuildSerialized && !sizeOverflow) {
@@ -313,16 +308,11 @@
           // It can be optimized for grabbing the GPU semaphore when there is only a single
           // serialized host batch and the sub-partitioning is not activated.
           val (singleBuildCb, bufferedStreamIter) = getBuildBatchOptimizedAndClose(
-<<<<<<< HEAD
-            firstBuildBatch, streamIter, buildTypes, buildGoal, buildTime)
-=======
             firstBuildBatch.asInstanceOf[CoalescedHostResult], streamIter, buildTypes,
             buildGoal, buildTime)
->>>>>>> 5afee5bf
           logDebug("In the optimized case for grabbing the GPU semaphore, return " +
-            s"a single batch (size: " +
-            s"${GpuShuffleCoalesceUtils.getCoalescedBufferSize(singleBuildCb)}) for the " +
-            s"build side with $buildGoal goal.")
+            s"a single batch (size: ${getBatchSize(singleBuildCb)}) for the build side " +
+            s"with $buildGoal goal.")
           (Left(singleBuildCb), bufferedStreamIter)
 
         } else { // Other cases without optimization
@@ -330,12 +320,8 @@
             coalesceBuiltIter
           val gpuBuildIter = if (isBuildSerialized) {
             // batches on host, move them to GPU
-<<<<<<< HEAD
-            new GpuShuffleCoalesceIterator(safeIter, buildTypes, coalesceMetrics)
-=======
             new GpuShuffleCoalesceIterator(safeIter.asInstanceOf[Iterator[CoalescedHostResult]],
               buildTypes, coalesceMetrics)
->>>>>>> 5afee5bf
           } else { // batches already on GPU
             safeIter.asInstanceOf[Iterator[ColumnarBatch]]
           }
@@ -347,9 +333,8 @@
           }.getOrElse {
             if (needSingleBuildBatch) {
               val oneCB = getAsSingleBatch(gpuBuildIter, buildOutput, buildGoal, coalesceMetrics)
-              logDebug(s"Return a single batch (size: " +
-                s"${GpuShuffleCoalesceUtils.getCoalescedBufferSize(oneCB)}) for the build " +
-                s"side with $buildGoal goal.")
+              logDebug(s"Return a single batch (size: ${getBatchSize(oneCB)}) for the " +
+                s"build side with $buildGoal goal.")
               Left(oneCB)
             } else {
               logDebug("Return multiple batches as the build side data for the following " +
@@ -425,10 +410,6 @@
     }
   }
 
-<<<<<<< HEAD
-  private def getBuildBatchOptimizedAndClose(
-      hostConcatResult: AutoCloseable,
-=======
   /** Only accepts a CoalescedHostResult or a ColumnarBatch as input */
   private def getBatchSize(maybeBatch: AnyRef): Long = maybeBatch match {
     case batch: ColumnarBatch => GpuColumnVector.getTotalDeviceMemoryUsed(batch)
@@ -439,7 +420,6 @@
 
   private def getBuildBatchOptimizedAndClose(
       hostConcatResult: CoalescedHostResult,
->>>>>>> 5afee5bf
       streamIter: Iterator[ColumnarBatch],
       buildDataTypes: Array[DataType],
       buildGoal: CoalesceSizeGoal,
@@ -460,11 +440,7 @@
         }
         // Bring the build batch to the GPU now
         val buildBatch = buildTime.ns {
-<<<<<<< HEAD
-          val cb = GpuShuffleCoalesceUtils.toGpuIfAllowed(hostConcatResult, buildDataTypes)
-=======
           val cb = hostConcatResult.toGpuBatch(buildDataTypes)
->>>>>>> 5afee5bf
           getFilterFunc(buildGoal).map(filterAndClose => filterAndClose(cb)).getOrElse(cb)
         }
         (buildBatch, bufStreamIter)
@@ -484,8 +460,6 @@
       "single build batch")
     ConcatAndConsumeAll.getSingleBatchWithVerification(singleBatchIter, inputAttrs)
   }
-<<<<<<< HEAD
-=======
 
   private def getHostShuffleCoalesceIterator(
       iter: BufferedIterator[ColumnarBatch],
@@ -502,5 +476,4 @@
     }
     retIter
   }
->>>>>>> 5afee5bf
 }
