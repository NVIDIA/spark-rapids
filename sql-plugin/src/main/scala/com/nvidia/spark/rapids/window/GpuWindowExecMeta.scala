/*
 * Copyright (c) 2024, NVIDIA CORPORATION.
 *
 * Licensed under the Apache License, Version 2.0 (the "License");
 * you may not use this file except in compliance with the License.
 * You may obtain a copy of the License at
 *
 *     http://www.apache.org/licenses/LICENSE-2.0
 *
 * Unless required by applicable law or agreed to in writing, software
 * distributed under the License is distributed on an "AS IS" BASIS,
 * WITHOUT WARRANTIES OR CONDITIONS OF ANY KIND, either express or implied.
 * See the License for the specific language governing permissions and
 * limitations under the License.
 */

package com.nvidia.spark.rapids.window

import scala.collection.mutable
import scala.collection.mutable.ArrayBuffer

import com.nvidia.spark.rapids.{BaseExprMeta, DataFromReplacementRule, GpuAlias, GpuExec, GpuLiteral, GpuOverrides, GpuProjectExec, RapidsConf, RapidsMeta, SparkPlanMeta}

import org.apache.spark.sql.catalyst.expressions.{Attribute, AttributeReference, AttributeSet, CurrentRow, Expression, NamedExpression, RowFrame, SortOrder, UnboundedFollowing, UnboundedPreceding}
import org.apache.spark.sql.execution.SparkPlan
import org.apache.spark.sql.execution.window.WindowExec
import org.apache.spark.sql.rapids.aggregate.GpuAggregateExpression

/**
 * Base class for GPU Execs that implement window functions. This abstracts the method
 * by which the window function's input expressions, partition specs, order-by specs, etc.
 * are extracted from the specific WindowExecType.
 *
 * @tparam WindowExecType The Exec class that implements window functions
 *                        (E.g. o.a.s.sql.execution.window.WindowExec.)
 */
abstract class GpuBaseWindowExecMeta[WindowExecType <: SparkPlan] (windowExec: WindowExecType,
    conf: RapidsConf,
    parent: Option[RapidsMeta[_, _, _]],
    rule: DataFromReplacementRule)
    extends SparkPlanMeta[WindowExecType](windowExec, conf, parent, rule) {

  /**
   * Extracts window-expression from WindowExecType.
   * The implementation varies, depending on the WindowExecType class.
   */
  def getInputWindowExpressions: Seq[NamedExpression]

  /**
   * Extracts partition-spec from WindowExecType.
   * The implementation varies, depending on the WindowExecType class.
   */
  def getPartitionSpecs: Seq[Expression]

  /**
   * Extracts order-by spec from WindowExecType.
   * The implementation varies, depending on the WindowExecType class.
   */
  def getOrderSpecs: Seq[SortOrder]

  /**
   * Indicates the output column semantics for the WindowExecType,
   * i.e. whether to only return the window-expression result columns (as in some Spark
   * distributions) or also include the input columns (as in Apache Spark).
   */
  def getResultColumnsOnly: Boolean

  val windowExpressions: Seq[BaseExprMeta[NamedExpression]] =
    getInputWindowExpressions.map(GpuOverrides.wrapExpr(_, conf, Some(this)))
  val partitionSpec: Seq[BaseExprMeta[Expression]] =
    getPartitionSpecs.map(GpuOverrides.wrapExpr(_, conf, Some(this)))
  val orderSpec: Seq[BaseExprMeta[SortOrder]] =
    getOrderSpecs.map(GpuOverrides.wrapExpr(_, conf, Some(this)))
  lazy val inputFields: Seq[BaseExprMeta[Attribute]] =
    windowExec.children.head.output.map(GpuOverrides.wrapExpr(_, conf, Some(this)))

  /**
   * Define all dependency expressions as `childExprs`.
   * This ensures that they are tagged for GPU execution.
   */
  override val childExprs: Seq[BaseExprMeta[_]] =
    windowExpressions ++ partitionSpec ++ orderSpec ++ inputFields

  override def namedChildExprs: Map[String, Seq[BaseExprMeta[_]]] = Map(
    "partitionSpec" -> partitionSpec
  )

  override def tagPlanForGpu(): Unit = {
    // Implementation depends on receiving a `NamedExpression` wrapped WindowExpression.
    windowExpressions.map(meta => meta.wrapped)
        .filter(expr => !expr.isInstanceOf[NamedExpression])
        .foreach(_ => willNotWorkOnGpu("Unexpected query plan with Windowing functions; " +
            "cannot convert for GPU execution. " +
            "(Detail: WindowExpression not wrapped in `NamedExpression`.)"))
  }

  override def convertToGpu(): GpuExec = {
    // resultColumnsOnly specifies that we should only return the values of result columns for
    // this WindowExec (applies to some Spark distributions that use `projectList` and combine
    // ProjectExec with WindowExec)
    val resultColumnsOnly = getResultColumnsOnly
    // Keep the converted input fields and input window expressions separate
    // to handle the resultColumnsOnly case in GpuWindowExec.splitAndDedup
    val inputFieldExpressions = inputFields.map(_.convertToGpu().asInstanceOf[NamedExpression])
    val gpuWindowExpressions = windowExpressions.map(_.convertToGpu().asInstanceOf[NamedExpression])
    val (pre, windowOps, post) = GpuWindowExecMeta.splitAndDedup(
      inputFieldExpressions,
      gpuWindowExpressions,
      resultColumnsOnly)
    // Order is not important for pre. It is unbound and we are inserting it in.
    val isPreNeeded =
      (AttributeSet(pre.map(_.toAttribute)) -- windowExec.children.head.output).nonEmpty
    // To check if post is needed we first have to remove a layer of indirection that
    // might not be needed. Here we want to maintain order, just to match Spark as closely
    // as possible
    val remappedWindowOps = GpuWindowExecMeta.remapAttributes(windowOps, post)
    // isPostNeeded is determined when there is a difference between the output of the WindowExec
    // computation and the output ultimately desired by this WindowExec or whether an additional
    // post computation is needed. Ultimately this is used to add an additional ProjectExec
    // if that is needed to return the correct output
    val isPostNeeded = remappedWindowOps.length != post.length ||
        remappedWindowOps.zip(post).exists {
          case (w, p) => w.exprId != p.exprId
        }
    val fixedUpWindowOps = if(isPostNeeded) {
      windowOps
    } else {
      remappedWindowOps
    }

    val allBatched = fixedUpWindowOps.forall {
      case GpuAlias(GpuWindowExpression(func, spec), _) =>
        GpuWindowExecMeta.isBatchedFunc(func, spec, conf)
      case GpuAlias(_: AttributeReference, _) | _: AttributeReference =>
        // We allow pure result columns for running windows
        true
      case other =>
        // This should only happen if we did something wrong in splitting/deduping
        // the window expressions.
        throw new IllegalArgumentException(
          s"Found unexpected expression $other in window exec ${other.getClass}")
    }

    val input = if (isPreNeeded) {
      GpuProjectExec(pre.toList, childPlans.head.convertIfNeeded())()
    } else {
      childPlans.head.convertIfNeeded()
    }

    val windowExpr = if (allBatched) {
      val batchedOps = GpuWindowExecMeta.splitBatchedOps(fixedUpWindowOps, conf)
      batchedOps.getWindowExec(
        partitionSpec.map(_.convertToGpu()),
        orderSpec.map(_.convertToGpu().asInstanceOf[SortOrder]),
        input,
        getPartitionSpecs,
        getOrderSpecs,
        conf)
    } else {
      new GpuWindowExec(
        fixedUpWindowOps,
        partitionSpec.map(_.convertToGpu()),
        orderSpec.map(_.convertToGpu().asInstanceOf[SortOrder]),
        input)(getPartitionSpecs, getOrderSpecs)
    }

    if (isPostNeeded) {
      GpuProjectExec(post.toList, windowExpr)()
    } else if (windowExpr.output != windowExec.output) {
      GpuProjectExec(windowExec.output.toList, windowExpr)()
    } else {
      windowExpr
    }
  }
}

/**
 * Specialization of GpuBaseWindowExecMeta for org.apache.spark.sql.window.WindowExec.
 * This class implements methods to extract the window-expressions, partition columns,
 * order-by columns, etc. from WindowExec.
 */
class GpuWindowExecMeta(windowExec: WindowExec,
    conf: RapidsConf,
    parent: Option[RapidsMeta[_, _, _]],
    rule: DataFromReplacementRule)
    extends GpuBaseWindowExecMeta[WindowExec](windowExec, conf, parent, rule) {

  /**
   * Fetches WindowExpressions in input `windowExec`, via reflection.
   * As a byproduct, determines whether to return the original input columns,
   * as part of the output.
   *
   * (Spark versions that use `projectList` expect result columns
   * *not* to include the input columns.
   * Apache Spark expects the input columns, before the aggregation output columns.)
   *
   * @return WindowExpressions within windowExec,
   *         and a boolean, indicating the result column semantics
   *         (i.e. whether result columns should be returned *without* including the
   *         input columns).
   */
  def getWindowExpression: (Seq[NamedExpression], Boolean) = {
    var resultColumnsOnly : Boolean = false
    val expr = try {
      val resultMethod = windowExec.getClass.getMethod("windowExpression")
      resultMethod.invoke(windowExec).asInstanceOf[Seq[NamedExpression]]
    } catch {
      case _: NoSuchMethodException =>
        resultColumnsOnly = true
        val winExpr = windowExec.getClass.getMethod("projectList")
        winExpr.invoke(windowExec).asInstanceOf[Seq[NamedExpression]]
    }
    (expr, resultColumnsOnly)
  }

  private lazy val (inputWindowExpressions, resultColumnsOnly) = getWindowExpression

  override def getInputWindowExpressions: Seq[NamedExpression] = inputWindowExpressions
  override def getPartitionSpecs: Seq[Expression] = windowExec.partitionSpec
  override def getOrderSpecs: Seq[SortOrder] = windowExec.orderSpec
  override def getResultColumnsOnly: Boolean = resultColumnsOnly
}

case class BatchedOps(running: Seq[NamedExpression],
    unboundedAgg: Seq[NamedExpression],
    unboundedDoublePass: Seq[NamedExpression],
    bounded: Seq[NamedExpression],
    passThrough: Seq[NamedExpression]) {

  def getRunningExpressionsWithPassthrough: Seq[NamedExpression] =
    passThrough ++ running

  def getUnboundedAggWithRunningAsPassthrough: Seq[NamedExpression] =
    passThrough ++ unboundedAgg ++ running.map(_.toAttribute)

  def getDoublePassExpressionsWithRunningAndUnboundedAggAsPassthrough: Seq[NamedExpression] =
    passThrough ++ unboundedDoublePass ++ (unboundedAgg ++ running).map(_.toAttribute)

  def getBoundedExpressionsWithTheRestAsPassthrough: Seq[NamedExpression] =
    passThrough ++ bounded ++ (unboundedDoublePass ++ unboundedAgg ++ running).map(_.toAttribute)

  def getMinPrecedingMaxFollowingForBoundedWindows: (Int, Int) = {
    // All bounded window expressions should have window bound window specs.
    val boundedWindowSpecs = bounded.map{
      case GpuAlias(GpuWindowExpression(_, spec), _) => spec
      case other => throw new IllegalArgumentException("Expected a window-expression " +
          s" found $other")
    }
    val precedingAndFollowing = boundedWindowSpecs.map(
      GpuWindowExecMeta.getBoundedWindowPrecedingAndFollowing
    )
    (precedingAndFollowing.map{ _._1 }.min, // Only non-positive (>=0) values supported.
        precedingAndFollowing.map{ _._2 }.max)
  }

  private def getRunningWindowExec(
      gpuPartitionSpec: Seq[Expression],
      gpuOrderSpec: Seq[SortOrder],
      child: SparkPlan,
      cpuPartitionSpec: Seq[Expression],
      cpuOrderSpec: Seq[SortOrder]): GpuExec =
    GpuRunningWindowExec(
      getRunningExpressionsWithPassthrough,
      gpuPartitionSpec,
      gpuOrderSpec,
      child)(cpuPartitionSpec, cpuOrderSpec)

  private def getUnboundedAggWindowExec(
      gpuPartitionSpec: Seq[Expression],
      gpuOrderSpec: Seq[SortOrder],
      child: SparkPlan,
      cpuPartitionSpec: Seq[Expression],
<<<<<<< HEAD
      cpuOrderSpec: Seq[SortOrder]): GpuExec =
=======
      cpuOrderSpec: Seq[SortOrder],
      conf: RapidsConf): GpuExec =
>>>>>>> 02bfa0bd
    GpuUnboundedToUnboundedAggWindowExec(
      getUnboundedAggWithRunningAsPassthrough,
      gpuPartitionSpec,
      gpuOrderSpec,
<<<<<<< HEAD
      child)(cpuPartitionSpec, cpuOrderSpec)
=======
      child)(cpuPartitionSpec, cpuOrderSpec, conf.gpuTargetBatchSizeBytes)
>>>>>>> 02bfa0bd

  private def getDoublePassWindowExec(
      gpuPartitionSpec: Seq[Expression],
      gpuOrderSpec: Seq[SortOrder],
      child: SparkPlan,
      cpuPartitionSpec: Seq[Expression],
      cpuOrderSpec: Seq[SortOrder]): GpuExec =
    GpuCachedDoublePassWindowExec(
      getDoublePassExpressionsWithRunningAndUnboundedAggAsPassthrough,
      gpuPartitionSpec,
      gpuOrderSpec,
      child)(cpuPartitionSpec, cpuOrderSpec)

  private def getBatchedBoundedWindowExec(gpuPartitionSpec: Seq[Expression],
      gpuOrderSpec: Seq[SortOrder],
      child: SparkPlan,
      cpuPartitionSpec: Seq[Expression],
      cpuOrderSpec: Seq[SortOrder]): GpuExec = {
    val (prec@_, foll@_) = getMinPrecedingMaxFollowingForBoundedWindows
    new GpuBatchedBoundedWindowExec(getBoundedExpressionsWithTheRestAsPassthrough,
      gpuPartitionSpec,
      gpuOrderSpec,
      child)(cpuPartitionSpec, cpuOrderSpec, prec, foll)
  }

  def getWindowExec(
      gpuPartitionSpec: Seq[Expression],
      gpuOrderSpec: Seq[SortOrder],
      child: SparkPlan,
      cpuPartitionSpec: Seq[Expression],
<<<<<<< HEAD
      cpuOrderSpec: Seq[SortOrder]): GpuExec = {
=======
      cpuOrderSpec: Seq[SortOrder],
      conf: RapidsConf): GpuExec = {
>>>>>>> 02bfa0bd
    // The order of these matter so we can match the order of the parameters used to
    //  create the various aggregation functions
    var currentPlan = child
    if (hasRunning) {
      currentPlan = getRunningWindowExec(gpuPartitionSpec, gpuOrderSpec, currentPlan,
        cpuPartitionSpec, cpuOrderSpec)
    }

    if (hasUnboundedAgg) {
      currentPlan = getUnboundedAggWindowExec(gpuPartitionSpec, gpuOrderSpec, currentPlan,
<<<<<<< HEAD
        cpuPartitionSpec, cpuOrderSpec)
    }

    if (hasDoublePass) {
      currentPlan = getDoublePassWindowExec(gpuPartitionSpec, gpuOrderSpec, currentPlan,
        cpuPartitionSpec, cpuOrderSpec)
    }

    if (hasBounded) {
      currentPlan = getBatchedBoundedWindowExec(gpuPartitionSpec, gpuOrderSpec, currentPlan,
        cpuPartitionSpec, cpuOrderSpec)
    }
=======
        cpuPartitionSpec, cpuOrderSpec, conf)
    }

    if (hasDoublePass) {
      currentPlan = getDoublePassWindowExec(gpuPartitionSpec, gpuOrderSpec, currentPlan,
        cpuPartitionSpec, cpuOrderSpec)
    }

    if (hasBounded) {
      currentPlan = getBatchedBoundedWindowExec(gpuPartitionSpec, gpuOrderSpec, currentPlan,
        cpuPartitionSpec, cpuOrderSpec)
    }
>>>>>>> 02bfa0bd
    currentPlan.asInstanceOf[GpuExec]
  }

  def hasRunning: Boolean = running.nonEmpty
  def hasUnboundedAgg: Boolean = unboundedAgg.nonEmpty
  def hasDoublePass: Boolean = unboundedDoublePass.nonEmpty
  def hasBounded: Boolean = bounded.nonEmpty
}

object GpuWindowExecMeta {
  /**
   * As a part of `splitAndDedup` the dedup part adds a layer of indirection. This attempts to
   * remove that layer of indirection.
   *
   * @param windowOps the windowOps output of splitAndDedup
   * @param post      the post output of splitAndDedup
   * @return a version of windowOps that has removed as many un-needed temp aliases as possible.
   */
  def remapAttributes(windowOps: Seq[NamedExpression],
      post: Seq[NamedExpression]): Seq[NamedExpression] = {
    val postRemapping = post.flatMap {
      case a@GpuAlias(attr: AttributeReference, _) => Some((attr.exprId, a))
      case _ => None
    }.groupBy(_._1)
    windowOps.map {
      case a@GpuAlias(child, _)
        // We can only replace the mapping if there is one thing to map it to.
        if postRemapping.get(a.exprId).exists(_.length == 1) =>
        val attr = postRemapping(a.exprId).head._2
        GpuAlias(child, attr.name)(attr.exprId, attr.qualifier)
      case other => other
    }
  }

  private def hasGpuWindowFunction(expr: Expression): Boolean =
    expr.find(_.isInstanceOf[GpuWindowExpression]).isDefined

  private def extractAndSave(expr: Expression,
      saved: ArrayBuffer[NamedExpression],
      deduped: mutable.HashMap[Expression, Attribute]): Expression =
    expr match {
      // Don't rename an already named expression
      case ne: NamedExpression =>
        if (!saved.exists(_.exprId == ne.exprId)) {
          saved += ne
        }
        ne.toAttribute
      case e: Expression if e.foldable =>
        e // No need to create an attribute reference if it will be evaluated as a Literal.
      case e: Expression =>
        // For other expressions, we extract it and replace it with an AttributeReference (with
        // an internal column name, e.g. "_gpu_w0"). Deduping it as we go.
        deduped.getOrElseUpdate(e, {
          val withName = GpuAlias(e, s"_gpu_w${saved.length}")()
          saved += withName
          withName.toAttribute
        })
    }

  /**
   * Checks whether the window spec is both ROWS-based and bounded.
   * Window functions of this spec can possibly still be batched.
   */
  private def isBoundedRowsWindowAndBatchable(spec: GpuWindowSpecDefinition,
      conf: RapidsConf): Boolean = {

    def inPermissibleRange(bounds: Int) =
      Math.abs(bounds) <= conf.batchedBoundedRowsWindowMax

    spec match {

      case GpuWindowSpecDefinition(_, _, GpuSpecifiedWindowFrame(
      RowFrame,
      GpuLiteral(prec: Int, _),
      GpuLiteral(foll: Int, _))) =>
        inPermissibleRange(prec) && inPermissibleRange(foll)
      case GpuWindowSpecDefinition(_, _, GpuSpecifiedWindowFrame(
      RowFrame,
      GpuSpecialFrameBoundary(CurrentRow),
      GpuLiteral(foll: Int, _))) =>
        inPermissibleRange(foll)
      case GpuWindowSpecDefinition(_, _, GpuSpecifiedWindowFrame(
      RowFrame,
      GpuLiteral(prec: Int, _),
      GpuSpecialFrameBoundary(CurrentRow))) =>
        inPermissibleRange(prec)
      case GpuWindowSpecDefinition(_, _, GpuSpecifiedWindowFrame(
      RowFrame,
      GpuSpecialFrameBoundary(CurrentRow),
      GpuSpecialFrameBoundary(CurrentRow))) => true
      case _ => false
    }
  }

  def getBoundedWindowPrecedingAndFollowing(spec: GpuWindowSpecDefinition): (Int, Int) =
    spec match {
      case GpuWindowSpecDefinition(_, _, GpuSpecifiedWindowFrame(
      RowFrame,
      GpuLiteral(prec: Int, _),
      GpuLiteral(foll: Int, _))) => (prec, foll)
      case GpuWindowSpecDefinition(_, _, GpuSpecifiedWindowFrame(
      RowFrame,
      GpuSpecialFrameBoundary(CurrentRow),
      GpuLiteral(foll: Int, _))) => (0, foll)
      case GpuWindowSpecDefinition(_, _, GpuSpecifiedWindowFrame(
      RowFrame,
      GpuLiteral(prec: Int, _),
      GpuSpecialFrameBoundary(CurrentRow))) => (prec, 0)
      case GpuWindowSpecDefinition(_, _, GpuSpecifiedWindowFrame(
      RowFrame,
      GpuSpecialFrameBoundary(CurrentRow),
      GpuSpecialFrameBoundary(CurrentRow))) => (0, 0)
      case _ => throw new IllegalArgumentException("Expected bounded ROWS spec, " +
          s"found $spec") // Can't reach here.
    }

  def isUnboundedToUnboundedWindow(spec: GpuWindowSpecDefinition): Boolean = spec match {
    case GpuWindowSpecDefinition(partSpec, _, GpuSpecifiedWindowFrame(_,
                                  GpuSpecialFrameBoundary(UnboundedPreceding),
                                  GpuSpecialFrameBoundary(UnboundedFollowing))) =>
          partSpec.nonEmpty // Un-partitioned case currently unsupported.
    case _ => false
  }

  def isBatchedRunningFunc(func: Expression, spec: GpuWindowSpecDefinition): Boolean = {
    val isSpecOkay = GpuWindowExec.isRunningWindow(spec)
    val isFuncOkay = func match {
      case f: GpuBatchedRunningWindowWithFixer => f.canFixUp
      case GpuAggregateExpression(f: GpuBatchedRunningWindowWithFixer, _, _, _, _) => f.canFixUp
      case _ => false
    }
    isSpecOkay && isFuncOkay
  }

  def isUnboundedToUnboundedAggFunc(func: Expression, spec: GpuWindowSpecDefinition,
      conf: RapidsConf): Boolean = {
    if (!conf.isWindowUnboundedAggEnabled) {
      false
    } else {
      if (!GpuWindowExecMeta.isUnboundedToUnboundedWindow(spec)) {
        false
      } else {
        func match {
          case _: GpuUnboundedToUnboundedWindowAgg => true
          case GpuAggregateExpression(_: GpuUnboundedToUnboundedWindowAgg, _, _, _, _) => true
          case _ => false
        }
      }
    }
  }

  // TODO delete this if we can support min, max, and count with
  //  isUnboundedToUnboundedAggFunc instead.
  def isBatchedDoublePassFunc(func: Expression, spec: GpuWindowSpecDefinition): Boolean =
    func match {
      case _: GpuUnboundToUnboundWindowWithFixer
        if GpuWindowExecMeta.isUnboundedToUnboundedWindow(spec) => true
      case GpuAggregateExpression(_: GpuUnboundToUnboundWindowWithFixer, _, _, _, _)
        if GpuWindowExecMeta.isUnboundedToUnboundedWindow(spec) => true
      case _ => false
    }

  def isBatchedFunc(func: Expression,
      spec: GpuWindowSpecDefinition,
      conf: RapidsConf): Boolean = {
    isBatchedRunningFunc(func, spec) ||
        isUnboundedToUnboundedAggFunc(func, spec, conf) ||
        isBatchedDoublePassFunc(func, spec) ||
        isBoundedRowsWindowAndBatchable(spec, conf)
  }

  def splitBatchedOps(windowOps: Seq[NamedExpression],
      conf: RapidsConf): BatchedOps = {
    val running = ArrayBuffer[NamedExpression]()
    val doublePass = ArrayBuffer[NamedExpression]()
    val unboundedToUnboundedAgg = ArrayBuffer[NamedExpression]()
    val batchedBounded = ArrayBuffer[NamedExpression]()
    val passThrough = ArrayBuffer[NamedExpression]()
    windowOps.foreach {
      case expr@GpuAlias(GpuWindowExpression(func, spec), _) =>
        if (isBatchedRunningFunc(func, spec)) {
          running.append(expr)
        } else if (isUnboundedToUnboundedAggFunc(func, spec, conf)) {
          unboundedToUnboundedAgg.append(expr)
        } else if (isBatchedDoublePassFunc(func, spec)) {
          doublePass.append(expr)
        } else if (isBoundedRowsWindowAndBatchable(spec, conf)) {
          batchedBounded.append(expr)
        } else {
          throw new IllegalArgumentException(
            s"Found unexpected expression $expr in window exec ${expr.getClass}")
        }
      case expr@(GpuAlias(_: AttributeReference, _) | _: AttributeReference) =>
        passThrough.append(expr)
      case other =>
        // This should only happen if we did something wrong in splitting/deduping
        // the window expressions.
        throw new IllegalArgumentException(
          s"Found unexpected expression $other in window exec ${other.getClass}")
    }
<<<<<<< HEAD
    // TODO: CALEB:  Reclassify `collect_set()` here. Separate window-exec.
    BatchedOps(running.toSeq,
               unboundedToUnboundedAgg.toSeq,
               doublePass.toSeq,
               batchedBounded.toSeq,
               passThrough.toSeq)
=======
    BatchedOps(running.toSeq, unboundedToUnboundedAgg.toSeq, doublePass.toSeq,
      batchedBounded.toSeq, passThrough.toSeq)
>>>>>>> 02bfa0bd
  }

  /**
   * In some distributions expressions passed into WindowExec can have more operations
   * in them than just a WindowExpression wrapped in an GpuAlias. This is a problem if we
   * want to try and do multiple window operations in a single pass to speed things up
   * or if we need to add new transitive window functions when we are doing some memory
   * optimizations, like running window. This will split the input expressions
   * into three sets of expressions. The first set is a project with no window expressions in it at
   * all. The second takes the first as input and will only have aliases to columns in the first or
   * named expressions wrapping a single window function in it. The third uses the second as
   * input and will do any final steps to combine window functions together.
   *
   * For example `SUM(a) - SUM(b + c) over (PARTITION BY d ORDER BY e) as result` would be
   * transformed into
   * <pre>
   * Phase 1 (Pre project):
   * a, b + c as _tmp0, d, e
   *
   * Phase 2 (Window Operations):
   * SUM(a) over (PARTITION BY d ORDER BY e) as _tmp1,
   * SUM(_tmp0) over (PARTITION BY d ORDER BY e) as _tmp2
   *
   * Phase 3 (Post Project):
   * (_tmp1 - _tmp2) as result
   * </pre>
   *
   * To handle special cases (like window function of another window function eg `LAG(SUM(a), 2)`,
   * distros should split apart those into separate window operations. However, we will not
   * see all of these in just the input window expressions of the WindowExec, so we process
   * both the input fields and input window expressions, and handle whether we *only* want result
   * columns using the Post Project stage.
   *
   * @param inputFieldExprs the input fields converted to input expressions
   * @param windowExprs the input window expressions to a GpuWindowExec
   * @param resultColumnsOnly whether the output of the window operation only desires result
   * columns or the output of all input expressions
   */
  def splitAndDedup(inputFieldExprs: Seq[NamedExpression],
      windowExprs: Seq[NamedExpression],
      resultColumnsOnly: Boolean):
  (Seq[NamedExpression], Seq[NamedExpression], Seq[NamedExpression]) = {
    // This is based off of similar code in Apache Spark's `ExtractWindowExpressions.extract` but
    // has been highly modified
    val preProject = ArrayBuffer[NamedExpression]()
    val preDedupe = mutable.HashMap[Expression, Attribute]()
    val windowOps = ArrayBuffer[NamedExpression]()
    val windowDedupe = mutable.HashMap[Expression, Attribute]()
    val postProject = ArrayBuffer[NamedExpression]()

    // Process input field expressions first. There are no window functions here, so
    // all of these should pass at least to pre and window stages
    inputFieldExprs.foreach { expr =>
        // If the Spark distribution only wants to output result columns (ie, ones that
        // use projectList), then pass the input field to pre and window stages, but
        // do not pass to the post project stage (as those are specifically given in
        // the projectList set)
        if (resultColumnsOnly) {
          extractAndSave(
            extractAndSave(expr, preProject, preDedupe), windowOps, windowDedupe)
              .asInstanceOf[NamedExpression]
        } else {
          // If the WindowExec returns everything, then pass the input fields through all the
          // phases (with deduping)
          postProject += extractAndSave(
            extractAndSave(expr, preProject, preDedupe), windowOps, windowDedupe)
              .asInstanceOf[NamedExpression]
        }
    }

    // Now split and dedup the input window expressions
    windowExprs.foreach { expr =>
      if (hasGpuWindowFunction(expr)) {
        // First pass replace any operations that should be totally replaced.
        val replacePass = expr.transformDown {
          case GpuWindowExpression(
          GpuAggregateExpression(rep: GpuReplaceWindowFunction, _, _, _, _), spec)
            if rep.shouldReplaceWindow(spec) =>
            // We don't actually care about the GpuAggregateExpression because it is ignored
            // by our GPU window operations anyways.
            rep.windowReplacement(spec)
          case GpuWindowExpression(rep: GpuReplaceWindowFunction, spec)
            if rep.shouldReplaceWindow(spec) =>
            rep.windowReplacement(spec)
        }
        // Second pass looks for GpuWindowFunctions and GpuWindowSpecDefinitions to build up
        // the preProject phase
        val secondPass = replacePass.transformDown {
          case wf: GpuWindowFunction =>
            // All window functions, including those that are also aggregation functions, are
            // wrapped in a GpuWindowExpression, so dedup and save their children into the pre
            // stage, replacing them with aliases.
            val newChildren = wf.children.map(extractAndSave(_, preProject, preDedupe))
            wf.withNewChildren(newChildren)
          case wsc @ GpuWindowSpecDefinition(partitionSpec, orderSpec, _) =>
            // Extracts expressions from the partition spec and order spec to be sure that they
            // show up in the pre stage.  Because map is lazy we are going to force it to be
            // materialized, by forcing it to go through an array that cannot be lazily created
            val newPartitionSpec = partitionSpec.map(
              extractAndSave(_, preProject, preDedupe)).toArray.toSeq
            val newOrderSpec = orderSpec.map { so =>
              val newChild = extractAndSave(so.child, preProject, preDedupe)
              SortOrder(newChild, so.direction, so.nullOrdering, Seq.empty)
            }.toArray.toSeq
            wsc.copy(partitionSpec = newPartitionSpec, orderSpec = newOrderSpec)
        }
        // Final pass is to extract, dedup, and save the results.
        val finalPass = secondPass.transformDown {
          case we: GpuWindowExpression =>
            // A window Expression holds a window function or an aggregate function, so put it into
            // the windowOps phase, and create a new alias for it for the post phase
            extractAndSave(we, windowOps, windowDedupe)
        }.asInstanceOf[NamedExpression]

        postProject += finalPass
      } else {
        // There is no window function so pass the result through all of the phases (with deduping)
        postProject += extractAndSave(
          extractAndSave(expr, preProject, preDedupe), windowOps, windowDedupe)
            .asInstanceOf[NamedExpression]
      }
    }
    (preProject.toSeq, windowOps.toSeq, postProject.toSeq)
  }
}<|MERGE_RESOLUTION|>--- conflicted
+++ resolved
@@ -270,21 +270,13 @@
       gpuOrderSpec: Seq[SortOrder],
       child: SparkPlan,
       cpuPartitionSpec: Seq[Expression],
-<<<<<<< HEAD
-      cpuOrderSpec: Seq[SortOrder]): GpuExec =
-=======
       cpuOrderSpec: Seq[SortOrder],
       conf: RapidsConf): GpuExec =
->>>>>>> 02bfa0bd
     GpuUnboundedToUnboundedAggWindowExec(
       getUnboundedAggWithRunningAsPassthrough,
       gpuPartitionSpec,
       gpuOrderSpec,
-<<<<<<< HEAD
-      child)(cpuPartitionSpec, cpuOrderSpec)
-=======
       child)(cpuPartitionSpec, cpuOrderSpec, conf.gpuTargetBatchSizeBytes)
->>>>>>> 02bfa0bd
 
   private def getDoublePassWindowExec(
       gpuPartitionSpec: Seq[Expression],
@@ -315,12 +307,8 @@
       gpuOrderSpec: Seq[SortOrder],
       child: SparkPlan,
       cpuPartitionSpec: Seq[Expression],
-<<<<<<< HEAD
-      cpuOrderSpec: Seq[SortOrder]): GpuExec = {
-=======
       cpuOrderSpec: Seq[SortOrder],
       conf: RapidsConf): GpuExec = {
->>>>>>> 02bfa0bd
     // The order of these matter so we can match the order of the parameters used to
     //  create the various aggregation functions
     var currentPlan = child
@@ -331,8 +319,7 @@
 
     if (hasUnboundedAgg) {
       currentPlan = getUnboundedAggWindowExec(gpuPartitionSpec, gpuOrderSpec, currentPlan,
-<<<<<<< HEAD
-        cpuPartitionSpec, cpuOrderSpec)
+        cpuPartitionSpec, cpuOrderSpec, conf)
     }
 
     if (hasDoublePass) {
@@ -344,20 +331,6 @@
       currentPlan = getBatchedBoundedWindowExec(gpuPartitionSpec, gpuOrderSpec, currentPlan,
         cpuPartitionSpec, cpuOrderSpec)
     }
-=======
-        cpuPartitionSpec, cpuOrderSpec, conf)
-    }
-
-    if (hasDoublePass) {
-      currentPlan = getDoublePassWindowExec(gpuPartitionSpec, gpuOrderSpec, currentPlan,
-        cpuPartitionSpec, cpuOrderSpec)
-    }
-
-    if (hasBounded) {
-      currentPlan = getBatchedBoundedWindowExec(gpuPartitionSpec, gpuOrderSpec, currentPlan,
-        cpuPartitionSpec, cpuOrderSpec)
-    }
->>>>>>> 02bfa0bd
     currentPlan.asInstanceOf[GpuExec]
   }
 
@@ -558,17 +531,12 @@
         throw new IllegalArgumentException(
           s"Found unexpected expression $other in window exec ${other.getClass}")
     }
-<<<<<<< HEAD
     // TODO: CALEB:  Reclassify `collect_set()` here. Separate window-exec.
     BatchedOps(running.toSeq,
                unboundedToUnboundedAgg.toSeq,
                doublePass.toSeq,
                batchedBounded.toSeq,
                passThrough.toSeq)
-=======
-    BatchedOps(running.toSeq, unboundedToUnboundedAgg.toSeq, doublePass.toSeq,
-      batchedBounded.toSeq, passThrough.toSeq)
->>>>>>> 02bfa0bd
   }
 
   /**
