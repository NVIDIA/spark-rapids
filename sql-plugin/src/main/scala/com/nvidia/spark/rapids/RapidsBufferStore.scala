/*
 * Copyright (c) 2020-2021, NVIDIA CORPORATION.
 *
 * Licensed under the Apache License, Version 2.0 (the "License");
 * you may not use this file except in compliance with the License.
 * You may obtain a copy of the License at
 *
 *     http://www.apache.org/licenses/LICENSE-2.0
 *
 * Unless required by applicable law or agreed to in writing, software
 * distributed under the License is distributed on an "AS IS" BASIS,
 * WITHOUT WARRANTIES OR CONDITIONS OF ANY KIND, either express or implied.
 * See the License for the specific language governing permissions and
 * limitations under the License.
 */

package com.nvidia.spark.rapids

import java.util.Comparator
import java.util.concurrent.ConcurrentHashMap
import java.util.concurrent.atomic.AtomicLong

<<<<<<< HEAD
import ai.rapids.cudf.{Cuda, CudaUtil, DeviceMemoryBuffer, HostMemoryBuffer, MemoryBuffer, NvtxColor, NvtxRange}
import com.nvidia.spark.rapids.StorageTier.StorageTier
=======
import ai.rapids.cudf.{Cuda, DeviceMemoryBuffer, HostMemoryBuffer, MemoryBuffer, NvtxColor, NvtxRange}
import com.nvidia.spark.rapids.StorageTier.{DEVICE, StorageTier}
>>>>>>> 2e5168c1
import com.nvidia.spark.rapids.format.TableMeta

import org.apache.spark.internal.Logging
import org.apache.spark.sql.types.DataType
import org.apache.spark.sql.vectorized.ColumnarBatch

object RapidsBufferStore {
  private val FREE_WAIT_TIMEOUT = 10 * 1000
}

/**
 * Base class for all buffer store types.
 *
 * @param tier storage tier of this store
 * @param catalog catalog to register this store
 */
abstract class RapidsBufferStore(
    val tier: StorageTier,
    catalog: RapidsBufferCatalog = RapidsBufferCatalog.singleton,
    deviceStorage: RapidsDeviceMemoryStore = RapidsBufferCatalog.getDeviceStorage)
    extends AutoCloseable with Logging with Arm {

  val name: String = tier.toString

  private class BufferTracker {
    private[this] val comparator: Comparator[RapidsBufferBase] =
      (o1: RapidsBufferBase, o2: RapidsBufferBase) =>
        java.lang.Long.compare(o1.getSpillPriority, o2.getSpillPriority)
    private[this] val buffers = new java.util.HashMap[RapidsBufferId, RapidsBufferBase]
    private[this] val spillable = new HashedPriorityQueue[RapidsBufferBase](comparator)
    private[this] var totalBytesStored: Long = 0L

    def add(buffer: RapidsBufferBase): Unit = synchronized {
      val old = buffers.put(buffer.id, buffer)
      if (old != null) {
        throw new DuplicateBufferException(s"duplicate buffer registered: ${buffer.id}")
      }
      spillable.offer(buffer)
      totalBytesStored += buffer.size
    }

    def get(id: RapidsBufferId): RapidsBufferBase = synchronized {
      buffers.get(id)
    }

    def remove(id: RapidsBufferId): Unit = synchronized {
      val obj = buffers.remove(id)
      if (obj != null) {
        spillable.remove(obj)
        totalBytesStored -= obj.size
      }
    }

    def freeAll(): Unit = synchronized {
      val values = buffers.values().toArray(new Array[RapidsBufferBase](0))
      values.foreach(_.free())
      buffers.clear()
      spillable.clear()
    }

    def nextSpillableBuffer(): RapidsBufferBase = synchronized {
      spillable.poll()
    }

    def updateSpillPriority(buffer: RapidsBufferBase, priority:Long): Unit = synchronized {
      buffer.updateSpillPriorityValue(priority)
      spillable.priorityUpdated(buffer)
    }

    def getTotalBytes: Long = synchronized { totalBytesStored }
  }

  private[this] val pendingFreeBytes = new AtomicLong(0L)

  private[this] val buffers = new BufferTracker

  /** Tracks buffers that are waiting on outstanding references to be freed. */
  private[this] val pendingFreeBuffers = new ConcurrentHashMap[RapidsBufferId, RapidsBufferBase]

  /** A monitor that can be used to wait for memory to be freed from this store. */
  protected[this] val memoryFreedMonitor = new Object

  /** A store that can be used for spilling. */
  private[this] var spillStore: RapidsBufferStore = _

  private[this] val nvtxSyncSpillName: String = name + " sync spill"

  /** Return the current byte total of buffers in this store. */
  def currentSize: Long = buffers.getTotalBytes

  /**
   * Specify another store that can be used when this store needs to spill.
   * @note Only one spill store can be registered. This will throw if a
   * spill store has already been registered.
   */
  def setSpillStore(store: RapidsBufferStore): Unit = {
    require(spillStore == null, "spill store already registered")
    spillStore = store
  }

  /**
   * Adds an existing buffer from another store to this store. The buffer must already
   * have an active reference by the caller and needs to be eventually closed by the caller
   * (i.e.: this method will not take ownership of the incoming buffer object).
   * This does not need to update the catalog, the caller is responsible for that.
   * @param buffer data from another store
   * @param memoryBuffer memory buffer obtained from the specified Rapids buffer. It will be closed
   *                     by this method
   * @param stream CUDA stream to use for copy or null
   * @return new buffer that was created
   */
  def copyBuffer(buffer: RapidsBuffer, memoryBuffer: MemoryBuffer, stream: Cuda.Stream)
  : RapidsBufferBase = {
    val newBuffer = createBuffer(buffer, memoryBuffer, stream)
    try {
      buffers.add(newBuffer)
      catalog.registerNewBuffer(newBuffer)
      newBuffer
    } catch {
      case e: Exception =>
        newBuffer.free()
        throw e
    }
  }

  /**
   * Free memory in this store by spilling buffers to the spill store synchronously.
   * @param targetTotalSize maximum total size of this store after spilling completes
   * @return number of bytes that were spilled
   */
  def synchronousSpill(targetTotalSize: Long): Long = synchronousSpill(targetTotalSize, null)

  /**
   * Free memory in this store by spilling buffers to the spill store synchronously.
   * @param targetTotalSize maximum total size of this store after spilling completes
   * @param stream CUDA stream to use or null for default stream
   * @return number of bytes that were spilled
   */
  def synchronousSpill(targetTotalSize: Long, stream: Cuda.Stream): Long = {
    require(targetTotalSize >= 0, s"Negative spill target size: $targetTotalSize")

    var totalSpilled: Long = 0
    if (buffers.getTotalBytes > targetTotalSize) {
      val nvtx = new NvtxRange(nvtxSyncSpillName, NvtxColor.ORANGE)
      try {
        logDebug(s"$name store spilling to reduce usage from " +
            s"${buffers.getTotalBytes} to $targetTotalSize bytes")
        var waited = false
        var exhausted = false
        while (!exhausted && buffers.getTotalBytes > targetTotalSize) {
          val amountSpilled = trySpillAndFreeBuffer(stream)
          if (amountSpilled != 0) {
            totalSpilled += amountSpilled
            waited = false
          } else {
            if (!waited && pendingFreeBytes.get > 0) {
              waited = true
              logWarning(s"Cannot spill further, waiting for ${pendingFreeBytes.get} " +
                  " bytes of pending buffers to be released")
              memoryFreedMonitor.synchronized {
                val memNeeded = buffers.getTotalBytes - targetTotalSize
                if (memNeeded > 0 && memNeeded <= pendingFreeBytes.get) {
                  // This could be a futile wait if the thread(s) holding the pending buffers open
                  // are here waiting for more memory.
                  memoryFreedMonitor.wait(RapidsBufferStore.FREE_WAIT_TIMEOUT)
                }
              }
            } else {
              logWarning("Unable to spill enough to meet request. " +
                  s"Total=${buffers.getTotalBytes} Target=$targetTotalSize")
              exhausted = true
            }
          }
        }
        logDebug(s"$this spill complete")
      } finally {
        nvtx.close()
      }
    }

    totalSpilled
  }

  /**
   * Create a new buffer from an existing buffer in another store.
   * If the data transfer will be performed asynchronously, this method is responsible for
   * adding a reference to the existing buffer and later closing it when the transfer completes.
   * @note DO NOT close the buffer unless adding a reference!
   * @param buffer data from another store
   * @param memoryBuffer memory buffer obtained from the specified Rapids buffer. It will be closed
   *                     by this method
   * @param stream CUDA stream to use or null
   * @return new buffer tracking the data in this store
   */
  protected def createBuffer(buffer: RapidsBuffer, memoryBuffer: MemoryBuffer, stream: Cuda.Stream)
  : RapidsBufferBase

  /** Update bookkeeping for a new buffer */
  protected def addBuffer(buffer: RapidsBufferBase): Unit = synchronized {
    buffers.add(buffer)
    catalog.registerNewBuffer(buffer)
  }

  override def close(): Unit = {
    buffers.freeAll()
  }

  private def trySpillAndFreeBuffer(stream: Cuda.Stream): Long = synchronized {
    val bufferToSpill = buffers.nextSpillableBuffer()
    if (bufferToSpill != null) {
      spillAndFreeBuffer(bufferToSpill, stream)
      bufferToSpill.size
    } else {
      0
    }
  }

  private def spillAndFreeBuffer(buffer: RapidsBufferBase, stream: Cuda.Stream): Unit = {
    if (spillStore == null) {
      throw new OutOfMemoryError("Requested to spill without a spill store")
    }
    // If we fail to get a reference then this buffer has since been freed and probably best
    // to return back to the outer loop to see if enough has been freed.
    if (buffer.addReference()) {
      try {
        if (catalog.isBufferSpilled(buffer.id, buffer.storageTier)) {
          logDebug(s"Skipping spilling $buffer ${buffer.id} to ${spillStore.name} as it is " +
              s"already stored in multiple tiers total mem=${buffers.getTotalBytes}")
          catalog.removeBufferTier(buffer.id, buffer.storageTier)
        } else {
          logDebug(s"Spilling $buffer ${buffer.id} to ${spillStore.name} " +
              s"total mem=${buffers.getTotalBytes}")
          buffer.spillCallback(buffer.storageTier, spillStore.tier, buffer.size)
          spillStore.copyBuffer(buffer, buffer.getMemoryBuffer, stream)
        }
      } finally {
        buffer.close()
      }
      catalog.removeBufferTier(buffer.id, buffer.storageTier)
      buffer.free()
    }
  }

  /** Base class for all buffers in this store. */
  abstract class RapidsBufferBase(
      override val id: RapidsBufferId,
      override val size: Long,
      override val meta: TableMeta,
      initialSpillPriority: Long,
      override val spillCallback: RapidsBuffer.SpillCallback,
      catalog: RapidsBufferCatalog = RapidsBufferCatalog.singleton,
      deviceStorage: RapidsDeviceMemoryStore = RapidsBufferCatalog.getDeviceStorage)
      extends RapidsBuffer with Arm {
    private val MAX_UNSPILL_ATTEMPTS = 100
    private[this] var isValid = true
    protected[this] var refcount = 0
    private[this] var spillPriority: Long = initialSpillPriority

    /** Release the underlying resources for this buffer. */
    protected def releaseResources(): Unit

    /**
     * Materialize the memory buffer from the underlying storage.
     *
     * If the buffer resides in device or host memory, only reference count is incremented.
     * If the buffer resides in secondary storage, a new host or device memory buffer is created,
     * with the data copied to the new buffer.
     * The caller must have successfully acquired the buffer beforehand.
     * @see [[addReference]]
     * @note It is the responsibility of the caller to close the buffer.
     * @note This is an internal API only used by Rapids buffer stores.
     */
    protected def materializeMemoryBuffer: MemoryBuffer = getMemoryBuffer

    /**
     * Determine if a buffer is currently acquired.
     * @note Unless this is called by the thread that currently "owns" an
     * acquired buffer, the acquisition state could be changing
     * asynchronously, and therefore the result cannot always be used as a
     * proxy for the result obtained from the addReference method.
     */
    def isAcquired: Boolean = synchronized {
      refcount > 0
    }

    override def addReference(): Boolean = synchronized {
      if (isValid) {
        refcount += 1
      }
      isValid
    }

    override def getColumnarBatch(sparkTypes: Array[DataType]): ColumnarBatch = {
      // NOTE: Cannot hold a lock on this buffer here because memory is being
      // allocated. Allocations can trigger synchronous spills which can
      // deadlock if another thread holds the device store lock and is trying
      // to spill to this store.
      withResource(getDeviceMemoryBuffer) { deviceBuffer =>
        columnarBatchFromDeviceBuffer(deviceBuffer, sparkTypes)
      }
    }

    protected def columnarBatchFromDeviceBuffer(devBuffer: DeviceMemoryBuffer,
        sparkTypes: Array[DataType]): ColumnarBatch = {
      val bufferMeta = meta.bufferMeta()
      if (bufferMeta == null || bufferMeta.codecBufferDescrsLength == 0) {
        MetaUtils.getBatchFromMeta(devBuffer, meta, sparkTypes)
      } else {
        GpuCompressedColumnVector.from(devBuffer, meta)
      }
    }

<<<<<<< HEAD
    override def copyToMemoryBuffer(srcOffset: Long, dst: MemoryBuffer, dstOffset: Long,
        length: Long, stream: Cuda.Stream): Unit = {
      withResource(getMemoryBuffer) { memBuff =>
        dst match {
          case _: HostMemoryBuffer =>
            dst.copyFromMemoryBuffer(dstOffset, memBuff, srcOffset, length, stream)
          case _: DeviceMemoryBuffer =>
            dst.copyFromMemoryBufferAsync(dstOffset, memBuff, srcOffset, length, stream)
          case _ => throw new IllegalStateException("What buffer is this")
=======
    override def getDeviceMemoryBuffer: DeviceMemoryBuffer = {
      if (RapidsBufferCatalog.shouldUnspill) {
        (0 until MAX_UNSPILL_ATTEMPTS).foreach { _ =>
          catalog.acquireBuffer(id, DEVICE) match {
            case Some(buffer) =>
              withResource(buffer) { _ =>
                return buffer.getDeviceMemoryBuffer
              }
            case _ =>
              try {
                logDebug(s"Unspilling $this $id to $DEVICE")
                val newBuffer = deviceStorage.copyBuffer(
                  this, materializeMemoryBuffer, Cuda.DEFAULT_STREAM)
                if (newBuffer.addReference()) {
                  withResource(newBuffer) { _ =>
                    return newBuffer.getDeviceMemoryBuffer
                  }
                }
              } catch {
                case _: DuplicateBufferException =>
                  logDebug(s"Lost device buffer registration race for buffer $id, retrying...")
              }
          }
        }
        throw new IllegalStateException(s"Unable to get device memory buffer for ID: $id")
      } else {
        withResource(materializeMemoryBuffer) {
          case h: HostMemoryBuffer =>
            closeOnExcept(DeviceMemoryBuffer.allocate(size)) { deviceBuffer =>
              logDebug(s"copying from host $h to device $deviceBuffer")
              deviceBuffer.copyFromHostBuffer(h)
              deviceBuffer
            }
          case d: DeviceMemoryBuffer => d
          case b => throw new IllegalStateException(s"Unrecognized buffer: $b")
>>>>>>> 2e5168c1
        }
      }
    }

    override def close(): Unit = synchronized {
      if (refcount == 0) {
        throw new IllegalStateException("Buffer already closed")
      }
      refcount -= 1
      if (refcount == 0 && !isValid) {
        pendingFreeBuffers.remove(id)
        pendingFreeBytes.addAndGet(-size)
        freeBuffer()
      }
    }

    /**
     * Mark the buffer as freed and no longer valid.
     * @note The resources may not be immediately released if the buffer has outstanding references.
     * In that case the resources will be released when the reference count reaches zero.
     */
    override def free(): Unit = synchronized {
      if (isValid) {
        isValid = false
        buffers.remove(id)
        if (refcount == 0) {
          freeBuffer()
        } else {
          pendingFreeBuffers.put(id, this)
          pendingFreeBytes.addAndGet(size)
        }
      } else {
        logWarning(s"Trying to free an invalid buffer => $id, size = $size, $this")
      }
    }

    override def getSpillPriority: Long = spillPriority

    override def setSpillPriority(priority: Long): Unit =
      buffers.updateSpillPriority(this, priority)

    private[RapidsBufferStore] def updateSpillPriorityValue(priority: Long): Unit = {
      spillPriority = priority
    }

    /** Must be called with a lock on the buffer */
    private def freeBuffer(): Unit = {
      releaseResources()
      memoryFreedMonitor.synchronized {
        memoryFreedMonitor.notifyAll()
      }
    }

    override def toString: String = s"$name buffer size=$size"
  }
}<|MERGE_RESOLUTION|>--- conflicted
+++ resolved
@@ -20,13 +20,8 @@
 import java.util.concurrent.ConcurrentHashMap
 import java.util.concurrent.atomic.AtomicLong
 
-<<<<<<< HEAD
-import ai.rapids.cudf.{Cuda, CudaUtil, DeviceMemoryBuffer, HostMemoryBuffer, MemoryBuffer, NvtxColor, NvtxRange}
-import com.nvidia.spark.rapids.StorageTier.StorageTier
-=======
 import ai.rapids.cudf.{Cuda, DeviceMemoryBuffer, HostMemoryBuffer, MemoryBuffer, NvtxColor, NvtxRange}
 import com.nvidia.spark.rapids.StorageTier.{DEVICE, StorageTier}
->>>>>>> 2e5168c1
 import com.nvidia.spark.rapids.format.TableMeta
 
 import org.apache.spark.internal.Logging
@@ -339,7 +334,6 @@
       }
     }
 
-<<<<<<< HEAD
     override def copyToMemoryBuffer(srcOffset: Long, dst: MemoryBuffer, dstOffset: Long,
         length: Long, stream: Cuda.Stream): Unit = {
       withResource(getMemoryBuffer) { memBuff =>
@@ -349,7 +343,10 @@
           case _: DeviceMemoryBuffer =>
             dst.copyFromMemoryBufferAsync(dstOffset, memBuff, srcOffset, length, stream)
           case _ => throw new IllegalStateException("What buffer is this")
-=======
+        }
+      }
+    }
+
     override def getDeviceMemoryBuffer: DeviceMemoryBuffer = {
       if (RapidsBufferCatalog.shouldUnspill) {
         (0 until MAX_UNSPILL_ATTEMPTS).foreach { _ =>
@@ -385,7 +382,6 @@
             }
           case d: DeviceMemoryBuffer => d
           case b => throw new IllegalStateException(s"Unrecognized buffer: $b")
->>>>>>> 2e5168c1
         }
       }
     }
