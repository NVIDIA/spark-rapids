--- conflicted
+++ resolved
@@ -365,57 +365,9 @@
     updatedReadSchema: TypeDescription,
     evolution: SchemaEvolution,
     dataReader: DataReader,
-<<<<<<< HEAD
-    readDataSchema: StructType,
-    requestedMapping: Option[Array[Int]],
-    debugDumpPrefix: String,
-    maxReadBatchSizeRows: Integer,
-    maxReadBatchSizeBytes: Long,
-    execMetrics : Map[String, GpuMetric]) extends PartitionReader[ColumnarBatch] with Logging
-    with ScanWithMetrics with Arm {
-  private var batch: Option[ColumnarBatch] = None
-  private var maxDeviceMemory: Long = 0
-  private var isFirstBatch = true
-
-  metrics = execMetrics
-
-  private val ctx = closeOnExcept(orcReader) { _ =>
-    val updatedReadSchema = checkSchemaCompatibility(orcReader.getSchema, readerOpts.getSchema,
-      readerOpts.getIsSchemaEvolutionCaseAware)
-    val evolution = new SchemaEvolution(orcReader.getSchema, readerOpts.getSchema, readerOpts)
-    val (sargApp, sargColumns) = getSearchApplier(evolution, orcFileReaderOpts.getUseUTCTimestamp)
-    val splitStripes = orcReader.getStripes.asScala.filter(s =>
-      s.getOffset >= partFile.start && s.getOffset < partFile.start + partFile.length)
-    val stripes = buildOutputStripes(splitStripes, evolution,
-      sargApp, sargColumns, OrcConf.IGNORE_NON_UTF8_BLOOM_FILTERS.getBoolean(conf),
-      orcReader.getWriterVersion)
-    OrcPartitionReaderContext(updatedReadSchema, evolution, dataReader, orcReader,
-      stripes.iterator.buffered)
-  }
-
-  override def next(): Boolean = {
-    batch.foreach(_.close())
-    batch = None
-    if (ctx.blockIterator.hasNext) {
-      batch = readBatch()
-    } else {
-      metrics(PEAK_DEVICE_MEMORY) += maxDeviceMemory
-    }
-    if (isFirstBatch) {
-      if (batch.isEmpty) {
-        // This is odd, but some operators return data even when there is no input so we need to
-        // be sure that we grab the GPU if there were no batches.
-        GpuSemaphore.acquireIfNecessary(TaskContext.get())
-      }
-      isFirstBatch = false
-    }
-    batch.isDefined
-  }
-=======
     orcReader: Reader,
     blockIterator: BufferedIterator[OrcOutputStripe],
     requestedMapping: Option[Array[Int]])
->>>>>>> 91b9a12e
 
 /**
  * A base ORC partition reader which compose of some common methods
@@ -654,12 +606,8 @@
  *
  * @param conf Hadoop configuration
  * @param partFile file split to read
- * @param orcFileReaderOpts file reader options
- * @param orcReader ORC reader instance
- * @param readerOpts reader options
- * @param dataReader ORC data reader instance
+ * @param ctx     the context to provide some necessary information
  * @param readDataSchema Spark schema of what will be read from the file
- * @param requestedMapping map of read schema field index to data schema index if no column names
  * @param debugDumpPrefix path prefix for dumping the memory file or null
  * @param maxReadBatchSizeRows maximum number of rows to read in a batch
  * @param maxReadBatchSizeBytes maximum number of bytes to read in a batch
@@ -675,6 +623,7 @@
     maxReadBatchSizeBytes: Long,
     execMetrics : Map[String, GpuMetric]) extends FilePartitionReaderBase(conf, execMetrics)
   with OrcPartitionReaderBase {
+  private[this] var isFirstBatch = true
 
   override def next(): Boolean = {
     batch.foreach(_.close())
@@ -684,9 +633,14 @@
     } else {
       metrics(PEAK_DEVICE_MEMORY) += maxDeviceMemory
     }
-    // This is odd, but some operators return data even when there is no input so we need to
-    // be sure that we grab the GPU
-    GpuSemaphore.acquireIfNecessary(TaskContext.get())
+    if (isFirstBatch) {
+      if (batch.isEmpty) {
+        // This is odd, but some operators return data even when there is no input so we need to
+        // be sure that we grab the GPU if there were no batches.
+        GpuSemaphore.acquireIfNecessary(TaskContext.get())
+      }
+      isFirstBatch = false
+    }
     batch.isDefined
   }
 
