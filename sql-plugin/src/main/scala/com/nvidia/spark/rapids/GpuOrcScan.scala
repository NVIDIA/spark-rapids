--- conflicted
+++ resolved
@@ -16,18 +16,11 @@
 
 package com.nvidia.spark.rapids
 
-<<<<<<< HEAD
-import java.io.{ByteArrayInputStream, DataOutputStream, FileNotFoundException, IOException}
+import java.io.{ByteArrayInputStream, FileNotFoundException, IOException, OutputStream}
 import java.net.URI
 import java.nio.ByteBuffer
 import java.nio.channels.Channels
-=======
-import java.io.{FileNotFoundException, IOException}
-import java.net.URI
-import java.nio.ByteBuffer
-import java.nio.channels.{Channels, WritableByteChannel}
 import java.nio.charset.StandardCharsets
->>>>>>> 19f3492f
 import java.util
 import java.util.concurrent.{Callable, TimeUnit}
 import java.util.regex.Pattern
@@ -43,15 +36,12 @@
 import com.nvidia.spark.rapids.GpuMetric._
 import com.nvidia.spark.rapids.RapidsPluginImplicits._
 import com.nvidia.spark.rapids.SchemaUtils._
-<<<<<<< HEAD
 import com.nvidia.spark.rapids.filecache.FileCache
 import com.nvidia.spark.rapids.shims.{GpuOrcDataReader, OrcCastingShims, OrcReadingShims, OrcShims, ShimFilePartitionReaderFactory}
-=======
-import com.nvidia.spark.rapids.shims.{OrcCastingShims, OrcReadingShims, OrcShims, ShimFilePartitionReaderFactory}
 import org.apache.commons.io.IOUtils
->>>>>>> 19f3492f
+import org.apache.commons.io.output.{CountingOutputStream, NullOutputStream}
 import org.apache.hadoop.conf.Configuration
-import org.apache.hadoop.fs.{FileSystem, FSDataInputStream, Path}
+import org.apache.hadoop.fs.{FSDataInputStream, FileSystem, Path}
 import org.apache.hadoop.hive.common.io.DiskRangeList
 import org.apache.hadoop.io.Text
 import org.apache.orc.{CompressionKind, DataReader, FileFormatException, OrcConf, OrcFile, OrcProto, PhysicalWriter, Reader, StripeInformation, TypeDescription}
@@ -801,7 +791,7 @@
       .build()
 
     val posBeforeFooter = outStream.getPos
-    withCodecOutputStream(ctx, outStream) { (_, protoWriter) =>
+    withCodecOutputStream(ctx, outStream) { protoWriter =>
       protoWriter.writeAndFlush(footer)
     }
 
@@ -1122,11 +1112,8 @@
     // write ORC header
     writeOrcFileHeader(rawOut)
 
-<<<<<<< HEAD
+    // write the stripes
     withCodecOutputStream(ctx, rawOut) { protoWriter =>
-      var numRows = 0L
-      val fileFooterBuilder = OrcProto.Footer.newBuilder
-      // write the stripes
       withResource(OrcTools.buildDataReader(ctx, metrics)) { dataReader =>
         stripes.foreach { stripe =>
           stripe.infoBuilder.setOffset(rawOut.getPos)
@@ -1134,19 +1121,7 @@
           val stripeFooterStartOffset = rawOut.getPos
           protoWriter.writeAndFlush(stripe.footer)
           stripe.infoBuilder.setFooterLength(rawOut.getPos - stripeFooterStartOffset)
-          fileFooterBuilder.addStripes(stripe.infoBuilder.build())
-          numRows += stripe.infoBuilder.getNumberOfRows
-        }
-=======
-    // write the stripes
-    withCodecOutputStream(ctx, rawOut) { (outChannel, protoWriter) =>
-      stripes.foreach { stripe =>
-        stripe.infoBuilder.setOffset(rawOut.getPos)
-        copyStripeData(ctx, outChannel, stripe.inputDataRanges)
-        val stripeFooterStartOffset = rawOut.getPos
-        protoWriter.writeAndFlush(stripe.footer)
-        stripe.infoBuilder.setFooterLength(rawOut.getPos - stripeFooterStartOffset)
->>>>>>> 19f3492f
+        }
       }
     }
     // write the file tail (file footer + postscript)
@@ -2408,7 +2383,7 @@
   /** Executes the provided code block in the codec environment */
   def withCodecOutputStream[T](
       ctx: OrcPartitionReaderContext,
-      out: HostMemoryOutputStream)
+      out: OutputStream)
     (block: shims.OrcProtoWriterShim => T): T = {
 
     withResource(Channels.newChannel(out)) { outChannel =>
@@ -2448,28 +2423,12 @@
     extends OrcCodecWritingHelper {
 
   lazy val stripeLength: Long = {
-    // Calculate the real footer size.
-    //  Use stripe footer uncompressed size as a reference.
-    //  The size of compressed stripe footer can be < or = or > uncompressed size
-    val estimatedSize: Long = stripe.footer.getSerializedSize.toLong +
-      // Add in a bit of fudging in case our codec version isn't as efficient as
-      // the original writer's codec.
-      OrcTools.INEFFICIENT_CODEC_BUF_SIZE
-
     // calculate the true stripe footer size
-<<<<<<< HEAD
-    withResource(HostMemoryBuffer.allocate(initialSize, false)) { hmb =>
-=======
-    val footerLen = withResource(HostMemoryBuffer.allocate(estimatedSize)) { hmb =>
->>>>>>> 19f3492f
-      withResource(new HostMemoryOutputStream(hmb)) { rawOut =>
-        withCodecOutputStream(ctx, rawOut) { protoWriter =>
-          protoWriter.writeAndFlush(stripe.footer)
-          rawOut.getPos
-        }
-      }
-    }
-
+    val out = new CountingOutputStream(NullOutputStream.NULL_OUTPUT_STREAM)
+    val footerLen = withCodecOutputStream(ctx, out) { protoWriter =>
+      protoWriter.writeAndFlush(stripe.footer)
+      out.getByteCount
+    }
     // The stripe size in ORC should be equal to (INDEX + DATA + STRIPE_FOOTER)
     stripe.infoBuilder.getIndexLength + stripe.infoBuilder.getDataLength + footerLen
   }
@@ -2735,32 +2694,10 @@
       stripes: Seq[DataBlockBase],
       batchContext: BatchContext): (HostMemoryBuffer, Long) = {
     closeOnExcept(buffer) { _ =>
-<<<<<<< HEAD
-      withResource(buffer.slice(footerOffset, lenLeft)) { finalizehmb =>
-        withResource(new HostMemoryOutputStream(finalizehmb)) { rawOut =>
-          // We use the first stripe's ctx
-          // What if the codec is different for the files which need to be combined?
-          val ctx = stripes(0).ctx
-          withCodecOutputStream(ctx, rawOut) { protoWriter =>
-            var numRows = 0L
-            val fileFooterBuilder = OrcProto.Footer.newBuilder
-            // get all the StripeInformation and the total number rows
-            stripes.foreach { stripeWithMeta =>
-              numRows += stripeWithMeta.stripe.infoBuilder.getNumberOfRows
-              fileFooterBuilder.addStripes(stripeWithMeta.stripe.infoBuilder.build())
-            }
-
-            writeOrcFileFooter(ctx, fileFooterBuilder, rawOut, footerOffset, numRows,
-              protoWriter)
-            (buffer, rawOut.getPos + footerOffset)
-          }
-        }
-=======
       withResource(new HostMemoryOutputStream(buffer)) { rawOut =>
         rawOut.seek(footerOffset)
         writeOrcFileTail(rawOut, stripes.head.ctx, footerOffset, stripes.map(_.stripe))
         (buffer, rawOut.getPos)
->>>>>>> 19f3492f
       }
     }
   }
