--- conflicted
+++ resolved
@@ -243,7 +243,27 @@
           downCastAnyInteger(col, toDt)
         }
 
-<<<<<<< HEAD
+      // bool to float, double(float64)
+      case (DType.BOOL8, DType.FLOAT32 | DType.FLOAT64) =>
+        col.castTo(toDt)
+
+      // bool to string
+      case (DType.BOOL8, DType.STRING) =>
+        withResource(col.castTo(toDt)) { casted =>
+          // cuDF produces "ture"/"false" while CPU outputs "TRUE"/"FALSE".
+          casted.upper()
+        }
+
+      // integer to float, double(float64), string
+      case (DType.INT8 | DType.INT16 | DType.INT32 | DType.INT64,
+      DType.FLOAT32 | DType.FLOAT64 | DType.STRING) =>
+        col.castTo(toDt)
+
+      // {bool, integer types} to timestamp(micro seconds)
+      case (DType.BOOL8 | DType.INT8 | DType.INT16 | DType.INT32 | DType.INT64,
+      DType.TIMESTAMP_MICROSECONDS) =>
+        OrcCastingShims.castIntegerToTimestamp(col, fromDt)
+
       // string to integral types
       // Follow the CPU ORC conversion.
       //     First convert string to long,
@@ -289,29 +309,7 @@
             replcaedNulls.asTimestampDays(format)
           }
         }
-=======
-      // bool to float, double(float64)
-      case (DType.BOOL8, DType.FLOAT32 | DType.FLOAT64) =>
-        col.castTo(toDt)
-
-      // bool to string
-      case (DType.BOOL8, DType.STRING) =>
-        withResource(col.castTo(toDt)) { casted =>
-          // cuDF produces "ture"/"false" while CPU outputs "TRUE"/"FALSE".
-          casted.upper()
-        }
-
-      // integer to float, double(float64), string
-      case (DType.INT8 | DType.INT16 | DType.INT32 | DType.INT64,
-      DType.FLOAT32 | DType.FLOAT64 | DType.STRING) =>
-        col.castTo(toDt)
-
-      // {bool, integer types} to timestamp(micro seconds)
-      case (DType.BOOL8 | DType.INT8 | DType.INT16 | DType.INT32 | DType.INT64,
-      DType.TIMESTAMP_MICROSECONDS) =>
-        OrcCastingShims.castIntegerToTimestamp(col, fromDt)
-
->>>>>>> 28725a53
+
       // TODO more types, tracked in https://github.com/NVIDIA/spark-rapids/issues/5895
       case (f, t) =>
         throw new QueryExecutionException(s"Unsupported type casting: $f -> $t")
@@ -346,21 +344,14 @@
           case _ => false
         }
       case VARCHAR =>
-<<<<<<< HEAD
-        to.getCategory == STRING
-
+        toType == STRING
       case STRING =>
-        to.getCategory match {
+        toType match {
           case BOOLEAN | BYTE | SHORT | INT | LONG | FLOAT | DOUBLE | DATE | TIMESTAMP => true
           case _ => false
         }
-      // TODO more types, tracked in https://github.com/NVIDIA/spark-rapids/issues/5895
       case _ =>
         false
-=======
-        toType == STRING
-      case _ => false
->>>>>>> 28725a53
     }
   }
 
