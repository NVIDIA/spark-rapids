/*
 * Copyright (c) 2021-2023, NVIDIA CORPORATION.
 *
 * Licensed under the Apache License, Version 2.0 (the "License");
 * you may not use this file except in compliance with the License.
 * You may obtain a copy of the License at
 *
 *     http://www.apache.org/licenses/LICENSE-2.0
 *
 * Unless required by applicable law or agreed to in writing, software
 * distributed under the License is distributed on an "AS IS" BASIS,
 * WITHOUT WARRANTIES OR CONDITIONS OF ANY KIND, either express or implied.
 * See the License for the specific language governing permissions and
 * limitations under the License.
 */

package com.nvidia.spark.rapids

import ai.rapids.cudf.{GatherMap, NvtxColor, OutOfBoundsPolicy}
import com.nvidia.spark.rapids.RapidsPluginImplicits._
import com.nvidia.spark.rapids.RmmRapidsRetryIterator.withRetryNoSplit
import com.nvidia.spark.rapids.jni.RetryOOM

import org.apache.spark.TaskContext
import org.apache.spark.internal.Logging
import org.apache.spark.sql.catalyst.expressions.Attribute
import org.apache.spark.sql.catalyst.plans.{InnerLike, JoinType, LeftOuter, RightOuter}
import org.apache.spark.sql.vectorized.ColumnarBatch

trait TaskAutoCloseableResource extends AutoCloseable {
  protected var closed = false
  // iteration-independent resources
  private val resources = scala.collection.mutable.ArrayBuffer[AutoCloseable]()
  def use[T <: AutoCloseable](ac: T): T = {
    resources += ac
    ac
  }

  override def close() = if (!closed) {
    closed = true
    resources.reverse.safeClose()
    resources.clear()
  }

  Option(TaskContext.get()).foreach(_.addTaskCompletionListener[Unit](_ => close()))
}

/**
 * Base class for iterators producing the results of a join.
 * @param gatherNvtxName name to use for the NVTX range when producing the join gather maps
 * @param targetSize configured target batch size in bytes
 * @param opTime metric to record op time in the iterator
 * @param joinTime metric to record GPU time spent in join
 */
abstract class AbstractGpuJoinIterator(
    gatherNvtxName: String,
    targetSize: Long,
    val opTime: GpuMetric,
    joinTime: GpuMetric)
    extends Iterator[ColumnarBatch]
    with Arm
    with TaskAutoCloseableResource {
  private[this] var nextCb: Option[ColumnarBatch] = None
  private[this] var gathererStore: Option[JoinGatherer] = None

  /** Returns whether there are any more batches on the stream side of the join */
  protected def hasNextStreamBatch: Boolean

  /**
   * Called to setup the next join gatherer instance when the previous instance is done or
   * there is no previous instance. Because this is likely to call next or has next on the
   * stream side all implementations must track their own opTime metrics.
   * @return some gatherer to use next or None if there is no next gatherer or the loop should try
   *         to build the gatherer again (e.g.: to skip a degenerate join result batch)
   */
  protected def setupNextGatherer(): Option[JoinGatherer]

  protected def getFinalBatch(): Option[ColumnarBatch] = None

  override def hasNext: Boolean = {
    if (closed) {
      return false
    }
    var mayContinue = true
    while (nextCb.isEmpty && mayContinue) {
      if (gathererStore.exists(!_.isDone)) {
        opTime.ns {
          nextCb = nextCbFromGatherer()
        }
      } else {
        if (hasNextStreamBatch) {
          // Need to refill the gatherer
          opTime.ns {
            gathererStore.foreach(_.close())
            gathererStore = None
          }
          gathererStore = setupNextGatherer()
          opTime.ns {
            nextCb = nextCbFromGatherer()
          }
        } else {
          mayContinue = false
        }
      }
    }
    if (nextCb.isEmpty) {
      nextCb = getFinalBatch()
      if (nextCb.isEmpty) {
        // Nothing is left to return so close ASAP.
        opTime.ns(close())
      }
    }
    nextCb.isDefined
  }

  override def next(): ColumnarBatch = {
    if (!hasNext) {
      throw new NoSuchElementException()
    }
    val ret = nextCb.get
    nextCb = None
    ret
  }

  override def close(): Unit = {
    if (!closed) {
      nextCb.foreach(_.close())
      nextCb = None
      gathererStore.foreach(_.close())
      gathererStore = None
      closed = true
    }
  }

  private def nextCbFromGatherer(): Option[ColumnarBatch] = {
    withResource(new NvtxWithMetrics(gatherNvtxName, NvtxColor.DARK_GREEN, joinTime)) { _ =>
      val ret = gathererStore.map { gather =>
        gather.checkpoint
        gather.allowSpilling()
        withRetryNoSplit[ColumnarBatch] {
          try {
            val nextRows = JoinGatherer.getRowsInNextBatch(gather, targetSize)
            gather.gatherNext(nextRows)
          } catch {
            case retryOOM: RetryOOM =>
              // If we are retrying, we need to do this again to close the cached cb(s).
              // This should not cause it to spill again.
              gather.allowSpilling()
              gather.restore
              throw retryOOM
          }
        }
      }
      if (gathererStore.exists(_.isDone)) {
        gathererStore.foreach(_.close())
        gathererStore = None
      }

      if (ret.isDefined) {
        // We are about to return something. We got everything we need from it so now let it spill
        // if there is more to be gathered later on.
        gathererStore.foreach(_.allowSpilling())
      }
      ret
    }
  }
}

/**
 * Base class for join iterators that split and spill batches to avoid GPU OOM errors.
 * @param gatherNvtxName name to use for the NVTX range when producing the join gather maps
 * @param stream iterator to produce the batches for the streaming side input of the join
 * @param streamAttributes attributes corresponding to the streaming side input
 * @param builtBatch batch for the built side input of the join
 * @param targetSize configured target batch size in bytes
 * @param opTime metric to record time spent for this operation
 * @param joinTime metric to record GPU time spent in join
 */
abstract class SplittableJoinIterator(
    gatherNvtxName: String,
    stream: Iterator[LazySpillableColumnarBatch],
    streamAttributes: Seq[Attribute],
    builtBatch: LazySpillableColumnarBatch,
    targetSize: Long,
    opTime: GpuMetric,
    joinTime: GpuMetric)
    extends AbstractGpuJoinIterator(
      gatherNvtxName,
      targetSize,
      opTime = opTime,
      joinTime = joinTime) with Logging {
  // For some join types even if there is no stream data we might output something
  private var isInitialJoin = true
  // If the join explodes this holds batches from the stream side split into smaller pieces.
  private val pendingSplits = scala.collection.mutable.Queue[LazySpillableColumnarBatch]()

  protected def computeNumJoinRows(cb: ColumnarBatch): Long

  /**
   * Create a join gatherer.
   * @param cb next column batch from the streaming side of the join
   * @param numJoinRows if present, the number of join output rows computed for this batch
   * @return some gatherer to use next or None if there is no next gatherer or the loop should try
   *         to build the gatherer again (e.g.: to skip a degenerate join result batch)
   */
  protected def createGatherer(cb: LazySpillableColumnarBatch,
      numJoinRows: Option[Long]): Option[JoinGatherer]

  override def hasNextStreamBatch: Boolean = {
    isInitialJoin || pendingSplits.nonEmpty || stream.hasNext
  }

  override def setupNextGatherer(): Option[JoinGatherer] = {
    val wasInitialJoin = isInitialJoin
    isInitialJoin = false
    if (pendingSplits.nonEmpty || stream.hasNext) {
      val scb = if (pendingSplits.nonEmpty) {
        pendingSplits.dequeue()
      } else {
        stream.next()
      }
      opTime.ns {
        withResource(scb) { scb =>
          val numJoinRows = computeNumJoinRows(scb.getBatch)

          // We want the gather maps size to be around the target size. There are two gather maps
          // that are made up of ints, so compute how many rows on the stream side will produce the
          // desired gather maps size.
          val maxJoinRows = Math.max(1, targetSize / (2 * Integer.BYTES))
          if (numJoinRows > maxJoinRows && scb.numRows > 1) {
            // Need to split the batch to reduce the gather maps size. This takes a simplistic
            // approach of assuming the data is uniformly distributed in the stream table.
            val numSplits = Math.min(scb.numRows,
              Math.ceil(numJoinRows.toDouble / maxJoinRows).toInt)
            splitAndSave(scb.getBatch, numSplits)

            // Return no gatherer so the outer loop will try again
            return None
          }

          createGatherer(scb, Some(numJoinRows))
        }
      }
    } else {
      opTime.ns {
        assert(wasInitialJoin)
        import scala.collection.JavaConverters._
        withResource(GpuColumnVector.emptyBatch(streamAttributes.asJava)) { cb =>
          withResource(LazySpillableColumnarBatch(cb, spillCallback, "empty_stream")) { scb =>
            createGatherer(scb, None)
          }
        }
      }
    }
  }

  override def close(): Unit = {
    if (!closed) {
      super.close()
      builtBatch.close()
      pendingSplits.foreach(_.close())
      pendingSplits.clear()
    }
  }

  private def splitStreamBatch(
      cb: ColumnarBatch,
      numBatches: Int): Seq[LazySpillableColumnarBatch] = {
    val batchSize = cb.numRows() / numBatches
    val splits = withResource(GpuColumnVector.from(cb)) { tab =>
      val splitIndexes = (1 until numBatches).map(num => num * batchSize)
      tab.contiguousSplit(splitIndexes: _*)
    }
    withResource(splits) { splits =>
      val schema = GpuColumnVector.extractTypes(cb)
      val tables = splits.map(_.getTable)
      val batches = tables.safeMap(GpuColumnVector.from(_, schema))
      batches.safeMap { splitBatch =>
        val lazyCb = LazySpillableColumnarBatch(splitBatch, spillCallback, "stream_data")
        lazyCb.allowSpilling()
        lazyCb
      }
    }
  }

  /**
   * Split a stream-side input batch, making all splits spillable, and replacing this batch with
   * the splits in the stream-side input
   * @param cb stream-side input batch to split
   * @param numBatches number of splits to produce with approximately the same number of rows each
   * @param oom a prior OOM exception that this will try to recover from by splitting
   */
  protected def splitAndSave(
      cb: ColumnarBatch,
      numBatches: Int,
      oom: Option[OutOfMemoryError] = None): Unit = {
    val batchSize = cb.numRows() / numBatches
    if (oom.isDefined && batchSize < 100) {
      // We just need some kind of cutoff to not get stuck in a loop if the batches get to be too
      // small but we want to at least give it a chance to work (mostly for tests where the
      // targetSize can be set really small)
      throw oom.get
    }
    val msg = s"Split stream batch into $numBatches batches of about $batchSize rows"
    if (oom.isDefined) {
      logWarning(s"OOM Encountered: $msg")
    } else {
      logInfo(msg)
    }
<<<<<<< HEAD
    pendingSplits ++= splitStreamBatch(cb, numBatches)
=======
    val splits = withResource(GpuColumnVector.from(cb)) { tab =>
      val splitIndexes = (1 until numBatches).map(num => num * batchSize)
      tab.contiguousSplit(splitIndexes: _*)
    }
    withResource(splits) { splits =>
      val schema = GpuColumnVector.extractTypes(cb)
      pendingSplits ++= splits.map { ct =>
        SpillableColumnarBatch(ct, schema,
          SpillPriorities.ACTIVE_ON_DECK_PRIORITY)
      }
    }
>>>>>>> 7814aa00
  }

  /**
   * Create a join gatherer from gather maps.
   * @param maps gather maps produced from a cudf join
   * @param leftData batch corresponding to the left table in the join
   * @param rightData batch corresponding to the right table in the join
   * @return some gatherer or None if the are no rows to gather in this join batch
   */
  protected def makeGatherer(
      maps: Array[GatherMap],
      leftData: LazySpillableColumnarBatch,
      rightData: LazySpillableColumnarBatch,
      joinType: JoinType): Option[JoinGatherer] = {
    assert(maps.length > 0 && maps.length <= 2)
    try {
      val leftMap = maps.head
      val rightMap = if (maps.length > 1) {
        if (rightData.numCols == 0) {
          // No data so don't bother with it
          None
        } else {
          Some(maps(1))
        }
      } else {
        None
      }

      val lazyLeftMap = LazySpillableGatherMap(leftMap, "left_map")
      val gatherer = rightMap match {
        case None =>
          // When there isn't a `rightMap` we are in either LeftSemi or LeftAnti joins.
          // In these cases, the map and the table are both the left side, and everything in the map
          // is a match on the left table, so we don't want to check for bounds.
          rightData.close()
          JoinGatherer(lazyLeftMap, leftData, OutOfBoundsPolicy.DONT_CHECK)
        case Some(right) =>
          // Inner joins -- manifest the intersection of both left and right sides. The gather maps
          //   contain the number of rows that must be manifested, and every index
          //   must be within bounds, so we can skip the bounds checking.
          //
          // Left outer  -- Left outer manifests all rows for the left table. The left gather map
          //   must contain valid indices, so we skip the check for the left side. The right side
          //   has to be checked, since we need to produce nulls (for the right) for those
          //   rows on the left side that don't have a match on the right.
          //
          // Right outer -- Is the opposite from left outer (skip right bounds check, keep left)
          //
          // Full outer  -- Can produce nulls for any left or right rows that don't have a match
          //   in the opposite table. So we must check both gather maps.
          //
          val leftOutOfBoundsPolicy = joinType match {
            case _: InnerLike | LeftOuter => OutOfBoundsPolicy.DONT_CHECK
            case _ => OutOfBoundsPolicy.NULLIFY
          }
          val rightOutOfBoundsPolicy = joinType match {
            case _: InnerLike | RightOuter => OutOfBoundsPolicy.DONT_CHECK
            case _ => OutOfBoundsPolicy.NULLIFY
          }
          val lazyRightMap = LazySpillableGatherMap(right, "right_map")
          JoinGatherer(lazyLeftMap, leftData, lazyRightMap, rightData,
            leftOutOfBoundsPolicy, rightOutOfBoundsPolicy)
      }
      if (gatherer.isDone) {
        // Nothing matched...
        gatherer.close()
        None
      } else {
        Some(gatherer)
      }
    } finally {
      maps.foreach(_.close())
    }
  }
}<|MERGE_RESOLUTION|>--- conflicted
+++ resolved
@@ -246,7 +246,7 @@
         assert(wasInitialJoin)
         import scala.collection.JavaConverters._
         withResource(GpuColumnVector.emptyBatch(streamAttributes.asJava)) { cb =>
-          withResource(LazySpillableColumnarBatch(cb, spillCallback, "empty_stream")) { scb =>
+          withResource(LazySpillableColumnarBatch(cb, "empty_stream")) { scb =>
             createGatherer(scb, None)
           }
         }
@@ -276,7 +276,7 @@
       val tables = splits.map(_.getTable)
       val batches = tables.safeMap(GpuColumnVector.from(_, schema))
       batches.safeMap { splitBatch =>
-        val lazyCb = LazySpillableColumnarBatch(splitBatch, spillCallback, "stream_data")
+        val lazyCb = LazySpillableColumnarBatch(splitBatch, "stream_data")
         lazyCb.allowSpilling()
         lazyCb
       }
@@ -307,21 +307,7 @@
     } else {
       logInfo(msg)
     }
-<<<<<<< HEAD
     pendingSplits ++= splitStreamBatch(cb, numBatches)
-=======
-    val splits = withResource(GpuColumnVector.from(cb)) { tab =>
-      val splitIndexes = (1 until numBatches).map(num => num * batchSize)
-      tab.contiguousSplit(splitIndexes: _*)
-    }
-    withResource(splits) { splits =>
-      val schema = GpuColumnVector.extractTypes(cb)
-      pendingSplits ++= splits.map { ct =>
-        SpillableColumnarBatch(ct, schema,
-          SpillPriorities.ACTIVE_ON_DECK_PRIORITY)
-      }
-    }
->>>>>>> 7814aa00
   }
 
   /**
