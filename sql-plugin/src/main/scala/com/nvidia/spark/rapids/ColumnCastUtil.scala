--- conflicted
+++ resolved
@@ -85,11 +85,7 @@
               transformedCv.map {
                 case (updatedData, needsClosingData) =>
                   needsClosing ++= needsClosingData
-<<<<<<< HEAD
-                  (updatedData, needsClosing)
-=======
                   (updatedData, needsClosing.toSeq)
->>>>>>> a56da0c3
               }.getOrElse {
                 withResource(ArrayBuffer.empty[ColumnView]) { tmpNeedsClosed =>
                   var childrenUpdated = false
@@ -117,17 +113,10 @@
                     withResource(cv.getValid) { valid =>
                       val ret = new ColumnView(DType.STRUCT, cv.getRowCount,
                         Optional.empty[java.lang.Long](), valid, null, newChildren.toArray)
-<<<<<<< HEAD
-                      (Some(ret), needsClosing)
-                    }
-                  } else {
-                    (None, needsClosing)
-=======
                       (Some(ret), needsClosing.toSeq)
                     }
                   } else {
                     (None, needsClosing.toSeq)
->>>>>>> a56da0c3
                   }
                 }
               }
@@ -164,11 +153,7 @@
                 }
               }
               needsClosing ++= needsClosingData
-<<<<<<< HEAD
-              (updatedData, needsClosing)
-=======
               (updatedData, needsClosing.toSeq)
->>>>>>> a56da0c3
             case _ =>
               (None, needsClosing.toSeq)
           }
@@ -193,11 +178,7 @@
    */
   def deepTransform(cv: ColumnVector, dt: Option[DataType] = None,
       nestedMismatchHandler: Option[(ColumnView, DataType) =>
-<<<<<<< HEAD
-          (Option[ColumnView], ArrayBuffer[AutoCloseable])] = None)
-=======
           (Option[ColumnView], Seq[AutoCloseable])] = None)
->>>>>>> a56da0c3
       (convert: PartialFunction[(ColumnView, Option[DataType]), ColumnView]): ColumnVector = {
     val (retView, needsClosed) = deepTransformView(cv, dt, nestedMismatchHandler)(convert)
     withResource(needsClosed) { _ =>
