/*
 * Copyright (c) 2019-2025, NVIDIA CORPORATION.
 *
 * Licensed under the Apache License, Version 2.0 (the "License");
 * you may not use this file except in compliance with the License.
 * You may obtain a copy of the License at
 *
 *     http://www.apache.org/licenses/LICENSE-2.0
 *
 * Unless required by applicable law or agreed to in writing, software
 * distributed under the License is distributed on an "AS IS" BASIS,
 * WITHOUT WARRANTIES OR CONDITIONS OF ANY KIND, either express or implied.
 * See the License for the specific language governing permissions and
 * limitations under the License.
 */

package com.nvidia.spark.rapids

import ai.rapids.cudf.{NvtxColor, NvtxRange}
import com.nvidia.spark.rapids.Arm.withResource
import com.nvidia.spark.rapids.GpuColumnVector.GpuColumnarBatchBuilder
import com.nvidia.spark.rapids.shims.{CudfUnsafeRow, GpuTypeShims, ShimUnaryExecNode}

import org.apache.spark.TaskContext
import org.apache.spark.broadcast.Broadcast
import org.apache.spark.internal.Logging
import org.apache.spark.rdd.RDD
import org.apache.spark.sql.catalyst.InternalRow
import org.apache.spark.sql.catalyst.expressions.{Attribute, BoundReference, SortOrder, SpecializedGetters, UnsafeRow}
import org.apache.spark.sql.catalyst.expressions.codegen.{CodeAndComment, CodeFormatter, CodegenContext, CodeGenerator, GenerateUnsafeProjection}
import org.apache.spark.sql.catalyst.plans.physical.Partitioning
import org.apache.spark.sql.execution.SparkPlan
import org.apache.spark.sql.rapids.execution.TrampolineUtil
import org.apache.spark.sql.types._
import org.apache.spark.sql.vectorized.ColumnarBatch

private class GpuRowToColumnConverter(schema: StructType) extends Serializable {
  private val converters = schema.fields.map {
    f => GpuRowToColumnConverter.getConverterForType(f.dataType, f.nullable)
  }

  /**
   * Append row values to the column builders and return an approximation of the data bytes
   * written.  It is a Double because of validity can be less than a single byte.
   */
  final def convert(row: InternalRow, builders: GpuColumnarBatchBuilder): Double = {
    var bytes: Double = 0
    for (idx <- schema.fields.indices) {
      bytes += converters(idx).append(row, idx, builders.builder(idx))
    }
    bytes
  }

  /**
   * Convert an array of rows into a batch. Please note that this does not do bounds or size
   * checking so keep the size of the batch small.
   * @param rows the rows to convert.
   * @param schema the schema of the rows.
   * @return The batch on the GPU.
   */
  final def convertBatch(rows: Array[InternalRow], schema: StructType): ColumnarBatch = {
    val numRows = rows.length
    withResource(new GpuColumnarBatchBuilder(schema, numRows)) { builders =>
      rows.foreach(convert(_, builders))
      builders.build(numRows)
    }
  }
}

private[rapids] object GpuRowToColumnConverter {
  // Sizes estimates for different things
  /*
   * size of an offset entry.  In general we have 1 more offset entry than rows, so
   * we might be off by one entry per column.
   */
  private[this] val OFFSET = Integer.BYTES
  private[this] val VALIDITY = 0.125 // 1/8th of a byte (1 bit)
  private[this] val VALIDITY_N_OFFSET = OFFSET + VALIDITY

  private[rapids] abstract class TypeConverter extends Serializable {
    /** Append row value to the column builder and return the number of data bytes written */
    def append(row: SpecializedGetters,
      column: Int,
      builder: RapidsHostColumnBuilder): Double

    /**
     * This is here for structs.  When you append a null to a struct the size is not known
     * ahead of time.  Also because structs push nulls down to the children this size should
     * assume a validity even if the schema says it cannot be null.
     */
    def getNullSize: Double
  }

  private def getConverterFor(field: StructField): TypeConverter =
    getConverterForType(field.dataType, field.nullable)

  private[rapids] def getConverterForType(dataType: DataType, nullable: Boolean): TypeConverter = {
    (dataType, nullable) match {
      case (BooleanType, true) => BooleanConverter
      case (BooleanType, false) => NotNullBooleanConverter
      case (ByteType, true) => ByteConverter
      case (ByteType, false) => NotNullByteConverter
      case (ShortType, true) => ShortConverter
      case (ShortType, false) => NotNullShortConverter
      case (IntegerType, true) => IntConverter
      case (IntegerType, false) => NotNullIntConverter
      case (FloatType, true) => FloatConverter
      case (FloatType, false) => NotNullFloatConverter
      case (LongType, true) => LongConverter
      case (LongType, false) => NotNullLongConverter
      case (DoubleType, true) => DoubleConverter
      case (DoubleType, false) => NotNullDoubleConverter
      case (DateType, true) => IntConverter
      case (DateType, false) => NotNullIntConverter
      case (TimestampType, true) => LongConverter
      case (TimestampType, false) => NotNullLongConverter
      case (StringType, true) => StringConverter
      case (StringType, false) => NotNullStringConverter
      case (BinaryType, true) => BinaryConverter
      case (BinaryType, false) => NotNullBinaryConverter
      // NOT SUPPORTED YET
      // case CalendarIntervalType => CalendarConverter
      case (at: ArrayType, true) =>
        ArrayConverter(getConverterForType(at.elementType, at.containsNull))
      case (at: ArrayType, false) =>
        NotNullArrayConverter(getConverterForType(at.elementType, at.containsNull))
      case (st: StructType, true) =>
        StructConverter(st.fields.map(getConverterFor))
      case (st: StructType, false) =>
        NotNullStructConverter(st.fields.map(getConverterFor))
      case (dt: DecimalType, true) =>
        new DecimalConverter(dt.precision, dt.scale)
      case (dt: DecimalType, false) =>
        new NotNullDecimalConverter(dt.precision, dt.scale)
      case (MapType(k, v, vcn), true) =>
        MapConverter(getConverterForType(k, nullable = false),
          getConverterForType(v, vcn))
      case (MapType(k, v, vcn), false) =>
        NotNullMapConverter(getConverterForType(k, nullable = false),
          getConverterForType(v, vcn))
      case (NullType, true) =>
        NullConverter
      // check special Shims types, such as DayTimeIntervalType
      case (otherType, nullable) if GpuTypeShims.hasConverterForType(otherType) =>
        GpuTypeShims.getConverterForType(otherType, nullable)
      case (unknown, _) => throw new UnsupportedOperationException(
        s"Type $unknown not supported")
    }
  }

  private object NullConverter extends TypeConverter {
    override def append(row: SpecializedGetters,
        column: Int,
        builder: RapidsHostColumnBuilder): Double = {
      builder.appendNull()
      1 + VALIDITY
    }

    override def getNullSize: Double = 1 + VALIDITY
  }

  private object BooleanConverter extends TypeConverter {
    override def append(row: SpecializedGetters,
      column: Int,
      builder: RapidsHostColumnBuilder): Double = {
      if (row.isNullAt(column)) {
        builder.appendNull()
      } else {
        NotNullBooleanConverter.append(row, column, builder)
      }
      1 + VALIDITY
    }

    override def getNullSize: Double = 1 + VALIDITY
  }

  private object NotNullBooleanConverter extends TypeConverter {
    override def append(row: SpecializedGetters,
      column: Int,
      builder: RapidsHostColumnBuilder): Double = {
      builder.append(if (row.getBoolean(column)) 1.toByte else 0.toByte)
      1
    }

    override def getNullSize: Double = 1 + VALIDITY
  }

  private object ByteConverter extends TypeConverter {
    override def append(row: SpecializedGetters,
      column: Int,
      builder: RapidsHostColumnBuilder): Double = {
      if (row.isNullAt(column)) {
        builder.appendNull()
      } else {
        NotNullByteConverter.append(row, column, builder)
      }
      1 + VALIDITY
    }

    override def getNullSize: Double = 1 + VALIDITY
  }

  private object NotNullByteConverter extends TypeConverter {
    override def append(row: SpecializedGetters,
      column: Int,
      builder: RapidsHostColumnBuilder): Double = {
      builder.append(row.getByte(column))
      1
    }

    override def getNullSize: Double = 1 + VALIDITY
  }

  private object ShortConverter extends TypeConverter {
    override def append(row: SpecializedGetters,
      column: Int,
      builder: RapidsHostColumnBuilder): Double = {
      if (row.isNullAt(column)) {
        builder.appendNull()
      } else {
        NotNullShortConverter.append(row, column, builder)
      }
      2 + VALIDITY
    }

    override def getNullSize: Double = 2 + VALIDITY
  }

  private object NotNullShortConverter extends TypeConverter {
    override def append(row: SpecializedGetters,
      column: Int,
      builder: RapidsHostColumnBuilder): Double = {
      builder.append(row.getShort(column))
      2
    }

    override def getNullSize: Double = 2 + VALIDITY
  }

  private[rapids] object IntConverter extends TypeConverter {
    override def append(row: SpecializedGetters,
      column: Int,
      builder: RapidsHostColumnBuilder): Double = {
      if (row.isNullAt(column)) {
        builder.appendNull()
      } else {
        NotNullIntConverter.append(row, column, builder)
      }
      4 + VALIDITY
    }

    override def getNullSize: Double = 4 + VALIDITY
  }

  private[rapids] object NotNullIntConverter extends TypeConverter {
    override def append(row: SpecializedGetters,
      column: Int,
      builder: RapidsHostColumnBuilder): Double = {
      builder.append(row.getInt(column))
      4
    }

    override def getNullSize: Double = 4 + VALIDITY
  }

  private object FloatConverter extends TypeConverter {
    override def append(row: SpecializedGetters,
      column: Int,
      builder: RapidsHostColumnBuilder): Double = {
      if (row.isNullAt(column)) {
        builder.appendNull()
      } else {
        NotNullFloatConverter.append(row, column, builder)
      }
      4 + VALIDITY
    }

    override def getNullSize: Double = 4 + VALIDITY
  }

  private object NotNullFloatConverter extends TypeConverter {
    override def append(row: SpecializedGetters,
      column: Int,
      builder: RapidsHostColumnBuilder): Double = {
      builder.append(row.getFloat(column))
      4
    }

    override def getNullSize: Double = 4 + VALIDITY
  }

  private[rapids] object LongConverter extends TypeConverter {
    override def append(row: SpecializedGetters,
      column: Int,
      builder: RapidsHostColumnBuilder): Double = {
      if (row.isNullAt(column)) {
        builder.appendNull()
      } else {
        NotNullLongConverter.append(row, column, builder)
      }
      8 + VALIDITY
    }

    override def getNullSize: Double = 8 + VALIDITY
  }

  private[rapids] object NotNullLongConverter extends TypeConverter {
    override def append(row: SpecializedGetters,
      column: Int,
      builder: RapidsHostColumnBuilder): Double = {
      builder.append(row.getLong(column))
      8
    }

    override def getNullSize: Double = 8 + VALIDITY
  }

  private object DoubleConverter extends TypeConverter {
    override def append(row: SpecializedGetters,
      column: Int,
      builder: RapidsHostColumnBuilder): Double = {
      if (row.isNullAt(column)) {
        builder.appendNull()
      } else {
        NotNullDoubleConverter.append(row, column, builder)
      }
      8 + VALIDITY
    }

    override def getNullSize: Double = 8 + VALIDITY
  }

  private object NotNullDoubleConverter extends TypeConverter {
    override def append(row: SpecializedGetters,
      column: Int,
      builder: RapidsHostColumnBuilder): Double = {
      builder.append(row.getDouble(column))
      8
    }

    override def getNullSize: Double = 8 + VALIDITY
  }

  private object StringConverter extends TypeConverter {
    override def append(row: SpecializedGetters,
      column: Int, builder: RapidsHostColumnBuilder): Double =
      if (row.isNullAt(column)) {
        builder.appendNull()
        VALIDITY_N_OFFSET
      } else {
        NotNullStringConverter.append(row, column, builder) + VALIDITY
      }

    override def getNullSize: Double = OFFSET + VALIDITY
  }

  private object NotNullStringConverter extends TypeConverter {
    override def append(row: SpecializedGetters,
      column: Int,
      builder: RapidsHostColumnBuilder): Double = {
      val bytes = row.getUTF8String(column).getBytes
      builder.appendUTF8String(bytes)
      bytes.length + OFFSET
    }

    override def getNullSize: Double = OFFSET + VALIDITY
  }

  private object BinaryConverter extends TypeConverter {
    override def append(row: SpecializedGetters,
        column: Int,
        builder: RapidsHostColumnBuilder): Double =
      if (row.isNullAt(column)) {
        builder.appendNull()
        VALIDITY_N_OFFSET
      } else {
        NotNullBinaryConverter.append(row, column, builder) + VALIDITY
      }

    override def getNullSize: Double = OFFSET + VALIDITY
  }

  private object NotNullBinaryConverter extends TypeConverter {
    override def append(row: SpecializedGetters,
        column: Int,
        builder: RapidsHostColumnBuilder): Double = {
      val bytes = row.getBinary(column)
      builder.appendByteList(bytes)
      bytes.length + OFFSET
    }

    override def getNullSize: Double = OFFSET + VALIDITY
  }

  private[this] def mapConvert(
      keyConverter: TypeConverter,
      valueConverter: TypeConverter,
      row: SpecializedGetters,
      column: Int,
      builder: RapidsHostColumnBuilder) : Double = {
    var ret = 0.0
    val m = row.getMap(column)
    val numElements = m.numElements()
    val srcKeys = m.keyArray()
    val srcValues = m.valueArray()
    val structBuilder = builder.getChild(0)
    val keyBuilder = structBuilder.getChild(0)
    val valueBuilder = structBuilder.getChild(1)
    for (i <- 0 until numElements) {
      ret += keyConverter.append(srcKeys, i, keyBuilder)
      ret += valueConverter.append(srcValues, i, valueBuilder)
      structBuilder.endStruct()
    }
    builder.endList()
    ret + OFFSET
  }

  private case class MapConverter(
      keyConverter: TypeConverter,
      valueConverter: TypeConverter) extends TypeConverter {
    override def append(row: SpecializedGetters,
        column: Int, builder: RapidsHostColumnBuilder): Double = {
      if (row.isNullAt(column)) {
        builder.appendNull()
        VALIDITY_N_OFFSET
      } else {
        mapConvert(keyConverter, valueConverter, row, column, builder) + VALIDITY
      }
    }

    override def getNullSize: Double = OFFSET + VALIDITY
  }

  private case class NotNullMapConverter(
      keyConverter: TypeConverter,
      valueConverter: TypeConverter) extends TypeConverter {
    override def append(row: SpecializedGetters,
      column: Int, builder: RapidsHostColumnBuilder): Double =
      mapConvert(keyConverter, valueConverter, row, column, builder)

    override def getNullSize: Double = OFFSET + VALIDITY
  }

  //  private object CalendarConverter extends FixedWidthTypeConverter {
  //    override def append(row: SpecializedGetters,
  //    column: Int,
  //    builder: ai.rapids.cudf.HostColumnVector.Builder): Unit = {
  //      if (row.isNullAt(column)) {
  //        builder.appendNull()
  //      } else {
  //        val c = row.getInterval(column)
  //        cv.appendStruct(false)
  //        cv.getChild(0).appendInt(c.months)
  //        cv.getChild(1).appendLong(c.microseconds)
  //      }
  //    }
  //  }
  //

  private[this] def arrayConvert(
      childConverter: TypeConverter,
      row: SpecializedGetters,
      column: Int,
      builder: RapidsHostColumnBuilder) : Double = {
    var ret = 0.0
    val values = row.getArray(column)
    val numElements = values.numElements()
    val child = builder.getChild(0)
    for (i <- 0 until numElements) {
      ret += childConverter.append(values, i, child)
    }
    builder.endList()
    ret + OFFSET
  }

  private case class ArrayConverter(childConverter: TypeConverter)
      extends TypeConverter {
    override def append(row: SpecializedGetters,
        column: Int, builder: RapidsHostColumnBuilder): Double = {
      if (row.isNullAt(column)) {
        builder.appendNull()
        VALIDITY_N_OFFSET
      } else {
        arrayConvert(childConverter, row, column, builder) + VALIDITY
      }
    }

    override def getNullSize: Double = OFFSET + VALIDITY
  }

  private case class NotNullArrayConverter(childConverter: TypeConverter)
      extends TypeConverter {
    override def append(row: SpecializedGetters,
        column: Int, builder: RapidsHostColumnBuilder): Double = {
      arrayConvert(childConverter, row, column, builder)
    }

    override def getNullSize: Double = OFFSET + VALIDITY
  }

  private[this] def structConvert(
      childConverters: Array[TypeConverter],
      row: SpecializedGetters,
      column: Int,
      builder: RapidsHostColumnBuilder) : Double = {
    var ret = 0.0
    val struct = row.getStruct(column, childConverters.length)
    for (i <- childConverters.indices) {
      ret += childConverters(i).append(struct, i, builder.getChild(i))
    }
    builder.endStruct()
    ret
  }

  private case class StructConverter(
      childConverters: Array[TypeConverter]) extends TypeConverter {
    override def append(row: SpecializedGetters,
        column: Int,
        builder: RapidsHostColumnBuilder): Double = {
      if (row.isNullAt(column)) {
        builder.appendNull()
        childConverters.map(_.getNullSize).sum + VALIDITY
        // each child has to insert a null too, which is dependent on the child
      } else {
        structConvert(childConverters, row, column, builder) + VALIDITY
      }
    }

    override def getNullSize: Double = childConverters.map(_.getNullSize).sum + VALIDITY
  }

  private case class NotNullStructConverter(
      childConverters: Array[TypeConverter]) extends TypeConverter {
    override def append(row: SpecializedGetters,
        column: Int,
        builder: RapidsHostColumnBuilder): Double = {
      structConvert(childConverters, row, column, builder)
    }

    override def getNullSize: Double = childConverters.map(_.getNullSize).sum + VALIDITY
  }

  private class DecimalConverter(
    precision: Int, scale: Int) extends NotNullDecimalConverter(precision, scale) {
    private val appendedSize = if (precision <= Decimal.MAX_LONG_DIGITS) {
      8 + VALIDITY
    } else {
      16 + VALIDITY
    }

    override def append(
      row: SpecializedGetters,
      column: Int,
      builder: RapidsHostColumnBuilder): Double = {
      if (row.isNullAt(column)) {
        builder.appendNull()
      } else {
        super.append(row, column, builder)
      }
      appendedSize
    }
  }

  private class NotNullDecimalConverter(precision: Int, scale: Int) extends TypeConverter {
    private val appendedSize = if (precision <= Decimal.MAX_INT_DIGITS) {
      4
    } else if (precision <= Decimal.MAX_LONG_DIGITS) {
      8
    } else {
      16
    }

    override def append(
      row: SpecializedGetters,
      column: Int,
      builder: RapidsHostColumnBuilder): Double = {
      val bigDecimal = row.getDecimal(column, precision, scale).toJavaBigDecimal
      builder.append(bigDecimal)
      appendedSize
    }

    override def getNullSize: Double = {
      appendedSize + VALIDITY
    }
  }
}

class RowToColumnarIterator(
    rowIter: Iterator[InternalRow],
    localSchema: StructType,
    localGoal: CoalesceSizeGoal,
    batchSizeBytes: Long,
    converters: GpuRowToColumnConverter,
    numInputRows: GpuMetric = NoopMetric,
    numOutputRows: GpuMetric = NoopMetric,
    numOutputBatches: GpuMetric = NoopMetric,
    streamTime: GpuMetric = NoopMetric,
    opTime: GpuMetric = NoopMetric) extends Iterator[ColumnarBatch] {

  private val targetSizeBytes = localGoal.targetSizeBytes
  private var initialRows = 0
  private var targetRows = 0
  private var totalOutputBytes: Long = 0
  private var totalOutputRows: Long = 0

  override def hasNext: Boolean = rowIter.hasNext

  override def next(): ColumnarBatch = {
    if (!rowIter.hasNext) {
      throw new NoSuchElementException
    }
    buildBatch()
  }

  private def buildBatch(): ColumnarBatch = {
    withResource(new NvtxRange("RowToColumnar", NvtxColor.CYAN)) { _ =>
      val streamStart = System.nanoTime()
      // estimate the size of the first batch based on the schema
      if (targetRows == 0) {
        if (localSchema.fields.isEmpty) {
          // if there are no columns then we just default to a small number
          // of rows for the first batch
          // TODO do we even need to allocate anything here?
          targetRows = 1024
          initialRows = targetRows
        } else {
          val sampleRows = GpuBatchUtils.VALIDITY_BUFFER_BOUNDARY_ROWS
          val sampleBytes = GpuBatchUtils.estimateGpuMemory(localSchema, sampleRows)
          targetRows = GpuBatchUtils.estimateRowCount(targetSizeBytes, sampleBytes, sampleRows)
          initialRows = GpuBatchUtils.estimateRowCount(batchSizeBytes, sampleBytes, sampleRows)
        }
      }

      withResource(new GpuColumnarBatchBuilder(localSchema, initialRows)) { builders =>
        var rowCount = 0
        // Double because validity can be < 1 byte, and this is just an estimate anyways
        var byteCount: Double = 0
        // read at least one row
        while (rowIter.hasNext &&
            (rowCount == 0 || rowCount < targetRows && byteCount < targetSizeBytes)) {
          val row = rowIter.next()
          byteCount += converters.convert(row, builders)
          rowCount += 1
        }

        // enforce RequireSingleBatch limit
        if (rowIter.hasNext && localGoal.isInstanceOf[RequireSingleBatchLike]) {
          throw new IllegalStateException("A single batch is required for this operation." +
              " Please try increasing your partition count.")
        }

        streamTime += System.nanoTime() - streamStart

        // About to place data back on the GPU
        // note that TaskContext.get() can return null during unit testing so we wrap it in an
        // option here
        Option(TaskContext.get())
            .foreach(ctx => GpuSemaphore.acquireIfNecessary(ctx))

        val ret = withResource(new NvtxWithMetrics("RowToColumnar", NvtxColor.GREEN,
            opTime)) { _ =>
          RmmRapidsRetryIterator.withRetryNoSplit[ColumnarBatch] {
            builders.tryBuild(rowCount)
          }
        }
        numInputRows += rowCount
        numOutputRows += rowCount
        numOutputBatches += 1

        // refine the targetRows estimate based on the average of all batches processed so far
        totalOutputBytes += GpuColumnVector.getTotalDeviceMemoryUsed(ret)
        totalOutputRows += rowCount
        if (totalOutputRows > 0 && totalOutputBytes > 0) {
          targetRows =
            GpuBatchUtils.estimateRowCount(targetSizeBytes, totalOutputBytes, totalOutputRows)
        }

        // The returned batch will be closed by the consumer of it
        ret
      }
    }
  }
}

object GeneratedInternalRowToCudfRowIterator extends Logging {
  def apply(input: Iterator[InternalRow],
      schema: Array[Attribute],
      goal: CoalesceSizeGoal,
      streamTime: GpuMetric,
      opTime: GpuMetric,
      numInputRows: GpuMetric,
      numOutputRows: GpuMetric,
      numOutputBatches: GpuMetric): InternalRowToColumnarBatchIterator = {
    val ctx = new CodegenContext
    // setup code generation context to use our custom row variable
    val internalRow = ctx.freshName("internalRow")
    ctx.currentVars = null
    ctx.INPUT_ROW = internalRow

    val generateUnsafeProj = GenerateUnsafeProjection.createCode(ctx,
      schema.zipWithIndex.map { case (attr, i) => BoundReference(i, attr.dataType, attr.nullable) }
    )

    val iterRef = ctx.addReferenceObj("iter", input, classOf[Iterator[UnsafeRow]].getName)
    val schemaRef = ctx.addReferenceObj("schema", schema,
      classOf[Array[Attribute]].getCanonicalName)
    val goalRef = ctx.addReferenceObj("goal", goal, classOf[CoalesceSizeGoal].getName)
    val streamTimeRef = ctx.addReferenceObj("streamTime", streamTime, classOf[GpuMetric].getName)
    val opTimeRef = ctx.addReferenceObj("opTime", opTime, classOf[GpuMetric].getName)
    val numInputRowsRef = ctx.addReferenceObj("numInputRows", numInputRows,
      classOf[GpuMetric].getName)
    val numOutputRowsRef = ctx.addReferenceObj("numOutputRows", numOutputRows,
      classOf[GpuMetric].getName)
    val numOutputBatchesRef = ctx.addReferenceObj("numOutputBatches", numOutputBatches,
      classOf[GpuMetric].getName)

    val rowBaseObj = ctx.freshName("rowBaseObj")
    val rowBaseOffset = ctx.freshName("rowBaseOffset")

    val sparkValidityOffset = UnsafeRow.calculateBitSetWidthInBytes(schema.length)
    // This needs to match what is in cudf and CudfUnsafeRow
    var cudfOffset = 0
    // scalastyle:off line.size.limit
    // The map will execute here because schema is an array. Not sure if there is a better way to
    // do this or not
    val copyData = schema.zipWithIndex.map { pair =>
      val attr = pair._1
      val colIndex = pair._2
      // This only works on fixed width types
      val length = DecimalUtil.getDataTypeSize(attr.dataType)
      cudfOffset = CudfUnsafeRow.alignOffset(cudfOffset, length)
      val ret = length match {
        case 1 => s"Platform.putByte(null, startAddress + $cudfOffset, Platform.getByte($rowBaseObj, $rowBaseOffset + ${sparkValidityOffset + (colIndex * 8)}));"
        case 2 => s"Platform.putShort(null, startAddress + $cudfOffset, Platform.getShort($rowBaseObj, $rowBaseOffset + ${sparkValidityOffset + (colIndex * 8)}));"
        case 4 => s"Platform.putInt(null, startAddress + $cudfOffset, Platform.getInt($rowBaseObj, $rowBaseOffset + ${sparkValidityOffset + (colIndex * 8)}));"
        case 8 => s"Platform.putLong(null, startAddress + $cudfOffset, Platform.getLong($rowBaseObj, $rowBaseOffset + ${sparkValidityOffset + (colIndex * 8)}));"
//        case 16 => s"Platform.setDecimal(null, startAddress + $cudfOffset, getDecimal($rowBaseObj, $rowBaseOffset + ${sparkValidityOffset + (colIndex * 8)}));"
        case _ => throw new IllegalStateException(s"$length  NOT SUPPORTED YET")
      }
      cudfOffset += length
      ret
    }

    val sparkValidityTmp = ctx.freshName("unsafeRowTmp")

    val cudfValidityStart = cudfOffset
    val cudfBitSetWidthInBytes = CudfUnsafeRow.calculateBitSetWidthInBytes(schema.length)

    val copyValidity = (0 until cudfBitSetWidthInBytes).map { cudfValidityByteIndex =>
      var ret = ""
      val byteOffsetInSparkLong = cudfValidityByteIndex % 8
      if (byteOffsetInSparkLong == 0) {
        // We need to get the validity data out of the unsafe row.
        ret += s"$sparkValidityTmp = Platform.getLong($rowBaseObj, $rowBaseOffset + $cudfValidityByteIndex);\n"
      }
      // Now write out the sub-part of it we care about, but converted to validity instead of isNull
      ret += s"Platform.putByte(null, startAddress + ${cudfValidityStart + cudfValidityByteIndex}, (byte)(0xFF & ~($sparkValidityTmp >> ${byteOffsetInSparkLong * 8})));"
      ret
    }

    // Each row is 64-bit aligned
    val rowLength = CudfUnsafeRow.alignOffset(cudfOffset + cudfBitSetWidthInBytes, 8)

    // First copy the data, validity we will copy afterwards

    val codeBody =
      s"""
         |public java.lang.Object generate(Object[] references) {
         |  return new SpecificInternalRowToColumnarBatchIterator(references);
         |}
         |
         |final class SpecificInternalRowToColumnarBatchIterator extends ${classOf[InternalRowToColumnarBatchIterator].getName} {
         |  private final org.apache.spark.sql.catalyst.expressions.UnsafeProjection unsafeProj;
         |
         |  ${ctx.declareMutableStates()}
         |
         |  public SpecificInternalRowToColumnarBatchIterator(Object[] references) {
         |    super(
         |      $iterRef,
         |      $schemaRef,
         |      $goalRef,
         |      $streamTimeRef,
         |      $opTimeRef,
         |      $numInputRowsRef,
         |      $numOutputRowsRef,
         |      $numOutputBatchesRef);
         |
         |      ${ctx.initMutableStates()}
         |  }
         |
         |  // Avoid virtual function calls by copying the data in a batch at a time instead
         |  // of a row at a time.
         |  @Override
         |  public int[] fillBatch(ai.rapids.cudf.HostMemoryBuffer dataBuffer,
         |      ai.rapids.cudf.HostMemoryBuffer offsetsBuffer,
         |      long dataLength, int numRows) {
         |    final long dataBaseAddress = dataBuffer.getAddress();
         |    final long endDataAddress = dataBaseAddress + dataLength;
         |
         |    int dataOffset = 0;
         |    int currentRow = 0;
         |    int offsetIndex = 0;
         |
         |    // If we are here we have at least one row to process, so don't bother checking yet
         |    boolean done = false;
         |    while (!done) {
         |      UnsafeRow row;
         |      if (pending != null) {
         |        row = pending;
         |        pending = null;
         |      } else {
         |        InternalRow $internalRow = (InternalRow) input.next();
         |        if ($internalRow instanceof UnsafeRow) {
         |          row = (UnsafeRow) $internalRow;
         |        } else {
         |          ${generateUnsafeProj.code}
         |          row = ${generateUnsafeProj.value};
         |        }
         |      }
         |      int numBytesUsedByRow = copyInto(row, dataBaseAddress + dataOffset, endDataAddress);
         |      offsetsBuffer.setInt(offsetIndex, dataOffset);
         |      offsetIndex += 4;
         |      if (numBytesUsedByRow < 0) {
         |        pending = row;
         |        done = true;
         |      } else {
         |        currentRow += 1;
         |        dataOffset += numBytesUsedByRow;
         |        done = !(currentRow < numRows &&
         |            dataOffset < dataLength &&
         |            input.hasNext());
         |      }
         |    }
         |    return new int[] {dataOffset, currentRow};
         |  }
         |
         |  private int copyInto(UnsafeRow input, long startAddress, long endAddress) {
         |    Object $rowBaseObj = input.getBaseObject();
         |    long $rowBaseOffset = input.getBaseOffset();
         |    ${copyData.mkString("\n")}
         |
         |    // validity
         |    long $sparkValidityTmp;
         |    ${copyValidity.mkString("\n")}
         |
         |    return $rowLength;
         |  }
         |
         |  ${ctx.declareAddedFunctions()}
         |}
       """.stripMargin
    // scalastyle:on line.size.limit

    val code = CodeFormatter.stripOverlappingComments(
      new CodeAndComment(codeBody, ctx.getPlaceHolderToComments()))
    logDebug(s"code for ${schema.mkString(",")}:\n${CodeFormatter.format(code)}")

    val (clazz, _) = CodeGenerator.compile(code)
    clazz.generate(ctx.references.toArray).asInstanceOf[InternalRowToColumnarBatchIterator]
  }
}

/**
 * GPU version of row to columnar transition.
 */
case class GpuRowToColumnarExec(child: SparkPlan, goal: CoalesceSizeGoal)
  extends ShimUnaryExecNode with GpuExec {
  import GpuMetric._

  override def output: Seq[Attribute] = child.output

  override def outputPartitioning: Partitioning = child.outputPartitioning

  override def outputOrdering: Seq[SortOrder] = child.outputOrdering

  override def outputBatching: CoalesceGoal = goal

  override def doExecute(): RDD[InternalRow] = {
    child.execute()
  }

  override def doExecuteBroadcast[T](): Broadcast[T] = {
    TrampolineUtil.doExecuteBroadcast(child)
  }

  override lazy val opMetrics: Map[String, GpuMetric] = Map(
    OP_TIME -> createNanoTimingMetric(MODERATE_LEVEL, DESCRIPTION_OP_TIME),
    STREAM_TIME -> createNanoTimingMetric(MODERATE_LEVEL, DESCRIPTION_STREAM_TIME),
    NUM_INPUT_ROWS -> createMetric(DEBUG_LEVEL, DESCRIPTION_NUM_INPUT_ROWS)
  )

  override def internalDoExecuteColumnar(): RDD[ColumnarBatch] = {
    // use local variables instead of class global variables to prevent the entire
    // object from having to be serialized
    val numInputRows = gpuLongMetric(NUM_INPUT_ROWS)
    val streamTime = gpuLongMetric(STREAM_TIME)
    val opTime = gpuLongMetric(OP_TIME)
    val localGoal = goal
    val rowBased = child.execute()

    // cache in a local to avoid serializing the plan
    val localSchema = schema

    // We can support upto 2^31 bytes per row. That is ~250M columns of 64-bit fixed-width data.
    // This number includes the 1-bit validity per column, but doesn't include padding.
    // We are being conservative by only allowing 100M columns until we feel the need to
    // increase this number. Spark by default limits codegen to 100 fields
    // "spark.sql.codegen.maxFields".
    if ((1 until 100000000).contains(output.length) &&
        CudfRowTransitions.areAllSupported(output)) {
      val localOutput = output
      rowBased.mapPartitions(rowIter => GeneratedInternalRowToCudfRowIterator(
        rowIter, localOutput.toArray, localGoal, streamTime, opTime,
        numInputRows, NoopMetric, NoopMetric))
    } else {
      val converters = new GpuRowToColumnConverter(localSchema)
      val conf = new RapidsConf(child.conf)
      val batchSizeBytes = conf.gpuTargetBatchSizeBytes
      rowBased.mapPartitions(rowIter => new RowToColumnarIterator(rowIter,
<<<<<<< HEAD
        localSchema, localGoal, converters,
        numInputRows, NoopMetric, NoopMetric, streamTime, opTime))
=======
        localSchema, localGoal, batchSizeBytes, converters,
        numInputRows, numOutputRows, numOutputBatches, streamTime, opTime))
>>>>>>> 34d4248a
    }
  }
}<|MERGE_RESOLUTION|>--- conflicted
+++ resolved
@@ -917,13 +917,8 @@
       val conf = new RapidsConf(child.conf)
       val batchSizeBytes = conf.gpuTargetBatchSizeBytes
       rowBased.mapPartitions(rowIter => new RowToColumnarIterator(rowIter,
-<<<<<<< HEAD
-        localSchema, localGoal, converters,
+        localSchema, localGoal, batchSizeBytes, converters,
         numInputRows, NoopMetric, NoopMetric, streamTime, opTime))
-=======
-        localSchema, localGoal, batchSizeBytes, converters,
-        numInputRows, numOutputRows, numOutputBatches, streamTime, opTime))
->>>>>>> 34d4248a
     }
   }
 }