/*
 * Copyright (c) 2019-2021, NVIDIA CORPORATION.
 *
 * Licensed under the Apache License, Version 2.0 (the "License");
 * you may not use this file except in compliance with the License.
 * You may obtain a copy of the License at
 *
 *     http://www.apache.org/licenses/LICENSE-2.0
 *
 * Unless required by applicable law or agreed to in writing, software
 * distributed under the License is distributed on an "AS IS" BASIS,
 * WITHOUT WARRANTIES OR CONDITIONS OF ANY KIND, either express or implied.
 * See the License for the specific language governing permissions and
 * limitations under the License.
 */

package com.nvidia.spark.rapids

import ai.rapids.cudf.NvtxColor
import com.nvidia.spark.rapids.GpuColumnVector.GpuColumnarBatchBuilder
import com.nvidia.spark.rapids.shims.sql.ShimUnaryExecNode

import org.apache.spark.TaskContext
import org.apache.spark.broadcast.Broadcast
import org.apache.spark.internal.Logging
import org.apache.spark.rdd.RDD
import org.apache.spark.sql.catalyst.{CudfUnsafeRow, InternalRow}
import org.apache.spark.sql.catalyst.expressions.{Attribute, NamedExpression, SortOrder, SpecializedGetters, UnsafeProjection, UnsafeRow}
import org.apache.spark.sql.catalyst.expressions.codegen.{CodeAndComment, CodeFormatter, CodegenContext, CodeGenerator}
import org.apache.spark.sql.catalyst.plans.physical.Partitioning
import org.apache.spark.sql.execution.SparkPlan
import org.apache.spark.sql.rapids.execution.TrampolineUtil
import org.apache.spark.sql.types._
import org.apache.spark.sql.vectorized.ColumnarBatch

private class GpuRowToColumnConverter(schema: StructType) extends Serializable with Arm {
  private val converters = schema.fields.map {
    f => GpuRowToColumnConverter.getConverterForType(f.dataType, f.nullable)
  }

  /**
   * Append row values to the column builders and return an approximation of the data bytes
   * written.  It is a Double because of validity can be less than a single byte.
   */
  final def convert(row: InternalRow, builders: GpuColumnarBatchBuilder): Double = {
    var bytes: Double = 0
    for (idx <- 0 until row.numFields) {
      bytes += converters(idx).append(row, idx, builders.builder(idx))
    }
    bytes
  }

  /**
   * Convert an array of rows into a batch. Please note that this does not do bounds or size
   * checking so keep the size of the batch small.
   * @param rows the rows to convert.
   * @param schema the schema of the rows.
   * @return The batch on the GPU.
   */
  final def convertBatch(rows: Array[InternalRow], schema: StructType): ColumnarBatch = {
    val numRows = rows.length
    val builders = new GpuColumnarBatchBuilder(schema, numRows)
    rows.foreach(convert(_, builders))
    builders.build(numRows)
  }
}

private object GpuRowToColumnConverter {
  // Sizes estimates for different things
  /*
   * size of an offset entry.  In general we have 1 more offset entry than rows, so
   * we might be off by one entry per column.
   */
  private[this] val OFFSET = Integer.BYTES
  private[this] val VALIDITY = 0.125 // 1/8th of a byte (1 bit)
  private[this] val VALIDITY_N_OFFSET = OFFSET + VALIDITY

  private abstract class TypeConverter extends Serializable {
    /** Append row value to the column builder and return the number of data bytes written */
    def append(row: SpecializedGetters,
      column: Int,
      builder: ai.rapids.cudf.HostColumnVector.ColumnBuilder): Double

    /**
     * This is here for structs.  When you append a null to a struct the size is not known
     * ahead of time.  Also because structs push nulls down to the children this size should
     * assume a validity even if the schema says it cannot be null.
     */
    def getNullSize: Double
  }

  private def getConverterFor(field: StructField): TypeConverter =
    getConverterForType(field.dataType, field.nullable)

  private def getConverterForType(dataType: DataType, nullable: Boolean): TypeConverter = {
    (dataType, nullable) match {
      case (BooleanType, true) => BooleanConverter
      case (BooleanType, false) => NotNullBooleanConverter
      case (ByteType, true) => ByteConverter
      case (ByteType, false) => NotNullByteConverter
      case (ShortType, true) => ShortConverter
      case (ShortType, false) => NotNullShortConverter
      case (IntegerType, true) => IntConverter
      case (IntegerType, false) => NotNullIntConverter
      case (FloatType, true) => FloatConverter
      case (FloatType, false) => NotNullFloatConverter
      case (LongType, true) => LongConverter
      case (LongType, false) => NotNullLongConverter
      case (DoubleType, true) => DoubleConverter
      case (DoubleType, false) => NotNullDoubleConverter
      case (DateType, true) => IntConverter
      case (DateType, false) => NotNullIntConverter
      case (TimestampType, true) => LongConverter
      case (TimestampType, false) => NotNullLongConverter
      case (StringType, true) => StringConverter
      case (StringType, false) => NotNullStringConverter
      // NOT SUPPORTED YET
      // case CalendarIntervalType => CalendarConverter
      case (at: ArrayType, true) =>
        ArrayConverter(getConverterForType(at.elementType, at.containsNull))
      case (at: ArrayType, false) =>
        NotNullArrayConverter(getConverterForType(at.elementType, at.containsNull))
      case (st: StructType, true) =>
        StructConverter(st.fields.map(getConverterFor))
      case (st: StructType, false) =>
        NotNullStructConverter(st.fields.map(getConverterFor))
      case (dt: DecimalType, true) =>
        new DecimalConverter(dt.precision, dt.scale)
      case (dt: DecimalType, false) =>
        new NotNullDecimalConverter(dt.precision, dt.scale)
      case (MapType(k, v, vcn), true) =>
        MapConverter(getConverterForType(k, nullable = false),
          getConverterForType(v, vcn))
      case (MapType(k, v, vcn), false) =>
        NotNullMapConverter(getConverterForType(k, nullable = false),
          getConverterForType(v, vcn))
      case (NullType, true) =>
        NullConverter
      case (unknown, _) => throw new UnsupportedOperationException(
        s"Type $unknown not supported")
    }
  }

  private object NullConverter extends TypeConverter {
    override def append(row: SpecializedGetters,
        column: Int,
        builder: ai.rapids.cudf.HostColumnVector.ColumnBuilder): Double = {
      builder.appendNull()
      1 + VALIDITY
    }

    override def getNullSize: Double = 1 + VALIDITY
  }

  private object BooleanConverter extends TypeConverter {
    override def append(row: SpecializedGetters,
      column: Int,
      builder: ai.rapids.cudf.HostColumnVector.ColumnBuilder): Double = {
      if (row.isNullAt(column)) {
        builder.appendNull()
      } else {
        NotNullBooleanConverter.append(row, column, builder)
      }
      1 + VALIDITY
    }

    override def getNullSize: Double = 1 + VALIDITY
  }

  private object NotNullBooleanConverter extends TypeConverter {
    override def append(row: SpecializedGetters,
      column: Int,
      builder: ai.rapids.cudf.HostColumnVector.ColumnBuilder): Double = {
      builder.append(if (row.getBoolean(column)) 1.toByte else 0.toByte)
      1
    }

    override def getNullSize: Double = 1 + VALIDITY
  }

  private object ByteConverter extends TypeConverter {
    override def append(row: SpecializedGetters,
      column: Int,
      builder: ai.rapids.cudf.HostColumnVector.ColumnBuilder): Double = {
      if (row.isNullAt(column)) {
        builder.appendNull()
      } else {
        NotNullByteConverter.append(row, column, builder)
      }
      1 + VALIDITY
    }

    override def getNullSize: Double = 1 + VALIDITY
  }

  private object NotNullByteConverter extends TypeConverter {
    override def append(row: SpecializedGetters,
      column: Int,
      builder: ai.rapids.cudf.HostColumnVector.ColumnBuilder): Double = {
      builder.append(row.getByte(column))
      1
    }

    override def getNullSize: Double = 1 + VALIDITY
  }

  private object ShortConverter extends TypeConverter {
    override def append(row: SpecializedGetters,
      column: Int,
      builder: ai.rapids.cudf.HostColumnVector.ColumnBuilder): Double = {
      if (row.isNullAt(column)) {
        builder.appendNull()
      } else {
        NotNullShortConverter.append(row, column, builder)
      }
      2 + VALIDITY
    }

    override def getNullSize: Double = 2 + VALIDITY
  }

  private object NotNullShortConverter extends TypeConverter {
    override def append(row: SpecializedGetters,
      column: Int,
      builder: ai.rapids.cudf.HostColumnVector.ColumnBuilder): Double = {
      builder.append(row.getShort(column))
      2
    }

    override def getNullSize: Double = 2 + VALIDITY
  }

  private object IntConverter extends TypeConverter {
    override def append(row: SpecializedGetters,
      column: Int,
      builder: ai.rapids.cudf.HostColumnVector.ColumnBuilder): Double = {
      if (row.isNullAt(column)) {
        builder.appendNull()
      } else {
        NotNullIntConverter.append(row, column, builder)
      }
      4 + VALIDITY
    }

    override def getNullSize: Double = 4 + VALIDITY
  }

  private object NotNullIntConverter extends TypeConverter {
    override def append(row: SpecializedGetters,
      column: Int,
      builder: ai.rapids.cudf.HostColumnVector.ColumnBuilder): Double = {
      builder.append(row.getInt(column))
      4
    }

    override def getNullSize: Double = 4 + VALIDITY
  }

  private object FloatConverter extends TypeConverter {
    override def append(row: SpecializedGetters,
      column: Int,
      builder: ai.rapids.cudf.HostColumnVector.ColumnBuilder): Double = {
      if (row.isNullAt(column)) {
        builder.appendNull()
      } else {
        NotNullFloatConverter.append(row, column, builder)
      }
      4 + VALIDITY
    }

    override def getNullSize: Double = 4 + VALIDITY
  }

  private object NotNullFloatConverter extends TypeConverter {
    override def append(row: SpecializedGetters,
      column: Int,
      builder: ai.rapids.cudf.HostColumnVector.ColumnBuilder): Double = {
      builder.append(row.getFloat(column))
      4
    }

    override def getNullSize: Double = 4 + VALIDITY
  }

  private object LongConverter extends TypeConverter {
    override def append(row: SpecializedGetters,
      column: Int,
      builder: ai.rapids.cudf.HostColumnVector.ColumnBuilder): Double = {
      if (row.isNullAt(column)) {
        builder.appendNull()
      } else {
        NotNullLongConverter.append(row, column, builder)
      }
      8 + VALIDITY
    }

    override def getNullSize: Double = 8 + VALIDITY
  }

  private object NotNullLongConverter extends TypeConverter {
    override def append(row: SpecializedGetters,
      column: Int,
      builder: ai.rapids.cudf.HostColumnVector.ColumnBuilder): Double = {
      builder.append(row.getLong(column))
      8
    }

    override def getNullSize: Double = 8 + VALIDITY
  }

  private object DoubleConverter extends TypeConverter {
    override def append(row: SpecializedGetters,
      column: Int,
      builder: ai.rapids.cudf.HostColumnVector.ColumnBuilder): Double = {
      if (row.isNullAt(column)) {
        builder.appendNull()
      } else {
        NotNullDoubleConverter.append(row, column, builder)
      }
      8 + VALIDITY
    }

    override def getNullSize: Double = 8 + VALIDITY
  }

  private object NotNullDoubleConverter extends TypeConverter {
    override def append(row: SpecializedGetters,
      column: Int,
      builder: ai.rapids.cudf.HostColumnVector.ColumnBuilder): Double = {
      builder.append(row.getDouble(column))
      8
    }

    override def getNullSize: Double = 8 + VALIDITY
  }

  private object StringConverter extends TypeConverter {
    override def append(row: SpecializedGetters,
      column: Int, builder: ai.rapids.cudf.HostColumnVector.ColumnBuilder): Double =
      if (row.isNullAt(column)) {
        builder.appendNull()
        VALIDITY_N_OFFSET
      } else {
        NotNullStringConverter.append(row, column, builder) + VALIDITY
      }

    override def getNullSize: Double = OFFSET + VALIDITY
  }

  private object NotNullStringConverter extends TypeConverter {
    override def append(row: SpecializedGetters,
      column: Int,
      builder: ai.rapids.cudf.HostColumnVector.ColumnBuilder): Double = {
      val bytes = row.getUTF8String(column).getBytes
      builder.appendUTF8String(bytes)
      bytes.length + OFFSET
    }

    override def getNullSize: Double = OFFSET + VALIDITY
  }

  private[this] def mapConvert(
      keyConverter: TypeConverter,
      valueConverter: TypeConverter,
      row: SpecializedGetters,
      column: Int,
      builder: ai.rapids.cudf.HostColumnVector.ColumnBuilder) : Double = {
    var ret = 0.0
    val m = row.getMap(column)
    val numElements = m.numElements()
    val srcKeys = m.keyArray()
    val srcValues = m.valueArray()
    val structBuilder = builder.getChild(0)
    val keyBuilder = structBuilder.getChild(0)
    val valueBuilder = structBuilder.getChild(1)
    for (i <- 0 until numElements) {
      ret += keyConverter.append(srcKeys, i, keyBuilder)
      ret += valueConverter.append(srcValues, i, valueBuilder)
      structBuilder.endStruct()
    }
    builder.endList()
    ret + OFFSET
  }

  private case class MapConverter(
      keyConverter: TypeConverter,
      valueConverter: TypeConverter) extends TypeConverter {
    override def append(row: SpecializedGetters,
        column: Int, builder: ai.rapids.cudf.HostColumnVector.ColumnBuilder): Double = {
      if (row.isNullAt(column)) {
        builder.appendNull()
        VALIDITY_N_OFFSET
      } else {
        mapConvert(keyConverter, valueConverter, row, column, builder) + VALIDITY
      }
    }

    override def getNullSize: Double = OFFSET + VALIDITY
  }

  private case class NotNullMapConverter(
      keyConverter: TypeConverter,
      valueConverter: TypeConverter) extends TypeConverter {
    override def append(row: SpecializedGetters,
      column: Int, builder: ai.rapids.cudf.HostColumnVector.ColumnBuilder): Double =
      mapConvert(keyConverter, valueConverter, row, column, builder)

    override def getNullSize: Double = OFFSET + VALIDITY
  }

  //  private object CalendarConverter extends FixedWidthTypeConverter {
  //    override def append(row: SpecializedGetters,
  //    column: Int,
  //    builder: ai.rapids.cudf.HostColumnVector.Builder): Unit = {
  //      if (row.isNullAt(column)) {
  //        builder.appendNull()
  //      } else {
  //        val c = row.getInterval(column)
  //        cv.appendStruct(false)
  //        cv.getChild(0).appendInt(c.months)
  //        cv.getChild(1).appendLong(c.microseconds)
  //      }
  //    }
  //  }
  //

  private[this] def arrayConvert(
      childConverter: TypeConverter,
      row: SpecializedGetters,
      column: Int,
      builder: ai.rapids.cudf.HostColumnVector.ColumnBuilder) : Double = {
    var ret = 0.0
    val values = row.getArray(column)
    val numElements = values.numElements()
    val child = builder.getChild(0)
    for (i <- 0 until numElements) {
      ret += childConverter.append(values, i, child)
    }
    builder.endList()
    ret + OFFSET
  }

  private case class ArrayConverter(childConverter: TypeConverter)
      extends TypeConverter {
    override def append(row: SpecializedGetters,
        column: Int, builder: ai.rapids.cudf.HostColumnVector.ColumnBuilder): Double = {
      if (row.isNullAt(column)) {
        builder.appendNull()
        VALIDITY_N_OFFSET
      } else {
        arrayConvert(childConverter, row, column, builder) + VALIDITY
      }
    }

    override def getNullSize: Double = OFFSET + VALIDITY
  }

  private case class NotNullArrayConverter(childConverter: TypeConverter)
      extends TypeConverter {
    override def append(row: SpecializedGetters,
        column: Int, builder: ai.rapids.cudf.HostColumnVector.ColumnBuilder): Double = {
      arrayConvert(childConverter, row, column, builder)
    }

    override def getNullSize: Double = OFFSET + VALIDITY
  }

  private[this] def structConvert(
      childConverters: Array[TypeConverter],
      row: SpecializedGetters,
      column: Int,
      builder: ai.rapids.cudf.HostColumnVector.ColumnBuilder) : Double = {
    var ret = 0.0
    val struct = row.getStruct(column, childConverters.length)
    for (i <- childConverters.indices) {
      ret += childConverters(i).append(struct, i, builder.getChild(i))
    }
    builder.endStruct()
    ret
  }

  private case class StructConverter(
      childConverters: Array[TypeConverter]) extends TypeConverter {
    override def append(row: SpecializedGetters,
        column: Int,
        builder: ai.rapids.cudf.HostColumnVector.ColumnBuilder): Double = {
      if (row.isNullAt(column)) {
        builder.appendNull()
        childConverters.map(_.getNullSize).sum + VALIDITY
        // each child has to insert a null too, which is dependent on the child
      } else {
        structConvert(childConverters, row, column, builder) + VALIDITY
      }
    }

    override def getNullSize: Double = childConverters.map(_.getNullSize).sum + VALIDITY
  }

  private case class NotNullStructConverter(
      childConverters: Array[TypeConverter]) extends TypeConverter {
    override def append(row: SpecializedGetters,
        column: Int,
        builder: ai.rapids.cudf.HostColumnVector.ColumnBuilder): Double = {
      structConvert(childConverters, row, column, builder)
    }

    override def getNullSize: Double = childConverters.map(_.getNullSize).sum + VALIDITY
  }

  private class DecimalConverter(
    precision: Int, scale: Int) extends NotNullDecimalConverter(precision, scale) {
    override def append(
      row: SpecializedGetters,
      column: Int,
      builder: ai.rapids.cudf.HostColumnVector.ColumnBuilder): Double = {
      if (row.isNullAt(column)) {
        builder.appendNull()
      } else {
        super.append(row, column, builder)
      }
      8 + VALIDITY
    }
  }

  private class NotNullDecimalConverter(precision: Int, scale: Int) extends TypeConverter {
    override def append(
      row: SpecializedGetters,
      column: Int,
      builder: ai.rapids.cudf.HostColumnVector.ColumnBuilder): Double = {
      builder.append(row.getDecimal(column, precision, scale).toJavaBigDecimal)
      // We are basing our DType.DECIMAL on precision in GpuColumnVector#toRapidsOrNull so we can
      // safely assume the underlying vector is Int if precision < 10 otherwise Long
      if (precision <= Decimal.MAX_INT_DIGITS) {
        4
      } else {
        8
      }
    }

    override def getNullSize: Double = {
      if (precision <= Decimal.MAX_INT_DIGITS) {
        4
      } else {
        8
      } + VALIDITY
    }
  }
}

class RowToColumnarIterator(
    rowIter: Iterator[InternalRow],
    localSchema: StructType,
    localGoal: CoalesceSizeGoal,
    converters: GpuRowToColumnConverter,
    totalTime: GpuMetric = NoopMetric,
    numInputRows: GpuMetric = NoopMetric,
    numOutputRows: GpuMetric = NoopMetric,
    numOutputBatches: GpuMetric = NoopMetric,
    semaphoreWaitTime: GpuMetric = NoopMetric,
    gpuOpTime: GpuMetric = NoopMetric) extends Iterator[ColumnarBatch] with Arm {

  private val targetSizeBytes = localGoal.targetSizeBytes
  private var targetRows = 0
  private var totalOutputBytes: Long = 0
  private var totalOutputRows: Long = 0

  override def hasNext: Boolean = rowIter.hasNext

  override def next(): ColumnarBatch = {
    if (!rowIter.hasNext) {
      throw new NoSuchElementException
    }
    buildBatch()
  }

  private def buildBatch(): ColumnarBatch = withResource(
    new NvtxWithMetrics("RowToColumnar", NvtxColor.CYAN, totalTime)) { _ =>

    // estimate the size of the first batch based on the schema
    if (targetRows == 0) {
      if (localSchema.fields.isEmpty) {
        // if there are no columns then we just default to a small number
        // of rows for the first batch
        targetRows = 1024
      } else {
        val sampleRows = GpuBatchUtils.VALIDITY_BUFFER_BOUNDARY_ROWS
        val sampleBytes = GpuBatchUtils.estimateGpuMemory(localSchema, sampleRows)
        targetRows = GpuBatchUtils.estimateRowCount(targetSizeBytes, sampleBytes, sampleRows)
      }
    }

    val builders = new GpuColumnarBatchBuilder(localSchema, targetRows)
    try {
      var rowCount = 0
      // Double because validity can be < 1 byte, and this is just an estimate anyways
      var byteCount: Double = 0
      // read at least one row
      while (rowIter.hasNext &&
        (rowCount == 0 || rowCount < targetRows && byteCount < targetSizeBytes)) {
        val row = rowIter.next()
        byteCount += converters.convert(row, builders)
        rowCount += 1
      }

      // enforce RequireSingleBatch limit
      if (rowIter.hasNext && localGoal == RequireSingleBatch) {
        throw new IllegalStateException("A single batch is required for this operation." +
          " Please try increasing your partition count.")
      }

      // About to place data back on the GPU
      // note that TaskContext.get() can return null during unit testing so we wrap it in an
      // option here
      Option(TaskContext.get())
        .foreach(ctx => GpuSemaphore.acquireIfNecessary(ctx, semaphoreWaitTime))

      val ret = withResource(new NvtxWithMetrics("RowToColumnar", NvtxColor.GREEN,
          gpuOpTime)) { _ =>
        builders.build(rowCount)
      }
      numInputRows += rowCount
      numOutputRows += rowCount
      numOutputBatches += 1

      // refine the targetRows estimate based on the average of all batches processed so far
      totalOutputBytes += GpuColumnVector.getTotalDeviceMemoryUsed(ret)
      totalOutputRows += rowCount
      if (totalOutputRows > 0 && totalOutputBytes > 0) {
        targetRows =
          GpuBatchUtils.estimateRowCount(targetSizeBytes, totalOutputBytes, totalOutputRows)
      }

      // The returned batch will be closed by the consumer of it
      ret
    } finally {
      builders.close()
    }
  }
}

object GeneratedUnsafeRowToCudfRowIterator extends Logging {
  def apply(input: Iterator[UnsafeRow],
      schema: Array[Attribute],
      goal: CoalesceSizeGoal,
      semaphoreWaitTime: GpuMetric,
      gpuOpTime: GpuMetric,
      totalTime: GpuMetric,
      numInputRows: GpuMetric,
      numOutputRows: GpuMetric,
      numOutputBatches: GpuMetric): UnsafeRowToColumnarBatchIterator = {
    val ctx = new CodegenContext

    ctx.addReferenceObj("iter", input, classOf[Iterator[UnsafeRow]].getName)
    ctx.addReferenceObj("schema", schema, classOf[Array[Attribute]].getName)
    ctx.addReferenceObj("goal", goal, classOf[CoalesceSizeGoal].getName)
    ctx.addReferenceObj("semaphoreWaitTime", semaphoreWaitTime, classOf[GpuMetric].getName)
    ctx.addReferenceObj("gpuOpTime", gpuOpTime, classOf[GpuMetric].getName)
    ctx.addReferenceObj("totalTime", totalTime, classOf[GpuMetric].getName)
    ctx.addReferenceObj("numInputRows", numInputRows, classOf[GpuMetric].getName)
    ctx.addReferenceObj("numOutputRows", numOutputRows, classOf[GpuMetric].getName)
    ctx.addReferenceObj("numOutputBatches", numOutputBatches, classOf[GpuMetric].getName)

    val rowBaseObj = ctx.freshName("rowBaseObj")
    val rowBaseOffset = ctx.freshName("rowBaseOffset")

    val sparkValidityOffset = UnsafeRow.calculateBitSetWidthInBytes(schema.length)
    // This needs to match what is in cudf and CudfUnsafeRow
    var cudfOffset = 0
    // scalastyle:off line.size.limit
    // The map will execute here because schema is an array. Not sure if there is a better way to
    // do this or not
    val copyData = schema.zipWithIndex.map { pair =>
      val attr = pair._1
      val colIndex = pair._2
      // This only works on fixed width types
      val length = DecimalUtil.getDataTypeSize(attr.dataType)
      cudfOffset = CudfUnsafeRow.alignOffset(cudfOffset, length)
      val ret = length match {
        case 1 => s"Platform.putByte(null, startAddress + $cudfOffset, Platform.getByte($rowBaseObj, $rowBaseOffset + ${sparkValidityOffset + (colIndex * 8)}));"
        case 2 => s"Platform.putShort(null, startAddress + $cudfOffset, Platform.getShort($rowBaseObj, $rowBaseOffset + ${sparkValidityOffset + (colIndex * 8)}));"
        case 4 => s"Platform.putInt(null, startAddress + $cudfOffset, Platform.getInt($rowBaseObj, $rowBaseOffset + ${sparkValidityOffset + (colIndex * 8)}));"
        case 8 => s"Platform.putLong(null, startAddress + $cudfOffset, Platform.getLong($rowBaseObj, $rowBaseOffset + ${sparkValidityOffset + (colIndex * 8)}));"
        case _ => throw new IllegalStateException(s"$length  NOT SUPPORTED YET")
      }
      cudfOffset += length
      ret
    }

    val sparkValidityTmp = ctx.freshName("unsafeRowTmp")

    val cudfValidityStart = cudfOffset
    val cudfBitSetWidthInBytes = CudfUnsafeRow.calculateBitSetWidthInBytes(schema.length)

    val copyValidity = (0 until cudfBitSetWidthInBytes).map { cudfValidityByteIndex =>
      var ret = ""
      val byteOffsetInSparkLong = cudfValidityByteIndex % 8
      if (byteOffsetInSparkLong == 0) {
        // We need to get the validity data out of the unsafe row.
        ret += s"$sparkValidityTmp = Platform.getLong($rowBaseObj, $rowBaseOffset + $cudfValidityByteIndex);\n"
      }
      // Now write out the sub-part of it we care about, but converted to validity instead of isNull
      ret += s"Platform.putByte(null, startAddress + ${cudfValidityStart + cudfValidityByteIndex}, (byte)(0xFF & ~($sparkValidityTmp >> ${byteOffsetInSparkLong * 8})));"
      ret
    }

    // Each row is 64-bit aligned
    val rowLength = CudfUnsafeRow.alignOffset(cudfOffset + cudfBitSetWidthInBytes, 8)

    // First copy the data, validity we will copy afterwards

    val codeBody =
      s"""
         |public java.lang.Object generate(Object[] references) {
         |  return new SpecificUnsafeRowToColumnarBatchIterator(references);
         |}
         |
         |final class SpecificUnsafeRowToColumnarBatchIterator extends ${classOf[UnsafeRowToColumnarBatchIterator].getName} {
         |
         |  ${ctx.declareMutableStates()}
         |
         |  public SpecificUnsafeRowToColumnarBatchIterator(Object[] references) {
         |    super((scala.collection.Iterator<UnsafeRow>)references[0],
         |      (org.apache.spark.sql.catalyst.expressions.Attribute[])references[1],
         |      (com.nvidia.spark.rapids.CoalesceSizeGoal)references[2],
         |      (com.nvidia.spark.rapids.GpuMetric)references[3],
         |      (com.nvidia.spark.rapids.GpuMetric)references[4],
         |      (com.nvidia.spark.rapids.GpuMetric)references[5],
         |      (com.nvidia.spark.rapids.GpuMetric)references[6],
         |      (com.nvidia.spark.rapids.GpuMetric)references[7],
         |      (com.nvidia.spark.rapids.GpuMetric)references[8]);
         |    ${ctx.initMutableStates()}
         |  }
         |
         |  // Avoid virtual function calls by copying the data in a batch at a time instead
         |  // of a row at a time.
         |  @Override
         |  public int[] fillBatch(ai.rapids.cudf.HostMemoryBuffer dataBuffer,
         |      ai.rapids.cudf.HostMemoryBuffer offsetsBuffer) {
         |    final long dataBaseAddress = dataBuffer.getAddress();
         |    final long endDataAddress = dataBaseAddress + dataLength;
         |
         |    int dataOffset = 0;
         |    int currentRow = 0;
         |
         |    offsetsBuffer.setInt(0, dataOffset);
         |    // If we are here we have at least one row to process, so don't bother checking yet
         |    boolean done = false;
         |    while (!done) {
         |      UnsafeRow row;
         |      if (pending != null) {
         |        row = pending;
         |        pending = null;
         |      } else {
         |        row = (UnsafeRow)input.next();
         |      }
         |      int numBytesUsedByRow = copyInto(row, dataBaseAddress + dataOffset, endDataAddress);
         |      if (numBytesUsedByRow < 0) {
         |        pending = row;
         |        done = true;
         |      } else {
         |        currentRow += 1;
         |        dataOffset += numBytesUsedByRow;
         |        done = !(currentRow < numRowsEstimate &&
         |            dataOffset < dataLength &&
         |            input.hasNext());
         |      }
         |    }
         |    return new int[] {dataOffset, currentRow};
         |  }
         |
         |  private int copyInto(UnsafeRow input, long startAddress, long endAddress) {
         |    Object $rowBaseObj = input.getBaseObject();
         |    long $rowBaseOffset = input.getBaseOffset();
         |    ${copyData.mkString("\n")}
         |
         |    // validity
         |    long $sparkValidityTmp;
         |    ${copyValidity.mkString("\n")}
         |
         |    return $rowLength;
         |  }
         |
         |  ${ctx.declareAddedFunctions()}
         |}
       """.stripMargin
    // scalastyle:on line.size.limit

    val code = CodeFormatter.stripOverlappingComments(
      new CodeAndComment(codeBody, ctx.getPlaceHolderToComments()))
    logDebug(s"code for ${schema.mkString(",")}:\n${CodeFormatter.format(code)}")

    val (clazz, _) = CodeGenerator.compile(code)
    clazz.generate(ctx.references.toArray).asInstanceOf[UnsafeRowToColumnarBatchIterator]
  }
}

/**
 * GPU version of row to columnar transition.
 */
<<<<<<< HEAD
case class GpuRowToColumnarExec(child: SparkPlan,
    goal: CoalesceSizeGoal,
    preProcessing: Seq[NamedExpression] = Seq.empty)
  extends UnaryExecNode with GpuExec {
=======
case class GpuRowToColumnarExec(child: SparkPlan, goal: CoalesceSizeGoal)
  extends ShimUnaryExecNode with GpuExec {
>>>>>>> c5ab2d6b
  import GpuMetric._

  override def output: Seq[Attribute] = preProcessing match {
    case expressions if expressions.isEmpty => child.output
    case expressions => expressions.map(_.toAttribute)
  }

  override def outputPartitioning: Partitioning = child.outputPartitioning

  override def outputOrdering: Seq[SortOrder] = child.outputOrdering

  override def outputBatching: CoalesceGoal = goal

  override def doExecute(): RDD[InternalRow] = {
    child.execute()
  }

  override def doExecuteBroadcast[T](): Broadcast[T] = {
    TrampolineUtil.doExecuteBroadcast(child)
  }

  override lazy val additionalMetrics: Map[String, GpuMetric] = Map(
    SEMAPHORE_WAIT_TIME -> createNanoTimingMetric(DEBUG_LEVEL, DESCRIPTION_SEMAPHORE_WAIT_TIME),
    GPU_OP_TIME -> createNanoTimingMetric(MODERATE_LEVEL, DESCRIPTION_GPU_OP_TIME),
    TOTAL_TIME -> createNanoTimingMetric(DEBUG_LEVEL, DESCRIPTION_TOTAL_TIME),
    NUM_INPUT_ROWS -> createMetric(DEBUG_LEVEL, DESCRIPTION_NUM_INPUT_ROWS)
  )

  override def doExecuteColumnar(): RDD[ColumnarBatch] = {
    // use local variables instead of class global variables to prevent the entire
    // object from having to be serialized
    val numInputRows = gpuLongMetric(NUM_INPUT_ROWS)
    val numOutputBatches = gpuLongMetric(NUM_OUTPUT_BATCHES)
    val numOutputRows = gpuLongMetric(NUM_OUTPUT_ROWS)
    val totalTime = gpuLongMetric(TOTAL_TIME)
    val gpuOpTime = gpuLongMetric(GPU_OP_TIME)
    val semaphoreWaitTime = gpuLongMetric(SEMAPHORE_WAIT_TIME)
    val localGoal = goal
    val rowBased = preProcessing match {
      case transformations if transformations.nonEmpty =>
        child.execute().mapPartitionsWithIndex { case (index, iterator) =>
          val projection = UnsafeProjection.create(transformations, child.output)
          projection.initialize(index)
          iterator.map(projection)
        }
      case _ =>
        child.execute()
    }

    // cache in a local to avoid serializing the plan
    val localSchema = schema

    // The cudf kernel only supports up to 1.5 KB per row which means at most 184 double/long
    // values. Spark by default limits codegen to 100 fields "spark.sql.codegen.maxFields".
    // So, we are going to be cautious and start with that until we have tested it more.
    if ((1 until 100).contains(output.length) &&
        CudfRowTransitions.areAllSupported(output)) {
      val localOutput = output
      rowBased.mapPartitions(rowIter => GeneratedUnsafeRowToCudfRowIterator(
        rowIter.asInstanceOf[Iterator[UnsafeRow]],
        localOutput.toArray, localGoal, semaphoreWaitTime, gpuOpTime, totalTime,
        numInputRows, numOutputRows, numOutputBatches))
    } else {
      val converters = new GpuRowToColumnConverter(localSchema)
      rowBased.mapPartitions(rowIter => new RowToColumnarIterator(rowIter,
        localSchema, localGoal, converters,
        totalTime, numInputRows, numOutputRows, numOutputBatches, semaphoreWaitTime, gpuOpTime))
    }
  }
}<|MERGE_RESOLUTION|>--- conflicted
+++ resolved
@@ -797,15 +797,10 @@
 /**
  * GPU version of row to columnar transition.
  */
-<<<<<<< HEAD
 case class GpuRowToColumnarExec(child: SparkPlan,
     goal: CoalesceSizeGoal,
     preProcessing: Seq[NamedExpression] = Seq.empty)
-  extends UnaryExecNode with GpuExec {
-=======
-case class GpuRowToColumnarExec(child: SparkPlan, goal: CoalesceSizeGoal)
   extends ShimUnaryExecNode with GpuExec {
->>>>>>> c5ab2d6b
   import GpuMetric._
 
   override def output: Seq[Attribute] = preProcessing match {
