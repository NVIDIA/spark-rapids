/*
 * Copyright (c) 2020-2023, NVIDIA CORPORATION.
 *
 * Licensed under the Apache License, Version 2.0 (the "License");
 * you may not use this file except in compliance with the License.
 * You may obtain a copy of the License at
 *
 *     http://www.apache.org/licenses/LICENSE-2.0
 *
 * Unless required by applicable law or agreed to in writing, software
 * distributed under the License is distributed on an "AS IS" BASIS,
 * WITHOUT WARRANTIES OR CONDITIONS OF ANY KIND, either express or implied.
 * See the License for the specific language governing permissions and
 * limitations under the License.
 */

package com.nvidia.spark.rapids

import java.util.concurrent.ConcurrentHashMap
import java.util.function.BiFunction

import ai.rapids.cudf.{ContiguousTable, Cuda, DeviceMemoryBuffer, HostMemoryBuffer, MemoryBuffer, Rmm, Table}
import com.nvidia.spark.rapids.Arm.{closeOnExcept, withResource}
import com.nvidia.spark.rapids.RapidsBufferCatalog.getExistingRapidsBufferAndAcquire
import com.nvidia.spark.rapids.RapidsPluginImplicits._
import com.nvidia.spark.rapids.StorageTier.StorageTier
import com.nvidia.spark.rapids.format.TableMeta
import com.nvidia.spark.rapids.jni.RmmSpark

import org.apache.spark.{SparkConf, SparkEnv}
import org.apache.spark.internal.Logging
import org.apache.spark.sql.rapids.{RapidsDiskBlockManager, TempSpillBufferId}
import org.apache.spark.sql.vectorized.ColumnarBatch

/**
 *  Exception thrown when inserting a buffer into the catalog with a duplicate buffer ID
 *  and storage tier combination.
 */
class DuplicateBufferException(s: String) extends RuntimeException(s) {}

/**
 * An object that client code uses to interact with an underlying RapidsBufferId.
 *
 * A handle is obtained when a buffer, batch, or table is added to the spill framework
 * via the `RapidsBufferCatalog` api.
 */
trait RapidsBufferHandle extends AutoCloseable {
  val id: RapidsBufferId

  /**
   * Sets the spill priority for this handle and updates the maximum priority
   * for the underlying `RapidsBuffer` if this new priority is the maximum.
   * @param newPriority new priority for this handle
   */
  def setSpillPriority(newPriority: Long): Unit
}

/**
 * Catalog for lookup of buffers by ID. The constructor is only visible for testing, generally
 * `RapidsBufferCatalog.singleton` should be used instead.
 */
class RapidsBufferCatalog(
    deviceStorage: RapidsDeviceMemoryStore = RapidsBufferCatalog.deviceStorage,
    hostStorage: RapidsHostMemoryStore = RapidsBufferCatalog.hostStorage)
  extends AutoCloseable with Logging {

  /** Map of buffer IDs to buffers sorted by storage tier */
  private[this] val bufferMap = new ConcurrentHashMap[RapidsBufferId, Seq[RapidsBuffer]]

  /** Map of buffer IDs to buffer handles in insertion order */
  private[this] val bufferIdToHandles =
    new ConcurrentHashMap[RapidsBufferId, Seq[RapidsBufferHandleImpl]]()

  /** A counter used to skip a spill attempt if we detect a different thread has spilled */
  @volatile private[this] var spillCount: Integer = 0

  class RapidsBufferHandleImpl(
      override val id: RapidsBufferId,
      var priority: Long)
    extends RapidsBufferHandle {

    private var closed = false

    override def setSpillPriority(newPriority: Long): Unit = {
      priority = newPriority
      updateUnderlyingRapidsBuffer(this)
    }

    /**
     * Get the spill priority that was associated with this handle. Since there can
     * be multiple handles associated with one `RapidsBuffer`, the priority returned
     * here is only useful for code in the catalog that updates the maximum priority
     * for the underlying `RapidsBuffer` as handles are added and removed.
     *
     * @return this handle's spill priority
     */
    def getSpillPriority: Long = priority

    override def close(): Unit = synchronized {
      // since the handle is stored in the catalog in addition to being
      // handed out to potentially a `SpillableColumnarBatch` or `SpillableBuffer`
      // there is a chance we may double close it. For example, a broadcast exec
      // that is closing its spillable (and therefore the handle) + the handle being
      // closed from the catalog's close method. 
      if (!closed) {
        removeBuffer(this)
      }
      closed = true
    }
  }

  /**
   * Makes a new `RapidsBufferHandle` associated with `id`, keeping track
   * of the spill priority and callback within this handle.
   *
   * This function also adds the handle for internal tracking in the catalog.
   *
   * @param id the `RapidsBufferId` that this handle refers to
   * @param spillPriority the spill priority specified on creation of the handle
   * @note public for testing
   * @return a new instance of `RapidsBufferHandle`
   */
  def makeNewHandle(
      id: RapidsBufferId,
      spillPriority: Long): RapidsBufferHandle = {
    val handle = new RapidsBufferHandleImpl(id, spillPriority)
    trackNewHandle(handle)
    handle
  }

  /**
   * Adds a handle to the internal `bufferIdToHandles` map.
   *
   * The priority and callback of the `RapidsBuffer` will also be updated.
   *
   * @param handle handle to start tracking
   */
  private def trackNewHandle(handle: RapidsBufferHandleImpl): Unit = {
    bufferIdToHandles.compute(handle.id, (_, h) => {
      var handles = h
      if (handles == null) {
        handles = Seq.empty[RapidsBufferHandleImpl]
      }
      handles :+ handle
    })
    updateUnderlyingRapidsBuffer(handle)
  }

  /**
   * Called when the `RapidsBufferHandle` is no longer needed by calling code
   *
   * If this is the last handle associated with a `RapidsBuffer`, `stopTrackingHandle`
   * returns true, otherwise it returns false.
   *
   * @param handle handle to stop tracking
   * @return true: if this was the last `RapidsBufferHandle` associated with the
   *         underlying buffer.
   *         false: if there are remaining live handles
   */
  private def stopTrackingHandle(handle: RapidsBufferHandle): Boolean = {
    withResource(acquireBuffer(handle)) { buffer =>
      val id = handle.id
      var maxPriority = Long.MinValue
      val newHandles = bufferIdToHandles.compute(id, (_, handles) => {
        if (handles == null) {
          throw new IllegalStateException(
            s"$id not found and we attempted to remove handles!")
        }
        if (handles.size == 1) {
          require(handles.head == handle,
            "Tried to remove a single handle, and we couldn't match on it")
          null
        } else {
          val newHandles = handles.filter(h => h != handle).map { h =>
            maxPriority = maxPriority.max(h.getSpillPriority)
            h
          }
          if (newHandles.isEmpty) {
            null // remove since no more handles exist, should not happen
          } else {
            newHandles
          }
        }
      })

      if (newHandles == null) {
        // tell calling code that no more handles exist,
        // for this RapidsBuffer
        true
      } else {
        // more handles remain, our priority changed so we need to update things
        buffer.setSpillPriority(maxPriority)
        false // we have handles left
      }
    }
  }

  /**
   * Adds a buffer to the catalog and store. This does NOT take ownership of the
   * buffer, so it is the responsibility of the caller to close it.
   *
   * This version of `addBuffer` should not be called from the shuffle catalogs
   * since they provide their own ids.
   *
   * @param buffer buffer that will be owned by the store
   * @param tableMeta metadata describing the buffer layout
   * @param initialSpillPriority starting spill priority value for the buffer
   * @param needsSync whether the spill framework should stream synchronize while adding
   *                  this device buffer (defaults to true)
   * @return RapidsBufferHandle handle for this buffer
   */
  def addBuffer(
      buffer: MemoryBuffer,
      tableMeta: TableMeta,
      initialSpillPriority: Long,
      needsSync: Boolean = true): RapidsBufferHandle = synchronized {
    // first time we see `buffer`
    val existing = getExistingRapidsBufferAndAcquire(buffer)
    existing match {
      case None =>
        addBuffer(
          TempSpillBufferId(),
          buffer,
          tableMeta,
          initialSpillPriority,
          needsSync)
      case Some(rapidsBuffer) =>
        withResource(rapidsBuffer) { _ =>
          makeNewHandle(rapidsBuffer.id, initialSpillPriority)
        }
    }
  }

  /**
   * Adds a contiguous table to the device storage. This does NOT take ownership of the
   * contiguous table, so it is the responsibility of the caller to close it. The refcount of the
   * underlying device buffer will be incremented so the contiguous table can be closed before
   * this buffer is destroyed.
   *
   * This version of `addContiguousTable` should not be called from the shuffle catalogs
   * since they provide their own ids.
   *
   * @param contigTable contiguous table to track in storage
   * @param initialSpillPriority starting spill priority value for the buffer
   * @param needsSync whether the spill framework should stream synchronize while adding
   *                  this device buffer (defaults to true)
   * @return RapidsBufferHandle handle for this table
   */
  def addContiguousTable(
      contigTable: ContiguousTable,
      initialSpillPriority: Long,
      needsSync: Boolean = true): RapidsBufferHandle = synchronized {
    val existing = getExistingRapidsBufferAndAcquire(contigTable.getBuffer)
    existing match {
      case None =>
        addContiguousTable(
          TempSpillBufferId(),
          contigTable,
          initialSpillPriority,
          needsSync)
      case Some(rapidsBuffer) =>
        withResource(rapidsBuffer) { _ =>
          makeNewHandle(rapidsBuffer.id, initialSpillPriority)
        }
    }
  }

  /**
   * Adds a contiguous table to the device storage. This does NOT take ownership of the
   * contiguous table, so it is the responsibility of the caller to close it. The refcount of the
   * underlying device buffer will be incremented so the contiguous table can be closed before
   * this buffer is destroyed.
   *
   * @param id the RapidsBufferId to use for this buffer
   * @param contigTable contiguous table to track in storage
   * @param initialSpillPriority starting spill priority value for the buffer
   * @param needsSync whether the spill framework should stream synchronize while adding
   *                  this device buffer (defaults to true)
   * @return RapidsBufferHandle handle for this table
   */
  def addContiguousTable(
      id: RapidsBufferId,
      contigTable: ContiguousTable,
      initialSpillPriority: Long,
      needsSync: Boolean): RapidsBufferHandle = synchronized {
    addBuffer(
      id,
      contigTable.getBuffer,
      MetaUtils.buildTableMeta(id.tableId, contigTable),
      initialSpillPriority,
      needsSync)
  }

  /**
   * Adds a buffer to either the device or host storage. This does NOT take
   * ownership of the buffer, so it is the responsibility of the caller to close it.
   *
   * @param id the RapidsBufferId to use for this buffer
   * @param buffer buffer that will be owned by the target store
   * @param tableMeta metadata describing the buffer layout
   * @param initialSpillPriority starting spill priority value for the buffer
   * @param needsSync whether the spill framework should stream synchronize while adding
   *                  this buffer (defaults to true)
   * @return RapidsBufferHandle handle for this RapidsBuffer
   */
  def addBuffer(
      id: RapidsBufferId,
      buffer: MemoryBuffer,
      tableMeta: TableMeta,
      initialSpillPriority: Long,
      needsSync: Boolean): RapidsBufferHandle = synchronized {
    val rapidsBuffer = buffer match {
      case gpuBuffer: DeviceMemoryBuffer =>
        deviceStorage.addBuffer(
          id,
          gpuBuffer,
          tableMeta,
          initialSpillPriority,
          needsSync)
      case hostBuffer: HostMemoryBuffer =>
        hostStorage.addBuffer(
          id,
          hostBuffer,
          tableMeta,
          initialSpillPriority,
          needsSync)
      case _ =>
        throw new IllegalArgumentException(
          s"Cannot call addBuffer with buffer $buffer")
    }
    registerNewBuffer(rapidsBuffer)
    makeNewHandle(id, initialSpillPriority)
  }

  /**
   * Adds a batch to the device storage. This does NOT take ownership of the
   * batch, so it is the responsibility of the caller to close it.
   *
   * @param batch                batch that will be added to the store
   * @param initialSpillPriority starting spill priority value for the batch
   * @param needsSync            whether the spill framework should stream synchronize while adding
   *                             this batch (defaults to true)
   * @return RapidsBufferHandle handle for this RapidsBuffer
   */
  def addBatch(
      batch: ColumnarBatch,
      initialSpillPriority: Long,
      needsSync: Boolean = true): RapidsBufferHandle = {
    require(batch.numCols() > 0,
      "Cannot call addBatch with a batch that doesn't have columns")
    batch.column(0) match {
      case _: RapidsHostColumnVector =>
        addHostBatch(batch, initialSpillPriority, needsSync)
      case _ =>
        closeOnExcept(GpuColumnVector.from(batch)) { table =>
          addTable(table, initialSpillPriority, needsSync)
        }
    }
  }

  /**
   * Adds a table to the device storage.
   *
   * This takes ownership of the table. The reason for this is that tables
   * don't have a reference count, so we cannot cleanly capture ownership by increasing
   * ref count and decreasing from the caller.
   *
   * @param table                table that will be owned by the store
   * @param initialSpillPriority starting spill priority value
   * @param needsSync            whether the spill framework should stream synchronize while adding
   *                             this table (defaults to true)
   * @return RapidsBufferHandle handle for this RapidsBuffer
   */
  def addTable(
      table: Table,
      initialSpillPriority: Long,
      needsSync: Boolean = true): RapidsBufferHandle = {
    addTable(TempSpillBufferId(), table, initialSpillPriority, needsSync)
  }

  /**
   * Adds a table to the device storage.
   *
   * This takes ownership of the table. The reason for this is that tables
   * don't have a reference count, so we cannot cleanly capture ownership by increasing
   * ref count and decreasing from the caller.
   *
   * @param id                   specific RapidsBufferId to use for this table
   * @param table                table that will be owned by the store
   * @param initialSpillPriority starting spill priority value
   * @param needsSync            whether the spill framework should stream synchronize while adding
   *                             this table (defaults to true)
   * @return RapidsBufferHandle handle for this RapidsBuffer
   */
  def addTable(
      id: RapidsBufferId,
      table: Table,
      initialSpillPriority: Long,
      needsSync: Boolean): RapidsBufferHandle = {
    val rapidsBuffer = deviceStorage.addTable(
      id,
      table,
      initialSpillPriority,
      needsSync)
    registerNewBuffer(rapidsBuffer)
    makeNewHandle(id, initialSpillPriority)
  }


  /**
   * Add a host-backed ColumnarBatch to the catalog. This is only called from addBatch
   * after we detect that this is a host-backed batch.
   */
  private def addHostBatch(
      hostCb: ColumnarBatch,
      initialSpillPriority: Long,
      needsSync: Boolean): RapidsBufferHandle = {
    val id = TempSpillBufferId()
    val rapidsBuffer = hostStorage.addBatch(
      id,
      hostCb,
      initialSpillPriority,
      needsSync)
    registerNewBuffer(rapidsBuffer)
    makeNewHandle(id, initialSpillPriority)
  }

  /**
   * Register a degenerate RapidsBufferId given a TableMeta
   * @note this is called from the shuffle catalogs only
   */
  def registerDegenerateBuffer(
      bufferId: RapidsBufferId,
      meta: TableMeta): RapidsBufferHandle = synchronized {
    val buffer = new DegenerateRapidsBuffer(bufferId, meta)
    registerNewBuffer(buffer)
    makeNewHandle(buffer.id, buffer.getSpillPriority)
  }

  /**
   * Called by the catalog when a handle is first added to the catalog, or to refresh
   * the priority of the underlying buffer if a handle's priority changed.
   */
  private def updateUnderlyingRapidsBuffer(handle: RapidsBufferHandle): Unit = {
    withResource(acquireBuffer(handle)) { buffer =>
      val handles = bufferIdToHandles.get(buffer.id)
      val maxPriority = handles.map(_.getSpillPriority).max
      // update the priority of the underlying RapidsBuffer to be the
      // maximum priority for all handles associated with it
      buffer.setSpillPriority(maxPriority)
    }
  }

  /**
   * Lookup the buffer that corresponds to the specified handle at the highest storage tier,
   * and acquire it.
   * NOTE: It is the responsibility of the caller to close the buffer.
   * @param handle handle associated with this `RapidsBuffer`
   * @return buffer that has been acquired
   */
  def acquireBuffer(handle: RapidsBufferHandle): RapidsBuffer = {
    val id = handle.id
    def lookupAndReturn: Option[RapidsBuffer] = {
      val buffers = bufferMap.get(id)
      if (buffers == null || buffers.isEmpty) {
        throw new NoSuchElementException(
          s"Cannot locate buffers associated with ID: $id")
      }
      val buffer = buffers.head
      if (buffer.addReference()) {
        Some(buffer)
      } else {
        None
      }
    }

    // fast path
    (0 until RapidsBufferCatalog.MAX_BUFFER_LOOKUP_ATTEMPTS).foreach { _ =>
      val mayBuffer = lookupAndReturn
      if (mayBuffer.isDefined) {
        return mayBuffer.get
      }
    }

    // try one last time after locking the catalog (slow path)
    // if there is a lot of contention here, I would rather lock the world than
    // have tasks error out with "Unable to acquire"
    synchronized {
      val mayBuffer = lookupAndReturn
      if (mayBuffer.isDefined) {
        return mayBuffer.get
      }
    }
    throw new IllegalStateException(s"Unable to acquire buffer for ID: $id")
  }

  /**
   * Acquires a RapidsBuffer that the caller expects to be host-backed and not
   * device bound. This ensures that the buffer acquired implements the correct
   * trait, otherwise it throws and removes its buffer acquisition.
   *
   * @param handle handle associated with this `RapidsBuffer`
   * @return host-backed RapidsBuffer that has been acquired
   */
  def acquireHostBatchBuffer(handle: RapidsBufferHandle): RapidsHostBatchBuffer = {
    closeOnExcept(acquireBuffer(handle)) {
      case hrb: RapidsHostBatchBuffer => hrb
      case other =>
        throw new IllegalStateException(
          s"Attempted to acquire a RapidsHostBatchBuffer, but got $other instead")
    }
  }

  /**
   * Lookup the buffer that corresponds to the specified buffer ID at the specified storage tier,
   * and acquire it.
   * NOTE: It is the responsibility of the caller to close the buffer.
   * @param id buffer identifier
   * @return buffer that has been acquired, None if not found
   */
  def acquireBuffer(id: RapidsBufferId, tier: StorageTier): Option[RapidsBuffer] = {
    val buffers = bufferMap.get(id)
    if (buffers != null) {
      buffers.find(_.storageTier == tier).foreach(buffer =>
        if (buffer.addReference()) {
          return Some(buffer)
        }
      )
    }
    None
  }

  /**
   * Check if the buffer that corresponds to the specified buffer ID is stored in a slower storage
   * tier.
   *
   * @param id   buffer identifier
   * @param tier storage tier to check
   * @note public for testing
   * @return true if the buffer is stored in multiple tiers
   */
  def isBufferSpilled(id: RapidsBufferId, tier: StorageTier): Boolean = {
    val buffers = bufferMap.get(id)
    buffers != null && buffers.exists(_.storageTier > tier)
  }

  /** Get the table metadata corresponding to a buffer ID. */
  def getBufferMeta(id: RapidsBufferId): TableMeta = {
    val buffers = bufferMap.get(id)
    if (buffers == null || buffers.isEmpty) {
      throw new NoSuchElementException(s"Cannot locate buffer associated with ID: $id")
    }
    buffers.head.meta
  }

  /**
   * Register a new buffer with the catalog. An exception will be thrown if an
   * existing buffer was registered with the same buffer ID and storage tier.
   * @note public for testing
   */
  def registerNewBuffer(buffer: RapidsBuffer): Unit = {
    val updater = new BiFunction[RapidsBufferId, Seq[RapidsBuffer], Seq[RapidsBuffer]] {
      override def apply(key: RapidsBufferId, value: Seq[RapidsBuffer]): Seq[RapidsBuffer] = {
        if (value == null) {
          Seq(buffer)
        } else {
          val(first, second) = value.partition(_.storageTier < buffer.storageTier)
          if (second.nonEmpty && second.head.storageTier == buffer.storageTier) {
            throw new DuplicateBufferException(
              s"Buffer ID ${buffer.id} at tier ${buffer.storageTier} already registered " +
                  s"${second.head}")
          }
          first ++ Seq(buffer) ++ second
        }
      }
    }

    bufferMap.compute(buffer.id, updater)
  }

  /**
   * Free memory in `store` by spilling buffers to the spill store synchronously.
   * @param store store to spill from
   * @param targetTotalSize maximum total size of this store after spilling completes
   * @param stream CUDA stream to use or omit for default stream
   * @return optionally number of bytes that were spilled, or None if this call
   *         made no attempt to spill due to a detected spill race
   */
  def synchronousSpill(
      store: RapidsBufferStore,
      targetTotalSize: Long,
      stream: Cuda.Stream = Cuda.DEFAULT_STREAM): Option[Long] = {
    if (store.spillStore == null) {
      throw new OutOfMemoryError("Requested to spill without a spill store")
    }
    require(targetTotalSize >= 0, s"Negative spill target size: $targetTotalSize")

    val mySpillCount = spillCount

    // we have to hold this lock while freeing buffers, otherwise we could run
    // into the case where a buffer is spilled yet it is aliased in addBuffer
    // via an event handler that hasn't been reset (it resets during the free)
    synchronized {
      if (mySpillCount != spillCount) {
        // a different thread already spilled, returning
        // None which lets the calling code know that rmm should retry allocation
        None
      } else {
        // this thread wins the race and should spill
        spillCount += 1
        Some(store.synchronousSpill(targetTotalSize, this, stream))
      }
    }
  }

  def updateTiers(bufferSpill: BufferSpill): Long = bufferSpill match {
    case BufferSpill(spilledBuffer, maybeNewBuffer) =>
      logDebug(s"Spilled ${spilledBuffer.id} from tier ${spilledBuffer.storageTier}. " +
          s"Removing. Registering ${maybeNewBuffer.map(_.id).getOrElse ("None")} " +
          s"${maybeNewBuffer}")
      maybeNewBuffer.foreach(registerNewBuffer)
      removeBufferTier(spilledBuffer.id, spilledBuffer.storageTier)
      spilledBuffer.memoryUsedBytes
  }

  /**
   * Copies `buffer` to the `deviceStorage` store, registering a new `RapidsBuffer` in
   * the process
   * @param buffer - buffer to copy
   * @param stream - Cuda.Stream to synchronize on
   * @return - The `RapidsBuffer` instance that was added to the device store.
   */
  def unspillBufferToDeviceStore(
    buffer: RapidsBuffer,
    stream: Cuda.Stream): RapidsBuffer = synchronized {
    // try to acquire the buffer, if it's already in the store
    // do not create a new one, else add a reference
    acquireBuffer(buffer.id, StorageTier.DEVICE) match {
      case None =>
        val maybeNewBuffer = deviceStorage.copyBuffer(buffer, this, stream)
        maybeNewBuffer.map { newBuffer =>
          newBuffer.addReference() // add a reference since we are about to use it
          registerNewBuffer(newBuffer)
          newBuffer
        }.get // the GPU store has to return a buffer here for now, or throw OOM
      case Some(existingBuffer) => existingBuffer
    }
  }

  /**
   * Remove a buffer ID from the catalog at the specified storage tier.
   * @note public for testing
   */
  def removeBufferTier(id: RapidsBufferId, tier: StorageTier): Unit = synchronized {
    val updater = new BiFunction[RapidsBufferId, Seq[RapidsBuffer], Seq[RapidsBuffer]] {
      override def apply(key: RapidsBufferId, value: Seq[RapidsBuffer]): Seq[RapidsBuffer] = {
        val updated = value.filter(_.storageTier != tier)
        if (updated.isEmpty) {
          null
        } else {
          updated
        }
      }
    }
    bufferMap.computeIfPresent(id, updater)
  }

  /**
   * Remove a buffer handle from the catalog and, if it this was the final handle,
   * release the resources of the registered buffers.
   *
   * @return true: if the buffer for this handle was removed from the spill framework
   *               (`handle` was the last handle)
   *         false: if buffer was not removed due to other live handles.
   */
  private def removeBuffer(handle: RapidsBufferHandle): Boolean = synchronized {
    // if this is the last handle, remove the buffer
    if (stopTrackingHandle(handle)) {
      logDebug(s"Removing buffer ${handle.id}")
      bufferMap.remove(handle.id).safeFree()
      true
    } else {
      false
    }
  }

  /** Return the number of buffers currently in the catalog. */
  def numBuffers: Int = bufferMap.size()

  override def close(): Unit = {
    bufferIdToHandles.values.forEach { handles =>
      handles.foreach(_.close())
    }
    bufferIdToHandles.clear()
  }
}

object RapidsBufferCatalog extends Logging {
  private val MAX_BUFFER_LOOKUP_ATTEMPTS = 100

  private var deviceStorage: RapidsDeviceMemoryStore = _
  private var hostStorage: RapidsHostMemoryStore = _
  private var diskBlockManager: RapidsDiskBlockManager = _
  private var diskStorage: RapidsDiskStore = _
  private var memoryEventHandler: DeviceMemoryEventHandler = _
  private var _shouldUnspill: Boolean = _
  private var _singleton: RapidsBufferCatalog = null

  def singleton: RapidsBufferCatalog = {
    if (_singleton == null) {
      synchronized {
        if (_singleton == null) {
          _singleton = new RapidsBufferCatalog(deviceStorage)
        }
      }
    }
    _singleton
  }

  private lazy val conf: SparkConf = {
    val env = SparkEnv.get
    if (env != null) {
      env.conf
    } else {
      // For some unit tests
      new SparkConf()
    }
  }

  /**
   * Set a `RapidsDeviceMemoryStore` instance to use when instantiating our
   * catalog.
   * @note This should only be called from tests!
   */
  def setDeviceStorage(rdms: RapidsDeviceMemoryStore): Unit = {
    deviceStorage = rdms
  }

  /**
   * Set a `RapidsDiskStore` instance to use when instantiating our
   * catalog.
   *
   * @note This should only be called from tests!
   */
  def setDiskStorage(rdms: RapidsDiskStore): Unit = {
    diskStorage = rdms
  }

  /**
   * Set a `RapidsHostMemoryStore` instance to use when instantiating our
   * catalog.
   *
   * @note This should only be called from tests!
   */
  def setHostStorage(rhms: RapidsHostMemoryStore): Unit = {
    hostStorage = rhms
  }

  /**
   * Set a `RapidsBufferCatalog` instance to use our singleton.
   * @note This should only be called from tests!
   */
  def setCatalog(catalog: RapidsBufferCatalog): Unit = synchronized {
    if (_singleton != null) {
      _singleton.close()
    }
    _singleton = catalog
  }

  def init(rapidsConf: RapidsConf): Unit = {
    // We are going to re-initialize so make sure all of the old things were closed...
    closeImpl()
    assert(memoryEventHandler == null)
    deviceStorage = new RapidsDeviceMemoryStore(
      rapidsConf.chunkedPackBounceBufferSize,
      rapidsConf.spillToDiskBounceBufferSize)
    diskBlockManager = new RapidsDiskBlockManager(conf)
    val hostSpillStorageSize = if (rapidsConf.hostSpillStorageSize == -1) {
      // + 1 GiB by default to match backwards compatibility
      rapidsConf.pinnedPoolSize + (1024 * 1024 * 1024)
    } else {
<<<<<<< HEAD
      val hostSpillStorageSize = if (rapidsConf.offHeapLimitEnabled) {
        // Disable the limit because it is handled by the RapidsHostMemoryStore
        None
      } else if (rapidsConf.hostSpillStorageSize == -1) {
        // + 1 GiB by default to match backwards compatibility
        Some(rapidsConf.pinnedPoolSize + (1024 * 1024 * 1024))
      } else {
        Some(rapidsConf.hostSpillStorageSize)
      }
      hostStorage = new RapidsHostMemoryStore(hostSpillStorageSize)
      diskStorage = new RapidsDiskStore(diskBlockManager)
      deviceStorage.setSpillStore(hostStorage)
      hostStorage.setSpillStore(diskStorage)
=======
      rapidsConf.hostSpillStorageSize
>>>>>>> 01fce6c9
    }
    hostStorage = new RapidsHostMemoryStore(hostSpillStorageSize)
    diskStorage = new RapidsDiskStore(diskBlockManager)
    deviceStorage.setSpillStore(hostStorage)
    hostStorage.setSpillStore(diskStorage)

    logInfo("Installing GPU memory handler for spill")
    memoryEventHandler = new DeviceMemoryEventHandler(
      singleton,
      deviceStorage,
      rapidsConf.gpuOomDumpDir,
      rapidsConf.gpuOomMaxRetries)

    if (rapidsConf.sparkRmmStateEnable) {
      val debugLoc = if (rapidsConf.sparkRmmDebugLocation.isEmpty) {
        null
      } else {
        rapidsConf.sparkRmmDebugLocation
      }

      RmmSpark.setEventHandler(memoryEventHandler, debugLoc)
    } else {
      logWarning("SparkRMM retry has been disabled")
      Rmm.setEventHandler(memoryEventHandler)
    }

    _shouldUnspill = rapidsConf.isUnspillEnabled
  }

  def close(): Unit = {
    logInfo("Closing storage")
    closeImpl()
  }

  /**
   * Only used in unit tests, it returns the number of buffers in the catalog.
   */
  def numBuffers: Int = {
    _singleton.numBuffers
  }

  private def closeImpl(): Unit = synchronized {
    if (_singleton != null) {
      _singleton.close()
      _singleton = null
    }

    if (memoryEventHandler != null) {
      // Workaround for shutdown ordering problems where device buffers allocated with this handler
      // are being freed after the handler is destroyed
      //Rmm.clearEventHandler()
      memoryEventHandler = null
    }

    if (deviceStorage != null) {
      deviceStorage.close()
      deviceStorage = null
    }
    if (hostStorage != null) {
      hostStorage.close()
      hostStorage = null
    }
    if (diskStorage != null) {
      diskStorage.close()
      diskStorage = null
    }
  }

  def getDeviceStorage: RapidsDeviceMemoryStore = deviceStorage

  def getHostStorage: RapidsHostMemoryStore = hostStorage

  def shouldUnspill: Boolean = _shouldUnspill

  /**
   * Adds a contiguous table to the device storage. This does NOT take ownership of the
   * contiguous table, so it is the responsibility of the caller to close it. The refcount of the
   * underlying device buffer will be incremented so the contiguous table can be closed before
   * this buffer is destroyed.
   * @param contigTable contiguous table to trackNewHandle in device storage
   * @param initialSpillPriority starting spill priority value for the buffer
   * @return RapidsBufferHandle associated with this buffer
   */
  def addContiguousTable(
      contigTable: ContiguousTable,
      initialSpillPriority: Long): RapidsBufferHandle = {
    singleton.addContiguousTable(contigTable, initialSpillPriority)
  }

  /**
   * Adds a buffer to the catalog and store. This does NOT take ownership of the
   * buffer, so it is the responsibility of the caller to close it.
   * @param buffer buffer that will be owned by the store
   * @param tableMeta metadata describing the buffer layout
   * @param initialSpillPriority starting spill priority value for the buffer
   * @return RapidsBufferHandle associated with this buffer
   */
  def addBuffer(
      buffer: MemoryBuffer,
      tableMeta: TableMeta,
      initialSpillPriority: Long): RapidsBufferHandle = {
    singleton.addBuffer(buffer, tableMeta, initialSpillPriority)
  }

  def addBatch(
      batch: ColumnarBatch,
      initialSpillPriority: Long): RapidsBufferHandle = {
    singleton.addBatch(batch, initialSpillPriority)
  }

  /**
   * Lookup the buffer that corresponds to the specified buffer handle and acquire it.
   * NOTE: It is the responsibility of the caller to close the buffer.
   * @param handle buffer handle
   * @return buffer that has been acquired
   */
  def acquireBuffer(handle: RapidsBufferHandle): RapidsBuffer =
    singleton.acquireBuffer(handle)

  /**
   * Acquires a RapidsBuffer that the caller expects to be host-backed and not
   * device bound. This ensures that the buffer acquired implements the correct
   * trait, otherwise it throws and removes its buffer acquisition.
   *
   * @param handle handle associated with this `RapidsBuffer`
   * @return host-backed RapidsBuffer that has been acquired
   */
  def acquireHostBatchBuffer(handle: RapidsBufferHandle): RapidsHostBatchBuffer =
    singleton.acquireHostBatchBuffer(handle)

  def getDiskBlockManager(): RapidsDiskBlockManager = diskBlockManager

  /**
   * Free memory in `store` by spilling buffers to its spill store synchronously.
   * @param store           store to spill from
   * @param targetTotalSize maximum total size of this store after spilling completes
   * @param stream          CUDA stream to use or omit for default stream
   * @return optionally number of bytes that were spilled, or None if this call
   *         made no attempt to spill due to a detected spill race
   */
  def synchronousSpill(
      store: RapidsBufferStore,
      targetTotalSize: Long,
      stream: Cuda.Stream = Cuda.DEFAULT_STREAM): Option[Long] = {
    singleton.synchronousSpill(store, targetTotalSize, stream)
  }

  /**
   * Given a `MemoryBuffer` find out if a `MemoryBuffer.EventHandler` is associated
   * with it.
   *
   * After getting the `RapidsBuffer` try to acquire it via `addReference`.
   * If successful, we can point to this buffer with a new handle, otherwise the buffer is
   * about to be removed/freed (unlikely, because we are holding onto the reference as we
   * are adding it again).
   *
   * @note public for testing
   * @param buffer - the `MemoryBuffer` to inspect
   * @return - Some(RapidsBuffer): the handler is associated with a rapids buffer
   *         and the rapids buffer is currently valid, or
   *
   *         - None: if no `RapidsBuffer` is associated with this buffer (it is
   *           brand new to the store, or the `RapidsBuffer` is invalid and
   *           about to be removed).
   */
  private def getExistingRapidsBufferAndAcquire(buffer: MemoryBuffer): Option[RapidsBuffer] = {
    buffer match {
      case hb: HostMemoryBuffer =>
        HostAlloc.findEventHandler(hb) {
          case rapidsBuffer: RapidsBuffer =>
            if (rapidsBuffer.addReference()) {
              Some(rapidsBuffer)
            } else {
              None
            }
        }.flatten
      case _ =>
        val eh = buffer.getEventHandler
        eh match {
          case null =>
            None
          case rapidsBuffer: RapidsBuffer =>
            if (rapidsBuffer.addReference()) {
              Some(rapidsBuffer)
            } else {
              None
            }
          case _ =>
            throw new IllegalStateException("Unknown event handler")
        }
    }
  }
}
<|MERGE_RESOLUTION|>--- conflicted
+++ resolved
@@ -775,27 +775,14 @@
       rapidsConf.chunkedPackBounceBufferSize,
       rapidsConf.spillToDiskBounceBufferSize)
     diskBlockManager = new RapidsDiskBlockManager(conf)
-    val hostSpillStorageSize = if (rapidsConf.hostSpillStorageSize == -1) {
+    val hostSpillStorageSize = if (rapidsConf.offHeapLimitEnabled) {
+      // Disable the limit because it is handled by the RapidsHostMemoryStore
+      None
+    } else if (rapidsConf.hostSpillStorageSize == -1) {
       // + 1 GiB by default to match backwards compatibility
-      rapidsConf.pinnedPoolSize + (1024 * 1024 * 1024)
+      Some(rapidsConf.pinnedPoolSize + (1024 * 1024 * 1024))
     } else {
-<<<<<<< HEAD
-      val hostSpillStorageSize = if (rapidsConf.offHeapLimitEnabled) {
-        // Disable the limit because it is handled by the RapidsHostMemoryStore
-        None
-      } else if (rapidsConf.hostSpillStorageSize == -1) {
-        // + 1 GiB by default to match backwards compatibility
-        Some(rapidsConf.pinnedPoolSize + (1024 * 1024 * 1024))
-      } else {
-        Some(rapidsConf.hostSpillStorageSize)
-      }
-      hostStorage = new RapidsHostMemoryStore(hostSpillStorageSize)
-      diskStorage = new RapidsDiskStore(diskBlockManager)
-      deviceStorage.setSpillStore(hostStorage)
-      hostStorage.setSpillStore(diskStorage)
-=======
-      rapidsConf.hostSpillStorageSize
->>>>>>> 01fce6c9
+      Some(rapidsConf.hostSpillStorageSize)
     }
     hostStorage = new RapidsHostMemoryStore(hostSpillStorageSize)
     diskStorage = new RapidsDiskStore(diskBlockManager)
