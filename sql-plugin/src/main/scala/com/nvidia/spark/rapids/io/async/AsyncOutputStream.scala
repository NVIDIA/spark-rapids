--- conflicted
+++ resolved
@@ -42,8 +42,9 @@
       trafficController: TrafficController,
       statsTrackers: Seq[ColumnarWriteTaskStatsTracker]): AsyncOutputStream = {
     val executor = new ThrottlingExecutor(
-      TrampolineUtil.newDaemonCachedThreadPool("AsyncOutputStream", 1, 1), trafficController,
-      statsTrackers)
+      TrampolineUtil.newDaemonCachedThreadPool("AsyncOutputStream for "
+        + Thread.currentThread().getName, 1, 1), trafficController,
+      new StatsUpdaterForWriteFunc(statsTrackers).func)
     new AsyncOutputStream(openFn, executor)
   }
 }
@@ -53,16 +54,6 @@
 
   private var closed = false
 
-<<<<<<< HEAD
-  private val executor = new ThrottlingExecutor(
-    TrampolineUtil.newDaemonCachedThreadPool(
-      "AsyncOutputStream for " + Thread.currentThread().getName, 1, 1),
-    trafficController,
-    new StatsUpdaterForWriteFunc(statsTrackers).func
-  )
-
-=======
->>>>>>> 9f65ef31
   // Open the underlying stream asynchronously as soon as the AsyncOutputStream is constructed,
   // so that the open can be done in parallel with other operations. This could help with
   // performance if the open is slow.
@@ -135,9 +126,7 @@
   }
 
   override def write(b: Array[Byte]): Unit = {
-    val copy = new Array[Byte](b.length)
-    System.arraycopy(b, 0, copy, 0, b.length)
-    scheduleWrite(() => delegate.write(copy), copy.length)
+    scheduleWrite(() => delegate.write(b), b.length)
   }
 
   /**
@@ -153,9 +142,7 @@
    */
   @throws[IOException]
   override def write(b: Array[Byte], off: Int, len: Int): Unit = {
-    val copy = new Array[Byte](len)
-    System.arraycopy(b, off, copy, 0, len)
-    scheduleWrite(() => delegate.write(copy, 0, len), len)
+    scheduleWrite(() => delegate.write(b, off, len), len)
   }
 
   /**
