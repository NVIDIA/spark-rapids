--- conflicted
+++ resolved
@@ -27,11 +27,7 @@
  * Mirror of Spark's LegacyBehaviorPolicy.
  * <p>
  * This is to provides a stable reference to other Java code in our codebase and also mitigate
-<<<<<<< HEAD
- * from Spark's breaking change that will cause issues with our code that uses Spark's
-=======
  * from Spark's breaking changes that may cause issues if our code uses Spark's
->>>>>>> 321e5168
  * LegacyBehaviorPolicy.
  */
 sealed abstract class DateTimeRebaseMode(val value: String) extends Serializable
