/*
 * Copyright (c) 2020-2021, NVIDIA CORPORATION.
 *
 * Licensed under the Apache License, Version 2.0 (the "License");
 * you may not use this file except in compliance with the License.
 * You may obtain a copy of the License at
 *
 *     http://www.apache.org/licenses/LICENSE-2.0
 *
 * Unless required by applicable law or agreed to in writing, software
 * distributed under the License is distributed on an "AS IS" BASIS,
 * WITHOUT WARRANTIES OR CONDITIONS OF ANY KIND, either express or implied.
 * See the License for the specific language governing permissions and
 * limitations under the License.
 */
package com.nvidia.spark.rapids

import ai.rapids.cudf.{ColumnVector, DType, Scalar}

import org.apache.spark.sql.catalyst.expressions.Expression
import org.apache.spark.sql.types.{DataType, DecimalType, LongType}

/**
 * A GPU substitution of CheckOverflow, does not actually check for overflow because
 * the precision checks for 64-bit support prevent the need for that.
 */
case class GpuCheckOverflow(child: Expression,
    dataType: DecimalType,
    nullOnOverflow: Boolean) extends GpuUnaryExpression {
  override protected def doColumnar(input: GpuColumnVector): ColumnVector = {
    val base = input.getBase
    val foundCudfScale = base.getType.getScale
    val expectedCudfScale = -dataType.scale
    if (foundCudfScale == expectedCudfScale) {
      base.incRefCount()
    } else if (-foundCudfScale < -expectedCudfScale) {
      base.castTo(DType.create(DType.DTypeEnum.DECIMAL64, expectedCudfScale))
    } else {
      // need to round off
      base.round(-expectedCudfScale, ai.rapids.cudf.RoundMode.HALF_UP)
    }
  }
}

/**
 * A GPU substitution of PromotePrecision, which is a NOOP in Spark too.
 */
case class GpuPromotePrecision(child: Expression) extends GpuUnaryExpression {
  override protected def doColumnar(input: GpuColumnVector): ColumnVector =
    input.getBase.incRefCount()
  override def dataType: DataType = child.dataType
}

case class GpuUnscaledValue(child: Expression) extends GpuUnaryExpression {
  override def dataType: DataType = LongType
  override def toString: String = s"UnscaledValue($child)"

  override protected def doColumnar(input: GpuColumnVector): ColumnVector = {
<<<<<<< HEAD
    if (input.getBase.getType.isBackedByInt) {
      withResource(input.getBase.logicalCastTo(DType.INT32)) { int32View =>
        int32View.castTo(DType.INT64)
      }
    } else {
      withResource(input.getBase.logicalCastTo(DType.INT64)) { view =>
        view.copyToColumnVector()
      }
=======
    withResource(input.getBase.bitCastTo(DType.INT64)) { view =>
      view.copyToColumnVector()
>>>>>>> 6e3970ce
    }
  }
}

case class GpuMakeDecimal(
    child: Expression,
    precision: Int,
    sparkScale: Int,
    nullOnOverflow: Boolean) extends GpuUnaryExpression {

  override def dataType: DataType = DecimalType(precision, sparkScale)
  override def nullable: Boolean = child.nullable || nullOnOverflow
  override def toString: String = s"MakeDecimal($child,$precision,$sparkScale)"

  private lazy val cudfScale = -sparkScale
  private lazy val maxValue = BigDecimal(("9"*precision) + "e" + cudfScale.toString)
      .bigDecimal.unscaledValue().longValue()

  override protected def doColumnar(input: GpuColumnVector): ColumnVector = {
    val base = input.getBase
    val outputType = DecimalUtil.createCudfDecimal(precision, sparkScale)
    if (nullOnOverflow) {
      val overflowed = withResource(Scalar.fromLong(maxValue)) { limit =>
        base.greaterThan(limit)
      }
      withResource(overflowed) { overflowed =>
        withResource(Scalar.fromNull(outputType)) { nullVal =>
          withResource(base.bitCastTo(outputType)) { view =>
            overflowed.ifElse(nullVal, view)
          }
        }
      }
    } else {
      withResource(base.bitCastTo(outputType)) { view =>
        view.copyToColumnVector()
      }
    }
  }
}<|MERGE_RESOLUTION|>--- conflicted
+++ resolved
@@ -56,19 +56,14 @@
   override def toString: String = s"UnscaledValue($child)"
 
   override protected def doColumnar(input: GpuColumnVector): ColumnVector = {
-<<<<<<< HEAD
     if (input.getBase.getType.isBackedByInt) {
-      withResource(input.getBase.logicalCastTo(DType.INT32)) { int32View =>
+      withResource(input.getBase.bitCastTo(DType.INT32)) { int32View =>
         int32View.castTo(DType.INT64)
       }
     } else {
-      withResource(input.getBase.logicalCastTo(DType.INT64)) { view =>
+      withResource(input.getBase.bitCastTo(DType.INT64)) { view =>
         view.copyToColumnVector()
       }
-=======
-    withResource(input.getBase.bitCastTo(DType.INT64)) { view =>
-      view.copyToColumnVector()
->>>>>>> 6e3970ce
     }
   }
 }
