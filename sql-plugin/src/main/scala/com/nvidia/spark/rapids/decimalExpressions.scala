/*
 * Copyright (c) 2020-2021, NVIDIA CORPORATION.
 *
 * Licensed under the Apache License, Version 2.0 (the "License");
 * you may not use this file except in compliance with the License.
 * You may obtain a copy of the License at
 *
 *     http://www.apache.org/licenses/LICENSE-2.0
 *
 * Unless required by applicable law or agreed to in writing, software
 * distributed under the License is distributed on an "AS IS" BASIS,
 * WITHOUT WARRANTIES OR CONDITIONS OF ANY KIND, either express or implied.
 * See the License for the specific language governing permissions and
 * limitations under the License.
 */
package com.nvidia.spark.rapids

import scala.math.min

import ai.rapids.cudf.{ColumnVector, DType, Scalar}

import org.apache.spark.sql.catalyst.expressions.Expression
import org.apache.spark.sql.types.{DataType, DecimalType, LongType}

/**
 * A GPU substitution of CheckOverflow, serves as a placeholder.
 */
case class GpuCheckOverflow(child: Expression,
    dataType: DecimalType,
    nullOnOverflow: Boolean) extends GpuUnaryExpression {
  override protected def doColumnar(input: GpuColumnVector): ColumnVector = {
    val base = input.getBase
    val foundCudfScale = base.getType.getScale
    val expectedCudfScale = -dataType.scale
    if (foundCudfScale == expectedCudfScale) {
      base.incRefCount()
    } else if (foundCudfScale < expectedCudfScale) {
      base.castTo(DType.create(DType.DTypeEnum.DECIMAL64, expectedCudfScale))
    } else {
      // need to round off
      base.round(-expectedCudfScale, ai.rapids.cudf.RoundMode.HALF_UP)
    }
  }
}

/**
 * A GPU substitution of PromotePrecision, serves as a placeholder.
 */
case class GpuPromotePrecision(child: Expression) extends GpuUnaryExpression {
  override protected def doColumnar(input: GpuColumnVector): ColumnVector =
    input.getBase.incRefCount()
  override def dataType: DataType = child.dataType
}

<<<<<<< HEAD
object DecimalExpressions {
  // Underlying storage type of decimal data in cuDF is int64_t, whose max capacity is 19.
  val GPU_MAX_PRECISION: Int = 19
  val GPU_MAX_SCALE: Int = 19
  // Keep up with MINIMUM_ADJUSTED_SCALE, is this better to be configurable?
  val GPU_MINIMUM_ADJUSTED_SCALE = 6

  /**
   * A forked version of [[org.apache.spark.sql.types.DecimalType]] with GPU constants replacement
   */
  private[rapids] def adjustPrecisionScale(dt: DecimalType): DecimalType = {
    if (dt.precision <= GPU_MAX_PRECISION) {
      // Adjustment only needed when we exceed max precision
      dt
    } else if (dt.scale < 0) {
      // Decimal can have negative scale (SPARK-24468). In this case, we cannot allow a precision
      // loss since we would cause a loss of digits in the integer part.
      // In this case, we are likely to meet an overflow.
      DecimalType(GPU_MAX_PRECISION, dt.scale)
    } else {
      // Precision/scale exceed maximum precision. Result must be adjusted to MAX_PRECISION.
      val intDigits = dt.precision - dt.scale
      // If original scale is less than MINIMUM_ADJUSTED_SCALE, use original scale value; otherwise
      // preserve at least MINIMUM_ADJUSTED_SCALE fractional digits
      val minScaleValue = Math.min(dt.scale, GPU_MINIMUM_ADJUSTED_SCALE)
      // The resulting scale is the maximum between what is available without causing a loss of
      // digits for the integer part of the decimal and the minimum guaranteed scale, which is
      // computed above
      val adjustedScale = Math.max(GPU_MAX_PRECISION - intDigits, minScaleValue)

      DecimalType(GPU_MAX_PRECISION, adjustedScale)
    }
  }

  /**
   * A forked version of [[org.apache.spark.sql.types.DecimalType]] with GPU constants replacement
   */
  private[rapids] def bounded(precision: Int, scale: Int): DecimalType = {
    DecimalType(min(precision, GPU_MAX_PRECISION), min(scale, GPU_MAX_SCALE))
  }
=======
/** Meta-data for checkOverflow */
class CheckOverflowExprMeta(
    expr: CheckOverflow,
    conf: RapidsConf,
    parent: Option[RapidsMeta[_, _, _]],
    rule: DataFromReplacementRule)
  extends UnaryExprMeta[CheckOverflow](expr, conf, parent, rule) {
  override def convertToGpu(child: Expression): GpuExpression =
    GpuCheckOverflow(child)
}

/** Meta-data for promotePrecision */
class PromotePrecisionExprMeta(
    expr: PromotePrecision,
    conf: RapidsConf,
    parent: Option[RapidsMeta[_, _, _]],
    rule: DataFromReplacementRule)
  extends UnaryExprMeta[PromotePrecision](expr, conf, parent, rule) {
  override def convertToGpu(child: Expression): GpuExpression =
    GpuPromotePrecision(child)
>>>>>>> 38ccde2b
}

case class GpuUnscaledValue(child: Expression) extends GpuUnaryExpression {
  override def dataType: DataType = LongType
  override def toString: String = s"UnscaledValue($child)"

  override protected def doColumnar(input: GpuColumnVector): ColumnVector = {
    withResource(input.getBase.logicalCastTo(DType.INT64)) { view =>
      view.copyToColumnVector()
    }
  }
}

case class GpuMakeDecimal(
    child: Expression,
    precision: Int,
    sparkScale: Int,
    nullOnOverflow: Boolean) extends GpuUnaryExpression {

  override def dataType: DataType = DecimalType(precision, sparkScale)
  override def nullable: Boolean = child.nullable || nullOnOverflow
  override def toString: String = s"MakeDecimal($child,$precision,$sparkScale)"

  private lazy val cudfScale = -sparkScale
  private lazy val maxValue = BigDecimal(("9"*precision) + "e" + cudfScale.toString)
      .bigDecimal.unscaledValue().longValue()

  override protected def doColumnar(input: GpuColumnVector): ColumnVector = {
    val base = input.getBase
    val outputType = DType.create(DType.DTypeEnum.DECIMAL64, cudfScale)
    if (nullOnOverflow) {
      val overflowed = withResource(Scalar.fromLong(maxValue)) { limit =>
        base.greaterThan(limit)
      }
      withResource(overflowed) { overflowed =>
        withResource(Scalar.fromNull(outputType)) { nullVal =>
          withResource(base.logicalCastTo(outputType)) { view =>
            overflowed.ifElse(nullVal, view)
          }
        }
      }
    } else {
      withResource(base.logicalCastTo(outputType)) { view =>
        view.copyToColumnVector()
      }
    }
  }
}<|MERGE_RESOLUTION|>--- conflicted
+++ resolved
@@ -52,71 +52,6 @@
   override def dataType: DataType = child.dataType
 }
 
-<<<<<<< HEAD
-object DecimalExpressions {
-  // Underlying storage type of decimal data in cuDF is int64_t, whose max capacity is 19.
-  val GPU_MAX_PRECISION: Int = 19
-  val GPU_MAX_SCALE: Int = 19
-  // Keep up with MINIMUM_ADJUSTED_SCALE, is this better to be configurable?
-  val GPU_MINIMUM_ADJUSTED_SCALE = 6
-
-  /**
-   * A forked version of [[org.apache.spark.sql.types.DecimalType]] with GPU constants replacement
-   */
-  private[rapids] def adjustPrecisionScale(dt: DecimalType): DecimalType = {
-    if (dt.precision <= GPU_MAX_PRECISION) {
-      // Adjustment only needed when we exceed max precision
-      dt
-    } else if (dt.scale < 0) {
-      // Decimal can have negative scale (SPARK-24468). In this case, we cannot allow a precision
-      // loss since we would cause a loss of digits in the integer part.
-      // In this case, we are likely to meet an overflow.
-      DecimalType(GPU_MAX_PRECISION, dt.scale)
-    } else {
-      // Precision/scale exceed maximum precision. Result must be adjusted to MAX_PRECISION.
-      val intDigits = dt.precision - dt.scale
-      // If original scale is less than MINIMUM_ADJUSTED_SCALE, use original scale value; otherwise
-      // preserve at least MINIMUM_ADJUSTED_SCALE fractional digits
-      val minScaleValue = Math.min(dt.scale, GPU_MINIMUM_ADJUSTED_SCALE)
-      // The resulting scale is the maximum between what is available without causing a loss of
-      // digits for the integer part of the decimal and the minimum guaranteed scale, which is
-      // computed above
-      val adjustedScale = Math.max(GPU_MAX_PRECISION - intDigits, minScaleValue)
-
-      DecimalType(GPU_MAX_PRECISION, adjustedScale)
-    }
-  }
-
-  /**
-   * A forked version of [[org.apache.spark.sql.types.DecimalType]] with GPU constants replacement
-   */
-  private[rapids] def bounded(precision: Int, scale: Int): DecimalType = {
-    DecimalType(min(precision, GPU_MAX_PRECISION), min(scale, GPU_MAX_SCALE))
-  }
-=======
-/** Meta-data for checkOverflow */
-class CheckOverflowExprMeta(
-    expr: CheckOverflow,
-    conf: RapidsConf,
-    parent: Option[RapidsMeta[_, _, _]],
-    rule: DataFromReplacementRule)
-  extends UnaryExprMeta[CheckOverflow](expr, conf, parent, rule) {
-  override def convertToGpu(child: Expression): GpuExpression =
-    GpuCheckOverflow(child)
-}
-
-/** Meta-data for promotePrecision */
-class PromotePrecisionExprMeta(
-    expr: PromotePrecision,
-    conf: RapidsConf,
-    parent: Option[RapidsMeta[_, _, _]],
-    rule: DataFromReplacementRule)
-  extends UnaryExprMeta[PromotePrecision](expr, conf, parent, rule) {
-  override def convertToGpu(child: Expression): GpuExpression =
-    GpuPromotePrecision(child)
->>>>>>> 38ccde2b
-}
-
 case class GpuUnscaledValue(child: Expression) extends GpuUnaryExpression {
   override def dataType: DataType = LongType
   override def toString: String = s"UnscaledValue($child)"
