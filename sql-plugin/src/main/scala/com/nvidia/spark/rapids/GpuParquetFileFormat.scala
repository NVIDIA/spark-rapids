/*
 * Copyright (c) 2019-2023, NVIDIA CORPORATION.
 *
 * Licensed under the Apache License, Version 2.0 (the "License");
 * you may not use this file except in compliance with the License.
 * You may obtain a copy of the License at
 *
 *     http://www.apache.org/licenses/LICENSE-2.0
 *
 * Unless required by applicable law or agreed to in writing, software
 * distributed under the License is distributed on an "AS IS" BASIS,
 * WITHOUT WARRANTIES OR CONDITIONS OF ANY KIND, either express or implied.
 * See the License for the specific language governing permissions and
 * limitations under the License.
 */

package com.nvidia.spark.rapids

import java.time.ZoneId

import ai.rapids.cudf._
import com.nvidia.spark.rapids.Arm.withResource
import com.nvidia.spark.rapids.RapidsPluginImplicits.AutoCloseableProducingArray
import com.nvidia.spark.rapids.jni.DateTimeRebase
import com.nvidia.spark.rapids.shims._
import org.apache.hadoop.mapreduce.{Job, OutputCommitter, TaskAttemptContext}
import org.apache.parquet.hadoop.{ParquetOutputCommitter, ParquetOutputFormat}
import org.apache.parquet.hadoop.ParquetOutputFormat.JobSummaryLevel
import org.apache.parquet.hadoop.codec.CodecConfig
import org.apache.parquet.hadoop.util.ContextUtil

import org.apache.spark.internal.Logging
import org.apache.spark.sql.{Row, SparkSession}
import org.apache.spark.sql.execution.datasources.DataSourceUtils
import org.apache.spark.sql.execution.datasources.parquet.{ParquetOptions, ParquetWriteSupport}
import org.apache.spark.sql.internal.SQLConf
import org.apache.spark.sql.internal.SQLConf.ParquetOutputTimestampType
import org.apache.spark.sql.rapids.execution.TrampolineUtil
import org.apache.spark.sql.types._
import org.apache.spark.sql.vectorized.ColumnarBatch

object GpuParquetFileFormat {
  def tagGpuSupport(
      meta: RapidsMeta[_, _, _],
      spark: SparkSession,
      options: Map[String, String],
      schema: StructType): Option[GpuParquetFileFormat] = {

    val sqlConf = spark.sessionState.conf

    val parquetOptions = new ParquetOptions(options, sqlConf)

    // lookup encryption keys in the options, then Hadoop conf, then Spark runtime conf
    def lookupEncryptionConfig(key: String): String = {
      options.getOrElse(key, {
        val hadoopConf = spark.sparkContext.hadoopConfiguration.get(key, "")
        if (hadoopConf.nonEmpty) {
          hadoopConf
        } else {
          spark.conf.get(key, "")
        }
      })
    }

    val columnEncryption = lookupEncryptionConfig("parquet.encryption.column.keys")
    val footerEncryption = lookupEncryptionConfig("parquet.encryption.footer.key")

    if (columnEncryption.nonEmpty || footerEncryption.nonEmpty) {
      meta.willNotWorkOnGpu("Encryption is not yet supported on GPU. If encrypted Parquet " +
          "writes are not required unset the \"parquet.encryption.column.keys\" and " +
          "\"parquet.encryption.footer.key\" in Parquet options")
    }

    if (!meta.conf.isParquetEnabled) {
      meta.willNotWorkOnGpu("Parquet input and output has been disabled. To enable set" +
        s"${RapidsConf.ENABLE_PARQUET} to true")
    }

    if (!meta.conf.isParquetWriteEnabled) {
      meta.willNotWorkOnGpu("Parquet output has been disabled. To enable set" +
        s"${RapidsConf.ENABLE_PARQUET_WRITE} to true")
    }

    // Check if bloom filter is enabled for any columns. If yes, then disable GPU write.
    // For Parquet tables, bloom filters are enabled for column `col` by setting
    // `parquet.bloom.filter.enabled#col` to `true` in `options` or table properties.
    // Refer to https://spark.apache.org/docs/3.2.0/sql-data-sources-load-save-functions.html
    // for further details.
    options.foreach {
      case (key, _) if key.startsWith("parquet.bloom.filter.enabled#") =>
        meta.willNotWorkOnGpu(s"Bloom filter write for Parquet is not yet supported on GPU. " +
          s"If bloom filter is not required, unset $key")
      case _ =>
    }

    FileFormatChecks.tag(meta, schema, ParquetFormatType, WriteFileOp)

    parseCompressionType(parquetOptions.compressionCodecClassName)
      .getOrElse(meta.willNotWorkOnGpu(
        s"compression codec ${parquetOptions.compressionCodecClassName} is not supported"))

    if (sqlConf.writeLegacyParquetFormat) {
      meta.willNotWorkOnGpu("Spark legacy format is not supported")
    }

    if (!meta.conf.isParquetInt96WriteEnabled && sqlConf.parquetOutputTimestampType ==
      ParquetOutputTimestampType.INT96) {
      meta.willNotWorkOnGpu(s"Writing INT96 is disabled, if you want to enable it turn it on by " +
        s"setting the ${RapidsConf.ENABLE_PARQUET_INT96_WRITE} to true. NOTE: check " +
        "out the compatibility.md to know about the limitations associated with INT96 writer")
    }

    val schemaHasTimestamps = schema.exists { field =>
      TrampolineUtil.dataTypeExistsRecursively(field.dataType, _.isInstanceOf[TimestampType])
    }
    if (schemaHasTimestamps &&
      !isOutputTimestampTypeSupported(sqlConf.parquetOutputTimestampType)) {
      meta.willNotWorkOnGpu(s"Output timestamp type " +
        s"${sqlConf.parquetOutputTimestampType} is not supported")
    }

    val schemaHasDates = schema.exists { field =>
      TrampolineUtil.dataTypeExistsRecursively(field.dataType, _.isInstanceOf[DateType])
    }
    if (schemaHasDates || schemaHasTimestamps) {
      val int96RebaseMode = DateTimeRebaseMode.fromName(
        SparkShimImpl.int96ParquetRebaseWrite(sqlConf))
      val dateTimeRebaseMode = DateTimeRebaseMode.fromName(
        SparkShimImpl.parquetRebaseWrite(sqlConf))

      if ((int96RebaseMode == DateTimeRebaseLegacy || dateTimeRebaseMode == DateTimeRebaseLegacy)
<<<<<<< HEAD
        && !TypeChecks.isUTCTimezone()) {
=======
        && !GpuOverrides.isUTCTimezone()) {
>>>>>>> 018193b3
        meta.willNotWorkOnGpu("Only UTC timezone is supported in LEGACY rebase mode. " +
          s"Current timezone settings: (JVM : ${ZoneId.systemDefault()}, " +
          s"session: ${SQLConf.get.sessionLocalTimeZone}). " +
          " Set both of the timezones to UTC to enable LEGACY rebase support.")
      }
    }

    if (meta.canThisBeReplaced) {
      Some(new GpuParquetFileFormat)
    } else {
      None
    }
  }

  def parseCompressionType(compressionType: String): Option[CompressionType] = {
    compressionType match {
      case "NONE" | "UNCOMPRESSED" => Some(CompressionType.NONE)
      case "SNAPPY" => Some(CompressionType.SNAPPY)
      case "ZSTD" => Some(CompressionType.ZSTD)
      case _ => None
    }
  }

  def isOutputTimestampTypeSupported(
     outputTimestampType: ParquetOutputTimestampType.Value): Boolean = {
    outputTimestampType match {
      case ParquetOutputTimestampType.TIMESTAMP_MICROS |
           ParquetOutputTimestampType.TIMESTAMP_MILLIS |
           ParquetOutputTimestampType.INT96 => true
      case _ => false
    }
  }
}

class GpuParquetFileFormat extends ColumnarFileFormat with Logging {
  /**
   * Prepares a write job and returns an [[ColumnarOutputWriterFactory]].  Client side job
   * preparation can be put here.  For example, user defined output committer can be configured
   * here by setting the output committer class in the conf of
   * spark.sql.sources.outputCommitterClass.
   */
  @scala.annotation.nowarn(
    "msg=value ENABLE_JOB_SUMMARY in class ParquetOutputFormat is deprecated"
  )
  override def prepareWrite(
      sparkSession: SparkSession,
      job: Job,
      options: Map[String, String],
      dataSchema: StructType): ColumnarOutputWriterFactory = {
    val sqlConf = sparkSession.sessionState.conf
    val parquetOptions = new ParquetOptions(options, sqlConf)

    val conf = ContextUtil.getConfiguration(job)

    val outputTimestampType = sqlConf.parquetOutputTimestampType
    val dateTimeRebaseMode = DateTimeRebaseMode.fromName(
      sparkSession.sqlContext.getConf(SparkShimImpl.parquetRebaseWriteKey))
    val timestampRebaseMode = if (outputTimestampType.equals(ParquetOutputTimestampType.INT96)) {
      DateTimeRebaseMode.fromName(
        sparkSession.sqlContext.getConf(SparkShimImpl.int96ParquetRebaseWriteKey))
    } else {
      dateTimeRebaseMode
    }

    val committerClass =
      conf.getClass(
        SQLConf.PARQUET_OUTPUT_COMMITTER_CLASS.key,
        classOf[ParquetOutputCommitter],
        classOf[OutputCommitter])

    if (conf.get(SQLConf.PARQUET_OUTPUT_COMMITTER_CLASS.key) == null) {
      logInfo("Using default output committer for Parquet: " +
          classOf[ParquetOutputCommitter].getCanonicalName)
    } else {
      logInfo("Using user defined output committer for Parquet: " +
        committerClass.getCanonicalName)
    }

    conf.setClass(
      SQLConf.OUTPUT_COMMITTER_CLASS.key,
      committerClass,
      classOf[OutputCommitter])

    // We're not really using `ParquetOutputFormat[Row]` for writing data here.  The reason why
    // we set it here is to setup the output committer class to `ParquetOutputCommitter`, which is
    // bundled with `ParquetOutputFormat[Row]`.
    job.setOutputFormatClass(classOf[ParquetOutputFormat[Row]])

    ParquetOutputFormat.setWriteSupportClass(job, classOf[ParquetWriteSupport])

    // This metadata is useful for keeping UDTs like Vector/Matrix.
    ParquetWriteSupport.setSchema(dataSchema, conf)

    if (sqlConf.writeLegacyParquetFormat) {
      throw new UnsupportedOperationException("Spark legacy output format not supported")
    }
    // Sets flags for `ParquetWriteSupport`, which converts Catalyst schema to Parquet
    // schema and writes actual rows to Parquet files.
    conf.set(
      SQLConf.PARQUET_WRITE_LEGACY_FORMAT.key,
      sqlConf.writeLegacyParquetFormat.toString)

    if(!GpuParquetFileFormat.isOutputTimestampTypeSupported(outputTimestampType)) {
      val hasTimestamps = dataSchema.exists { field =>
        TrampolineUtil.dataTypeExistsRecursively(field.dataType, _.isInstanceOf[TimestampType])
      }
      if (hasTimestamps) {
        throw new UnsupportedOperationException(
          s"Unsupported output timestamp type: $outputTimestampType")
      }
    }
    conf.set(SQLConf.PARQUET_OUTPUT_TIMESTAMP_TYPE.key, outputTimestampType.toString)

    ParquetFieldIdShims.setupParquetFieldIdWriteConfig(conf, sqlConf)
    val parquetFieldIdWriteEnabled = ParquetFieldIdShims.getParquetIdWriteEnabled(conf, sqlConf)

    ParquetTimestampNTZShims.setupTimestampNTZConfig(conf, sqlConf)

    // Sets compression scheme
    conf.set(ParquetOutputFormat.COMPRESSION, parquetOptions.compressionCodecClassName)

    val compressionType =
      GpuParquetFileFormat.parseCompressionType(parquetOptions.compressionCodecClassName)
        .getOrElse(
          throw new UnsupportedOperationException(
            s"compression codec ${parquetOptions.compressionCodecClassName} is not supported"))

    // SPARK-15719: Disables writing Parquet summary files by default.
    if (conf.get(ParquetOutputFormat.JOB_SUMMARY_LEVEL) == null
        && conf.get(ParquetOutputFormat.ENABLE_JOB_SUMMARY) == null) {
      conf.setEnum(ParquetOutputFormat.JOB_SUMMARY_LEVEL, JobSummaryLevel.NONE)
    }

    if (ParquetOutputFormat.getJobSummaryLevel(conf) != JobSummaryLevel.NONE
        && !classOf[ParquetOutputCommitter].isAssignableFrom(committerClass)) {
      // output summary is requested, but the class is not a Parquet Committer
      logWarning(s"Committer $committerClass is not a ParquetOutputCommitter and cannot" +
          s" create job summaries. " +
          s"Set Parquet option ${ParquetOutputFormat.JOB_SUMMARY_LEVEL} to NONE.")
    }

    new ColumnarOutputWriterFactory {
        override def newInstance(
          path: String,
          dataSchema: StructType,
          context: TaskAttemptContext): ColumnarOutputWriter = {
        new GpuParquetWriter(path, dataSchema, compressionType, outputTimestampType.toString,
          dateTimeRebaseMode, timestampRebaseMode, context, parquetFieldIdWriteEnabled)
      }

      override def getFileExtension(context: TaskAttemptContext): String = {
        CodecConfig.from(context).getCodec.getExtension + ".parquet"
      }

      override def partitionFlushSize(context: TaskAttemptContext): Long =
        context.getConfiguration.getLong("write.parquet.row-group-size-bytes",
          128L * 1024L * 1024L) // 128M
    }
  }
}

class GpuParquetWriter(
    override val path: String,
    dataSchema: StructType,
    compressionType: CompressionType,
    outputTimestampType: String,
    dateRebaseMode: DateTimeRebaseMode,
    timestampRebaseMode: DateTimeRebaseMode,
    context: TaskAttemptContext,
    parquetFieldIdEnabled: Boolean)
  extends ColumnarOutputWriter(context, dataSchema, "Parquet", true) {
  override def throwIfRebaseNeededInExceptionMode(batch: ColumnarBatch): Unit = {
    val cols = GpuColumnVector.extractBases(batch)
    cols.foreach { col =>
      if (dateRebaseMode == DateTimeRebaseException &&
        DateTimeRebaseUtils.isDateRebaseNeededInWrite(col)) {
        throw DataSourceUtils.newRebaseExceptionInWrite("Parquet")
      }
      else if (timestampRebaseMode == DateTimeRebaseException &&
               DateTimeRebaseUtils.isTimeRebaseNeededInWrite(col)) {
        throw DataSourceUtils.newRebaseExceptionInWrite("Parquet")
      }
    }
  }

  override def transformAndClose(batch: ColumnarBatch): ColumnarBatch = {
    withResource(batch) { _ =>
      val transformedCols = GpuColumnVector.extractColumns(batch).safeMap { cv =>
        new GpuColumnVector(cv.dataType, deepTransformColumn(cv.getBase, cv.dataType))
            .asInstanceOf[org.apache.spark.sql.vectorized.ColumnVector]
      }
      new ColumnarBatch(transformedCols)
    }
  }

  private def deepTransformColumn(cv: ColumnVector, dt: DataType): ColumnVector = {
    ColumnCastUtil.deepTransform(cv, Some(dt)) {
      case (cv, _) if cv.getType.isTimestampType =>
        if(cv.getType == DType.TIMESTAMP_DAYS) {
          if (dateRebaseMode == DateTimeRebaseLegacy) {
            DateTimeRebase.rebaseGregorianToJulian(cv)
          } else {
            cv.copyToColumnVector()
          }
        } else { /* timestamp */
          val typeMillis = ParquetOutputTimestampType.TIMESTAMP_MILLIS.toString
          if (timestampRebaseMode == DateTimeRebaseLegacy) {
            val rebasedTimestampAsMicros = if(cv.getType == DType.TIMESTAMP_MICROSECONDS) {
              DateTimeRebase.rebaseGregorianToJulian(cv)
            } else {
              withResource(cv.castTo(DType.TIMESTAMP_MICROSECONDS)) { cvAsMicros =>
                DateTimeRebase.rebaseGregorianToJulian(cvAsMicros)
              }
            }
            if(outputTimestampType.equals(typeMillis)) {
              withResource(rebasedTimestampAsMicros) { rebasedTs =>
                rebasedTs.castTo(DType.TIMESTAMP_MILLISECONDS) }
            } else { /* outputTimestampType is either micros, or int96 */
              rebasedTimestampAsMicros
            }
          } else {  /* timestampRebaseMode is not LEGACY */
            outputTimestampType match {
              case `typeMillis` if cv.getType != DType.TIMESTAMP_MILLISECONDS =>
                cv.castTo(DType.TIMESTAMP_MILLISECONDS)

              // Here outputTimestampType is either micros, or int96.
              case _ => cv.copyToColumnVector() /* the input is unchanged */
            }
          }
        }

      // Decimal types are checked and transformed only for the top level column because we don't
      // have access to Spark's data type of the nested column.
      case (cv, Some(d: DecimalType)) =>
        // There is a bug in Spark that causes a problem if we write Decimals with
        // precision < 10 as Decimal64.
        // https://issues.apache.org/jira/browse/SPARK-34167
        if (d.precision <= Decimal.MAX_INT_DIGITS) {
          cv.castTo(DType.create(DType.DTypeEnum.DECIMAL32, -d.scale))
        } else if (d.precision <= Decimal.MAX_LONG_DIGITS) {
          cv.castTo(DType.create(DType.DTypeEnum.DECIMAL64, -d.scale))
        } else {
          // Here, decimal should be in DECIMAL128 so the input will be unchanged.
          cv.copyToColumnVector()
        }
    }
  }

  override val tableWriter: TableWriter = {
    val writeContext = new ParquetWriteSupport().init(conf)
    val builder = SchemaUtils
      .writerOptionsFromSchema(ParquetWriterOptions.builder(), dataSchema,
        ParquetOutputTimestampType.INT96 == SQLConf.get.parquetOutputTimestampType,
        parquetFieldIdEnabled)
      .withMetadata(writeContext.getExtraMetaData)
      .withCompressionType(compressionType)
    Table.writeParquetChunked(builder.build(), this)
  }
}<|MERGE_RESOLUTION|>--- conflicted
+++ resolved
@@ -129,11 +129,7 @@
         SparkShimImpl.parquetRebaseWrite(sqlConf))
 
       if ((int96RebaseMode == DateTimeRebaseLegacy || dateTimeRebaseMode == DateTimeRebaseLegacy)
-<<<<<<< HEAD
-        && !TypeChecks.isUTCTimezone()) {
-=======
         && !GpuOverrides.isUTCTimezone()) {
->>>>>>> 018193b3
         meta.willNotWorkOnGpu("Only UTC timezone is supported in LEGACY rebase mode. " +
           s"Current timezone settings: (JVM : ${ZoneId.systemDefault()}, " +
           s"session: ${SQLConf.get.sessionLocalTimeZone}). " +
