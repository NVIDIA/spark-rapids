--- conflicted
+++ resolved
@@ -365,11 +365,7 @@
   /**
    * Read the host buffer to GPU table
    *
-<<<<<<< HEAD
-   * @param dataBuffer     host buffer to be read
-=======
    * @param dataBufferer   buffered data to be parsed
->>>>>>> 6bc1c052
    * @param cudfSchema     the cudf schema of the data
    * @param readDataSchema the Spark schema describing what will be read
    * @param isFirstChunk   if it is the first chunk
