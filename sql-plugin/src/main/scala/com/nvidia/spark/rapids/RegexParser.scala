/*
 * Copyright (c) 2021, NVIDIA CORPORATION.
 *
 * Licensed under the Apache License, Version 2.0 (the "License");
 * you may not use this file except in compliance with the License.
 * You may obtain a copy of the License at
 *
 *     http://www.apache.org/licenses/LICENSE-2.0
 *
 * Unless required by applicable law or agreed to in writing, software
 * distributed under the License is distributed on an "AS IS" BASIS,
 * WITHOUT WARRANTIES OR CONDITIONS OF ANY KIND, either express or implied.
 * See the License for the specific language governing permissions and
 * limitations under the License.
 */
package com.nvidia.spark.rapids

import java.sql.SQLException

import scala.collection.mutable.ListBuffer

/**
 * Regular expression parser based on a Pratt Parser design.
 *
 * The goal of this parser is to build a minimal AST that allows us
 * to validate that we can support the expression on the GPU. The goal
 * is not to parse with the level of detail that would be required if
 * we were building an evaluation engine. For example, operator precedence is
 * largely ignored but could be added if we need it later.
 *
 * The Java and cuDF regular expression documentation has been used as a reference:
 *
 * Java regex: https://docs.oracle.com/javase/7/docs/api/java/util/regex/Pattern.html
 * cuDF regex: https://docs.rapids.ai/api/libcudf/stable/md_regex.html
 *
 * The following blog posts provide some background on Pratt Parsers and parsing regex.
 *
 * - https://journal.stuffwithstuff.com/2011/03/19/pratt-parsers-expression-parsing-made-easy/
 * - https://matt.might.net/articles/parsing-regex-with-recursive-descent/
 */
class RegexParser(pattern: String) {

  /** index of current position within the string being parsed */
  private var pos = 0

  def parse(): RegexAST = {
    val ast = parseUntil(() => eof())
    if (!eof()) {
      throw new RegexUnsupportedException("failed to parse full regex")
    }
    ast
  }

  private def parseUntil(until: () => Boolean): RegexAST = {
    val term = parseTerm(() => until() || peek().contains('|'))
    if (!eof() && peek().contains('|')) {
      consumeExpected('|')
      RegexChoice(term, parseUntil(until))
    } else {
      term
    }
  }

  private def parseTerm(until: () => Boolean): RegexAST = {
    val sequence = RegexSequence(new ListBuffer())
    while (!eof() && !until()) {
      parseFactor(until) match {
        case RegexSequence(parts) =>
          sequence.parts ++= parts
        case other =>
          sequence.parts += other
      }
    }
    sequence
  }

  private def isValidQuantifierAhead(): Boolean = {
    if (peek().contains('{')) {
      val bookmark = pos
      consumeExpected('{')
      val q = parseQuantifierOrLiteralBrace()
      pos = bookmark
      q match {
        case _: QuantifierFixedLength | _: QuantifierVariableLength => true
        case _ => false
      }
    } else {
      false
    }
  }

  private def parseFactor(until: () => Boolean): RegexAST = {
    var base = parseBase()
    while (!eof() && !until()
        && (peek().exists(ch => ch == '*' || ch == '+' || ch == '?')
        || isValidQuantifierAhead())) {

      val quantifier = if (peek().contains('{')) {
        consumeExpected('{')
        parseQuantifierOrLiteralBrace().asInstanceOf[RegexQuantifier]
      } else {
        SimpleQuantifier(consume())
      }
      base = RegexRepetition(base, quantifier)
    }
    base
  }

  private def parseBase(): RegexAST = {
    consume() match {
      case '(' =>
        parseGroup()
      case '[' =>
        parseCharacterClass()
      case '\\' =>
        parseEscapedCharacter()
      case '\u0000' =>
        throw new RegexUnsupportedException(
          "cuDF does not support null characters in regular expressions", Some(pos))
      case '*' | '+' | '?' =>
        throw new RegexUnsupportedException(
          "base expression cannot start with quantifier", Some(pos))
      case other =>
        RegexChar(other)
    }
  }

  private def parseGroup(): RegexAST = {
    val captureGroup = if (pos + 1 < pattern.length
        && pattern.charAt(pos) == '?'
        && pattern.charAt(pos+1) == ':') {
      pos += 2
      false
    } else {
      true
    }
    val term = parseUntil(() => peek().contains(')'))
    consumeExpected(')')
    RegexGroup(captureGroup, term)
  }

  private def parseCharacterClass(): RegexCharacterClass = {
    val start = pos
    val characterClass = RegexCharacterClass(negated = false, characters = ListBuffer())
    // loop until the end of the character class or EOF
    var characterClassComplete = false
    while (!eof() && !characterClassComplete) {
      val ch = consume()
      ch match {
        case '[' =>
          // treat as a literal character and add to the character class
          characterClass.append(ch)
        case ']' if (!characterClass.negated && pos > start + 1) ||
            (characterClass.negated && pos > start + 2) =>
          // "[]" is not a valid character class
          // "[]a]" is a valid character class containing the characters "]" and "a"
          // "[^]a]" is a valid negated character class containing the characters "]" and "a"
          characterClassComplete = true
        case '^' if pos == start + 1 =>
          // Negates the character class, causing it to match a single character not listed in
          // the character class. Only valid immediately after the opening '['
          characterClass.negated = true
        case '\n' | '\r' | '\t' | '\b' | '\f' | '\u0007' =>
          // treat as a literal character and add to the character class
          characterClass.append(ch)
        case '\\' =>
          peek() match {
            case None =>
              throw new RegexUnsupportedException(
                s"Unclosed character class", Some(pos))
            case Some(ch) =>
<<<<<<< HEAD
              // this will usually be an escaped metacharacter such as
              // '\\' | '^' | '-' | ']' | '+'
              // however, other characters can be escaped even though not necessary
=======
              // typically an escaped metacharacter ('\\', '^', '-', ']', '+')
              // within the character class, but could be any escaped character
>>>>>>> 63e4c049
              characterClass.appendEscaped(consumeExpected(ch))
          }
        case '\u0000' =>
          throw new RegexUnsupportedException(
            "cuDF does not support null characters in regular expressions", Some(pos))
        case _ =>
          // check for range
          val start = ch
          peek() match {
            case Some('-') =>
              consumeExpected('-')
              peek() match {
                case Some(']') =>
                  // '-' at end of class e.g. "[abc-]"
                  characterClass.append(ch)
                  characterClass.append('-')
                case Some(end) =>
                  skip()
                  characterClass.appendRange(start, end)
                case _ =>
                  throw new RegexUnsupportedException(
                    "unexpected EOF while parsing character range",
                    Some(pos))
              }
            case _ =>
              // treat as supported literal character
              characterClass.append(ch)
          }
      }
    }
    if (!characterClassComplete) {
      throw new RegexUnsupportedException(
        s"Unclosed character class", Some(pos))
    }
    characterClass
  }


  /**
   * Parse a quantifier in one of the following formats:
   *
   * {n}
   * {n,}
   * {n,m} (only valid if m >= n)
   */
  private def parseQuantifierOrLiteralBrace(): RegexAST = {

    // assumes that '{' has already been consumed
    val start = pos

    def treatAsLiteralBrace() = {
      // this was not a quantifier, just a literal '{'
      pos = start + 1
      RegexChar('{')
    }

    consumeInt match {
      case Some(minLength) =>
        peek() match {
          case Some(',') =>
            consumeExpected(',')
            val max = consumeInt()
            if (peek().contains('}')) {
              consumeExpected('}')
              max match {
                case None =>
                  QuantifierVariableLength(minLength, None)
                case Some(m) =>
                  if (m >= minLength) {
                    QuantifierVariableLength(minLength, max)
                  } else {
                    treatAsLiteralBrace()
                  }
              }
            } else {
              treatAsLiteralBrace()
            }
          case Some('}') =>
            consumeExpected('}')
            QuantifierFixedLength(minLength)
          case _ =>
            treatAsLiteralBrace()
        }
      case None =>
        treatAsLiteralBrace()
    }
  }

  private def parseEscapedCharacter(): RegexAST = {
    peek() match {
      case None =>
        throw new RegexUnsupportedException("escape at end of string", Some(pos))
      case Some(ch) =>
        ch match {
          case 'A' | 'Z' =>
            // BOL / EOL anchors
            consumeExpected(ch)
            RegexEscaped(ch)
          case 's' | 'S' | 'd' | 'D' | 'w' | 'W' =>
            // meta sequences
            consumeExpected(ch)
            RegexEscaped(ch)
          case 'B' | 'b' =>
            // word boundaries
            consumeExpected(ch)
            RegexEscaped(ch)
          case '[' | '\\' | '^' | '$' | '.' | '⎮' | '?' | '*' | '+' | '(' | ')' | '{' | '}' =>
            // escaped metacharacter
            consumeExpected(ch)
            RegexEscaped(ch)
          case 'x' =>
            consumeExpected(ch)
            parseHexDigit
          case _ if Character.isDigit(ch) =>
            parseOctalDigit
          case other =>
            throw new RegexUnsupportedException(
              s"invalid or unsupported escape character '$other'", Some(pos - 1))
        }
    }
  }

  private def isHexDigit(ch: Char): Boolean = ch.isDigit ||
    (ch >= 'a' && ch <= 'f') ||
    (ch >= 'A' && ch <= 'F')

  private def parseHexDigit: RegexHexDigit = {
    // \xhh      The character with hexadecimal value 0xhh
    // \x{h...h} The character with hexadecimal value 0xh...h
    //           (Character.MIN_CODE_POINT  <= 0xh...h <=  Character.MAX_CODE_POINT)

    val start = pos
    while (!eof() && isHexDigit(pattern.charAt(pos))) {
      pos += 1
    }
    val hexDigit = pattern.substring(start, pos)

    if (hexDigit.length < 2) {
      throw new RegexUnsupportedException(s"Invalid hex digit: $hexDigit")
    }

    val value = Integer.parseInt(hexDigit, 16)
    if (value < Character.MIN_CODE_POINT || value > Character.MAX_CODE_POINT) {
      throw new RegexUnsupportedException(s"Invalid hex digit: $hexDigit")
    }

    RegexHexDigit(hexDigit)
  }

  private def isOctalDigit(ch: Char): Boolean = ch >= '0' && ch <= '7'

  private def parseOctalDigit: RegexOctalChar = {
    // \0n   The character with octal value 0n (0 <= n <= 7)
    // \0nn  The character with octal value 0nn (0 <= n <= 7)
    // \0mnn The character with octal value 0mnn (0 <= m <= 3, 0 <= n <= 7)

    def parseOctalDigits(n: Integer): RegexOctalChar = {
      val octal = pattern.substring(pos, pos + n)
      pos += n
      RegexOctalChar(octal)
    }

    if (!eof() && isOctalDigit(pattern.charAt(pos))) {
      if (pos + 1 < pattern.length && isOctalDigit(pattern.charAt(pos + 1))) {
        if (pos + 2 < pattern.length && isOctalDigit(pattern.charAt(pos + 2))
            && pattern.charAt(pos) <= '3') {
          parseOctalDigits(3)
        } else {
          parseOctalDigits(2)
        }
      } else {
        parseOctalDigits(1)
      }
    } else {
      throw new RegexUnsupportedException(
        "Invalid octal digit", Some(pos))
    }
  }

  /** Determine if we are at the end of the input */
  private def eof(): Boolean = pos == pattern.length

  /** Advance the index by one */
  private def skip(): Unit = {
    if (eof()) {
      throw new RegexUnsupportedException("Unexpected EOF", Some(pos))
    }
    pos += 1
  }

  /** Get the next character and advance the index by one */
  private def consume(): Char = {
    if (eof()) {
      throw new RegexUnsupportedException("Unexpected EOF", Some(pos))
    } else {
      pos += 1
      pattern.charAt(pos - 1)
    }
  }

  /** Consume the next character if it is the one we expect */
  private def consumeExpected(expected: Char): Char = {
    val consumed = consume()
    if (consumed != expected) {
      throw new RegexUnsupportedException(
        s"Expected '$expected' but found '$consumed'", Some(pos-1))
    }
    consumed
  }

  /** Peek at the next character without consuming it */
  private def peek(): Option[Char] = {
    if (eof()) {
      None
    } else {
      Some(pattern.charAt(pos))
    }
  }

  private def consumeInt(): Option[Int] = {
    val start = pos
    while (!eof() && peek().exists(_.isDigit)) {
      skip()
    }
    if (start == pos) {
      None
    } else {
      Some(pattern.substring(start, pos).toInt)
    }
  }

}

/**
 * Transpile Java/Spark regular expression to a format that cuDF supports, or throw an exception
 * if this is not possible.
 *
 * @param replace True if performing a replacement (regexp_replace), false
 *                if matching only (rlike)
 */
class CudfRegexTranspiler(replace: Boolean) {

  // cuDF throws a "nothing to repeat" exception for many of the edge cases that are
  // rejected by the transpiler
  private val nothingToRepeat = "nothing to repeat"

  /**
   * Parse Java regular expression and translate into cuDF regular expression.
   *
   * @param pattern Regular expression that is valid in Java's engine
   * @return Regular expression in cuDF format
   */
  def transpile(pattern: String): String = {
    // parse the source regular expression
    val regex = new RegexParser(pattern).parse()
    // validate that the regex is supported by cuDF
    val cudfRegex = rewrite(regex)
    // write out to regex string, performing minor transformations
    // such as adding additional escaping
    cudfRegex.toRegexString
  }

  private def rewrite(regex: RegexAST): RegexAST = {
    regex match {

      case RegexChar(ch) => ch match {
        case '.' =>
          // workaround for https://github.com/rapidsai/cudf/issues/9619
          RegexCharacterClass(negated = true, ListBuffer(RegexChar('\r'), RegexChar('\n')))
        case '$' =>
          RegexSequence(ListBuffer(
            RegexRepetition(
              RegexCharacterClass(negated = false,
                characters = ListBuffer(RegexChar('\r'))),
              SimpleQuantifier('?')),
            RegexRepetition(
              RegexCharacterClass(negated = false,
                characters = ListBuffer(RegexChar('\n'))),
              SimpleQuantifier('?')),
            RegexChar('$')))
        case _ =>
          regex
      }

      case RegexOctalChar(_) =>
        // cuDF produced different results compared to Spark in some cases
        // example: "a\141|.$"
        throw new RegexUnsupportedException(
          s"cuDF does not support octal digits consistently with Spark")

      case RegexHexDigit(_) =>
        regex

      case RegexEscaped(ch) => ch match {
        case 'b' | 'B' =>
          // example: "a\Bb"
          // this needs further analysis to determine why words boundaries behave
          // differently between Java and cuDF
          throw new RegexUnsupportedException("word boundaries are not supported")
        case _ =>
          regex
      }

      case RegexCharacterRange(_, _) =>
        regex

      case RegexCharacterClass(negated, characters) =>
        characters.foreach {
          case RegexChar(ch) if ch == '[' || ch == ']' =>
            // examples:
            // - "[a[]" should match the literal characters "a" and "["
            // - "[a-b[c-d]]" is supported by Java but not cuDF
            throw new RegexUnsupportedException("nested character classes are not supported")
          case _ =>
        }
        val components: Seq[RegexCharacterClassComponent] = characters
          .map(x => rewrite(x).asInstanceOf[RegexCharacterClassComponent])

        if (negated) {
          // There are differences between cuDF and Java handling of newlines
          // for negative character matches. The expression `[^a]` will match
          // `\r` and `\n` in Java but not in cuDF, so we replace `[^a]` with
          // `(?:[\r\n]|[^a])`. We also have to take into account whether any
          // newline characters are included in the character range.
          //
          // Examples:
          //
          // `[^a]`     => `(?:[\r\n]|[^a])`
          // `[^a\r]`   => `(?:[\n]|[^a])`
          // `[^a\n]`   => `(?:[\r]|[^a])`
          // `[^a\r\n]` => `[^a]`
          // `[^\r\n]`  => `[^\r\n]`

          val linefeedCharsInPattern = components.flatMap {
            case RegexChar(ch) if ch == '\n' || ch == '\r' => Seq(ch)
            case RegexEscaped(ch) if ch == 'n' => Seq('\n')
            case RegexEscaped(ch) if ch == 'r' => Seq('\r')
            case _ => Seq.empty
          }

          val onlyLinefeedChars = components.length == linefeedCharsInPattern.length

          val negatedNewlines = Seq('\r', '\n').diff(linefeedCharsInPattern.distinct)

          if (onlyLinefeedChars && linefeedCharsInPattern.length == 2) {
            // special case for `[^\r\n]` and `[^\\r\\n]`
            RegexCharacterClass(negated = true, ListBuffer(components: _*))
          } else if (negatedNewlines.isEmpty) {
            RegexCharacterClass(negated = true, ListBuffer(components: _*))
          } else {
            RegexGroup(capture = false,
              RegexChoice(
                RegexCharacterClass(negated = false,
                  characters = ListBuffer(negatedNewlines.map(RegexChar): _*)),
                RegexCharacterClass(negated = true, ListBuffer(components: _*))))
          }
        } else {
          RegexCharacterClass(negated, ListBuffer(components: _*))
        }

      case RegexSequence(parts) =>
        if (parts.isEmpty) {
          // examples: "", "()", "a|", "|b"
          throw new RegexUnsupportedException("empty sequence not supported")
        }
        if (isRegexChar(parts.head, '|') || isRegexChar(parts.last, '|')) {
          // examples: "a|", "|b"
          throw new RegexUnsupportedException(nothingToRepeat)
        }
        if (isRegexChar(parts.head, '{')) {
          // example: "{"
          // cuDF would treat this as a quantifier even though in this
          // context (being at the start of a sequence) it is not quantifying anything
          // note that we could choose to escape this in the transpiler rather than
          // falling back to CPU
          throw new RegexUnsupportedException(nothingToRepeat)
        }
        if (parts.forall {
          case RegexChar(ch) => ch == '^' || ch == '$'
          case _ => false
        }) {
          throw new RegexUnsupportedException(
            "sequences that only contain '^' or '$' are not supported")
        }
        if (isRegexChar(parts.last, '^')) {
          throw new RegexUnsupportedException(
            "sequences that end with '^' are not supported")
        }
        RegexSequence(parts.map(rewrite))

      case RegexRepetition(base, quantifier) => (base, quantifier) match {
        case (_, SimpleQuantifier(ch)) if replace && "?*".contains(ch) =>
          // example: pattern " ?", input "] b[", replace with "X":
          // java: X]XXbX[X
          // cuDF: XXXX] b[
          throw new RegexUnsupportedException(
            "regexp_replace on GPU does not support repetition with ? or *")

        case (RegexEscaped(_), _) =>
          // example: "\B?"
          throw new RegexUnsupportedException(nothingToRepeat)

        case (RegexChar(a), _) if "$^".contains(a) =>
          // example: "$*"
          throw new RegexUnsupportedException(nothingToRepeat)

        case (RegexRepetition(_, _), _) =>
          // example: "a*+"
          throw new RegexUnsupportedException(nothingToRepeat)

        case _ =>
          RegexRepetition(rewrite(base), quantifier)

      }

      case RegexChoice(l, r) =>
        (l, r) match {
          // check for empty left-hand side caused by ^ or $ or a repetition
          case (RegexSequence(a), _) =>
            a.lastOption match {
              case None =>
                // example: "|a"
                throw new RegexUnsupportedException(nothingToRepeat)
              case Some(RegexChar(ch)) if ch == '$' || ch == '^' =>
                // example: "^|a"
                throw new RegexUnsupportedException(nothingToRepeat)
              case Some(RegexRepetition(_, _)) =>
                // example: "a*|a"
                throw new RegexUnsupportedException(nothingToRepeat)
              case _ =>
                RegexChoice(rewrite(l), rewrite(r))
            }
          // check for empty right-hand side caused by ^ or $
          case (_, RegexSequence(b)) =>
            b.headOption match {
              case None =>
                // example: "|b"
                throw new RegexUnsupportedException(nothingToRepeat)
              case Some(RegexChar(ch)) if ch == '$' || ch == '^' =>
                // example: "a|$"
                throw new RegexUnsupportedException(nothingToRepeat)
              case _ =>
                RegexChoice(rewrite(l), rewrite(r))
            }
          case (RegexRepetition(_, _), _) =>
            // example: "a*|a"
            throw new RegexUnsupportedException(nothingToRepeat)
          case _ =>
            RegexChoice(rewrite(l), rewrite(r))
        }

      case RegexGroup(capture, term) =>
        RegexGroup(capture, rewrite(term))

      case other =>
        throw new RegexUnsupportedException(s"Unhandled expression in transpiler: $other")
    }
  }

  private def isRegexChar(expr: RegexAST, value: Char): Boolean = expr match {
    case RegexChar(ch) => ch == value
    case _ => false
  }
}

sealed trait RegexAST {
  def children(): Seq[RegexAST]
  def toRegexString: String
}

sealed case class RegexSequence(parts: ListBuffer[RegexAST]) extends RegexAST {
  override def children(): Seq[RegexAST] = parts
  override def toRegexString: String = parts.map(_.toRegexString).mkString
}

sealed case class RegexGroup(capture: Boolean, term: RegexAST) extends RegexAST {
  override def children(): Seq[RegexAST] = Seq(term)
  override def toRegexString: String = if (capture) {
    s"(${term.toRegexString})"
  } else {
    s"(?:${term.toRegexString})"
  }
}

sealed case class RegexChoice(a: RegexAST, b: RegexAST) extends RegexAST {
  override def children(): Seq[RegexAST] = Seq(a, b)
  override def toRegexString: String = s"${a.toRegexString}|${b.toRegexString}"
}

sealed case class RegexRepetition(a: RegexAST, quantifier: RegexQuantifier) extends RegexAST {
  override def children(): Seq[RegexAST] = Seq(a)
  override def toRegexString: String = s"${a.toRegexString}${quantifier.toRegexString}"
}

sealed trait RegexQuantifier extends RegexAST

sealed case class SimpleQuantifier(ch: Char) extends RegexQuantifier {
  override def children(): Seq[RegexAST] = Seq.empty
  override def toRegexString: String = ch.toString
}

sealed case class QuantifierFixedLength(length: Int)
    extends RegexQuantifier {
  override def children(): Seq[RegexAST] = Seq.empty
  override def toRegexString: String = {
    s"{$length}"
  }
}

sealed case class QuantifierVariableLength(minLength: Int, maxLength: Option[Int])
    extends RegexQuantifier{
  override def children(): Seq[RegexAST] = Seq.empty
  override def toRegexString: String = {
    maxLength match {
      case Some(max) =>
        s"{$minLength,$max}"
      case _ =>
        s"{$minLength,}"
    }
  }
}

sealed trait RegexCharacterClassComponent extends RegexAST

sealed case class RegexHexDigit(a: String) extends RegexCharacterClassComponent {
  override def children(): Seq[RegexAST] = Seq.empty
  override def toRegexString: String = s"\\x$a"
}

sealed case class RegexOctalChar(a: String) extends RegexCharacterClassComponent {
  override def children(): Seq[RegexAST] = Seq.empty
  override def toRegexString: String = s"\\$a"
}

sealed case class RegexChar(a: Char) extends RegexCharacterClassComponent {
  override def children(): Seq[RegexAST] = Seq.empty
  override def toRegexString: String = s"$a"
}

sealed case class RegexEscaped(a: Char) extends RegexCharacterClassComponent{
  override def children(): Seq[RegexAST] = Seq.empty
  override def toRegexString: String = s"\\$a"
}

sealed case class RegexCharacterRange(start: Char, end: Char)
  extends RegexCharacterClassComponent{
  override def children(): Seq[RegexAST] = Seq.empty
  override def toRegexString: String = s"$start-$end"
}

sealed case class RegexCharacterClass(
    var negated: Boolean,
    var characters: ListBuffer[RegexCharacterClassComponent])
  extends RegexAST {

  override def children(): Seq[RegexAST] = characters
  def append(ch: Char): Unit = {
    characters += RegexChar(ch)
  }

  def appendEscaped(ch: Char): Unit = {
    characters += RegexEscaped(ch)
  }

  def appendRange(start: Char, end: Char): Unit = {
    characters += RegexCharacterRange(start, end)
  }

  override def toRegexString: String = {
    val builder = new StringBuilder("[")
    if (negated) {
      builder.append("^")
    }
    for (a <- characters) {
      a match {
        case RegexChar(ch) if requiresEscaping(ch) =>
          // cuDF has stricter escaping requirements for certain characters
          // within a character class compared to Java or Python regex
          builder.append(s"\\$ch")
        case other =>
          builder.append(other.toRegexString)
      }
    }
    builder.append("]")
    builder.toString()
  }

  private def requiresEscaping(ch: Char): Boolean = {
    // there are likely other cases that we will need to add here but this
    // covers everything we have seen so far during fuzzing
    ch match {
      case '-' =>
        // cuDF requires '-' to be escaped when used as a character within a character
        // to disambiguate from the character range syntax 'a-b'
        true
      case _ =>
        false
    }
  }
}

class RegexUnsupportedException(message: String, index: Option[Int] = None)
  extends SQLException {
  override def getMessage: String = {
    index match {
      case Some(i) => s"$message near index $i"
      case _ => message
    }
  }
}<|MERGE_RESOLUTION|>--- conflicted
+++ resolved
@@ -169,14 +169,8 @@
               throw new RegexUnsupportedException(
                 s"Unclosed character class", Some(pos))
             case Some(ch) =>
-<<<<<<< HEAD
-              // this will usually be an escaped metacharacter such as
-              // '\\' | '^' | '-' | ']' | '+'
-              // however, other characters can be escaped even though not necessary
-=======
               // typically an escaped metacharacter ('\\', '^', '-', ']', '+')
               // within the character class, but could be any escaped character
->>>>>>> 63e4c049
               characterClass.appendEscaped(consumeExpected(ch))
           }
         case '\u0000' =>
