/*
 * Copyright (c) 2021-2022, NVIDIA CORPORATION.
 *
 * Licensed under the Apache License, Version 2.0 (the "License");
 * you may not use this file except in compliance with the License.
 * You may obtain a copy of the License at
 *
 *     http://www.apache.org/licenses/LICENSE-2.0
 *
 * Unless required by applicable law or agreed to in writing, software
 * distributed under the License is distributed on an "AS IS" BASIS,
 * WITHOUT WARRANTIES OR CONDITIONS OF ANY KIND, either express or implied.
 * See the License for the specific language governing permissions and
 * limitations under the License.
 */
package com.nvidia.spark.rapids

import java.sql.SQLException

import scala.collection.mutable.ListBuffer

/**
 * Regular expression parser based on a Pratt Parser design.
 *
 * The goal of this parser is to build a minimal AST that allows us
 * to validate that we can support the expression on the GPU. The goal
 * is not to parse with the level of detail that would be required if
 * we were building an evaluation engine. For example, operator precedence is
 * largely ignored but could be added if we need it later.
 *
 * The Java and cuDF regular expression documentation has been used as a reference:
 *
 * Java regex: https://docs.oracle.com/javase/7/docs/api/java/util/regex/Pattern.html
 * cuDF regex: https://docs.rapids.ai/api/libcudf/stable/md_regex.html
 *
 * The following blog posts provide some background on Pratt Parsers and parsing regex.
 *
 * - https://journal.stuffwithstuff.com/2011/03/19/pratt-parsers-expression-parsing-made-easy/
 * - https://matt.might.net/articles/parsing-regex-with-recursive-descent/
 */
class RegexParser(pattern: String) {

  /** index of current position within the string being parsed */
  private var pos = 0

  def parse(): RegexAST = {
    val ast = parseUntil(() => eof())
    if (!eof()) {
      throw new RegexUnsupportedException("failed to parse full regex")
    }
    ast
  }

  private def parseUntil(until: () => Boolean): RegexAST = {
    val term = parseTerm(() => until() || peek().contains('|'))
    if (!eof() && peek().contains('|')) {
      consumeExpected('|')
      RegexChoice(term, parseUntil(until))
    } else {
      term
    }
  }

  private def parseTerm(until: () => Boolean): RegexAST = {
    val sequence = RegexSequence(new ListBuffer())
    while (!eof() && !until()) {
      parseFactor(until) match {
        case RegexSequence(parts) =>
          sequence.parts ++= parts
        case other =>
          sequence.parts += other
      }
    }
    sequence
  }

  private def isValidQuantifierAhead(): Boolean = {
    if (peek().contains('{')) {
      val bookmark = pos
      consumeExpected('{')
      val q = parseQuantifierOrLiteralBrace()
      pos = bookmark
      q match {
        case _: QuantifierFixedLength | _: QuantifierVariableLength => true
        case _ => false
      }
    } else {
      false
    }
  }

  private def parseFactor(until: () => Boolean): RegexAST = {
    var base = parseBase()
    while (!eof() && !until()
        && (peek().exists(ch => ch == '*' || ch == '+' || ch == '?')
        || isValidQuantifierAhead())) {

      val quantifier = if (peek().contains('{')) {
        consumeExpected('{')
        parseQuantifierOrLiteralBrace().asInstanceOf[RegexQuantifier]
      } else {
        SimpleQuantifier(consume())
      }
      base = RegexRepetition(base, quantifier)
    }
    base
  }

  private def parseBase(): RegexAST = {
    consume() match {
      case '(' =>
        parseGroup()
      case '[' =>
        parseCharacterClass()
      case '\\' =>
        parseEscapedCharacter()
      case '\u0000' =>
        throw new RegexUnsupportedException(
          "cuDF does not support null characters in regular expressions", Some(pos))
      case '*' | '+' | '?' =>
        throw new RegexUnsupportedException(
          "base expression cannot start with quantifier", Some(pos))
      case other =>
        RegexChar(other)
    }
  }

  private def parseGroup(): RegexAST = {
    val captureGroup = if (pos + 1 < pattern.length
        && pattern.charAt(pos) == '?'
        && pattern.charAt(pos+1) == ':') {
      pos += 2
      false
    } else {
      true
    }
    val term = parseUntil(() => peek().contains(')'))
    consumeExpected(')')
    RegexGroup(captureGroup, term)
  }

  private def parseCharacterClass(): RegexCharacterClass = {
    val start = pos
    val characterClass = RegexCharacterClass(negated = false, characters = ListBuffer())
    // loop until the end of the character class or EOF
    var characterClassComplete = false
    while (!eof() && !characterClassComplete) {
      val ch = consume()
      ch match {
        case '[' =>
          // treat as a literal character and add to the character class
          characterClass.append(ch)
        case ']' if (!characterClass.negated && pos > start + 1) ||
            (characterClass.negated && pos > start + 2) =>
          // "[]" is not a valid character class
          // "[]a]" is a valid character class containing the characters "]" and "a"
          // "[^]a]" is a valid negated character class containing the characters "]" and "a"
          characterClassComplete = true
        case '^' if pos == start + 1 =>
          // Negates the character class, causing it to match a single character not listed in
          // the character class. Only valid immediately after the opening '['
          characterClass.negated = true
        case '\n' | '\r' | '\t' | '\b' | '\f' | '\u0007' =>
          // treat as a literal character and add to the character class
          characterClass.append(ch)
        case '\\' =>
          peek() match {
            case None =>
              throw new RegexUnsupportedException(
                s"Unclosed character class", Some(pos))
            case Some(ch) =>
              // typically an escaped metacharacter ('\\', '^', '-', ']', '+')
              // within the character class, but could be any escaped character
              characterClass.appendEscaped(consumeExpected(ch))
          }
        case '\u0000' =>
          throw new RegexUnsupportedException(
            "cuDF does not support null characters in regular expressions", Some(pos))
        case _ =>
          // check for range
          val start = ch
          peek() match {
            case Some('-') =>
              consumeExpected('-')
              peek() match {
                case Some(']') =>
                  // '-' at end of class e.g. "[abc-]"
                  characterClass.append(ch)
                  characterClass.append('-')
                case Some(end) =>
                  skip()
                  characterClass.appendRange(start, end)
                case _ =>
                  throw new RegexUnsupportedException(
                    "unexpected EOF while parsing character range",
                    Some(pos))
              }
            case _ =>
              // treat as supported literal character
              characterClass.append(ch)
          }
      }
    }
    if (!characterClassComplete) {
      throw new RegexUnsupportedException(
        s"Unclosed character class", Some(pos))
    }
    characterClass
  }


  /**
   * Parse a quantifier in one of the following formats:
   *
   * {n}
   * {n,}
   * {n,m} (only valid if m >= n)
   */
  private def parseQuantifierOrLiteralBrace(): RegexAST = {

    // assumes that '{' has already been consumed
    val start = pos

    def treatAsLiteralBrace() = {
      // this was not a quantifier, just a literal '{'
      pos = start + 1
      RegexChar('{')
    }

    consumeInt match {
      case Some(minLength) =>
        peek() match {
          case Some(',') =>
            consumeExpected(',')
            val max = consumeInt()
            if (peek().contains('}')) {
              consumeExpected('}')
              max match {
                case None =>
                  QuantifierVariableLength(minLength, None)
                case Some(m) =>
                  if (m >= minLength) {
                    QuantifierVariableLength(minLength, max)
                  } else {
                    treatAsLiteralBrace()
                  }
              }
            } else {
              treatAsLiteralBrace()
            }
          case Some('}') =>
            consumeExpected('}')
            QuantifierFixedLength(minLength)
          case _ =>
            treatAsLiteralBrace()
        }
      case None =>
        treatAsLiteralBrace()
    }
  }

  private def parseEscapedCharacter(): RegexAST = {
    peek() match {
      case None =>
        throw new RegexUnsupportedException("escape at end of string", Some(pos))
      case Some(ch) =>
        ch match {
          case 'A' | 'Z' | 'z' =>
            // string anchors
            consumeExpected(ch)
            RegexEscaped(ch)
          case 's' | 'S' | 'd' | 'D' | 'w' | 'W' =>
            // meta sequences
            consumeExpected(ch)
            RegexEscaped(ch)
          case 'B' | 'b' =>
            // word boundaries
            consumeExpected(ch)
            RegexEscaped(ch)
          case '[' | '\\' | '^' | '$' | '.' | '⎮' | '?' | '*' | '+' | '(' | ')' | '{' | '}' =>
            // escaped metacharacter
            consumeExpected(ch)
            RegexEscaped(ch)
          case 'x' =>
            consumeExpected(ch)
            parseHexDigit
          case _ if Character.isDigit(ch) =>
            parseOctalDigit
          case other =>
            throw new RegexUnsupportedException(
              s"invalid or unsupported escape character '$other'", Some(pos - 1))
        }
    }
  }

  private def isHexDigit(ch: Char): Boolean = ch.isDigit ||
    (ch >= 'a' && ch <= 'f') ||
    (ch >= 'A' && ch <= 'F')

  private def parseHexDigit: RegexHexDigit = {
    // \xhh      The character with hexadecimal value 0xhh
    // \x{h...h} The character with hexadecimal value 0xh...h
    //           (Character.MIN_CODE_POINT  <= 0xh...h <=  Character.MAX_CODE_POINT)

    val start = pos
    while (!eof() && isHexDigit(pattern.charAt(pos))) {
      pos += 1
    }
    val hexDigit = pattern.substring(start, pos)

    if (hexDigit.length < 2) {
      throw new RegexUnsupportedException(s"Invalid hex digit: $hexDigit")
    }

    val value = Integer.parseInt(hexDigit, 16)
    if (value < Character.MIN_CODE_POINT || value > Character.MAX_CODE_POINT) {
      throw new RegexUnsupportedException(s"Invalid hex digit: $hexDigit")
    }

    RegexHexDigit(hexDigit)
  }

  private def isOctalDigit(ch: Char): Boolean = ch >= '0' && ch <= '7'

  private def parseOctalDigit: RegexOctalChar = {
    // \0n   The character with octal value 0n (0 <= n <= 7)
    // \0nn  The character with octal value 0nn (0 <= n <= 7)
    // \0mnn The character with octal value 0mnn (0 <= m <= 3, 0 <= n <= 7)

    def parseOctalDigits(n: Integer): RegexOctalChar = {
      val octal = pattern.substring(pos, pos + n)
      pos += n
      RegexOctalChar(octal)
    }

    if (!eof() && isOctalDigit(pattern.charAt(pos))) {
      if (pos + 1 < pattern.length && isOctalDigit(pattern.charAt(pos + 1))) {
        if (pos + 2 < pattern.length && isOctalDigit(pattern.charAt(pos + 2))
            && pattern.charAt(pos) <= '3') {
          parseOctalDigits(3)
        } else {
          parseOctalDigits(2)
        }
      } else {
        parseOctalDigits(1)
      }
    } else {
      throw new RegexUnsupportedException(
        "Invalid octal digit", Some(pos))
    }
  }

  /** Determine if we are at the end of the input */
  private def eof(): Boolean = pos == pattern.length

  /** Advance the index by one */
  private def skip(): Unit = {
    if (eof()) {
      throw new RegexUnsupportedException("Unexpected EOF", Some(pos))
    }
    pos += 1
  }

  /** Get the next character and advance the index by one */
  private def consume(): Char = {
    if (eof()) {
      throw new RegexUnsupportedException("Unexpected EOF", Some(pos))
    } else {
      pos += 1
      pattern.charAt(pos - 1)
    }
  }

  /** Consume the next character if it is the one we expect */
  private def consumeExpected(expected: Char): Char = {
    val consumed = consume()
    if (consumed != expected) {
      throw new RegexUnsupportedException(
        s"Expected '$expected' but found '$consumed'", Some(pos-1))
    }
    consumed
  }

  /** Peek at the next character without consuming it */
  private def peek(): Option[Char] = {
    if (eof()) {
      None
    } else {
      Some(pattern.charAt(pos))
    }
  }

  private def consumeInt(): Option[Int] = {
    val start = pos
    while (!eof() && peek().exists(_.isDigit)) {
      skip()
    }
    if (start == pos) {
      None
    } else {
      Some(pattern.substring(start, pos).toInt)
    }
  }

}

/**
 * Transpile Java/Spark regular expression to a format that cuDF supports, or throw an exception
 * if this is not possible.
 *
 * @param replace True if performing a replacement (regexp_replace), false
 *                if matching only (rlike)
 */
class CudfRegexTranspiler(replace: Boolean) {

  // cuDF throws a "nothing to repeat" exception for many of the edge cases that are
  // rejected by the transpiler
  private val nothingToRepeat = "nothing to repeat"

  /**
   * Parse Java regular expression and translate into cuDF regular expression.
   *
   * @param pattern Regular expression that is valid in Java's engine
   * @return Regular expression in cuDF format
   */
  def transpile(pattern: String): String = {
    // parse the source regular expression
    val regex = new RegexParser(pattern).parse()
    // validate that the regex is supported by cuDF
    val cudfRegex = rewrite(regex)
    // write out to regex string, performing minor transformations
    // such as adding additional escaping
    cudfRegex.toRegexString
  }

  private def rewrite(regex: RegexAST): RegexAST = {
    regex match {

      case RegexChar(ch) => ch match {
        case '.' =>
          // workaround for https://github.com/rapidsai/cudf/issues/9619
          RegexCharacterClass(negated = true, ListBuffer(RegexChar('\r'), RegexChar('\n')))
        case '$' =>
          // see https://github.com/NVIDIA/spark-rapids/issues/4533
          throw new RegexUnsupportedException("line anchor $ is not supported")
        case _ =>
          regex
      }

      case RegexOctalChar(_) =>
        // see https://github.com/NVIDIA/spark-rapids/issues/4288
        throw new RegexUnsupportedException(
          s"cuDF does not support octal digits consistently with Spark")

      case RegexHexDigit(_) =>
        // see https://github.com/NVIDIA/spark-rapids/issues/4486
        throw new RegexUnsupportedException(
          s"cuDF does not support hex digits consistently with Spark")

      case RegexEscaped(ch) => ch match {
        case 'D' =>
          // see https://github.com/NVIDIA/spark-rapids/issues/4475
          throw new RegexUnsupportedException("non-digit class \\D is not supported")
        case 'W' =>
          // see https://github.com/NVIDIA/spark-rapids/issues/4475
          throw new RegexUnsupportedException("non-word class \\W is not supported")
        case 'b' | 'B' =>
          // see https://github.com/NVIDIA/spark-rapids/issues/4517
          throw new RegexUnsupportedException("word boundaries are not supported")
        case 's' | 'S' =>
          // see https://github.com/NVIDIA/spark-rapids/issues/4528
          throw new RegexUnsupportedException("whitespace classes are not supported")
        case 'z' =>
          if (replace) {
            // see https://github.com/NVIDIA/spark-rapids/issues/4425
            throw new RegexUnsupportedException(
              "string anchor \\z is not supported in replace mode")
          }
          // cuDF does not support "\z" but supports "$", which is equivalent
          RegexChar('$')
        case 'Z' =>
          // see https://github.com/NVIDIA/spark-rapids/issues/4532
          throw new RegexUnsupportedException("string anchor \\Z is not supported")
        case _ =>
          regex
      }

      case RegexCharacterRange(_, _) =>
        regex

      case RegexCharacterClass(negated, characters) =>
        characters.foreach {
          case RegexChar(ch) if ch == '[' || ch == ']' =>
            // examples:
            // - "[a[]" should match the literal characters "a" and "["
            // - "[a-b[c-d]]" is supported by Java but not cuDF
            throw new RegexUnsupportedException("nested character classes are not supported")
          case _ =>
        }
        val components: Seq[RegexCharacterClassComponent] = characters
          .map(x => rewrite(x).asInstanceOf[RegexCharacterClassComponent])

        if (negated) {
          // There are differences between cuDF and Java handling of newlines
          // for negative character matches. The expression `[^a]` will match
          // `\r` and `\n` in Java but not in cuDF, so we replace `[^a]` with
          // `(?:[\r\n]|[^a])`. We also have to take into account whether any
          // newline characters are included in the character range.
          //
          // Examples:
          //
          // `[^a]`     => `(?:[\r\n]|[^a])`
          // `[^a\r]`   => `(?:[\n]|[^a])`
          // `[^a\n]`   => `(?:[\r]|[^a])`
          // `[^a\r\n]` => `[^a]`
          // `[^\r\n]`  => `[^\r\n]`

          val linefeedCharsInPattern = components.flatMap {
            case RegexChar(ch) if ch == '\n' || ch == '\r' => Seq(ch)
            case RegexEscaped(ch) if ch == 'n' => Seq('\n')
            case RegexEscaped(ch) if ch == 'r' => Seq('\r')
            case _ => Seq.empty
          }

          val onlyLinefeedChars = components.length == linefeedCharsInPattern.length

          val negatedNewlines = Seq('\r', '\n').diff(linefeedCharsInPattern.distinct)

          if (onlyLinefeedChars && linefeedCharsInPattern.length == 2) {
            // special case for `[^\r\n]` and `[^\\r\\n]`
            RegexCharacterClass(negated = true, ListBuffer(components: _*))
          } else if (negatedNewlines.isEmpty) {
            RegexCharacterClass(negated = true, ListBuffer(components: _*))
          } else {
            RegexGroup(capture = false,
              RegexChoice(
                RegexCharacterClass(negated = false,
                  characters = ListBuffer(negatedNewlines.map(RegexChar): _*)),
                RegexCharacterClass(negated = true, ListBuffer(components: _*))))
          }
        } else {
          RegexCharacterClass(negated, ListBuffer(components: _*))
        }

      case RegexSequence(parts) =>
        if (parts.isEmpty) {
          // examples: "", "()", "a|", "|b"
          throw new RegexUnsupportedException("empty sequence not supported")
        }
        if (isRegexChar(parts.head, '|') || isRegexChar(parts.last, '|')) {
          // examples: "a|", "|b"
          throw new RegexUnsupportedException(nothingToRepeat)
        }
        if (isRegexChar(parts.head, '{')) {
          // example: "{"
          // cuDF would treat this as a quantifier even though in this
          // context (being at the start of a sequence) it is not quantifying anything
          // note that we could choose to escape this in the transpiler rather than
          // falling back to CPU
          throw new RegexUnsupportedException(nothingToRepeat)
        }
        if (parts.forall(isBeginOrEndLineAnchor)) {
          throw new RegexUnsupportedException(
            "sequences that only contain '^' or '$' are not supported")
        }
        RegexSequence(parts.map(rewrite))

      case RegexRepetition(base, quantifier) => (base, quantifier) match {
        case (_, SimpleQuantifier(ch)) if replace && "?*".contains(ch) =>
          // example: pattern " ?", input "] b[", replace with "X":
          // java: X]XXbX[X
          // cuDF: XXXX] b[
          // see https://github.com/NVIDIA/spark-rapids/issues/4468
          throw new RegexUnsupportedException(
            "regexp_replace on GPU does not support repetition with ? or *")

        case (RegexEscaped(ch), _) if ch != 'd' && ch != 'w' =>
          // example: "\B?"
          throw new RegexUnsupportedException(nothingToRepeat)

        case (RegexChar(a), _) if "$^".contains(a) =>
          // example: "$*"
          throw new RegexUnsupportedException(nothingToRepeat)

        case (RegexRepetition(_, _), _) =>
          // example: "a*+"
          throw new RegexUnsupportedException(nothingToRepeat)

        case _ =>
          RegexRepetition(rewrite(base), quantifier)

      }

      case RegexChoice(l, r) =>
<<<<<<< HEAD
        (l, r) match {
          // check for empty left-hand side caused by ^ or $ or a repetition
          case (RegexSequence(a), _) =>
            a.lastOption match {
              case None =>
                // example: "|a"
                throw new RegexUnsupportedException(nothingToRepeat)
              case Some(RegexChar(ch)) if ch == '$' || ch == '^' =>
                // example: "^|a"
                throw new RegexUnsupportedException(nothingToRepeat)
              case Some(RegexEscaped(ch)) if ch == '$' || ch == '^' =>
                // example: "^|a"
                throw new RegexUnsupportedException(nothingToRepeat)
              case Some(RegexRepetition(_, _)) =>
                // example: "a*|a"
                throw new RegexUnsupportedException(nothingToRepeat)
              case _ =>
                RegexChoice(rewrite(l), rewrite(r))
            }
          // check for empty right-hand side caused by ^ or $
          case (_, RegexSequence(b)) =>
            b.headOption match {
              case None =>
                // example: "|b"
                throw new RegexUnsupportedException(nothingToRepeat)
              case Some(RegexChar(ch)) if ch == '$' || ch == '^' =>
                // example: "a|$"
                throw new RegexUnsupportedException(nothingToRepeat)
              case Some(RegexEscaped(ch)) if ch == '$' || ch == '^' =>
                // example: "a|$"
                throw new RegexUnsupportedException(nothingToRepeat)
              case _ =>
                RegexChoice(rewrite(l), rewrite(r))
            }
          case (RegexRepetition(_, _), _) =>
            // example: "a*|a"
            throw new RegexUnsupportedException(nothingToRepeat)
          case _ =>
            RegexChoice(rewrite(l), rewrite(r))
=======
        val ll = rewrite(l)
        val rr = rewrite(r)

        // cuDF does not support repetition on one side of a choice, such as "a*|a"
        def isRepetition(e: RegexAST): Boolean = {
          e match {
            case RegexRepetition(_, _) => true
            case RegexGroup(_, term) => isRepetition(term)
            case RegexSequence(parts) if parts.nonEmpty => isRepetition(parts.last)
            case _ => false
          }
>>>>>>> e9aa25cc
        }
        if (isRepetition(ll) || isRepetition(rr)) {
          throw new RegexUnsupportedException(nothingToRepeat)
        }

        // cuDF does not support terms ending with line anchors on one side
        // of a choice, such as "^|$"
        def endsWithLineAnchor(e: RegexAST): Boolean = {
          e match {
            case RegexSequence(parts) if parts.nonEmpty =>
              isBeginOrEndLineAnchor(parts.last)
            case _ => false
          }
        }
        if (endsWithLineAnchor(ll) || endsWithLineAnchor(rr)) {
          throw new RegexUnsupportedException(nothingToRepeat)
        }

        RegexChoice(ll, rr)

      case RegexGroup(capture, term) =>
        RegexGroup(capture, rewrite(term))

      case other =>
        throw new RegexUnsupportedException(s"Unhandled expression in transpiler: $other")
    }
  }

  private def isBeginOrEndLineAnchor(regex: RegexAST): Boolean = regex match {
    case RegexSequence(parts) => parts.nonEmpty && parts.forall(isBeginOrEndLineAnchor)
    case RegexGroup(_, term) => isBeginOrEndLineAnchor(term)
    case RegexChoice(l, r) => isBeginOrEndLineAnchor(l) && isBeginOrEndLineAnchor(r)
    case RegexRepetition(term, _) => isBeginOrEndLineAnchor(term)
    case RegexChar(ch) => ch == '^' || ch == '$'
    case RegexEscaped('z') => true // \z gets translated to $
    case _ => false
  }

  private def isRegexChar(expr: RegexAST, value: Char): Boolean = expr match {
    case RegexChar(ch) => ch == value
    case _ => false
  }
}

sealed trait RegexAST {
  def children(): Seq[RegexAST]
  def toRegexString: String
}

sealed case class RegexSequence(parts: ListBuffer[RegexAST]) extends RegexAST {
  override def children(): Seq[RegexAST] = parts
  override def toRegexString: String = parts.map(_.toRegexString).mkString
}

sealed case class RegexGroup(capture: Boolean, term: RegexAST) extends RegexAST {
  override def children(): Seq[RegexAST] = Seq(term)
  override def toRegexString: String = if (capture) {
    s"(${term.toRegexString})"
  } else {
    s"(?:${term.toRegexString})"
  }
}

sealed case class RegexChoice(a: RegexAST, b: RegexAST) extends RegexAST {
  override def children(): Seq[RegexAST] = Seq(a, b)
  override def toRegexString: String = s"${a.toRegexString}|${b.toRegexString}"
}

sealed case class RegexRepetition(a: RegexAST, quantifier: RegexQuantifier) extends RegexAST {
  override def children(): Seq[RegexAST] = Seq(a)
  override def toRegexString: String = s"${a.toRegexString}${quantifier.toRegexString}"
}

sealed trait RegexQuantifier extends RegexAST

sealed case class SimpleQuantifier(ch: Char) extends RegexQuantifier {
  override def children(): Seq[RegexAST] = Seq.empty
  override def toRegexString: String = ch.toString
}

sealed case class QuantifierFixedLength(length: Int)
    extends RegexQuantifier {
  override def children(): Seq[RegexAST] = Seq.empty
  override def toRegexString: String = {
    s"{$length}"
  }
}

sealed case class QuantifierVariableLength(minLength: Int, maxLength: Option[Int])
    extends RegexQuantifier{
  override def children(): Seq[RegexAST] = Seq.empty
  override def toRegexString: String = {
    maxLength match {
      case Some(max) =>
        s"{$minLength,$max}"
      case _ =>
        s"{$minLength,}"
    }
  }
}

sealed trait RegexCharacterClassComponent extends RegexAST

sealed case class RegexHexDigit(a: String) extends RegexCharacterClassComponent {
  override def children(): Seq[RegexAST] = Seq.empty
  override def toRegexString: String = s"\\x$a"
}

sealed case class RegexOctalChar(a: String) extends RegexCharacterClassComponent {
  override def children(): Seq[RegexAST] = Seq.empty
  override def toRegexString: String = s"\\$a"
}

sealed case class RegexChar(ch: Char) extends RegexCharacterClassComponent {
  override def children(): Seq[RegexAST] = Seq.empty
  override def toRegexString: String = s"$ch"
}

sealed case class RegexEscaped(a: Char) extends RegexCharacterClassComponent{
  override def children(): Seq[RegexAST] = Seq.empty
  override def toRegexString: String = s"\\$a"
}

sealed case class RegexCharacterRange(start: Char, end: Char)
  extends RegexCharacterClassComponent{
  override def children(): Seq[RegexAST] = Seq.empty
  override def toRegexString: String = s"$start-$end"
}

sealed case class RegexCharacterClass(
    var negated: Boolean,
    var characters: ListBuffer[RegexCharacterClassComponent])
  extends RegexAST {

  override def children(): Seq[RegexAST] = characters
  def append(ch: Char): Unit = {
    characters += RegexChar(ch)
  }

  def appendEscaped(ch: Char): Unit = {
    characters += RegexEscaped(ch)
  }

  def appendRange(start: Char, end: Char): Unit = {
    characters += RegexCharacterRange(start, end)
  }

  override def toRegexString: String = {
    val builder = new StringBuilder("[")
    if (negated) {
      builder.append("^")
    }
    for (a <- characters) {
      a match {
        case RegexChar(ch) if requiresEscaping(ch) =>
          // cuDF has stricter escaping requirements for certain characters
          // within a character class compared to Java or Python regex
          builder.append(s"\\$ch")
        case other =>
          builder.append(other.toRegexString)
      }
    }
    builder.append("]")
    builder.toString()
  }

  private def requiresEscaping(ch: Char): Boolean = {
    // there are likely other cases that we will need to add here but this
    // covers everything we have seen so far during fuzzing
    ch match {
      case '-' =>
        // cuDF requires '-' to be escaped when used as a character within a character
        // to disambiguate from the character range syntax 'a-b'
        true
      case _ =>
        false
    }
  }
}

class RegexUnsupportedException(message: String, index: Option[Int] = None)
  extends SQLException {
  override def getMessage: String = {
    index match {
      case Some(i) => s"$message near index $i"
      case _ => message
    }
  }
}<|MERGE_RESOLUTION|>--- conflicted
+++ resolved
@@ -592,47 +592,6 @@
       }
 
       case RegexChoice(l, r) =>
-<<<<<<< HEAD
-        (l, r) match {
-          // check for empty left-hand side caused by ^ or $ or a repetition
-          case (RegexSequence(a), _) =>
-            a.lastOption match {
-              case None =>
-                // example: "|a"
-                throw new RegexUnsupportedException(nothingToRepeat)
-              case Some(RegexChar(ch)) if ch == '$' || ch == '^' =>
-                // example: "^|a"
-                throw new RegexUnsupportedException(nothingToRepeat)
-              case Some(RegexEscaped(ch)) if ch == '$' || ch == '^' =>
-                // example: "^|a"
-                throw new RegexUnsupportedException(nothingToRepeat)
-              case Some(RegexRepetition(_, _)) =>
-                // example: "a*|a"
-                throw new RegexUnsupportedException(nothingToRepeat)
-              case _ =>
-                RegexChoice(rewrite(l), rewrite(r))
-            }
-          // check for empty right-hand side caused by ^ or $
-          case (_, RegexSequence(b)) =>
-            b.headOption match {
-              case None =>
-                // example: "|b"
-                throw new RegexUnsupportedException(nothingToRepeat)
-              case Some(RegexChar(ch)) if ch == '$' || ch == '^' =>
-                // example: "a|$"
-                throw new RegexUnsupportedException(nothingToRepeat)
-              case Some(RegexEscaped(ch)) if ch == '$' || ch == '^' =>
-                // example: "a|$"
-                throw new RegexUnsupportedException(nothingToRepeat)
-              case _ =>
-                RegexChoice(rewrite(l), rewrite(r))
-            }
-          case (RegexRepetition(_, _), _) =>
-            // example: "a*|a"
-            throw new RegexUnsupportedException(nothingToRepeat)
-          case _ =>
-            RegexChoice(rewrite(l), rewrite(r))
-=======
         val ll = rewrite(l)
         val rr = rewrite(r)
 
@@ -644,7 +603,6 @@
             case RegexSequence(parts) if parts.nonEmpty => isRepetition(parts.last)
             case _ => false
           }
->>>>>>> e9aa25cc
         }
         if (isRepetition(ll) || isRepetition(rr)) {
           throw new RegexUnsupportedException(nothingToRepeat)
