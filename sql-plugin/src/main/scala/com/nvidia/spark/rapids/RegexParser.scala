--- conflicted
+++ resolved
@@ -762,7 +762,6 @@
   private def transpile(regex: RegexAST, replacement: Option[RegexReplacement],
       previous: Option[RegexAST]): RegexAST = {
 
-<<<<<<< HEAD
     def containsBeginAnchor(regex: RegexAST): Boolean = {
       contains(regex, {
         case RegexChar('^') | RegexEscaped('A') => true
@@ -840,26 +839,6 @@
 
     checkUnsupported(regex)
 
-=======
-    // look for patterns that we know are problematic before we attempt to rewrite the expression
-    val negatedWordOrDigit = contains(regex, {
-      case RegexEscaped('W') | RegexEscaped('D') => true
-      case _ => false
-    })
-    val endOfLineAnchor = contains(regex, {
-      case RegexChar('$') | RegexEscaped('Z') | RegexEscaped('z') => true
-      case _ => false
-    })
-
-    // this check is quite broad and could potentially be refined to look for \W or \D
-    // immediately next to a line anchor
-    if (negatedWordOrDigit && endOfLineAnchor) {
-      throw new RegexUnsupportedException(
-        "Combination of \\W or \\D with line anchor $ " +
-          "or string anchors \\z or \\Z is not supported")
-    }
-
->>>>>>> af865fdb
     rewrite(regex, replacement, previous)
   }
 
@@ -1323,7 +1302,6 @@
     }
   }
 
-<<<<<<< HEAD
   private def contains(regex: RegexAST, f: RegexAST => Boolean): Boolean = {
     if (f(regex)) {
       true
@@ -1337,15 +1315,6 @@
         case leaf => f(leaf)
       }
     }
-=======
-  private def contains(regex: RegexAST, f: RegexAST => Boolean): Boolean = regex match {
-    case RegexSequence(parts) => parts.exists(x => contains(x, f))
-    case RegexGroup(_, term) => contains(term, f)
-    case RegexChoice(l, r) => contains(l, f) || contains(r, f)
-    case RegexRepetition(term, _) => contains(term, f)
-    case RegexCharacterClass(_, chars) => chars.exists(ch => contains(ch, f))
-    case leaf => f(leaf)
->>>>>>> af865fdb
   }
 
   private def isBeginOrEndLineAnchor(regex: RegexAST): Boolean = regex match {
