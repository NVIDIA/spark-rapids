/*
 * Copyright (c) 2021-2022, NVIDIA CORPORATION.
 *
 * Licensed under the Apache License, Version 2.0 (the "License");
 * you may not use this file except in compliance with the License.
 * You may obtain a copy of the License at
 *
 *     http://www.apache.org/licenses/LICENSE-2.0
 *
 * Unless required by applicable law or agreed to in writing, software
 * distributed under the License is distributed on an "AS IS" BASIS,
 * WITHOUT WARRANTIES OR CONDITIONS OF ANY KIND, either express or implied.
 * See the License for the specific language governing permissions and
 * limitations under the License.
 */
package com.nvidia.spark.rapids

import java.sql.SQLException

import scala.collection.mutable.ListBuffer

/**
 * Regular expression parser based on a Pratt Parser design.
 *
 * The goal of this parser is to build a minimal AST that allows us
 * to validate that we can support the expression on the GPU. The goal
 * is not to parse with the level of detail that would be required if
 * we were building an evaluation engine. For example, operator precedence is
 * largely ignored but could be added if we need it later.
 *
 * The Java and cuDF regular expression documentation has been used as a reference:
 *
 * Java regex: https://docs.oracle.com/javase/7/docs/api/java/util/regex/Pattern.html
 * cuDF regex: https://docs.rapids.ai/api/libcudf/stable/md_regex.html
 *
 * The following blog posts provide some background on Pratt Parsers and parsing regex.
 *
 * - https://journal.stuffwithstuff.com/2011/03/19/pratt-parsers-expression-parsing-made-easy/
 * - https://matt.might.net/articles/parsing-regex-with-recursive-descent/
 */
class RegexParser(pattern: String) {

  /** index of current position within the string being parsed */
  private var pos = 0

  def parse(): RegexAST = {
    val ast = parseUntil(() => eof())
    if (!eof()) {
      throw new RegexUnsupportedException("failed to parse full regex")
    }
    ast
  }

  def parseReplacement(numCaptureGroups: Int): RegexReplacement = {
    val sequence = RegexReplacement(new ListBuffer(), numCaptureGroups)
    while (!eof()) {
      parseReplacementBase() match {
        case RegexSequence(parts) =>
          sequence.parts ++= parts
        case other =>
          sequence.parts += other
      }
    }
    sequence
  }

  def parseReplacementBase(): RegexAST = {
      consume() match {
        case '\\' =>
          parseBackrefOrEscaped()
        case '$' =>
          parseBackrefOrLiteralDollar()
        case other =>
          RegexChar(other)
      }
  }


  private def parseUntil(until: () => Boolean): RegexAST = {
    val term = parseTerm(() => until() || peek().contains('|'))
    if (!eof() && peek().contains('|')) {
      consumeExpected('|')
      RegexChoice(term, parseUntil(until))
    } else {
      term
    }
  }

  private def parseTerm(until: () => Boolean): RegexAST = {
    val sequence = RegexSequence(new ListBuffer())
    while (!eof() && !until()) {
      parseFactor(until) match {
        case RegexSequence(parts) =>
          sequence.parts ++= parts
        case other =>
          sequence.parts += other
      }
    }
    sequence
  }

  private def isValidQuantifierAhead(): Boolean = {
    if (peek().contains('{')) {
      val bookmark = pos
      consumeExpected('{')
      val q = parseQuantifierOrLiteralBrace()
      pos = bookmark
      q match {
        case _: QuantifierFixedLength | _: QuantifierVariableLength => true
        case _ => false
      }
    } else {
      false
    }
  }

  private def parseFactor(until: () => Boolean): RegexAST = {
    var base = parseBase()
    while (!eof() && !until()
        && (peek().exists(ch => ch == '*' || ch == '+' || ch == '?')
        || isValidQuantifierAhead())) {

      val quantifier = if (peek().contains('{')) {
        consumeExpected('{')
        parseQuantifierOrLiteralBrace().asInstanceOf[RegexQuantifier]
      } else {
        SimpleQuantifier(consume())
      }
      base = RegexRepetition(base, quantifier)
    }
    base
  }

  private def parseBase(): RegexAST = {
    consume() match {
      case '(' =>
        parseGroup()
      case '[' =>
        parseCharacterClass()
      case '\\' =>
        parseEscapedCharacter()
      case '\u0000' =>
        throw new RegexUnsupportedException(
          "cuDF does not support null characters in regular expressions", Some(pos))
      case '*' | '+' | '?' =>
        throw new RegexUnsupportedException(
          "base expression cannot start with quantifier", Some(pos))
      case other =>
        RegexChar(other)
    }
  }

  private def parseGroup(): RegexAST = {
    val captureGroup = if (pos + 1 < pattern.length
        && pattern.charAt(pos) == '?'
        && pattern.charAt(pos+1) == ':') {
      pos += 2
      false
    } else {
      true
    }
    val term = parseUntil(() => peek().contains(')'))
    consumeExpected(')')
    RegexGroup(captureGroup, term)
  }

  private def parseCharacterClass(): RegexCharacterClass = {
    val start = pos
    val characterClass = RegexCharacterClass(negated = false, characters = ListBuffer())
    // loop until the end of the character class or EOF
    var characterClassComplete = false
    while (!eof() && !characterClassComplete) {
      val ch = consume()
      ch match {
        case '[' =>
          // treat as a literal character and add to the character class
          characterClass.append(ch)
        case ']' if (!characterClass.negated && pos > start + 1) ||
            (characterClass.negated && pos > start + 2) =>
          // "[]" is not a valid character class
          // "[]a]" is a valid character class containing the characters "]" and "a"
          // "[^]a]" is a valid negated character class containing the characters "]" and "a"
          characterClassComplete = true
        case '^' if pos == start + 1 =>
          // Negates the character class, causing it to match a single character not listed in
          // the character class. Only valid immediately after the opening '['
          characterClass.negated = true
        case '\n' | '\r' | '\t' | '\b' | '\f' | '\u0007' =>
          // treat as a literal character and add to the character class
          characterClass.append(ch)
        case '\\' =>
          peek() match {
            case None =>
              throw new RegexUnsupportedException(
                s"Unclosed character class", Some(pos))
            case Some(ch) =>
              // typically an escaped metacharacter ('\\', '^', '-', ']', '+')
              // within the character class, but could be any escaped character
              characterClass.appendEscaped(consumeExpected(ch))
          }
        case '\u0000' =>
          throw new RegexUnsupportedException(
            "cuDF does not support null characters in regular expressions", Some(pos))
        case _ =>
          // check for range
          val start = ch
          peek() match {
            case Some('-') =>
              consumeExpected('-')
              peek() match {
                case Some(']') =>
                  // '-' at end of class e.g. "[abc-]"
                  characterClass.append(ch)
                  characterClass.append('-')
                case Some(end) =>
                  skip()
                  characterClass.appendRange(start, end)
                case _ =>
                  throw new RegexUnsupportedException(
                    "unexpected EOF while parsing character range",
                    Some(pos))
              }
            case _ =>
              // treat as supported literal character
              characterClass.append(ch)
          }
      }
    }
    if (!characterClassComplete) {
      throw new RegexUnsupportedException(
        s"Unclosed character class", Some(pos))
    }
    characterClass
  }


  /**
   * Parse a quantifier in one of the following formats:
   *
   * {n}
   * {n,}
   * {n,m} (only valid if m >= n)
   */
  private def parseQuantifierOrLiteralBrace(): RegexAST = {

    // assumes that '{' has already been consumed
    val start = pos

    def treatAsLiteralBrace() = {
      // this was not a quantifier, just a literal '{'
      pos = start + 1
      RegexChar('{')
    }

    consumeInt match {
      case Some(minLength) =>
        peek() match {
          case Some(',') =>
            consumeExpected(',')
            val max = consumeInt()
            if (peek().contains('}')) {
              consumeExpected('}')
              max match {
                case None =>
                  QuantifierVariableLength(minLength, None)
                case Some(m) =>
                  if (m >= minLength) {
                    QuantifierVariableLength(minLength, max)
                  } else {
                    treatAsLiteralBrace()
                  }
              }
            } else {
              treatAsLiteralBrace()
            }
          case Some('}') =>
            consumeExpected('}')
            QuantifierFixedLength(minLength)
          case _ =>
            treatAsLiteralBrace()
        }
      case None =>
        treatAsLiteralBrace()
    }
  }

  private def parseBackrefOrEscaped(): RegexAST = {
    val start = pos 

    consumeInt match {
      case Some(refNum) =>
        RegexBackref(refNum)
      case None =>
        pos = start
        RegexChar('\\')
    }
  }

  private def parseBackrefOrLiteralDollar(): RegexAST = {
    val start = pos

    def treatAsLiteralDollar() = {
      pos = start
      RegexChar('$')
    }

    peek() match {
      case Some('{') =>
        consumeExpected('{')
        val num = consumeInt()
        if (peek().contains('}')) {
          consumeExpected('}')
          num match {
            case Some(n) =>
              RegexBackref(n)
            case _ =>
              treatAsLiteralDollar()
          }
        } else {
          treatAsLiteralDollar()
        }
      case Some(ch) if ch >= '1' && ch <= '9' =>
        val num = consumeInt()
        num match {
          case Some(n) =>
            RegexBackref(n)
          case _ =>
            treatAsLiteralDollar()
        }
      case _ =>
        treatAsLiteralDollar()
    }
  }

  private def parseEscapedCharacter(): RegexAST = {
    peek() match {
      case None =>
        throw new RegexUnsupportedException("escape at end of string", Some(pos))
      case Some(ch) =>
        ch match {
          case 'A' | 'Z' | 'z' =>
            // string anchors
            consumeExpected(ch)
            RegexEscaped(ch)
          case 's' | 'S' | 'd' | 'D' | 'w' | 'W' | 'v' | 'V' | 'h' | 'H' | 'R' =>
            // meta sequences
            consumeExpected(ch)
            RegexEscaped(ch)
          case 'B' | 'b' =>
            // word boundaries
            consumeExpected(ch)
            RegexEscaped(ch)
          case '[' | ']' | '\\' | '^' | '$' | '.' | '|' | '?' | '*' | '+' | '(' | ')' | '{' | '}' =>
            // escaped metacharacter
            consumeExpected(ch)
            RegexEscaped(ch)
          case 'x' =>
            consumeExpected(ch)
            parseHexDigit
          case '0' =>
            parseOctalDigit
          case other =>
            throw new RegexUnsupportedException(
              s"invalid or unsupported escape character '$other'", Some(pos - 1))
        }
    }
  }

  private def isHexDigit(ch: Char): Boolean = ch.isDigit ||
    (ch >= 'a' && ch <= 'f') ||
    (ch >= 'A' && ch <= 'F')

  private def parseHexDigit: RegexHexDigit = {
    // \xhh      The character with hexadecimal value 0xhh
    // \x{h...h} The character with hexadecimal value 0xh...h
    //           (Character.MIN_CODE_POINT  <= 0xh...h <=  Character.MAX_CODE_POINT)

    val varHex = pattern.charAt(pos) == '{'
    if (varHex) {
      consumeExpected('{')
    }
    val start = pos
    while (!eof() && isHexDigit(pattern.charAt(pos))) {
      pos += 1
    }
    val hexDigit = pattern.substring(start, pos)
    if (varHex) {
      consumeExpected('}')
    } else if (hexDigit.length != 2) {
      throw new RegexUnsupportedException(s"Invalid hex digit: $hexDigit")
    }

    val value = Integer.parseInt(hexDigit, 16)
    if (value < Character.MIN_CODE_POINT || value > Character.MAX_CODE_POINT) {
      throw new RegexUnsupportedException(s"Invalid hex digit: $hexDigit")
    }

    RegexHexDigit(hexDigit)
  }

  private def isOctalDigit(ch: Char): Boolean = ch >= '0' && ch <= '7'

  private def parseOctalDigit: RegexOctalChar = {
    // \0n   The character with octal value 0n (0 <= n <= 7)
    // \0nn  The character with octal value 0nn (0 <= n <= 7)
    // \0mnn The character with octal value 0mnn (0 <= m <= 3, 0 <= n <= 7)

    def parseOctalDigits(n: Integer): RegexOctalChar = {
      val octal = pattern.substring(pos, pos + n)
      pos += n
      RegexOctalChar(octal)
    }

    if (!eof() && isOctalDigit(pattern.charAt(pos))) {
      if (pos + 1 < pattern.length && isOctalDigit(pattern.charAt(pos + 1))) {
        if (pos + 2 < pattern.length && isOctalDigit(pattern.charAt(pos + 2))
            && pattern.charAt(pos) <= '3') {
          if (pos + 3 < pattern.length && isOctalDigit(pattern.charAt(pos + 3))
              && pattern.charAt(pos+1) <= '3' && pattern.charAt(pos) == '0') {
            parseOctalDigits(4)
          } else {
            parseOctalDigits(3)
          }
        } else {
          parseOctalDigits(2)
        }
      } else {
        parseOctalDigits(1)
      }
    } else {
      throw new RegexUnsupportedException(
        "Invalid octal digit", Some(pos))
    }
  }

  /** Determine if we are at the end of the input */
  private def eof(): Boolean = pos == pattern.length

  /** Advance the index by one */
  private def skip(): Unit = {
    if (eof()) {
      throw new RegexUnsupportedException("Unexpected EOF", Some(pos))
    }
    pos += 1
  }

  /** Get the next character and advance the index by one */
  private def consume(): Char = {
    if (eof()) {
      throw new RegexUnsupportedException("Unexpected EOF", Some(pos))
    } else {
      pos += 1
      pattern.charAt(pos - 1)
    }
  }

  /** Consume the next character if it is the one we expect */
  private def consumeExpected(expected: Char): Char = {
    val consumed = consume()
    if (consumed != expected) {
      throw new RegexUnsupportedException(
        s"Expected '$expected' but found '$consumed'", Some(pos-1))
    }
    consumed
  }

  /** Peek at the next character without consuming it */
  private def peek(): Option[Char] = {
    if (eof()) {
      None
    } else {
      Some(pattern.charAt(pos))
    }
  }

  private def consumeInt(): Option[Int] = {
    val start = pos
    while (!eof() && peek().exists(_.isDigit)) {
      skip()
    }
    if (start == pos) {
      None
    } else {
      Some(pattern.substring(start, pos).toInt)
    }
  }

}

object RegexParser {
  private val regexpChars = Set('\u0000', '\\', '.', '^', '$', '\f')

  def isRegExpString(s: String): Boolean = {

    def isRegExpString(ast: RegexAST): Boolean = ast match {
      case RegexChar(ch) => regexpChars.contains(ch)
      case RegexEscaped(_) => true
      case RegexSequence(parts) => parts.exists(isRegExpString)
      case _ => true
    }

    try {
      val parser = new RegexParser(s)
      val ast = parser.parse()
      isRegExpString(ast)
    } catch {
      case _: RegexUnsupportedException =>
        // if we cannot parse it then assume that it might be valid regexp
        true
    }
  }
}

sealed trait RegexMode
object RegexFindMode extends RegexMode
object RegexReplaceMode extends RegexMode
object RegexSplitMode extends RegexMode

/**
 * Transpile Java/Spark regular expression to a format that cuDF supports, or throw an exception
 * if this is not possible.
 *
 * @param mode  RegexFindMode    if matching only (rlike)
                RegexReplaceMode if performing a replacement (regexp_replace)
                RegexSplitMode   if performing a split (string_split)
 */
class CudfRegexTranspiler(mode: RegexMode) {
  private val regexMetaChars = ".$^[]\\|?*+(){}"

  // cuDF throws a "nothing to repeat" exception for many of the edge cases that are
  // rejected by the transpiler
  private val nothingToRepeat = "nothing to repeat"

  private def countCaptureGroups(regex: RegexAST): Int = {
    regex match {
      case RegexSequence(parts) => parts.foldLeft(0)((c, re) => c + countCaptureGroups(re))
      case RegexGroup(capture, base) => 
        if (capture) {
          1 + countCaptureGroups(base)
        } else {
          countCaptureGroups(base)
        }
      case _ => 0
    }
  }

  /**
   * Parse Java regular expression and translate into cuDF regular expression.
   *
   * @param pattern Regular expression that is valid in Java's engine
   * @return Regular expression in cuDF format
   */
  def transpile(pattern: String, repl: Option[String]): (Option[String], Option[String]) = {
    // parse the source regular expression
    val regex = new RegexParser(pattern).parse()
    // if we have a replacement, parse the replacement string using the regex parser to account
    // for backrefs
    val replacement = repl match {
      case Some(s) => Some(new RegexParser(s).parseReplacement(countCaptureGroups(regex)))
      case None => None
    }

    // validate that the regex is supported by cuDF
    val cudfRegex = rewrite(regex, replacement, None)
    // write out to regex string, performing minor transformations
    // such as adding additional escaping
    replacement match {
      case Some(replaceAST) =>
        (Some(cudfRegex.toRegexString), Some(replaceAST.toRegexString))
      case _ =>
        (Some(cudfRegex.toRegexString), None)
    }
  }

  def transpileToSplittableString(e: RegexAST): Option[String] = {
    e match {
      case RegexEscaped(ch) if regexMetaChars.contains(ch) => Some(ch.toString)
      case RegexChar(ch) if !regexMetaChars.contains(ch) => Some(ch.toString)
      case RegexSequence(parts) =>
        parts.foldLeft[Option[String]](Some("")) { (all, x) => 
          all match {
            case Some(current) =>
              transpileToSplittableString(x) match {
                case Some(y) => Some(current + y)
                case _ => None
              }
            case _ => None
          }
        }
      case _ => None
    }
  }

  def transpileToSplittableString(pattern: String): Option[String] = {
    try {
      val regex = new RegexParser(pattern).parse()
      transpileToSplittableString(regex)
    } catch {
      // treat as regex if we can't parse it
      case _: RegexUnsupportedException =>
        None
    }
  }

  private def isRepetition(e: RegexAST): Boolean = {
    e match {
      case RegexRepetition(_, _) => true
      case RegexGroup(_, term) => isRepetition(term)
      case RegexSequence(parts) if parts.nonEmpty => isRepetition(parts.last)
      case _ => false
    }
  }

  private def isSupportedRepetitionBase(e: RegexAST): Boolean = {
    e match {
      case RegexEscaped(ch) => ch match {
        case 'd' | 'w' | 's' | 'S' | 'h' | 'H' | 'v' | 'V' => true
        case _ => false
      }

      case RegexChar(a) if "$^".contains(a) =>
        // example: "$*"
        false

      case RegexRepetition(_, _) =>
        // example: "a*+"
        false

      case RegexSequence(parts) =>
        parts.forall(isSupportedRepetitionBase)

      case RegexGroup(_, term) =>
        isSupportedRepetitionBase(term)

      case _ => true
    }
  }

  private val lineTerminatorChars = Seq('\n', '\r', '\u0085', '\u2028', '\u2029')

  // from Java 8 documention: a line terminator is a 1 to 2 character sequence that marks
  // the end of a line of an input character sequence. 
  // this method produces a RegexAST which outputs a regular expression to match any possible
  // combination of line terminators
  private def lineTerminatorMatcher(exclude: Set[Char], excludeCRLF: Boolean,
      capture: Boolean): RegexAST = {
    val terminatorChars = new ListBuffer[RegexCharacterClassComponent]()
    terminatorChars ++= lineTerminatorChars.filter(!exclude.contains(_)).map(RegexChar)

    if (terminatorChars.size == 0 && excludeCRLF) {
      RegexEmpty()
    } else if (terminatorChars.size == 0) {
      RegexGroup(capture = capture, RegexSequence(ListBuffer(RegexChar('\r'), RegexChar('\n'))))
    } else if (excludeCRLF) {
      RegexGroup(capture = capture,
        RegexCharacterClass(negated = false, characters = terminatorChars)
      )
    } else {
      RegexGroup(capture = capture,
        RegexChoice(
          RegexCharacterClass(negated = false, characters = terminatorChars),
          RegexSequence(ListBuffer(RegexChar('\r'), RegexChar('\n')))))
    }
  }

<<<<<<< HEAD
  private def negateCharacterClass(components: Seq[RegexCharacterClassComponent]): RegexAST = {
    // There are differences between cuDF and Java handling of newlines
    // for negative character matches. The expression `[^a]` will match
    // `\r` and `\n` in Java but not in cuDF, so we replace `[^a]` with
    // `(?:[\r\n]|[^a])`. We also have to take into account whether any
    // newline characters are included in the character range.
    //
    // Examples:
    //
    // `[^a]`     => `(?:[\r\n]|[^a])`
    // `[^a\r]`   => `(?:[\n]|[^a])`
    // `[^a\n]`   => `(?:[\r]|[^a])`
    // `[^a\r\n]` => `[^a]`
    // `[^\r\n]`  => `[^\r\n]`

    val linefeedCharsInPattern = components.flatMap {
      case RegexChar(ch) if ch == '\n' || ch == '\r' => Seq(ch)
      case RegexEscaped(ch) if ch == 'n' => Seq('\n')
      case RegexEscaped(ch) if ch == 'r' => Seq('\r')
      case _ => Seq.empty
    }

    val onlyLinefeedChars = components.length == linefeedCharsInPattern.length

    val negatedNewlines = Seq('\r', '\n').diff(linefeedCharsInPattern.distinct)

    if (onlyLinefeedChars && linefeedCharsInPattern.length == 2) {
      // special case for `[^\r\n]` and `[^\\r\\n]`
      RegexCharacterClass(negated = true, ListBuffer(components: _*))
    } else if (negatedNewlines.isEmpty) {
      RegexCharacterClass(negated = true, ListBuffer(components: _*))
    } else {
      RegexGroup(capture = false,
        RegexChoice(
          RegexCharacterClass(negated = false,
            characters = ListBuffer(negatedNewlines.map(RegexChar): _*)),
          RegexCharacterClass(negated = true, ListBuffer(components: _*))))
    }
  }

  private def rewrite(regex: RegexAST, previous: Option[RegexAST]): RegexAST = {
=======
  private def rewrite(regex: RegexAST, replacement: Option[RegexReplacement],
      previous: Option[RegexAST]): RegexAST = {
>>>>>>> 3fd561ac
    regex match {

      case RegexChar(ch) => ch match {
        case '.' =>
          // workaround for https://github.com/rapidsai/cudf/issues/9619
          val terminatorChars = new ListBuffer[RegexCharacterClassComponent]()
          terminatorChars ++= lineTerminatorChars.map(RegexChar)
          RegexCharacterClass(negated = true, terminatorChars)
        case '$' if mode == RegexSplitMode =>
          throw new RegexUnsupportedException("line anchor $ is not supported in split")
        case '$' =>
          // in the case of the line anchor $, the JVM has special conditions when handling line 
          // terminators in and around the anchor
          // this handles cases where the line terminator characters are *before* the anchor ($)
          // NOTE: this applies to when using *standard* mode. In multiline mode, all these 
          // conditions will change. Currently Spark does not use multiline mode.
          previous match {
            case Some(RegexChar('$')) =>
              // repeating the line anchor in cuDF (for example b$$) causes matches to fail, but in 
              // Java, it's treated as a single (b$ and b$$ are synonymous), so we create 
              // an empty RegexAST that outputs to empty string
              RegexEmpty()
            case Some(RegexChar(ch)) if mode == RegexReplaceMode
                && lineTerminatorChars.contains(ch) =>
                throw new RegexUnsupportedException("Regex sequences with a line terminator " 
                    + "character followed by '$' are not supported in replace mode")
            case Some(RegexChar(ch)) if ch == '\r' =>
              // when using the the CR (\r), it prevents the line anchor from handling any other 
              // line terminator sequences, so we just output the anchor and we are finished
              // for example: \r$ -> \r$ (no transpilation)
              RegexChar('$')
            case Some(RegexChar(ch)) if lineTerminatorChars.contains(ch) =>
              // when using any other line terminator character, you can match any of the other
              // line terminator characters individually as part of the line anchor match.
              // for example: \n$ -> \n[\r\u0085\u2028\u2029]?$
              if (mode == RegexReplaceMode) {
                replacement match {
                  case Some(rr) => rr.appendBackref(rr.numCaptureGroups + 1)
                  case _ =>
                }
              }
              RegexSequence(ListBuffer(
                RegexRepetition(lineTerminatorMatcher(Set(ch), true,
                    mode == RegexReplaceMode), SimpleQuantifier('?')),
                RegexChar('$')))
            case _ =>
              // otherwise by default we can match any or none the full set of line terminators
              if (mode == RegexReplaceMode) {
                replacement match {
                  case Some(rr) => rr.appendBackref(rr.numCaptureGroups + 1)
                  case _ =>
                }
              }
              RegexSequence(ListBuffer(
                RegexRepetition(lineTerminatorMatcher(Set.empty, false,
                    mode == RegexReplaceMode), SimpleQuantifier('?')),
                RegexChar('$')))
          }
        case '^' if mode == RegexSplitMode =>
          throw new RegexUnsupportedException("line anchor ^ is not supported in split mode")
        case '\r' | '\n' if mode == RegexFindMode =>
          previous match {
            case Some(RegexChar('$')) =>
              RegexEmpty()
            case _ =>
              regex
          }
        case _ =>
          regex
      }

      case RegexOctalChar(digits) =>
        val octal = if (digits.charAt(0) == '0' && digits.length == 4) {
          digits.substring(1)
        } else  {
          digits
        }
        val codePoint = Integer.parseInt(octal, 8)
        if (codePoint >= 128) {
          RegexChar(codePoint.toChar)
        } else {
          RegexOctalChar(octal)
        }

      case RegexHexDigit(digits) =>
        val codePoint = Integer.parseInt(digits, 16)
        if (codePoint >= 128) {
          // cuDF only supports 0x00 to 0x7f hexidecimal chars
          RegexChar(codePoint.toChar)
        } else {
          RegexHexDigit(String.format("%02x", Int.box(codePoint)))
        }

      case RegexEscaped(ch) => ch match {
        case 'D' =>
          // see https://github.com/NVIDIA/spark-rapids/issues/4475
          throw new RegexUnsupportedException("non-digit class \\D is not supported")
        case 'W' =>
          // see https://github.com/NVIDIA/spark-rapids/issues/4475
          throw new RegexUnsupportedException("non-word class \\W is not supported")
        case 'b' | 'B' =>
          // see https://github.com/NVIDIA/spark-rapids/issues/4517
          throw new RegexUnsupportedException("word boundaries are not supported")
        case 'A' if mode == RegexSplitMode =>
          throw new RegexUnsupportedException("string anchor \\A is not supported in split mode")
        case 'Z' if mode == RegexSplitMode =>
          throw new RegexUnsupportedException(
              "string anchor \\Z is not supported in split or replace mode")
        case 'z' if mode == RegexSplitMode =>
          throw new RegexUnsupportedException("string anchor \\z is not supported in split mode")
        case 'z' =>
          // cuDF does not support "\z" but supports "$", which is equivalent
          RegexChar('$')
        case 'Z' =>
          // \Z is really a synonymn for $. It's used in Java to preserve that behavior when
          // using modes that change the meaning of $ (such as MULTILINE or UNIX_LINES)
          previous match {
            case Some(RegexEscaped('Z')) =>
              RegexEmpty()
            case _ =>
              rewrite(RegexChar('$'), replacement, previous)
          }
        case 's' | 'S' =>
          // whitespace characters
          val chars: ListBuffer[RegexCharacterClassComponent] = ListBuffer(
            RegexChar(' '), RegexChar('\u000b'))
          chars ++= Seq('n', 't', 'r', 'f').map(RegexEscaped)
          if (ch.isUpper) {
            negateCharacterClass(chars) 
          } else {
            RegexCharacterClass(negated = false, characters = chars)
          }
        case 'h' | 'H' =>
          // horizontal whitespace
          // see https://docs.oracle.com/javase/8/docs/api/java/util/regex/Pattern.html 
          // under "Predefined character classes"
          val chars: ListBuffer[RegexCharacterClassComponent] = ListBuffer(
            RegexChar(' '), RegexChar('\u00A0'), RegexChar('\u1680'), RegexChar('\u180e'), 
            RegexChar('\u202f'), RegexChar('\u205f'), RegexChar('\u3000')
          )
          chars += RegexEscaped('t')
          chars += RegexCharacterRange('\u2000', '\u200a')
          if (ch.isUpper) {
            negateCharacterClass(chars) 
          } else {
            RegexCharacterClass(negated = false, characters = chars)
          }
        case 'v' | 'V' =>
          // vertical whitespace
          // see https://docs.oracle.com/javase/8/docs/api/java/util/regex/Pattern.html 
          // under "Predefined character classes"
          val chars: ListBuffer[RegexCharacterClassComponent] = ListBuffer(
            RegexChar('\u000B'), RegexChar('\u0085'), RegexChar('\u2028'), RegexChar('\u2029')
          )
          chars ++= Seq('n', 'f', 'r').map(RegexEscaped)
          if (ch.isUpper) {
            negateCharacterClass(chars) 
          } else {
            RegexCharacterClass(negated = false, characters = chars)
          }
        case 'R' =>
          // linebreak sequence
          // see https://docs.oracle.com/javase/8/docs/api/java/util/regex/Pattern.html
          // under "Linebreak matcher"
          val l = RegexSequence(ListBuffer(RegexChar('\u000D'), RegexChar('\u000A')))
          val r = RegexCharacterClass(false, ListBuffer[RegexCharacterClassComponent](
            RegexChar('\u000A'), RegexChar('\u000B'), RegexChar('\u000C'), RegexChar('\u000D'), 
            RegexChar('\u0085'), RegexChar('\u2028'), RegexChar('\u2029')
          ))
          RegexGroup(true, RegexChoice(l, r))
        case _ =>
          regex
      }

      case RegexCharacterRange(_, _) =>
        regex

      case RegexCharacterClass(negated, characters) =>
        characters.foreach {
          case RegexChar(ch) if ch == '[' || ch == ']' =>
            // examples:
            // - "[a[]" should match the literal characters "a" and "["
            // - "[a-b[c-d]]" is supported by Java but not cuDF
            throw new RegexUnsupportedException("nested character classes are not supported")
          case RegexEscaped(ch) if ch == '0' =>
            // see https://github.com/NVIDIA/spark-rapids/issues/4862
            // examples
            // - "[\02] should match the character with code point 2"
            throw new RegexUnsupportedException(
              "cuDF does not support octal digits in character classes")
          case RegexEscaped(ch) if ch == 'x' =>
            // examples
            // - "[\x02] should match the character with code point 2"
            throw new RegexUnsupportedException(
              "cuDF does not support hex digits in character classes")
          case _ =>
        }
        val components: Seq[RegexCharacterClassComponent] = characters
          .map(x => x match {
            case RegexChar(ch) if "^$".contains(ch) => x
            case _ => rewrite(x, replacement, None).asInstanceOf[RegexCharacterClassComponent]
          })

        if (negated) {
          negateCharacterClass(components)
        } else {
          RegexCharacterClass(negated, ListBuffer(components: _*))
        }

      case RegexSequence(parts) =>
        if (parts.isEmpty) {
          // examples: "", "()", "a|", "|b"
          throw new RegexUnsupportedException("empty sequence not supported")
        }
        if (isRegexChar(parts.head, '|') || isRegexChar(parts.last, '|')) {
          // examples: "a|", "|b"
          throw new RegexUnsupportedException(nothingToRepeat)
        }
        if (isRegexChar(parts.head, '{')) {
          // example: "{"
          // cuDF would treat this as a quantifier even though in this
          // context (being at the start of a sequence) it is not quantifying anything
          // note that we could choose to escape this in the transpiler rather than
          // falling back to CPU
          throw new RegexUnsupportedException(nothingToRepeat)
        }
        if (parts.forall(isBeginOrEndLineAnchor)) {
          throw new RegexUnsupportedException(
            "sequences that only contain '^' or '$' are not supported")
        }

        def popBackrefIfNecessary(capture: Boolean): Unit = {
          if (mode == RegexReplaceMode && !capture) {
            replacement match {
              case Some(repl) =>
                repl.popBackref()
              case _ =>
            }
          }
        }

        // Special handling for line anchor ($)
        // This code is implemented here because to make it work in cuDF, we have to reorder 
        // the items in the regex.
        // In the JVM, regexes like "\n$" and "$\n" have similar treatment
        RegexSequence(parts.foldLeft((new ListBuffer[RegexAST](),
          Option.empty[RegexAST]))((m, part) => {
            val (r, last) = m
            last match {
              // when the previous character is a line anchor ($), the JVM has special handling
              // when matching against line terminator characters
              case Some(RegexChar('$')) | Some(RegexEscaped('Z')) => 
                val j = r.lastIndexWhere {
                  case RegexEmpty() => false
                  case _ => true
                }
                part match {
                  case RegexGroup(capture, RegexSequence(
                      ListBuffer(RegexCharacterClass(true, parts))))
                      if parts.forall(!isBeginOrEndLineAnchor(_)) =>
                    r(j) = RegexSequence(ListBuffer(lineTerminatorMatcher(Set.empty, true, capture),
                        RegexChar('$')))
                    popBackrefIfNecessary(capture)
                  case RegexGroup(capture, RegexCharacterClass(true, parts))
                      if parts.forall(!isBeginOrEndLineAnchor(_)) =>
                    r(j) = RegexSequence(ListBuffer(lineTerminatorMatcher(Set.empty, true, capture),
                        RegexChar('$')))
                    popBackrefIfNecessary(capture)
                  case RegexCharacterClass(true, parts)
                      if parts.forall(!isBeginOrEndLineAnchor(_)) =>
                    r(j) = RegexSequence(
                      ListBuffer(lineTerminatorMatcher(Set.empty, true, false), RegexChar('$')))
                    popBackrefIfNecessary(false)
                  case RegexChar(ch) if ch == '\n' =>
                    // what's really needed here is negative lookahead, but that is not 
                    // supported by cuDF
                    // in this case: $\n would transpile to (?!\r)\n$
                    throw new RegexUnsupportedException("regex sequence $\\n is not supported")
                  case RegexChar(ch) if "\r\u0085\u2028\u2029".contains(ch) =>
                    r(j) = RegexSequence(
                      ListBuffer(
                        rewrite(part, replacement, None),
                        RegexSequence(ListBuffer(
                          RegexRepetition(lineTerminatorMatcher(Set(ch), true, false),
                            SimpleQuantifier('?')), RegexChar('$')))))
                    popBackrefIfNecessary(false)
                  case _ =>
                    r.append(rewrite(part, replacement, last))
                }
              case _ =>
                r.append(rewrite(part, replacement, last))
            }
            r.last match {
              case RegexEmpty() =>
                (r, last)
              case _ =>
                (r, Some(part))
            }
        })._1)

      case RegexRepetition(base, quantifier) => (base, quantifier) match {
        case (_, SimpleQuantifier(ch)) if mode == RegexReplaceMode && "?*".contains(ch) =>
          // example: pattern " ?", input "] b[", replace with "X":
          // java: X]XXbX[X
          // cuDF: XXXX] b[
          // see https://github.com/NVIDIA/spark-rapids/issues/4468
          throw new RegexUnsupportedException(
            "regexp_replace on GPU does not support repetition with ? or *")

        case (_, SimpleQuantifier(ch)) if mode == RegexSplitMode && "?*".contains(ch) =>
          // example: pattern " ?", input "] b[", replace with "X":
          // java: X]XXbX[X
          // cuDF: XXXX] b[
          // see https://github.com/NVIDIA/spark-rapids/issues/4884
          throw new RegexUnsupportedException(
            "regexp_split on GPU does not support repetition with ? or * consistently with Spark")

        case (_, QuantifierVariableLength(0, _)) if mode == RegexReplaceMode =>
          // see https://github.com/NVIDIA/spark-rapids/issues/4468
          throw new RegexUnsupportedException(
            "regexp_replace on GPU does not support repetition with {0,} or {0,n}")

        case (_, QuantifierVariableLength(0, _)) if mode == RegexSplitMode =>
          // see https://github.com/NVIDIA/spark-rapids/issues/4884
          throw new RegexUnsupportedException(
            "regexp_split on GPU does not support repetition with {0,} or {0,n} " +
            "consistently with Spark")

        case (_, QuantifierFixedLength(0))
          if mode != RegexFindMode =>
          throw new RegexUnsupportedException(
            "regex_replace and regex_split on GPU do not support repetition with {0}")

        case (RegexGroup(capture, term), SimpleQuantifier(ch))
            if "+*".contains(ch) && !isSupportedRepetitionBase(term) =>
          (term, ch) match {
            // \Z is not supported in groups
            case (RegexEscaped('A'), '+') |
                (RegexSequence(ListBuffer(RegexEscaped('A'))), '+') =>
              // (\A)+ can be transpiled to (\A) (dropping the repetition)
              // we use rewrite(...) here to handle logic regarding modes
              // (\A is not supported in RegexSplitMode)
              RegexGroup(capture, rewrite(term, replacement, previous))
            // NOTE: (\A)* can be transpiled to (\A)?
            // however, (\A)? is not supported in libcudf yet
            case _ =>
              throw new RegexUnsupportedException(nothingToRepeat)
          }
        case (RegexGroup(capture, term), QuantifierVariableLength(n, _))
            if !isSupportedRepetitionBase(term) =>
          term match {
            // \Z is not supported in groups
            case RegexEscaped('A') | RegexSequence(ListBuffer(RegexEscaped('A'))) if n > 0 =>
              // (\A){1,} can be transpiled to (\A) (dropping the repetition)
              // we use rewrite(...) here to handle logic regarding modes
              // (\A is not supported in RegexSplitMode)
              RegexGroup(capture, rewrite(term, replacement, previous))
            // NOTE: (\A)* can be transpiled to (\A)?
            // however, (\A)? is not supported in libcudf yet
            case _ =>
              throw new RegexUnsupportedException(nothingToRepeat)
          }
        case (RegexGroup(capture, term), QuantifierFixedLength(n))
            if !isSupportedRepetitionBase(term) =>
          term match {
            // \Z is not supported in groups
            case RegexEscaped('A') | RegexSequence(ListBuffer(RegexEscaped('A'))) if n > 0 =>
              // (\A){1,} can be transpiled to (\A) (dropping the repetition)
              // we use rewrite(...) here to handle logic regarding modes
              // (\A is not supported in RegexSplitMode)
              RegexGroup(capture, rewrite(term, replacement, previous))
            // NOTE: (\A)* can be transpiled to (\A)?
            // however, (\A)? is not supported in libcudf yet
            case _ =>
              throw new RegexUnsupportedException(nothingToRepeat)
          }
        case (RegexGroup(_, _), SimpleQuantifier(ch)) if ch == '?' =>
          RegexRepetition(rewrite(base, replacement, None), quantifier)
        case (RegexEscaped(ch), SimpleQuantifier('+')) if "AZ".contains(ch) =>
          // \A+ can be transpiled to \A (dropping the repetition)
          // \Z+ can be transpiled to \Z (dropping the repetition)
          // we use rewrite(...) here to handle logic regarding modes
          // (\A and \Z are not supported in RegexSplitMode)
          rewrite(base, replacement, previous)
        // NOTE: \A* can be transpiled to \A?
        // however, \A? is not supported in libcudf yet
        case (RegexEscaped(ch), QuantifierFixedLength(n)) if n > 0 && "AZ".contains(ch) =>
          // \A{2} can be transpiled to \A (dropping the repetition)
          // \Z{2} can be transpiled to \Z (dropping the repetition)
          rewrite(base, replacement, previous)
        case (RegexEscaped(ch), QuantifierVariableLength(n,_)) if n > 0 && "AZ".contains(ch) =>
          // \A{1,5} can be transpiled to \A (dropping the repetition)
          // \Z{1,} can be transpiled to \Z (dropping the repetition)
          rewrite(base, replacement, previous)
        case _ if isSupportedRepetitionBase(base) =>
          RegexRepetition(rewrite(base, replacement, None), quantifier)
        case _ =>
          throw new RegexUnsupportedException(nothingToRepeat)

      }

      case RegexChoice(l, r) =>
        val ll = rewrite(l, replacement, None)
        val rr = rewrite(r, replacement, None)

        // cuDF does not support repetition on one side of a choice, such as "a*|a"
        if (isRepetition(ll) || isRepetition(rr)) {
          throw new RegexUnsupportedException(nothingToRepeat)
        }

        // cuDF does not support terms ending with line anchors on one side
        // of a choice, such as "^|$"
        def endsWithLineAnchor(e: RegexAST): Boolean = {
          e match {
            case RegexSequence(parts) if parts.nonEmpty =>
              endsWithLineAnchor(parts.last)
            case RegexEscaped('A') => true
            case _ => isBeginOrEndLineAnchor(e)
          }
        }
        if (endsWithLineAnchor(ll) || endsWithLineAnchor(rr)) {
          throw new RegexUnsupportedException(nothingToRepeat)
        }

        RegexChoice(ll, rr)

      case RegexGroup(capture, term) =>
        term match {
          case RegexSequence(parts) =>
            if (!parts.forall(!isBeginOrEndLineAnchor(_))) {
              throw new RegexUnsupportedException(
                "line and string anchors are not supported in capture groups"
              )
            }
            RegexGroup(capture, rewrite(term, replacement, None))
          case _ =>
            RegexGroup(capture, rewrite(term, replacement, None))
        }

      case other =>
        throw new RegexUnsupportedException(s"Unhandled expression in transpiler: $other")
    }
  }

  private def isBeginOrEndLineAnchor(regex: RegexAST): Boolean = regex match {
    case RegexSequence(parts) => parts.nonEmpty && parts.forall(isBeginOrEndLineAnchor)
    case RegexGroup(_, term) => isBeginOrEndLineAnchor(term)
    case RegexChoice(l, r) => isBeginOrEndLineAnchor(l) && isBeginOrEndLineAnchor(r)
    case RegexRepetition(term, _) => isBeginOrEndLineAnchor(term)
    case RegexChar(ch) => ch == '^' || ch == '$'
    case RegexEscaped(ch) if "zZ".contains(ch) => true // \z gets translated to $
    case _ => false
  }

  private def isRegexChar(expr: RegexAST, value: Char): Boolean = expr match {
    case RegexChar(ch) => ch == value
    case _ => false
  }
}

sealed trait RegexAST {
  def children(): Seq[RegexAST]
  def toRegexString: String
}

sealed case class RegexEmpty() extends RegexAST {
  override def children(): Seq[RegexAST] = Seq.empty
  override def toRegexString: String = ""
}

sealed case class RegexSequence(parts: ListBuffer[RegexAST]) extends RegexAST {
  override def children(): Seq[RegexAST] = parts
  override def toRegexString: String = parts.map(_.toRegexString).mkString
}

sealed case class RegexGroup(capture: Boolean, term: RegexAST) extends RegexAST {
  override def children(): Seq[RegexAST] = Seq(term)
  override def toRegexString: String = if (capture) {
    s"(${term.toRegexString})"
  } else {
    s"(?:${term.toRegexString})"
  }
}

sealed case class RegexChoice(a: RegexAST, b: RegexAST) extends RegexAST {
  override def children(): Seq[RegexAST] = Seq(a, b)
  override def toRegexString: String = s"${a.toRegexString}|${b.toRegexString}"
}

sealed case class RegexRepetition(a: RegexAST, quantifier: RegexQuantifier) extends RegexAST {
  override def children(): Seq[RegexAST] = Seq(a)
  override def toRegexString: String = s"${a.toRegexString}${quantifier.toRegexString}"
}

sealed trait RegexQuantifier extends RegexAST

sealed case class SimpleQuantifier(ch: Char) extends RegexQuantifier {
  override def children(): Seq[RegexAST] = Seq.empty
  override def toRegexString: String = ch.toString
}

sealed case class QuantifierFixedLength(length: Int)
    extends RegexQuantifier {
  override def children(): Seq[RegexAST] = Seq.empty
  override def toRegexString: String = {
    s"{$length}"
  }
}

sealed case class QuantifierVariableLength(minLength: Int, maxLength: Option[Int])
    extends RegexQuantifier{
  override def children(): Seq[RegexAST] = Seq.empty
  override def toRegexString: String = {
    maxLength match {
      case Some(max) =>
        s"{$minLength,$max}"
      case _ =>
        s"{$minLength,}"
    }
  }
}

sealed trait RegexCharacterClassComponent extends RegexAST

sealed case class RegexHexDigit(a: String) extends RegexCharacterClassComponent {
  override def children(): Seq[RegexAST] = Seq.empty
  override def toRegexString: String = {
    if (a.length == 2) {
      s"\\x$a"
    } else {
      s"\\x{$a}"
    }
  }
}

sealed case class RegexOctalChar(a: String) extends RegexCharacterClassComponent {
  override def children(): Seq[RegexAST] = Seq.empty
  override def toRegexString: String = s"\\$a"
}

sealed case class RegexChar(ch: Char) extends RegexCharacterClassComponent {
  override def children(): Seq[RegexAST] = Seq.empty
  override def toRegexString: String = s"$ch"
}

sealed case class RegexEscaped(a: Char) extends RegexCharacterClassComponent{
  override def children(): Seq[RegexAST] = Seq.empty
  override def toRegexString: String = s"\\$a"
}

sealed case class RegexCharacterRange(start: Char, end: Char)
  extends RegexCharacterClassComponent{
  override def children(): Seq[RegexAST] = Seq.empty
  override def toRegexString: String = s"$start-$end"
}

sealed case class RegexCharacterClass(
    var negated: Boolean,
    var characters: ListBuffer[RegexCharacterClassComponent])
  extends RegexAST {

  override def children(): Seq[RegexAST] = characters
  def append(ch: Char): Unit = {
    characters += RegexChar(ch)
  }

  def appendEscaped(ch: Char): Unit = {
    characters += RegexEscaped(ch)
  }

  def appendRange(start: Char, end: Char): Unit = {
    characters += RegexCharacterRange(start, end)
  }

  override def toRegexString: String = {
    val builder = new StringBuilder("[")
    if (negated) {
      builder.append("^")
    }
    for (a <- characters) {
      a match {
        case RegexChar(ch) if requiresEscaping(ch) =>
          // cuDF has stricter escaping requirements for certain characters
          // within a character class compared to Java or Python regex
          builder.append(s"\\$ch")
        case other =>
          builder.append(other.toRegexString)
      }
    }
    builder.append("]")
    builder.toString()
  }

  private def requiresEscaping(ch: Char): Boolean = {
    // there are likely other cases that we will need to add here but this
    // covers everything we have seen so far during fuzzing
    ch match {
      case '-' =>
        // cuDF requires '-' to be escaped when used as a character within a character
        // to disambiguate from the character range syntax 'a-b'
        true
      case _ =>
        false
    }
  }
}

sealed case class RegexBackref(num: Int, isNew: Boolean = false) extends RegexAST {
  override def children(): Seq[RegexAST] = Seq.empty
  override def toRegexString(): String = s"$$$num"
}

sealed case class RegexReplacement(parts: ListBuffer[RegexAST],
    numCaptureGroups: Int = 0) extends RegexAST {
  override def children(): Seq[RegexAST] = parts
  override def toRegexString: String = parts.map(_.toRegexString).mkString

  def appendBackref(num: Int): Unit = {
    parts += RegexBackref(num, true)
  }

  def popBackref(): Unit = {
    parts.last match {
      case RegexBackref(_, true) => parts.trimEnd(1)
      case _ =>
    }
  }

  def hasBackrefs: Boolean = numCaptureGroups > 0
}

class RegexUnsupportedException(message: String, index: Option[Int] = None)
  extends SQLException {
  override def getMessage: String = {
    index match {
      case Some(i) => s"$message near index $i"
      case _ => message
    }
  }
}<|MERGE_RESOLUTION|>--- conflicted
+++ resolved
@@ -663,7 +663,6 @@
     }
   }
 
-<<<<<<< HEAD
   private def negateCharacterClass(components: Seq[RegexCharacterClassComponent]): RegexAST = {
     // There are differences between cuDF and Java handling of newlines
     // for negative character matches. The expression `[^a]` will match
@@ -704,11 +703,8 @@
     }
   }
 
-  private def rewrite(regex: RegexAST, previous: Option[RegexAST]): RegexAST = {
-=======
   private def rewrite(regex: RegexAST, replacement: Option[RegexReplacement],
       previous: Option[RegexAST]): RegexAST = {
->>>>>>> 3fd561ac
     regex match {
 
       case RegexChar(ch) => ch match {
