/*
 * Copyright (c) 2021-2022, NVIDIA CORPORATION.
 *
 * Licensed under the Apache License, Version 2.0 (the "License");
 * you may not use this file except in compliance with the License.
 * You may obtain a copy of the License at
 *
 *     http://www.apache.org/licenses/LICENSE-2.0
 *
 * Unless required by applicable law or agreed to in writing, software
 * distributed under the License is distributed on an "AS IS" BASIS,
 * WITHOUT WARRANTIES OR CONDITIONS OF ANY KIND, either express or implied.
 * See the License for the specific language governing permissions and
 * limitations under the License.
 */
package com.nvidia.spark.rapids

import java.sql.SQLException

import scala.collection.mutable.ListBuffer

import com.nvidia.spark.rapids.RegexParser.toReadableString

/**
 * Regular expression parser based on a Pratt Parser design.
 *
 * The goal of this parser is to build a minimal AST that allows us
 * to validate that we can support the expression on the GPU. The goal
 * is not to parse with the level of detail that would be required if
 * we were building an evaluation engine. For example, operator precedence is
 * largely ignored but could be added if we need it later.
 *
 * The Java and cuDF regular expression documentation has been used as a reference:
 *
 * Java regex: https://docs.oracle.com/javase/7/docs/api/java/util/regex/Pattern.html
 * cuDF regex: https://docs.rapids.ai/api/libcudf/stable/md_regex.html
 *
 * The following blog posts provide some background on Pratt Parsers and parsing regex.
 *
 * - https://journal.stuffwithstuff.com/2011/03/19/pratt-parsers-expression-parsing-made-easy/
 * - https://matt.might.net/articles/parsing-regex-with-recursive-descent/
 */
class RegexParser(pattern: String) {

  /** index of current position within the string being parsed */
  private var pos = 0

  def parse(): RegexAST = {
    val ast = parseUntil(() => eof())
    if (!eof()) {
      throw new RegexUnsupportedException("failed to parse full regex")
    }
    ast
  }

  def parseReplacement(numCaptureGroups: Int): RegexReplacement = {
    val sequence = RegexReplacement(new ListBuffer(), numCaptureGroups)
    while (!eof()) {
      parseReplacementBase() match {
        case RegexSequence(parts) =>
          sequence.parts ++= parts
        case other =>
          sequence.parts += other
      }
    }
    sequence
  }

  def parseReplacementBase(): RegexAST = {
      consume() match {
        case '\\' =>
          parseBackrefOrEscaped()
        case '$' =>
          parseBackrefOrLiteralDollar()
        case other =>
          RegexChar(other)
      }
  }


  private def parseUntil(until: () => Boolean): RegexAST = {
    val term = parseTerm(() => until() || peek().contains('|'))
    if (!eof() && peek().contains('|')) {
      consumeExpected('|')
      RegexChoice(term, parseUntil(until))
    } else {
      term
    }
  }

  private def parseTerm(until: () => Boolean): RegexAST = {
    val sequence = RegexSequence(new ListBuffer())
    while (!eof() && !until()) {
      parseFactor(until) match {
        case RegexSequence(parts) =>
          sequence.parts ++= parts
        case other =>
          sequence.parts += other
      }
    }
    sequence
  }

  private def isValidQuantifierAhead(): Boolean = {
    if (peek().contains('{')) {
      val bookmark = pos
      consumeExpected('{')
      val q = parseQuantifierOrLiteralBrace()
      pos = bookmark
      q match {
        case _: QuantifierFixedLength | _: QuantifierVariableLength => true
        case _ => false
      }
    } else {
      false
    }
  }

  private def parseFactor(until: () => Boolean): RegexAST = {
    var base = parseBase()
    while (!eof() && !until()
        && (peek().exists(ch => ch == '*' || ch == '+' || ch == '?')
        || isValidQuantifierAhead())) {

      val quantifier = if (peek().contains('{')) {
        consumeExpected('{')
        parseQuantifierOrLiteralBrace().asInstanceOf[RegexQuantifier]
      } else {
        SimpleQuantifier(consume())
      }
      base = RegexRepetition(base, quantifier)
    }
    base
  }

  private def parseBase(): RegexAST = {
    consume() match {
      case '(' =>
        parseGroup()
      case '[' =>
        parseCharacterClass()
      case '\\' =>
        parseEscapedCharacter()
      case '\u0000' =>
        throw new RegexUnsupportedException(
          "cuDF does not support null characters in regular expressions", Some(pos))
      case '*' | '+' | '?' =>
        throw new RegexUnsupportedException(
          "base expression cannot start with quantifier", Some(pos))
      case other =>
        RegexChar(other)
    }
  }

  private def parseGroup(): RegexAST = {
    val captureGroup = if (pos + 1 < pattern.length
        && pattern.charAt(pos) == '?'
        && pattern.charAt(pos+1) == ':') {
      pos += 2
      false
    } else {
      true
    }
    val term = parseUntil(() => peek().contains(')'))
    consumeExpected(')')
    RegexGroup(captureGroup, term)
  }

  private def parseCharacterClass(): RegexCharacterClass = {
    val supportedMetaCharacters = "\\^-]+"

    def getEscapedComponent(): RegexCharacterClassComponent = {
      peek() match {
        case Some('x') => 
          consumeExpected('x')
          RegexChar(Integer.parseInt(parseHexDigit.a, 16).toChar)
        case Some('0') => 
          consumeExpected('0')
          RegexChar(Integer.parseInt(parseOctalDigit.a, 8).toChar)
        case Some(ch) =>
          consumeExpected(ch) match {
            // List of character literals with an escape from here, under "Characters"
            // https://docs.oracle.com/javase/8/docs/api/java/util/regex/Pattern.html
            case 'n' => RegexChar('\n')
            case 'r' => RegexChar('\r')
            case 't' => RegexChar('\t')
            case 'f' => RegexChar('\f')
            case 'a' => RegexChar('\u0007')
            case 'b' => RegexChar('\b')
            case 'e' => RegexChar('\u001b')
            case ch => 
              if (supportedMetaCharacters.contains(ch)) {
                // an escaped metacharacter ('\\', '^', '-', ']', '+')
                RegexEscaped(ch) 
              } else {
                throw new RegexUnsupportedException(
                  s"Unsupported escaped character in character class", Some(pos))
              }
          }
        case None =>
          throw new RegexUnsupportedException(
                s"Unclosed character class", Some(pos))
      }
    }

    val start = pos
    val characterClass = RegexCharacterClass(negated = false, characters = ListBuffer())
    // loop until the end of the character class or EOF
    var characterClassComplete = false
    while (!eof() && !characterClassComplete) {
      val ch = consume()
      ch match {
        case '[' =>
          // treat as a literal character and add to the character class
          characterClass.append(ch)
        case ']' if (!characterClass.negated && pos > start + 1) ||
            (characterClass.negated && pos > start + 2) =>
          // "[]" is not a valid character class
          // "[]a]" is a valid character class containing the characters "]" and "a"
          // "[^]a]" is a valid negated character class containing the characters "]" and "a"
          characterClassComplete = true
        case '^' if pos == start + 1 =>
          // Negates the character class, causing it to match a single character not listed in
          // the character class. Only valid immediately after the opening '['
          characterClass.negated = true
        case '\u0000' =>
          throw new RegexUnsupportedException(
            "cuDF does not support null characters in regular expressions", Some(pos))
        case ch => 
          val nextChar: RegexCharacterClassComponent = ch match {
            case '\\' =>
              getEscapedComponent() match {
                case RegexChar(ch) if supportedMetaCharacters.contains(ch) =>
                  // A hex or octal representation of a meta character gets treated as an escaped 
                  // char. Example: [\x5ea] is treated as [\^a], not just [^a]
                  RegexEscaped(ch)
                case other => other
              }
            case '&' => 
              peek() match {
                case Some('&') => 
                  throw new RegexUnsupportedException("" +
                    "cuDF does not support class intersection operator &&", Some(pos))
                case _ => // ignore
              }
              RegexChar('&')
            case ch =>
              RegexChar(ch)
          }
          peek() match {
            case Some('-') =>
              consumeExpected('-')
              peek() match {
                case Some(']') =>
                  // '-' at end of class e.g. "[abc-]"
                  characterClass.append(nextChar)
                  characterClass.append('-')
                case Some('\\') =>
                  consumeExpected('\\')
                  characterClass.appendRange(nextChar, getEscapedComponent())
                case Some(end) =>
                  skip()
                  characterClass.appendRange(nextChar, RegexChar(end))
                case _ =>
                  throw new RegexUnsupportedException(
                    "unexpected EOF while parsing character range",
                    Some(pos))
              }
            case _ =>
              characterClass.append(nextChar)
          }
      }
    }
    if (!characterClassComplete) {
      throw new RegexUnsupportedException(
        s"Unclosed character class", Some(pos))
    }
    characterClass
  }


  /**
   * Parse a quantifier in one of the following formats:
   *
   * {n}
   * {n,}
   * {n,m} (only valid if m >= n)
   */
  private def parseQuantifierOrLiteralBrace(): RegexAST = {

    // assumes that '{' has already been consumed
    val start = pos

    def treatAsLiteralBrace() = {
      // this was not a quantifier, just a literal '{'
      pos = start + 1
      RegexChar('{')
    }

    consumeInt match {
      case Some(minLength) =>
        peek() match {
          case Some(',') =>
            consumeExpected(',')
            val max = consumeInt()
            if (peek().contains('}')) {
              consumeExpected('}')
              max match {
                case None =>
                  QuantifierVariableLength(minLength, None)
                case Some(m) =>
                  if (m >= minLength) {
                    QuantifierVariableLength(minLength, max)
                  } else {
                    treatAsLiteralBrace()
                  }
              }
            } else {
              treatAsLiteralBrace()
            }
          case Some('}') =>
            consumeExpected('}')
            QuantifierFixedLength(minLength)
          case _ =>
            treatAsLiteralBrace()
        }
      case None =>
        treatAsLiteralBrace()
    }
  }

  private def parseBackrefOrEscaped(): RegexAST = {
    val start = pos 

    consumeInt match {
      case Some(refNum) =>
        RegexBackref(refNum)
      case None =>
        pos = start
        RegexChar('\\')
    }
  }

  private def parseBackrefOrLiteralDollar(): RegexAST = {
    val start = pos

    def treatAsLiteralDollar() = {
      pos = start
      RegexChar('$')
    }

    peek() match {
      case Some('{') =>
        consumeExpected('{')
        val num = consumeInt()
        if (peek().contains('}')) {
          consumeExpected('}')
          num match {
            case Some(n) =>
              RegexBackref(n)
            case _ =>
              treatAsLiteralDollar()
          }
        } else {
          treatAsLiteralDollar()
        }
      case Some(ch) if ch >= '1' && ch <= '9' =>
        val num = consumeInt()
        num match {
          case Some(n) =>
            RegexBackref(n)
          case _ =>
            treatAsLiteralDollar()
        }
      case _ =>
        treatAsLiteralDollar()
    }
  }

  private def parseEscapedCharacter(): RegexAST = {
    peek() match {
      case None =>
        throw new RegexUnsupportedException("escape at end of string", Some(pos))
      case Some(ch) =>
        ch match {
          case 'A' | 'Z' | 'z' =>
            // string anchors
            consumeExpected(ch)
            RegexEscaped(ch)
          case 's' | 'S' | 'd' | 'D' | 'w' | 'W' | 'v' | 'V' | 'h' | 'H' | 'R' =>
            // meta sequences
            consumeExpected(ch)
            RegexEscaped(ch)
          case 'B' | 'b' =>
            // word boundaries
            consumeExpected(ch)
            RegexEscaped(ch)
          case '[' | ']' | '\\' | '^' | '$' | '.' | '|' | '?' | '*' | '+' | '(' | ')' | '{' | '}' =>
            // escaped metacharacter
            consumeExpected(ch)
            RegexEscaped(ch)
          case 'x' =>
            consumeExpected(ch)
            parseHexDigit
          case '0' =>
            parseOctalDigit
          case 'p' =>
            consumeExpected(ch)
            parsePredefinedClass
          case other =>
            throw new RegexUnsupportedException(
              s"invalid or unsupported escape character '$other'", Some(pos - 1))
        }
    }
  }

  private def parsePredefinedClass: RegexCharacterClass = {
    consumeExpected('{')
    val start = pos 
    while(!eof() && pattern.charAt(pos).isLetter) {
      pos += 1
    }
    val className = pattern.substring(start, pos)
    def getCharacters(className: String): ListBuffer[RegexCharacterClassComponent] = {
      // Character lists from here: 
      // https://docs.oracle.com/javase/8/docs/api/java/util/regex/Pattern.html
      className match {
        case "Lower" => 
          ListBuffer(RegexCharacterRange(RegexChar('a'), RegexChar('z')))
        case "Upper" => 
          ListBuffer(RegexCharacterRange(RegexChar('A'), RegexChar('Z')))
        case "ASCII" =>
          // should be \u0000-\u007f but we do not support the null terminator \u0000 
          ListBuffer(RegexCharacterRange(RegexChar('\u0001'), RegexChar('\u007f')))
        case "Alpha" => 
          ListBuffer(getCharacters("Lower"), getCharacters("Upper")).flatten
        case "Digit" =>
          ListBuffer(RegexCharacterRange(RegexChar('0'), RegexChar('9')))
        case "Alnum" =>
          ListBuffer(getCharacters("Alpha"), getCharacters("Digit")).flatten
        case "Punct" =>
          val res:ListBuffer[RegexCharacterClassComponent] = 
              ListBuffer("!\"#$%&'()*+,-./:;<=>?@\\^_`{|}~".map(RegexChar): _*)
          res ++= ListBuffer(RegexEscaped('['), RegexEscaped(']'))
        case "Graph" => 
          ListBuffer(getCharacters("Alnum"), getCharacters("Punct")).flatten
        case "Print" =>
          val res = getCharacters("Graph")
          res += RegexChar('\u0020')
        case "Blank" =>
          ListBuffer(RegexChar(' '), RegexEscaped('t'))
        case "Cntrl" =>
          ListBuffer(RegexCharacterRange(RegexChar('\u0001'), RegexChar('\u001f')), 
            RegexChar('\u007f'))
        case "XDigit" =>
          ListBuffer(RegexCharacterRange(RegexChar('0'), RegexChar('9')),
            RegexCharacterRange(RegexChar('a'), RegexChar('f')),
            RegexCharacterRange(RegexChar('A'), RegexChar('F')))
        case "Space" =>
          ListBuffer(" \t\n\u000B\f\r".map(RegexChar): _*)
        case _ => 
          throw new RegexUnsupportedException(
            s"predefined character class ${className} is not supported", Some(pos))
      }
    }
    consumeExpected('}')
    RegexCharacterClass(negated = false, characters = getCharacters(className))
  }

  private def isHexDigit(ch: Char): Boolean = ch.isDigit ||
    (ch >= 'a' && ch <= 'f') ||
    (ch >= 'A' && ch <= 'F')

  private def parseHexDigit: RegexHexDigit = {
    // \xhh      The character with hexadecimal value 0xhh
    // \x{h...h} The character with hexadecimal value 0xh...h
    //           (Character.MIN_CODE_POINT  <= 0xh...h <=  Character.MAX_CODE_POINT)

    val varHex = pattern.charAt(pos) == '{'
    if (varHex) {
      consumeExpected('{')
    }
    val start = pos
    while (!eof() && isHexDigit(pattern.charAt(pos))) {
      pos += 1
    }
    val hexDigit = pattern.substring(start, pos)
    if (varHex) {
      consumeExpected('}')
    } else if (hexDigit.length != 2) {
      throw new RegexUnsupportedException(s"Invalid hex digit: $hexDigit")
    }

    val value = Integer.parseInt(hexDigit, 16)
    if (value < Character.MIN_CODE_POINT || value > Character.MAX_CODE_POINT) {
      throw new RegexUnsupportedException(s"Invalid hex digit: $hexDigit")
    } else if (value == 0) {
      throw new RegexUnsupportedException(s"cuDF does not support null characters " +
        s"in regular expressions", Some(pos))
    }

    RegexHexDigit(hexDigit)
  }

  private def isOctalDigit(ch: Char): Boolean = ch >= '0' && ch <= '7'

  private def parseOctalDigit: RegexOctalChar = {
    // \0n   The character with octal value 0n (0 <= n <= 7)
    // \0nn  The character with octal value 0nn (0 <= n <= 7)
    // \0mnn The character with octal value 0mnn (0 <= m <= 3, 0 <= n <= 7)

    def parseOctalDigits(n: Integer): RegexOctalChar = {
      val octal = pattern.substring(pos, pos + n)
      pos += n
      RegexOctalChar(octal)
    }

    if (!eof() && isOctalDigit(pattern.charAt(pos))) {
      if (pos + 1 < pattern.length && isOctalDigit(pattern.charAt(pos + 1))) {
        if (pos + 2 < pattern.length && isOctalDigit(pattern.charAt(pos + 2))
            && pattern.charAt(pos) <= '3') {
          if (pos + 3 < pattern.length && isOctalDigit(pattern.charAt(pos + 3))
              && pattern.charAt(pos+1) <= '3' && pattern.charAt(pos) == '0') {
            parseOctalDigits(4)
          } else {
            parseOctalDigits(3)
          }
        } else {
          parseOctalDigits(2)
        }
      } else {
        parseOctalDigits(1)
      }
    } else {
      throw new RegexUnsupportedException(
        "Invalid octal digit", Some(pos))
    }
  }

  /** Determine if we are at the end of the input */
  private def eof(): Boolean = pos == pattern.length

  /** Advance the index by one */
  private def skip(): Unit = {
    if (eof()) {
      throw new RegexUnsupportedException("Unexpected EOF", Some(pos))
    }
    pos += 1
  }

  /** Get the next character and advance the index by one */
  private def consume(): Char = {
    if (eof()) {
      throw new RegexUnsupportedException("Unexpected EOF", Some(pos))
    } else {
      pos += 1
      pattern.charAt(pos - 1)
    }
  }

  /** Consume the next character if it is the one we expect */
  private def consumeExpected(expected: Char): Char = {
    val consumed = consume()
    if (consumed != expected) {
      throw new RegexUnsupportedException(
        s"Expected '$expected' but found '$consumed'", Some(pos-1))
    }
    consumed
  }

  /** Peek at the next character without consuming it */
  private def peek(): Option[Char] = {
    if (eof()) {
      None
    } else {
      Some(pattern.charAt(pos))
    }
  }

  private def consumeInt(): Option[Int] = {
    val start = pos
    while (!eof() && peek().exists(_.isDigit)) {
      skip()
    }
    if (start == pos) {
      None
    } else {
      Some(pattern.substring(start, pos).toInt)
    }
  }

}

object RegexParser {
  private val regexpChars = Set('\u0000', '\\', '.', '^', '$', '\f')

  def isRegExpString(s: String): Boolean = {

    def isRegExpString(ast: RegexAST): Boolean = ast match {
      case RegexChar(ch) => regexpChars.contains(ch)
      case RegexEscaped(_) => true
      case RegexSequence(parts) => parts.exists(isRegExpString)
      case _ => true
    }

    try {
      val parser = new RegexParser(s)
      val ast = parser.parse()
      isRegExpString(ast)
    } catch {
      case _: RegexUnsupportedException =>
        // if we cannot parse it then assume that it might be valid regexp
        true
    }
  }

  def toReadableString(x: String): String = {
    x.map {
      case '\r' => "\\r"
      case '\n' => "\\n"
      case '\t' => "\\t"
      case '\f' => "\\f"
      case '\u000b' => "\\u000b"
      case '\u0085' => "\\u0085"
      case '\u2028' => "\\u2028"
      case '\u2029' => "\\u2029"
      case other => other
    }.mkString
  }

}

sealed trait RegexMode
object RegexFindMode extends RegexMode
object RegexReplaceMode extends RegexMode
object RegexSplitMode extends RegexMode

/**
 * Transpile Java/Spark regular expression to a format that cuDF supports, or throw an exception
 * if this is not possible.
 *
 * @param mode  RegexFindMode    if matching only (rlike)
                RegexReplaceMode if performing a replacement (regexp_replace)
                RegexSplitMode   if performing a split (string_split)
 */
class CudfRegexTranspiler(mode: RegexMode) {
  private val regexMetaChars = ".$^[]\\|?*+(){}"

  // cuDF throws a "nothing to repeat" exception for many of the edge cases that are
  // rejected by the transpiler
  private val nothingToRepeat = "nothing to repeat"

  private def countCaptureGroups(regex: RegexAST): Int = {
    regex match {
      case RegexSequence(parts) => parts.foldLeft(0)((c, re) => c + countCaptureGroups(re))
      case RegexGroup(capture, base) => 
        if (capture) {
          1 + countCaptureGroups(base)
        } else {
          countCaptureGroups(base)
        }
      case _ => 0
    }
  }

  /**
   * Parse Java regular expression and translate into cuDF regular expression.
   *
   * @param pattern Regular expression that is valid in Java's engine
   * @param repl Optional replacement pattern
   * @return Regular expression and optional replacement in cuDF format
   */
  def transpile(pattern: String, repl: Option[String]): (String, Option[String]) = {
    // parse the source regular expression
    val regex = new RegexParser(pattern).parse()
    // if we have a replacement, parse the replacement string using the regex parser to account
    // for backrefs
    val replacement = repl.map(s => new RegexParser(s).parseReplacement(countCaptureGroups(regex)))

    // validate that the regex is supported by cuDF
    val cudfRegex = transpile(regex, replacement, None)
    // write out to regex string, performing minor transformations
    // such as adding additional escaping
    (cudfRegex.toRegexString, replacement.map(_.toRegexString))
  }

  def transpileToSplittableString(e: RegexAST): Option[String] = {
    e match {
      case RegexEscaped(ch) if regexMetaChars.contains(ch) => Some(ch.toString)
      case RegexChar(ch) if !regexMetaChars.contains(ch) => Some(ch.toString)
      case RegexSequence(parts) =>
        parts.foldLeft[Option[String]](Some("")) { (all, x) => 
          all match {
            case Some(current) =>
              transpileToSplittableString(x) match {
                case Some(y) => Some(current + y)
                case _ => None
              }
            case _ => None
          }
        }
      case _ => None
    }
  }

  def transpileToSplittableString(pattern: String): Option[String] = {
    try {
      val regex = new RegexParser(pattern).parse()
      transpileToSplittableString(regex)
    } catch {
      // treat as regex if we can't parse it
      case _: RegexUnsupportedException =>
        None
    }
  }

  private def isRepetition(e: RegexAST): Boolean = {
    e match {
      case RegexRepetition(_, _) => true
      case RegexGroup(_, term) => isRepetition(term)
      case RegexSequence(parts) if parts.nonEmpty => isRepetition(parts.last)
      case _ => false
    }
  }

  private def isSupportedRepetitionBase(e: RegexAST): Boolean = {
    e match {
      case RegexEscaped(ch) => ch match {
        case 'd' | 'w' | 's' | 'S' | 'h' | 'H' | 'v' | 'V' => true
        case _ => false
      }

      case RegexChar(a) if "$^".contains(a) =>
        // example: "$*"
        false

      case RegexRepetition(_, _) =>
        // example: "a*+"
        false

      case RegexSequence(parts) =>
        parts.forall(isSupportedRepetitionBase)

      case RegexGroup(_, term) =>
        isSupportedRepetitionBase(term)

      case _ => true
    }
  }

  private val lineTerminatorChars = Seq('\n', '\r', '\u0085', '\u2028', '\u2029')

  // from Java 8 documention: a line terminator is a 1 to 2 character sequence that marks
  // the end of a line of an input character sequence. 
  // this method produces a RegexAST which outputs a regular expression to match any possible
  // combination of line terminators
  private def lineTerminatorMatcher(exclude: Set[Char], excludeCRLF: Boolean,
      capture: Boolean): RegexAST = {
    val terminatorChars = new ListBuffer[RegexCharacterClassComponent]()
    terminatorChars ++= lineTerminatorChars.filter(!exclude.contains(_)).map(RegexChar)

    if (terminatorChars.size == 0 && excludeCRLF) {
      RegexEmpty()
    } else if (terminatorChars.size == 0) {
      RegexGroup(capture = capture, RegexSequence(ListBuffer(RegexChar('\r'), RegexChar('\n'))))
    } else if (excludeCRLF) {
      RegexGroup(capture = capture,
        RegexCharacterClass(negated = false, characters = terminatorChars)
      )
    } else {
      RegexGroup(capture = capture,
        RegexChoice(
          RegexCharacterClass(negated = false, characters = terminatorChars),
          RegexSequence(ListBuffer(RegexChar('\r'), RegexChar('\n')))))
    }
  }

  private def negateCharacterClass(components: Seq[RegexCharacterClassComponent]): RegexAST = {
    // There are differences between cuDF and Java handling of newlines
    // for negative character matches. The expression `[^a]` will match
    // `\r` and `\n` in Java but not in cuDF, so we replace `[^a]` with
    // `(?:[\r\n]|[^a])`. We also have to take into account whether any
    // newline characters are included in the character range.
    //
    // Examples:
    //
    // `[^a]`     => `(?:[\r\n]|[^a])`
    // `[^a\r]`   => `(?:[\n]|[^a])`
    // `[^a\n]`   => `(?:[\r]|[^a])`
    // `[^a\r\n]` => `[^a]`
    // `[^\r\n]`  => `[^\r\n]`

    val distinctComponents = components.distinct
    val linefeedCharsInPattern = distinctComponents.flatMap {
      case RegexChar(ch) if ch == '\n' || ch == '\r' => Seq(ch)
      case RegexEscaped(ch) if ch == 'n' => Seq('\n')
      case RegexEscaped(ch) if ch == 'r' => Seq('\r')
      case _ => Seq.empty
    }

    val onlyLinefeedChars = distinctComponents.length == linefeedCharsInPattern.length
    val negatedNewlines = Seq('\r', '\n').diff(linefeedCharsInPattern.distinct)

    if (onlyLinefeedChars && linefeedCharsInPattern.length == 2) {
      // special case for `[^\r\n]` and `[^\\r\\n]`
      RegexCharacterClass(negated = true, ListBuffer(distinctComponents: _*))
    } else if (negatedNewlines.isEmpty) {
      RegexCharacterClass(negated = true, ListBuffer(distinctComponents: _*))
    } else {
      RegexGroup(capture = false,
        RegexChoice(
          RegexCharacterClass(negated = false,
            characters = ListBuffer(negatedNewlines.map(RegexChar): _*)),
          RegexCharacterClass(negated = true, ListBuffer(distinctComponents: _*))))
    }
  }

  private def transpile(regex: RegexAST, replacement: Option[RegexReplacement],
      previous: Option[RegexAST]): RegexAST = {

    def containsBeginAnchor(regex: RegexAST): Boolean = {
      contains(regex, {
        case RegexChar('^') | RegexEscaped('A') => true
        case _ => false
      })
    }

    def containsEndAnchor(regex: RegexAST): Boolean = {
      contains(regex, {
        case RegexChar('$') | RegexEscaped('z') | RegexEscaped('Z') => true
        case _ => false
      })
    }

    def containsNewline(regex: RegexAST): Boolean = {
      contains(regex, {
        case RegexChar('\r') | RegexEscaped('r') => true
        case RegexChar('\n') | RegexEscaped('n') => true
        case RegexChar('\u0085') | RegexChar('\u2028') | RegexChar('\u2029') => true
        case RegexEscaped('s') | RegexEscaped('v') | RegexEscaped('R') => true
        case RegexEscaped('W') | RegexEscaped('D') | RegexEscaped('S') | RegexEscaped('V') =>
          // these would get transpiled to negated character classes
          // that include newlines
          true
        case RegexCharacterClass(true, _) => true
        case _ => false
      })
    }

    def containsEmpty(regex: RegexAST): Boolean = {
      contains(regex, {
        case RegexRepetition(_, term) => term match {
          case SimpleQuantifier('*') | SimpleQuantifier('?') => true
          case QuantifierFixedLength(0) => true
          case QuantifierVariableLength(0, _) => true
          case _ => false
        }
        case _ => false
      })
    }

    // check a pair of regex ast nodes for unsupported combinations
    // of end string/line anchors and newlines or optional items
    def checkEndAnchorContext(r1: RegexAST, r2: RegexAST): Unit = {
      if ((containsEndAnchor(r1) &&
          (containsNewline(r2) || containsEmpty(r2) || containsBeginAnchor(r2))) ||
        (containsEndAnchor(r2) &&
          (containsNewline(r1) || containsEmpty(r1) || containsBeginAnchor(r1)))) {
        throw new RegexUnsupportedException(
          s"End of line/string anchor is not supported in this context: " +
            s"${toReadableString(r1.toRegexString)}" +
            s"${toReadableString(r2.toRegexString)}")
      }
    }

    def checkUnsupported(regex: RegexAST): Unit = {
      regex match {
        case RegexSequence(parts) =>
          for (i <- 1 until parts.length) {
            checkEndAnchorContext(parts(i - 1), parts(i))
          }
        case RegexChoice(l, r) =>
          checkUnsupported(l)
          checkUnsupported(r)
        case RegexGroup(_, term) => checkUnsupported(term)
        case RegexRepetition(ast, _) => checkUnsupported(ast)
        case RegexCharacterClass(_, components) =>
          for (i <- 1 until components.length) {
            checkEndAnchorContext(components(i - 1), components(i))
          }
        case _ =>
          // ignore
      }
    }

    checkUnsupported(regex)

    rewrite(regex, replacement, previous)
  }

  private def rewrite(regex: RegexAST, replacement: Option[RegexReplacement],
      previous: Option[RegexAST]): RegexAST = {
    regex match {

      case RegexChar(ch) => ch match {
        case '.' =>
          // workaround for https://github.com/rapidsai/cudf/issues/9619
          val terminatorChars = new ListBuffer[RegexCharacterClassComponent]()
          terminatorChars ++= lineTerminatorChars.map(RegexChar)
          RegexCharacterClass(negated = true, terminatorChars)
        case '$' if mode == RegexSplitMode =>
          throw new RegexUnsupportedException("line anchor $ is not supported in split")
        case '$' =>
          // in the case of the line anchor $, the JVM has special conditions when handling line 
          // terminators in and around the anchor
          // this handles cases where the line terminator characters are *before* the anchor ($)
          // NOTE: this applies to when using *standard* mode. In multiline mode, all these 
          // conditions will change. Currently Spark does not use multiline mode.
          previous match {
            case Some(RegexChar('$')) =>
              // repeating the line anchor in cuDF (for example b$$) causes matches to fail, but in 
              // Java, it's treated as a single (b$ and b$$ are synonymous), so we create 
              // an empty RegexAST that outputs to empty string
              RegexEmpty()
            case Some(RegexChar(ch)) if mode == RegexReplaceMode
                && lineTerminatorChars.contains(ch) =>
                throw new RegexUnsupportedException("Regex sequences with a line terminator " 
                    + "character followed by '$' are not supported in replace mode")
            case Some(RegexChar(ch)) if ch == '\r' =>
              // when using the the CR (\r), it prevents the line anchor from handling any other 
              // line terminator sequences, so we just output the anchor and we are finished
              // for example: \r$ -> \r$ (no transpilation)
              RegexChar('$')
            case Some(RegexChar(ch)) if lineTerminatorChars.contains(ch) =>
              // when using any other line terminator character, you can match any of the other
              // line terminator characters individually as part of the line anchor match.
              // for example: \n$ -> \n[\r\u0085\u2028\u2029]?$
              if (mode == RegexReplaceMode) {
                replacement match {
                  case Some(rr) => rr.appendBackref(rr.numCaptureGroups + 1)
                  case _ =>
                }
              }
              RegexSequence(ListBuffer(
                RegexRepetition(lineTerminatorMatcher(Set(ch), true,
                    mode == RegexReplaceMode), SimpleQuantifier('?')),
                RegexChar('$')))
            case Some(RegexEscaped('b')) | Some(RegexEscaped('B')) =>
              throw new RegexUnsupportedException(
                      "regex sequences with \\b or \\B not supported around $")
            case _ =>
              // otherwise by default we can match any or none the full set of line terminators
              if (mode == RegexReplaceMode) {
                replacement match {
                  case Some(rr) => rr.appendBackref(rr.numCaptureGroups + 1)
                  case _ =>
                }
              }
              RegexSequence(ListBuffer(
                RegexRepetition(lineTerminatorMatcher(Set.empty, false,
                    mode == RegexReplaceMode), SimpleQuantifier('?')),
                RegexChar('$')))
          }
        case '^' if mode == RegexSplitMode =>
          throw new RegexUnsupportedException("line anchor ^ is not supported in split mode")
        case '\r' | '\n' if mode == RegexFindMode =>
          previous match {
            case Some(RegexChar('$')) =>
              RegexEmpty()
            case _ =>
              regex
          }
        case _ =>
          regex
      }

      case RegexOctalChar(digits) =>
        val octal = if (digits.charAt(0) == '0' && digits.length == 4) {
          digits.substring(1)
        } else  {
          digits
        }
        val codePoint = Integer.parseInt(octal, 8)
        if (codePoint >= 128) {
          RegexChar(codePoint.toChar)
        } else {
          RegexOctalChar(octal)
        }

      case RegexHexDigit(digits) =>
        val codePoint = Integer.parseInt(digits, 16)
        if (codePoint >= 128) {
          // cuDF only supports 0x00 to 0x7f hexidecimal chars
          RegexChar(codePoint.toChar)
        } else {
          RegexHexDigit(String.format("%02x", Int.box(codePoint)))
        }

      case RegexEscaped(ch) => ch match {
        case 'd' | 'D' =>
          // cuDF is not compatible with Java for \d  so we transpile to Java's definition
          // of [0-9]
          // https://github.com/rapidsai/cudf/issues/10894
          val components = ListBuffer[RegexCharacterClassComponent](
            RegexCharacterRange(RegexChar('0'), RegexChar('9')))
          if (ch.isUpper) {
            negateCharacterClass(components)
          } else {
            RegexCharacterClass(negated = false, components)
          }
        case 'w' | 'W' =>
          // cuDF is not compatible with Java for \w so we transpile to Java's definition
          // of `[a-zA-Z_0-9]`
          val components = ListBuffer[RegexCharacterClassComponent](
            RegexCharacterRange(RegexChar('a'), RegexChar('z')),
            RegexCharacterRange(RegexChar('A'), RegexChar('Z')),
            RegexChar('_'),
            RegexCharacterRange(RegexChar('0'), RegexChar('9')))
          if (ch.isUpper) {
            negateCharacterClass(components)
          } else {
            RegexCharacterClass(negated = false, components)
          }
        case 'b' | 'B' if mode == RegexSplitMode =>
          // see https://github.com/NVIDIA/spark-rapids/issues/5478
          throw new RegexUnsupportedException("word boundaries are not supported in split mode")
        case 'A' if mode == RegexSplitMode =>
          throw new RegexUnsupportedException("string anchor \\A is not supported in split mode")
        case 'Z' if mode == RegexSplitMode =>
          throw new RegexUnsupportedException(
              "string anchor \\Z is not supported in split or replace mode")
        case 'z' if mode == RegexSplitMode =>
          throw new RegexUnsupportedException("string anchor \\z is not supported in split mode")
        case 'z' =>
          // cuDF does not support "\z" but supports "$", which is equivalent
          RegexChar('$')
        case 'Z' =>
          // \Z is really a synonymn for $. It's used in Java to preserve that behavior when
          // using modes that change the meaning of $ (such as MULTILINE or UNIX_LINES)
          previous match {
            case Some(RegexEscaped('Z')) =>
              RegexEmpty()
            case _ =>
              rewrite(RegexChar('$'), replacement, previous)
          }
        case 's' | 'S' =>
          // whitespace characters
          val chars: ListBuffer[RegexCharacterClassComponent] = ListBuffer(
            RegexChar(' '), RegexChar('\u000b'))
          chars ++= Seq('n', 't', 'r', 'f').map(RegexEscaped)
          if (ch.isUpper) {
            negateCharacterClass(chars) 
          } else {
            RegexCharacterClass(negated = false, characters = chars)
          }
        case 'h' | 'H' =>
          // horizontal whitespace
          // see https://docs.oracle.com/javase/8/docs/api/java/util/regex/Pattern.html 
          // under "Predefined character classes"
          val chars: ListBuffer[RegexCharacterClassComponent] = ListBuffer(
            RegexChar(' '), RegexChar('\u00A0'), RegexChar('\u1680'), RegexChar('\u180e'), 
            RegexChar('\u202f'), RegexChar('\u205f'), RegexChar('\u3000')
          )
          chars += RegexEscaped('t')
          chars += RegexCharacterRange(RegexChar('\u2000'), RegexChar('\u200a'))
          if (ch.isUpper) {
            negateCharacterClass(chars) 
          } else {
            RegexCharacterClass(negated = false, characters = chars)
          }
        case 'v' | 'V' =>
          // vertical whitespace
          // see https://docs.oracle.com/javase/8/docs/api/java/util/regex/Pattern.html 
          // under "Predefined character classes"
          val chars: ListBuffer[RegexCharacterClassComponent] = ListBuffer(
            RegexChar('\u000B'), RegexChar('\u0085'), RegexChar('\u2028'), RegexChar('\u2029')
          )
          chars ++= Seq('n', 'f', 'r').map(RegexEscaped)
          if (ch.isUpper) {
            negateCharacterClass(chars) 
          } else {
            RegexCharacterClass(negated = false, characters = chars)
          }
        case 'R' =>
          // linebreak sequence
          // see https://docs.oracle.com/javase/8/docs/api/java/util/regex/Pattern.html
          // under "Linebreak matcher"
          val l = RegexSequence(ListBuffer(RegexChar('\u000D'), RegexChar('\u000A')))
          val r = RegexCharacterClass(false, ListBuffer[RegexCharacterClassComponent](
            RegexChar('\u000A'), RegexChar('\u000B'), RegexChar('\u000C'), RegexChar('\u000D'), 
            RegexChar('\u0085'), RegexChar('\u2028'), RegexChar('\u2029')
          ))
          RegexGroup(true, RegexChoice(l, r))
        case _ =>
          regex
      }

      case RegexCharacterRange(_, _) =>
        regex

      case RegexCharacterClass(negated, characters) =>
        characters.foreach {
          case RegexChar(ch) if ch == '[' || ch == ']' =>
            // examples:
            // - "[a[]" should match the literal characters "a" and "["
            // - "[a-b[c-d]]" is supported by Java but not cuDF
            throw new RegexUnsupportedException("nested character classes are not supported")
          case _ =>
        }
        val components: Seq[RegexCharacterClassComponent] = characters
          .map {
            case r @ RegexChar(ch) if "^$.".contains(ch) => r
            case ch => rewrite(ch, replacement, None) match {
              case valid: RegexCharacterClassComponent => valid
              case _ =>
                // this can happen when a character class contains a meta-sequence such as
                // `\s` that gets transpiled into another character class
                throw new RegexUnsupportedException("Character class contains one or more " +
                  "characters that cannot be transpiled to supported character-class components")
            }
          }

        if (negated) {
          negateCharacterClass(components)
        } else {
          RegexCharacterClass(negated, ListBuffer(components: _*))
        }

      case RegexSequence(parts) =>
        if (parts.isEmpty) {
          // examples: "", "()", "a|", "|b"
          throw new RegexUnsupportedException("empty sequence not supported")
        }
        if (isRegexChar(parts.head, '|') || isRegexChar(parts.last, '|')) {
          // examples: "a|", "|b"
          throw new RegexUnsupportedException(nothingToRepeat)
        }
        if (isRegexChar(parts.head, '{')) {
          // example: "{"
          // cuDF would treat this as a quantifier even though in this
          // context (being at the start of a sequence) it is not quantifying anything
          // note that we could choose to escape this in the transpiler rather than
          // falling back to CPU
          throw new RegexUnsupportedException(nothingToRepeat)
        }
        if (parts.forall(isBeginOrEndLineAnchor)) {
          throw new RegexUnsupportedException(
            "sequences that only contain '^' or '$' are not supported")
        }

        def popBackrefIfNecessary(capture: Boolean): Unit = {
          if (mode == RegexReplaceMode && !capture) {
            replacement match {
              case Some(repl) =>
                repl.popBackref()
              case _ =>
            }
          }
        }

        // Special handling for line anchor ($)
        // This code is implemented here because to make it work in cuDF, we have to reorder 
        // the items in the regex.
        // In the JVM, regexes like "\n$" and "$\n" have similar treatment
        RegexSequence(parts.foldLeft((new ListBuffer[RegexAST](),
          Option.empty[RegexAST]))((m, part) => {
            val (r, last) = m
            last match {
              // when the previous character is a line anchor ($), the JVM has special handling
              // when matching against line terminator characters
              case Some(RegexChar('$')) | Some(RegexEscaped('Z')) => 
                val j = r.lastIndexWhere {
                  case RegexEmpty() => false
                  case _ => true
                }
                part match {
                  case RegexGroup(capture, RegexSequence(
                      ListBuffer(RegexCharacterClass(true, parts))))
                      if parts.forall(!isBeginOrEndLineAnchor(_)) =>
                    r(j) = RegexSequence(ListBuffer(lineTerminatorMatcher(Set.empty, true, capture),
                        RegexChar('$')))
                    popBackrefIfNecessary(capture)
                  case RegexGroup(capture, RegexCharacterClass(true, parts))
                      if parts.forall(!isBeginOrEndLineAnchor(_)) =>
                    r(j) = RegexSequence(ListBuffer(lineTerminatorMatcher(Set.empty, true, capture),
                        RegexChar('$')))
                    popBackrefIfNecessary(capture)
                  case RegexCharacterClass(true, parts)
                      if parts.forall(!isBeginOrEndLineAnchor(_)) =>
                    r(j) = RegexSequence(
                      ListBuffer(lineTerminatorMatcher(Set.empty, true, false), RegexChar('$')))
                    popBackrefIfNecessary(false)
                  case RegexChar(ch) if ch == '\n' =>
                    // what's really needed here is negative lookahead, but that is not 
                    // supported by cuDF
                    // in this case: $\n would transpile to (?!\r)\n$
                    throw new RegexUnsupportedException("regex sequence $\\n is not supported")
                  case RegexChar(ch) if "\r\u0085\u2028\u2029".contains(ch) =>
                    r(j) = RegexSequence(
                      ListBuffer(
                        rewrite(part, replacement, None),
                        RegexSequence(ListBuffer(
                          RegexRepetition(lineTerminatorMatcher(Set(ch), true, false),
                            SimpleQuantifier('?')), RegexChar('$')))))
                    popBackrefIfNecessary(false)
<<<<<<< HEAD
                  case RegexEscaped('z') =>
                    // \Z\z or $\z transpiles to $
                    r(j) = RegexChar('$')
                    popBackrefIfNecessary(false)
=======
                  case RegexEscaped('b') | RegexEscaped('B') =>
                    throw new RegexUnsupportedException(
                      "regex sequences with \\b or \\B not supported around $")
>>>>>>> cbb3ccce
                  case _ =>
                    r.append(rewrite(part, replacement, last))
                }
              case _ =>
                r.append(rewrite(part, replacement, last))
            }
            r.last match {
              case RegexEmpty() =>
                (r, last)
              case _ =>
                (r, Some(part))
            }
        })._1)

      case RegexRepetition(base, quantifier) => (base, quantifier) match {
        case (_, SimpleQuantifier(ch)) if mode == RegexReplaceMode && "?*".contains(ch) =>
          // example: pattern " ?", input "] b[", replace with "X":
          // java: X]XXbX[X
          // cuDF: XXXX] b[
          // see https://github.com/NVIDIA/spark-rapids/issues/4468
          throw new RegexUnsupportedException(
            "regexp_replace on GPU does not support repetition with ? or *")

        case (_, SimpleQuantifier(ch)) if mode == RegexSplitMode && "?*".contains(ch) =>
          // example: pattern " ?", input "] b[", replace with "X":
          // java: X]XXbX[X
          // cuDF: XXXX] b[
          // see https://github.com/NVIDIA/spark-rapids/issues/4884
          throw new RegexUnsupportedException(
            "regexp_split on GPU does not support repetition with ? or * consistently with Spark")

        case (_, QuantifierVariableLength(0, _)) if mode == RegexReplaceMode =>
          // see https://github.com/NVIDIA/spark-rapids/issues/4468
          throw new RegexUnsupportedException(
            "regexp_replace on GPU does not support repetition with {0,} or {0,n}")

        case (_, QuantifierVariableLength(0, _)) if mode == RegexSplitMode =>
          // see https://github.com/NVIDIA/spark-rapids/issues/4884
          throw new RegexUnsupportedException(
            "regexp_split on GPU does not support repetition with {0,} or {0,n} " +
            "consistently with Spark")

        case (_, QuantifierFixedLength(0))
          if mode != RegexFindMode =>
          throw new RegexUnsupportedException(
            "regex_replace and regex_split on GPU do not support repetition with {0}")

        case (RegexGroup(capture, term), SimpleQuantifier(ch))
            if "+*".contains(ch) && !isSupportedRepetitionBase(term) =>
          (term, ch) match {
            // \Z is not supported in groups
            case (RegexEscaped('A'), '+') |
                (RegexSequence(ListBuffer(RegexEscaped('A'))), '+') =>
              // (\A)+ can be transpiled to (\A) (dropping the repetition)
              // we use rewrite(...) here to handle logic regarding modes
              // (\A is not supported in RegexSplitMode)
              RegexGroup(capture, rewrite(term, replacement, previous))
            // NOTE: (\A)* can be transpiled to (\A)?
            // however, (\A)? is not supported in libcudf yet
            case _ =>
              throw new RegexUnsupportedException(nothingToRepeat)
          }
        case (RegexGroup(capture, term), QuantifierVariableLength(n, _))
            if !isSupportedRepetitionBase(term) =>
          term match {
            // \Z is not supported in groups
            case RegexEscaped('A') | RegexSequence(ListBuffer(RegexEscaped('A'))) if n > 0 =>
              // (\A){1,} can be transpiled to (\A) (dropping the repetition)
              // we use rewrite(...) here to handle logic regarding modes
              // (\A is not supported in RegexSplitMode)
              RegexGroup(capture, rewrite(term, replacement, previous))
            // NOTE: (\A)* can be transpiled to (\A)?
            // however, (\A)? is not supported in libcudf yet
            case _ =>
              throw new RegexUnsupportedException(nothingToRepeat)
          }
        case (RegexGroup(capture, term), QuantifierFixedLength(n))
            if !isSupportedRepetitionBase(term) =>
          term match {
            // \Z is not supported in groups
            case RegexEscaped('A') | RegexSequence(ListBuffer(RegexEscaped('A'))) if n > 0 =>
              // (\A){1,} can be transpiled to (\A) (dropping the repetition)
              // we use rewrite(...) here to handle logic regarding modes
              // (\A is not supported in RegexSplitMode)
              RegexGroup(capture, rewrite(term, replacement, previous))
            // NOTE: (\A)* can be transpiled to (\A)?
            // however, (\A)? is not supported in libcudf yet
            case _ =>
              throw new RegexUnsupportedException(nothingToRepeat)
          }
        case (RegexGroup(_, _), SimpleQuantifier(ch)) if ch == '?' =>
          RegexRepetition(rewrite(base, replacement, None), quantifier)
        case (RegexEscaped(ch), SimpleQuantifier('+')) if "AZ".contains(ch) =>
          // \A+ can be transpiled to \A (dropping the repetition)
          // \Z+ can be transpiled to \Z (dropping the repetition)
          // we use rewrite(...) here to handle logic regarding modes
          // (\A and \Z are not supported in RegexSplitMode)
          rewrite(base, replacement, previous)
        // NOTE: \A* can be transpiled to \A?
        // however, \A? is not supported in libcudf yet
        case (RegexEscaped(ch), QuantifierFixedLength(n)) if n > 0 && "AZ".contains(ch) =>
          // \A{2} can be transpiled to \A (dropping the repetition)
          // \Z{2} can be transpiled to \Z (dropping the repetition)
          rewrite(base, replacement, previous)
        case (RegexEscaped(ch), QuantifierVariableLength(n,_)) if n > 0 && "AZ".contains(ch) =>
          // \A{1,5} can be transpiled to \A (dropping the repetition)
          // \Z{1,} can be transpiled to \Z (dropping the repetition)
          rewrite(base, replacement, previous)
        case _ if isSupportedRepetitionBase(base) =>
          RegexRepetition(rewrite(base, replacement, None), quantifier)
        case _ =>
          throw new RegexUnsupportedException(nothingToRepeat)

      }

      case RegexChoice(l, r) =>
        val ll = rewrite(l, replacement, None)
        val rr = rewrite(r, replacement, None)

        // cuDF does not support repetition on one side of a choice, such as "a*|a"
        if (isRepetition(ll) || isRepetition(rr)) {
          throw new RegexUnsupportedException(nothingToRepeat)
        }

        // cuDF does not support terms ending with line anchors on one side
        // of a choice, such as "^|$"
        def endsWithLineAnchor(e: RegexAST): Boolean = {
          e match {
            case RegexSequence(parts) if parts.nonEmpty =>
              val j = parts.lastIndexWhere {
                  case RegexEmpty() => false
                  case _ => true
              }
              endsWithLineAnchor(parts(j))
            case RegexEscaped('A') => true
            case _ => isBeginOrEndLineAnchor(e)
          }
        }
        if (endsWithLineAnchor(ll) || endsWithLineAnchor(rr)) {
          throw new RegexUnsupportedException(
            "cuDF does not support terms ending with line anchors on one side of a choice")
        }

        RegexChoice(ll, rr)

      case RegexGroup(capture, term) =>
        term match {
          case RegexSequence(parts) =>
            if (!parts.forall(!isBeginOrEndLineAnchor(_))) {
              throw new RegexUnsupportedException(
                "line and string anchors are not supported in capture groups"
              )
            }
            RegexGroup(capture, rewrite(term, replacement, None))
          case _ =>
            RegexGroup(capture, rewrite(term, replacement, None))
        }

      case other =>
        throw new RegexUnsupportedException(s"Unhandled expression in transpiler: $other")
    }
  }

  private def contains(regex: RegexAST, f: RegexAST => Boolean): Boolean = {
    if (f(regex)) {
      true
    } else {
      regex match {
        case RegexSequence(parts) => parts.exists(x => contains(x, f))
        case RegexGroup(_, term) => contains(term, f)
        case RegexChoice(l, r) => contains(l, f) || contains(r, f)
        case RegexRepetition(term, _) => contains(term, f)
        case RegexCharacterClass(_, chars) => chars.exists(ch => contains(ch, f))
        case leaf => f(leaf)
      }
    }
  }

  private def isBeginOrEndLineAnchor(regex: RegexAST): Boolean = regex match {
    case RegexSequence(parts) => parts.nonEmpty && parts.forall(isBeginOrEndLineAnchor)
    case RegexGroup(_, term) => isBeginOrEndLineAnchor(term)
    case RegexChoice(l, r) => isBeginOrEndLineAnchor(l) && isBeginOrEndLineAnchor(r)
    case RegexRepetition(term, _) => isBeginOrEndLineAnchor(term)
    case RegexChar(ch) => ch == '^' || ch == '$'
    case RegexEscaped(ch) if "zZ".contains(ch) => true // \z gets translated to $
    case _ => false
  }

  private def isRegexChar(expr: RegexAST, value: Char): Boolean = expr match {
    case RegexChar(ch) => ch == value
    case _ => false
  }
}

sealed trait RegexAST {
  def children(): Seq[RegexAST]
  def toRegexString: String
}

sealed case class RegexEmpty() extends RegexAST {
  override def children(): Seq[RegexAST] = Seq.empty
  override def toRegexString: String = ""
}

sealed case class RegexSequence(parts: ListBuffer[RegexAST]) extends RegexAST {
  override def children(): Seq[RegexAST] = parts
  override def toRegexString: String = parts.map(_.toRegexString).mkString
}

sealed case class RegexGroup(capture: Boolean, term: RegexAST) extends RegexAST {
  override def children(): Seq[RegexAST] = Seq(term)
  override def toRegexString: String = if (capture) {
    s"(${term.toRegexString})"
  } else {
    s"(?:${term.toRegexString})"
  }
}

sealed case class RegexChoice(a: RegexAST, b: RegexAST) extends RegexAST {
  override def children(): Seq[RegexAST] = Seq(a, b)
  override def toRegexString: String = s"${a.toRegexString}|${b.toRegexString}"
}

sealed case class RegexRepetition(a: RegexAST, quantifier: RegexQuantifier) extends RegexAST {
  override def children(): Seq[RegexAST] = Seq(a)
  override def toRegexString: String = s"${a.toRegexString}${quantifier.toRegexString}"
}

sealed trait RegexQuantifier extends RegexAST

sealed case class SimpleQuantifier(ch: Char) extends RegexQuantifier {
  override def children(): Seq[RegexAST] = Seq.empty
  override def toRegexString: String = ch.toString
}

sealed case class QuantifierFixedLength(length: Int)
    extends RegexQuantifier {
  override def children(): Seq[RegexAST] = Seq.empty
  override def toRegexString: String = {
    s"{$length}"
  }
}

sealed case class QuantifierVariableLength(minLength: Int, maxLength: Option[Int])
    extends RegexQuantifier{
  override def children(): Seq[RegexAST] = Seq.empty
  override def toRegexString: String = {
    maxLength match {
      case Some(max) =>
        s"{$minLength,$max}"
      case _ =>
        s"{$minLength,}"
    }
  }
}

sealed trait RegexCharacterClassComponent extends RegexAST

sealed case class RegexHexDigit(a: String) extends RegexCharacterClassComponent {
  override def children(): Seq[RegexAST] = Seq.empty
  override def toRegexString: String = {
    if (a.length == 2) {
      s"\\x$a"
    } else {
      s"\\x{$a}"
    }
  }
}

sealed case class RegexOctalChar(a: String) extends RegexCharacterClassComponent {
  override def children(): Seq[RegexAST] = Seq.empty
  override def toRegexString: String = s"\\$a"
}

sealed case class RegexChar(ch: Char) extends RegexCharacterClassComponent {
  override def children(): Seq[RegexAST] = Seq.empty
  override def toRegexString: String = s"$ch"
}

sealed case class RegexEscaped(a: Char) extends RegexCharacterClassComponent{
  override def children(): Seq[RegexAST] = Seq.empty
  override def toRegexString: String = s"\\$a"
}

sealed case class RegexCharacterRange(start: RegexCharacterClassComponent, 
    end: RegexCharacterClassComponent)
  extends RegexCharacterClassComponent{
  override def children(): Seq[RegexAST] = Seq.empty
  override def toRegexString: String =  s"${start.toRegexString}-${end.toRegexString}"
}

sealed case class RegexCharacterClass(
    var negated: Boolean,
    var characters: ListBuffer[RegexCharacterClassComponent])
  extends RegexAST {

  override def children(): Seq[RegexAST] = characters
  def append(ch: Char): Unit = {
    characters += RegexChar(ch)
  }

  def append(component: RegexCharacterClassComponent): Unit = {
    characters += component
  }

  def appendEscaped(ch: Char): Unit = {
    characters += RegexEscaped(ch)
  }

  def appendRange(start: RegexCharacterClassComponent, 
      end: RegexCharacterClassComponent): Unit = {
    characters += RegexCharacterRange(start, end)
  }

  override def toRegexString: String = {
    val builder = new StringBuilder("[")
    if (negated) {
      builder.append("^")
    }
    for (a <- characters) {
      a match {
        case RegexChar(ch) if requiresEscaping(ch) =>
          // cuDF has stricter escaping requirements for certain characters
          // within a character class compared to Java or Python regex
          builder.append(s"\\$ch")
        case other =>
          builder.append(other.toRegexString)
      }
    }
    builder.append("]")
    builder.toString()
  }

  private def requiresEscaping(ch: Char): Boolean = {
    // there are likely other cases that we will need to add here but this
    // covers everything we have seen so far during fuzzing
    ch match {
      case '-' =>
        // cuDF requires '-' to be escaped when used as a character within a character
        // to disambiguate from the character range syntax 'a-b'
        true
      case _ =>
        false
    }
  }
}

sealed case class RegexBackref(num: Int, isNew: Boolean = false) extends RegexAST {
  override def children(): Seq[RegexAST] = Seq.empty
  override def toRegexString(): String = s"$$$num"
}

sealed case class RegexReplacement(parts: ListBuffer[RegexAST],
    numCaptureGroups: Int = 0) extends RegexAST {
  override def children(): Seq[RegexAST] = parts
  override def toRegexString: String = parts.map(_.toRegexString).mkString

  def appendBackref(num: Int): Unit = {
    parts += RegexBackref(num, true)
  }

  def popBackref(): Unit = {
    parts.last match {
      case RegexBackref(_, true) => parts.trimEnd(1)
      case _ =>
    }
  }

  def hasBackrefs: Boolean = numCaptureGroups > 0
}

class RegexUnsupportedException(message: String, index: Option[Int] = None)
  extends SQLException {
  override def getMessage: String = {
    index match {
      case Some(i) => s"$message near index $i"
      case _ => message
    }
  }
}<|MERGE_RESOLUTION|>--- conflicted
+++ resolved
@@ -1203,16 +1203,13 @@
                           RegexRepetition(lineTerminatorMatcher(Set(ch), true, false),
                             SimpleQuantifier('?')), RegexChar('$')))))
                     popBackrefIfNecessary(false)
-<<<<<<< HEAD
                   case RegexEscaped('z') =>
                     // \Z\z or $\z transpiles to $
                     r(j) = RegexChar('$')
                     popBackrefIfNecessary(false)
-=======
                   case RegexEscaped('b') | RegexEscaped('B') =>
                     throw new RegexUnsupportedException(
                       "regex sequences with \\b or \\B not supported around $")
->>>>>>> cbb3ccce
                   case _ =>
                     r.append(rewrite(part, replacement, last))
                 }
