/*
 * Copyright (c) 2021-2022, NVIDIA CORPORATION.
 *
 * Licensed under the Apache License, Version 2.0 (the "License");
 * you may not use this file except in compliance with the License.
 * You may obtain a copy of the License at
 *
 *     http://www.apache.org/licenses/LICENSE-2.0
 *
 * Unless required by applicable law or agreed to in writing, software
 * distributed under the License is distributed on an "AS IS" BASIS,
 * WITHOUT WARRANTIES OR CONDITIONS OF ANY KIND, either express or implied.
 * See the License for the specific language governing permissions and
 * limitations under the License.
 */
package com.nvidia.spark.rapids

import java.sql.SQLException

import scala.collection.mutable.ListBuffer

import com.nvidia.spark.rapids.RegexParser.toReadableString

/**
 * Regular expression parser based on a Pratt Parser design.
 *
 * The goal of this parser is to build a minimal AST that allows us
 * to validate that we can support the expression on the GPU. The goal
 * is not to parse with the level of detail that would be required if
 * we were building an evaluation engine. For example, operator precedence is
 * largely ignored but could be added if we need it later.
 *
 * The Java and cuDF regular expression documentation has been used as a reference:
 *
 * Java regex: https://docs.oracle.com/javase/7/docs/api/java/util/regex/Pattern.html
 * cuDF regex: https://docs.rapids.ai/api/libcudf/stable/md_regex.html
 *
 * The following blog posts provide some background on Pratt Parsers and parsing regex.
 *
 * - https://journal.stuffwithstuff.com/2011/03/19/pratt-parsers-expression-parsing-made-easy/
 * - https://matt.might.net/articles/parsing-regex-with-recursive-descent/
 */
class RegexParser(pattern: String) {

  /** index of current position within the string being parsed */
  private var pos = 0

  def parse(): RegexAST = {
    val ast = parseUntil(() => eof())
    if (!eof()) {
      throw new RegexUnsupportedException("Failed to parse full regex. Last character parsed was", 
        Some(pos))
    }
    ast
  }

  def parseReplacement(numCaptureGroups: Int): RegexReplacement = {
    val sequence = RegexReplacement(new ListBuffer(), numCaptureGroups)
    while (!eof()) {
      parseReplacementBase() match {
        case RegexSequence(parts) =>
          sequence.parts ++= parts
        case other =>
          sequence.parts += other
      }
    }
    sequence
  }

  def parseReplacementBase(): RegexAST = {
      consume() match {
        case '\\' =>
          parseBackrefOrEscaped()
        case '$' =>
          parseBackrefOrLiteralDollar()
        case other =>
          RegexChar(other)
      }
  }


  private def parseUntil(until: () => Boolean): RegexAST = {
    val term = parseTerm(() => until() || peek().contains('|'))
    if (!eof() && peek().contains('|')) {
      consumeExpected('|')
      new RegexChoice(term, parseUntil(until), pos)
    } else {
      term
    }
  }

  private def parseTerm(until: () => Boolean): RegexAST = {
    val sequence = new RegexSequence(new ListBuffer(), pos)
    while (!eof() && !until()) {
      parseFactor(until) match {
        case RegexSequence(parts) =>
          sequence.parts ++= parts
        case other =>
          sequence.parts += other
      }
    }
    sequence
  }

  private def isValidQuantifierAhead(): Boolean = {
    if (peek().contains('{')) {
      val bookmark = pos
      consumeExpected('{')
      val q = parseQuantifierOrLiteralBrace()
      pos = bookmark
      q match {
        case _: QuantifierFixedLength | _: QuantifierVariableLength => true
        case _ => false
      }
    } else {
      false
    }
  }

  private def parseFactor(until: () => Boolean): RegexAST = {
    var start = pos
    var base = parseBase()
    base.position = Some(start)
    while (!eof() && !until()
        && (peek().exists(ch => ch == '*' || ch == '+' || ch == '?')
        || isValidQuantifierAhead())) {
      start = pos
      val quantifier = if (peek().contains('{')) {
        consumeExpected('{')
        parseQuantifierOrLiteralBrace().asInstanceOf[RegexQuantifier]
      } else {
        SimpleQuantifier(consume())
      }
      base = new RegexRepetition(base, quantifier, start)
      quantifier.position = Some(pos-1)
    }
    base
  }

  private def parseBase(): RegexAST = {
    val start = pos
    val base: RegexAST = consume() match {
      case '(' =>
        parseGroup()
      case '[' =>
        parseCharacterClass()
      case '\\' =>
        parseEscapedCharacter()
      case '\u0000' =>
<<<<<<< HEAD
        throw new RegexUnsupportedException(
          "cuDF does not support null characters in regular expressions", Some(pos-1))
=======
        RegexGroup(false, RegexEscaped('0'))
>>>>>>> f8ba5101
      case '*' | '+' | '?' =>
        throw new RegexUnsupportedException(
          "Base expression cannot start with quantifier", Some(pos-1))
      case other =>
        RegexChar(other)
    }
    base.position = Some(start)
    base
  }

  private def parseGroup(): RegexAST = {
    val captureGroup = if (pos + 1 < pattern.length
        && pattern.charAt(pos) == '?'
        && pattern.charAt(pos+1) == ':') {
      pos += 2
      false
    } else {
      true
    }
    val term = parseUntil(() => peek().contains(')'))
    consumeExpected(')')
    RegexGroup(captureGroup, term)
  }

  private def parseCharacterClass(): RegexCharacterClass = {
    val supportedMetaCharacters = "\\^-]+"

    def getEscapedComponent(): RegexCharacterClassComponent = {
      peek() match {
        case Some('x') => 
          consumeExpected('x')
          RegexChar(Integer.parseInt(parseHexDigit.a, 16).toChar)
        case Some('0') => 
          consumeExpected('0')
          RegexChar(Integer.parseInt(parseOctalDigit.a, 8).toChar)
        case Some(ch) =>
          consumeExpected(ch) match {
            // List of character literals with an escape from here, under "Characters"
            // https://docs.oracle.com/javase/8/docs/api/java/util/regex/Pattern.html
            case 'n' => RegexChar('\n')
            case 'r' => RegexChar('\r')
            case 't' => RegexChar('\t')
            case 'f' => RegexChar('\f')
            case 'a' => RegexChar('\u0007')
            case 'b' => RegexChar('\b')
            case 'e' => RegexChar('\u001b')
            case ch => 
              if (supportedMetaCharacters.contains(ch)) {
                // an escaped metacharacter ('\\', '^', '-', ']', '+')
                RegexEscaped(ch) 
              } else {
                throw new RegexUnsupportedException(
                  s"Unsupported escaped character in character class", Some(pos-1))
              }
          }
        case None =>
          throw new RegexUnsupportedException(
                s"Unclosed character class", Some(pos))
      }
    }

    val start = pos
    val characterClass = new RegexCharacterClass(negated = false, characters = ListBuffer(), pos)
    // loop until the end of the character class or EOF
    var characterClassComplete = false
    while (!eof() && !characterClassComplete) {
      val ch = consume()
      ch match {
        case '[' =>
          // treat as a literal character and add to the character class
          characterClass.append(new RegexChar(ch, pos-1))
        case ']' if (!characterClass.negated && pos > start + 1) ||
            (characterClass.negated && pos > start + 2) =>
          // "[]" is not a valid character class
          // "[]a]" is a valid character class containing the characters "]" and "a"
          // "[^]a]" is a valid negated character class containing the characters "]" and "a"
          characterClassComplete = true
        case '^' if pos == start + 1 =>
          // Negates the character class, causing it to match a single character not listed in
          // the character class. Only valid immediately after the opening '['
          characterClass.negated = true
        case '\u0000' =>
          // see https://github.com/NVIDIA/spark-rapids/issues/5909
          throw new RegexUnsupportedException(
<<<<<<< HEAD
            "cuDF does not support null characters in regular expressions", Some(pos-1))
=======
            "cuDF does not support null characters in character classes", Some(pos))
>>>>>>> f8ba5101
        case ch => 
          val nextChar: RegexCharacterClassComponent = ch match {
            case '\\' =>
              getEscapedComponent() match {
                case RegexChar(ch) if supportedMetaCharacters.contains(ch) =>
                  // A hex or octal representation of a meta character gets treated as an escaped 
                  // char. Example: [\x5ea] is treated as [\^a], not just [^a]
                  RegexEscaped(ch)
                case RegexChar('\u0000') =>
                  // see https://github.com/NVIDIA/spark-rapids/issues/5909
                  throw new RegexUnsupportedException(
                    "cuDF does not support null characters in character classes", Some(pos))
                case other => other
              }
            case '&' => 
              peek() match {
                case Some('&') => 
                  throw new RegexUnsupportedException("" +
                    "cuDF does not support class intersection operator &&", Some(pos-1))
                case _ => // ignore
              }
              RegexChar('&')
            case ch =>
              RegexChar(ch)
          }
          nextChar.position = Some(pos-1)
          peek() match {
            case Some('-') =>
              consumeExpected('-')
              peek() match {
                case Some(']') =>
                  // '-' at end of class e.g. "[abc-]"
                  characterClass.append(nextChar)
                  characterClass.append('-')
                case Some('\\') =>
                  consumeExpected('\\')
                  characterClass.appendRange(nextChar, getEscapedComponent())
                case Some(end) =>
                  skip()
                  characterClass.appendRange(nextChar, RegexChar(end))
                case _ =>
                  throw new RegexUnsupportedException(
                    "Unexpected EOF while parsing character range", Some(pos))
              }
            case _ =>
              characterClass.append(nextChar)
          }
      }
    }
    if (!characterClassComplete) {
      throw new RegexUnsupportedException(s"Unclosed character class", Some(pos))
    }
    characterClass
  }


  /**
   * Parse a quantifier in one of the following formats:
   *
   * {n}
   * {n,}
   * {n,m} (only valid if m >= n)
   */
  private def parseQuantifierOrLiteralBrace(): RegexAST = {

    // assumes that '{' has already been consumed
    val start = pos

    def treatAsLiteralBrace() = {
      // this was not a quantifier, just a literal '{'
      pos = start + 1
      RegexChar('{')
    }

    consumeInt match {
      case Some(minLength) =>
        peek() match {
          case Some(',') =>
            consumeExpected(',')
            val max = consumeInt()
            if (peek().contains('}')) {
              consumeExpected('}')
              max match {
                case None =>
                  QuantifierVariableLength(minLength, None)
                case Some(m) =>
                  if (m >= minLength) {
                    QuantifierVariableLength(minLength, max)
                  } else {
                    treatAsLiteralBrace()
                  }
              }
            } else {
              treatAsLiteralBrace()
            }
          case Some('}') =>
            consumeExpected('}')
            QuantifierFixedLength(minLength)
          case _ =>
            treatAsLiteralBrace()
        }
      case None =>
        treatAsLiteralBrace()
    }
  }

  private def parseBackrefOrEscaped(): RegexAST = {
    val start = pos 

    consumeInt match {
      case Some(refNum) =>
        RegexBackref(refNum)
      case None =>
        pos = start
        RegexChar('\\')
    }
  }

  private def parseBackrefOrLiteralDollar(): RegexAST = {
    val start = pos

    def treatAsLiteralDollar() = {
      pos = start
      RegexChar('$')
    }

    peek() match {
      case Some('{') =>
        consumeExpected('{')
        val num = consumeInt()
        if (peek().contains('}')) {
          consumeExpected('}')
          num match {
            case Some(n) =>
              RegexBackref(n)
            case _ =>
              treatAsLiteralDollar()
          }
        } else {
          treatAsLiteralDollar()
        }
      case Some(ch) if ch >= '1' && ch <= '9' =>
        val num = consumeInt()
        num match {
          case Some(n) =>
            RegexBackref(n)
          case _ =>
            treatAsLiteralDollar()
        }
      case _ =>
        treatAsLiteralDollar()
    }
  }

  private def parseEscapedCharacter(): RegexAST = {
    peek() match {
      case None =>
        throw new RegexUnsupportedException("Pattern may not end with trailing escape", Some(pos))
      case Some(ch) =>
        ch match {
          case 'A' | 'Z' | 'z' =>
            // string anchors
            consumeExpected(ch)
            RegexEscaped(ch)
          case 's' | 'S' | 'd' | 'D' | 'w' | 'W' | 'v' | 'V' | 'h' | 'H' | 'R' =>
            // meta sequences
            consumeExpected(ch)
            RegexEscaped(ch)
          case 'B' | 'b' =>
            // word boundaries
            consumeExpected(ch)
            RegexEscaped(ch)
          case '[' | ']' | '\\' | '^' | '$' | '.' | '|' | '?' | '*' | '+' | '(' | ')' | '{' | '}' =>
            // escaped metacharacter
            consumeExpected(ch)
            RegexEscaped(ch)
          case 'x' =>
            consumeExpected(ch)
            parseHexDigit
          case '0' =>
            parseOctalDigit
          case 'p' | 'P' =>
            parsePredefinedClass
          case 'a' =>
            // alert (bell) character \a
            consumeExpected(ch)
            RegexChar('\u0007')
          case 'e' =>
            // escape character \e
            consumeExpected(ch)
            RegexChar('\u001b')
          case other =>
            throw new RegexUnsupportedException(
              s"Invalid or unsupported escape character '$other'", Some(pos - 1))
        }
    }
  }

  private def parsePredefinedClass: RegexCharacterClass = {
    val negated = consume().isUpper
    consumeExpected('{')
    val start = pos 
    while(!eof() && pattern.charAt(pos).isLetter) {
      pos += 1
    }
    val className = pattern.substring(start, pos)
    def getCharacters(className: String): ListBuffer[RegexCharacterClassComponent] = {
      // Character lists from here: 
      // https://docs.oracle.com/javase/8/docs/api/java/util/regex/Pattern.html
      className match {
        case "Lower" => 
          ListBuffer(RegexCharacterRange(RegexChar('a'), RegexChar('z')))
        case "Upper" => 
          ListBuffer(RegexCharacterRange(RegexChar('A'), RegexChar('Z')))
        case "ASCII" =>
          // should be \u0000-\u007f, see: https://github.com/NVIDIA/spark-rapids/issues/5909
          ListBuffer(RegexCharacterRange(RegexChar('\u0001'), RegexChar('\u007f')))
        case "Alpha" => 
          ListBuffer(getCharacters("Lower"), getCharacters("Upper")).flatten
        case "Digit" =>
          ListBuffer(RegexCharacterRange(RegexChar('0'), RegexChar('9')))
        case "Alnum" =>
          ListBuffer(getCharacters("Alpha"), getCharacters("Digit")).flatten
        case "Punct" =>
          val res:ListBuffer[RegexCharacterClassComponent] = 
              ListBuffer("!\"#$%&'()*+,-./:;<=>?@\\^_`{|}~".map(RegexChar): _*)
          res ++= ListBuffer(RegexEscaped('['), RegexEscaped(']'))
        case "Graph" => 
          ListBuffer(getCharacters("Alnum"), getCharacters("Punct")).flatten
        case "Print" =>
          val res = getCharacters("Graph")
          res += RegexChar('\u0020')
        case "Blank" =>
          ListBuffer(RegexChar(' '), RegexEscaped('t'))
        case "Cntrl" =>
          // should be \u0000-\u001f, see: https://github.com/NVIDIA/spark-rapids/issues/5909
          ListBuffer(RegexCharacterRange(RegexChar('\u0001'), RegexChar('\u001f')), 
            RegexChar('\u007f'))
        case "XDigit" =>
          ListBuffer(RegexCharacterRange(RegexChar('0'), RegexChar('9')),
            RegexCharacterRange(RegexChar('a'), RegexChar('f')),
            RegexCharacterRange(RegexChar('A'), RegexChar('F')))
        case "Space" =>
          ListBuffer(" \t\n\u000B\f\r".map(RegexChar): _*)
        case _ => 
          throw new RegexUnsupportedException(
            s"Predefined character class ${className} is not supported", Some(start))
      }
    }
    consumeExpected('}')
    RegexCharacterClass(negated, characters = getCharacters(className))
  }

  private def isHexDigit(ch: Char): Boolean = ch.isDigit ||
    (ch >= 'a' && ch <= 'f') ||
    (ch >= 'A' && ch <= 'F')

  private def parseHexDigit: RegexHexDigit = {
    // \xhh      The character with hexadecimal value 0xhh
    // \x{h...h} The character with hexadecimal value 0xh...h
    //           (Character.MIN_CODE_POINT  <= 0xh...h <=  Character.MAX_CODE_POINT)

    val varHex = pattern.charAt(pos) == '{'
    if (varHex) {
      consumeExpected('{')
    }
    val start = pos
    while (!eof() && isHexDigit(pattern.charAt(pos))) {
      pos += 1
    }
    val hexDigit = pattern.substring(start, pos)
    if (varHex) {
      consumeExpected('}')
    } else if (hexDigit.length != 2) {
      throw new RegexUnsupportedException(s"Invalid hex digit: $hexDigit", Some(start))
    }

    val value = Integer.parseInt(hexDigit, 16)
    if (value < Character.MIN_CODE_POINT || value > Character.MAX_CODE_POINT) {
<<<<<<< HEAD
      throw new RegexUnsupportedException(s"Invalid hex digit: $hexDigit", Some(start))
    } else if (value == 0) {
      throw new RegexUnsupportedException(s"cuDF does not support null characters " +
        s"in regular expressions", Some(start))
=======
      throw new RegexUnsupportedException(s"Invalid hex digit: $hexDigit")
>>>>>>> f8ba5101
    }

    new RegexHexDigit(hexDigit, start - 2)
  }

  private def isOctalDigit(ch: Char): Boolean = ch >= '0' && ch <= '7'

  private def parseOctalDigit: RegexOctalChar = {
    // \0n   The character with octal value 0n (0 <= n <= 7)
    // \0nn  The character with octal value 0nn (0 <= n <= 7)
    // \0mnn The character with octal value 0mnn (0 <= m <= 3, 0 <= n <= 7)

    def parseOctalDigits(n: Integer): RegexOctalChar = {
      val octal = pattern.substring(pos, pos + n)
      pos += n
      new RegexOctalChar(octal, pos) 
    }

    if (!eof() && isOctalDigit(pattern.charAt(pos))) {
      if (pos + 1 < pattern.length && isOctalDigit(pattern.charAt(pos + 1))) {
        if (pos + 2 < pattern.length && isOctalDigit(pattern.charAt(pos + 2))
            && pattern.charAt(pos) <= '3') {
          if (pos + 3 < pattern.length && isOctalDigit(pattern.charAt(pos + 3))
              && pattern.charAt(pos+1) <= '3' && pattern.charAt(pos) == '0') {
            parseOctalDigits(4)
          } else {
            parseOctalDigits(3)
          }
        } else {
          parseOctalDigits(2)
        }
      } else {
        parseOctalDigits(1)
      }
    } else {
      throw new RegexUnsupportedException(
        "Invalid octal digit", Some(pos))
    }
  }

  /** Determine if we are at the end of the input */
  private def eof(): Boolean = pos == pattern.length

  /** Advance the index by one */
  private def skip(): Unit = {
    if (eof()) {
      throw new RegexUnsupportedException("Unexpected EOF", Some(pos))
    }
    pos += 1
  }

  /** Get the next character and advance the index by one */
  private def consume(): Char = {
    if (eof()) {
      throw new RegexUnsupportedException("Unexpected EOF", Some(pos))
    } else {
      pos += 1
      pattern.charAt(pos - 1)
    }
  }

  /** Consume the next character if it is the one we expect */
  private def consumeExpected(expected: Char): Char = {
    val consumed = consume()
    if (consumed != expected) {
      throw new RegexUnsupportedException(
        s"Expected '$expected' but found '$consumed'", Some(pos-1))
    }
    consumed
  }

  /** Peek at the next character without consuming it */
  private def peek(): Option[Char] = {
    if (eof()) {
      None
    } else {
      Some(pattern.charAt(pos))
    }
  }

  private def consumeInt(): Option[Int] = {
    val start = pos
    while (!eof() && peek().exists(_.isDigit)) {
      skip()
    }
    if (start == pos) {
      None
    } else {
      Some(pattern.substring(start, pos).toInt)
    }
  }

}

object RegexParser {
  private val regexpChars = Set('\u0000', '\\', '.', '^', '$', '\u0007', '\u001b', '\f')

  def isRegExpString(s: String): Boolean = {

    def isRegExpString(ast: RegexAST): Boolean = ast match {
      case RegexChar(ch) => regexpChars.contains(ch)
      case RegexEscaped(_) => true
      case RegexSequence(parts) => parts.exists(isRegExpString)
      case _ => true
    }

    try {
      val parser = new RegexParser(s)
      val ast = parser.parse()
      isRegExpString(ast)
    } catch {
      case _: RegexUnsupportedException =>
        // if we cannot parse it then assume that it might be valid regexp
        true
    }
  }

  def toReadableString(x: String): String = {
    x.map {
      case '\r' => "\\r"
      case '\n' => "\\n"
      case '\t' => "\\t"
      case '\f' => "\\f"
      case '\u0000' => "\\u0000"
      case '\u000b' => "\\u000b"
      case '\u0085' => "\\u0085"
      case '\u2028' => "\\u2028"
      case '\u2029' => "\\u2029"
      case other => other
    }.mkString
  }

}

sealed trait RegexMode
object RegexFindMode extends RegexMode
object RegexReplaceMode extends RegexMode
object RegexSplitMode extends RegexMode

/**
 * Transpile Java/Spark regular expression to a format that cuDF supports, or throw an exception
 * if this is not possible.
 *
 * @param mode  RegexFindMode    if matching only (rlike)
                RegexReplaceMode if performing a replacement (regexp_replace)
                RegexSplitMode   if performing a split (string_split)
 */
class CudfRegexTranspiler(mode: RegexMode) {
  private val regexMetaChars = ".$^[]\\|?*+(){}"

  private def countCaptureGroups(regex: RegexAST): Int = {
    regex match {
      case RegexSequence(parts) => parts.foldLeft(0)((c, re) => c + countCaptureGroups(re))
      case RegexGroup(capture, base) => 
        if (capture) {
          1 + countCaptureGroups(base)
        } else {
          countCaptureGroups(base)
        }
      case _ => 0
    }
  }

  /**
   * Parse Java regular expression and translate into cuDF regular expression.
   *
   * @param pattern Regular expression that is valid in Java's engine
   * @param repl Optional replacement pattern
   * @return Regular expression and optional replacement in cuDF format
   */
  def transpile(pattern: String, repl: Option[String]): (String, Option[String]) = {
    // parse the source regular expression
    val regex = new RegexParser(pattern).parse()
    // if we have a replacement, parse the replacement string using the regex parser to account
    // for backrefs
    val replacement = repl.map(s => new RegexParser(s).parseReplacement(countCaptureGroups(regex)))

    // validate that the regex is supported by cuDF
    val cudfRegex = transpile(regex, replacement, None)
    // write out to regex string, performing minor transformations
    // such as adding additional escaping
    (cudfRegex.toRegexString, replacement.map(_.toRegexString))
  }

  def transpileToSplittableString(e: RegexAST): Option[String] = {
    e match {
      case RegexEscaped(ch) if regexMetaChars.contains(ch) => Some(ch.toString)
      case RegexChar(ch) if !regexMetaChars.contains(ch) => Some(ch.toString)
      case RegexSequence(parts) =>
        parts.foldLeft[Option[String]](Some("")) { (all, x) => 
          all match {
            case Some(current) =>
              transpileToSplittableString(x) match {
                case Some(y) => Some(current + y)
                case _ => None
              }
            case _ => None
          }
        }
      case _ => None
    }
  }

  def transpileToSplittableString(pattern: String): Option[String] = {
    try {
      val regex = new RegexParser(pattern).parse()
      transpileToSplittableString(regex)
    } catch {
      // treat as regex if we can't parse it
      case _: RegexUnsupportedException =>
        None
    }
  }

  private def isRepetition(e: RegexAST): Boolean = {
    e match {
      case RegexRepetition(_, _) => true
      case RegexGroup(_, term) => isRepetition(term)
      case RegexSequence(parts) if parts.nonEmpty => isRepetition(parts.last)
      case _ => false
    }
  }

  private def isSupportedRepetitionBase(e: RegexAST): (Boolean, Option[RegexAST]) = {
    e match {
      case RegexEscaped(ch) => ch match {
        case 'd' | 'w' | 's' | 'S' | 'h' | 'H' | 'v' | 'V' => (true, None)
        case _ => (false, Some(e))
      }

      case RegexChar(a) if "$^".contains(a) =>
        // example: "$*"
        (false, Some(e))

      case RegexRepetition(_, _) =>
        // example: "a*+"
        (false, Some(e))

      case RegexSequence(parts) =>
        parts.foreach { part => isSupportedRepetitionBase(part) match {
            case (false, unsupportedPart) => return (false, unsupportedPart)
            case _ =>
          } 
        }
        (true, None)
        
      case RegexGroup(_, term) =>
        isSupportedRepetitionBase(term)

      case _ => (true, None)
    }
  }

  private val lineTerminatorChars = Seq('\n', '\r', '\u0085', '\u2028', '\u2029')

  // from Java 8 documention: a line terminator is a 1 to 2 character sequence that marks
  // the end of a line of an input character sequence. 
  // this method produces a RegexAST which outputs a regular expression to match any possible
  // combination of line terminators
  private def lineTerminatorMatcher(exclude: Set[Char], excludeCRLF: Boolean,
      capture: Boolean): RegexAST = {
    val terminatorChars = new ListBuffer[RegexCharacterClassComponent]()
    terminatorChars ++= lineTerminatorChars.filter(!exclude.contains(_)).map(RegexChar)

    if (terminatorChars.size == 0 && excludeCRLF) {
      RegexEmpty()
    } else if (terminatorChars.size == 0) {
      RegexGroup(capture = capture, RegexSequence(ListBuffer(RegexChar('\r'), RegexChar('\n'))))
    } else if (excludeCRLF) {
      RegexGroup(capture = capture,
        RegexCharacterClass(negated = false, characters = terminatorChars)
      )
    } else {
      RegexGroup(capture = capture,
        RegexChoice(
          RegexCharacterClass(negated = false, characters = terminatorChars),
          RegexSequence(ListBuffer(RegexChar('\r'), RegexChar('\n')))))
    }
  }

  private def negateCharacterClass(components: Seq[RegexCharacterClassComponent]): RegexAST = {
    // There are differences between cuDF and Java handling of newlines
    // for negative character matches. The expression `[^a]` will match
    // `\r` and `\n` in Java but not in cuDF, so we replace `[^a]` with
    // `(?:[\r\n]|[^a])`. We also have to take into account whether any
    // newline characters are included in the character range.
    //
    // Examples:
    //
    // `[^a]`     => `(?:[\r\n]|[^a])`
    // `[^a\r]`   => `(?:[\n]|[^a])`
    // `[^a\n]`   => `(?:[\r]|[^a])`
    // `[^a\r\n]` => `[^a]`
    // `[^\r\n]`  => `[^\r\n]`

    val distinctComponents = components.distinct
    val linefeedCharsInPattern = distinctComponents.flatMap {
      case RegexChar(ch) if ch == '\n' || ch == '\r' => Seq(ch)
      case RegexEscaped(ch) if ch == 'n' => Seq('\n')
      case RegexEscaped(ch) if ch == 'r' => Seq('\r')
      case RegexCharacterRange(RegexChar(start), RegexChar(end)) =>
        if (start <= '\n' && end >= '\r') {
          Seq('\n', '\r')
        } else if (start <= '\n' && end >= '\n') {
          Seq('\n')
        } else if (start <= '\r' && end >= '\r') {
          Seq('\r')
        } else {
          Seq.empty
        }
      case _ => Seq.empty
    }

    val onlyLinefeedChars = distinctComponents.length == linefeedCharsInPattern.length
    val negatedNewlines = Seq('\r', '\n').diff(linefeedCharsInPattern.distinct)

    if (onlyLinefeedChars && linefeedCharsInPattern.length == 2) {
      // special case for `[^\r\n]` and `[^\\r\\n]`
      RegexCharacterClass(negated = true, ListBuffer(distinctComponents: _*))
    } else if (negatedNewlines.isEmpty) {
      RegexCharacterClass(negated = true, ListBuffer(distinctComponents: _*))
    } else {
      RegexGroup(capture = false,
        RegexChoice(
          RegexCharacterClass(negated = false,
            characters = ListBuffer(negatedNewlines.map(RegexChar): _*)),
          RegexCharacterClass(negated = true, ListBuffer(distinctComponents: _*))))
    }
  }

  private def transpile(regex: RegexAST, replacement: Option[RegexReplacement],
      previous: Option[RegexAST]): RegexAST = {

    def containsBeginAnchor(regex: RegexAST): Boolean = {
      contains(regex, {
        case RegexChar('^') | RegexEscaped('A') => true
        case _ => false
      })
    }

    def containsEndAnchor(regex: RegexAST): Boolean = {
      contains(regex, {
        case RegexChar('$') | RegexEscaped('z') | RegexEscaped('Z') => true
        case _ => false
      })
    }

    def containsNewline(regex: RegexAST): Boolean = {
      contains(regex, {
        case RegexChar('\r') | RegexEscaped('r') => true
        case RegexChar('\n') | RegexEscaped('n') => true
        case RegexChar('\u0085') | RegexChar('\u2028') | RegexChar('\u2029') => true
        case RegexEscaped('s') | RegexEscaped('v') | RegexEscaped('R') => true
        case RegexEscaped('W') | RegexEscaped('D') | 
          RegexEscaped('S') | RegexEscaped('V') =>
          // these would get transpiled to negated character classes
          // that include newlines
          true
        case RegexCharacterClass(true, _) => true
        case _ => false
      })
    }

    def containsEmpty(regex: RegexAST): Boolean = {
      contains(regex, {
        case RegexRepetition(_, term) => term match {
          case SimpleQuantifier('*') | SimpleQuantifier('?') => true
          case QuantifierFixedLength(0) => true
          case QuantifierVariableLength(0, _) => true
          case _ => false
        }
        case _ => false
      })
    }

    // check a pair of regex ast nodes for unsupported combinations
    // of end string/line anchors and newlines or optional items
    def checkEndAnchorContext(r1: RegexAST, r2: RegexAST): Unit = {
      if ((containsEndAnchor(r1) &&
          (containsNewline(r2) || containsEmpty(r2) || containsBeginAnchor(r2))) ||
        (containsEndAnchor(r2) &&
          (containsNewline(r1) || containsEmpty(r1) || containsBeginAnchor(r1)))) {
        throw new RegexUnsupportedException(
          s"End of line/string anchor is not supported in this context: " +
            s"${toReadableString(r1.toRegexString)}" +
            s"${toReadableString(r2.toRegexString)}", r1.position)
      }
    }

    def checkUnsupported(regex: RegexAST): Unit = {
      regex match {
        case RegexSequence(parts) =>
          for (i <- 1 until parts.length) {
            checkEndAnchorContext(parts(i - 1), parts(i))
          }
        case RegexChoice(l, r) =>
          checkUnsupported(l)
          checkUnsupported(r)
        case RegexGroup(_, term) => checkUnsupported(term)
        case RegexRepetition(ast, _) => checkUnsupported(ast)
        case RegexCharacterClass(_, components) =>
          for (i <- 1 until components.length) {
            checkEndAnchorContext(components(i - 1), components(i))
          }
        case _ =>
          // ignore
      }
    }

    checkUnsupported(regex)

    rewrite(regex, replacement, previous)
  }

  private def rewrite(regex: RegexAST, replacement: Option[RegexReplacement],
      previous: Option[RegexAST]): RegexAST = {
    regex match {

      case RegexChar(ch) => ch match {
        case '.' =>
          // workaround for https://github.com/rapidsai/cudf/issues/9619
          val terminatorChars = new ListBuffer[RegexCharacterClassComponent]()
          terminatorChars ++= lineTerminatorChars.map(RegexChar)
          RegexCharacterClass(negated = true, terminatorChars)
        case '$' if mode == RegexSplitMode =>
          throw new RegexUnsupportedException(
            "Line anchor $ is not supported in split", regex.position)
        case '$' =>
          // in the case of the line anchor $, the JVM has special conditions when handling line 
          // terminators in and around the anchor
          // this handles cases where the line terminator characters are *before* the anchor ($)
          // NOTE: this applies to when using *standard* mode. In multiline mode, all these 
          // conditions will change. Currently Spark does not use multiline mode.
          previous match {
            case Some(RegexChar('$')) =>
              // repeating the line anchor in cuDF (for example b$$) causes matches to fail, but in 
              // Java, it's treated as a single (b$ and b$$ are synonymous), so we create 
              // an empty RegexAST that outputs to empty string
              RegexEmpty()
            case Some(RegexChar(ch)) if mode == RegexReplaceMode
                && lineTerminatorChars.contains(ch) =>
                throw new RegexUnsupportedException("Regex sequences with a line terminator " 
                    + "character followed by '$' are not supported in replace mode", regex.position)
            case Some(RegexChar(ch)) if ch == '\r' =>
              // when using the the CR (\r), it prevents the line anchor from handling any other 
              // line terminator sequences, so we just output the anchor and we are finished
              // for example: \r$ -> \r$ (no transpilation)
              RegexChar('$')
            case Some(RegexChar(ch)) if lineTerminatorChars.contains(ch) =>
              // when using any other line terminator character, you can match any of the other
              // line terminator characters individually as part of the line anchor match.
              // for example: \n$ -> \n[\r\u0085\u2028\u2029]?$
              if (mode == RegexReplaceMode) {
                replacement match {
                  case Some(rr) => rr.appendBackref(rr.numCaptureGroups + 1)
                  case _ =>
                }
              }
              RegexSequence(ListBuffer(
                RegexRepetition(lineTerminatorMatcher(Set(ch), true,
                    mode == RegexReplaceMode), SimpleQuantifier('?')),
                RegexChar('$')))
            case Some(RegexEscaped('b')) | Some(RegexEscaped('B')) =>
              throw new RegexUnsupportedException(
                      "Regex sequences with \\b or \\B not supported around $", regex.position)
            case _ =>
              // otherwise by default we can match any or none the full set of line terminators
              if (mode == RegexReplaceMode) {
                replacement match {
                  case Some(rr) => rr.appendBackref(rr.numCaptureGroups + 1)
                  case _ =>
                }
              }
              RegexSequence(ListBuffer(
                RegexRepetition(lineTerminatorMatcher(Set.empty, false,
                    mode == RegexReplaceMode), SimpleQuantifier('?')),
                RegexChar('$')))
          }
        case '^' if mode == RegexSplitMode =>
          throw new RegexUnsupportedException("Line anchor ^ is not supported in split mode",
            regex.position)
        case '\r' | '\n' if mode == RegexFindMode =>
          previous match {
            case Some(RegexChar('$')) =>
              RegexEmpty()
            case _ =>
              regex
          }
        case _ =>
          regex
      }

      case RegexOctalChar(digits) =>
        val octal = if (digits.charAt(0) == '0' && digits.length == 4) {
          digits.substring(1)
        } else  {
          digits
        }
        val codePoint = Integer.parseInt(octal, 8)
        if (codePoint >= 128) {
          RegexChar(codePoint.toChar)
        } else {
          RegexOctalChar(octal)
        }

      case RegexHexDigit(digits) =>
        val codePoint = Integer.parseInt(digits, 16)
        if (codePoint >= 128) {
          // cuDF only supports 0x00 to 0x7f hexidecimal chars
          RegexChar(codePoint.toChar)
        } else {
          RegexHexDigit(String.format("%02x", Int.box(codePoint)))
        }

      case RegexEscaped(ch) => ch match {
        case 'd' | 'D' =>
          // cuDF is not compatible with Java for \d  so we transpile to Java's definition
          // of [0-9]
          // https://github.com/rapidsai/cudf/issues/10894
          val components = ListBuffer[RegexCharacterClassComponent](
            RegexCharacterRange(RegexChar('0'), RegexChar('9')))
          if (ch.isUpper) {
            negateCharacterClass(components)
          } else {
            RegexCharacterClass(negated = false, components)
          }
        case 'w' | 'W' =>
          // cuDF is not compatible with Java for \w so we transpile to Java's definition
          // of `[a-zA-Z_0-9]`
          val components = ListBuffer[RegexCharacterClassComponent](
            RegexCharacterRange(RegexChar('a'), RegexChar('z')),
            RegexCharacterRange(RegexChar('A'), RegexChar('Z')),
            RegexChar('_'),
            RegexCharacterRange(RegexChar('0'), RegexChar('9')))
          if (ch.isUpper) {
            negateCharacterClass(components)
          } else {
            RegexCharacterClass(negated = false, components)
          }
        case 'b' | 'B' if mode == RegexSplitMode =>
          // see https://github.com/NVIDIA/spark-rapids/issues/5478
          throw new RegexUnsupportedException(
            "Word boundaries are not supported in split mode", regex.position)
        case 'A' if mode == RegexSplitMode =>
          throw new RegexUnsupportedException(
            "String anchor \\A is not supported in split mode", regex.position)
        case 'Z' if mode == RegexSplitMode =>
          throw new RegexUnsupportedException(
            "String anchor \\Z is not supported in split or replace mode", regex.position)
        case 'z' if mode == RegexSplitMode =>
          throw new RegexUnsupportedException(
            "String anchor \\z is not supported in split mode", regex.position)
        case 'z' =>
          // cuDF does not support "\z" but supports "$", which is equivalent
          RegexChar('$')
        case 'Z' =>
          // \Z is really a synonymn for $. It's used in Java to preserve that behavior when
          // using modes that change the meaning of $ (such as MULTILINE or UNIX_LINES)
          previous match {
            case Some(RegexEscaped('Z')) =>
              RegexEmpty()
            case _ =>
              rewrite(RegexChar('$'), replacement, previous)
          }
        case 's' | 'S' =>
          // whitespace characters
          val chars: ListBuffer[RegexCharacterClassComponent] = ListBuffer(
            RegexChar(' '), RegexChar('\u000b'))
          chars ++= Seq('n', 't', 'r', 'f').map(RegexEscaped)
          if (ch.isUpper) {
            negateCharacterClass(chars) 
          } else {
            RegexCharacterClass(negated = false, characters = chars)
          }
        case 'h' | 'H' =>
          // horizontal whitespace
          // see https://docs.oracle.com/javase/8/docs/api/java/util/regex/Pattern.html 
          // under "Predefined character classes"
          val chars: ListBuffer[RegexCharacterClassComponent] = ListBuffer(
            RegexChar(' '), RegexChar('\u00A0'), RegexChar('\u1680'), RegexChar('\u180e'), 
            RegexChar('\u202f'), RegexChar('\u205f'), RegexChar('\u3000')
          )
          chars += RegexEscaped('t')
          chars += RegexCharacterRange(RegexChar('\u2000'), RegexChar('\u200a'))
          if (ch.isUpper) {
            negateCharacterClass(chars) 
          } else {
            RegexCharacterClass(negated = false, characters = chars)
          }
        case 'v' | 'V' =>
          // vertical whitespace
          // see https://docs.oracle.com/javase/8/docs/api/java/util/regex/Pattern.html 
          // under "Predefined character classes"
          val chars: ListBuffer[RegexCharacterClassComponent] = ListBuffer(
            RegexChar('\u000B'), RegexChar('\u0085'), RegexChar('\u2028'), RegexChar('\u2029')
          )
          chars ++= Seq('n', 'f', 'r').map(RegexEscaped)
          if (ch.isUpper) {
            negateCharacterClass(chars) 
          } else {
            RegexCharacterClass(negated = false, characters = chars)
          }
        case 'R' =>
          // linebreak sequence
          // see https://docs.oracle.com/javase/8/docs/api/java/util/regex/Pattern.html
          // under "Linebreak matcher"
          val l = RegexSequence(ListBuffer(RegexChar('\u000D'), RegexChar('\u000A')))
          val r = RegexCharacterClass(false, ListBuffer[RegexCharacterClassComponent](
            RegexChar('\u000A'), RegexChar('\u000B'), RegexChar('\u000C'), RegexChar('\u000D'), 
            RegexChar('\u0085'), RegexChar('\u2028'), RegexChar('\u2029')
          ))
          RegexGroup(true, RegexChoice(l, r))
        case _ =>
          regex
      }

      case RegexCharacterRange(_, _) =>
        regex

      case RegexCharacterClass(negated, characters) =>
        characters.foreach {
          case r @ RegexChar(ch) if ch == '[' || ch == ']' =>
            // examples:
            // - "[a[]" should match the literal characters "a" and "["
            // - "[a-b[c-d]]" is supported by Java but not cuDF
            throw new RegexUnsupportedException(
              "Nested character classes are not supported", r.position)
          case _ =>
        }
        val components: Seq[RegexCharacterClassComponent] = characters
          .map {
            case r @ RegexChar(ch) if "^$.".contains(ch) => r
            case ch => rewrite(ch, replacement, None) match {
              case valid: RegexCharacterClassComponent => valid
              case _ =>
                // this can happen when a character class contains a meta-sequence such as
                // `\s` that gets transpiled into another character class
                throw new RegexUnsupportedException("Character class contains one or more " +
                  "characters that cannot be transpiled to supported character-class components", 
                  ch.position)
            }
          }

        if (negated) {
          negateCharacterClass(components)
        } else {
          RegexCharacterClass(negated, ListBuffer(components: _*))
        }

      case sequence @ RegexSequence(parts) =>
        if (parts.isEmpty) {
          // examples: "", "()", "a|", "|b"
          throw new RegexUnsupportedException("Empty sequence not supported", 
            sequence.position)
        }
        if (isRegexChar(parts.head, '|')) {
          // example: "|b"
          throw new RegexUnsupportedException("Choice with one empty side not supported", 
            parts.head.position)
        }
        if (isRegexChar(parts.last, '|')) {
          // example: "a|"
          throw new RegexUnsupportedException("Choice with one empty side not supported", 
            parts.last.position)
        }
        if (isRegexChar(parts.head, '{')) {
          // example: "{"
          // cuDF would treat this as a quantifier even though in this
          // context (being at the start of a sequence) it is not quantifying anything
          // note that we could choose to escape this in the transpiler rather than
          // falling back to CPU
          throw new RegexUnsupportedException("Token preceding '{' is not quantifiable", 
            parts.head.position)
        }
        if (parts.forall(isBeginOrEndLineAnchor)) {
          throw new RegexUnsupportedException(
            "Sequences that only contain '^' or '$' are not supported", sequence.position)
        }

        def popBackrefIfNecessary(capture: Boolean): Unit = {
          if (mode == RegexReplaceMode && !capture) {
            replacement match {
              case Some(repl) =>
                repl.popBackref()
              case _ =>
            }
          }
        }

        // Special handling for line anchor ($)
        // This code is implemented here because to make it work in cuDF, we have to reorder 
        // the items in the regex.
        // In the JVM, regexes like "\n$" and "$\n" have similar treatment
        RegexSequence(parts.foldLeft((new ListBuffer[RegexAST](),
          Option.empty[RegexAST]))((m, part) => {
            val (r, last) = m
            last match {
              // when the previous character is a line anchor ($), the JVM has special handling
              // when matching against line terminator characters
              case Some(RegexChar('$')) | Some(RegexEscaped('Z')) => 
                val j = r.lastIndexWhere {
                  case RegexEmpty() => false
                  case _ => true
                }
                part match {
                  case RegexGroup(capture, RegexSequence(
                      ListBuffer(RegexCharacterClass(true, parts))))
                      if parts.forall(!isBeginOrEndLineAnchor(_)) =>
                    r(j) = RegexSequence(ListBuffer(lineTerminatorMatcher(Set.empty, true, capture),
                        RegexChar('$')))
                    popBackrefIfNecessary(capture)
                  case RegexGroup(capture, RegexCharacterClass(true, parts))
                      if parts.forall(!isBeginOrEndLineAnchor(_)) =>
                    r(j) = RegexSequence(ListBuffer(lineTerminatorMatcher(Set.empty, true, capture),
                        RegexChar('$')))
                    popBackrefIfNecessary(capture)
                  case RegexCharacterClass(true, parts)
                      if parts.forall(!isBeginOrEndLineAnchor(_)) =>
                    r(j) = RegexSequence(
                      ListBuffer(lineTerminatorMatcher(Set.empty, true, false), RegexChar('$')))
                    popBackrefIfNecessary(false)
                  case RegexChar(ch) if ch == '\n' =>
                    // what's really needed here is negative lookahead, but that is not 
                    // supported by cuDF
                    // in this case: $\n would transpile to (?!\r)\n$
                    throw new RegexUnsupportedException("Regex sequence $\\n is not supported", 
                      part.position)
                  case RegexChar(ch) if "\r\u0085\u2028\u2029".contains(ch) =>
                    r(j) = RegexSequence(
                      ListBuffer(
                        rewrite(part, replacement, None),
                        RegexSequence(ListBuffer(
                          RegexRepetition(lineTerminatorMatcher(Set(ch), true, false),
                            SimpleQuantifier('?')), RegexChar('$')))))
                    popBackrefIfNecessary(false)
                  case RegexEscaped('z') =>
                    // \Z\z or $\z transpiles to $
                    r(j) = RegexChar('$')
                    popBackrefIfNecessary(false)
                  case RegexEscaped(a) if "bB".contains(a) =>
                    throw new RegexUnsupportedException(
                      "Regex sequences with \\b or \\B not supported around $", part.position)
                  case _ =>
                    r.append(rewrite(part, replacement, last))
                }
              case _ =>
                r.append(rewrite(part, replacement, last))
            }
            r.last match {
              case RegexEmpty() =>
                (r, last)
              case _ =>
                (r, Some(part))
            }
        })._1)

      case RegexRepetition(base, quantifier) => (base, quantifier) match {
        case (_, SimpleQuantifier(ch)) if mode == RegexSplitMode && "?*".contains(ch) =>
          // example: pattern " ?", input "] b[", replace with "X":
          // java: X]XXbX[X
          // cuDF: XXXX] b[
          // see https://github.com/NVIDIA/spark-rapids/issues/4884
          throw new RegexUnsupportedException(
            "regexp_split on GPU does not support repetition with ? or * consistently with Spark", 
            quantifier.position)

        case (_, QuantifierVariableLength(0, _)) if mode == RegexSplitMode =>
          // see https://github.com/NVIDIA/spark-rapids/issues/4884
          throw new RegexUnsupportedException(
            "regexp_split on GPU does not support repetition with {0,} or {0,n} " +
            "consistently with Spark",
            quantifier.position)

        case (_, QuantifierVariableLength(0, Some(0))) if mode != RegexFindMode =>
          throw new RegexUnsupportedException(
            "regex_replace and regex_split on GPU do not support repetition with {0,0}",
            quantifier.position)

        case (_, QuantifierFixedLength(0)) if mode != RegexFindMode =>
          throw new RegexUnsupportedException(
            "regex_replace and regex_split on GPU do not support repetition with {0}",
            quantifier.position)

        case (RegexGroup(capture, term), SimpleQuantifier(ch))
            if "+*".contains(ch) && !(isSupportedRepetitionBase(term)._1) =>
          (term, ch) match {
            // \Z is not supported in groups
            case (RegexEscaped('A'), '+') |
                (RegexSequence(ListBuffer(RegexEscaped('A'))), '+') =>
              // (\A)+ can be transpiled to (\A) (dropping the repetition)
              // we use rewrite(...) here to handle logic regarding modes
              // (\A is not supported in RegexSplitMode)
              RegexGroup(capture, rewrite(term, replacement, previous))
            // NOTE: (\A)* can be transpiled to (\A)?
            // however, (\A)? is not supported in libcudf yet
            case _ =>
              val unsupportedTerm = isSupportedRepetitionBase(term)._2.get
              throw new RegexUnsupportedException(
                s"cuDF does not support repetition of group containing: " +
                  s"${unsupportedTerm.toRegexString}", term.position)
          }
        case (RegexGroup(capture, term), QuantifierVariableLength(n, _))
            if !(isSupportedRepetitionBase(term)._1) =>
          term match {
            // \Z is not supported in groups
            case RegexEscaped('A') | 
              RegexSequence(ListBuffer(RegexEscaped('A'))) if n > 0 =>
              // (\A){1,} can be transpiled to (\A) (dropping the repetition)
              // we use rewrite(...) here to handle logic regarding modes
              // (\A is not supported in RegexSplitMode)
              RegexGroup(capture, rewrite(term, replacement, previous))
            // NOTE: (\A)* can be transpiled to (\A)?
            // however, (\A)? is not supported in libcudf yet
            case _ =>
              val unsupportedTerm = isSupportedRepetitionBase(term)._2.get
              throw new RegexUnsupportedException(
                s"cuDF does not support repetition of group containing: " +
                  s"${unsupportedTerm.toRegexString}", term.position)
          }
        case (RegexGroup(capture, term), QuantifierFixedLength(n))
            if !(isSupportedRepetitionBase(term)._1) =>
          term match {
            // \Z is not supported in groups
            case RegexEscaped('A') | 
              RegexSequence(ListBuffer(RegexEscaped('A'))) if n > 0 =>
              // (\A){1,} can be transpiled to (\A) (dropping the repetition)
              // we use rewrite(...) here to handle logic regarding modes
              // (\A is not supported in RegexSplitMode)
              RegexGroup(capture, rewrite(term, replacement, previous))
            // NOTE: (\A)* can be transpiled to (\A)?
            // however, (\A)? is not supported in libcudf yet
            case _ =>
              val unsupportedTerm = isSupportedRepetitionBase(term)._2.get
              throw new RegexUnsupportedException(
                s"cuDF does not support repetition of group containing: " +
                  s"${unsupportedTerm.toRegexString}", term.position)
          }
        case (RegexGroup(_, _), SimpleQuantifier(ch)) if ch == '?' =>
          RegexRepetition(rewrite(base, replacement, None), quantifier)
        case (RegexEscaped(ch), SimpleQuantifier('+')) if "AZ".contains(ch) =>
          // \A+ can be transpiled to \A (dropping the repetition)
          // \Z+ can be transpiled to \Z (dropping the repetition)
          // we use rewrite(...) here to handle logic regarding modes
          // (\A and \Z are not supported in RegexSplitMode)
          rewrite(base, replacement, previous)
        // NOTE: \A* can be transpiled to \A?
        // however, \A? is not supported in libcudf yet
        case (RegexEscaped(ch), QuantifierFixedLength(n)) if n > 0 && "AZ".contains(ch) =>
          // \A{2} can be transpiled to \A (dropping the repetition)
          // \Z{2} can be transpiled to \Z (dropping the repetition)
          rewrite(base, replacement, previous)
        case (RegexEscaped(ch), QuantifierVariableLength(n,_)) if n > 0 && "AZ".contains(ch) =>
          // \A{1,5} can be transpiled to \A (dropping the repetition)
          // \Z{1,} can be transpiled to \Z (dropping the repetition)
          rewrite(base, replacement, previous)
        case _ if isSupportedRepetitionBase(base)._1 =>
          RegexRepetition(rewrite(base, replacement, None), quantifier)
        case (RegexRepetition(_, SimpleQuantifier('*')), SimpleQuantifier('+')) => 
          throw new RegexUnsupportedException("Possessive quantifier *+ not supported", 
            quantifier.position)
        case (RegexRepetition(_, SimpleQuantifier('*')), SimpleQuantifier('?')) => 
          throw new RegexUnsupportedException("Lazy quantifier *? not supported", 
            quantifier.position)
        case _ =>
          throw new RegexUnsupportedException("Preceding token cannot be quantified", 
            quantifier.position)

      }

      case RegexChoice(l, r) =>
        val ll = rewrite(l, replacement, None)
        val rr = rewrite(r, replacement, None)

        // cuDF does not support repetition on one side of a choice, such as "a*|a"
        if (isRepetition(ll)) {
          throw new RegexUnsupportedException(
            "cuDF does not support repetition on one side of a choice", l.position)
        } else if (isRepetition(rr)) {
          throw new RegexUnsupportedException(
            "cuDF does not support repetition on one side of a choice", r.position)
        }

        // cuDF does not support terms ending with line anchors on one side
        // of a choice, such as "^|$"
<<<<<<< HEAD
        def endsWithLineAnchor(e: RegexAST): Boolean = {
          e match {
            case RegexSequence(parts) if parts.nonEmpty =>
              val j = parts.lastIndexWhere {
                  case RegexEmpty() => false
                  case _ => true
              }
              endsWithLineAnchor(parts(j))
            case RegexEscaped('A') => true
            case _ => isBeginOrEndLineAnchor(e)
          }
        }
        if (endsWithLineAnchor(ll)) {
          throw new RegexUnsupportedException(
            "cuDF does not support terms ending with line anchors on one side of a choice",
            l.position)
        } else if (endsWithLineAnchor(rr)) {
=======
        if (endsWithLineAnchor(ll) || endsWithLineAnchor(rr)) {
>>>>>>> f8ba5101
          throw new RegexUnsupportedException(
            "cuDF does not support terms ending with line anchors on one side of a choice",
            r.position)
        }

        // cuDF does not support terms ending with word boundaries on one side
        // of a choice, such as "\\b|a"
        if (endsWithWordBoundary(ll) || endsWithWordBoundary(rr)) {
          throw new RegexUnsupportedException(
            "cuDF does not support terms ending with word boundaries on one side of a choice")
        }

        RegexChoice(ll, rr)

      case RegexGroup(capture, term) =>
        term match {
          case RegexSequence(parts) =>
            parts.foreach { part => isBeginOrEndLineAnchor(part) match {
              case true => throw new RegexUnsupportedException(
                "Line and string anchors are not supported in capture groups", part.position)
              case false =>
            }}
            RegexGroup(capture, rewrite(term, replacement, None))
          case _ =>
            RegexGroup(capture, rewrite(term, replacement, None))
        }

      case other =>
        throw new RegexUnsupportedException(s"Unhandled expression in transpiler: $other", 
          other.position)
    }
  }

  private def contains(regex: RegexAST, f: RegexAST => Boolean): Boolean = {
    if (f(regex)) {
      true
    } else {
      regex match {
        case RegexSequence(parts) => parts.exists(x => contains(x, f))
        case RegexGroup(_, term) => contains(term, f)
        case RegexChoice(l, r) => contains(l, f) || contains(r, f)
        case RegexRepetition(term, _) => contains(term, f)
        case RegexCharacterClass(_, chars) => chars.exists(ch => contains(ch, f))
        case leaf => f(leaf)
      }
    }
  }

  private def endsWith(regex: RegexAST, f: RegexAST => Boolean): Boolean = {
    regex match {
      case RegexSequence(parts) if parts.nonEmpty =>
        val j = parts.lastIndexWhere {
            case RegexEmpty() => false
            case _ => true
        }
        endsWith(parts(j), f)
      case _ => f(regex)
    }
  }

  private def endsWithLineAnchor(e: RegexAST): Boolean = {
    endsWith(e, {
      case RegexEscaped('A') => true
      case other => isBeginOrEndLineAnchor(other)
    })
  }

  private def endsWithWordBoundary(e: RegexAST): Boolean = {
    endsWith(e, {
      case RegexEscaped(a) if "bB".contains(a) => true
      case _ => false
    })
  }

  private def isBeginOrEndLineAnchor(regex: RegexAST): Boolean = regex match {
    case RegexSequence(parts) => parts.nonEmpty && parts.forall(isBeginOrEndLineAnchor)
    case RegexGroup(_, term) => isBeginOrEndLineAnchor(term)
    case RegexChoice(l, r) => isBeginOrEndLineAnchor(l) && isBeginOrEndLineAnchor(r)
    case RegexRepetition(term, _) => isBeginOrEndLineAnchor(term)
    case RegexChar(ch) => ch == '^' || ch == '$'
    case RegexEscaped(ch) if "zZ".contains(ch) => true // \z gets translated to $
    case _ => false
  }

  private def isRegexChar(expr: RegexAST, value: Char): Boolean = expr match {
    case RegexChar(ch) => ch == value
    case _ => false
  }
}

sealed trait RegexAST {
  def children(): Seq[RegexAST]
  def toRegexString: String
  var position: Option[Int] = None
}

sealed case class RegexEmpty() extends RegexAST {
  override def children(): Seq[RegexAST] = Seq.empty
  override def toRegexString: String = ""
}

sealed case class RegexSequence(parts: ListBuffer[RegexAST]) extends RegexAST {
  def this(parts: ListBuffer[RegexAST], position: Int) = {
    this(parts)
    this.position = Some(position)
  }
  override def children(): Seq[RegexAST] = parts
  override def toRegexString: String = parts.map(_.toRegexString).mkString
}

sealed case class RegexGroup(capture: Boolean, term: RegexAST) extends RegexAST {
  def this(capture: Boolean, term: RegexAST, position: Int) {
    this(capture, term)
    this.position = Some(position)
  }
  override def children(): Seq[RegexAST] = Seq(term)
  override def toRegexString: String = if (capture) {
    s"(${term.toRegexString})"
  } else {
    s"(?:${term.toRegexString})"
  }
}

sealed case class RegexChoice(a: RegexAST, b: RegexAST) extends RegexAST {
  def this(a: RegexAST, b: RegexAST, position: Int) {
    this(a, b)
    this.position = Some(position)
  }
  override def children(): Seq[RegexAST] = Seq(a, b)
  override def toRegexString: String = s"${a.toRegexString}|${b.toRegexString}"
}

sealed case class RegexRepetition(a: RegexAST, quantifier: RegexQuantifier) extends RegexAST {
  def this(a: RegexAST, quantifier: RegexQuantifier, position: Int) {
    this(a, quantifier)
    this.position = Some(position)
  }
  override def children(): Seq[RegexAST] = Seq(a)
  override def toRegexString: String = s"${a.toRegexString}${quantifier.toRegexString}"
}

sealed trait RegexQuantifier extends RegexAST

sealed case class SimpleQuantifier(ch: Char) extends RegexQuantifier {
  def this(ch: Char, position: Int) {
    this(ch)
    this.position = Some(position)
  }
  override def children(): Seq[RegexAST] = Seq.empty
  override def toRegexString: String = ch.toString
}

sealed case class QuantifierFixedLength(length: Int)
    extends RegexQuantifier {
  def this(length: Int, position: Int) {
    this(length)
    this.position = Some(position)
  }
  override def children(): Seq[RegexAST] = Seq.empty
  override def toRegexString: String = {
    s"{$length}"
  }
}

sealed case class QuantifierVariableLength(minLength: Int, maxLength: Option[Int])
    extends RegexQuantifier{
  def this(minLength: Int, maxLength: Option[Int], position: Int) {
    this(minLength, maxLength)
    this.position = Some(position)
  }
  override def children(): Seq[RegexAST] = Seq.empty
  override def toRegexString: String = {
    maxLength match {
      case Some(max) =>
        s"{$minLength,$max}"
      case _ =>
        s"{$minLength,}"
    }
  }
}

sealed trait RegexCharacterClassComponent extends RegexAST

sealed case class RegexHexDigit(a: String) extends RegexCharacterClassComponent {
  def this(a: String, position: Int) {
    this(a)
    this.position = Some(position)
  }

  override def children(): Seq[RegexAST] = Seq.empty
  override def toRegexString: String = {
    if (a.length == 2) {
      s"\\x$a"
    } else {
      s"\\x{$a}"
    }
  }
}

sealed case class RegexOctalChar(a: String) extends RegexCharacterClassComponent {
  def this(a: String, position: Int) {
    this(a)
    this.position = Some(position)
  }
  override def children(): Seq[RegexAST] = Seq.empty
  override def toRegexString: String = s"\\$a"
}

sealed case class RegexChar(ch: Char) extends RegexCharacterClassComponent {
  def this(ch: Char, position: Int) {
    this(ch)
    this.position = Some(position)
  }
  override def children(): Seq[RegexAST] = Seq.empty
  override def toRegexString: String = s"$ch"
}

sealed case class RegexEscaped(a: Char) extends RegexCharacterClassComponent{
  def this(a: Char, position: Int) {
    this(a)
    this.position = Some(position)
  }
  override def children(): Seq[RegexAST] = Seq.empty
  override def toRegexString: String = s"\\$a"
}

sealed case class RegexCharacterRange(start: RegexCharacterClassComponent, 
    end: RegexCharacterClassComponent)
  extends RegexCharacterClassComponent{
  def this(start: RegexCharacterClassComponent, end: RegexCharacterClassComponent, position: Int) {
    this(start, end)
    this.position = Some(position)
  }

  override def children(): Seq[RegexAST] = Seq.empty
  override def toRegexString: String =  s"${start.toRegexString}-${end.toRegexString}"
}

sealed case class RegexCharacterClass(
    var negated: Boolean,
    var characters: ListBuffer[RegexCharacterClassComponent])
  extends RegexAST {
  def this (
      negated: Boolean, 
      characters: ListBuffer[RegexCharacterClassComponent], 
      position: Int) {
    this(negated, characters)
    this.position = Some(position)
  }

  override def children(): Seq[RegexAST] = characters
  def append(ch: Char): Unit = {
    characters += RegexChar(ch)
  }

  def append(component: RegexCharacterClassComponent): Unit = {
    characters += component
  }

  def appendEscaped(ch: Char): Unit = {
    characters += RegexEscaped(ch)
  }

  def appendRange(start: RegexCharacterClassComponent, 
      end: RegexCharacterClassComponent): Unit = {
    characters += RegexCharacterRange(start, end)
  }

  override def toRegexString: String = {
    val builder = new StringBuilder("[")
    if (negated) {
      builder.append("^")
    }
    for (a <- characters) {
      a match {
        case RegexChar(ch) if requiresEscaping(ch) =>
          // cuDF has stricter escaping requirements for certain characters
          // within a character class compared to Java or Python regex
          builder.append(s"\\$ch")
        case other =>
          builder.append(other.toRegexString)
      }
    }
    builder.append("]")
    builder.toString()
  }

  private def requiresEscaping(ch: Char): Boolean = {
    // there are likely other cases that we will need to add here but this
    // covers everything we have seen so far during fuzzing
    ch match {
      case '-' =>
        // cuDF requires '-' to be escaped when used as a character within a character
        // to disambiguate from the character range syntax 'a-b'
        true
      case _ =>
        false
    }
  }
}

sealed case class RegexBackref(num: Int, isNew: Boolean = false) extends RegexAST {
  def this(num: Int, isNew: Boolean, position: Int) {
    this(num, isNew)
    this.position = Some(position)
  }
  override def children(): Seq[RegexAST] = Seq.empty
  override def toRegexString(): String = s"$$$num"
}

sealed case class RegexReplacement(parts: ListBuffer[RegexAST],
    numCaptureGroups: Int = 0) extends RegexAST {
  def this(parts: ListBuffer[RegexAST], numCaptureGroups: Int, position: Int) {
    this(parts, numCaptureGroups)
    this.position = Some(position)
  }
  override def children(): Seq[RegexAST] = parts
  override def toRegexString: String = parts.map(_.toRegexString).mkString

  def appendBackref(num: Int): Unit = {
    parts += RegexBackref(num, true)
  }

  def popBackref(): Unit = {
    parts.last match {
      case RegexBackref(_, true) => parts.trimEnd(1)
      case _ =>
    }
  }

  def hasBackrefs: Boolean = numCaptureGroups > 0
}

class RegexUnsupportedException(message: String, index: Option[Int])
  extends SQLException {
  override def getMessage: String = {
    index match {
      case Some(i) => s"$message near index $i"
      case _ => message
    }
  }
}<|MERGE_RESOLUTION|>--- conflicted
+++ resolved
@@ -147,12 +147,7 @@
       case '\\' =>
         parseEscapedCharacter()
       case '\u0000' =>
-<<<<<<< HEAD
-        throw new RegexUnsupportedException(
-          "cuDF does not support null characters in regular expressions", Some(pos-1))
-=======
         RegexGroup(false, RegexEscaped('0'))
->>>>>>> f8ba5101
       case '*' | '+' | '?' =>
         throw new RegexUnsupportedException(
           "Base expression cannot start with quantifier", Some(pos-1))
@@ -237,11 +232,7 @@
         case '\u0000' =>
           // see https://github.com/NVIDIA/spark-rapids/issues/5909
           throw new RegexUnsupportedException(
-<<<<<<< HEAD
-            "cuDF does not support null characters in regular expressions", Some(pos-1))
-=======
-            "cuDF does not support null characters in character classes", Some(pos))
->>>>>>> f8ba5101
+            "cuDF does not support null characters in character classes", Some(pos-1))
         case ch => 
           val nextChar: RegexCharacterClassComponent = ch match {
             case '\\' =>
@@ -521,16 +512,8 @@
 
     val value = Integer.parseInt(hexDigit, 16)
     if (value < Character.MIN_CODE_POINT || value > Character.MAX_CODE_POINT) {
-<<<<<<< HEAD
       throw new RegexUnsupportedException(s"Invalid hex digit: $hexDigit", Some(start))
-    } else if (value == 0) {
-      throw new RegexUnsupportedException(s"cuDF does not support null characters " +
-        s"in regular expressions", Some(start))
-=======
-      throw new RegexUnsupportedException(s"Invalid hex digit: $hexDigit")
->>>>>>> f8ba5101
-    }
-
+    }
     new RegexHexDigit(hexDigit, start - 2)
   }
 
@@ -1413,27 +1396,11 @@
 
         // cuDF does not support terms ending with line anchors on one side
         // of a choice, such as "^|$"
-<<<<<<< HEAD
-        def endsWithLineAnchor(e: RegexAST): Boolean = {
-          e match {
-            case RegexSequence(parts) if parts.nonEmpty =>
-              val j = parts.lastIndexWhere {
-                  case RegexEmpty() => false
-                  case _ => true
-              }
-              endsWithLineAnchor(parts(j))
-            case RegexEscaped('A') => true
-            case _ => isBeginOrEndLineAnchor(e)
-          }
-        }
         if (endsWithLineAnchor(ll)) {
           throw new RegexUnsupportedException(
             "cuDF does not support terms ending with line anchors on one side of a choice",
             l.position)
         } else if (endsWithLineAnchor(rr)) {
-=======
-        if (endsWithLineAnchor(ll) || endsWithLineAnchor(rr)) {
->>>>>>> f8ba5101
           throw new RegexUnsupportedException(
             "cuDF does not support terms ending with line anchors on one side of a choice",
             r.position)
@@ -1441,9 +1408,14 @@
 
         // cuDF does not support terms ending with word boundaries on one side
         // of a choice, such as "\\b|a"
-        if (endsWithWordBoundary(ll) || endsWithWordBoundary(rr)) {
-          throw new RegexUnsupportedException(
-            "cuDF does not support terms ending with word boundaries on one side of a choice")
+        if (endsWithWordBoundary(ll)) {
+          throw new RegexUnsupportedException(
+            "cuDF does not support terms ending with word boundaries on one side of a choice", 
+            l.position)
+        } else if (endsWithWordBoundary(rr)) {
+          throw new RegexUnsupportedException(
+            "cuDF does not support terms ending with word boundaries on one side of a choice", 
+            r.position)
         }
 
         RegexChoice(ll, rr)
