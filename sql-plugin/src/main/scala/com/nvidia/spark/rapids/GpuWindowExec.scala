/*
 * Copyright (c) 2020-2021, NVIDIA CORPORATION.
 *
 * Licensed under the Apache License, Version 2.0 (the "License");
 * you may not use this file except in compliance with the License.
 * You may obtain a copy of the License at
 *
 *     http://www.apache.org/licenses/LICENSE-2.0
 *
 * Unless required by applicable law or agreed to in writing, software
 * distributed under the License is distributed on an "AS IS" BASIS,
 * WITHOUT WARRANTIES OR CONDITIONS OF ANY KIND, either express or implied.
 * See the License for the specific language governing permissions and
 * limitations under the License.
 */

package com.nvidia.spark.rapids

import java.util.concurrent.TimeUnit

import scala.collection.mutable
import scala.collection.mutable.ArrayBuffer

import ai.rapids.cudf
import ai.rapids.cudf.{AggregationOverWindow, DType, GroupByOptions, GroupByScanAggregation, NullPolicy, NvtxColor, ReplacePolicy, ReplacePolicyWithColumn, Scalar, ScanAggregation, ScanType, Table, WindowOptions}
import com.nvidia.spark.rapids.shims.v2.{GpuWindowUtil, ShimUnaryExecNode}

import org.apache.spark.TaskContext
import org.apache.spark.internal.Logging
import org.apache.spark.rdd.RDD
import org.apache.spark.sql.catalyst.InternalRow
import org.apache.spark.sql.catalyst.expressions.{Ascending, Attribute, AttributeReference, AttributeSeq, AttributeSet, CurrentRow, Expression, FrameType, NamedExpression, RangeFrame, RowFrame, SortOrder, UnboundedPreceding}
import org.apache.spark.sql.catalyst.plans.physical.{AllTuples, ClusteredDistribution, Distribution, Partitioning}
import org.apache.spark.sql.execution.SparkPlan
import org.apache.spark.sql.execution.window.WindowExec
import org.apache.spark.sql.rapids.GpuAggregateExpression
import org.apache.spark.sql.types._
import org.apache.spark.sql.vectorized.{ColumnarBatch, ColumnVector}
import org.apache.spark.unsafe.types.CalendarInterval

/**
 * Base class for GPU Execs that implement window functions. This abstracts the method
 * by which the window function's input expressions, partition specs, order-by specs, etc.
 * are extracted from the specific WindowExecType.
 *
 * @tparam WindowExecType The Exec class that implements window functions
 *                        (E.g. o.a.s.sql.execution.window.WindowExec.)
 */
abstract class GpuBaseWindowExecMeta[WindowExecType <: SparkPlan] (windowExec: WindowExecType,
                        conf: RapidsConf,
                        parent: Option[RapidsMeta[_, _, _]],
                        rule: DataFromReplacementRule)
  extends SparkPlanMeta[WindowExecType](windowExec, conf, parent, rule) with Logging {

  /**
   * Extracts window-expression from WindowExecType.
   * The implementation varies, depending on the WindowExecType class.
   */
  def getInputWindowExpressions: Seq[NamedExpression]

  /**
   * Extracts partition-spec from WindowExecType.
   * The implementation varies, depending on the WindowExecType class.
   */
  def getPartitionSpecs: Seq[Expression]

  /**
   * Extracts order-by spec from WindowExecType.
   * The implementation varies, depending on the WindowExecType class.
   */
  def getOrderSpecs: Seq[SortOrder]

  /**
   * Indicates the output column semantics for the WindowExecType,
   * i.e. whether to only return the window-expression result columns (as in some Spark
   * distributions) or also include the input columns (as in Apache Spark).
   */
  def getResultColumnsOnly: Boolean

  val windowExpressions: Seq[BaseExprMeta[NamedExpression]] =
    getInputWindowExpressions.map(GpuOverrides.wrapExpr(_, conf, Some(this)))
  val partitionSpec: Seq[BaseExprMeta[Expression]] =
    getPartitionSpecs.map(GpuOverrides.wrapExpr(_, conf, Some(this)))
  val orderSpec: Seq[BaseExprMeta[SortOrder]] =
    getOrderSpecs.map(GpuOverrides.wrapExpr(_, conf, Some(this)))

  lazy val inputFields: Seq[BaseExprMeta[Attribute]] =
    windowExec.children.head.output.map(GpuOverrides.wrapExpr(_, conf, Some(this)))


  override def namedChildExprs: Map[String, Seq[BaseExprMeta[_]]] = Map(
    "partitionSpec" -> partitionSpec
  )

  override def tagPlanForGpu(): Unit = {
    // Implementation depends on receiving a `NamedExpression` wrapped WindowExpression.
    windowExpressions.map(meta => meta.wrapped)
        .filter(expr => !expr.isInstanceOf[NamedExpression])
        .foreach(_ => willNotWorkOnGpu("Unexpected query plan with Windowing functions; " +
            "cannot convert for GPU execution. " +
            "(Detail: WindowExpression not wrapped in `NamedExpression`.)"))
  }

  override def convertToGpu(): GpuExec = {
    val resultColumnsOnly = getResultColumnsOnly
    val gpuWindowExpressions = if (resultColumnsOnly) {
      windowExpressions.map(_.convertToGpu().asInstanceOf[NamedExpression])
    } else {
      (inputFields ++ windowExpressions).map(_.convertToGpu().asInstanceOf[NamedExpression])
    }

    val (pre, windowOps, post) = GpuWindowExec.splitAndDedup(gpuWindowExpressions)
    // Order is not important for pre. It is unbound and we are inserting it in.
    val isPreNeeded =
      (AttributeSet(pre.map(_.toAttribute)) -- windowExec.children.head.output).nonEmpty
    // To check if post is needed we first have to remove a layer of indirection that
    // might not be needed. Here we want to maintain order, just to match Spark as closely
    // as possible
    val remappedWindowOps = GpuWindowExec.remapAttributes(windowOps, post)
    val isPostNeeded = remappedWindowOps.length != post.length ||
        remappedWindowOps.zip(post).exists {
          case (w, p) => w.exprId != p.exprId
        }
    val fixedUpWindowOps = if(isPostNeeded) {
      windowOps
    } else {
      remappedWindowOps
    }

    // When we support multiple ways to avoid batching the input data like with
    // https://github.com/NVIDIA/spark-rapids/issues/1860 we should check if all of
    // the operations fit into one of the supported groups and then split them up into
    // multiple execs if they do, so that we can avoid batching on all of them.
    val allBatchedRunning = fixedUpWindowOps.forall {
      case GpuAlias(GpuWindowExpression(func, spec), _) =>
        val isRunningFunc = func match {
          case _: GpuBatchedRunningWindowWithFixer => true
          case GpuAggregateExpression(_: GpuBatchedRunningWindowWithFixer, _, _, _ , _) => true
          case _ => false
        }
        // Running windows are limited to row based queries with a few changes we could make this
        // work for range based queries too https://github.com/NVIDIA/spark-rapids/issues/2708
        isRunningFunc && GpuWindowExec.isRunningWindow(spec)
      case GpuAlias(_: AttributeReference, _) | _: AttributeReference =>
        // We allow pure result columns for running windows
        true
      case other =>
        // This should only happen if we did something wrong in splitting/deduping
        // the window expressions.
        throw new IllegalArgumentException(
          s"Found unexpected expression $other in window exec ${other.getClass}")
    }

    val input = if (isPreNeeded) {
      GpuProjectExec(pre.toList, childPlans.head.convertIfNeeded())
    } else {
      childPlans.head.convertIfNeeded()
    }

    val windowExpr = if (allBatchedRunning) {
      GpuRunningWindowExec(
        fixedUpWindowOps,
        partitionSpec.map(_.convertToGpu()),
        orderSpec.map(_.convertToGpu().asInstanceOf[SortOrder]),
        input)(getPartitionSpecs, getOrderSpecs)
    } else {
      GpuWindowExec(
        fixedUpWindowOps,
        partitionSpec.map(_.convertToGpu()),
        orderSpec.map(_.convertToGpu().asInstanceOf[SortOrder]),
        input)(getPartitionSpecs, getOrderSpecs)
    }

    if (isPostNeeded) {
      GpuProjectExec(post.toList, windowExpr)
    } else {
      windowExpr
    }
  }
}

/**
 * Specialization of GpuBaseWindowExecMeta for org.apache.spark.sql.window.WindowExec.
 * This class implements methods to extract the window-expressions, partition columns,
 * order-by columns, etc. from WindowExec.
 */
class GpuWindowExecMeta(windowExec: WindowExec,
    conf: RapidsConf,
    parent: Option[RapidsMeta[_, _, _]],
    rule: DataFromReplacementRule)
    extends GpuBaseWindowExecMeta[WindowExec](windowExec, conf, parent, rule) {

  /**
   * Fetches WindowExpressions in input `windowExec`, via reflection.
   * As a byproduct, determines whether to return the original input columns,
   * as part of the output.
   *
   * (Spark versions that use `projectList` expect result columns
   * *not* to include the input columns.
   * Apache Spark expects the input columns, before the aggregation output columns.)
   *
   * @return WindowExpressions within windowExec,
   *         and a boolean, indicating the result column semantics
   *         (i.e. whether result columns should be returned *without* including the
   *         input columns).
   */
  def getWindowExpression: (Seq[NamedExpression], Boolean) = {
    var resultColumnsOnly : Boolean = false
    val expr = try {
      val resultMethod = windowExec.getClass.getMethod("windowExpression")
      resultMethod.invoke(windowExec).asInstanceOf[Seq[NamedExpression]]
    } catch {
      case _: NoSuchMethodException =>
        resultColumnsOnly = true
        val winExpr = windowExec.getClass.getMethod("projectList")
        winExpr.invoke(windowExec).asInstanceOf[Seq[NamedExpression]]
    }
    (expr, resultColumnsOnly)
  }

  private lazy val (inputWindowExpressions, resultColumnsOnly) = getWindowExpression

  override def getInputWindowExpressions: Seq[NamedExpression] = inputWindowExpressions
  override def getPartitionSpecs: Seq[Expression] = windowExec.partitionSpec
  override def getOrderSpecs: Seq[SortOrder] = windowExec.orderSpec
  override def getResultColumnsOnly: Boolean = resultColumnsOnly
}

object GpuWindowExec extends Arm {
  /**
   * As a part of `splitAndDedup` the dedup part adds a layer of indirection. This attempts to
   * remove that layer of indirection.
   * @param windowOps the windowOps output of splitAndDedup
   * @param post the post output of splitAndDedup
   * @return a version of windowOps that has removed as many un-needed temp aliases as possible.
   */
  def remapAttributes(windowOps: Seq[NamedExpression],
      post: Seq[NamedExpression]): Seq[NamedExpression] = {
    val postRemapping = post.flatMap {
      case a @ GpuAlias(attr: AttributeReference, _) => Some((attr.exprId, a))
      case _ => None
    }.groupBy(_._1)
    windowOps.map {
      case a @ GpuAlias(child, _)
        // We can only replace the mapping if there is one thing to map it to.
        if postRemapping.get(a.exprId).exists(_.length == 1) =>
        val attr = postRemapping(a.exprId).head._2
        GpuAlias(child, attr.name)(attr.exprId, attr.qualifier)
      case other => other
    }
  }

  private def hasGpuWindowFunction(expr: Expression): Boolean =
    expr.find(_.isInstanceOf[GpuWindowExpression]).isDefined

  private def extractAndSave(expr: Expression,
      saved: ArrayBuffer[NamedExpression],
      deduped: mutable.HashMap[Expression, Attribute]): Expression =
    expr match {
      // Don't rename an already named expression
      case ne: NamedExpression =>
        if (!saved.exists(_.exprId == ne.exprId)) {
          saved += ne
        }
        ne.toAttribute
      case e: Expression if e.foldable =>
        e // No need to create an attribute reference if it will be evaluated as a Literal.
      case e: Expression =>
        // For other expressions, we extract it and replace it with an AttributeReference (with
        // an internal column name, e.g. "_gpu_w0"). Deduping it as we go.
        deduped.getOrElseUpdate(e, {
          val withName = GpuAlias(e, s"_gpu_w${saved.length}")()
          saved += withName
          withName.toAttribute
        })
    }

  /**
   * In some distributions expressions passed into WindowExec can have more operations
   * in them than just a WindowExpression wrapped in an GpuAlias. This is a problem if we
   * want to try and do multiple window operations in a single pass to speed things up
   * or if we need to add new transitive window functions when we are doing some memory
   * optimizations, like running window. This will split the input expressions
   * into three sets of expressions. The first set is a project with no window expressions in it at
   * all. The second takes the first as input and will only have aliases to columns in the first or
   * named expressions wrapping a single window function in it. The third uses the second as
   * input and will do any final steps to combine window functions together.
   *
   * For example `SUM(a) - SUM(b + c) over (PARTITION BY d ORDER BY e) as result` would be
   * transformed into
   * <pre>
   * Phase 1 (Pre project):
   * a, b + c as _tmp0, d, e
   *
   * Phase 2 (Window Operations):
   * SUM(a) over (PARTITION BY d ORDER BY e) as _tmp1,
   * SUM(_tmp0) over (PARTITION BY d ORDER BY e) as _tmp2
   *
   * Phase 3 (Post Project):
   * (_tmp1 - _tmp2) as result
   * </pre>
   *
   * This assumes that there is not a window function of another window function, like
   * `LAG(SUM(a), 2)` which appears to be something all distros split apart into separate
   * window operations, so we are good.
   * @param exprs the input expressions to a GpuWindowExec
   */
  def splitAndDedup(exprs: Seq[NamedExpression]):
  (Seq[NamedExpression], Seq[NamedExpression], Seq[NamedExpression]) = {
    // This is based off of similar code in Apache Spark's `ExtractWindowExpressions.extract` but
    // has been highly modified
    val preProject = ArrayBuffer[NamedExpression]()
    val preDedupe = mutable.HashMap[Expression, Attribute]()
    val windowOps = ArrayBuffer[NamedExpression]()
    val windowDedupe = mutable.HashMap[Expression, Attribute]()
    val postProject = ArrayBuffer[NamedExpression]()

    val shims = ShimLoader.getSparkShims

    exprs.foreach { expr =>
      if (hasGpuWindowFunction(expr)) {
        // First pass replace any operations that should be totally replaced.
        val replacePass = expr.transformDown {
          case GpuWindowExpression(
<<<<<<< HEAD
            GpuAggregateExpression(rep: GpuReplaceWindowFunction, _, _, _, _), spec) =>
=======
          GpuAggregateExpression(rep: GpuReplaceWindowFunction, _, _, _, _), spec) =>
>>>>>>> e608ee7a
            // We don't actually care about the GpuAggregateExpression because it is ignored
            // by our GPU window operations anyways.
            rep.windowReplacement(spec)
          case GpuWindowExpression(rep: GpuReplaceWindowFunction, spec) =>
            rep.windowReplacement(spec)
        }
        // Second pass looks for GpuWindowFunctions and GpuWindowSpecDefinitions to build up
        // the preProject phase
        val secondPass = replacePass.transformDown {
          case wf: GpuWindowFunction =>
            // All window functions, including those that are also aggregation functions, are
            // wrapped in a GpuWindowExpression, so dedup and save their children into the pre
            // stage, replacing them with aliases.
            val newChildren = wf.children.map(extractAndSave(_, preProject, preDedupe))
            wf.withNewChildren(newChildren)
          case wsc @ GpuWindowSpecDefinition(partitionSpec, orderSpec, _) =>
            // Extracts expressions from the partition spec and order spec to be sure that they
            // show up in the pre stage.  Because map is lazy we are going to force it to be
            // materialized, by forcing it to go through an array that cannot be lazily created
            val newPartitionSpec = partitionSpec.map(
              extractAndSave(_, preProject, preDedupe)).toArray.toSeq
            val newOrderSpec = orderSpec.map { so =>
              val newChild = extractAndSave(so.child, preProject, preDedupe)
              shims.sortOrder(newChild, so.direction, so.nullOrdering)
            }.toArray.toSeq
            wsc.copy(partitionSpec = newPartitionSpec, orderSpec = newOrderSpec)
        }
        // Final pass is to extract, dedup, and save the results.
        val finalPass = secondPass.transformDown {
          case we: GpuWindowExpression =>
            // A window Expression holds a window function or an aggregate function, so put it into
            // the windowOps phase, and create a new alias for it for the post phase
            extractAndSave(we, windowOps, windowDedupe)
        }.asInstanceOf[NamedExpression]

        postProject += finalPass
      } else {
        // There is no window function so pass the result through all of the phases (with deduping)
        postProject += extractAndSave(
          extractAndSave(expr, preProject, preDedupe), windowOps, windowDedupe)
            .asInstanceOf[NamedExpression]
      }
    }
    (preProject, windowOps, postProject)
  }

  def isRunningWindow(spec: GpuWindowSpecDefinition): Boolean = spec match {
    case GpuWindowSpecDefinition(_, _, GpuSpecifiedWindowFrame(RowFrame,
    GpuSpecialFrameBoundary(UnboundedPreceding), GpuSpecialFrameBoundary(CurrentRow))) => true
    case _ => false
  }
}

trait GpuWindowBaseExec extends ShimUnaryExecNode with GpuExec {
  val windowOps: Seq[NamedExpression]
  val gpuPartitionSpec: Seq[Expression]
  val gpuOrderSpec: Seq[SortOrder]
  val cpuPartitionSpec: Seq[Expression]
  val cpuOrderSpec: Seq[SortOrder]

  import GpuMetric._

  override lazy val additionalMetrics: Map[String, GpuMetric] = Map(
    OP_TIME -> createNanoTimingMetric(MODERATE_LEVEL, DESCRIPTION_OP_TIME)
  )

  override def output: Seq[Attribute] = windowOps.map(_.toAttribute)

  override def requiredChildDistribution: Seq[Distribution] = {
    if (cpuPartitionSpec.isEmpty) {
      // Only show warning when the number of bytes is larger than 100 MiB?
      logWarning("No Partition Defined for Window operation! Moving all data to a single "
          + "partition, this can cause serious performance degradation.")
      AllTuples :: Nil
    } else ClusteredDistribution(cpuPartitionSpec) :: Nil
  }

  lazy val gpuPartitionOrdering: Seq[SortOrder] = {
    val shims = ShimLoader.getSparkShims
    gpuPartitionSpec.map(shims.sortOrder(_, Ascending))
  }

  lazy val cpuPartitionOrdering: Seq[SortOrder] = {
    val shims = ShimLoader.getSparkShims
    cpuPartitionSpec.map(shims.sortOrder(_, Ascending))
  }

  override def requiredChildOrdering: Seq[Seq[SortOrder]] =
    Seq(cpuPartitionOrdering ++ cpuOrderSpec)

  override def outputOrdering: Seq[SortOrder] = child.outputOrdering

  override def outputPartitioning: Partitioning = child.outputPartitioning

  override protected def doExecute(): RDD[InternalRow] =
    throw new IllegalStateException(s"Row-based execution should not happen, in $this.")
}

/**
 * For Scan and GroupBy Scan aggregations nulls are not always treated the same way as they are
 * in window operations. Often we have to run a post processing step and replace them. This
 * groups those two together so we can have a complete picture of how to perform these types of
 * aggregations.
 */
case class AggAndReplace[T](agg: T, nullReplacePolicy: Option[ReplacePolicy])

/**
 * The class represents a window function and the locations of its deduped inputs after an initial
 * projection.
 */
case class BoundGpuWindowFunction(
    windowFunc: GpuWindowFunction,
    boundInputLocations: Array[Int]) extends Arm {

  /**
   * Get the operations to perform a scan aggregation.
   * @param isRunningBatched is this for a batched running window operation?
   * @return the sequence of aggregation operators to do. There will be one `AggAndReplace`
   *         for each value in `boundInputLocations` so that they can be zipped together.
   */
  def scan(isRunningBatched: Boolean): Seq[AggAndReplace[ScanAggregation]] = {
    val aggFunc = windowFunc.asInstanceOf[GpuRunningWindowFunction]
    aggFunc.scanAggregation(isRunningBatched)
  }

  /**
   * Get the operations to perform a group by scan aggregation.
   * @param isRunningBatched is this for a batched running window operation?
   * @return the sequence of aggregation operators to do. There will be one `AggAndReplace`
   *         for each value in `boundInputLocations` so that they can be zipped together.
   */
  def groupByScan(isRunningBatched: Boolean): Seq[AggAndReplace[GroupByScanAggregation]] = {
    val aggFunc = windowFunc.asInstanceOf[GpuRunningWindowFunction]
    aggFunc.groupByScanAggregation(isRunningBatched)
  }

  /**
   * After a scan or group by scan if there are multiple columns they need to be combined together
   * into a single final output column. This does that job.
   * @param isRunningBatched is this for a batched running window operation?
   * @param cols the columns to be combined. This should not close them.
   * @return a single result column.
   */
  def scanCombine(isRunningBatched: Boolean,
      cols: Seq[cudf.ColumnVector]): cudf.ColumnVector = {
    val aggFunc = windowFunc.asInstanceOf[GpuRunningWindowFunction]
    aggFunc.scanCombine(isRunningBatched, cols)
  }

  def aggOverWindow(cb: ColumnarBatch,
      windowOpts: WindowOptions): AggregationOverWindow = {
    val aggFunc = windowFunc.asInstanceOf[GpuAggregateWindowFunction]
    val inputs = boundInputLocations.map { pos =>
      (cb.column(pos).asInstanceOf[GpuColumnVector].getBase, pos)
    }
    aggFunc.windowAggregation(inputs).overWindow(windowOpts)
  }

  def windowOutput(cv: cudf.ColumnVector): cudf.ColumnVector = {
    val aggFunc = windowFunc.asInstanceOf[GpuAggregateWindowFunction]
    aggFunc.windowOutput(cv)
  }

  val dataType: DataType = windowFunc.dataType
}

case class ParsedBoundary(isUnbounded: Boolean, valueAsLong: Long)

object GroupedAggregations extends Arm {
  /**
   * Get the window options for an aggregation
   * @param orderSpec the order by spec
   * @param orderPositions the positions of the order by columns
   * @param frame the frame to translate
   * @return the options to use when doing the aggregation.
   */
  private def getWindowOptions(
      orderSpec: Seq[SortOrder],
      orderPositions: Seq[Int],
      frame: GpuSpecifiedWindowFrame): WindowOptions = {
    frame.frameType match {
      case RowFrame =>
        withResource(getRowBasedLower(frame)) { lower =>
          withResource(getRowBasedUpper(frame)) { upper =>
            WindowOptions.builder()
                .minPeriods(1)
                .window(lower, upper).build()
          }
        }
      case RangeFrame =>
        // This gets to be a little more complicated

        // We only support a single column to order by right now, so just verify that.
        require(orderSpec.length == 1)
        require(orderPositions.length == orderSpec.length)
        val orderExpr = orderSpec.head

        // We only support basic types for now too
        val orderType = GpuColumnVector.getNonNestedRapidsType(orderExpr.dataType)

        val orderByIndex = orderPositions.head
        val lower = getRangeBoundaryValue(frame.lower)
        val upper = getRangeBoundaryValue(frame.upper)

        withResource(asScalarRangeBoundary(orderType, lower)) { preceding =>
          withResource(asScalarRangeBoundary(orderType, upper)) { following =>
            val windowOptionBuilder = WindowOptions.builder()
                .minPeriods(1)
                .orderByColumnIndex(orderByIndex)

            if (preceding.isEmpty) {
              windowOptionBuilder.unboundedPreceding()
            } else {
              windowOptionBuilder.preceding(preceding.get)
            }

            if (following.isEmpty) {
              windowOptionBuilder.unboundedFollowing()
            } else {
              windowOptionBuilder.following(following.get)
            }

            if (orderExpr.isAscending) {
              windowOptionBuilder.orderByAscending()
            } else {
              windowOptionBuilder.orderByDescending()
            }

            windowOptionBuilder.build()
          }
        }
    }
  }

  private def getRowBasedLower(windowFrameSpec : GpuSpecifiedWindowFrame): Scalar = {
    val lower = getRowBoundaryValue(windowFrameSpec.lower)

    // Translate the lower bound value to CUDF semantics:
    // In spark 0 is the current row and lower bound is negative relative to that
    // In CUDF the preceding window starts at the current row with 1 and up from there the
    // further from the current row.
    val ret = if (lower >= Int.MaxValue) {
      Int.MinValue
    } else if (lower <= Int.MinValue) {
      Int.MaxValue
    } else {
      -(lower-1)
    }
    Scalar.fromInt(ret)
  }

  private def getRowBasedUpper(windowFrameSpec : GpuSpecifiedWindowFrame): Scalar =
    Scalar.fromInt(getRowBoundaryValue(windowFrameSpec.upper))

  private def getRowBoundaryValue(boundary : Expression) : Int = boundary match {
    case literal: GpuLiteral if literal.dataType.equals(IntegerType) =>
      literal.value.asInstanceOf[Int]
    case special: GpuSpecialFrameBoundary =>
      special.value
    case anythingElse =>
      throw new UnsupportedOperationException(s"Unsupported window frame expression $anythingElse")
  }

  /**
   * Create a Scalar from boundary value according to order by column type.
   *
   * Timestamp types will be converted into interval types.
   *
   * @param orderByType the type of order by column
   * @param bound boundary value
   * @return a Scalar holding boundary value or None if the boundary is unbounded.
   */
  private def asScalarRangeBoundary(orderByType: DType, bound: ParsedBoundary): Option[Scalar] = {
    if (bound.isUnbounded) {
      None
    } else {
      val value = bound.valueAsLong
      val s = orderByType match {
        case DType.INT8 => Scalar.fromByte(value.toByte)
        case DType.INT16 => Scalar.fromShort(value.toShort)
        case DType.INT32 => Scalar.fromInt(value.toInt)
        case DType.INT64 => Scalar.fromLong(value)
        // Interval is not working for DateType
        case DType.TIMESTAMP_DAYS => Scalar.durationFromLong(DType.DURATION_DAYS, value)
        case DType.TIMESTAMP_MICROSECONDS =>
          Scalar.durationFromLong(DType.DURATION_MICROSECONDS, value)
        case _ => throw new RuntimeException(s"Not supported order by type, Found $orderByType")
      }
      Some(s)
    }
  }

  private def getRangeBoundaryValue(boundary: Expression): ParsedBoundary = boundary match {
    case special: GpuSpecialFrameBoundary =>
      val isUnBounded = special.isUnbounded
      ParsedBoundary(isUnBounded, special.value)
    case GpuLiteral(ci: CalendarInterval, CalendarIntervalType) =>
      // Get the total microseconds for TIMESTAMP_MICROSECONDS
      var x = TimeUnit.DAYS.toMicros(ci.days) + ci.microseconds
      if (x == Long.MinValue) x = Long.MaxValue
      ParsedBoundary(isUnbounded = false, Math.abs(x))
    case GpuLiteral(value, ByteType) =>
      var x = value.asInstanceOf[Byte]
      if (x == Byte.MinValue) x = Byte.MaxValue
      ParsedBoundary(isUnbounded = false, Math.abs(x))
    case GpuLiteral(value, ShortType) =>
      var x = value.asInstanceOf[Short]
      if (x == Short.MinValue) x = Short.MaxValue
      ParsedBoundary(isUnbounded = false, Math.abs(x))
    case GpuLiteral(value, IntegerType) =>
      var x = value.asInstanceOf[Int]
      if (x == Int.MinValue) x = Int.MaxValue
      ParsedBoundary(isUnbounded = false, Math.abs(x))
    case GpuLiteral(value, LongType) =>
      var x = value.asInstanceOf[Long]
      if (x == Long.MinValue) x = Long.MaxValue
      ParsedBoundary(isUnbounded = false, Math.abs(x))
    case anything => GpuWindowUtil.getRangeBoundaryValue(anything)
  }
}

/**
 * Window aggregations that are grouped together. It holds the aggregation and the offsets of
 * its input columns, along with the output columns it should write the result to.
 */
class GroupedAggregations extends Arm {
  import GroupedAggregations._

  // The window frame to a map of the window function to the output locations for the result
  private val data = mutable.HashMap[GpuSpecifiedWindowFrame,
      mutable.HashMap[BoundGpuWindowFunction, ArrayBuffer[Int]]]()

  // This is similar to data but specific to running windows. We don't divide it up by the
  // window frame because the frame is the same for all of them unbounded rows preceding to
  // the current row.
  private val runningWindowOptimizedData =
    mutable.HashMap[BoundGpuWindowFunction, ArrayBuffer[Int]]()

  /**
   * Add an aggregation.
   * @param win the window this aggregation is over.
   * @param inputLocs the locations of the input columns for this aggregation.
   * @param outputIndex the output index this will write to in the final output.
   */
  def addAggregation(win: GpuWindowExpression, inputLocs: Array[Int], outputIndex: Int): Unit = {
    val forSpec = if (win.isOptimizedRunningWindow) {
      runningWindowOptimizedData
    } else {
      data.getOrElseUpdate(win.normalizedFrameSpec, mutable.HashMap.empty)
    }

    forSpec.getOrElseUpdate(BoundGpuWindowFunction(win.wrappedWindowFunc, inputLocs),
      ArrayBuffer.empty) += outputIndex
  }

  private def doAggInternal(
      frameType: FrameType,
      boundOrderSpec: Seq[SortOrder],
      orderByPositions: Array[Int],
      partByPositions: Array[Int],
      inputCb: ColumnarBatch,
      outputColumns: Array[cudf.ColumnVector],
      aggIt: (Table.GroupByOperation, Seq[AggregationOverWindow]) => Table): Unit = {
    data.foreach {
      case (frameSpec, functions) =>
        if (frameSpec.frameType == frameType) {
          // For now I am going to assume that we don't need to combine calls across frame specs
          // because it would just not help that much
          val result = withResource(
            getWindowOptions(boundOrderSpec, orderByPositions, frameSpec)) { windowOpts =>
            val allAggs = functions.map {
              case (winFunc, _) => winFunc.aggOverWindow(inputCb, windowOpts)
            }.toSeq
            withResource(GpuColumnVector.from(inputCb)) { initProjTab =>
              aggIt(initProjTab.groupBy(partByPositions: _*), allAggs)
            }
          }
          withResource(result) { result =>
            functions.zipWithIndex.foreach {
              case ((func, outputIndexes), resultIndex) =>
                val aggColumn = result.getColumn(resultIndex)

                outputIndexes.foreach { outIndex =>
                  outputColumns(outIndex) = func.windowOutput(aggColumn)
                }
            }
          }
        }
    }
  }

  private def doRowAggs(boundOrderSpec: Seq[SortOrder],
      orderByPositions: Array[Int],
      partByPositions: Array[Int],
      inputCb: ColumnarBatch,
      outputColumns: Array[cudf.ColumnVector]): Unit = {
    doAggInternal(
      RowFrame, boundOrderSpec, orderByPositions, partByPositions, inputCb, outputColumns,
      (groupBy, aggs) => groupBy.aggregateWindows(aggs: _*))
  }

  private def doRangeAggs(boundOrderSpec: Seq[SortOrder],
      orderByPositions: Array[Int],
      partByPositions: Array[Int],
      inputCb: ColumnarBatch,
      outputColumns: Array[cudf.ColumnVector]): Unit = {
    doAggInternal(
      RangeFrame, boundOrderSpec, orderByPositions, partByPositions, inputCb, outputColumns,
      (groupBy, aggs) => groupBy.aggregateWindowsOverRanges(aggs: _*))
  }

  private final def doRunningWindowScan(
      isRunningBatched: Boolean,
      inputCb: ColumnarBatch,
      outputColumns: Array[cudf.ColumnVector]): Unit = {
    runningWindowOptimizedData.foreach {
      case (func, outputIndexes) =>
        val aggAndReplaces = func.scan(isRunningBatched)
        // For now we need at least one column. For row number in the future we might be able
        // to change that, but I think this is fine.
        require(func.boundInputLocations.length == aggAndReplaces.length,
          s"Input locations for ${func.windowFunc} do not match aggregations " +
              s"${func.boundInputLocations.toSeq} vs $aggAndReplaces")
        val combined = withResource(
          new ArrayBuffer[cudf.ColumnVector](aggAndReplaces.length)) { replacedCols =>
          func.boundInputLocations.indices.foreach { aggIndex =>
            val inputColIndex = func.boundInputLocations(aggIndex)
            val inputCol = inputCb.column(inputColIndex).asInstanceOf[GpuColumnVector].getBase
            val anr = aggAndReplaces(aggIndex)
            val agg = anr.agg
            val replacePolicy = anr.nullReplacePolicy
            replacedCols +=
                withResource(inputCol.scan(agg, ScanType.INCLUSIVE, NullPolicy.EXCLUDE)) {
                  scanned =>
                    // For scans when nulls are excluded then each input row that has a null in it
                    // the output row also has a null in it. Typically this is not what we want,
                    // because for windows that only happens if the first values are nulls. So we
                    // will then call replace nulls as needed to fix that up. Typically the
                    // replacement policy is preceding.
                    replacePolicy.map(scanned.replaceNulls).getOrElse(scanned.incRefCount())
                }
          }
          func.scanCombine(isRunningBatched, replacedCols)
        }

        withResource(combined) { combined =>
          outputIndexes.foreach { outIndex =>
            outputColumns(outIndex) = combined.incRefCount()
          }
        }
    }
  }

  // Part by is always ascending with nulls first, which is the default for group by options too
  private[this] val sortedGroupingOpts = GroupByOptions.builder()
      .withKeysSorted(true)
      .build()

  /**
   * Do just the grouped scan portion of a grouped scan aggregation.
   * @param isRunningBatched is this optimized for a running batch?
   * @param partByPositions what are the positions of the part by columns.
   * @param inputCb the input data to process
   * @return a Table that is the result of the aggregations. The partition
   *         by columns will be first, followed by one column for each aggregation in the order of
   *         `runningWindowOptimizedData`.
   */
  private final def justGroupedScan(
      isRunningBatched: Boolean,
      partByPositions: Array[Int],
      inputCb: ColumnarBatch): Table = {
    val allAggsWithInputs = runningWindowOptimizedData.map { case (func, _) =>
      func.groupByScan(isRunningBatched).zip(func.boundInputLocations)
    }.toArray

    val allAggs = allAggsWithInputs.flatMap { aggsWithInputs =>
      aggsWithInputs.map { case (aggAndReplace, index) =>
        aggAndReplace.agg.onColumn(index)
      }
    }

    val unoptimizedResult = withResource(GpuColumnVector.from(inputCb)) { initProjTab =>
      initProjTab.groupBy(sortedGroupingOpts, partByPositions: _*).scan(allAggs: _*)
    }
    // Our scan is sorted, but to comply with the API requirements of a non-sorted scan
    // the group/partition by columns are copied out. This is more memory then we want,
    // so we will replace them in the result with the same columns from the input batch
    withResource(unoptimizedResult) { unoptimizedResult =>
      withResource(new Array[cudf.ColumnVector](unoptimizedResult.getNumberOfColumns)) { cols =>
        // First copy over the part by columns
        partByPositions.zipWithIndex.foreach { case (inPos, outPos) =>
          cols(outPos) = inputCb.column(inPos).asInstanceOf[GpuColumnVector].getBase.incRefCount()
        }

        // Now copy over the scan results
        (partByPositions.length until unoptimizedResult.getNumberOfColumns).foreach { pos =>
          cols(pos) = unoptimizedResult.getColumn(pos).incRefCount()
        }
        new Table(cols: _*)
      }
    }
  }

  private final def groupedReplace(
      isRunningBatched: Boolean,
      partByPositions: Array[Int],
      tabFromScan: Table): Table = {
    // This gets a little complicated, because scan does not typically treat nulls the
    // way window treats nulls. So in some cases we need to do another group by and replace
    // the nulls to make them match what we want. But this is not all of the time, so we
    // keep track of which aggregations need to have a replace called on them, and where
    // we need to copy the results back out to. This is a little hard, but to try and help keep
    // track of it all the output of scan has the group by columns first followed by the scan
    // result columns in the order of `runningWindowOptimizedData`, and the output of
    // replace has the group by columns first followed by the replaced columns. So scans that
    // don't need a replace don't show up in the output of the replace call.
    val allReplace = ArrayBuffer[ReplacePolicyWithColumn]()
    val copyFromScan = ArrayBuffer[Int]()
    // We will not drop the partition by columns
    copyFromScan.appendAll(partByPositions.indices)

    // Columns to copy from the output of replace in the format of (fromReplaceIndex, toOutputIndex)
    val copyFromReplace = ArrayBuffer[(Int, Int)]()
    // Index of a column after it went through replace
    var afterReplaceIndex = partByPositions.length
    // Index of a column before it went through replace (this should be the same as the scan input
    // and the final output)
    var beforeReplaceIndex = partByPositions.length
    runningWindowOptimizedData.foreach { case (func, _) =>
      func.groupByScan(isRunningBatched).foreach { aggAndReplace =>
        val replace = aggAndReplace.nullReplacePolicy
        if (replace.isDefined) {
          allReplace.append(replace.get.onColumn(beforeReplaceIndex))
          copyFromReplace.append((afterReplaceIndex, beforeReplaceIndex))
          afterReplaceIndex += 1
        } else {
          copyFromScan.append(beforeReplaceIndex)
        }
        beforeReplaceIndex += 1
      }
    }

    withResource(new Array[cudf.ColumnVector](tabFromScan.getNumberOfColumns)) { columns =>
      copyFromScan.foreach { index =>
        columns(index) = tabFromScan.getColumn(index).incRefCount()
      }
      if (allReplace.nonEmpty) {
        // Don't bother to do the replace if none of them want anything replaced
        withResource(tabFromScan
            .groupBy(sortedGroupingOpts, partByPositions.indices: _*)
            .replaceNulls(allReplace: _*)) { replaced =>
          copyFromReplace.foreach { case (from, to) =>
            columns(to) = replaced.getColumn(from).incRefCount()
          }
        }
      }
      new Table(columns: _*)
    }
  }

  /**
   * Take the aggregation results and run `scanCombine` on them if needed before copying them to
   * the output location.
   */
  private final def combineAndOutput(isRunningBatched: Boolean,
      partByPositions: Array[Int],
      scannedAndReplaced: Table,
      outputColumns: Array[cudf.ColumnVector]): Unit = {
    var readIndex = partByPositions.length
    runningWindowOptimizedData.foreach { case (func, outputLocations) =>
      val numScans = func.boundInputLocations.length
      val columns =
        (readIndex until (readIndex + numScans)).map(scannedAndReplaced.getColumn).toArray
      withResource(func.scanCombine(isRunningBatched, columns)) { col =>
        outputLocations.foreach { i =>
          outputColumns(i) = col.incRefCount()
        }
      }
      readIndex += numScans
    }
  }

  /**
   * Do any running window grouped scan aggregations.
   */
  private final def doRunningWindowGroupedScan(
      isRunningBatched: Boolean,
      partByPositions: Array[Int],
      inputCb: ColumnarBatch,
      outputColumns: Array[cudf.ColumnVector]): Unit = {
    val replaced =
      withResource(justGroupedScan(isRunningBatched, partByPositions, inputCb)) { scanned =>
        groupedReplace(isRunningBatched, partByPositions, scanned)
      }
    withResource(replaced) { replaced =>
      combineAndOutput(isRunningBatched, partByPositions, replaced, outputColumns)
    }
  }

  /**
   * Do any running window optimized aggregations.
   */
  private def doRunningWindowOptimizedAggs(
      isRunningBatched: Boolean,
      partByPositions: Array[Int],
      inputCb: ColumnarBatch,
      outputColumns: Array[cudf.ColumnVector]): Unit = {
    if (runningWindowOptimizedData.nonEmpty) {
      if (partByPositions.isEmpty) {
        // This is implemented in terms of a scan on a column
        doRunningWindowScan(isRunningBatched, inputCb, outputColumns)
      } else {
        doRunningWindowGroupedScan(isRunningBatched, partByPositions, inputCb, outputColumns)
      }
    }
  }

  /**
   * Do all of the aggregations and put them in the output columns. There may be extra processing
   * after this before you get to a final result.
   */
  def doAggs(isRunningBatched: Boolean,
      boundOrderSpec: Seq[SortOrder],
      orderByPositions: Array[Int],
      partByPositions: Array[Int],
      inputCb: ColumnarBatch,
      outputColumns: Array[cudf.ColumnVector]): Unit = {
    doRunningWindowOptimizedAggs(isRunningBatched, partByPositions, inputCb, outputColumns)
    doRowAggs(boundOrderSpec, orderByPositions, partByPositions, inputCb, outputColumns)
    doRangeAggs(boundOrderSpec, orderByPositions, partByPositions, inputCb, outputColumns)
  }

  /**
   * Turn the final result of the aggregations into a ColumnarBatch.
   */
  def convertToColumnarBatch(dataTypes: Array[DataType],
      aggOutputColumns: Array[cudf.ColumnVector]): ColumnarBatch = {
    assert(dataTypes.length == aggOutputColumns.length)
    val numRows = aggOutputColumns.head.getRowCount.toInt
    closeOnExcept(new Array[ColumnVector](aggOutputColumns.length)) { finalOutputColumns =>
      dataTypes.indices.foreach { index =>
        val dt = dataTypes(index)
        val col = aggOutputColumns(index)
        finalOutputColumns(index) = GpuColumnVector.from(col, dt).incRefCount()
      }
      new ColumnarBatch(finalOutputColumns, numRows)
    }
  }
}

/**
 * Calculates the results of window operations. It assumes that any batching of the data
 * or fixups after the fact to get the right answer is done outside of this.
 */
trait BasicWindowCalc extends Arm {
  val boundWindowOps: Seq[GpuExpression]
  val boundPartitionSpec: Seq[GpuExpression]
  val boundOrderSpec: Seq[SortOrder]

  /**
   * Is this going to do a batched running window optimization or not.
   */
  def isRunningBatched: Boolean

  // In order to dedupe aggregations we take a slightly different approach from
  // group by aggregations. Instead of using named expressions to line up different
  // parts of the aggregation (pre-processing, aggregation, post-processing) we
  // keep track of the offsets directly. This is quite a bit more complex, but lets us
  // see that 5 aggregations want a column of just 1 and we dedupe it so it is only
  // materialized once.
  // `initialProjections` are a list of projections that provide the inputs to the `aggregations`
  // The order of these matter and `aggregations` is keeping track of them
  // `passThrough` are columns that go directly from the input to the output. The first value
  // is the index in the original input batch. The second value is the index in the final output
  // batch
  // `orderByPositions`  and `partByPositions` are the positions in `initialProjections` for
  // the order by columns and the part by columns respectively.
  private val (initialProjections,
  passThrough,
  aggregations,
  orderByPositions,
  partByPositions) = {
    val initialProjections = ArrayBuffer[Expression]()
    val dedupedInitialProjections = mutable.HashMap[Expression, Int]()

    def getOrAddInitialProjectionIndex(expr: Expression): Int =
      dedupedInitialProjections.getOrElseUpdate(expr, {
        val at = initialProjections.length
        initialProjections += expr
        at
      })

    val passThrough = ArrayBuffer[(Int, Int)]()
    val aggregations = new GroupedAggregations()

    boundWindowOps.zipWithIndex.foreach {
      case (GpuAlias(GpuBoundReference(inputIndex, _, _), _), outputIndex) =>
        passThrough.append((inputIndex, outputIndex))
      case (GpuBoundReference(inputIndex, _, _), outputIndex) =>
        passThrough.append((inputIndex, outputIndex))
      case (GpuAlias(win: GpuWindowExpression, _), outputIndex) =>
        val inputLocations = win.initialProjections(isRunningBatched)
            .map(getOrAddInitialProjectionIndex).toArray
        aggregations.addAggregation(win, inputLocations, outputIndex)
      case _ =>
        throw new IllegalArgumentException("Unexpected operation found in window expression")
    }

    val partByPositions =  boundPartitionSpec.map(getOrAddInitialProjectionIndex).toArray
    val orderByPositions = boundOrderSpec.map { so =>
      getOrAddInitialProjectionIndex(so.child)
    }.toArray

    (initialProjections, passThrough, aggregations, orderByPositions, partByPositions)
  }

  /**
   * Compute the basic aggregations. In some cases the resulting columns may not be the expected
   * types.  This could be caused by cudf type differences and can be fixed by calling
   * `castResultsIfNeeded` or it could be different because the window operations know about a
   * post processing step that needs to happen prior to `castResultsIfNeeded`.
   * @param cb the batch to do window aggregations on.
   * @return the cudf columns that are the results of doing the aggregations.
   */
  def computeBasicWindow(cb: ColumnarBatch): Array[cudf.ColumnVector] = {
    closeOnExcept(new Array[cudf.ColumnVector](boundWindowOps.length)) { outputColumns =>
      // First the pass through unchanged columns
      passThrough.foreach {
        case (inputIndex, outputIndex) =>
          outputColumns(outputIndex) =
            cb.column(inputIndex).asInstanceOf[GpuColumnVector].getBase.incRefCount()
      }

      withResource(GpuProjectExec.project(cb, initialProjections)) { initProjCb =>
        aggregations.doAggs(isRunningBatched, boundOrderSpec, orderByPositions,
          partByPositions, initProjCb, outputColumns)
      }

      outputColumns
    }
  }

  def convertToBatch(dataTypes: Array[DataType],
      cols: Array[cudf.ColumnVector]): ColumnarBatch =
    aggregations.convertToColumnarBatch(dataTypes, cols)
}

/**
 * An Iterator that performs window operations on the input data. It is required that the input
 * data is batched so all of the data for a given key is in the same batch. The input data must
 * also be sorted by both partition by keys and order by keys.
 */
class GpuWindowIterator(
    input: Iterator[ColumnarBatch],
    override val boundWindowOps: Seq[GpuExpression],
    override val boundPartitionSpec: Seq[GpuExpression],
    override val boundOrderSpec: Seq[SortOrder],
    val outputTypes: Array[DataType],
    numOutputBatches: GpuMetric,
    numOutputRows: GpuMetric,
    opTime: GpuMetric) extends Iterator[ColumnarBatch] with BasicWindowCalc {

  override def isRunningBatched: Boolean = false

  override def hasNext: Boolean = input.hasNext

  override def next(): ColumnarBatch = {
    withResource(input.next()) { cb =>
      withResource(new NvtxWithMetrics("window", NvtxColor.CYAN, opTime)) { _ =>
        val ret = withResource(computeBasicWindow(cb)) { cols =>
          convertToBatch(outputTypes, cols)
        }
        numOutputBatches += 1
        numOutputRows += ret.numRows()
        ret
      }
    }
  }
}

object GpuRunningWindowIterator extends Arm {
  private def cudfAnd(lhs: cudf.ColumnVector,
      rhs: cudf.ColumnVector): cudf.ColumnVector = {
    withResource(lhs) { lhs =>
      withResource(rhs) { rhs =>
        lhs.and(rhs)
      }
    }
  }

  private def arePartsEqual(
      scalars: Seq[Scalar],
      columns: Seq[cudf.ColumnVector]): Either[cudf.ColumnVector, Boolean] = {
    if (scalars.length != columns.length) {
      scala.util.Right(false)
    } else if (scalars.isEmpty && columns.isEmpty) {
      scala.util.Right(true)
    } else {
      scala.util.Left(computeMask(scalars, columns))
    }
  }

  private def computeMask(
      scalars: Seq[Scalar],
      columns: Seq[cudf.ColumnVector]): cudf.ColumnVector = {
    val dType = scalars.head.getType
    if (dType == DType.FLOAT32 || dType == DType.FLOAT64) {
      // We need to handle nans and nulls
      scalars.zip(columns).map {
        case (scalar, column) =>
          withResource(scalar.equalToNullAware(column)) { eq =>
            dType match {
              case DType.FLOAT32 if scalar.getFloat.isNaN =>
                withResource(column.isNan) { isNan =>
                  isNan.or(eq)
                }
              case DType.FLOAT64 if scalar.getDouble.isNaN =>
                withResource(column.isNan) { isNan =>
                  isNan.or(eq)
                }
              case _ => eq.incRefCount()
            }
          }
      }.reduce(cudfAnd)
    } else {
      scalars.zip(columns).map {
        case (scalar, column) => scalar.equalToNullAware(column)
      }.reduce(cudfAnd)
    }
  }

  private def areOrdersEqual(
      scalars: Seq[Scalar],
      columns: Seq[cudf.ColumnVector],
      partsEqual: Either[cudf.ColumnVector, Boolean]): Either[cudf.ColumnVector, Boolean] = {
    if (scalars.length != columns.length) {
      scala.util.Right(false)
    } else if (scalars.isEmpty && columns.isEmpty) {
      // they are equal but only so far as the parts are also equal
      partsEqual match {
        case r @ scala.util.Right(_) => r
        case scala.util.Left(mask) => scala.util.Left(mask.incRefCount())
      }
    } else {
      // Part mask and order by equality mask
      partsEqual match {
        case r @ scala.util.Right(false) => r
        case scala.util.Right(true) =>
          scala.util.Left(computeMask(scalars, columns))
        case scala.util.Left(partMask) =>
          withResource(computeMask(scalars, columns)) { orderMask =>
            scala.util.Left(orderMask.and(partMask))
          }
      }
    }
  }

  private def getScalarRow(index: Int, columns: Seq[cudf.ColumnVector]): Array[Scalar] =
    columns.map(_.getScalarElement(index)).toArray
}

/**
 * An iterator that can do row based aggregations on running window queries (Unbounded preceding to
 * current row) if and only if the aggregations are instances of GpuBatchedRunningWindowFunction
 * which can fix up the window output when an aggregation is only partly done in one batch of data.
 * Because of this there is no requirement about how the input data is batched, but it  must
 * be sorted by both partitioning and ordering.
 */
class GpuRunningWindowIterator(
    input: Iterator[ColumnarBatch],
    override val boundWindowOps: Seq[GpuExpression],
    override val boundPartitionSpec: Seq[GpuExpression],
    override val boundOrderSpec: Seq[SortOrder],
    val outputTypes: Array[DataType],
    numOutputBatches: GpuMetric,
    numOutputRows: GpuMetric,
    opTime: GpuMetric) extends Iterator[ColumnarBatch] with BasicWindowCalc {
  import GpuRunningWindowIterator._
  TaskContext.get().addTaskCompletionListener[Unit](_ => close())

  override def isRunningBatched: Boolean = true

  // This should only ever be cached in between calls to `hasNext` and `next`. This is just
  // to let us filter out empty batches.
  private val boundOrderColumns = boundOrderSpec.map(_.child)
  private var cachedBatch: Option[ColumnarBatch] = None
  private var lastParts: Array[Scalar] = Array.empty
  private var lastOrder: Array[Scalar] = Array.empty
  private var isClosed: Boolean = false

  private def saveLastParts(newLastParts: Array[Scalar]): Unit = {
    lastParts.foreach(_.close())
    lastParts = newLastParts
  }

  private def saveLastOrder(newLastOrder: Array[Scalar]): Unit = {
    lastOrder.foreach(_.close())
    lastOrder = newLastOrder
  }

  def close(): Unit = {
    if (!isClosed) {
      isClosed = true
      fixerIndexMap.values.foreach(_.close())
      saveLastParts(Array.empty)
      saveLastOrder(Array.empty)
    }
  }

  private lazy val fixerIndexMap: Map[Int, BatchedRunningWindowFixer] =
    boundWindowOps.zipWithIndex.flatMap {
      case (GpuAlias(GpuWindowExpression(func, _), _), index) =>
        func match {
          case f: GpuBatchedRunningWindowWithFixer =>
            Some((index, f.newFixer()))
          case GpuAggregateExpression(f: GpuBatchedRunningWindowWithFixer, _, _, _, _) =>
            Some((index, f.newFixer()))
          case _ => None
        }
      case _ => None
    }.toMap

  private lazy val fixerNeedsOrderMask = fixerIndexMap.values.exists(_.needsOrderMask)

  private def fixUpAll(computedWindows: Array[cudf.ColumnVector],
      fixers: Map[Int, BatchedRunningWindowFixer],
      samePartitionMask: Either[cudf.ColumnVector, Boolean],
      sameOrderMask: Option[Either[cudf.ColumnVector, Boolean]]): Array[cudf.ColumnVector] = {
    closeOnExcept(ArrayBuffer[cudf.ColumnVector]()) { newColumns =>
      boundWindowOps.indices.foreach { idx =>
        val column = computedWindows(idx)
        fixers.get(idx) match {
          case Some(fixer) =>
            closeOnExcept(fixer.fixUp(samePartitionMask, sameOrderMask, column)) { finalOutput =>
              newColumns += finalOutput
            }
          case None =>
            newColumns += column.incRefCount()
        }
      }
      newColumns.toArray
    }
  }

  def computeRunning(cb: ColumnarBatch): ColumnarBatch = {
    val fixers = fixerIndexMap
    val numRows = cb.numRows()

    withResource(computeBasicWindow(cb)) { basic =>
      withResource(GpuProjectExec.project(cb, boundPartitionSpec)) { parts =>
        val partColumns = GpuColumnVector.extractBases(parts)
        withResourceIfAllowed(arePartsEqual(lastParts, partColumns)) { partsEqual =>
          val fixedUp = if (fixerNeedsOrderMask) {
            withResource(GpuProjectExec.project(cb, boundOrderColumns)) { order =>
              val orderColumns = GpuColumnVector.extractBases(order)
              // We need to fix up the rows that are part of the same batch as the end of the
              // last batch
              withResourceIfAllowed(areOrdersEqual(lastOrder, orderColumns, partsEqual)) {
                orderEqual =>
                  closeOnExcept(fixUpAll(basic, fixers, partsEqual, Some(orderEqual))) { fixed =>
                    saveLastOrder(getScalarRow(numRows - 1, orderColumns))
                    fixed
                  }
              }
            }
          } else {
            // No ordering needed
            fixUpAll(basic, fixers, partsEqual, None)
          }
          withResource(fixedUp) { fixed =>
            saveLastParts(getScalarRow(numRows - 1, partColumns))
            convertToBatch(outputTypes, fixed)
          }
        }
      }
    }
  }

  private def cacheBatchIfNeeded(): Unit = {
    while (cachedBatch.isEmpty && input.hasNext) {
      closeOnExcept(input.next()) { cb =>
        if (cb.numRows() > 0) {
          cachedBatch = Some(cb)
        } else {
          cb.close()
        }
      }
    }
  }

  def readNextInputBatch(): ColumnarBatch = {
    cacheBatchIfNeeded()
    val ret = cachedBatch.getOrElse {
      throw new NoSuchElementException()
    }
    cachedBatch = None
    ret
  }

  override def hasNext: Boolean = {
    cacheBatchIfNeeded()
    cachedBatch.isDefined
  }

  override def next(): ColumnarBatch = {
    withResource(readNextInputBatch()) { cb =>
      withResource(new NvtxWithMetrics("RunningWindow", NvtxColor.CYAN, opTime)) { _ =>
        val ret = computeRunning(cb)
        numOutputBatches += 1
        numOutputRows += ret.numRows()
        ret
      }
    }
  }
}

case class GpuRunningWindowExec(
    windowOps: Seq[NamedExpression],
    gpuPartitionSpec: Seq[Expression],
    gpuOrderSpec: Seq[SortOrder],
    child: SparkPlan)(
    override val cpuPartitionSpec: Seq[Expression],
    override val cpuOrderSpec: Seq[SortOrder]) extends GpuWindowBaseExec {

  override def otherCopyArgs: Seq[AnyRef] = cpuPartitionSpec :: cpuOrderSpec :: Nil

  override protected def doExecuteColumnar(): RDD[ColumnarBatch] = {
    val numOutputBatches = gpuLongMetric(GpuMetric.NUM_OUTPUT_BATCHES)
    val numOutputRows = gpuLongMetric(GpuMetric.NUM_OUTPUT_ROWS)
    val opTime = gpuLongMetric(GpuMetric.OP_TIME)

    val boundWindowOps = GpuBindReferences.bindGpuReferences(windowOps, child.output)
    val boundPartitionSpec = GpuBindReferences.bindGpuReferences(gpuPartitionSpec, child.output)
    val boundOrderSpec = GpuBindReferences.bindReferences(gpuOrderSpec, child.output)

    child.executeColumnar().mapPartitions { iter =>
      new GpuRunningWindowIterator(iter, boundWindowOps, boundPartitionSpec, boundOrderSpec,
        output.map(_.dataType).toArray, numOutputBatches, numOutputRows, opTime)
    }
  }
}

case class GpuWindowExec(
    windowOps: Seq[NamedExpression],
    gpuPartitionSpec: Seq[Expression],
    gpuOrderSpec: Seq[SortOrder],
    child: SparkPlan)(
    override val cpuPartitionSpec: Seq[Expression],
    override val cpuOrderSpec: Seq[SortOrder]) extends GpuWindowBaseExec {

  override def otherCopyArgs: Seq[AnyRef] = cpuPartitionSpec :: cpuOrderSpec :: Nil

  override def childrenCoalesceGoal: Seq[CoalesceGoal] = Seq(outputBatching)

  override def outputBatching: CoalesceGoal = if (gpuPartitionSpec.isEmpty) {
    RequireSingleBatch
  } else {
    BatchedByKey(gpuPartitionOrdering)(cpuPartitionOrdering)
  }

  override protected def doExecuteColumnar(): RDD[ColumnarBatch] = {
    val numOutputBatches = gpuLongMetric(GpuMetric.NUM_OUTPUT_BATCHES)
    val numOutputRows = gpuLongMetric(GpuMetric.NUM_OUTPUT_ROWS)
    val opTime = gpuLongMetric(GpuMetric.OP_TIME)

    val boundWindowOps = GpuBindReferences.bindGpuReferences(windowOps, child.output)
    val boundPartitionSpec = GpuBindReferences.bindGpuReferences(gpuPartitionSpec, child.output)
    val boundOrderSpec = GpuBindReferences.bindReferences(gpuOrderSpec, child.output)

    child.executeColumnar().mapPartitions { iter =>
        new GpuWindowIterator(iter, boundWindowOps, boundPartitionSpec, boundOrderSpec,
          output.map(_.dataType).toArray, numOutputBatches, numOutputRows, opTime)
    }
  }
}<|MERGE_RESOLUTION|>--- conflicted
+++ resolved
@@ -322,11 +322,7 @@
         // First pass replace any operations that should be totally replaced.
         val replacePass = expr.transformDown {
           case GpuWindowExpression(
-<<<<<<< HEAD
-            GpuAggregateExpression(rep: GpuReplaceWindowFunction, _, _, _, _), spec) =>
-=======
           GpuAggregateExpression(rep: GpuReplaceWindowFunction, _, _, _, _), spec) =>
->>>>>>> e608ee7a
             // We don't actually care about the GpuAggregateExpression because it is ignored
             // by our GPU window operations anyways.
             rep.windowReplacement(spec)
