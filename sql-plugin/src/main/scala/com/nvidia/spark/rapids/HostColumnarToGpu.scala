--- conflicted
+++ resolved
@@ -127,10 +127,7 @@
             if (cv.isNullAt(i)) {
               b.appendNull()
             } else {
-<<<<<<< HEAD
               // The precision here matters for cpu column vectors (such as OnHeapColumnVector).
-=======
->>>>>>> 4b9bc343
               b.append(cv.getDecimal(i, dt.precision, dt.scale).toUnscaledLong)
             }
           }
