--- conflicted
+++ resolved
@@ -346,14 +346,11 @@
     newInstanceOf("com.nvidia.spark.udf.LogicalPlanRules")
   }
 
-<<<<<<< HEAD
+  def newInternalExclusiveModeGpuDiscoveryPlugin(): ResourceDiscoveryPlugin = {
+    newInstanceOf("com.nvidia.spark.rapids.InternalExclusiveModeGpuDiscoveryPlugin")
+  }
+
   def newColumnarRDDClass(): Class[_] = {
     newClassOf("org.apache.spark.sql.rapids.execution.InternalColumnarRddConverter")
   }
-
-=======
-  def newInternalExclusiveModeGpuDiscoveryPlugin(): ResourceDiscoveryPlugin = {
-    newInstanceOf("com.nvidia.spark.rapids.InternalExclusiveModeGpuDiscoveryPlugin")
-  }
->>>>>>> f4465cb7
 }