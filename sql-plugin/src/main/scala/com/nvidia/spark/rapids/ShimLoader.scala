/*
 * Copyright (c) 2020-2023, NVIDIA CORPORATION.
 *
 * Licensed under the Apache License, Version 2.0 (the "License");
 * you may not use this file except in compliance with the License.
 * You may obtain a copy of the License at
 *
 *     http://www.apache.org/licenses/LICENSE-2.0
 *
 * Unless required by applicable law or agreed to in writing, software
 * distributed under the License is distributed on an "AS IS" BASIS,
 * WITHOUT WARRANTIES OR CONDITIONS OF ANY KIND, either express or implied.
 * See the License for the specific language governing permissions and
 * limitations under the License.
 */

package com.nvidia.spark.rapids

import java.net.URL

import scala.annotation.tailrec
import scala.collection.JavaConverters._
import scala.util.Try

import com.nvidia.spark.GpuCachedBatchSerializer
import com.nvidia.spark.rapids.delta.DeltaProbe
import com.nvidia.spark.rapids.iceberg.IcebergProvider
import org.apache.commons.lang3.reflect.MethodUtils

import org.apache.spark.{SPARK_BRANCH, SPARK_BUILD_DATE, SPARK_BUILD_USER, SPARK_REPO_URL, SPARK_REVISION, SPARK_VERSION, SparkConf, SparkEnv}
import org.apache.spark.api.plugin.{DriverPlugin, ExecutorPlugin}
import org.apache.spark.api.resource.ResourceDiscoveryPlugin
import org.apache.spark.internal.Logging
import org.apache.spark.sql.Strategy
import org.apache.spark.sql.catalyst.plans.logical.LogicalPlan
import org.apache.spark.sql.catalyst.rules.Rule
import org.apache.spark.sql.execution.{ColumnarRule, SparkPlan}
import org.apache.spark.sql.rapids.{AdaptiveSparkPlanHelperShim, ExecutionPlanCaptureCallbackBase}
import org.apache.spark.sql.rapids.execution.UnshimmedTrampolineUtil
import org.apache.spark.util.MutableURLClassLoader

/*
    Plugin jar uses non-standard class file layout. It consists of three types of areas,
    "parallel worlds" in the JDK's com.sun.istack.internal.tools.ParallelWorldClassLoader parlance

    1. a few publicly documented classes in the conventional layout at the top
    2. a large fraction of classes whose bytecode is identical under all supported Spark versions
       in spark3xx-common
    3. a smaller fraction of classes that differ under one of the supported Spark versions

    com/nvidia/spark/SQLPlugin.class

    spark3xx-common/com/nvidia/spark/rapids/CastExprMeta.class

    spark311/org/apache/spark/sql/rapids/GpuUnaryMinus.class
    spark320/org/apache/spark/sql/rapids/GpuUnaryMinus.class

    Each shim can see a consistent parallel world without conflicts by referencing
    only one conflicting directory.

    E.g., Spark 3.2.0 Shim will use

<<<<<<< HEAD
    jar:file:/home/spark/rapids-4-spark_2.12-23.08.2.jar!/spark3xx-common/
    jar:file:/home/spark/rapids-4-spark_2.12-23.08.2.jar!/spark320/

    Spark 3.1.1 will use

    jar:file:/home/spark/rapids-4-spark_2.12-23.08.2.jar!/spark3xx-common/
    jar:file:/home/spark/rapids-4-spark_2.12-23.08.2.jar!/spark311/
=======
    jar:file:/home/spark/rapids-4-spark_2.12-23.10.0.jar!/spark3xx-common/
    jar:file:/home/spark/rapids-4-spark_2.12-23.10.0.jar!/spark320/

    Spark 3.1.1 will use

    jar:file:/home/spark/rapids-4-spark_2.12-23.10.0.jar!/spark3xx-common/
    jar:file:/home/spark/rapids-4-spark_2.12-23.10.0.jar!/spark311/
>>>>>>> 28aba18a

    Using these Jar URL's allows referencing different bytecode produced from identical sources
    by incompatible Scala / Spark dependencies.
 */
object ShimLoader extends Logging {
  logDebug(s"ShimLoader object instance: $this loaded by ${getClass.getClassLoader}")
  private val shimRootURL = {
    val thisClassFile = getClass.getName.replace(".", "/") + ".class"
    val url = getClass.getClassLoader.getResource(thisClassFile)
    val urlStr = url.toString
    val rootUrlStr = urlStr.substring(0, urlStr.length - thisClassFile.length)
    new URL(rootUrlStr)
  }

  private val shimCommonURL = new URL(s"${shimRootURL.toString}spark3xx-common/")
  @volatile private var shimProviderClass: String = _
  @volatile private var shimProvider: SparkShimServiceProvider = _
  @volatile private var shimURL: URL = _
  @volatile private var pluginClassLoader: ClassLoader = _
  @volatile private var conventionalSingleShimJarDetected: Boolean = _

  // REPL-only logic
  @volatile private var tmpClassLoader: MutableURLClassLoader = _

  private def shimId: String = shimIdFromPackageName(shimProviderClass)

  private def urlsForSparkClassLoader = Seq(
    shimCommonURL,
    shimURL
  )

  // defensively call findShimProvider logic on all entry points to avoid uninitialized
  // this won't be necessary if we can upstream changes to the plugin and shuffle
  // manager loading changes to Apache Spark
  private def initShimProviderIfNeeded(): Unit = {
    if (shimURL == null) {
      findShimProvider()
    }
  }

  // Ideally we would like to expose a simple Boolean config instead of having to document
  // per-shim ShuffleManager implementations:
  // https://github.com/NVIDIA/spark-rapids/blob/branch-21.08/docs/additional-functionality/
  // rapids-shuffle.md#spark-app-configuration
  //
  // This is not possible at the current stage of the shim layer rewrite because of the combination
  // of the following two reasons:
  // 1) Spark processes ShuffleManager config before any of the plugin code initialized
  // 2) We can't combine the implementation of the ShuffleManager trait for different Spark
  //    versions in the same Scala class. A method was changed to final
  //    https://github.com/apache/spark/blame/v3.2.0-rc2/core/src/main/scala/
  //    org/apache/spark/shuffle/ShuffleManager.scala#L57
  //
  //    ShuffleBlockResolver implementation for 3.1 has MergedBlockMeta in signatures
  //    missing in the prior versions leading to CNF when loaded in earlier version
  //
  def getRapidsShuffleManagerClass: String = {
    initShimProviderIfNeeded()
    s"com.nvidia.spark.rapids.$shimId.RapidsShuffleManager"
  }

  def getRapidsShuffleInternalClass: String = {
    initShimProviderIfNeeded()
    s"org.apache.spark.sql.rapids.shims.$shimId.RapidsShuffleInternalManager"
  }

  @tailrec
  private def findURLClassLoader(classLoader: ClassLoader): Option[ClassLoader] = {
    // walk up the classloader hierarchy until we hit a classloader we can mutate
    // in the upstream Spark, non-REPL/batch mode serdeClassLoader is already mutable
    // in REPL use-cases, and blackbox Spark apps it may take several iterations

    // ignore different flavors of URL classloaders in different REPLs
    // brute-force call addURL using reflection
    classLoader match {
      case nullClassLoader if nullClassLoader == null =>
        logInfo("findURLClassLoader failed to locate a mutable classloader")
        None
      case urlCl: java.net.URLClassLoader =>
        // fast path
        logInfo(s"findURLClassLoader found a URLClassLoader $urlCl")
        Option(urlCl)
      case replCl if replCl.getClass.getName == "org.apache.spark.repl.ExecutorClassLoader" =>
        // https://issues.apache.org/jira/browse/SPARK-18646
        val parentLoader = MethodUtils.invokeMethod(replCl, true, "parentLoader")
          .asInstanceOf[ClassLoader]
        logInfo(s"findURLClassLoader found $replCl, trying parentLoader=$parentLoader")
        findURLClassLoader(parentLoader)
      case urlAddable: ClassLoader if null != MethodUtils.getMatchingMethod(
          urlAddable.getClass, "addURL", classOf[java.net.URL]) =>
        // slow defensive path
        logInfo(s"findURLClassLoader found a urLAddable classloader $urlAddable")
        Option(urlAddable)
      case root if root.getParent == null || root.getParent == root =>
        logInfo(s"findURLClassLoader hit the Boostrap classloader $root, " +
          s"failed to find a mutable classloader!")
        None
      case cl =>
        val parentClassLoader = cl.getParent
        logInfo(s"findURLClassLoader found an immutable $cl, trying parent=$parentClassLoader")
        findURLClassLoader(parentClassLoader)
    }
  }

  private def updateSparkClassLoader(): Unit = {
    findURLClassLoader(UnshimmedTrampolineUtil.sparkClassLoader).foreach { urlAddable =>
      urlsForSparkClassLoader.foreach { url =>
        if (!conventionalSingleShimJarDetected) {
          logInfo(s"Updating spark classloader $urlAddable with the URLs: " +
            urlsForSparkClassLoader.mkString(", "))
          MethodUtils.invokeMethod(urlAddable, true, "addURL", url)
          logInfo(s"Spark classLoader $urlAddable updated successfully")
          urlAddable match {
            case urlCl: java.net.URLClassLoader =>
              if (!urlCl.getURLs.contains(shimCommonURL)) {
                // infeasible, defensive diagnostics
                logWarning(s"Didn't find expected URL $shimCommonURL in the spark " +
                  s"classloader $urlCl although addURL succeeded, maybe pushed up to the " +
                  s"parent classloader ${urlCl.getParent}")
              }
            case _ => Unit
          }
        }
      }
      pluginClassLoader = urlAddable
    }
  }

  def getShimClassLoader(): ClassLoader = {
    initShimProviderIfNeeded()
    if (pluginClassLoader == null) {
      updateSparkClassLoader()
    }
    if (pluginClassLoader == null) {
      if (tmpClassLoader == null) {
        tmpClassLoader = new MutableURLClassLoader(Array(shimURL, shimCommonURL),
          getClass.getClassLoader)
        logWarning("Found an unexpected context classloader " +
            s"${Thread.currentThread().getContextClassLoader}. We will try to recover from this, " +
            "but it may cause class loading problems.")
      }
      tmpClassLoader
    } else {
      pluginClassLoader
    }
  }

  private val SERVICE_LOADER_PREFIX = "META-INF/services/"

  private def detectShimProvider(): String = {
    val sparkVersion = getSparkVersion
    logInfo(s"Loading shim for Spark version: $sparkVersion")
    logInfo("Complete Spark build info: " + sparkBuildInfo.mkString(", "))

    val thisClassLoader = getClass.getClassLoader

    // Emulating service loader manually because we have a non-standard jar layout for classes
    // when we pass a classloader to https://docs.oracle.com/javase/8/docs/api/java/util/
    // ServiceLoader.html#load-java.lang.Class-java.lang.ClassLoader-
    // it expects META-INF/services at the normal root locations (OK)
    // and provider classes under the normal root entry as well. The latter is not OK because we
    // want to minimize the use of reflection and prevent leaking the provider to a conventional
    // classloader.
    //
    // Alternatively, we could use a ChildFirstClassloader implementation. However, this means that
    // ShimServiceProvider API definition is not shared via parent and we run
    // into ClassCastExceptions. If we find a way to solve this then we can revert to ServiceLoader

    // IMPORTANT don't use RapidsConf as it transitively references classes that must remain
    // in parallel worlds
    val shimServiceProviderOverrideClassName = Option(SparkEnv.get) // Spark-less RapidsConf.help
      .flatMap(_.conf.getOption("spark.rapids.shims-provider-override"))
    shimServiceProviderOverrideClassName.foreach { shimProviderClass =>
      logWarning(s"Overriding Spark shims provider to $shimProviderClass. " +
        "This may be an untested configuration!")
    }

    val serviceProviderListPath = SERVICE_LOADER_PREFIX + classOf[SparkShimServiceProvider].getName
    val serviceProviderList = shimServiceProviderOverrideClassName
      .map(clsName => Seq(clsName)).getOrElse {
        thisClassLoader.getResources(serviceProviderListPath)
          .asScala.map(scala.io.Source.fromURL)
          .flatMap(_.getLines())
          .toSeq
      }

    assert(serviceProviderList.nonEmpty, "Classpath should contain the resource for " +
        serviceProviderListPath)

    val numShimServiceProviders = serviceProviderList.size
    val (matchingProviders, restProviders) = serviceProviderList.flatMap { shimServiceProviderStr =>
      val mask = shimIdFromPackageName(shimServiceProviderStr)
      try {
        val shimURL = new java.net.URL(s"${shimRootURL.toString}$mask/")
        val shimClassLoader = new MutableURLClassLoader(Array(shimURL, shimCommonURL),
          thisClassLoader)
        val shimClass = Try[java.lang.Class[_]] {
          val ret = thisClassLoader.loadClass(shimServiceProviderStr)
          if (numShimServiceProviders == 1) {
            conventionalSingleShimJarDetected = true
            logInfo("Conventional shim jar layout for a single Spark verision detected")
          }
          ret
        }.getOrElse(shimClassLoader.loadClass(shimServiceProviderStr))
        Option(
          (ShimReflectionUtils.instantiateClass(shimClass).asInstanceOf[SparkShimServiceProvider],
            shimURL)
        )
      } catch {
        case cnf: ClassNotFoundException =>
          logDebug(cnf + ": Could not load the provider, likely a dev build", cnf)
          None
      }
    }.partition { case (inst, _) =>
      shimServiceProviderOverrideClassName.nonEmpty || inst.matchesVersion(sparkVersion)
    }

    matchingProviders.headOption.map { case (provider, url) =>
      shimURL = url
      shimProvider = provider
      // this class will be loaded again by the real executor classloader
      provider.getClass.getName
    }.getOrElse {
        val supportedVersions = restProviders.map {
          case (p, _) =>
            val buildVer = shimIdFromPackageName(p.getClass.getName).drop("spark".length)
            s"${p.getShimVersion} {buildver=${buildVer}}"
        }.mkString(", ")
        throw new IllegalArgumentException(
          s"This RAPIDS Plugin build does not support Spark build ${sparkVersion}. " +
          s"Supported Spark versions: ${supportedVersions}. " +
          "Consult the Release documentation at " +
          "https://nvidia.github.io/spark-rapids/docs/download.html")
    }
  }

  private def shimIdFromPackageName(shimServiceProviderStr: String) = {
    shimServiceProviderStr.split('.').takeRight(2).head
  }

  private def findShimProvider(): String = {
    // TODO restore support for shim provider override
    if (shimProviderClass == null) {
      shimProviderClass = detectShimProvider()
    }
    shimProviderClass
  }

  def getShimVersion: ShimVersion = {
    initShimProviderIfNeeded()
    shimProvider.getShimVersion
  }

  def getSparkVersion: String = {
    // hack for databricks, try to find something more reliable?
    if (SPARK_BUILD_USER.equals("Databricks")) {
      SPARK_VERSION + "-databricks"
    } else {
      SPARK_VERSION
    }
  }

  private def sparkBuildInfo = Seq(
    getSparkVersion,
    SPARK_REPO_URL,
    SPARK_BRANCH,
    SPARK_REVISION,
    SPARK_BUILD_DATE
  )

  //
  // Reflection-based API with Spark to switch the classloader used by the caller
  //

  def newOptimizerClass(className: String): Optimizer = {
    ShimReflectionUtils.newInstanceOf[Optimizer](className)
  }

  def newInternalShuffleManager(conf: SparkConf, isDriver: Boolean): Any = {
    val shuffleClassLoader = getShimClassLoader()
    val shuffleClassName = getRapidsShuffleInternalClass
    val shuffleClass = shuffleClassLoader.loadClass(shuffleClassName)
    shuffleClass.getConstructor(classOf[SparkConf], java.lang.Boolean.TYPE)
        .newInstance(conf, java.lang.Boolean.valueOf(isDriver))
  }

  def newDriverPlugin(): DriverPlugin = {
    ShimReflectionUtils.newInstanceOf("com.nvidia.spark.rapids.RapidsDriverPlugin")
  }

  def newExecutorPlugin(): ExecutorPlugin = {
    ShimReflectionUtils.newInstanceOf("com.nvidia.spark.rapids.RapidsExecutorPlugin")
  }

  def newColumnarOverrideRules(): ColumnarRule = {
    ShimReflectionUtils.newInstanceOf("com.nvidia.spark.rapids.ColumnarOverrideRules")
  }

  def newGpuQueryStagePrepOverrides(): Rule[SparkPlan] = {
    ShimReflectionUtils.newInstanceOf("com.nvidia.spark.rapids.GpuQueryStagePrepOverrides")
  }

  def newUdfLogicalPlanRules(): Rule[LogicalPlan] = {
    ShimReflectionUtils.newInstanceOf("com.nvidia.spark.udf.LogicalPlanRules")
  }

  def newStrategyRules(): Strategy = {
    ShimReflectionUtils.newInstanceOf("com.nvidia.spark.rapids.StrategyRules")
  }

  def newInternalExclusiveModeGpuDiscoveryPlugin(): ResourceDiscoveryPlugin = {
    ShimReflectionUtils.
      newInstanceOf("com.nvidia.spark.rapids.InternalExclusiveModeGpuDiscoveryPlugin")
  }

  def newParquetCachedBatchSerializer(): GpuCachedBatchSerializer = {
    ShimReflectionUtils.newInstanceOf("com.nvidia.spark.rapids.ParquetCachedBatchSerializer")
  }

  def loadColumnarRDD(): Class[_] = {
    ShimReflectionUtils.
      loadClass("org.apache.spark.sql.rapids.execution.InternalColumnarRddConverter")
  }

  def newExplainPlan(): ExplainPlanBase = {
    ShimReflectionUtils.newInstanceOf[ExplainPlanBase]("com.nvidia.spark.rapids.ExplainPlanImpl")
  }

  def newHiveProvider(): HiveProvider= {
    ShimReflectionUtils.
      newInstanceOf[HiveProvider]("org.apache.spark.sql.hive.rapids.HiveProviderImpl")
  }

  def newAvroProvider(): AvroProvider = ShimReflectionUtils.newInstanceOf[AvroProvider](
    "org.apache.spark.sql.rapids.AvroProviderImpl")

  def newDeltaProbe(): DeltaProbe = ShimReflectionUtils.newInstanceOf[DeltaProbe](
    "com.nvidia.spark.rapids.delta.DeltaProbeImpl")

  def newIcebergProvider(): IcebergProvider = ShimReflectionUtils.newInstanceOf[IcebergProvider](
    "com.nvidia.spark.rapids.iceberg.IcebergProviderImpl")

  def newPlanShims(): PlanShims = ShimReflectionUtils.newInstanceOf[PlanShims](
    "com.nvidia.spark.rapids.shims.PlanShimsImpl"
  )

  def loadGpuColumnVector(): Class[_] = {
    ShimReflectionUtils.loadClass("com.nvidia.spark.rapids.GpuColumnVector")
  }

  def newAdaptiveSparkPlanHelperShim(): AdaptiveSparkPlanHelperShim =
    ShimReflectionUtils.newInstanceOf[AdaptiveSparkPlanHelperShim](
      "com.nvidia.spark.rapids.AdaptiveSparkPlanHelperImpl"
    )

  def newExecutionPlanCaptureCallbackBase(): ExecutionPlanCaptureCallbackBase =
    ShimReflectionUtils.
        newInstanceOf[ExecutionPlanCaptureCallbackBase](
          "org.apache.spark.sql.rapids.ShimmedExecutionPlanCaptureCallbackImpl")
}<|MERGE_RESOLUTION|>--- conflicted
+++ resolved
@@ -60,15 +60,6 @@
 
     E.g., Spark 3.2.0 Shim will use
 
-<<<<<<< HEAD
-    jar:file:/home/spark/rapids-4-spark_2.12-23.08.2.jar!/spark3xx-common/
-    jar:file:/home/spark/rapids-4-spark_2.12-23.08.2.jar!/spark320/
-
-    Spark 3.1.1 will use
-
-    jar:file:/home/spark/rapids-4-spark_2.12-23.08.2.jar!/spark3xx-common/
-    jar:file:/home/spark/rapids-4-spark_2.12-23.08.2.jar!/spark311/
-=======
     jar:file:/home/spark/rapids-4-spark_2.12-23.10.0.jar!/spark3xx-common/
     jar:file:/home/spark/rapids-4-spark_2.12-23.10.0.jar!/spark320/
 
@@ -76,7 +67,6 @@
 
     jar:file:/home/spark/rapids-4-spark_2.12-23.10.0.jar!/spark3xx-common/
     jar:file:/home/spark/rapids-4-spark_2.12-23.10.0.jar!/spark311/
->>>>>>> 28aba18a
 
     Using these Jar URL's allows referencing different bytecode produced from identical sources
     by incompatible Scala / Spark dependencies.
