/*
 * Copyright (c) 2019-2025, NVIDIA CORPORATION.
 *
 * Licensed under the Apache License, Version 2.0 (the "License");
 * you may not use this file except in compliance with the License.
 * You may obtain a copy of the License at
 *
 *     http://www.apache.org/licenses/LICENSE-2.0
 *
 * Unless required by applicable law or agreed to in writing, software
 * distributed under the License is distributed on an "AS IS" BASIS,
 * WITHOUT WARRANTIES OR CONDITIONS OF ANY KIND, either express or implied.
 * See the License for the specific language governing permissions and
 * limitations under the License.
 */

package com.nvidia.spark.rapids

import java.io.{Closeable, EOFException, FileNotFoundException, IOException, InputStream, OutputStream}
import java.net.URI
import java.nio.ByteBuffer
import java.nio.channels.SeekableByteChannel
import java.nio.charset.StandardCharsets
import java.util
import java.util.{Collections, Locale}
import java.util.concurrent._

import scala.annotation.tailrec
import scala.collection.JavaConverters._
import scala.collection.mutable.ArrayBuffer
import scala.language.implicitConversions

import ai.rapids.cudf._
import com.github.luben.zstd.ZstdDecompressCtx
import com.nvidia.spark.rapids.Arm.{closeOnExcept, withResource}
import com.nvidia.spark.rapids.GpuMetric._
import com.nvidia.spark.rapids.ParquetPartitionReader.{CopyRange, LocalCopy, PARQUET_MAGIC}
import com.nvidia.spark.rapids.RapidsConf.ParquetFooterReaderType
import com.nvidia.spark.rapids.RapidsPluginImplicits._
import com.nvidia.spark.rapids.filecache.FileCache
import com.nvidia.spark.rapids.jni.{DateTimeRebase, ParquetFooter}
import com.nvidia.spark.rapids.shims.{ColumnDefaultValuesShims, GpuParquetCrypto, GpuTypeShims, ParquetLegacyNanoAsLongShims, ParquetSchemaClipShims, ParquetStringPredShims, ShimFilePartitionReaderFactory, SparkShimImpl}
import org.apache.commons.io.output.{CountingOutputStream, NullOutputStream}
import org.apache.hadoop.conf.Configuration
import org.apache.hadoop.fs.{FSDataInputStream, Path}
import org.apache.parquet.bytes.BytesUtils
import org.apache.parquet.bytes.BytesUtils.readIntLittleEndian
import org.apache.parquet.column.ColumnDescriptor
import org.apache.parquet.filter2.predicate.FilterApi
import org.apache.parquet.format.Util
import org.apache.parquet.format.converter.ParquetMetadataConverter
import org.apache.parquet.hadoop.{ParquetFileReader, ParquetInputFormat}
import org.apache.parquet.hadoop.ParquetFileWriter.MAGIC
import org.apache.parquet.hadoop.metadata._
import org.apache.parquet.io.{InputFile, SeekableInputStream}
import org.apache.parquet.schema.{DecimalMetadata, GroupType, MessageType, OriginalType, PrimitiveType, Type}
import org.apache.parquet.schema.PrimitiveType.PrimitiveTypeName
import org.xerial.snappy.Snappy

import org.apache.spark.TaskContext
import org.apache.spark.broadcast.Broadcast
import org.apache.spark.internal.Logging
import org.apache.spark.sql.SparkSession
import org.apache.spark.sql.catalyst.InternalRow
import org.apache.spark.sql.catalyst.expressions.Expression
import org.apache.spark.sql.catalyst.util.CaseInsensitiveMap
import org.apache.spark.sql.connector.read.{InputPartition, PartitionReader, PartitionReaderFactory}
import org.apache.spark.sql.execution.QueryExecutionException
import org.apache.spark.sql.execution.datasources.{DataSourceUtils, PartitionedFile, PartitioningAwareFileIndex, SchemaColumnConvertNotSupportedException}
import org.apache.spark.sql.execution.datasources.v2.FileScan
import org.apache.spark.sql.execution.datasources.v2.parquet.ParquetScan
import org.apache.spark.sql.internal.SQLConf
import org.apache.spark.sql.rapids.execution.TrampolineUtil
import org.apache.spark.sql.sources.Filter
import org.apache.spark.sql.types._
import org.apache.spark.sql.util.CaseInsensitiveStringMap
import org.apache.spark.sql.vectorized.{ColumnarBatch, ColumnVector => SparkVector}
import org.apache.spark.util.SerializableConfiguration

/**
 * Base GpuParquetScan used for common code across Spark versions. Gpu version of
 * Spark's 'ParquetScan'.
 *
 * @param sparkSession SparkSession.
 * @param hadoopConf Hadoop configuration.
 * @param fileIndex File index of the relation.
 * @param dataSchema Schema of the data.
 * @param readDataSchema Schema to read.
 * @param readPartitionSchema Partition schema.
 * @param pushedFilters Filters on non-partition columns.
 * @param options Parquet option settings.
 * @param partitionFilters Filters on partition columns.
 * @param dataFilters File source metadata filters.
 * @param rapidsConf Rapids configuration.
 * @param queryUsesInputFile This is a parameter to easily allow turning it
 *                               off in GpuTransitionOverrides if InputFileName,
 *                               InputFileBlockStart, or InputFileBlockLength are used
 */
case class GpuParquetScan(
    sparkSession: SparkSession,
    hadoopConf: Configuration,
    fileIndex: PartitioningAwareFileIndex,
    dataSchema: StructType,
    readDataSchema: StructType,
    readPartitionSchema: StructType,
    pushedFilters: Array[Filter],
    options: CaseInsensitiveStringMap,
    partitionFilters: Seq[Expression],
    dataFilters: Seq[Expression],
    rapidsConf: RapidsConf,
    queryUsesInputFile: Boolean = false)
  extends FileScan with GpuScan with Logging {

  override def isSplitable(path: Path): Boolean = true

  override def createReaderFactory(): PartitionReaderFactory = {
    val broadcastedConf = sparkSession.sparkContext.broadcast(
      new SerializableConfiguration(hadoopConf))

    if (rapidsConf.isParquetPerFileReadEnabled) {
      logInfo("Using the original per file parquet reader")
      GpuParquetPartitionReaderFactory(sparkSession.sessionState.conf, broadcastedConf,
        dataSchema, readDataSchema, readPartitionSchema, pushedFilters, rapidsConf, metrics,
        options.asScala.toMap)
    } else {
      GpuParquetMultiFilePartitionReaderFactory(sparkSession.sessionState.conf, broadcastedConf,
        dataSchema, readDataSchema, readPartitionSchema, pushedFilters, rapidsConf, metrics,
        queryUsesInputFile)
    }
  }

  override def equals(obj: Any): Boolean = obj match {
    case p: GpuParquetScan =>
      super.equals(p) && dataSchema == p.dataSchema && options == p.options &&
          equivalentFilters(pushedFilters, p.pushedFilters) && rapidsConf == p.rapidsConf &&
          queryUsesInputFile == p.queryUsesInputFile
    case _ => false
  }

  override def hashCode(): Int = getClass.hashCode()

  override def description(): String = {
    super.description() + ", PushedFilters: " + seqToString(pushedFilters)
  }

  // overrides nothing in 330
  def withFilters(
      partitionFilters: Seq[Expression], dataFilters: Seq[Expression]): FileScan =
    this.copy(partitionFilters = partitionFilters, dataFilters = dataFilters)

  override def withInputFile(): GpuScan = copy(queryUsesInputFile = true)
}

object GpuParquetScan {
  def tagSupport(scanMeta: ScanMeta[ParquetScan]): Unit = {
    val scan = scanMeta.wrapped
    val schema = StructType(scan.readDataSchema ++ scan.readPartitionSchema)
    tagSupport(scan.sparkSession, schema, scanMeta)
  }

  def tagSupport(sparkSession: SparkSession, readSchema: StructType,
      meta: RapidsMeta[_, _, _]): Unit = {
    if (ParquetLegacyNanoAsLongShims.legacyParquetNanosAsLong) {
      meta.willNotWorkOnGpu("GPU does not support spark.sql.legacy.parquet.nanosAsLong")
    }

    if (!meta.conf.isParquetEnabled) {
      meta.willNotWorkOnGpu("Parquet input and output has been disabled. To enable set" +
        s"${RapidsConf.ENABLE_PARQUET} to true")
    }

    if (!meta.conf.isParquetReadEnabled) {
      meta.willNotWorkOnGpu("Parquet input has been disabled. To enable set" +
        s"${RapidsConf.ENABLE_PARQUET_READ} to true")
    }

    FileFormatChecks.tag(meta, readSchema, ParquetFormatType, ReadFileOp)

    // Currently timestamp conversion is not supported.
    // If support needs to be added then we need to follow the logic in Spark's
    // ParquetPartitionReaderFactory and VectorizedColumnReader which essentially
    // does the following:
    //   - check if Parquet file was created by "parquet-mr"
    //   - if not then look at SQLConf.SESSION_LOCAL_TIMEZONE and assume timestamps
    //     were written in that timezone and convert them to UTC timestamps.
    // Essentially this should boil down to a vector subtract of the scalar delta
    // between the configured timezone's delta from UTC on the timestamp data.
    val schemaHasTimestamps = readSchema.exists { field =>
      TrampolineUtil.dataTypeExistsRecursively(field.dataType, _.isInstanceOf[TimestampType])
    }
    if (schemaHasTimestamps && sparkSession.sessionState.conf.isParquetINT96TimestampConversion) {
      meta.willNotWorkOnGpu("GpuParquetScan does not support int96 timestamp conversion")
    }

    if (ColumnDefaultValuesShims.hasExistenceDefaultValues(readSchema)) {
      meta.willNotWorkOnGpu("GpuParquetScan does not support default values in schema")
    }

  }

  /**
   * This estimates the number of nodes in a parquet footer schema based off of the parquet spec
   * Specifically https://github.com/apache/parquet-format/blob/master/LogicalTypes.md
   */
  private def numNodesEstimate(dt: DataType): Long = dt match {
    case StructType(fields) =>
      // A struct has a group node that holds the children
      1 + fields.map(f => numNodesEstimate(f.dataType)).sum
    case ArrayType(elementType, _) =>
      // A List/Array has one group node to tag it as a list and another one
      // that is marked as repeating.
      2 + numNodesEstimate(elementType)
    case MapType(keyType, valueType, _) =>
      // A Map has one group node to tag it as a map and another one
      // that is marked as repeating, but holds the key/value
      2 + numNodesEstimate(keyType) + numNodesEstimate(valueType)
    case _ =>
      // All the other types are just value types and are represented by a non-group node
      1
  }

  /**
   * Adjust the footer reader type based off of a heuristic.
   */
  def footerReaderHeuristic(
      inputValue: ParquetFooterReaderType.Value,
      data: StructType,
      read: StructType,
      useFieldId: Boolean): ParquetFooterReaderType.Value = {
    val canUseNative = !(useFieldId && ParquetSchemaClipShims.hasFieldIds(read))
    if (!canUseNative) {
      // Native does not support field IDs yet
      ParquetFooterReaderType.JAVA
    } else {
      inputValue match {
        case ParquetFooterReaderType.AUTO =>
          val dnc = numNodesEstimate(data)
          val rnc = numNodesEstimate(read)
          if (rnc.toDouble / dnc <= 0.5 && dnc - rnc > 10) {
            ParquetFooterReaderType.NATIVE
          } else {
            ParquetFooterReaderType.JAVA
          }
        case other => other
      }
    }
  }

  def throwIfRebaseNeededInExceptionMode(table: Table, dateRebaseMode: DateTimeRebaseMode,
      timestampRebaseMode: DateTimeRebaseMode): Unit = {
    (0 until table.getNumberOfColumns).foreach { i =>
      val col = table.getColumn(i)
      if (dateRebaseMode == DateTimeRebaseException &&
        DateTimeRebaseUtils.isDateRebaseNeededInRead(col)) {
        throw DataSourceUtils.newRebaseExceptionInRead("Parquet")
      } else if (timestampRebaseMode == DateTimeRebaseException &&
        DateTimeRebaseUtils.isTimeRebaseNeededInRead(col)) {
        throw DataSourceUtils.newRebaseExceptionInRead("Parquet")
      }
    }
  }

  def rebaseDateTime(table: Table, dateRebaseMode: DateTimeRebaseMode,
      timestampRebaseMode: DateTimeRebaseMode): Table = {
    val dateRebaseNeeded = dateRebaseMode == DateTimeRebaseLegacy
    val timeRebaseNeeded = timestampRebaseMode == DateTimeRebaseLegacy

    lazy val tableHasDate = (0 until table.getNumberOfColumns).exists { i =>
      checkTypeRecursively(table.getColumn(i), { dt => dt == DType.TIMESTAMP_DAYS })
    }
    lazy val tableHasTimestamp = (0 until table.getNumberOfColumns).exists { i =>
      checkTypeRecursively(table.getColumn(i), { dt => dt == DType.TIMESTAMP_MICROSECONDS })
    }

    if ((dateRebaseNeeded && tableHasDate) || (timeRebaseNeeded && tableHasTimestamp)) {
      // Need to close the input table when returning a new table.
      withResource(table) { tmpTable =>
        val newColumns = (0 until tmpTable.getNumberOfColumns).map { i =>
          deepTransformRebaseDateTime(tmpTable.getColumn(i), dateRebaseNeeded, timeRebaseNeeded)
        }
        withResource(newColumns) { newCols =>
          new Table(newCols: _*)
        }
      }
    } else {
      table
    }
  }

  private def checkTypeRecursively(input: ColumnView, f: DType => Boolean): Boolean = {
    val dt = input.getType
    if (dt.isTimestampType && dt != DType.TIMESTAMP_DAYS && dt != DType.TIMESTAMP_MICROSECONDS) {
      // There should be something wrong here since timestamps other than DAYS should already
      // been converted into MICROSECONDS when reading Parquet files.
      throw new IllegalStateException(s"Unexpected date/time type: $dt " +
        "(expected TIMESTAMP_DAYS or TIMESTAMP_MICROSECONDS)")
    }
    dt match {
      case DType.LIST | DType.STRUCT => (0 until input.getNumChildren).exists(i =>
        withResource(input.getChildColumnView(i)) { child =>
          checkTypeRecursively(child, f)
        })
      case t: DType => f(t)
    }
  }

  private def deepTransformRebaseDateTime(cv: ColumnVector, dateRebaseNeeded: Boolean,
      timeRebaseNeeded: Boolean): ColumnVector = {
    ColumnCastUtil.deepTransform(cv) {
      case (cv, _) if cv.getType.isTimestampType =>
        // cv type is guaranteed to be either TIMESTAMP_DAYS or TIMESTAMP_MICROSECONDS,
        // since we already checked it in `checkTypeRecursively`.
        if ((cv.getType == DType.TIMESTAMP_DAYS && dateRebaseNeeded) ||
          cv.getType == DType.TIMESTAMP_MICROSECONDS && timeRebaseNeeded) {
          DateTimeRebase.rebaseJulianToGregorian(cv)
        } else {
          cv.copyToColumnVector()
        }
    }
  }
}

// contains meta about all the blocks in a file
case class ParquetFileInfoWithBlockMeta(filePath: Path, blocks: collection.Seq[BlockMetaData],
    partValues: InternalRow, schema: MessageType, readSchema: StructType,
    dateRebaseMode: DateTimeRebaseMode, timestampRebaseMode: DateTimeRebaseMode,
    hasInt96Timestamps: Boolean)

private case class BlockMetaWithPartFile(meta: ParquetFileInfoWithBlockMeta, file: PartitionedFile)

/**
 * A parquet compatible stream that allows reading from a HostMemoryBuffer to Parquet.
 * The majority of the code here was copied from Parquet's DelegatingSeekableInputStream with
 * minor modifications to have it be make it Scala and call into the
 * HostMemoryInputStreamMixIn's state.
 */
class HMBSeekableInputStream(
    val hmb: HostMemoryBuffer,
    val hmbLength: Long) extends SeekableInputStream
    with HostMemoryInputStreamMixIn {
  private val temp = new Array[Byte](8192)

  override def seek(offset: Long): Unit = {
    pos = offset
  }

  @throws[IOException]
  override def readFully(buffer: Array[Byte]): Unit = {
    val amountRead = read(buffer)
    val remaining = buffer.length - amountRead
    if (remaining > 0) {
      throw new EOFException("Reached the end of stream with " + remaining + " bytes left to read")
    }
  }

  @throws[IOException]
  override def readFully(buffer: Array[Byte], offset: Int, length: Int): Unit = {
    val amountRead = read(buffer, offset, length)
    val remaining = length - amountRead
    if (remaining > 0) {
      throw new EOFException("Reached the end of stream with " + remaining + " bytes left to read")
    }
  }

  @throws[IOException]
  override def read(buf: ByteBuffer): Int =
    if (buf.hasArray) {
      readHeapBuffer(buf)
    } else {
      readDirectBuffer(buf)
    }

  @throws[IOException]
  override def readFully(buf: ByteBuffer): Unit = {
    if (buf.hasArray) {
      readFullyHeapBuffer(buf)
    } else {
      readFullyDirectBuffer(buf)
    }
  }

  private def readHeapBuffer(buf: ByteBuffer) = {
    val bytesRead = read(buf.array, buf.arrayOffset + buf.position(), buf.remaining)
    if (bytesRead < 0) {
      bytesRead
    } else {
      buf.position(buf.position() + bytesRead)
      bytesRead
    }
  }

  private def readFullyHeapBuffer(buf: ByteBuffer): Unit = {
    readFully(buf.array, buf.arrayOffset + buf.position(), buf.remaining)
    buf.position(buf.limit)
  }

  private def readDirectBuffer(buf: ByteBuffer): Int = {
    var nextReadLength = Math.min(buf.remaining, temp.length)
    var totalBytesRead = 0
    var bytesRead = 0
    totalBytesRead = 0
    bytesRead = read(temp, 0, nextReadLength)
    while (bytesRead == temp.length) {
      buf.put(temp)
      totalBytesRead += bytesRead

      nextReadLength = Math.min(buf.remaining, temp.length)
      bytesRead = read(temp, 0, nextReadLength)
    }
    if (bytesRead < 0) {
      if (totalBytesRead == 0) {
        -1
      } else {
        totalBytesRead
      }
    } else {
      buf.put(temp, 0, bytesRead)
      totalBytesRead += bytesRead
      totalBytesRead
    }
  }

  private def readFullyDirectBuffer(buf: ByteBuffer): Unit = {
    var nextReadLength = Math.min(buf.remaining, temp.length)
    var bytesRead = 0
    bytesRead = 0
    bytesRead = read(temp, 0, nextReadLength)
    while (nextReadLength > 0 && bytesRead >= 0) {
      buf.put(temp, 0, bytesRead)

      nextReadLength = Math.min(buf.remaining, temp.length)
      bytesRead = read(temp, 0, nextReadLength)
    }
    if (bytesRead < 0 && buf.remaining > 0) {
      throw new EOFException("Reached the end of stream with " +
          buf.remaining + " bytes left to read")
    }
  }
}

class HMBInputFile(buffer: HostMemoryBuffer) extends InputFile {

  override def getLength: Long = buffer.getLength

  override def newStream(): SeekableInputStream = new HMBSeekableInputStream(buffer, getLength)
}

private case class GpuParquetFileFilterHandler(
    @transient sqlConf: SQLConf,
    metrics: Map[String, GpuMetric]) extends Logging {

  private val FOOTER_LENGTH_SIZE = 4
  private val isCaseSensitive = sqlConf.caseSensitiveAnalysis
  private val enableParquetFilterPushDown: Boolean = sqlConf.parquetFilterPushDown
  private val pushDownDate = sqlConf.parquetFilterPushDownDate
  private val pushDownTimestamp = sqlConf.parquetFilterPushDownTimestamp
  private val pushDownDecimal = sqlConf.parquetFilterPushDownDecimal
  // From Spark 340, more string predicates are supported as push-down filters, so this
  // flag is renamed to 'xxxxStringPredicate' and specified by another config.
  private val pushDownStringPredicate = ParquetStringPredShims.pushDown(sqlConf)
  private val pushDownInFilterThreshold = sqlConf.parquetFilterPushDownInFilterThreshold
  private val datetimeRebaseMode = SparkShimImpl.parquetRebaseRead(sqlConf)
  private val int96RebaseMode = SparkShimImpl.int96ParquetRebaseRead(sqlConf)
  private val readUseFieldId = ParquetSchemaClipShims.useFieldId(sqlConf)
  private val ignoreMissingParquetFieldId = ParquetSchemaClipShims.ignoreMissingIds(sqlConf)

  private val PARQUET_ENCRYPTION_CONFS = Seq("parquet.encryption.kms.client.class",
    "parquet.encryption.kms.client.class", "parquet.crypto.factory.class")
  private val PARQUET_MAGIC_ENCRYPTED = "PARE".getBytes(StandardCharsets.US_ASCII)

  private def isParquetTimeInInt96(parquetType: Type): Boolean = {
    parquetType match {
      case p:PrimitiveType =>
        p.getPrimitiveTypeName == PrimitiveTypeName.INT96
      case g:GroupType => //GroupType
        g.getFields.asScala.exists(t => isParquetTimeInInt96(t))
      case _ => false
    }
  }

  /**
   * Convert the spark data type to something that the native processor can understand.
   */
  private def convertToParquetNative(schema: DataType): ParquetFooter.SchemaElement = {
    schema match {
      case cst: StructType =>
        val schemaBuilder = ParquetFooter.StructElement.builder()
        cst.fields.foreach { field =>
          schemaBuilder.addChild(field.name, convertToParquetNative(field.dataType))
        }
        schemaBuilder.build()
      case _: NumericType | BinaryType | BooleanType | DateType | TimestampType | StringType =>
        new ParquetFooter.ValueElement()
      case at: ArrayType =>
        new ParquetFooter.ListElement(convertToParquetNative(at.elementType))
      case mt: MapType =>
        new ParquetFooter.MapElement(
          convertToParquetNative(mt.keyType),
          convertToParquetNative(mt.valueType))
      case other =>
        throw new UnsupportedOperationException(s"Need some help here $other...")
    }
  }

  private def convertToFooterSchema(schema: StructType): ParquetFooter.StructElement = {
    convertToParquetNative(schema).asInstanceOf[ParquetFooter.StructElement]
  }

  private def getFooterBuffer(
      filePath: Path,
      conf: Configuration,
      metrics: Map[String, GpuMetric]): HostMemoryBuffer = {
    val filePathString = filePath.toString
    FileCache.get.getFooter(filePathString, conf).map { hmb =>
      withResource(hmb) { _ =>
        metrics.getOrElse(GpuMetric.FILECACHE_FOOTER_HITS, NoopMetric) += 1
        metrics.getOrElse(GpuMetric.FILECACHE_FOOTER_HITS_SIZE, NoopMetric) += hmb.getLength
        // buffer includes header and trailing length and magic, stripped here
        hmb.slice(MAGIC.length, hmb.getLength - Integer.BYTES - MAGIC.length)
      }
    }.getOrElse {
      metrics.getOrElse(GpuMetric.FILECACHE_FOOTER_MISSES, NoopMetric) += 1
      withResource(readFooterBuffer(filePath, conf)) { hmb =>
        metrics.getOrElse(GpuMetric.FILECACHE_FOOTER_MISSES_SIZE, NoopMetric) += hmb.getLength
        // footer was not cached, so try to cache it
        // If we get a filecache token then we can complete the caching by providing the data.
        // If we do not get a token then we should not cache this data.
        val cacheToken = FileCache.get.startFooterCache(filePathString, conf)
        cacheToken.foreach { t =>
          t.complete(hmb.slice(0, hmb.getLength))
        }
        // buffer includes header and trailing length and magic, stripped here
        hmb.slice(MAGIC.length, hmb.getLength - Integer.BYTES - MAGIC.length)
      }
    }
  }

  private def readFooterBuffer(
      filePath: Path,
      conf: Configuration): HostMemoryBuffer = {
    PerfIO.readParquetFooterBuffer(filePath, conf, verifyParquetMagic)
      .getOrElse(readFooterBufUsingHadoop(filePath, conf))
  }

  private def readFooterBufUsingHadoop(filePath: Path, conf: Configuration): HostMemoryBuffer = {
    val fs = filePath.getFileSystem(conf)
    val stat = fs.getFileStatus(filePath)
    // Much of this code came from the parquet_mr projects ParquetFileReader, and was modified
    // to match our needs
    val fileLen = stat.getLen
    // MAGIC + data + footer + footerIndex + MAGIC
    if (fileLen < MAGIC.length + FOOTER_LENGTH_SIZE + MAGIC.length) {
      throw new RuntimeException(s"$filePath is not a Parquet file (too small length: $fileLen )")
    }
    val footerLengthIndex = fileLen - FOOTER_LENGTH_SIZE - MAGIC.length
    withResource(fs.open(filePath)) { inputStream =>
      withResource(new NvtxRange("ReadFooterBytes", NvtxColor.YELLOW)) { _ =>
        inputStream.seek(footerLengthIndex)
        val footerLength = readIntLittleEndian(inputStream)
        val magic = new Array[Byte](MAGIC.length)
        inputStream.readFully(magic)
        val footerIndex = footerLengthIndex - footerLength
        verifyParquetMagic(filePath, magic)
        if (footerIndex < MAGIC.length || footerIndex >= footerLengthIndex) {
          throw new RuntimeException(s"corrupted file: the footer index is not within " +
            s"the file: $footerIndex")
        }
        val hmbLength = (fileLen - footerIndex).toInt
        closeOnExcept(HostMemoryBuffer.allocate(hmbLength + MAGIC.length, false)) { outBuffer =>
          val out = new HostMemoryOutputStream(outBuffer)
          out.write(MAGIC)
          inputStream.seek(footerIndex)
          // read the footer til the end of the file
          val tmpBuffer = new Array[Byte](4096)
          var bytesLeft = hmbLength
          while (bytesLeft > 0) {
            val readLength = Math.min(bytesLeft, tmpBuffer.length)
            inputStream.readFully(tmpBuffer, 0, readLength)
            out.write(tmpBuffer, 0, readLength)
            bytesLeft -= readLength
          }
          outBuffer
        }
      }
    }
  }


  private def verifyParquetMagic(filePath: Path, magic: Array[Byte]): Unit = {
    if (!util.Arrays.equals(MAGIC, magic)) {
      if (util.Arrays.equals(PARQUET_MAGIC_ENCRYPTED, magic)) {
        throw new RuntimeException("The GPU does not support reading encrypted Parquet " +
          "files. To read encrypted or columnar encrypted files, disable the GPU Parquet " +
          s"reader via ${RapidsConf.ENABLE_PARQUET_READ.key}.")
      } else {
        throw new RuntimeException(s"$filePath is not a Parquet file. " +
          s"Expected magic number at tail ${util.Arrays.toString(MAGIC)} " +
          s"but found ${util.Arrays.toString(magic)}")
      }
    }
  }

  private def readAndFilterFooter(
      file: PartitionedFile,
      conf : Configuration,
      readDataSchema: StructType,
      filePath: Path): ParquetFooter = {
    val footerSchema = convertToFooterSchema(readDataSchema)
    val footerBuffer = getFooterBuffer(filePath, conf, metrics)
    withResource(footerBuffer) { footerBuffer =>
      withResource(new NvtxRange("Parse and filter footer by range", NvtxColor.RED)) { _ =>
        // In the future, if we know we're going to read the entire file,
        // i.e.: having file length from file stat == amount to read,
        // then sending -1 as length to the native footer parser allows it to
        // skip the row group filtering.
        val len = file.length

        ParquetFooter.readAndFilter(footerBuffer, file.start, len,
          footerSchema, !isCaseSensitive)
      }
    }
  }

  @scala.annotation.nowarn(
    "msg=method readFooter in class ParquetFileReader is deprecated"
  )
  private def readAndSimpleFilterFooter(
      file: PartitionedFile,
      conf : Configuration,
      filePath: Path): ParquetMetadata = {
    //noinspection ScalaDeprecation
    withResource(new NvtxRange("readFooter", NvtxColor.YELLOW)) { _ =>
      val filePathString = filePath.toString
      FileCache.get.getFooter(filePathString, conf).map { hmb =>
        withResource(hmb) { _ =>
          metrics.getOrElse(GpuMetric.FILECACHE_FOOTER_HITS, NoopMetric) += 1
          metrics.getOrElse(GpuMetric.FILECACHE_FOOTER_HITS_SIZE, NoopMetric) += hmb.getLength
          ParquetFileReader.readFooter(new HMBInputFile(hmb),
            ParquetMetadataConverter.range(file.start, file.start + file.length))
        }
      }.getOrElse {
        metrics.getOrElse(GpuMetric.FILECACHE_FOOTER_MISSES, NoopMetric) += 1
        // footer was not cached, so try to cache it
        // If we get a filecache token then we can complete the caching by providing the data.
        // If something goes wrong before completing the caching then the token must be canceled.
        // If we do not get a token then we should not cache this data.
        val cacheToken = FileCache.get.startFooterCache(filePathString, conf)
        cacheToken.map { token =>
          var needTokenCancel = true
          try {
            withResource(readFooterBuffer(filePath, conf)) { hmb =>
              metrics.getOrElse(GpuMetric.FILECACHE_FOOTER_MISSES_SIZE, NoopMetric) += hmb.getLength
              token.complete(hmb.slice(0, hmb.getLength))
              needTokenCancel = false
              ParquetFileReader.readFooter(new HMBInputFile(hmb),
                ParquetMetadataConverter.range(file.start, file.start + file.length))
            }
          } finally {
            if (needTokenCancel) {
              token.cancel()
            }
          }
        }.getOrElse {
          ParquetFileReader.readFooter(conf, filePath,
            ParquetMetadataConverter.range(file.start, file.start + file.length))
        }
      }
    }
  }

  @scala.annotation.nowarn
  def filterBlocks(
      footerReader: ParquetFooterReaderType.Value,
      file: PartitionedFile,
      conf: Configuration,
      filters: Array[Filter],
      readDataSchema: StructType): ParquetFileInfoWithBlockMeta = {
    withResource(new NvtxRange("filterBlocks", NvtxColor.PURPLE)) { _ =>
      val filePath = new Path(new URI(file.filePath.toString()))
      // Make sure we aren't trying to read encrypted files. For now, remove the related
      // parquet confs from the hadoop configuration and try to catch the resulting
      // exception and print a useful message
      PARQUET_ENCRYPTION_CONFS.foreach { encryptConf =>
        if (conf.get(encryptConf) != null) {
          conf.unset(encryptConf)
        }
      }
      val footer: ParquetMetadata = try {
        footerReader match {
          case ParquetFooterReaderType.NATIVE =>
            val serialized = withResource(readAndFilterFooter(file, conf,
              readDataSchema, filePath)) { tableFooter =>
                if (tableFooter.getNumColumns <= 0) {
                  // Special case because java parquet reader does not like having 0 columns.
                  val numRows = tableFooter.getNumRows
                  val block = new BlockMetaData()
                  block.setRowCount(numRows)
                  val schema = new MessageType("root")
                  return ParquetFileInfoWithBlockMeta(filePath, Seq(block), file.partitionValues,
                    schema, readDataSchema, DateTimeRebaseLegacy, DateTimeRebaseLegacy,
                    hasInt96Timestamps = false)
                }

                tableFooter.serializeThriftFile()
            }
            withResource(serialized) { serialized =>
              withResource(new NvtxRange("readFilteredFooter", NvtxColor.YELLOW)) { _ =>
                val inputFile = new HMBInputFile(serialized)

                // We already filtered the ranges so no need to do more here...
                ParquetFileReader.readFooter(inputFile, ParquetMetadataConverter.NO_FILTER)
              }
            }
          case _ =>
            readAndSimpleFilterFooter(file, conf, filePath)
        }
      } catch {
        case e if GpuParquetCrypto.isColumnarCryptoException(e) =>
          throw new RuntimeException("The GPU does not support reading encrypted Parquet " +
            "files. To read encrypted or columnar encrypted files, disable the GPU Parquet " +
            s"reader via ${RapidsConf.ENABLE_PARQUET_READ.key}.", e)
      }

      val fileSchema = footer.getFileMetaData.getSchema

      // check spark.sql.parquet.fieldId.read.ignoreMissing
      ParquetSchemaClipShims.checkIgnoreMissingIds(ignoreMissingParquetFieldId, fileSchema,
        readDataSchema)

      val pushedFilters = if (enableParquetFilterPushDown) {
        val parquetFilters = SparkShimImpl.getParquetFilters(fileSchema, pushDownDate,
          pushDownTimestamp, pushDownDecimal, pushDownStringPredicate, pushDownInFilterThreshold,
          isCaseSensitive, footer.getFileMetaData.getKeyValueMetaData.get, datetimeRebaseMode)
        filters.flatMap(parquetFilters.createFilter).reduceOption(FilterApi.and)
      } else {
        None
      }

      val blocks = if (pushedFilters.isDefined) {
        withResource(new NvtxRange("getBlocksWithFilter", NvtxColor.CYAN)) { _ =>
          // Use the ParquetFileReader to perform dictionary-level filtering
          ParquetInputFormat.setFilterPredicate(conf, pushedFilters.get)
          //noinspection ScalaDeprecation
          withResource(new ParquetFileReader(conf, footer.getFileMetaData, filePath,
            footer.getBlocks, Collections.emptyList[ColumnDescriptor])) { parquetReader =>
            parquetReader.getRowGroups
          }
        }
      } else {
        footer.getBlocks
      }

      val (clipped, clippedSchema) =
        withResource(new NvtxRange("clipSchema", NvtxColor.DARK_GREEN)) { _ =>
          val clippedSchema = ParquetSchemaUtils.clipParquetSchema(
            fileSchema, readDataSchema, isCaseSensitive, readUseFieldId)
          // Check if the read schema is compatible with the file schema.
          checkSchemaCompat(clippedSchema, readDataSchema,
            (t: Type, d: DataType) => throwTypeIncompatibleError(t, d, file.filePath.toString()),
            isCaseSensitive, readUseFieldId)
          val clipped = GpuParquetUtils.clipBlocksToSchema(clippedSchema, blocks, isCaseSensitive)
          (clipped, clippedSchema)
        }
      val hasDateTimeInReadSchema = DataTypeUtils.hasDateOrTimestampType(readDataSchema)
      val dateRebaseModeForThisFile = DateTimeRebaseUtils.datetimeRebaseMode(
          footer.getFileMetaData.getKeyValueMetaData.get,
          datetimeRebaseMode,
          hasDateTimeInReadSchema)
      val hasInt96Timestamps = isParquetTimeInInt96(fileSchema)
      val timestampRebaseModeForThisFile = if (hasInt96Timestamps) {
        DateTimeRebaseUtils.int96RebaseMode(
          footer.getFileMetaData.getKeyValueMetaData.get, int96RebaseMode)
      } else {
        dateRebaseModeForThisFile
      }

      ParquetFileInfoWithBlockMeta(filePath, clipped, file.partitionValues,
        clippedSchema, readDataSchema, dateRebaseModeForThisFile,
        timestampRebaseModeForThisFile, hasInt96Timestamps)
    }
  }

  /**
   * Recursively check if the read schema is compatible with the file schema. The errorCallback
   * will be invoked to throw an exception once any incompatible type pairs are found.
   *
   * Any element in the read schema that are missing from the file schema are ignored.
   *
   * The function only accepts top-level schemas, which means structures of root columns. Based
   * on this assumption, it can infer root types from input schemas.
   *
   * @param fileType input file's Parquet schema
   * @param readType spark type read from Parquet file
   * @param errorCallback call back function to throw exception if type mismatch
   * @param rootFileType file type of each root column
   * @param rootReadType read type of each root column
   */
  private def checkSchemaCompat(fileType: Type,
                                readType: DataType,
                                errorCallback: (Type, DataType) => Unit,
                                isCaseSensitive: Boolean,
                                useFieldId: Boolean,
                                rootFileType: Option[Type] = None,
                                rootReadType: Option[DataType] = None): Unit = {
    readType match {
      case struct: StructType =>
        val fileFieldMap = fileType.asGroupType().getFields.asScala
          .map { f =>
            (if (isCaseSensitive) f.getName else f.getName.toLowerCase(Locale.ROOT)) -> f
          }.toMap

        val fieldIdToFieldMap = ParquetSchemaClipShims.fieldIdToFieldMap(useFieldId, fileType)

        def getParquetType(f: StructField): Option[Type] = {
          if(useFieldId && ParquetSchemaClipShims.hasFieldId(f)) {
            // use field ID and Spark schema specified field ID
            fieldIdToFieldMap.get(ParquetSchemaClipShims.getFieldId(f))
          } else {
            fileFieldMap.get(if (isCaseSensitive) f.name else f.name.toLowerCase(Locale.ROOT))
          }
        }
        struct.fields.foreach { f =>
          getParquetType(f).foreach { fieldType =>
            checkSchemaCompat(fieldType,
              f.dataType,
              errorCallback,
              isCaseSensitive,
              useFieldId,
              // Record root types for each column, so as to throw a readable exception
              // over nested types.
              Some(rootFileType.getOrElse(fieldType)),
              Some(rootReadType.getOrElse(f.dataType)))
          }
        }
      case array: ArrayType =>
        if (fileType.isPrimitive) {
          if (fileType.getRepetition == Type.Repetition.REPEATED) {
            checkSchemaCompat(fileType, array.elementType, errorCallback, isCaseSensitive,
              useFieldId, rootFileType, rootReadType)
          } else {
            errorCallback(fileType, readType)
          }
        } else {
          val fileGroupType = fileType.asGroupType()
          if (fileGroupType.getFieldCount > 1 &&
              fileGroupType.isRepetition(Type.Repetition.REPEATED)) {
            // legacy array format where struct child is directly repeated under array type group
            checkSchemaCompat(fileGroupType, array.elementType, errorCallback, isCaseSensitive,
              useFieldId, rootFileType, rootReadType)
          } else {
            val repeatedType = fileGroupType.getType(0)
            val childType =
              if (isElementType(repeatedType, fileType.getName)) {
                // Legacy element, per Parquet LogicalType backward compatibility rules.
                // Retain the child as the element type.
                repeatedType
              }
              else {
                // Conforms to current Parquet LogicalType rules.
                // Unwrap child group layer, and use grandchild's element type.
                repeatedType.asGroupType().getType(0)
              }
            checkSchemaCompat(childType, array.elementType, errorCallback, isCaseSensitive,
              useFieldId, rootFileType, rootReadType)
          }
        }

      case map: MapType =>
        val parquetMap = fileType.asGroupType().getType(0).asGroupType()
        val parquetMapKey = parquetMap.getType(0)
        val parquetMapValue = parquetMap.getType(1)
        checkSchemaCompat(parquetMapKey, map.keyType, errorCallback, isCaseSensitive, useFieldId,
          rootFileType, rootReadType)
        checkSchemaCompat(parquetMapValue, map.valueType, errorCallback, isCaseSensitive,
          useFieldId, rootFileType, rootReadType)

      case dt =>
        checkPrimitiveCompat(fileType.asPrimitiveType(),
          dt,
          () => errorCallback(rootFileType.get, rootReadType.get))
    }
  }

  // scalastyle:off
  // Implement Parquet LIST backwards-compatibility rules.
  // See: https://github.com/apache/parquet-format/blob/master/LogicalTypes.md#backward-compatibility-rules
  // Inspired by Apache Spark's ParquetSchemaConverter.isElementType():
  // https://github.com/apache/spark/blob/3a0e6bde2aaa11e1165f4fde040ff02e1743795e/sql/core/src/main/scala/org/apache/spark/sql/execution/datasources/parquet/ParquetSchemaConverter.scala#L413
  // scalastyle:on
  private def isElementType(repeatedType: Type, parentName: String): Boolean = {
    {
      // For legacy 2-level list types with primitive element type, e.g.:
      //
      //    // ARRAY<INT> (nullable list, non-null elements)
      //    optional group my_list (LIST) {
      //      repeated int32 element;
      //    }
      //
      repeatedType.isPrimitive
    } || {
      // For legacy 2-level list types whose element type is a group type with 2 or more fields,
      // e.g.:
      //
      //    // ARRAY<STRUCT<str: STRING, num: INT>> (nullable list, non-null elements)
      //    optional group my_list (LIST) {
      //      repeated group element {
      //        required binary str (UTF8);
      //        required int32 num;
      //      };
      //    }
      //
      repeatedType.asGroupType().getFieldCount > 1
    } || {
      // For legacy 2-level list types generated by parquet-avro (Parquet version < 1.6.0), e.g.:
      //
      //    // ARRAY<STRUCT<str: STRING>> (nullable list, non-null elements)
      //    optional group my_list (LIST) {
      //      repeated group array {
      //        required binary str (UTF8);
      //      };
      //    }
      //
      repeatedType.getName == "array"
    } || {
      // For Parquet data generated by parquet-thrift, e.g.:
      //
      //    // ARRAY<STRUCT<str: STRING>> (nullable list, non-null elements)
      //    optional group my_list (LIST) {
      //      repeated group my_list_tuple {
      //        required binary str (UTF8);
      //      };
      //    }
      //
      repeatedType.getName == s"${parentName}_tuple"
    }
  }

  /**
   * Check the compatibility over primitive types. This function refers to the `getUpdater` method
   * of org.apache.spark.sql.execution.datasources.parquet.ParquetVectorUpdaterFactory.
   *
   * To avoid unnecessary pattern matching, this function is designed to return or throw ASAP.
   *
   * This function uses some deprecated Parquet APIs, because Spark 3.1 is relied on parquet-mr
   * of an older version.
   */
  @scala.annotation.nowarn("msg=method getDecimalMetadata in class PrimitiveType is deprecated")
  private def checkPrimitiveCompat(pt: PrimitiveType,
                                   dt: DataType,
                                   errorCallback: () => Unit): Unit = {
    pt.getPrimitiveTypeName match {
      case PrimitiveTypeName.BOOLEAN if dt == DataTypes.BooleanType =>
        return

      case PrimitiveTypeName.INT32 =>
        if (dt == DataTypes.IntegerType || GpuTypeShims.isSupportedYearMonthType(dt)
          || canReadAsDecimal(pt, dt)) {
          // Year-month interval type is stored as int32 in parquet
          return
        }
        // TODO: After we deprecate Spark 3.1, replace OriginalType with LogicalTypeAnnotation
        if (dt == DataTypes.LongType && pt.getOriginalType == OriginalType.UINT_32) {
          return
        }
         if (dt == DataTypes.ByteType || dt == DataTypes.ShortType || dt == DataTypes.DateType) {
           return
         }

      case PrimitiveTypeName.INT64 =>
        if (dt == DataTypes.LongType || GpuTypeShims.isSupportedDayTimeType(dt) ||
            // Day-time interval type is stored as int64 in parquet
          canReadAsDecimal(pt, dt)) {
          return
        }
        // TODO: After we deprecate Spark 3.1, replace OriginalType with LogicalTypeAnnotation
        if (isLongDecimal(dt) && pt.getOriginalType == OriginalType.UINT_64) {
          return
        }
        if (pt.getOriginalType == OriginalType.TIMESTAMP_MICROS ||
          pt.getOriginalType == OriginalType.TIMESTAMP_MILLIS) {
          return
        }

      case PrimitiveTypeName.FLOAT if dt == DataTypes.FloatType =>
        return

      case PrimitiveTypeName.DOUBLE if dt == DataTypes.DoubleType =>
        return

      case PrimitiveTypeName.INT96 if dt == DataTypes.TimestampType =>
        return

      case PrimitiveTypeName.BINARY if dt == DataTypes.StringType =>
        // PrimitiveTypeName.FIXED_LEN_BYTE_ARRAY for StringType is not supported by parquet
        return

      case PrimitiveTypeName.BINARY | PrimitiveTypeName.FIXED_LEN_BYTE_ARRAY
        if dt == DataTypes.BinaryType || canReadAsDecimal(pt, dt) =>
        return

      case _ =>
    }

    // If we get here, it means the combination of Spark and Parquet type is invalid or not
    // supported.
    errorCallback()
  }

  private def throwTypeIncompatibleError(parquetType: Type,
                                         sparkType: DataType,
                                         filePath: String): Unit = {
    val exception = new SchemaColumnConvertNotSupportedException(
      parquetType.getName,
      parquetType.toString,
      sparkType.catalogString)

    // A copy of QueryExecutionErrors.unsupportedSchemaColumnConvertError introduced in 3.2+
    // TODO: replace with unsupportedSchemaColumnConvertError after we deprecate Spark 3.1
    val message = "Parquet column cannot be converted in " +
      s"file $filePath. Column: ${parquetType.getName}, " +
      s"Expected: ${sparkType.catalogString}, Found: $parquetType"
    throw new QueryExecutionException(message, exception)
  }

  private def isLongDecimal(dt: DataType): Boolean =
    dt match {
      case d: DecimalType => d.precision == 20 && d.scale == 0
      case _ => false
    }

  // TODO: Since we have deprecated Spark 3.1, fetch decimal meta with DecimalLogicalTypeAnnotation
  @scala.annotation.nowarn("msg=method getDecimalMetadata in class PrimitiveType is deprecated")
  private def canReadAsDecimal(pt: PrimitiveType, dt: DataType): Boolean = {
    (DecimalType.is32BitDecimalType(dt)
      || DecimalType.is64BitDecimalType(dt)
      || DecimalType.isByteArrayDecimalType(dt)) && isDecimalTypeMatched(pt.getDecimalMetadata, dt)
  }

  // TODO: After we deprecate Spark 3.1, fetch decimal meta with DecimalLogicalTypeAnnotation
  @scala.annotation.nowarn("msg=class DecimalMetadata in package schema is deprecated")
  private def isDecimalTypeMatched(metadata: DecimalMetadata,
                                   sparkType: DataType): Boolean = {
    if (metadata == null) {
      false
    } else {
      val dt = sparkType.asInstanceOf[DecimalType]
      val scaleIncrease = dt.scale - metadata.getScale
      val precisionIncrease = dt.precision - metadata.getPrecision
      scaleIncrease >= 0 && precisionIncrease >= scaleIncrease
    }
  }
}

/**
 * Similar to GpuParquetPartitionReaderFactory but extended for reading multiple files
 * in an iteration. This will allow us to read multiple small files and combine them
 * on the CPU side before sending them down to the GPU.
 */
case class GpuParquetMultiFilePartitionReaderFactory(
    @transient sqlConf: SQLConf,
    broadcastedConf: Broadcast[SerializableConfiguration],
    dataSchema: StructType,
    readDataSchema: StructType,
    partitionSchema: StructType,
    filters: Array[Filter],
    @transient rapidsConf: RapidsConf,
    metrics: Map[String, GpuMetric],
    queryUsesInputFile: Boolean)
  extends MultiFilePartitionReaderFactoryBase(sqlConf, broadcastedConf, rapidsConf) {

  private val isCaseSensitive = sqlConf.caseSensitiveAnalysis
  private val debugDumpPrefix = rapidsConf.parquetDebugDumpPrefix
  private val debugDumpAlways = rapidsConf.parquetDebugDumpAlways
  private val numThreads = rapidsConf.multiThreadReadNumThreads
  private val maxNumFileProcessed = rapidsConf.maxNumParquetFilesParallel
  private val ignoreMissingFiles = sqlConf.ignoreMissingFiles
  private val ignoreCorruptFiles = sqlConf.ignoreCorruptFiles
  private val filterHandler = GpuParquetFileFilterHandler(sqlConf, metrics)
  private val readUseFieldId = ParquetSchemaClipShims.useFieldId(sqlConf)
  private val footerReadType = GpuParquetScan.footerReaderHeuristic(
    rapidsConf.parquetReaderFooterType, dataSchema, readDataSchema, readUseFieldId)
  private val numFilesFilterParallel = rapidsConf.numFilesFilterParallel
  private val combineThresholdSize =
    RapidsConf.PARQUET_MULTITHREADED_COMBINE_THRESHOLD.get(sqlConf)
      .map { deprecatedVal =>
        logWarning(s"${RapidsConf.PARQUET_MULTITHREADED_COMBINE_THRESHOLD} is deprecated, " +
          s"use ${RapidsConf.READER_MULTITHREADED_COMBINE_THRESHOLD} instead. But for now " +
          "the deprecated one will be honored if both are set.")
        deprecatedVal
      }.getOrElse(rapidsConf.getMultithreadedCombineThreshold)
  private val combineWaitTime =
    RapidsConf.PARQUET_MULTITHREADED_COMBINE_WAIT_TIME.get(sqlConf)
      .map { f =>
        logWarning(s"${RapidsConf.PARQUET_MULTITHREADED_COMBINE_WAIT_TIME} is deprecated, " +
          s"use ${RapidsConf.READER_MULTITHREADED_COMBINE_WAIT_TIME} instead. But for now " +
          "the deprecated one will be honored if both are set.")
        f.intValue()
      }.getOrElse(rapidsConf.getMultithreadedCombineWaitTime)
  private val keepReadsInOrderFromConf =
    RapidsConf.PARQUET_MULTITHREADED_READ_KEEP_ORDER.get(sqlConf)
      .map { deprecatedVal =>
        logWarning(s"${RapidsConf.PARQUET_MULTITHREADED_READ_KEEP_ORDER} is deprecated, " +
          s"use ${RapidsConf.READER_MULTITHREADED_READ_KEEP_ORDER} instead. But for now " +
          "the deprecated one will be honored if both are set.")
        deprecatedVal
      }.getOrElse(rapidsConf.getMultithreadedReaderKeepOrder)
  private val compressCfg = CpuCompressionConfig.forParquet(rapidsConf)

  // We can't use the coalescing files reader when InputFileName, InputFileBlockStart,
  // or InputFileBlockLength because we are combining all the files into a single buffer
  // and we don't know which file is associated with each row.
  override val canUseCoalesceFilesReader: Boolean =
    rapidsConf.isParquetCoalesceFileReadEnabled && !(queryUsesInputFile || ignoreCorruptFiles)

  override val canUseMultiThreadReader: Boolean = rapidsConf.isParquetMultiThreadReadEnabled

  /**
   * Build the PartitionReader for cloud reading
   *
   * @param files files to be read
   * @param conf  configuration
   * @return cloud reading PartitionReader
   */
  override def buildBaseColumnarReaderForCloud(
      files: Array[PartitionedFile],
      conf: Configuration): PartitionReader[ColumnarBatch] = {
    val filterFunc = (file: PartitionedFile) => {
      // we need to copy the Hadoop Configuration because filter push down can mutate it,
      // which can affect other threads.
      filterHandler.filterBlocks(footerReadType, file, new Configuration(conf),
        filters, readDataSchema)
    }
    val combineConf = CombineConf(combineThresholdSize, combineWaitTime)
    new MultiFileCloudParquetPartitionReader(conf, files, filterFunc, isCaseSensitive,
      debugDumpPrefix, debugDumpAlways, maxReadBatchSizeRows, maxReadBatchSizeBytes,
      targetBatchSizeBytes, maxGpuColumnSizeBytes,
      useChunkedReader, maxChunkedReaderMemoryUsageSizeBytes, compressCfg,
      metrics, partitionSchema, numThreads, maxNumFileProcessed, ignoreMissingFiles,
      ignoreCorruptFiles, readUseFieldId, queryUsesInputFile, keepReadsInOrderFromConf,
      combineConf)
  }

  private def filterBlocksForCoalescingReader(
      footerReadType: ParquetFooterReaderType.Value,
      file: PartitionedFile,
      conf: Configuration,
      filters: Array[Filter],
      readDataSchema: StructType): BlockMetaWithPartFile = {
    try {
      logDebug(s"Filtering blocks for coalescing reader, file: ${file.filePath}")
      val meta = filterHandler.filterBlocks(footerReadType, file, conf, filters,
        readDataSchema)
      BlockMetaWithPartFile(meta, file)
    } catch {
      case e: FileNotFoundException if ignoreMissingFiles =>
        logWarning(s"Skipped missing file: ${file.filePath}", e)
        val meta = ParquetFileInfoWithBlockMeta(
          new Path(new URI(file.filePath.toString())), Seq.empty,
          file.partitionValues, null, null, DateTimeRebaseLegacy, DateTimeRebaseLegacy,
          hasInt96Timestamps = false)
        BlockMetaWithPartFile(meta, file)
      // Throw FileNotFoundException even if `ignoreCorruptFiles` is true
      case e: FileNotFoundException if !ignoreMissingFiles => throw e
      // If ignoreMissingFiles=true, this case will never be reached. But it's ok
      // to leave this branch here.
      case e@(_: RuntimeException | _: IOException) if ignoreCorruptFiles =>
        logWarning(
          s"Skipped the rest of the content in the corrupted file: ${file.filePath}", e)
        val meta = ParquetFileInfoWithBlockMeta(
          new Path(new URI(file.filePath.toString())), Seq.empty,
          file.partitionValues, null, null, DateTimeRebaseLegacy, DateTimeRebaseLegacy,
          hasInt96Timestamps = false)
        BlockMetaWithPartFile(meta, file)
    }
  }

  private class CoalescingFilterRunner(
      footerReadType: ParquetFooterReaderType.Value,
      taskContext: TaskContext,
      files: Array[PartitionedFile],
      conf: Configuration,
      filters: Array[Filter],
      readDataSchema: StructType) extends Callable[Array[BlockMetaWithPartFile]] with Logging {

    override def call(): Array[BlockMetaWithPartFile] = {
      TrampolineUtil.setTaskContext(taskContext)
      try {
        files.map { file =>
          filterBlocksForCoalescingReader(footerReadType, file, conf, filters, readDataSchema)
        }
      } finally {
        TrampolineUtil.unsetTaskContext()
      }
    }
  }

  /**
   * Build the PartitionReader for coalescing reading
   *
   * @param files files to be read
   * @param conf  the configuration
   * @return coalescing reading PartitionReader
   */
  override def buildBaseColumnarReaderForCoalescing(
      files: Array[PartitionedFile],
      conf: Configuration): PartitionReader[ColumnarBatch] = {
    val clippedBlocks = ArrayBuffer[ParquetSingleDataBlockMeta]()
    val startTime = System.nanoTime()
    val metaAndFilesArr = if (numFilesFilterParallel > 0) {
      val tc = TaskContext.get()
      val threadPool = MultiFileReaderThreadPool.getOrCreateThreadPool(numThreads)
      files.grouped(numFilesFilterParallel).map { fileGroup =>
        // we need to copy the Hadoop Configuration because filter push down can mutate it,
        // which can affect other threads.
        threadPool.submit(
          new CoalescingFilterRunner(footerReadType, tc, fileGroup, new Configuration(conf),
            filters, readDataSchema))
      }.toArray.flatMap(_.get())
    } else {
      // We need to copy the Hadoop Configuration because filter push down can mutate it. In
      // this case we are serially iterating through the files so each one mutating it serially
      // doesn't affect the filter of the other files. We just need to make sure it's copied
      // once so other tasks don't modify the same conf.
      val hadoopConf = new Configuration(conf)
      files.map { file =>
        filterBlocksForCoalescingReader(footerReadType, file, hadoopConf, filters, readDataSchema)
      }
    }
    metaAndFilesArr.foreach { metaAndFile =>
      val singleFileInfo = metaAndFile.meta
      clippedBlocks ++= singleFileInfo.blocks.map(block =>
        ParquetSingleDataBlockMeta(
          singleFileInfo.filePath,
          ParquetDataBlock(block, compressCfg),
          metaAndFile.file.partitionValues,
          ParquetSchemaWrapper(singleFileInfo.schema),
          singleFileInfo.readSchema,
          new ParquetExtraInfo(singleFileInfo.dateRebaseMode,
            singleFileInfo.timestampRebaseMode,
            singleFileInfo.hasInt96Timestamps)))
    }
    val filterTime = System.nanoTime() - startTime
    metrics.get(FILTER_TIME).foreach {
      _ += filterTime
    }
    metrics.get("scanTime").foreach {
      _ += TimeUnit.NANOSECONDS.toMillis(filterTime)
    }
    new MultiFileParquetPartitionReader(conf, files, clippedBlocks.toSeq, isCaseSensitive,
      debugDumpPrefix, debugDumpAlways, maxReadBatchSizeRows, maxReadBatchSizeBytes,
      targetBatchSizeBytes, maxGpuColumnSizeBytes,
      useChunkedReader, maxChunkedReaderMemoryUsageSizeBytes, compressCfg,
      metrics, partitionSchema, numThreads, ignoreMissingFiles, ignoreCorruptFiles, readUseFieldId)
  }

  /**
   * File format short name used for logging and other things to uniquely identity
   * which file format is being used.
   *
   * @return the file format short name
   */
  override final def getFileFormatShortName: String = "Parquet"

}

case class GpuParquetPartitionReaderFactory(
    @transient sqlConf: SQLConf,
    broadcastedConf: Broadcast[SerializableConfiguration],
    dataSchema: StructType,
    readDataSchema: StructType,
    partitionSchema: StructType,
    filters: Array[Filter],
    @transient rapidsConf: RapidsConf,
    metrics: Map[String, GpuMetric],
    @transient params: Map[String, String])
  extends ShimFilePartitionReaderFactory(params) with Logging {

  private val isCaseSensitive = sqlConf.caseSensitiveAnalysis
  private val debugDumpPrefix = rapidsConf.parquetDebugDumpPrefix
  private val debugDumpAlways = rapidsConf.parquetDebugDumpAlways
  private val maxReadBatchSizeRows = rapidsConf.maxReadBatchSizeRows
  private val maxReadBatchSizeBytes = rapidsConf.maxReadBatchSizeBytes
  private val targetSizeBytes = rapidsConf.gpuTargetBatchSizeBytes
  private val maxGpuColumnSizeBytes = rapidsConf.maxGpuColumnSizeBytes
  private val useChunkedReader = rapidsConf.chunkedReaderEnabled
  private val maxChunkedReaderMemoryUsageSizeBytes =
    if(rapidsConf.limitChunkedReaderMemoryUsage) {
      (rapidsConf.chunkedReaderMemoryUsageRatio * targetSizeBytes).toLong
    } else {
      0L
    }
  private val filterHandler = GpuParquetFileFilterHandler(sqlConf, metrics)
  private val readUseFieldId = ParquetSchemaClipShims.useFieldId(sqlConf)
  private val footerReadType = GpuParquetScan.footerReaderHeuristic(
    rapidsConf.parquetReaderFooterType, dataSchema, readDataSchema, readUseFieldId)
  private val compressCfg = CpuCompressionConfig.forParquet(rapidsConf)

  override def supportColumnarReads(partition: InputPartition): Boolean = true

  override def buildReader(partitionedFile: PartitionedFile): PartitionReader[InternalRow] = {
    throw new IllegalStateException("GPU column parser called to read rows")
  }

  override def buildColumnarReader(
      partitionedFile: PartitionedFile): PartitionReader[ColumnarBatch] = {
    val reader = new PartitionReaderWithBytesRead(buildBaseColumnarParquetReader(partitionedFile))
    ColumnarPartitionReaderWithPartitionValues.newReader(partitionedFile, reader, partitionSchema,
      maxGpuColumnSizeBytes)
  }

  private def buildBaseColumnarParquetReader(
      file: PartitionedFile): PartitionReader[ColumnarBatch] = {
    // we need to copy the Hadoop Configuration because filter push down can mutate it,
    // which can affect other tasks.
    val conf = new Configuration(broadcastedConf.value.value)
    val startTime = System.nanoTime()
    val singleFileInfo = filterHandler.filterBlocks(footerReadType, file, conf, filters,
      readDataSchema)
    metrics.get(FILTER_TIME).foreach {
      _ += (System.nanoTime() - startTime)
    }
    new ParquetPartitionReader(conf, file, singleFileInfo.filePath, singleFileInfo.blocks,
      singleFileInfo.schema, isCaseSensitive, readDataSchema, debugDumpPrefix, debugDumpAlways,
      maxReadBatchSizeRows, maxReadBatchSizeBytes, targetSizeBytes,
      useChunkedReader, maxChunkedReaderMemoryUsageSizeBytes, compressCfg,
      metrics, singleFileInfo.dateRebaseMode,
      singleFileInfo.timestampRebaseMode, singleFileInfo.hasInt96Timestamps, readUseFieldId)
  }
}

case class CpuCompressionConfig(
    decompressSnappyCpu: Boolean,
    decompressZstdCpu: Boolean) {
  val decompressAnyCpu: Boolean = decompressSnappyCpu || decompressZstdCpu
}

object CpuCompressionConfig {
  def forParquet(conf: RapidsConf): CpuCompressionConfig = {
    val cpuEnable = conf.parquetDecompressCpu
    CpuCompressionConfig(
      decompressSnappyCpu = cpuEnable && conf.parquetDecompressCpuSnappy,
      decompressZstdCpu = cpuEnable && conf.parquetDecompressCpuZstd)
  }

  def disabled(): CpuCompressionConfig = CpuCompressionConfig(false, false)
}

trait ParquetPartitionReaderBase extends Logging with ScanWithMetrics
    with MultiFileReaderFunctions {
  // the size of Parquet magic (at start+end) and footer length values
  val PARQUET_META_SIZE: Long = 4 + 4 + 4

  // Configuration

  def conf: Configuration
  def execMetrics: Map[String, GpuMetric]

  def isSchemaCaseSensitive: Boolean

  def compressCfg: CpuCompressionConfig

  val copyBufferSize = conf.getInt("parquet.read.allocation.size", 8 * 1024 * 1024)

  def checkIfNeedToSplitBlocks(currentDateRebaseMode: DateTimeRebaseMode,
      nextDateRebaseMode: DateTimeRebaseMode,
      currentTimestampRebaseMode: DateTimeRebaseMode,
      nextTimestampRebaseMode: DateTimeRebaseMode,
      currentSchema: SchemaBase,
      nextSchema: SchemaBase,
      currentFilePath: String,
      nextFilePath: String): Boolean = {
    // We need to ensure all files we are going to combine have the same datetime
    // rebase mode.
    if (currentDateRebaseMode != nextDateRebaseMode &&
      currentTimestampRebaseMode != nextTimestampRebaseMode) {
      logInfo(s"datetime rebase mode for the next file ${nextFilePath} is different " +
        s"then current file ${currentFilePath}, splitting into another batch.")
      return true
    }

    if (!currentSchema.equals(nextSchema)) {
      logInfo(s"File schema for the next file ${nextFilePath}" +
        s" schema ${nextSchema} doesn't match current ${currentFilePath}" +
        s" schema ${currentSchema}, splitting it into another batch!")
      return true
    }
    false
  }

  @scala.annotation.nowarn(
    "msg=constructor NullOutputStream in class NullOutputStream is deprecated"
  )
  protected def calculateParquetFooterSize(
      currentChunkedBlocks: Seq[BlockMetaData],
      schema: MessageType): Long = {
    // Calculate size of the footer metadata.
    // This uses the column metadata from the original file, but that should
    // always be at least as big as the updated metadata in the output.
    val out = new CountingOutputStream(new NullOutputStream)
    writeFooter(out, currentChunkedBlocks, schema)
    out.getByteCount
  }

  /**
   * Calculate an amount of extra memory if we are combining multiple files together.
   * We want to add extra memory because the ColumnChunks saved in the footer have 2 fields
   * file_offset and data_page_offset that get much larger when we are combining files.
   * Here we estimate that by taking the number of columns * number of blocks which should be
   * the number of column chunks and then saying there are 2 fields that could be larger and
   * assume max size of those would be 8 bytes worst case. So we probably allocate to much here
   * but it shouldn't be by a huge amount and its better then having to realloc and copy.
   *
   * @param numCols the number of columns
   * @param numBlocks the total number of blocks to be combined
   * @return amount of extra memory to allocate
   */
  def calculateExtraMemoryForParquetFooter(numCols: Int, numBlocks: Int): Int = {
    val numColumnChunks = numCols * numBlocks
    numColumnChunks * 2 * 8
  }

  protected def calculateParquetOutputSize(
      currentChunkedBlocks: Seq[BlockMetaData],
      schema: MessageType,
      handleCoalesceFiles: Boolean): Long = {
    // start with the size of Parquet magic (at start+end) and footer length values
    val headerSize: Long = PARQUET_META_SIZE
    val blocksSize = ParquetPartitionReader.computeOutputSize(currentChunkedBlocks, compressCfg)
    val footerSize = calculateParquetFooterSize(currentChunkedBlocks, schema)
    val extraMemory = if (handleCoalesceFiles) {
      val numCols = currentChunkedBlocks.head.getColumns().size()
      calculateExtraMemoryForParquetFooter(numCols, currentChunkedBlocks.size)
    } else {
      0
    }
    headerSize + blocksSize + footerSize + extraMemory
  }

  protected def writeFooter(
      out: OutputStream,
      blocks: Seq[BlockMetaData],
      schema: MessageType): Unit = {
    val fileMeta = new FileMetaData(schema, Collections.emptyMap[String, String],
      ParquetPartitionReader.PARQUET_CREATOR)
    val metadataConverter = new ParquetMetadataConverter
    val footer = new ParquetMetadata(fileMeta, blocks.asJava)
    val meta = metadataConverter.toParquetMetadata(ParquetPartitionReader.PARQUET_VERSION, footer)
    org.apache.parquet.format.Util.writeFileMetaData(meta, out)
  }

  protected def copyDataRange(
      range: CopyRange,
      in: FSDataInputStream,
      out: HostMemoryOutputStream,
      copyBuffer: Array[Byte]): Long = {
    var readTime = 0L
    var writeTime = 0L
    if (in.getPos != range.offset) {
      in.seek(range.offset)
    }
    out.seek(range.outputOffset)
    var bytesLeft = range.length
    while (bytesLeft > 0) {
      // downcast is safe because copyBuffer.length is an int
      val readLength = Math.min(bytesLeft, copyBuffer.length).toInt
      val start = System.nanoTime()
      in.readFully(copyBuffer, 0, readLength)
      val mid = System.nanoTime()
      out.write(copyBuffer, 0, readLength)
      val end = System.nanoTime()
      readTime += (mid - start)
      writeTime += (end - mid)
      bytesLeft -= readLength
    }
    execMetrics.get(READ_FS_TIME).foreach(_.add(readTime))
    execMetrics.get(WRITE_BUFFER_TIME).foreach(_.add(writeTime))
    range.length
  }

  /**
   * Computes new block metadata to reflect where the blocks and columns will appear in the
   * computed Parquet file.
   *
   * @param blocks block metadata from the original file(s) that will appear in the computed file
   * @param realStartOffset starting file offset of the first block
   * @return updated block metadata
   */
  @scala.annotation.nowarn(
    "msg=method getPath in class ColumnChunkMetaData is deprecated"
  )
  protected def computeBlockMetaData(
      blocks: Seq[BlockMetaData],
      realStartOffset: Long): Seq[BlockMetaData] = {
    val outputBlocks = new ArrayBuffer[BlockMetaData](blocks.length)
    var totalBytesToCopy = 0L
    blocks.foreach { block =>
      val columns = block.getColumns.asScala
      val outputColumns = new ArrayBuffer[ColumnChunkMetaData](columns.length)
      columns.foreach { column =>
        // update column metadata to reflect new position in the output file
        val startPosCol = column.getStartingPos
        val offsetAdjustment = realStartOffset + totalBytesToCopy - startPosCol
        val newDictOffset = if (column.getDictionaryPageOffset > 0) {
          column.getDictionaryPageOffset + offsetAdjustment
        } else {
          0
        }
        val columnSize = column.getTotalSize
        //noinspection ScalaDeprecation
        outputColumns += ColumnChunkMetaData.get(
          column.getPath,
          column.getPrimitiveType,
          column.getCodec,
          column.getEncodingStats,
          column.getEncodings,
          column.getStatistics,
          column.getStartingPos + offsetAdjustment,
          newDictOffset,
          column.getValueCount,
          columnSize,
          column.getTotalUncompressedSize)
        totalBytesToCopy += columnSize
      }
      outputBlocks += GpuParquetUtils.newBlockMeta(block.getRowCount, outputColumns.toSeq)
    }
    outputBlocks.toSeq
  }

  /**
   * Copies the data corresponding to the clipped blocks in the original file and compute the
   * block metadata for the output. The output blocks will contain the same column chunk
   * metadata but with the file offsets updated to reflect the new position of the column data
   * as written to the output.
   *
   * @param filePath the path to the Parquet file
   * @param out the output stream to receive the data
   * @param blocks block metadata from the original file that will appear in the computed file
   * @param realStartOffset starting file offset of the first block
   * @return updated block metadata corresponding to the output
   */
  protected def copyBlocksData(
      filePath: Path,
      out: HostMemoryOutputStream,
      blocks: Seq[BlockMetaData],
      realStartOffset: Long,
      metrics: Map[String, GpuMetric]): Seq[BlockMetaData] = {
    val startPos = out.getPos
    val filePathString: String = filePath.toString
    val remoteItems = new ArrayBuffer[CopyRange](blocks.length)
    var totalBytesToCopy = 0L
    withResource(new ArrayBuffer[LocalCopy](blocks.length)) { localItems =>
      blocks.foreach { block =>
        block.getColumns.asScala.foreach { column =>
          val columnSize = column.getTotalSize
          val outputOffset = totalBytesToCopy + startPos
          val channel = FileCache.get.getDataRangeChannel(filePathString,
            column.getStartingPos, columnSize, conf)
          if (channel.isDefined) {
            localItems += LocalCopy(channel.get, columnSize, outputOffset)
          } else {
            remoteItems += CopyRange(column.getStartingPos, columnSize, outputOffset)
          }
          totalBytesToCopy += columnSize
        }
      }
      localItems.foreach { localItem =>
        copyLocal(localItem, out, metrics)
        localItem.close()
      }
    }
    copyRemoteBlocksData(remoteItems.toSeq, filePath,
      filePathString, out, metrics)
    // fixup output pos after blocks were copied possibly out of order
    out.seek(startPos + totalBytesToCopy)
    computeBlockMetaData(blocks, realStartOffset)
  }

  private class BufferedFileInput(
      filePath: Path,
      blocks: Seq[BlockMetaData],
      metrics: Map[String, GpuMetric]) extends InputStream {
    private[this] val in = filePath.getFileSystem(conf).open(filePath)
    private[this] val buffer: Array[Byte] = new Array[Byte](copyBufferSize)
    private[this] var bufferSize: Int = 0
    private[this] var bufferFilePos: Long = in.getPos
    private[this] var bufferPos: Int = 0
    private[this] val columnIter = blocks.flatMap(_.getColumns.asScala).iterator
    private[this] var currentColumn: Option[ColumnChunkMetaData] = None
    private[this] val readTime: GpuMetric = metrics.getOrElse(READ_FS_TIME, NoopMetric)

    override def read(): Int = {
      while (bufferPos == bufferSize) {
        fillBuffer()
      }
      val result = buffer(bufferPos)
      bufferPos += 1
      result
    }

    override def read(b: Array[Byte]): Int = read(b, 0, b.length)

    override def read(dest: Array[Byte], off: Int, len: Int): Int = {
      var bytesLeft = len
      while (bytesLeft > 0) {
        if (bufferPos == bufferSize) {
          fillBuffer()
        }
        val numBytes = Math.min(bytesLeft, bufferSize - bufferPos)
        System.arraycopy(buffer, bufferPos, dest,  off + len - bytesLeft, numBytes)
        bufferPos += numBytes
        bytesLeft -= numBytes
      }
      len
    }

    def read(out: HostMemoryOutputStream, len: Long): Unit = {
      var bytesLeft = len
      while (bytesLeft > 0) {
        if (bufferPos == bufferSize) {
          fillBuffer()
        }
        // downcast is safe because bufferSize is an int
        val numBytes = Math.min(bytesLeft, bufferSize - bufferPos).toInt
        out.write(buffer, bufferPos, numBytes)
        bufferPos += numBytes
        bytesLeft -= numBytes
      }
    }

    def read(out: HostMemoryBuffer, len: Long): Unit = {
      var bytesLeft = len
      while (bytesLeft > 0) {
        if (bufferPos == bufferSize) {
          fillBuffer()
        }
        // downcast is safe because bufferSize is an int
        val numBytes = Math.min(bytesLeft, bufferSize - bufferPos).toInt
        out.setBytes(len - bytesLeft, buffer, bufferPos, numBytes)
        bufferPos += numBytes
        bytesLeft -= numBytes
      }
    }

    override def skip(n: Long): Long = {
      seek(getPos + n)
      n
    }

    def getPos: Long = bufferFilePos + bufferPos

    def seek(desiredPos: Long): Unit = {
      require(desiredPos >= getPos, "Only supports seeking forward")
      val posDiff = desiredPos - bufferFilePos
      if (posDiff >= 0 && posDiff < bufferSize) {
        bufferPos = posDiff.toInt
      } else {
        in.seek(desiredPos)
        bufferFilePos = desiredPos
        bufferSize = 0
        bufferPos = 0
      }
    }

    override def close(): Unit = {
      readTime.ns {
        in.close()
      }
    }

    private def fillBuffer(): Unit = {
      // TODO: Add FileCache support https://github.com/NVIDIA/spark-rapids/issues/11775
      var bytesToCopy = currentColumn.map { c =>
        Math.max(0, c.getStartingPos + c.getTotalSize - getPos)
      }.getOrElse(0L)
      var done = bytesToCopy >= buffer.length
      while (!done && columnIter.hasNext) {
        val column = columnIter.next()
        currentColumn = Some(column)
        done = if (getPos + bytesToCopy == column.getStartingPos) {
          bytesToCopy += column.getTotalSize
          bytesToCopy >= buffer.length
        } else {
          true
        }
      }
      if (bytesToCopy <= 0) {
        throw new EOFException("read beyond column data range")
      }
      bufferFilePos = in.getPos
      bufferPos = 0
      bufferSize = Math.min(bytesToCopy, buffer.length).toInt
      readTime.ns {
        in.readFully(buffer, 0, bufferSize)
      }
    }
  }

  /**
   * Copies the data corresponding to the clipped blocks in the original file and compute the
   * block metadata for the output. The output blocks will contain the same column chunk
   * metadata but with the file offsets updated to reflect the new position of the column data
   * as written to the output.
   *
   * @param filePath the path to the Parquet file
   * @param out the output stream to receive the data
   * @param blocks block metadata from the original file that will appear in the computed file
   * @param realStartOffset starting file offset of the first block
   * @return updated block metadata corresponding to the output
   */
  protected def copyAndUncompressBlocksData(
      filePath: Path,
      out: HostMemoryOutputStream,
      blocks: Seq[BlockMetaData],
      realStartOffset: Long,
      metrics: Map[String, GpuMetric],
      compressCfg: CpuCompressionConfig): Seq[BlockMetaData] = {
    val outStartPos = out.getPos
    val writeTime = metrics.getOrElse(WRITE_BUFFER_TIME, NoopMetric)
    withResource(new BufferedFileInput(filePath, blocks, metrics)) { in =>
      val newBlocks = blocks.map { block =>
        val newColumns = block.getColumns.asScala.map { column =>
          var columnTotalSize = column.getTotalSize
          var columnCodec = column.getCodec
          val columnStartingPos = realStartOffset + out.getPos - outStartPos
          val columnDictOffset = if (column.getDictionaryPageOffset > 0) {
            column.getDictionaryPageOffset + columnStartingPos - column.getStartingPos
          } else {
            0
          }
          writeTime.ns {
            columnCodec match {
              case CompressionCodecName.SNAPPY if compressCfg.decompressSnappyCpu =>
                val columnStartPos = out.getPos
                decompressSnappy(in, out, column)
                columnCodec = CompressionCodecName.UNCOMPRESSED
                columnTotalSize = out.getPos - columnStartPos
              case CompressionCodecName.ZSTD if compressCfg.decompressZstdCpu =>
                val columnStartPos = out.getPos
                decompressZstd(in, out, column)
                columnCodec = CompressionCodecName.UNCOMPRESSED
                columnTotalSize = out.getPos - columnStartPos
              case _ =>
                in.seek(column.getStartingPos)
                in.read(out, columnTotalSize)
            }
          }
          ColumnChunkMetaData.get(
            column.getPath,
            column.getPrimitiveType,
            columnCodec,
            column.getEncodingStats,
            column.getEncodings,
            column.getStatistics,
            columnStartingPos,
            columnDictOffset,
            column.getValueCount,
            columnTotalSize,
            columnTotalSize)
        }
        GpuParquetUtils.newBlockMeta(block.getRowCount, newColumns.toSeq)
      }
      newBlocks
    }
  }

  private def decompressSnappy(
      in: BufferedFileInput,
      out: HostMemoryOutputStream,
      column: ColumnChunkMetaData): Unit = {
    val endPos = column.getStartingPos + column.getTotalSize
    in.seek(column.getStartingPos)
    var inData: Option[HostMemoryBuffer] = None
    try {
      while (in.getPos != endPos) {
        val pageHeader = Util.readPageHeader(in)
        val compressedSize = pageHeader.getCompressed_page_size
        val uncompressedSize = pageHeader.getUncompressed_page_size
        pageHeader.unsetCrc()
        pageHeader.setCompressed_page_size(uncompressedSize)
        Util.writePageHeader(pageHeader, out)
        if (inData.map(_.getLength).getOrElse(0L) < compressedSize) {
          inData.foreach(_.close())
          inData = Some(HostMemoryBuffer.allocate(compressedSize, false))
        }
        inData.foreach { compressedBuffer =>
          in.read(compressedBuffer, compressedSize)
          val bbIn = compressedBuffer.asByteBuffer(0, compressedSize)
          val bbOut = out.writeAsByteBuffer(uncompressedSize)
          Snappy.uncompress(bbIn, bbOut)
        }
      }
    } finally {
      inData.foreach(_.close())
    }
  }

  private def decompressZstd(
      in: BufferedFileInput,
      out: HostMemoryOutputStream,
      column: ColumnChunkMetaData): Unit = {
    val endPos = column.getStartingPos + column.getTotalSize
    in.seek(column.getStartingPos)
    var inData: Option[HostMemoryBuffer] = None
    try {
      withResource(new ZstdDecompressCtx()) { ctx =>
        while (in.getPos != endPos) {
          val pageHeader = Util.readPageHeader(in)
          val compressedSize = pageHeader.getCompressed_page_size
          val uncompressedSize = pageHeader.getUncompressed_page_size
          pageHeader.unsetCrc()
          pageHeader.setCompressed_page_size(uncompressedSize)
          Util.writePageHeader(pageHeader, out)
          if (inData.map(_.getLength).getOrElse(0L) < compressedSize) {
            inData.foreach(_.close())
            inData = Some(HostMemoryBuffer.allocate(compressedSize, false))
          }
          inData.foreach { compressedBuffer =>
            in.read(compressedBuffer, compressedSize)
            val bbIn = compressedBuffer.asByteBuffer(0, compressedSize)
            val bbOut = out.writeAsByteBuffer(uncompressedSize)
            ctx.decompress(bbOut, bbIn)
          }
        }
      }
    } finally {
      inData.foreach(_.close())
    }
  }

  private def copyRemoteBlocksData(
      remoteCopies: Seq[CopyRange],
      filePath: Path,
      filePathString: String,
      out: HostMemoryOutputStream,
      metrics: Map[String, GpuMetric]): Long = {
    if (remoteCopies.isEmpty) {
      return 0L
    }

    val coalescedRanges = coalesceReads(remoteCopies)

    val totalBytesCopied = PerfIO.readToHostMemory(
        conf, out.buffer, filePath.toUri,
        coalescedRanges.map(r => IntRangeWithOffset(r.offset, r.length, r.outputOffset))
      ).getOrElse {
        withResource(filePath.getFileSystem(conf).open(filePath)) { in =>
          val copyBuffer: Array[Byte] = new Array[Byte](copyBufferSize)
          coalescedRanges.foldLeft(0L) { (acc, blockCopy) =>
            acc + copyDataRange(blockCopy, in, out, copyBuffer)
          }
        }
      }
    // try to cache the remote ranges that were copied
    remoteCopies.foreach { range =>
      metrics.getOrElse(GpuMetric.FILECACHE_DATA_RANGE_MISSES, NoopMetric) += 1
      metrics.getOrElse(GpuMetric.FILECACHE_DATA_RANGE_MISSES_SIZE, NoopMetric) += range.length
      val cacheToken = FileCache.get.startDataRangeCache(
        filePathString, range.offset, range.length, conf)
      // If we get a filecache token then we can complete the caching by providing the data.
      // If we do not get a token then we should not cache this data.
      cacheToken.foreach { token =>
        token.complete(out.buffer.slice(range.outputOffset, range.length))
      }
    }
    totalBytesCopied
  }

  private def coalesceReads(ranges: Seq[CopyRange]): Seq[CopyRange] = {
    val coalesced = new ArrayBuffer[CopyRange](ranges.length)
    var currentRange: CopyRange = null
    var currentRangeEnd = 0L

    def addCurrentRange(): Unit = {
      if (currentRange != null) {
        val rangeLength = currentRangeEnd - currentRange.offset
        if (rangeLength == currentRange.length) {
          coalesced += currentRange
        } else {
          coalesced += currentRange.copy(length = rangeLength)
        }
        currentRange = null
        currentRangeEnd = 0L
      }
    }

    ranges.foreach { c =>
      if (c.offset == currentRangeEnd) {
        currentRangeEnd += c.length
      } else {
        addCurrentRange()
        currentRange = c
        currentRangeEnd = c.offset + c.length
      }
    }
    addCurrentRange()
    coalesced.toSeq
  }

  private def copyLocal(
      item: LocalCopy,
      out: HostMemoryOutputStream,
      metrics: Map[String, GpuMetric]): Long = {
    metrics.getOrElse(GpuMetric.FILECACHE_DATA_RANGE_HITS, NoopMetric) += 1
    metrics.getOrElse(GpuMetric.FILECACHE_DATA_RANGE_HITS_SIZE, NoopMetric) += item.length
    metrics.getOrElse(GpuMetric.FILECACHE_DATA_RANGE_READ_TIME, NoopMetric).ns {
      out.seek(item.outputOffset)
      out.copyFromChannel(item.channel, item.length)
    }
    item.length
  }

  protected def readPartFile(
      blocks: Seq[BlockMetaData],
      clippedSchema: MessageType,
      filePath: Path): (HostMemoryBuffer, Seq[BlockMetaData]) = {
    withResource(new NvtxRange("Parquet buffer file split", NvtxColor.YELLOW)) { _ =>
      val estTotalSize = calculateParquetOutputSize(blocks, clippedSchema, false)
      closeOnExcept(HostMemoryBuffer.allocate(estTotalSize)) { hmb =>
        val out = new HostMemoryOutputStream(hmb)
        out.write(ParquetPartitionReader.PARQUET_MAGIC)
        val outputBlocks = if (compressCfg.decompressAnyCpu) {
          copyAndUncompressBlocksData(filePath, out, blocks, out.getPos, metrics, compressCfg)
        } else {
          copyBlocksData(filePath, out, blocks, out.getPos, metrics)
        }
        val footerPos = out.getPos
        writeFooter(out, outputBlocks, clippedSchema)
        BytesUtils.writeIntLittleEndian(out, (out.getPos - footerPos).toInt)
        out.write(ParquetPartitionReader.PARQUET_MAGIC)
        // check we didn't go over memory
        if (out.getPos > estTotalSize) {
          throw new QueryExecutionException(s"Calculated buffer size $estTotalSize is to " +
              s"small, actual written: ${out.getPos}")
        }
        val outputBuffer = withResource(hmb) { _ =>
          hmb.slice(0, out.getPos)
        }
        (outputBuffer, outputBlocks)
      }
    }
  }

  protected def populateCurrentBlockChunk(
      blockIter: BufferedIterator[BlockMetaData],
      maxReadBatchSizeRows: Int,
      maxReadBatchSizeBytes: Long,
      readDataSchema: StructType): Seq[BlockMetaData] = {
    val currentChunk = new ArrayBuffer[BlockMetaData]
    var numRows: Long = 0
    var numBytes: Long = 0
    var numParquetBytes: Long = 0

    @tailrec
    def readNextBatch(): Unit = {
      if (blockIter.hasNext) {
        val peekedRowGroup = blockIter.head
        if (peekedRowGroup.getRowCount > Integer.MAX_VALUE) {
          throw new UnsupportedOperationException("Too many rows in split")
        }
        if (numRows == 0 || numRows + peekedRowGroup.getRowCount <= maxReadBatchSizeRows) {
          val estimatedBytes = GpuBatchUtils.estimateGpuMemory(readDataSchema,
            peekedRowGroup.getRowCount)
          if (numBytes == 0 || numBytes + estimatedBytes <= maxReadBatchSizeBytes) {
            currentChunk += blockIter.next()
            numRows += currentChunk.last.getRowCount
            numParquetBytes += currentChunk.last.getTotalByteSize
            numBytes += estimatedBytes
            readNextBatch()
          }
        }
      }
    }
    readNextBatch()
    logDebug(s"Loaded $numRows rows from Parquet. Parquet bytes read: $numParquetBytes. " +
      s"Estimated GPU bytes: $numBytes")
    currentChunk.toSeq
  }

  /**
   * Take case-sensitive into consideration when getting the data reading column names
   * before sending parquet-formatted buffer to cudf.
   * Also clips the column names if `useFieldId` is true.
   *
   * @param readDataSchema Spark schema to read
   * @param fileSchema the schema of the dumped parquet-formatted buffer, already removed unmatched
   *
   * @param isCaseSensitive if it is case sensitive
   * @param useFieldId if enabled `spark.sql.parquet.fieldId.read.enabled`
   * @return a sequence of tuple of column names following the order of readDataSchema
   */
  protected def toCudfColumnNames(
      readDataSchema: StructType,
      fileSchema: MessageType,
      isCaseSensitive: Boolean,
      useFieldId: Boolean): Seq[String] = {

    // map from field ID to the parquet column name
    val fieldIdToNameMap = ParquetSchemaClipShims.fieldIdToNameMap(useFieldId, fileSchema)

    // if use field id, clip the unused reading column names
    // e.g.:  reading schema is:
    //  StructType(
    //    StructField("mapped_c1", IntegerType, metadata={'parquet.field.id': 1}),
    //    StructField("mapped_c2", IntegerType, metadata={'parquet.field.id': 55}),
    //    StructField("c3", IntegerType))
    //  File schema is:
    //    message spark_schema {
    //      optional int32 c1 = 1 (field ID is 1),
    //      optional int32 c2 = 2 (field ID is 2),
    //      optional int32 c3,
    //    }
    //  ID = 55 not matched, returns ["c1", "c3"]

    // excludes unmatched columns
    val clippedReadFields = readDataSchema.fields.filter(f => !(useFieldId &&
        ParquetSchemaClipShims.hasFieldId(f) &&
        !fieldIdToNameMap.contains(ParquetSchemaClipShims.getFieldId(f))))

    if (!isCaseSensitive) {
      val fields = fileSchema.asGroupType().getFields.asScala.map(_.getName).toSet
      val m = CaseInsensitiveMap(fields.zip(fields).toMap)
      // The schemas may be different among parquet files, so some column names may not be existing
      // in the CaseInsensitiveMap. In that case, we just use the field name of readDataSchema
      //
      // For hive special case, the readDataSchema is lower case, we need to do
      // the case insensitive conversion
      // See https://github.com/NVIDIA/spark-rapids/pull/3982#issue-770410779
      clippedReadFields.map { f =>
        if (useFieldId && ParquetSchemaClipShims.hasFieldId(f)) {
          // find the parquet column name
          fieldIdToNameMap(ParquetSchemaClipShims.getFieldId(f))
        } else {
          m.get(f.name).getOrElse(f.name)
        }
      }
    } else {
      clippedReadFields.map { f =>
        if (useFieldId && ParquetSchemaClipShims.hasFieldId(f)) {
          fieldIdToNameMap(ParquetSchemaClipShims.getFieldId(f))
        } else {
          f.name
        }
      }
    }
  }

  def getParquetOptions(
      readDataSchema: StructType,
      clippedSchema: MessageType,
      useFieldId: Boolean): ParquetOptions = {
    val includeColumns = toCudfColumnNames(readDataSchema, clippedSchema,
      isSchemaCaseSensitive, useFieldId)
    ParquetOptions.builder()
        .withTimeUnit(DType.TIMESTAMP_MICROSECONDS)
        .includeColumn(includeColumns : _*)
        .build()
  }

  /** conversions used by multithreaded reader and coalescing reader */
  implicit def toBlockMetaData(block: DataBlockBase): BlockMetaData =
    block.asInstanceOf[ParquetDataBlock].dataBlock

  implicit def toDataBlockBase(blocks: Seq[BlockMetaData]): Seq[DataBlockBase] =
    blocks.map(b => ParquetDataBlock(b, compressCfg))

  implicit def toBlockMetaDataSeq(blocks: Seq[DataBlockBase]): Seq[BlockMetaData] =
    blocks.map(_.asInstanceOf[ParquetDataBlock].dataBlock)
}

// Parquet schema wrapper
private case class ParquetSchemaWrapper(schema: MessageType) extends SchemaBase {
  override def isEmpty: Boolean = schema.getFields.isEmpty
}

// Parquet BlockMetaData wrapper
private case class ParquetDataBlock(
    dataBlock: BlockMetaData,
    compressCfg: CpuCompressionConfig) extends DataBlockBase {
  override def getRowCount: Long = dataBlock.getRowCount
  override def getReadDataSize: Long = dataBlock.getTotalByteSize
  override def getBlockSize: Long = {
    ParquetPartitionReader.computeOutputSize(dataBlock, compressCfg)
  }
}

/** Parquet extra information containing rebase modes and whether there is int96 timestamp */
class ParquetExtraInfo(val dateRebaseMode: DateTimeRebaseMode,
    val timestampRebaseMode: DateTimeRebaseMode,
    val hasInt96Timestamps: Boolean) extends ExtraInfo

// contains meta about a single block in a file
private case class ParquetSingleDataBlockMeta(
  filePath: Path,
  dataBlock: ParquetDataBlock,
  partitionValues: InternalRow,
  schema: ParquetSchemaWrapper,
  readSchema: StructType,
  extraInfo: ParquetExtraInfo) extends SingleDataBlockInfo

/**
 * A PartitionReader that can read multiple Parquet files up to the certain size. It will
 * coalesce small files together and copy the block data in a separate thread pool to speed
 * up processing the small files before sending down to the GPU.
 *
 * Efficiently reading a Parquet split on the GPU requires re-constructing the Parquet file
 * in memory that contains just the column chunks that are needed. This avoids sending
 * unnecessary data to the GPU and saves GPU memory.
 *
 * @param conf the Hadoop configuration
 * @param splits the partitioned files to read
 * @param clippedBlocks the block metadata from the original Parquet file that has been clipped
 *                      to only contain the column chunks to be read
 * @param isSchemaCaseSensitive whether schema is case sensitive
 * @param debugDumpPrefix a path prefix to use for dumping the fabricated Parquet data
 * @param debugDumpAlways whether to debug dump always or only on errors
 * @param maxReadBatchSizeRows soft limit on the maximum number of rows the reader reads per batch
 * @param maxReadBatchSizeBytes soft limit on the maximum number of bytes the reader reads per batch
 * @param targetBatchSizeBytes the target size of a batch
 * @param maxGpuColumnSizeBytes the maximum size of a GPU column
 * @param useChunkedReader whether to read Parquet by chunks or read all at once
 * @param maxChunkedReaderMemoryUsageSizeBytes soft limit on the number of bytes of internal memory
 *                                             usage that the reader will use
 * @param execMetrics metrics
 * @param partitionSchema Schema of partitions.
 * @param numThreads the size of the threadpool
 * @param ignoreMissingFiles Whether to ignore missing files
 * @param ignoreCorruptFiles Whether to ignore corrupt files
 */
class MultiFileParquetPartitionReader(
    override val conf: Configuration,
    splits: Array[PartitionedFile],
    clippedBlocks: Seq[ParquetSingleDataBlockMeta],
    override val isSchemaCaseSensitive: Boolean,
    debugDumpPrefix: Option[String],
    debugDumpAlways: Boolean,
    maxReadBatchSizeRows: Integer,
    maxReadBatchSizeBytes: Long,
    targetBatchSizeBytes: Long,
    maxGpuColumnSizeBytes: Long,
    useChunkedReader: Boolean,
    maxChunkedReaderMemoryUsageSizeBytes: Long,
    override val compressCfg: CpuCompressionConfig,
    override val execMetrics: Map[String, GpuMetric],
    partitionSchema: StructType,
    numThreads: Int,
    ignoreMissingFiles: Boolean,
    ignoreCorruptFiles: Boolean,
    useFieldId: Boolean)
  extends MultiFileCoalescingPartitionReaderBase(conf, clippedBlocks,
    partitionSchema, maxReadBatchSizeRows, maxReadBatchSizeBytes, maxGpuColumnSizeBytes,
    numThreads, execMetrics)
  with ParquetPartitionReaderBase {

  // Some implicits to convert the base class to the sub-class and vice versa
  implicit def toMessageType(schema: SchemaBase): MessageType =
    schema.asInstanceOf[ParquetSchemaWrapper].schema

  implicit def ParquetSingleDataBlockMeta(in: ExtraInfo): ParquetExtraInfo =
    in.asInstanceOf[ParquetExtraInfo]

  // The runner to copy blocks to offset of HostMemoryBuffer
  class ParquetCopyBlocksRunner(
      taskContext: TaskContext,
      file: Path,
      outhmb: HostMemoryBuffer,
      blocks: ArrayBuffer[DataBlockBase],
      offset: Long,
      compressCfg: CpuCompressionConfig)
    extends Callable[(Seq[DataBlockBase], Long)] {

    override def call(): (Seq[DataBlockBase], Long) = {
      TrampolineUtil.setTaskContext(taskContext)
      try {
        val startBytesRead = fileSystemBytesRead()
        val outputBlocks = withResource(outhmb) { _ =>
          withResource(new HostMemoryOutputStream(outhmb)) { out =>
            if (compressCfg.decompressAnyCpu) {
              copyAndUncompressBlocksData(file, out, blocks.toSeq, offset, metrics, compressCfg)
            } else {
              copyBlocksData(file, out, blocks.toSeq, offset, metrics)
            }
          }
        }
        val bytesRead = fileSystemBytesRead() - startBytesRead
        (outputBlocks, bytesRead)
      } catch {
        case e: FileNotFoundException if ignoreMissingFiles =>
          logWarning(s"Skipped missing file: ${file.toString}", e)
          (Seq.empty, 0)
        // Throw FileNotFoundException even if `ignoreCorruptFiles` is true
        case e: FileNotFoundException if !ignoreMissingFiles => throw e
        case e @ (_: RuntimeException | _: IOException) if ignoreCorruptFiles =>
          logWarning(
            s"Skipped the rest of the content in the corrupted file: ${file.toString}", e)
          // It leave the empty hole for the re-composed parquet file if we skip
          // the corrupted file. But it should be ok since there is no meta pointing to that "hole"
          (Seq.empty, 0)
      } finally {
        TrampolineUtil.unsetTaskContext()
      }
    }
  }

  override def checkIfNeedToSplitDataBlock(currentBlockInfo: SingleDataBlockInfo,
      nextBlockInfo: SingleDataBlockInfo): Boolean = {
    checkIfNeedToSplitBlocks(currentBlockInfo.extraInfo.dateRebaseMode,
      nextBlockInfo.extraInfo.dateRebaseMode,
      currentBlockInfo.extraInfo.timestampRebaseMode,
      nextBlockInfo.extraInfo.timestampRebaseMode,
      currentBlockInfo.schema,
      nextBlockInfo.schema,
      currentBlockInfo.filePath.toString,
      nextBlockInfo.filePath.toString
    )
  }

  override def calculateEstimatedBlocksOutputSize(batchContext: BatchContext): Long = {
    val allBlocks = batchContext.origChunkedBlocks.values.flatten.toSeq
    // Some Parquet versions sanity check the block metadata, and since the blocks could be from
    // multiple files they will not pass the checks as they are.
    val blockStartOffset = ParquetPartitionReader.PARQUET_MAGIC.length
    val updatedBlocks = computeBlockMetaData(allBlocks, blockStartOffset)
    calculateParquetOutputSize(updatedBlocks, batchContext.schema, true)
  }

  override def getBatchRunner(
      taskContext: TaskContext,
      file: Path,
      outhmb: HostMemoryBuffer,
      blocks: ArrayBuffer[DataBlockBase],
      offset: Long,
      batchContext: BatchContext): Callable[(Seq[DataBlockBase], Long)] = {
    new ParquetCopyBlocksRunner(taskContext, file, outhmb, blocks, offset, compressCfg)
  }

  override final def getFileFormatShortName: String = "Parquet"

  private var currentTargetBatchSize = targetBatchSizeBytes

  override final def startNewBufferRetry(): Unit = {
    currentTargetBatchSize = targetBatchSizeBytes
  }

  override def readBufferToTablesAndClose(dataBuffer: HostMemoryBuffer, dataSize: Long,
      clippedSchema: SchemaBase, readDataSchema: StructType,
      extraInfo: ExtraInfo): GpuDataProducer[Table] = {

    val parseOpts = getParquetOptions(readDataSchema, clippedSchema, useFieldId)

    // About to start using the GPU
    GpuSemaphore.acquireIfNecessary(TaskContext.get())

    MakeParquetTableProducer(useChunkedReader, maxChunkedReaderMemoryUsageSizeBytes,
      conf, currentTargetBatchSize, parseOpts,
      Array(dataBuffer), metrics,
      extraInfo.dateRebaseMode, extraInfo.timestampRebaseMode,
      extraInfo.hasInt96Timestamps, isSchemaCaseSensitive, useFieldId, readDataSchema,
      clippedSchema, splits, debugDumpPrefix, debugDumpAlways)
  }

  override def writeFileHeader(buffer: HostMemoryBuffer, bContext: BatchContext): Long = {
    withResource(new HostMemoryOutputStream(buffer)) { out =>
      out.write(ParquetPartitionReader.PARQUET_MAGIC)
      out.getPos
    }
  }

  override def calculateFinalBlocksOutputSize(footerOffset: Long,
      blocks: collection.Seq[DataBlockBase], bContext: BatchContext): Long = {

    val actualFooterSize = calculateParquetFooterSize(blocks.toSeq, bContext.schema)
    // 4 + 4 is for writing size and the ending PARQUET_MAGIC.
    footerOffset + actualFooterSize + 4 + 4
  }

  override def writeFileFooter(buffer: HostMemoryBuffer, bufferSize: Long, footerOffset: Long,
      blocks: Seq[DataBlockBase], bContext: BatchContext): (HostMemoryBuffer, Long) = {

    val lenLeft = bufferSize - footerOffset

    val finalSize = closeOnExcept(buffer) { _ =>
      withResource(buffer.slice(footerOffset, lenLeft)) { finalizehmb =>
        withResource(new HostMemoryOutputStream(finalizehmb)) { footerOut =>
          writeFooter(footerOut, blocks, bContext.schema)
          BytesUtils.writeIntLittleEndian(footerOut, footerOut.getPos.toInt)
          footerOut.write(ParquetPartitionReader.PARQUET_MAGIC)
          footerOffset + footerOut.getPos
        }
      }
    }
    (buffer, finalSize)
  }
}

/**
 * A PartitionReader that can read multiple Parquet files in parallel. This is most efficient
 * running in a cloud environment where the I/O of reading is slow.
 *
 * Efficiently reading a Parquet split on the GPU requires re-constructing the Parquet file
 * in memory that contains just the column chunks that are needed. This avoids sending
 * unnecessary data to the GPU and saves GPU memory.
 *
 * @param conf the Hadoop configuration
 * @param files the partitioned files to read
 * @param filterFunc a function to filter the necessary blocks from a given file
 * @param isSchemaCaseSensitive whether schema is case sensitive
 * @param debugDumpPrefix a path prefix to use for dumping the fabricated Parquet data
 * @param debugDumpAlways whether to debug dump always or only on errors
 * @param maxReadBatchSizeRows soft limit on the maximum number of rows the reader reads per batch
 * @param maxReadBatchSizeBytes soft limit on the maximum number of bytes the reader reads per batch
 * @param targetBatchSizeBytes the target size of the batch
 * @param maxGpuColumnSizeBytes the maximum size of a GPU column
 * @param useChunkedReader whether to read Parquet by chunks or read all at once
 * @param maxChunkedReaderMemoryUsageSizeBytes soft limit on the number of bytes of internal memory
 *                                             usage that the reader will use
 * @param execMetrics metrics
 * @param partitionSchema Schema of partitions.
 * @param numThreads the size of the threadpool
 * @param maxNumFileProcessed the maximum number of files to read on the CPU side and waiting to be
 *                            processed on the GPU. This affects the amount of host memory used.
 * @param ignoreMissingFiles Whether to ignore missing files
 * @param ignoreCorruptFiles Whether to ignore corrupt files
 * @param useFieldId Whether to use field id for column matching
 * @param queryUsesInputFile Whether the query requires the input file name functionality
 * @param keepReadsInOrder Whether to require the files to be read in the same order as Spark.
 *                         Defaults to true for formats that don't explicitly handle this.
 * @param combineConf configs relevant to combination
 */
class MultiFileCloudParquetPartitionReader(
    override val conf: Configuration,
    files: Array[PartitionedFile],
    filterFunc: PartitionedFile => ParquetFileInfoWithBlockMeta,
    override val isSchemaCaseSensitive: Boolean,
    debugDumpPrefix: Option[String],
    debugDumpAlways: Boolean,
    maxReadBatchSizeRows: Integer,
    maxReadBatchSizeBytes: Long,
    targetBatchSizeBytes: Long,
    maxGpuColumnSizeBytes: Long,
    useChunkedReader: Boolean,
    maxChunkedReaderMemoryUsageSizeBytes: Long,
    override val compressCfg: CpuCompressionConfig,
    override val execMetrics: Map[String, GpuMetric],
    partitionSchema: StructType,
    numThreads: Int,
    maxNumFileProcessed: Int,
    ignoreMissingFiles: Boolean,
    ignoreCorruptFiles: Boolean,
    useFieldId: Boolean,
    queryUsesInputFile: Boolean,
    keepReadsInOrder: Boolean,
    combineConf: CombineConf)
  extends MultiFileCloudPartitionReaderBase(conf, files, numThreads, maxNumFileProcessed, null,
    execMetrics, maxReadBatchSizeRows, maxReadBatchSizeBytes, ignoreCorruptFiles,
    keepReadsInOrder, combineConf)
  with ParquetPartitionReaderBase {

  def checkIfNeedToSplit(current: HostMemoryBuffersWithMetaData,
      next: HostMemoryBuffersWithMetaData): Boolean = {

    checkIfNeedToSplitBlocks(current.dateRebaseMode,
      next.dateRebaseMode,
      current.timestampRebaseMode,
      next.timestampRebaseMode,
      ParquetSchemaWrapper(current.clippedSchema),
      ParquetSchemaWrapper(next.clippedSchema),
      current.partitionedFile.filePath.toString(),
      next.partitionedFile.filePath.toString()
    )
  }

  override def canUseCombine: Boolean = {
    if (queryUsesInputFile) {
      logDebug("Query uses input file name, can't use combine mode")
      false
    } else {
      combineConf.combineThresholdSize > 0
    }
  }

  private case class CombinedEmptyMeta(emptyNumRows: Long, emptyBufferSize: Long,
      emptyTotalBytesRead: Long, allEmpty: Boolean, metaForEmpty: HostMemoryEmptyMetaData)

  private case class CombinedMeta(allPartValues: Array[(Long, InternalRow)],
      toCombine: Array[HostMemoryBuffersWithMetaDataBase],
      firstNonEmpty: HostMemoryBuffersWithMetaData)

  // assumes all these are ok to combine and have the same metadata for schema
  // and *RebaseMode and timestamp type settings
  private def doCombineHMBs(combinedMeta: CombinedMeta): HostMemoryBuffersWithMetaDataBase = {
    val toCombineHmbs = combinedMeta.toCombine.filterNot(_.isInstanceOf[HostMemoryEmptyMetaData])
    val metaToUse = combinedMeta.firstNonEmpty
    logDebug(s"Using Combine mode and actually combining, num files ${toCombineHmbs.size} " +
      s"files: ${toCombineHmbs.map(_.partitionedFile.filePath).mkString(",")}")
    val startCombineTime = System.currentTimeMillis()

    // since we know not all of them are empty and we know all these have the same schema since
    // we already separated, just use the clippedSchema from metadata
    val schemaToUse = metaToUse.clippedSchema
    val combined = closeOnExcept(new ArrayBuffer[HostMemoryBuffer]) { buffers =>
      var offset: Long = PARQUET_MAGIC.size
      val allOutputBlocks = new ArrayBuffer[BlockMetaData]()

      // zero-copy the data
      toCombineHmbs.map { hbWithMeta =>
        hbWithMeta.memBuffersAndSizes.map { hmbInfo =>
          val columnDataSize = hmbInfo.blockMeta.map { meta =>
            meta.getColumns.asScala.map(_.getTotalSize).sum
          }.sum
          if (columnDataSize > 0 && hmbInfo.hmbs.nonEmpty) {
            val bytesToSlice = if (buffers.isEmpty) {
              columnDataSize + PARQUET_MAGIC.size
            } else {
              columnDataSize
            }
            val sliceOffset = if (buffers.isEmpty) 0 else PARQUET_MAGIC.size
            require(hmbInfo.hmbs.length == 1)
            buffers += hmbInfo.hmbs.head.slice(sliceOffset, bytesToSlice)
          }
          val outputBlocks = computeBlockMetaData(hmbInfo.blockMeta, offset)
          allOutputBlocks ++= outputBlocks
          offset += columnDataSize
          hmbInfo.hmbs.safeClose()
        }
      }
      if (buffers.isEmpty) {
        closeOnExcept(HostMemoryBuffer.allocate(PARQUET_MAGIC.size)) { hmb =>
          hmb.setBytes(0, PARQUET_MAGIC, 0, PARQUET_MAGIC.size);
          buffers += hmb
        }
      }
      // using all of the actual combined output blocks meta calculate what the footer size
      // will really be
      val actualFooterSize = calculateParquetFooterSize(allOutputBlocks.toSeq, schemaToUse)
      val footerBuf = HostMemoryBuffer.allocate(actualFooterSize + 8)
      buffers += footerBuf
      withResource(new HostMemoryOutputStream(footerBuf)) { footerOut =>
        writeFooter(footerOut, allOutputBlocks.toSeq, schemaToUse)
        BytesUtils.writeIntLittleEndian(footerOut, footerOut.getPos.toInt)
        footerOut.write(ParquetPartitionReader.PARQUET_MAGIC)
        offset += footerOut.getPos
      }
      val newHmbBufferInfo = SingleHMBAndMeta(buffers.toArray, offset,
        combinedMeta.allPartValues.map(_._1).sum, Seq.empty)
      val newHmbMeta = HostMemoryBuffersWithMetaData(
        metaToUse.partitionedFile,
        Array(newHmbBufferInfo),
        offset,
        metaToUse.dateRebaseMode,
        metaToUse.timestampRebaseMode,
        metaToUse.hasInt96Timestamps,
        metaToUse.clippedSchema,
        metaToUse.readSchema,
        Some(combinedMeta.allPartValues))
      val filterTime = combinedMeta.toCombine.map(_.getFilterTime).sum
      val bufferTime = combinedMeta.toCombine.map(_.getBufferTime).sum
      newHmbMeta.setMetrics(filterTime, bufferTime)
      newHmbMeta
    }
    logDebug(s"Took ${(System.currentTimeMillis() - startCombineTime)} " +
      s"ms to do combine of ${toCombineHmbs.size} files, " +
      s"task id: ${TaskContext.get().taskAttemptId()}")
    combined
  }

  private def computeCombineHMBMeta(
      input: Array[HostMemoryBuffersWithMetaDataBase]): (CombinedMeta, CombinedEmptyMeta) = {
    val allPartValues = new ArrayBuffer[(Long, InternalRow)]()
    var allEmpty = true
    var metaForEmpty: HostMemoryEmptyMetaData = null
    var emptyNumRows = 0L
    var emptyBufferSize = 0L
    var emptyTotalBytesRead = 0L
    val toCombine = ArrayBuffer[HostMemoryBuffersWithMetaDataBase]()
    // this is only used when keepReadsInOrder is false
    val leftOversWhenNotKeepReadsInOrder = ArrayBuffer[HostMemoryBuffersWithMetaDataBase]()
    var firstNonEmpty: HostMemoryBuffersWithMetaData = null
    var numCombined: Int = 0
    var needsSplit = false
    var iterLoc = 0
    // iterating through this to handle the case we want to keep the files
    // in the same order as Spark
    while (!needsSplit && iterLoc < input.size) {
      val result = input(iterLoc)
      result match {
        case emptyHMData: HostMemoryEmptyMetaData =>
          if (metaForEmpty == null || emptyHMData.numRows > 0) {
            // we might have multiple EmptyMetaData results. If some are due to ignoring
            // missing files and others are row counts, we want to make sure we
            // take the metadata information from the ones with row counts because
            // the ones from ignoring missing files has less information with it.
            metaForEmpty = emptyHMData
          }
          val totalNumRows = result.memBuffersAndSizes.map(_.numRows).sum
          val partValues = result.partitionedFile.partitionValues
          allPartValues.append((totalNumRows, partValues))
          emptyBufferSize += emptyHMData.bufferSize
          emptyNumRows += emptyHMData.numRows
          emptyTotalBytesRead += emptyHMData.bytesRead
          toCombine += emptyHMData
          numCombined += 1
        case hmWithData: HostMemoryBuffersWithMetaData =>
          allEmpty = false
          if (firstNonEmpty != null && checkIfNeedToSplit(firstNonEmpty, hmWithData)) {
            // if we need to keep the same order as Spark we just stop here and put rest in
            // leftOverFiles, but if we don't then continue so we combine as much as possible
            if (keepReadsInOrder) {
              needsSplit = true
              combineLeftOverFiles = Some(input.drop(numCombined))
            } else {
              leftOversWhenNotKeepReadsInOrder += hmWithData
            }
          } else {
            if (firstNonEmpty == null) {
              firstNonEmpty = hmWithData
            }
            numCombined += 1
            toCombine += hmWithData
            val partValues = hmWithData.partitionedFile.partitionValues
            val totalNumRows = hmWithData.memBuffersAndSizes.map(_.numRows).sum
            allPartValues.append((totalNumRows, partValues))
          }
        case _ => throw new RuntimeException("Unknown HostMemoryBuffersWithMetaDataBase")
      }
      iterLoc += 1
    }
    if (!keepReadsInOrder && leftOversWhenNotKeepReadsInOrder.nonEmpty) {
      combineLeftOverFiles = Some(leftOversWhenNotKeepReadsInOrder.toArray)
    }
    val combinedMeta = CombinedMeta(allPartValues.toArray, toCombine.toArray, firstNonEmpty)
    val combinedEmptyMeta = CombinedEmptyMeta(emptyNumRows, emptyBufferSize, emptyTotalBytesRead,
      allEmpty, metaForEmpty)
    (combinedMeta, combinedEmptyMeta)
  }

  override def combineHMBs(
      input: Array[HostMemoryBuffersWithMetaDataBase]): HostMemoryBuffersWithMetaDataBase = {
    if (input.size == 1) {
      input.head
    } else {
      val (combinedMeta, combinedEmptyMeta) = computeCombineHMBMeta(input)

      if (combinedEmptyMeta.allEmpty) {
        val metaForEmpty = combinedEmptyMeta.metaForEmpty
        HostMemoryEmptyMetaData(metaForEmpty.partitionedFile, // just pick one since not used
          combinedEmptyMeta.emptyBufferSize,
          combinedEmptyMeta.emptyTotalBytesRead,
          metaForEmpty.dateRebaseMode, // these shouldn't matter since data is empty
          metaForEmpty.timestampRebaseMode, // these shouldn't matter since data is empty
          metaForEmpty.hasInt96Timestamps, // these shouldn't matter since data is empty
          metaForEmpty.clippedSchema,
          metaForEmpty.readSchema,
          combinedEmptyMeta.emptyNumRows,
          Some(combinedMeta.allPartValues)
        )
      } else {
        doCombineHMBs(combinedMeta)
      }
    }
  }

  private case class HostMemoryEmptyMetaData(
      override val partitionedFile: PartitionedFile,
      bufferSize: Long,
      override val bytesRead: Long,
      dateRebaseMode: DateTimeRebaseMode,
      timestampRebaseMode: DateTimeRebaseMode,
      hasInt96Timestamps: Boolean,
      clippedSchema: MessageType,
      readSchema: StructType,
      numRows: Long,
      override val allPartValues: Option[Array[(Long, InternalRow)]] = None)
    extends HostMemoryBuffersWithMetaDataBase {
    override def memBuffersAndSizes: Array[SingleHMBAndMeta] =
      Array(SingleHMBAndMeta.empty(numRows))
  }

  case class HostMemoryBuffersWithMetaData(
      override val partitionedFile: PartitionedFile,
      override val memBuffersAndSizes: Array[SingleHMBAndMeta],
      override val bytesRead: Long,
      dateRebaseMode: DateTimeRebaseMode,
      timestampRebaseMode: DateTimeRebaseMode,
      hasInt96Timestamps: Boolean,
      clippedSchema: MessageType,
      readSchema: StructType,
      override val allPartValues: Option[Array[(Long, InternalRow)]]
  ) extends HostMemoryBuffersWithMetaDataBase

  private class ReadBatchRunner(
      file: PartitionedFile,
      filterFunc: PartitionedFile => ParquetFileInfoWithBlockMeta,
      taskContext: TaskContext) extends Callable[HostMemoryBuffersWithMetaDataBase] with Logging {

    private var blockChunkIter: BufferedIterator[BlockMetaData] = null

    /**
     * Returns the host memory buffers and file meta data for the file processed.
     * If there was an error then the error field is set. If there were no blocks the buffer
     * is returned as null.  If there were no columns but rows (count() operation) then the
     * buffer is null and the size is the number of rows.
     *
     * Note that the TaskContext is not set in these threads and should not be used.
     */
    override def call(): HostMemoryBuffersWithMetaDataBase = {
      TrampolineUtil.setTaskContext(taskContext)
      try {
        doRead()
      } catch {
        case e: FileNotFoundException if ignoreMissingFiles =>
          logWarning(s"Skipped missing file: ${file.filePath}", e)
          HostMemoryEmptyMetaData(file, 0, 0,
            DateTimeRebaseLegacy, DateTimeRebaseLegacy,
            hasInt96Timestamps = false, null, null, 0)
        // Throw FileNotFoundException even if `ignoreCorruptFiles` is true
        case e: FileNotFoundException if !ignoreMissingFiles => throw e
        case e @ (_: RuntimeException | _: IOException) if ignoreCorruptFiles =>
          logWarning(
            s"Skipped the rest of the content in the corrupted file: ${file.filePath}", e)
          HostMemoryEmptyMetaData(file, 0, 0,
            DateTimeRebaseLegacy, DateTimeRebaseLegacy,
            hasInt96Timestamps = false, null, null, 0)
      } finally {
        TrampolineUtil.unsetTaskContext()
      }
    }

    private def doRead(): HostMemoryBuffersWithMetaDataBase = {
      val startingBytesRead = fileSystemBytesRead()
      val hostBuffers = new ArrayBuffer[SingleHMBAndMeta]
      var filterTime = 0L
      var bufferStartTime = 0L
      val result = try {
        val filterStartTime = System.nanoTime()
        val fileBlockMeta = filterFunc(file)
        filterTime = System.nanoTime() - filterStartTime
        bufferStartTime = System.nanoTime()
        if (fileBlockMeta.blocks.isEmpty) {
          val bytesRead = fileSystemBytesRead() - startingBytesRead
          // no blocks so return null buffer and size 0
          HostMemoryEmptyMetaData(file, 0, bytesRead,
            fileBlockMeta.dateRebaseMode, fileBlockMeta.timestampRebaseMode,
            fileBlockMeta.hasInt96Timestamps, fileBlockMeta.schema, fileBlockMeta.readSchema, 0)
        } else {
          blockChunkIter = fileBlockMeta.blocks.iterator.buffered
          if (isDone) {
            val bytesRead = fileSystemBytesRead() - startingBytesRead
            // got close before finishing
            HostMemoryEmptyMetaData(file, 0, bytesRead,
              fileBlockMeta.dateRebaseMode, fileBlockMeta.timestampRebaseMode,
              fileBlockMeta.hasInt96Timestamps, fileBlockMeta.schema, fileBlockMeta.readSchema, 0)
          } else {
            if (fileBlockMeta.schema.getFieldCount == 0) {
              val bytesRead = fileSystemBytesRead() - startingBytesRead
              val numRows = fileBlockMeta.blocks.map(_.getRowCount).sum.toInt
              HostMemoryEmptyMetaData(file, 0, bytesRead,
                fileBlockMeta.dateRebaseMode, fileBlockMeta.timestampRebaseMode,
                fileBlockMeta.hasInt96Timestamps, fileBlockMeta.schema, fileBlockMeta.readSchema,
                numRows)
            } else {
              val filePath = new Path(new URI(file.filePath.toString()))
              while (blockChunkIter.hasNext) {
                val blocksToRead = populateCurrentBlockChunk(blockChunkIter,
                  maxReadBatchSizeRows, maxReadBatchSizeBytes, fileBlockMeta.readSchema)
                val (dataBuffer, blockMeta) =
                  readPartFile(blocksToRead, fileBlockMeta.schema, filePath)
                val numRows = blocksToRead.map(_.getRowCount).sum.toInt
                hostBuffers += SingleHMBAndMeta(Array(dataBuffer), dataBuffer.getLength,
                  numRows, blockMeta)
              }
              val bytesRead = fileSystemBytesRead() - startingBytesRead
              if (isDone) {
                // got close before finishing
<<<<<<< HEAD
                hostBuffers.flatMap(_.hmbs).safeClose()
                HostMemoryEmptyMetaData(file, origPartitionedFile, 0, bytesRead,
=======
                hostBuffers.foreach(_.hmb.safeClose())
                HostMemoryEmptyMetaData(file, 0, bytesRead,
>>>>>>> 421b26f1
                  fileBlockMeta.dateRebaseMode, fileBlockMeta.timestampRebaseMode,
                  fileBlockMeta.hasInt96Timestamps, fileBlockMeta.schema,
                  fileBlockMeta.readSchema, 0)
              } else {
                HostMemoryBuffersWithMetaData(file, hostBuffers.toArray,
                  bytesRead, fileBlockMeta.dateRebaseMode,
                  fileBlockMeta.timestampRebaseMode, fileBlockMeta.hasInt96Timestamps,
                  fileBlockMeta.schema, fileBlockMeta.readSchema, None)
              }
            }
          }
        }
      } catch {
        case e: Throwable =>
          hostBuffers.flatMap(_.hmbs).safeClose(e)
          throw e
      }
      val bufferTime = System.nanoTime() - bufferStartTime
      result.setMetrics(filterTime, bufferTime)
      result
    }
  }

  /**
   * File reading logic in a Callable which will be running in a thread pool
   *
   * @param tc      task context to use
   * @param file    file to be read
   * @param conf    configuration
   * @param filters push down filters
   * @return Callable[HostMemoryBuffersWithMetaDataBase]
   */
  override def getBatchRunner(
      tc: TaskContext,
      file: PartitionedFile,
      conf: Configuration,
      filters: Array[Filter]): Callable[HostMemoryBuffersWithMetaDataBase] = {
    new ReadBatchRunner(file, filterFunc, tc)
  }

  /**
   * File format short name used for logging and other things to uniquely identity
   * which file format is being used.
   *
   * @return the file format short name
   */
  override final def getFileFormatShortName: String = "Parquet"

  /**
   * Decode HostMemoryBuffers by GPU
   *
   * @param fileBufsAndMeta the file HostMemoryBuffer read from a PartitionedFile
   * @return Option[ColumnarBatch]
   */
  override def readBatches(fileBufsAndMeta: HostMemoryBuffersWithMetaDataBase):
  Iterator[ColumnarBatch] = fileBufsAndMeta match {
    case meta: HostMemoryEmptyMetaData =>
      // Not reading any data, but add in partition data if needed
      val rows = meta.numRows.toInt
      val origBatch = if (meta.readSchema.isEmpty) {
        new ColumnarBatch(Array.empty, rows)
      } else {
        // Someone is going to process this data, even if it is just a row count
        GpuSemaphore.acquireIfNecessary(TaskContext.get())
        val nullColumns = meta.readSchema.fields.safeMap(f =>
          GpuColumnVector.fromNull(rows, f.dataType).asInstanceOf[SparkVector])
        new ColumnarBatch(nullColumns, rows)
      }

      // we have to add partition values here for this batch, we already verified that
      // its not different for all the blocks in this batch
      meta.allPartValues match {
        case Some(partRowsAndValues) =>
          val (rowsPerPart, partValues) = partRowsAndValues.unzip
          BatchWithPartitionDataUtils.addPartitionValuesToBatch(origBatch, rowsPerPart,
            partValues, partitionSchema, maxGpuColumnSizeBytes)
        case None =>
          BatchWithPartitionDataUtils.addSinglePartitionValueToBatch(origBatch,
            meta.partitionedFile.partitionValues, partitionSchema, maxGpuColumnSizeBytes)
      }

    case buffer: HostMemoryBuffersWithMetaData =>
      val memBuffersAndSize = buffer.memBuffersAndSizes
      val hmbAndInfo = memBuffersAndSize.head
      val batchIter = readBufferToBatches(buffer.dateRebaseMode,
        buffer.timestampRebaseMode, buffer.hasInt96Timestamps, buffer.clippedSchema,
        buffer.readSchema, buffer.partitionedFile, hmbAndInfo.hmbs, buffer.allPartValues)
      if (memBuffersAndSize.length > 1) {
        val updatedBuffers = memBuffersAndSize.drop(1)
        currentFileHostBuffers = Some(buffer.copy(memBuffersAndSizes = updatedBuffers))
      } else {
        currentFileHostBuffers = None
      }
      batchIter
    case _ => throw new RuntimeException("Wrong HostMemoryBuffersWithMetaData")
  }

  private def readBufferToBatches(
      dateRebaseMode: DateTimeRebaseMode,
      timestampRebaseMode: DateTimeRebaseMode,
      hasInt96Timestamps: Boolean,
      clippedSchema: MessageType,
      readDataSchema: StructType,
      partedFile: PartitionedFile,
      hostBuffers: Array[HostMemoryBuffer],
      allPartValues: Option[Array[(Long, InternalRow)]]): Iterator[ColumnarBatch] = {

    val parseOpts = closeOnExcept(hostBuffers) { _ =>
      getParquetOptions(readDataSchema, clippedSchema, useFieldId)
    }
    val colTypes = readDataSchema.fields.map(f => f.dataType)

    // about to start using the GPU
    GpuSemaphore.acquireIfNecessary(TaskContext.get())

    withResource(hostBuffers) { _ =>
      RmmRapidsRetryIterator.withRetryNoSplit {
        // The MakeParquetTableProducer will close the input buffers, and that would be bad
        // because we don't want to close them until we know that we are done with them.
        hostBuffers.foreach(_.incRefCount())
        val tableReader = MakeParquetTableProducer(useChunkedReader,
          maxChunkedReaderMemoryUsageSizeBytes,
          conf, targetBatchSizeBytes,
          parseOpts,
          hostBuffers, metrics,
          dateRebaseMode, timestampRebaseMode, hasInt96Timestamps,
          isSchemaCaseSensitive, useFieldId, readDataSchema, clippedSchema, files,
          debugDumpPrefix, debugDumpAlways)

        val batchIter = CachedGpuBatchIterator(tableReader, colTypes)

        if (allPartValues.isDefined) {
          val allPartInternalRows = allPartValues.get.map(_._2)
          val rowsPerPartition = allPartValues.get.map(_._1)
          new GpuColumnarBatchWithPartitionValuesIterator(batchIter, allPartInternalRows,
            rowsPerPartition, partitionSchema, maxGpuColumnSizeBytes)
        } else {
          // this is a bit weird, we don't have number of rows when allPartValues isn't
          // filled in so can't use GpuColumnarBatchWithPartitionValuesIterator
          batchIter.flatMap { batch =>
            // we have to add partition values here for this batch, we already verified that
            // its not different for all the blocks in this batch
            BatchWithPartitionDataUtils.addSinglePartitionValueToBatch(batch,
              partedFile.partitionValues, partitionSchema, maxGpuColumnSizeBytes)
          }
        }
      }
    }
  }
}

object MakeParquetTableProducer extends Logging {
  def apply(
      useChunkedReader: Boolean,
      maxChunkedReaderMemoryUsageSizeBytes: Long,
      conf: Configuration,
      chunkSizeByteLimit: Long,
      opts: ParquetOptions,
      buffers: Array[HostMemoryBuffer],
      metrics : Map[String, GpuMetric],
      dateRebaseMode: DateTimeRebaseMode,
      timestampRebaseMode: DateTimeRebaseMode,
      hasInt96Timestamps: Boolean,
      isSchemaCaseSensitive: Boolean,
      useFieldId: Boolean,
      readDataSchema: StructType,
      clippedParquetSchema: MessageType,
      splits: Array[PartitionedFile],
      debugDumpPrefix: Option[String],
      debugDumpAlways: Boolean
  ): GpuDataProducer[Table] = {
    debugDumpPrefix.foreach { prefix =>
      if (debugDumpAlways) {
        val p = DumpUtils.dumpBuffer(conf, buffers, prefix, ".parquet")
        logWarning(s"Wrote data for ${splits.mkString(", ")} to $p")
      }
    }
    if (useChunkedReader) {
      ParquetTableReader(conf, chunkSizeByteLimit, maxChunkedReaderMemoryUsageSizeBytes,
        opts, buffers, metrics, dateRebaseMode, timestampRebaseMode, hasInt96Timestamps,
        isSchemaCaseSensitive, useFieldId, readDataSchema, clippedParquetSchema,
        splits, debugDumpPrefix, debugDumpAlways)
    } else {
      val table = withResource(buffers) { _ =>
        try {
          RmmRapidsRetryIterator.withRetryNoSplit[Table] {
            withResource(new NvtxWithMetrics("Parquet decode", NvtxColor.DARK_GREEN,
              metrics(GPU_DECODE_TIME))) { _ =>
              Table.readParquet(opts, buffers:_*)
            }
          }
        } catch {
          case e: Exception =>
            val dumpMsg = debugDumpPrefix.map { prefix =>
              if (!debugDumpAlways) {
                val p = DumpUtils.dumpBuffer(conf, buffers, prefix, ".parquet")
                s", data dumped to $p"
              } else {
                ""
              }
            }.getOrElse("")
            throw new IOException(s"Error when processing ${splits.mkString("; ")}$dumpMsg", e)
        }
      }
      closeOnExcept(table) { _ =>
        GpuParquetScan.throwIfRebaseNeededInExceptionMode(table, dateRebaseMode,
          timestampRebaseMode)
        if (readDataSchema.length < table.getNumberOfColumns) {
          throw new QueryExecutionException(s"Expected ${readDataSchema.length} columns " +
            s"but read ${table.getNumberOfColumns} from ${splits.mkString("; ")}")
        }
      }
      metrics(NUM_OUTPUT_BATCHES) += 1
      val evolvedSchemaTable = ParquetSchemaUtils.evolveSchemaIfNeededAndClose(table,
        clippedParquetSchema, readDataSchema, isSchemaCaseSensitive, useFieldId)
      val outputTable = GpuParquetScan.rebaseDateTime(evolvedSchemaTable, dateRebaseMode,
        timestampRebaseMode)
      new SingleGpuDataProducer(outputTable)
    }
  }
}

case class ParquetTableReader(
    conf: Configuration,
    chunkSizeByteLimit: Long,
    maxChunkedReaderMemoryUsageSizeBytes: Long,
    opts: ParquetOptions,
    buffers: Array[HostMemoryBuffer],
    metrics : Map[String, GpuMetric],
    dateRebaseMode: DateTimeRebaseMode,
    timestampRebaseMode: DateTimeRebaseMode,
    hasInt96Timestamps: Boolean,
    isSchemaCaseSensitive: Boolean,
    useFieldId: Boolean,
    readDataSchema: StructType,
    clippedParquetSchema: MessageType,
    splits: Array[PartitionedFile],
    debugDumpPrefix: Option[String],
    debugDumpAlways: Boolean) extends GpuDataProducer[Table] with Logging {
  private[this] val reader = new ParquetChunkedReader(chunkSizeByteLimit,
    maxChunkedReaderMemoryUsageSizeBytes, opts, buffers:_*)

  private[this] lazy val splitsString = splits.mkString("; ")

  override def hasNext: Boolean = reader.hasNext

  override def next: Table = {
    val table = withResource(new NvtxWithMetrics("Parquet decode", NvtxColor.DARK_GREEN,
      metrics(GPU_DECODE_TIME))) { _ =>
      try {
        reader.readChunk()
      } catch {
        case e: Exception =>
          val dumpMsg = debugDumpPrefix.map { prefix =>
            if (!debugDumpAlways) {
              val p = DumpUtils.dumpBuffer(conf, buffers, prefix, ".parquet")
              s", data dumped to $p"
            } else {
              ""
            }
          }.getOrElse("")
          throw new IOException(s"Error when processing $splitsString$dumpMsg", e)
      }
    }

    closeOnExcept(table) { _ =>
      GpuParquetScan.throwIfRebaseNeededInExceptionMode(table, dateRebaseMode, timestampRebaseMode)
      if (readDataSchema.length < table.getNumberOfColumns) {
        throw new QueryExecutionException(s"Expected ${readDataSchema.length} columns " +
          s"but read ${table.getNumberOfColumns} from $splitsString")
      }
    }
    metrics(NUM_OUTPUT_BATCHES) += 1
    val evolvedSchemaTable = ParquetSchemaUtils.evolveSchemaIfNeededAndClose(table,
      clippedParquetSchema, readDataSchema, isSchemaCaseSensitive, useFieldId)
    GpuParquetScan.rebaseDateTime(evolvedSchemaTable, dateRebaseMode, timestampRebaseMode)
  }

  override def close(): Unit = {
    reader.close()
    buffers.safeClose()
  }
}

/**
 * A PartitionReader that reads a Parquet file split on the GPU.
 *
 * Efficiently reading a Parquet split on the GPU requires re-constructing the Parquet file
 * in memory that contains just the column chunks that are needed. This avoids sending
 * unnecessary data to the GPU and saves GPU memory.
 *
 * @param conf the Hadoop configuration
 * @param split the file split to read
 * @param filePath the path to the Parquet file
 * @param clippedBlocks the block metadata from the original Parquet file that has been clipped
 *                      to only contain the column chunks to be read
 * @param clippedParquetSchema the Parquet schema from the original Parquet file that has been
 *                             clipped to contain only the columns to be read
 * @param readDataSchema the Spark schema describing what will be read
 * @param debugDumpPrefix a path prefix to use for dumping the fabricated Parquet data or null
 * @param debugDumpAlways whether to debug dump always or only on errors
 */
class ParquetPartitionReader(
    override val conf: Configuration,
    split: PartitionedFile,
    filePath: Path,
    clippedBlocks: Iterable[BlockMetaData],
    clippedParquetSchema: MessageType,
    override val isSchemaCaseSensitive: Boolean,
    readDataSchema: StructType,
    debugDumpPrefix: Option[String],
    debugDumpAlways: Boolean,
    maxReadBatchSizeRows: Integer,
    maxReadBatchSizeBytes: Long,
    targetBatchSizeBytes: Long,
    useChunkedReader: Boolean,
    maxChunkedReaderMemoryUsageSizeBytes: Long,
    override val compressCfg: CpuCompressionConfig,
    override val execMetrics: Map[String, GpuMetric],
    dateRebaseMode: DateTimeRebaseMode,
    timestampRebaseMode: DateTimeRebaseMode,
    hasInt96Timestamps: Boolean,
    useFieldId: Boolean) extends FilePartitionReaderBase(conf, execMetrics)
  with ParquetPartitionReaderBase {

  private val blockIterator:  BufferedIterator[BlockMetaData] = clippedBlocks.iterator.buffered

  override def next(): Boolean = {
    if (batchIter.hasNext) {
      return true
    }
    batchIter = EmptyGpuColumnarBatchIterator
    if (!isDone) {
      if (!blockIterator.hasNext) {
        isDone = true
      } else {
        batchIter = readBatches()
      }
    }

    // NOTE: At this point, the task may not have yet acquired the semaphore if `batch` is `None`.
    // We are not acquiring the semaphore here since this next() is getting called from
    // the `PartitionReaderIterator` which implements a standard iterator pattern, and
    // advertises `hasNext` as false when we return false here. No downstream tasks should
    // try to call next after `hasNext` returns false, and any task that produces some kind of
    // data when `hasNext` is false is responsible to get the semaphore themselves.
    batchIter.hasNext
  }

  private def readBatches(): Iterator[ColumnarBatch] = {
    withResource(new NvtxRange("Parquet readBatch", NvtxColor.GREEN)) { _ =>
      val currentChunkedBlocks = populateCurrentBlockChunk(blockIterator,
        maxReadBatchSizeRows, maxReadBatchSizeBytes, readDataSchema)
      if (clippedParquetSchema.getFieldCount == 0) {
        // not reading any data, so return a degenerate ColumnarBatch with the row count
        val numRows = currentChunkedBlocks.map(_.getRowCount).sum.toInt
        if (numRows == 0) {
          EmptyGpuColumnarBatchIterator
        } else {
          // Someone is going to process this data, even if it is just a row count
          GpuSemaphore.acquireIfNecessary(TaskContext.get())
          val nullColumns = readDataSchema.safeMap(f =>
            GpuColumnVector.fromNull(numRows, f.dataType).asInstanceOf[SparkVector])
          new SingleGpuColumnarBatchIterator(new ColumnarBatch(nullColumns.toArray, numRows))
        }
      } else {
        val colTypes = readDataSchema.fields.map(f => f.dataType)
        val iter = if (currentChunkedBlocks.isEmpty) {
          CachedGpuBatchIterator(EmptyTableReader, colTypes)
        } else {
          val parseOpts = getParquetOptions(readDataSchema, clippedParquetSchema, useFieldId)
          val (dataBuffer, _) = metrics(BUFFER_TIME).ns {
            readPartFile(currentChunkedBlocks, clippedParquetSchema, filePath)
          }
          if (dataBuffer.getLength == 0) {
            dataBuffer.close()
            CachedGpuBatchIterator(EmptyTableReader, colTypes)
          } else {
            // about to start using the GPU
            GpuSemaphore.acquireIfNecessary(TaskContext.get())

            RmmRapidsRetryIterator.withRetryNoSplit(dataBuffer) { _ =>
              // Inc the ref count because MakeParquetTableProducer will try to close the dataBuffer
              // which we don't want until we know that the retry is done with it.
              dataBuffer.incRefCount()
              val producer = MakeParquetTableProducer(useChunkedReader,
                maxChunkedReaderMemoryUsageSizeBytes, conf,
                targetBatchSizeBytes, parseOpts,
                Array(dataBuffer), metrics,
                dateRebaseMode, timestampRebaseMode,
                hasInt96Timestamps, isSchemaCaseSensitive,
                useFieldId, readDataSchema,
                clippedParquetSchema, Array(split),
                debugDumpPrefix, debugDumpAlways)
              CachedGpuBatchIterator(producer, colTypes)
            }
          }
        }
        iter.map { batch =>
          logDebug(s"GPU batch size: ${GpuColumnVector.getTotalDeviceMemoryUsed(batch)} bytes")
          batch
        }
      }
    }
  }
}

object ParquetPartitionReader {
  private[rapids] val PARQUET_MAGIC = "PAR1".getBytes(StandardCharsets.US_ASCII)
  private[rapids] val PARQUET_CREATOR = "RAPIDS Spark Plugin"
  private[rapids] val PARQUET_VERSION = 1

  private[rapids] trait CopyItem {
    val length: Long
  }

  private[rapids] case class LocalCopy(
      channel: SeekableByteChannel,
      length: Long,
      outputOffset: Long) extends CopyItem with Closeable {
    override def close(): Unit = {
      channel.close()
    }
  }

  private[rapids] case class CopyRange(
      offset: Long,
      length: Long,
      outputOffset: Long) extends CopyItem

  private[rapids] def computeOutputSize(
      blocks: Seq[BlockMetaData],
      compressCfg: CpuCompressionConfig): Long = {
    blocks.map { block =>
      computeOutputSize(block, compressCfg)
    }.sum
  }

  private[rapids] def computeOutputSize(
      block: BlockMetaData,
      compressCfg: CpuCompressionConfig): Long = {
    if (compressCfg.decompressAnyCpu) {
      block.getColumns.asScala.map { c =>
        if ((c.getCodec == CompressionCodecName.SNAPPY && compressCfg.decompressSnappyCpu)
            || (c.getCodec == CompressionCodecName.ZSTD && compressCfg.decompressZstdCpu)) {
          // Page headers need to be rewritten when CPU decompresses, and that may
          // increase the size of the page header. Guess how many pages there may be
          // and add a fudge factor per page to try to avoid a late realloc+copy.
          // NOTE: Avoid using block.getTotalByteSize as that is the
          //       uncompressed size rather than the size in the file.
          val estimatedPageCount = (c.getTotalUncompressedSize / (1024 * 1024)) + 1
          c.getTotalUncompressedSize + estimatedPageCount * 8
        } else {
          c.getTotalSize
        }
      }.sum
    } else {
      block.getColumns.asScala.map(_.getTotalSize).sum
    }
  }
}<|MERGE_RESOLUTION|>--- conflicted
+++ resolved
@@ -2671,13 +2671,8 @@
               val bytesRead = fileSystemBytesRead() - startingBytesRead
               if (isDone) {
                 // got close before finishing
-<<<<<<< HEAD
                 hostBuffers.flatMap(_.hmbs).safeClose()
-                HostMemoryEmptyMetaData(file, origPartitionedFile, 0, bytesRead,
-=======
-                hostBuffers.foreach(_.hmb.safeClose())
                 HostMemoryEmptyMetaData(file, 0, bytesRead,
->>>>>>> 421b26f1
                   fileBlockMeta.dateRebaseMode, fileBlockMeta.timestampRebaseMode,
                   fileBlockMeta.hasInt96Timestamps, fileBlockMeta.schema,
                   fileBlockMeta.readSchema, 0)
