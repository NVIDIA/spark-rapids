--- conflicted
+++ resolved
@@ -37,11 +37,7 @@
 import com.nvidia.spark.rapids.RapidsConf.ParquetFooterReaderType
 import com.nvidia.spark.rapids.RapidsPluginImplicits._
 import com.nvidia.spark.rapids.filecache.FileCache
-<<<<<<< HEAD
-import com.nvidia.spark.rapids.jni.{GpuSplitAndRetryOOM, ParquetFooter}
-=======
-import com.nvidia.spark.rapids.jni.{DateTimeRebase, ParquetFooter, SplitAndRetryOOM}
->>>>>>> a7fa0df1
+import com.nvidia.spark.rapids.jni.{DateTimeRebase, GpuSplitAndRetryOOM, ParquetFooter}
 import com.nvidia.spark.rapids.shims.{GpuParquetCrypto, GpuTypeShims, ParquetLegacyNanoAsLongShims, ParquetSchemaClipShims, ParquetStringPredShims, ReaderUtils, ShimFilePartitionReaderFactory, SparkShimImpl}
 import org.apache.commons.io.IOUtils
 import org.apache.commons.io.output.{CountingOutputStream, NullOutputStream}
@@ -255,8 +251,7 @@
    * @return the updated target batch size.
    */
   def splitTargetBatchSize(targetBatchSize: Long, useChunkedReader: Boolean): Long = {
-<<<<<<< HEAD
-      if (!useChunkedReader) {
+    if (!useChunkedReader) {
       throw new GpuSplitAndRetryOOM("GPU OutOfMemory: could not split inputs " +
           "chunked parquet reader is configured off")
     }
@@ -264,16 +259,6 @@
     if (targetBatchSize < minTargetBatchSizeMiB * 1024 * 1024) {
            throw new GpuSplitAndRetryOOM("GPU OutOfMemory: could not split input " +
           s"target batch size to less than $minTargetBatchSizeMiB MiB")
-=======
-    if (!useChunkedReader) {
-      throw new SplitAndRetryOOM("GPU OutOfMemory: could not split inputs " +
-        "chunked parquet reader is configured off")
-    }
-    val ret = targetBatchSize / 2
-    if (targetBatchSize < minTargetBatchSizeMiB * 1024 * 1024) {
-      throw new SplitAndRetryOOM("GPU OutOfMemory: could not split input " +
-        s"target batch size to less than $minTargetBatchSizeMiB MiB")
->>>>>>> a7fa0df1
     }
     ret
   }
