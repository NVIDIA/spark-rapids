--- conflicted
+++ resolved
@@ -56,7 +56,6 @@
 import org.apache.spark.sql.execution.datasources.parquet.{ParquetFileFormat, ParquetFilters, ParquetReadSupport}
 import org.apache.spark.sql.execution.datasources.v2.{FilePartitionReaderFactory, FileScan}
 import org.apache.spark.sql.execution.datasources.v2.parquet.ParquetScan
-import org.apache.spark.sql.execution.datasources.v2.rapids.{MultiFilePartitionReader, MultiplePartitionedFileReader}
 import org.apache.spark.sql.execution.metric.SQLMetric
 import org.apache.spark.sql.internal.SQLConf
 import org.apache.spark.sql.rapids.execution.TrampolineUtil
@@ -195,13 +194,9 @@
 }
 
 /**
-<<<<<<< HEAD
- * Similar to GpuParquetPartitionReaderFactory but extended for multiple file reading.
-=======
  * Similar to GpuParquetPartitionReaderFactory but extended for reading multiple files
  * in an iteration. This will allow us to read multiple small files and combine them
  * on the CPU side before sending them down to the GPU.
->>>>>>> dbd62ef0
  */
 case class GpuParquetMultiPartitionReaderFactory(
     @transient sqlConf: SQLConf,
@@ -222,11 +217,8 @@
   private val debugDumpPrefix = rapidsConf.parquetDebugDumpPrefix
   private val maxReadBatchSizeRows = rapidsConf.maxReadBatchSizeRows
   private val maxReadBatchSizeBytes = rapidsConf.maxReadBatchSizeBytes
-<<<<<<< HEAD
-=======
   private val isCorrectedRebase =
     "CORRECTED" == sqlConf.getConf(SQLConf.LEGACY_PARQUET_REBASE_MODE_IN_READ)
->>>>>>> dbd62ef0
 
   override def supportColumnarReads(partition: InputPartition): Boolean = true
 
@@ -238,20 +230,11 @@
     assert(partition.isInstanceOf[FilePartition])
     val filePartition = partition.asInstanceOf[FilePartition]
     val files = filePartition.files
-<<<<<<< HEAD
     buildColumnarReader(files)
-=======
-    val reader = MultiplePartitionedFileReader(files, buildColumnarReader(files))
-    new MultiFilePartitionReader[ColumnarBatch](reader)
->>>>>>> dbd62ef0
   }
 
   def buildColumnarReader(
       partitionedFiles: Array[PartitionedFile]): PartitionReader[ColumnarBatch] = {
-<<<<<<< HEAD
-    val reader = buildBaseColumnarParquetReader(partitionedFiles)
-    reader
-=======
     buildBaseColumnarParquetReader(partitionedFiles)
   }
 
@@ -271,7 +254,6 @@
       // the "LEGACY" rebase mode.
       version >= "3.0.0" && lookupFileMeta(SPARK_LEGACY_DATETIME) == null
     }.getOrElse(isCorrectedModeConfig)
->>>>>>> dbd62ef0
   }
 
   private def filterClippedSchema(clippedSchema: MessageType,
@@ -279,10 +261,7 @@
     val fs = fileSchema.asGroupType()
     val types = if (isCaseSensitive) {
       val inFile = fs.getFields.asScala.map(_.getName).toSet
-<<<<<<< HEAD
-=======
-
->>>>>>> dbd62ef0
+
       clippedSchema.asGroupType()
         .getFields.asScala.filter(f => inFile.contains(f.getName))
     } else {
@@ -307,18 +286,10 @@
     val conf = broadcastedConf.value.value
     val clippedBlocks = ArrayBuffer[(Path, BlockMetaData, PartitionedFile)]()
     var clippedSchema: MessageType = null
-<<<<<<< HEAD
-
-    // TODO - check schema and metadata (types) to make sure files aren't different
-    // Bobby mentioned something with timestamp types
-    files.map { file =>
-      // logWarning(s"processing file: $file")
-=======
     var isCorrectedRebaseForThis: Boolean = null
 
     files.map { file =>
       logWarning(s"processing file: $file")
->>>>>>> dbd62ef0
       val filePath = new Path(new URI(file.filePath))
       //noinspection ScalaDeprecation
       val footer = ParquetFileReader.readFooter(conf, filePath,
@@ -332,11 +303,6 @@
         None
       }
 
-<<<<<<< HEAD
-      // logWarning("before pushed filters defined" )
-      val blocks = if (pushedFilters.isDefined) {
-        // logWarning("pushed filters defined: " + pushedFilters)
-=======
       // we need to ensure all files we are going to combine have the same datetime rebase mode
       val isCorrectedRebaseForThisFile =
         isCorrectedRebaseMode(footer.getFileMetaData.getKeyValueMetaData.get, isCorrectedRebase)
@@ -349,7 +315,6 @@
       }
 
       val blocks = if (pushedFilters.isDefined) {
->>>>>>> dbd62ef0
         // Use the ParquetFileReader to perform dictionary-level filtering
         ParquetInputFormat.setFilterPredicate(conf, pushedFilters.get)
         //noinspection ScalaDeprecation
@@ -369,32 +334,17 @@
       // ParquetReadSupport.clipParquetSchema does most of what we want, but it includes
       // everything in readDataSchema, even if it is not in fileSchema we want to remove those
       // for our own purposes
-<<<<<<< HEAD
-      // TODO - APPEND or coalesce ?? At least check is different
-      clippedSchema = filterClippedSchema(clippedSchemaTmp, fileSchema, isCaseSensitive)
-      // logWarning(s"file: $file schema: $clippedSchema")
-=======
       val fileClippedSchema = filterClippedSchema(clippedSchemaTmp, fileSchema, isCaseSensitive)
->>>>>>> dbd62ef0
       val columnPaths = clippedSchema.getPaths.asScala.map(x => ColumnPath.get(x: _*))
       val clipped = ParquetPartitionReader.clipBlocks(columnPaths, blocks.asScala)
       clippedBlocks ++= clipped.map((filePath, _, file))
-    }
+    
     new MultiFileParquetPartitionReader(conf, files, clippedBlocks, clippedSchema,
       isCaseSensitive, readDataSchema, debugDumpPrefix, maxReadBatchSizeRows,
-<<<<<<< HEAD
-      maxReadBatchSizeBytes, metrics, partitionSchema)
+      maxReadBatchSizeBytes, metrics, partitionSchema, isCorrectedRebaseForThis)
   }
 }
 
-
-
-=======
-      maxReadBatchSizeBytes, metrics, partitionSchema, isCorrectedRebaseForThis)
-  }
-}
-
->>>>>>> dbd62ef0
 case class GpuParquetPartitionReaderFactory(
     @transient sqlConf: SQLConf,
     broadcastedConf: Broadcast[SerializableConfiguration],
@@ -979,6 +929,7 @@
  *
  * @param conf the Hadoop configuration
  * @param split the file split to read
+ * @param filePath the path to the Parquet file
  * @param clippedBlocks the block metadata from the original Parquet file that has been clipped
  *                      to only contain the column chunks to be read
  * @param clippedParquetSchema the Parquet schema from the original Parquet file that has been
@@ -986,10 +937,11 @@
  * @param readDataSchema the Spark schema describing what will be read
  * @param debugDumpPrefix a path prefix to use for dumping the fabricated Parquet data or null
  */
-class MultiFileParquetPartitionReader(
+class ParquetPartitionReader(
     conf: Configuration,
-    splits: Array[PartitionedFile],
-    clippedBlocks: Seq[(Path, BlockMetaData, PartitionedFile)],
+    split: PartitionedFile,
+    filePath: Path,
+    clippedBlocks: Seq[BlockMetaData],
     clippedParquetSchema: MessageType,
     isSchemaCaseSensitive: Boolean,
     readDataSchema: StructType,
@@ -997,35 +949,18 @@
     maxReadBatchSizeRows: Integer,
     maxReadBatchSizeBytes: Long,
     execMetrics: Map[String, SQLMetric],
-    partitionSchema: StructType) extends PartitionReader[ColumnarBatch] with Logging
+    isCorrectedRebaseMode: Boolean) extends PartitionReader[ColumnarBatch] with Logging
   with ScanWithMetrics with Arm {
   private var isExhausted: Boolean = false
   private var maxDeviceMemory: Long  = 0
   private var batch: Option[ColumnarBatch] = None
-  private val blockIterator: BufferedIterator[(Path, BlockMetaData, PartitionedFile)] =
-    clippedBlocks.iterator.buffered
+  private val blockIterator :  BufferedIterator[BlockMetaData] = clippedBlocks.iterator.buffered
   private val copyBufferSize = conf.getInt("parquet.read.allocation.size", 8 * 1024 * 1024)
 
   metrics = execMetrics
 
-  def addPartitionValues(
-      batch: Option[ColumnarBatch],
-      inPartitionValues: InternalRow): Option[ColumnarBatch] = {
-    batch.map { cb =>
-      val partitionValues = inPartitionValues.toSeq(partitionSchema)
-      val partitionScalarTypes = partitionSchema.fields.map(_.dataType)
-      val partitionScalars = partitionValues.zip(partitionScalarTypes).map {
-        case (v, t) => GpuScalar.from(v, t)
-      }.toArray
-      try {
-        ColumnarPartitionReaderWithPartitionValues.addPartitionValues(cb, partitionScalars)
-      } finally {
-        partitionScalars.foreach(_.close())
-      }
-    }
-  }
-
   override def next(): Boolean = {
+    // logWarning(s"calling partition reader $filePath")
     batch.foreach(_.close())
     batch = None
     if (!isExhausted) {
@@ -1054,55 +989,32 @@
     isExhausted = true
   }
 
-  private def readPartFile(blocks: Seq[(Path, BlockMetaData)]): (HostMemoryBuffer, Long) = {
+  private def readPartFile(blocks: Seq[BlockMetaData]): (HostMemoryBuffer, Long) = {
     val nvtxRange = new NvtxWithMetrics("Buffer file split", NvtxColor.YELLOW,
       metrics("bufferTime"))
-    // ugly but we want to keep the order
-    val filesAndBlocks = LinkedHashMap[Path, ArrayBuffer[BlockMetaData]]()
-    blocks.foreach { info =>
-      if (filesAndBlocks.contains(info._1)) {
-        filesAndBlocks(info._1) += info._2
-      } else {
-        filesAndBlocks(info._1) = ArrayBuffer(info._2)
-      }
-    }
-
     try {
-      var succeeded = false
-      val allBlocks = blocks.map(_._2)
-      val size = calculateParquetOutputSize(allBlocks)
-      val hmb = HostMemoryBuffer.allocate(size)
-      val out = new HostMemoryOutputStream(hmb)
+      val in = filePath.getFileSystem(conf).open(filePath)
+      // logWarning(s"origin processing file: $filePath")
       try {
-        out.write(ParquetPartitionReader.PARQUET_MAGIC)
-        val allOutputBlocks = scala.collection.mutable.ArrayBuffer[BlockMetaData]()
-        filesAndBlocks.foreach { case (file, blocks) =>
-          val in = file.getFileSystem(conf).open(file)
-          try {
-            val retBlocks = copyBlocksData(in, out, blocks)
-            val size = calculateParquetOutputSize(retBlocks)
-            allOutputBlocks ++= retBlocks
-          } finally {
-            in.close()
+        var succeeded = false
+        val hmb = HostMemoryBuffer.allocate(calculateParquetOutputSize(blocks))
+        try {
+          val out = new HostMemoryOutputStream(hmb)
+          out.write(ParquetPartitionReader.PARQUET_MAGIC)
+          val outputBlocks = copyBlocksData(in, out, blocks)
+          val footerPos = out.getPos
+          writeFooter(out, outputBlocks)
+          BytesUtils.writeIntLittleEndian(out, (out.getPos - footerPos).toInt)
+          out.write(ParquetPartitionReader.PARQUET_MAGIC)
+          succeeded = true
+          (hmb, out.getPos)
+        } finally {
+          if (!succeeded) {
+            hmb.close()
           }
         }
-        val size = calculateParquetOutputSize(allOutputBlocks)
-        val footerPos = out.getPos
-        // logWarning(s"actual write before write footer count is: ${out.getPos}")
-        writeFooter(out, allOutputBlocks)
-        // logWarning(s"actual write after write footer count is: ${out.getPos}")
-        BytesUtils.writeIntLittleEndian(out, (out.getPos - footerPos).toInt)
-        // logWarning(s"write little endian size: ${out.getPos - footerPos}")
-        // logWarning(s"wrote little endidan : ${out.getPos}")
-        out.write(ParquetPartitionReader.PARQUET_MAGIC)
-        // logWarning(s"wrote magic : ${out.getPos}")
-        succeeded = true
-        // logWarning(s"Actual written out size: ${out.getPos}")
-        (hmb, out.getPos)
       } finally {
-        if (!succeeded) {
-          hmb.close()
-        }
+        in.close()
       }
     } finally {
       nvtxRange.close()
@@ -1120,19 +1032,12 @@
     //       uncompressed size rather than the size in the file.
     size += currentChunkedBlocks.flatMap(_.getColumns.asScala.map(_.getTotalSize)).sum
 
-    // logWarning("sizes are: " +
-    // currentChunkedBlocks.flatMap(_.getColumns.asScala.map(_.getTotalSize)))
-    // logWarning(s"size: $size")
     // Calculate size of the footer metadata.
     // This uses the column metadata from the original file, but that should
     // always be at least as big as the updated metadata in the output.
     val out = new CountingOutputStream(new NullOutputStream)
     writeFooter(out, currentChunkedBlocks)
-    // TODO - why am I off bytes???  Footer sizes different from when first calculated to when
-    // real ones put in
-    val calcSize = size + out.getByteCount + (currentChunkedBlocks.size * 24)
-    // logWarning(s"size is $size footer is ${out.getByteCount} calculated size is: $calcSize")
-    calcSize
+    size + out.getByteCount
   }
 
   private def writeFooter(out: OutputStream, blocks: Seq[BlockMetaData]): Unit = {
@@ -1232,405 +1137,6 @@
   private def readBatch(): Option[ColumnarBatch] = {
     val nvtxRange = new NvtxWithMetrics("Parquet readBatch", NvtxColor.GREEN, metrics(TOTAL_TIME))
     try {
-      val (partitionValues, currentChunkedBlocks) = populateCurrentBlockChunk()
-      if (readDataSchema.isEmpty) {
-        // not reading any data, so return a degenerate ColumnarBatch with the row count
-        val numRows = currentChunkedBlocks.map(_._2.getRowCount).sum.toInt
-        if (numRows == 0) {
-          None
-        } else {
-          Some(new ColumnarBatch(Array.empty, numRows.toInt))
-        }
-      } else {
-        val table = readToTable(currentChunkedBlocks)
-        try {
-          val maybeBatch = table.map(GpuColumnVector.from)
-          maybeBatch.foreach { batch =>
-            logDebug(s"GPU batch size: ${GpuColumnVector.getTotalDeviceMemoryUsed(batch)} bytes")
-          }
-          val withPartitionValues = addPartitionValues(maybeBatch, partitionValues)
-          withPartitionValues
-        } finally {
-          table.foreach(_.close())
-        }
-      }
-    } finally {
-      nvtxRange.close()
-    }
-  }
-
-  private def areNamesEquiv(groups: GroupType, index: Int, otherName: String,
-      isCaseSensitive: Boolean): Boolean = {
-    if (groups.getFieldCount > index) {
-      if (isCaseSensitive) {
-        groups.getFieldName(index) == otherName
-      } else {
-        groups.getFieldName(index).toLowerCase(Locale.ROOT) == otherName.toLowerCase(Locale.ROOT)
-      }
-    } else {
-      false
-    }
-  }
-
-  private def evolveSchemaIfNeededAndClose(inputTable: Table): Table = {
-    if (readDataSchema.length > inputTable.getNumberOfColumns) {
-      // Spark+Parquet schema evolution is relatively simple with only adding/removing columns
-      // To type casting or anyting like that
-      val clippedGroups = clippedParquetSchema.asGroupType()
-      val newColumns = new Array[ColumnVector](readDataSchema.length)
-      try {
-        withResource(inputTable) { table =>
-          var readAt = 0
-          (0 until readDataSchema.length).foreach(writeAt => {
-            val readField = readDataSchema(writeAt)
-            if (areNamesEquiv(clippedGroups, readAt, readField.name, isSchemaCaseSensitive)) {
-              newColumns(writeAt) = table.getColumn(readAt).incRefCount()
-              readAt += 1
-            } else {
-              withResource(GpuScalar.from(null, readField.dataType)) { n =>
-                newColumns(writeAt) = ColumnVector.fromScalar(n, table.getRowCount.toInt)
-              }
-            }
-          })
-          if (readAt != table.getNumberOfColumns) {
-            throw new QueryExecutionException(s"Could not find the expected columns " +
-              s"$readAt out of ${table.getNumberOfColumns} from $splits")
-          }
-        }
-        new Table(newColumns: _*)
-      } finally {
-        newColumns.safeClose()
-      }
-    } else {
-      inputTable
-    }
-  }
-
-  private def readToTable(
-      currentChunkedBlocks: Seq[(Path, BlockMetaData)]): Option[Table] = {
-    if (currentChunkedBlocks.isEmpty) {
-      return None
-    }
-
-    // logWarning(s"read to table blocks is partition ${TaskContext.get().partitionId()} :"
-    // + currentChunkedBlocks.mkString(","))
-    val (dataBuffer, dataSize) = readPartFile(currentChunkedBlocks)
-    try {
-      if (dataSize == 0) {
-        None
-      } else {
-        if (debugDumpPrefix != null) {
-          dumpParquetData(dataBuffer, dataSize)
-        }
-        val parseOpts = ParquetOptions.builder()
-          .withTimeUnit(DType.TIMESTAMP_MICROSECONDS)
-          .includeColumn(readDataSchema.fieldNames:_*).build()
-
-        // about to start using the GPU
-        GpuSemaphore.acquireIfNecessary(TaskContext.get())
-
-        val table = Table.readParquet(parseOpts, dataBuffer, 0, dataSize)
-        maxDeviceMemory = max(GpuColumnVector.getTotalDeviceMemoryUsed(table), maxDeviceMemory)
-        if (readDataSchema.length < table.getNumberOfColumns) {
-          table.close()
-          throw new QueryExecutionException(s"Expected ${readDataSchema.length} columns " +
-            s"but read ${table.getNumberOfColumns} from $currentChunkedBlocks")
-        }
-        metrics(NUM_OUTPUT_BATCHES) += 1
-        Some(evolveSchemaIfNeededAndClose(table))
-      }
-    } finally {
-      dataBuffer.close()
-    }
-  }
-
-  private def populateCurrentBlockChunk(): (InternalRow, Seq[(Path, BlockMetaData)]) = {
-
-    val currentChunk = new ArrayBuffer[(Path, BlockMetaData)]
-    var numRows: Long = 0
-    var numBytes: Long = 0
-    var numParquetBytes: Long = 0
-    var currentFile: Path = null
-    var currentPartitionedFile: PartitionedFile = null
-
-    @tailrec
-    def readNextBatch(): Unit = {
-      if (blockIterator.hasNext) {
-        if (currentFile == null) {
-          currentFile = blockIterator.head._1
-          currentPartitionedFile = blockIterator.head._3
-        }
-        if (currentFile != blockIterator.head._1) {
-          // check to see if partitionValues different, then have to split it
-          if (blockIterator.head._3.partitionValues != currentPartitionedFile.partitionValues) {
-            logWarning(s"Partition values for the next file ${blockIterator.head._1}" +
-              s" don't match current $currentFile, splitting it into another batch!")
-            return
-          }
-          currentFile = blockIterator.head._1
-          currentPartitionedFile = blockIterator.head._3
-        }
-        val peekedRowGroup = blockIterator.head._2
-        if (peekedRowGroup.getRowCount > Integer.MAX_VALUE) {
-          throw new UnsupportedOperationException("Too many rows in split")
-        }
-
-        if (numRows == 0 || numRows + peekedRowGroup.getRowCount <= maxReadBatchSizeRows) {
-          val estimatedBytes = GpuBatchUtils.estimateGpuMemory(readDataSchema,
-            peekedRowGroup.getRowCount)
-          if (numBytes == 0 || numBytes + estimatedBytes <= maxReadBatchSizeBytes) {
-            val nextBlock = blockIterator.next()
-            val nextTuple = (nextBlock._1, nextBlock._2)
-            currentChunk += nextTuple
-            numRows += currentChunk.last._2.getRowCount
-            numParquetBytes += currentChunk.last._2.getTotalByteSize
-            numBytes += estimatedBytes
-            readNextBatch()
-          }
-        }
-      }
-    }
-
-    readNextBatch()
-
-    logDebug(s"Loaded $numRows rows from Parquet. Parquet bytes read: $numParquetBytes. " +
-      s"Estimated GPU bytes: $numBytes")
-
-    (currentPartitionedFile.partitionValues, currentChunk)
-  }
-
-  private def dumpParquetData(
-      hmb: HostMemoryBuffer,
-      dataLength: Long): Unit = {
-    val (out, path) = FileUtils.createTempFile(conf, debugDumpPrefix, ".parquet")
-    try {
-      logInfo(s"Writing Parquet split data for $splits to $path")
-      val in = new HostMemoryInputStream(hmb, dataLength)
-      IOUtils.copy(in, out)
-    } finally {
-      out.close()
-    }
-  }
-}
-
-
-/**
- * A PartitionReader that reads a Parquet file split on the GPU.
- *
- * Efficiently reading a Parquet split on the GPU requires re-constructing the Parquet file
- * in memory that contains just the column chunks that are needed. This avoids sending
- * unnecessary data to the GPU and saves GPU memory.
- *
- * @param conf the Hadoop configuration
- * @param split the file split to read
- * @param filePath the path to the Parquet file
- * @param clippedBlocks the block metadata from the original Parquet file that has been clipped
- *                      to only contain the column chunks to be read
- * @param clippedParquetSchema the Parquet schema from the original Parquet file that has been
- *                             clipped to contain only the columns to be read
- * @param readDataSchema the Spark schema describing what will be read
- * @param debugDumpPrefix a path prefix to use for dumping the fabricated Parquet data or null
- */
-class ParquetPartitionReader(
-    conf: Configuration,
-    split: PartitionedFile,
-    filePath: Path,
-    clippedBlocks: Seq[BlockMetaData],
-    clippedParquetSchema: MessageType,
-    isSchemaCaseSensitive: Boolean,
-    readDataSchema: StructType,
-    debugDumpPrefix: String,
-    maxReadBatchSizeRows: Integer,
-    maxReadBatchSizeBytes: Long,
-    execMetrics: Map[String, SQLMetric],
-    isCorrectedRebaseMode: Boolean) extends PartitionReader[ColumnarBatch] with Logging
-  with ScanWithMetrics with Arm {
-  private var isExhausted: Boolean = false
-  private var maxDeviceMemory: Long  = 0
-  private var batch: Option[ColumnarBatch] = None
-  private val blockIterator :  BufferedIterator[BlockMetaData] = clippedBlocks.iterator.buffered
-  private val copyBufferSize = conf.getInt("parquet.read.allocation.size", 8 * 1024 * 1024)
-
-  metrics = execMetrics
-
-  override def next(): Boolean = {
-    // logWarning(s"calling partition reader $filePath")
-    batch.foreach(_.close())
-    batch = None
-    if (!isExhausted) {
-      if (!blockIterator.hasNext) {
-        isExhausted = true
-        metrics("peakDevMemory") += maxDeviceMemory
-      } else {
-        batch = readBatch()
-      }
-    }
-    // This is odd, but some operators return data even when there is no input so we need to
-    // be sure that we grab the GPU
-    GpuSemaphore.acquireIfNecessary(TaskContext.get())
-    batch.isDefined
-  }
-
-  override def get(): ColumnarBatch = {
-    val ret = batch.getOrElse(throw new NoSuchElementException)
-    batch = None
-    ret
-  }
-
-  override def close(): Unit = {
-    batch.foreach(_.close())
-    batch = None
-    isExhausted = true
-  }
-
-  private def readPartFile(blocks: Seq[BlockMetaData]): (HostMemoryBuffer, Long) = {
-    val nvtxRange = new NvtxWithMetrics("Buffer file split", NvtxColor.YELLOW,
-      metrics("bufferTime"))
-    try {
-      val in = filePath.getFileSystem(conf).open(filePath)
-      // logWarning(s"origin processing file: $filePath")
-      try {
-        var succeeded = false
-        val hmb = HostMemoryBuffer.allocate(calculateParquetOutputSize(blocks))
-        try {
-          val out = new HostMemoryOutputStream(hmb)
-          out.write(ParquetPartitionReader.PARQUET_MAGIC)
-          val outputBlocks = copyBlocksData(in, out, blocks)
-          val footerPos = out.getPos
-          writeFooter(out, outputBlocks)
-          BytesUtils.writeIntLittleEndian(out, (out.getPos - footerPos).toInt)
-          out.write(ParquetPartitionReader.PARQUET_MAGIC)
-          succeeded = true
-          (hmb, out.getPos)
-        } finally {
-          if (!succeeded) {
-            hmb.close()
-          }
-        }
-      } finally {
-        in.close()
-      }
-    } finally {
-      nvtxRange.close()
-    }
-  }
-
-  private def calculateParquetOutputSize(currentChunkedBlocks: Seq[BlockMetaData]): Long = {
-    // start with the size of Parquet magic (at start+end) and footer length values
-    var size: Long = 4 + 4 + 4
-
-    // add in the size of the row group data
-
-    // Calculate the total amount of column data that will be copied
-    // NOTE: Avoid using block.getTotalByteSize here as that is the
-    //       uncompressed size rather than the size in the file.
-    size += currentChunkedBlocks.flatMap(_.getColumns.asScala.map(_.getTotalSize)).sum
-
-    // Calculate size of the footer metadata.
-    // This uses the column metadata from the original file, but that should
-    // always be at least as big as the updated metadata in the output.
-    val out = new CountingOutputStream(new NullOutputStream)
-    writeFooter(out, currentChunkedBlocks)
-    size + out.getByteCount
-  }
-
-  private def writeFooter(out: OutputStream, blocks: Seq[BlockMetaData]): Unit = {
-    val fileMeta = new FileMetaData(clippedParquetSchema, Collections.emptyMap[String, String],
-      ParquetPartitionReader.PARQUET_CREATOR)
-    val metadataConverter = new ParquetMetadataConverter
-    val footer = new ParquetMetadata(fileMeta, blocks.asJava)
-    val meta = metadataConverter.toParquetMetadata(ParquetPartitionReader.PARQUET_VERSION, footer)
-    org.apache.parquet.format.Util.writeFileMetaData(meta, out)
-  }
-
-  private def copyDataRange(
-      range: CopyRange,
-      in: FSDataInputStream,
-      out: OutputStream,
-      copyBuffer: Array[Byte]): Unit = {
-    if (in.getPos != range.offset) {
-      in.seek(range.offset)
-    }
-    var bytesLeft = range.length
-    while (bytesLeft > 0) {
-      // downcast is safe because copyBuffer.length is an int
-      val readLength = Math.min(bytesLeft, copyBuffer.length).toInt
-      in.readFully(copyBuffer, 0, readLength)
-      out.write(copyBuffer, 0, readLength)
-      bytesLeft -= readLength
-    }
-  }
-
-  /**
-   * Copies the data corresponding to the clipped blocks in the original file and compute the
-   * block metadata for the output. The output blocks will contain the same column chunk
-   * metadata but with the file offsets updated to reflect the new position of the column data
-   * as written to the output.
-   *
-   * @param in the input stream for the original Parquet file
-   * @param out the output stream to receive the data
-   * @return updated block metadata corresponding to the output
-   */
-  private def copyBlocksData(
-      in: FSDataInputStream,
-      out: HostMemoryOutputStream,
-      blocks: Seq[BlockMetaData]): Seq[BlockMetaData] = {
-    var totalRows: Long = 0
-    val outputBlocks = new ArrayBuffer[BlockMetaData](blocks.length)
-    val copyRanges = new ArrayBuffer[CopyRange]
-    var currentCopyStart = 0L
-    var currentCopyEnd = 0L
-    var totalBytesToCopy = 0L
-    blocks.foreach { block =>
-      totalRows += block.getRowCount
-      val columns = block.getColumns.asScala
-      val outputColumns = new ArrayBuffer[ColumnChunkMetaData](columns.length)
-      columns.foreach { column =>
-        // update column metadata to reflect new position in the output file
-        val offsetAdjustment = out.getPos + totalBytesToCopy - column.getStartingPos
-        val newDictOffset = if (column.getDictionaryPageOffset > 0) {
-          column.getDictionaryPageOffset + offsetAdjustment
-        } else {
-          0
-        }
-        //noinspection ScalaDeprecation
-        outputColumns += ColumnChunkMetaData.get(
-          column.getPath,
-          column.getPrimitiveType,
-          column.getCodec,
-          column.getEncodingStats,
-          column.getEncodings,
-          column.getStatistics,
-          column.getStartingPos + offsetAdjustment,
-          newDictOffset,
-          column.getValueCount,
-          column.getTotalSize,
-          column.getTotalUncompressedSize)
-
-        if (currentCopyEnd != column.getStartingPos) {
-          if (currentCopyEnd != 0) {
-            copyRanges.append(CopyRange(currentCopyStart, currentCopyEnd - currentCopyStart))
-          }
-          currentCopyStart = column.getStartingPos
-          currentCopyEnd = currentCopyStart
-        }
-        currentCopyEnd += column.getTotalSize
-        totalBytesToCopy += column.getTotalSize
-      }
-      outputBlocks += ParquetPartitionReader.newParquetBlock(block.getRowCount, outputColumns)
-    }
-
-    if (currentCopyEnd != currentCopyStart) {
-      copyRanges.append(CopyRange(currentCopyStart, currentCopyEnd - currentCopyStart))
-    }
-    val copyBuffer = new Array[Byte](copyBufferSize)
-    copyRanges.foreach(copyRange => copyDataRange(copyRange, in, out, copyBuffer))
-    outputBlocks
-  }
-
-  private def readBatch(): Option[ColumnarBatch] = {
-    val nvtxRange = new NvtxWithMetrics("Parquet readBatch", NvtxColor.GREEN, metrics(TOTAL_TIME))
-    try {
       val currentChunkedBlocks = populateCurrentBlockChunk()
       if (readDataSchema.isEmpty) {
         // not reading any data, so return a degenerate ColumnarBatch with the row count
