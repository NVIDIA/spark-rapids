/*
 * Copyright (c) 2019-2023, NVIDIA CORPORATION.
 *
 * Licensed under the Apache License, Version 2.0 (the "License");
 * you may not use this file except in compliance with the License.
 * You may obtain a copy of the License at
 *
 *     http://www.apache.org/licenses/LICENSE-2.0
 *
 * Unless required by applicable law or agreed to in writing, software
 * distributed under the License is distributed on an "AS IS" BASIS,
 * WITHOUT WARRANTIES OR CONDITIONS OF ANY KIND, either express or implied.
 * See the License for the specific language governing permissions and
 * limitations under the License.
 */

package com.nvidia.spark.rapids

import java.io.{Closeable, EOFException, FileNotFoundException, IOException, OutputStream}
import java.net.URI
import java.nio.ByteBuffer
import java.nio.channels.SeekableByteChannel
import java.nio.charset.StandardCharsets
import java.util
import java.util.{Collections, Locale}
import java.util.concurrent._

import scala.annotation.tailrec
import scala.collection.JavaConverters._
import scala.collection.mutable.ArrayBuffer
import scala.language.implicitConversions

import ai.rapids.cudf._
import com.nvidia.spark.rapids.Arm.{closeOnExcept, withResource}
import com.nvidia.spark.rapids.GpuMetric._
import com.nvidia.spark.rapids.ParquetPartitionReader.{CopyRange, LocalCopy}
import com.nvidia.spark.rapids.RapidsConf.ParquetFooterReaderType
import com.nvidia.spark.rapids.RapidsPluginImplicits._
import com.nvidia.spark.rapids.filecache.FileCache
import com.nvidia.spark.rapids.jni.{DateTimeRebase, ParquetFooter, SplitAndRetryOOM}
import com.nvidia.spark.rapids.shims.{GpuParquetCrypto, GpuTypeShims, ParquetLegacyNanoAsLongShims, ParquetSchemaClipShims, ParquetStringPredShims, ReaderUtils, ShimFilePartitionReaderFactory, SparkShimImpl}
import org.apache.commons.io.IOUtils
import org.apache.commons.io.output.{CountingOutputStream, NullOutputStream}
import org.apache.hadoop.conf.Configuration
import org.apache.hadoop.fs.{FSDataInputStream, Path}
import org.apache.parquet.bytes.BytesUtils
import org.apache.parquet.bytes.BytesUtils.readIntLittleEndian
import org.apache.parquet.column.ColumnDescriptor
import org.apache.parquet.filter2.predicate.FilterApi
import org.apache.parquet.format.converter.ParquetMetadataConverter
import org.apache.parquet.hadoop.{ParquetFileReader, ParquetInputFormat}
import org.apache.parquet.hadoop.ParquetFileWriter.MAGIC
import org.apache.parquet.hadoop.metadata._
import org.apache.parquet.io.{InputFile, SeekableInputStream}
import org.apache.parquet.schema.{DecimalMetadata, GroupType, MessageType, OriginalType, PrimitiveType, Type}
import org.apache.parquet.schema.PrimitiveType.PrimitiveTypeName

import org.apache.spark.TaskContext
import org.apache.spark.broadcast.Broadcast
import org.apache.spark.internal.Logging
import org.apache.spark.sql.SparkSession
import org.apache.spark.sql.catalyst.InternalRow
import org.apache.spark.sql.catalyst.expressions.Expression
import org.apache.spark.sql.catalyst.util.CaseInsensitiveMap
import org.apache.spark.sql.connector.read.{InputPartition, PartitionReader, PartitionReaderFactory}
import org.apache.spark.sql.execution.QueryExecutionException
import org.apache.spark.sql.execution.datasources.{DataSourceUtils, PartitionedFile, PartitioningAwareFileIndex, SchemaColumnConvertNotSupportedException}
import org.apache.spark.sql.execution.datasources.v2.FileScan
import org.apache.spark.sql.execution.datasources.v2.parquet.ParquetScan
import org.apache.spark.sql.internal.SQLConf
import org.apache.spark.sql.rapids.execution.TrampolineUtil
import org.apache.spark.sql.sources.Filter
import org.apache.spark.sql.types._
import org.apache.spark.sql.util.CaseInsensitiveStringMap
import org.apache.spark.sql.vectorized.{ColumnarBatch, ColumnVector => SparkVector}
import org.apache.spark.util.SerializableConfiguration

/**
 * Base GpuParquetScan used for common code across Spark versions. Gpu version of
 * Spark's 'ParquetScan'.
 *
 * @param sparkSession SparkSession.
 * @param hadoopConf Hadoop configuration.
 * @param fileIndex File index of the relation.
 * @param dataSchema Schema of the data.
 * @param readDataSchema Schema to read.
 * @param readPartitionSchema Partition schema.
 * @param pushedFilters Filters on non-partition columns.
 * @param options Parquet option settings.
 * @param partitionFilters Filters on partition columns.
 * @param dataFilters File source metadata filters.
 * @param rapidsConf Rapids configuration.
 * @param queryUsesInputFile This is a parameter to easily allow turning it
 *                               off in GpuTransitionOverrides if InputFileName,
 *                               InputFileBlockStart, or InputFileBlockLength are used
 */
case class GpuParquetScan(
    sparkSession: SparkSession,
    hadoopConf: Configuration,
    fileIndex: PartitioningAwareFileIndex,
    dataSchema: StructType,
    readDataSchema: StructType,
    readPartitionSchema: StructType,
    pushedFilters: Array[Filter],
    options: CaseInsensitiveStringMap,
    partitionFilters: Seq[Expression],
    dataFilters: Seq[Expression],
    rapidsConf: RapidsConf,
    queryUsesInputFile: Boolean = false)
  extends FileScan with GpuScan with Logging {

  override def isSplitable(path: Path): Boolean = true

  override def createReaderFactory(): PartitionReaderFactory = {
    val broadcastedConf = sparkSession.sparkContext.broadcast(
      new SerializableConfiguration(hadoopConf))

    if (rapidsConf.isParquetPerFileReadEnabled) {
      logInfo("Using the original per file parquet reader")
      GpuParquetPartitionReaderFactory(sparkSession.sessionState.conf, broadcastedConf,
        dataSchema, readDataSchema, readPartitionSchema, pushedFilters, rapidsConf, metrics,
        options.asScala.toMap, None)
    } else {
      GpuParquetMultiFilePartitionReaderFactory(sparkSession.sessionState.conf, broadcastedConf,
        dataSchema, readDataSchema, readPartitionSchema, pushedFilters, rapidsConf, metrics,
        queryUsesInputFile, None)
    }
  }

  override def equals(obj: Any): Boolean = obj match {
    case p: GpuParquetScan =>
      super.equals(p) && dataSchema == p.dataSchema && options == p.options &&
          equivalentFilters(pushedFilters, p.pushedFilters) && rapidsConf == p.rapidsConf &&
          queryUsesInputFile == p.queryUsesInputFile
    case _ => false
  }

  override def hashCode(): Int = getClass.hashCode()

  override def description(): String = {
    super.description() + ", PushedFilters: " + seqToString(pushedFilters)
  }

  // overrides nothing in 330
  def withFilters(
      partitionFilters: Seq[Expression], dataFilters: Seq[Expression]): FileScan =
    this.copy(partitionFilters = partitionFilters, dataFilters = dataFilters)

  override def withInputFile(): GpuScan = copy(queryUsesInputFile = true)
}

object GpuParquetScan {
  def tagSupport(scanMeta: ScanMeta[ParquetScan]): Unit = {
    val scan = scanMeta.wrapped
    val schema = StructType(scan.readDataSchema ++ scan.readPartitionSchema)
    tagSupport(scan.sparkSession, schema, scanMeta)
  }

  def tagSupport(sparkSession: SparkSession, readSchema: StructType,
      meta: RapidsMeta[_, _, _]): Unit = {
    if (ParquetLegacyNanoAsLongShims.legacyParquetNanosAsLong) {
      meta.willNotWorkOnGpu("GPU does not support spark.sql.legacy.parquet.nanosAsLong")
    }

    if (!meta.conf.isParquetEnabled) {
      meta.willNotWorkOnGpu("Parquet input and output has been disabled. To enable set" +
        s"${RapidsConf.ENABLE_PARQUET} to true")
    }

    if (!meta.conf.isParquetReadEnabled) {
      meta.willNotWorkOnGpu("Parquet input has been disabled. To enable set" +
        s"${RapidsConf.ENABLE_PARQUET_READ} to true")
    }

    FileFormatChecks.tag(meta, readSchema, ParquetFormatType, ReadFileOp)

<<<<<<< HEAD
=======
    val schemaHasTimestamps = readSchema.exists { field =>
      TrampolineUtil.dataTypeExistsRecursively(field.dataType, _.isInstanceOf[TimestampType])
    }

    def isTsOrDate(dt: DataType): Boolean = dt match {
      case TimestampType | DateType => true
      // Timestamp without timezone (TimestampNTZType, since Spark 3.4) is not yet supported
      // See https://github.com/NVIDIA/spark-rapids/issues/9707.
      case _ => false
    }

    val schemaMightNeedNestedRebase = readSchema.exists { field =>
      if (DataTypeUtils.isNestedType(field.dataType)) {
        TrampolineUtil.dataTypeExistsRecursively(field.dataType, isTsOrDate)
      } else {
        false
      }
    }

>>>>>>> c1c4708d
    // Currently timestamp conversion is not supported.
    // If support needs to be added then we need to follow the logic in Spark's
    // ParquetPartitionReaderFactory and VectorizedColumnReader which essentially
    // does the following:
    //   - check if Parquet file was created by "parquet-mr"
    //   - if not then look at SQLConf.SESSION_LOCAL_TIMEZONE and assume timestamps
    //     were written in that timezone and convert them to UTC timestamps.
    // Essentially this should boil down to a vector subtract of the scalar delta
    // between the configured timezone's delta from UTC on the timestamp data.
    val schemaHasTimestamps = readSchema.exists { field =>
      TrampolineUtil.dataTypeExistsRecursively(field.dataType, _.isInstanceOf[TimestampType])
    }
    if (schemaHasTimestamps && sparkSession.sessionState.conf.isParquetINT96TimestampConversion) {
      meta.willNotWorkOnGpu("GpuParquetScan does not support int96 timestamp conversion")
    }
  }

  /**
   * This estimates the number of nodes in a parquet footer schema based off of the parquet spec
   * Specifically https://github.com/apache/parquet-format/blob/master/LogicalTypes.md
   */
  private def numNodesEstimate(dt: DataType): Long = dt match {
    case StructType(fields) =>
      // A struct has a group node that holds the children
      1 + fields.map(f => numNodesEstimate(f.dataType)).sum
    case ArrayType(elementType, _) =>
      // A List/Array has one group node to tag it as a list and another one
      // that is marked as repeating.
      2 + numNodesEstimate(elementType)
    case MapType(keyType, valueType, _) =>
      // A Map has one group node to tag it as a map and another one
      // that is marked as repeating, but holds the key/value
      2 + numNodesEstimate(keyType) + numNodesEstimate(valueType)
    case _ =>
      // All the other types are just value types and are represented by a non-group node
      1
  }

  /**
   * Adjust the footer reader type based off of a heuristic.
   */
  def footerReaderHeuristic(
      inputValue: ParquetFooterReaderType.Value,
      data: StructType,
      read: StructType,
      useFieldId: Boolean): ParquetFooterReaderType.Value = {
    val canUseNative = !(useFieldId && ParquetSchemaClipShims.hasFieldIds(read))
    if (!canUseNative) {
      // Native does not support field IDs yet
      ParquetFooterReaderType.JAVA
    } else {
      inputValue match {
        case ParquetFooterReaderType.AUTO =>
          val dnc = numNodesEstimate(data)
          val rnc = numNodesEstimate(read)
          if (rnc.toDouble / dnc <= 0.5 && dnc - rnc > 10) {
            ParquetFooterReaderType.NATIVE
          } else {
            ParquetFooterReaderType.JAVA
          }
        case other => other
      }
    }
  }

  private[this] val minTargetBatchSizeMiB = 10

  /**
   * Check that we can split the targetBatchSize and then return a split targetBatchSize. This
   * is intended to be called from the SplitAndRetryOOM handler for all implementations of
   * the parquet reader
   * @param targetBatchSize the current target batch size.
   * @param useChunkedReader if chunked reading is enabled. This only works if chunked reading is
   *                       enabled.
   * @return the updated target batch size.
   */
  def splitTargetBatchSize(targetBatchSize: Long, useChunkedReader: Boolean): Long = {
    if (!useChunkedReader) {
      throw new SplitAndRetryOOM("GPU OutOfMemory: could not split inputs " +
        "chunked parquet reader is configured off")
    }
    val ret = targetBatchSize / 2
    if (targetBatchSize < minTargetBatchSizeMiB * 1024 * 1024) {
      throw new SplitAndRetryOOM("GPU OutOfMemory: could not split input " +
        s"target batch size to less than $minTargetBatchSizeMiB MiB")
    }
    ret
  }

  def throwIfRebaseNeededInExceptionMode(table: Table, dateRebaseMode: DateTimeRebaseMode,
      timestampRebaseMode: DateTimeRebaseMode): Unit = {
    (0 until table.getNumberOfColumns).foreach { i =>
      val col = table.getColumn(i)
      if (dateRebaseMode == DateTimeRebaseException &&
        DateTimeRebaseUtils.isDateRebaseNeededInRead(col)) {
        throw DataSourceUtils.newRebaseExceptionInRead("Parquet")
<<<<<<< HEAD
      }
      else if (timestampRebaseMode == DateTimeRebaseException &&
=======
      } else if (timestampRebaseMode == DateTimeRebaseException &&
>>>>>>> c1c4708d
        DateTimeRebaseUtils.isTimeRebaseNeededInRead(col)) {
        throw DataSourceUtils.newRebaseExceptionInRead("Parquet")
      }
    }
  }

  def rebaseDateTime(table: Table, dateRebaseMode: DateTimeRebaseMode,
      timestampRebaseMode: DateTimeRebaseMode): Table = {
<<<<<<< HEAD
    val tableHasDate = (0 until table.getNumberOfColumns).exists { i =>
      checkTypeRecursively(table.getColumn(i), { dtype => dtype == DType.TIMESTAMP_DAYS })
    }
    val tableHasTimestamp = (0 until table.getNumberOfColumns).exists { i =>
      checkTypeRecursively(table.getColumn(i), { dtype => dtype.isTimestampType })
    }

    if ((tableHasDate && dateRebaseMode == DateTimeRebaseLegacy) ||
      (tableHasTimestamp && timestampRebaseMode == DateTimeRebaseLegacy)) {
      // Need to close the input table when returning a new table.
      withResource(table) { tmpTable =>
        val newColumns = (0 until tmpTable.getNumberOfColumns).map { i =>
          deepTransformRebaseDateTime(tmpTable.getColumn(i))
=======
    val dateRebaseNeeded = dateRebaseMode == DateTimeRebaseLegacy
    val timeRebaseNeeded = timestampRebaseMode == DateTimeRebaseLegacy

    lazy val tableHasDate = (0 until table.getNumberOfColumns).exists { i =>
      checkTypeRecursively(table.getColumn(i), { dt => dt == DType.TIMESTAMP_DAYS })
    }
    lazy val tableHasTimestamp = (0 until table.getNumberOfColumns).exists { i =>
      checkTypeRecursively(table.getColumn(i), { dt => dt == DType.TIMESTAMP_MICROSECONDS })
    }

    if ((dateRebaseNeeded && tableHasDate) || (timeRebaseNeeded && tableHasTimestamp)) {
      // Need to close the input table when returning a new table.
      withResource(table) { tmpTable =>
        val newColumns = (0 until tmpTable.getNumberOfColumns).map { i =>
          deepTransformRebaseDateTime(tmpTable.getColumn(i), dateRebaseNeeded, timeRebaseNeeded)
>>>>>>> c1c4708d
        }
        withResource(newColumns) { newCols =>
          new Table(newCols: _*)
        }
      }
    } else {
      table
    }
  }

<<<<<<< HEAD
  private def checkTypeRecursively(column: ColumnView, f: DType => Boolean): Boolean = {
    column.getType match {
      case DType.LIST | DType.STRUCT => (0 until column.getNumChildren).exists(i =>
        withResource(column.getChildColumnView(i)) { child =>
=======
  private def checkTypeRecursively(input: ColumnView, f: DType => Boolean): Boolean = {
    val dt = input.getType
    if (dt.isTimestampType && dt != DType.TIMESTAMP_DAYS && dt != DType.TIMESTAMP_MICROSECONDS) {
      // There should be something wrong here since timestamps other than DAYS should already
      // been converted into MICROSECONDS when reading Parquet files.
      throw new IllegalStateException(s"Unexpected date/time type: $dt " +
        "(expected TIMESTAMP_DAYS or TIMESTAMP_MICROSECONDS)")
    }
    dt match {
      case DType.LIST | DType.STRUCT => (0 until input.getNumChildren).exists(i =>
        withResource(input.getChildColumnView(i)) { child =>
>>>>>>> c1c4708d
          checkTypeRecursively(child, f)
        })
      case t: DType => f(t)
    }
  }

<<<<<<< HEAD
  private def deepTransformRebaseDateTime(cv: ColumnVector): ColumnVector = {
    ColumnCastUtil.deepTransform(cv) {
      case (cv, _) if cv.getType.isTimestampType =>
        if (cv.getType == DType.TIMESTAMP_DAYS || cv.getType == DType.TIMESTAMP_MICROSECONDS) {
          DateTimeRebase.rebaseJulianToGregorian(cv)
        } else {
          // This is just a backup: it should not be reached out since timestamps is already
          // converted into MICROSECONDS when reading Parquet files.
          val oldType = cv.getType
          withResource(cv.castTo(DType.TIMESTAMP_MICROSECONDS)) { cvAsMicros =>
            withResource(DateTimeRebase.rebaseJulianToGregorian(cvAsMicros)) { rebasedTs =>
              rebasedTs.castTo(oldType)
            }
          }
=======
  private def deepTransformRebaseDateTime(cv: ColumnVector, dateRebaseNeeded: Boolean,
      timeRebaseNeeded: Boolean): ColumnVector = {
    ColumnCastUtil.deepTransform(cv) {
      case (cv, _) if cv.getType.isTimestampType =>
        // cv type is guaranteed to be either TIMESTAMP_DAYS or TIMESTAMP_MICROSECONDS,
        // since we already checked it in `checkTypeRecursively`.
        if ((cv.getType == DType.TIMESTAMP_DAYS && dateRebaseNeeded) ||
          cv.getType == DType.TIMESTAMP_MICROSECONDS && timeRebaseNeeded) {
          DateTimeRebase.rebaseJulianToGregorian(cv)
        } else {
          cv.copyToColumnVector()
>>>>>>> c1c4708d
        }
    }
  }
}

// contains meta about all the blocks in a file
case class ParquetFileInfoWithBlockMeta(filePath: Path, blocks: collection.Seq[BlockMetaData],
    partValues: InternalRow, schema: MessageType, readSchema: StructType,
    dateRebaseMode: DateTimeRebaseMode, timestampRebaseMode: DateTimeRebaseMode,
    hasInt96Timestamps: Boolean)

private case class BlockMetaWithPartFile(meta: ParquetFileInfoWithBlockMeta, file: PartitionedFile)

/**
 * A parquet compatible stream that allows reading from a HostMemoryBuffer to Parquet.
 * The majority of the code here was copied from Parquet's DelegatingSeekableInputStream with
 * minor modifications to have it be make it Scala and call into the
 * HostMemoryInputStreamMixIn's state.
 */
class HMBSeekableInputStream(
    val hmb: HostMemoryBuffer,
    val hmbLength: Long) extends SeekableInputStream
    with HostMemoryInputStreamMixIn {
  private val temp = new Array[Byte](8192)

  override def seek(offset: Long): Unit = {
    pos = offset
  }

  @throws[IOException]
  override def readFully(buffer: Array[Byte]): Unit = {
    val amountRead = read(buffer)
    val remaining = buffer.length - amountRead
    if (remaining > 0) {
      throw new EOFException("Reached the end of stream with " + remaining + " bytes left to read")
    }
  }

  @throws[IOException]
  override def readFully(buffer: Array[Byte], offset: Int, length: Int): Unit = {
    val amountRead = read(buffer, offset, length)
    val remaining = length - amountRead
    if (remaining > 0) {
      throw new EOFException("Reached the end of stream with " + remaining + " bytes left to read")
    }
  }

  @throws[IOException]
  override def read(buf: ByteBuffer): Int =
    if (buf.hasArray) {
      readHeapBuffer(buf)
    } else {
      readDirectBuffer(buf)
    }

  @throws[IOException]
  override def readFully(buf: ByteBuffer): Unit = {
    if (buf.hasArray) {
      readFullyHeapBuffer(buf)
    } else {
      readFullyDirectBuffer(buf)
    }
  }

  private def readHeapBuffer(buf: ByteBuffer) = {
    val bytesRead = read(buf.array, buf.arrayOffset + buf.position(), buf.remaining)
    if (bytesRead < 0) {
      bytesRead
    } else {
      buf.position(buf.position() + bytesRead)
      bytesRead
    }
  }

  private def readFullyHeapBuffer(buf: ByteBuffer): Unit = {
    readFully(buf.array, buf.arrayOffset + buf.position(), buf.remaining)
    buf.position(buf.limit)
  }

  private def readDirectBuffer(buf: ByteBuffer): Int = {
    var nextReadLength = Math.min(buf.remaining, temp.length)
    var totalBytesRead = 0
    var bytesRead = 0
    totalBytesRead = 0
    bytesRead = read(temp, 0, nextReadLength)
    while (bytesRead == temp.length) {
      buf.put(temp)
      totalBytesRead += bytesRead

      nextReadLength = Math.min(buf.remaining, temp.length)
      bytesRead = read(temp, 0, nextReadLength)
    }
    if (bytesRead < 0) {
      if (totalBytesRead == 0) {
        -1
      } else {
        totalBytesRead
      }
    } else {
      buf.put(temp, 0, bytesRead)
      totalBytesRead += bytesRead
      totalBytesRead
    }
  }

  private def readFullyDirectBuffer(buf: ByteBuffer): Unit = {
    var nextReadLength = Math.min(buf.remaining, temp.length)
    var bytesRead = 0
    bytesRead = 0
    bytesRead = read(temp, 0, nextReadLength)
    while (nextReadLength > 0 && bytesRead >= 0) {
      buf.put(temp, 0, bytesRead)

      nextReadLength = Math.min(buf.remaining, temp.length)
      bytesRead = read(temp, 0, nextReadLength)
    }
    if (bytesRead < 0 && buf.remaining > 0) {
      throw new EOFException("Reached the end of stream with " +
          buf.remaining + " bytes left to read")
    }
  }
}

class HMBInputFile(buffer: HostMemoryBuffer) extends InputFile {

  override def getLength: Long = buffer.getLength

  override def newStream(): SeekableInputStream = new HMBSeekableInputStream(buffer, getLength)
}

private case class GpuParquetFileFilterHandler(
    @transient sqlConf: SQLConf,
    metrics: Map[String, GpuMetric]) {
  private val isCaseSensitive = sqlConf.caseSensitiveAnalysis
  private val enableParquetFilterPushDown: Boolean = sqlConf.parquetFilterPushDown
  private val pushDownDate = sqlConf.parquetFilterPushDownDate
  private val pushDownTimestamp = sqlConf.parquetFilterPushDownTimestamp
  private val pushDownDecimal = sqlConf.parquetFilterPushDownDecimal
  // From Spark 340, more string predicates are supported as push-down filters, so this
  // flag is renamed to 'xxxxStringPredicate' and specified by another config.
  private val pushDownStringPredicate = ParquetStringPredShims.pushDown(sqlConf)
  private val pushDownInFilterThreshold = sqlConf.parquetFilterPushDownInFilterThreshold
  private val datetimeRebaseMode = SparkShimImpl.parquetRebaseRead(sqlConf)
  private val int96RebaseMode = SparkShimImpl.int96ParquetRebaseRead(sqlConf)
  private val readUseFieldId = ParquetSchemaClipShims.useFieldId(sqlConf)
  private val ignoreMissingParquetFieldId = ParquetSchemaClipShims.ignoreMissingIds(sqlConf)

  private val PARQUET_ENCRYPTION_CONFS = Seq("parquet.encryption.kms.client.class",
    "parquet.encryption.kms.client.class", "parquet.crypto.factory.class")
  private val PARQUET_MAGIC_ENCRYPTED = "PARE".getBytes(StandardCharsets.US_ASCII)

  private def isParquetTimeInInt96(parquetType: Type): Boolean = {
    parquetType match {
      case p:PrimitiveType =>
        p.getPrimitiveTypeName == PrimitiveTypeName.INT96
      case g:GroupType => //GroupType
        g.getFields.asScala.exists(t => isParquetTimeInInt96(t))
      case _ => false
    }
  }

  /**
   * Convert the spark data type to something that the native processor can understand.
   */
  private def convertToParquetNative(schema: DataType): ParquetFooter.SchemaElement = {
    schema match {
      case cst: StructType =>
        val schemaBuilder = ParquetFooter.StructElement.builder()
        cst.fields.foreach { field =>
          schemaBuilder.addChild(field.name, convertToParquetNative(field.dataType))
        }
        schemaBuilder.build()
      case _: NumericType | BinaryType | BooleanType | DateType | TimestampType | StringType =>
        new ParquetFooter.ValueElement()
      case at: ArrayType =>
        new ParquetFooter.ListElement(convertToParquetNative(at.elementType))
      case mt: MapType =>
        new ParquetFooter.MapElement(
          convertToParquetNative(mt.keyType),
          convertToParquetNative(mt.valueType))
      case other =>
        throw new UnsupportedOperationException(s"Need some help here $other...")
    }
  }

  private def convertToFooterSchema(schema: StructType): ParquetFooter.StructElement = {
    convertToParquetNative(schema).asInstanceOf[ParquetFooter.StructElement]
  }

  private def getFooterBuffer(
      filePath: Path,
      conf: Configuration,
      metrics: Map[String, GpuMetric]): HostMemoryBuffer = {
    val filePathString = filePath.toString
    FileCache.get.getFooter(filePathString, conf).map { hmb =>
      withResource(hmb) { _ =>
        metrics.getOrElse(GpuMetric.FILECACHE_FOOTER_HITS, NoopMetric) += 1
        metrics.getOrElse(GpuMetric.FILECACHE_FOOTER_HITS_SIZE, NoopMetric) += hmb.getLength
        // buffer includes header and trailing length and magic, stripped here
        hmb.slice(MAGIC.length, hmb.getLength - Integer.BYTES - MAGIC.length)
      }
    }.getOrElse {
      metrics.getOrElse(GpuMetric.FILECACHE_FOOTER_MISSES, NoopMetric) += 1
      withResource(readFooterBuffer(filePath, conf)) { hmb =>
        metrics.getOrElse(GpuMetric.FILECACHE_FOOTER_MISSES_SIZE, NoopMetric) += hmb.getLength
        // footer was not cached, so try to cache it
        // If we get a filecache token then we can complete the caching by providing the data.
        // If we do not get a token then we should not cache this data.
        val cacheToken = FileCache.get.startFooterCache(filePathString, conf)
        cacheToken.foreach { t =>
          t.complete(hmb.slice(0, hmb.getLength))
        }
        // buffer includes header and trailing length and magic, stripped here
        hmb.slice(MAGIC.length, hmb.getLength - Integer.BYTES - MAGIC.length)
      }
    }
  }

  private def readFooterBuffer(
      filePath: Path,
      conf: Configuration): HostMemoryBuffer = {
    val fs = filePath.getFileSystem(conf)
    val stat = fs.getFileStatus(filePath)
    // Much of this code came from the parquet_mr projects ParquetFileReader, and was modified
    // to match our needs
    val fileLen = stat.getLen
    val FOOTER_LENGTH_SIZE = 4
    // MAGIC + data + footer + footerIndex + MAGIC
    if (fileLen < MAGIC.length + FOOTER_LENGTH_SIZE + MAGIC.length) {
      throw new RuntimeException(s"$filePath is not a Parquet file (too small length: $fileLen )")
    }
    val footerLengthIndex = fileLen - FOOTER_LENGTH_SIZE - MAGIC.length
    withResource(fs.open(filePath)) { inputStream =>
      withResource(new NvtxRange("ReadFooterBytes", NvtxColor.YELLOW)) { _ =>
        inputStream.seek(footerLengthIndex)
        val footerLength = readIntLittleEndian(inputStream)
        val magic = new Array[Byte](MAGIC.length)
        inputStream.readFully(magic)
        if (!util.Arrays.equals(MAGIC, magic)) {
          if (util.Arrays.equals(PARQUET_MAGIC_ENCRYPTED, magic)) {
            throw new RuntimeException("The GPU does not support reading encrypted Parquet " +
              "files. To read encrypted or columnar encrypted files, disable the GPU Parquet " +
              s"reader via ${RapidsConf.ENABLE_PARQUET_READ.key}.")
          } else {
            throw new RuntimeException(s"$filePath is not a Parquet file. " +
              s"Expected magic number at tail ${util.Arrays.toString(MAGIC)} " +
              s"but found ${util.Arrays.toString(magic)}")
          }
        }
        val footerIndex = footerLengthIndex - footerLength
        if (footerIndex < MAGIC.length || footerIndex >= footerLengthIndex) {
          throw new RuntimeException(s"corrupted file: the footer index is not within " +
              s"the file: $footerIndex")
        }
        inputStream.seek(footerIndex)
        // read the footer til the end of the file
        val hmbLength = (fileLen - footerIndex).toInt
        closeOnExcept(HostMemoryBuffer.allocate(hmbLength + MAGIC.length, false)) { outBuffer =>
          val out = new HostMemoryOutputStream(outBuffer)
          out.write(MAGIC)
          val tmpBuffer = new Array[Byte](4096)
          var bytesLeft = hmbLength
          while (bytesLeft > 0) {
            val readLength = Math.min(bytesLeft, tmpBuffer.length)
            inputStream.readFully(tmpBuffer, 0, readLength)
            out.write(tmpBuffer, 0, readLength)
            bytesLeft -= readLength
          }
          outBuffer
        }
      }
    }
  }

  private def readAndFilterFooter(
      file: PartitionedFile,
      conf : Configuration,
      readDataSchema: StructType,
      filePath: Path): ParquetFooter = {
    val footerSchema = convertToFooterSchema(readDataSchema)
    val footerBuffer = getFooterBuffer(filePath, conf, metrics)
    withResource(footerBuffer) { footerBuffer =>
      withResource(new NvtxRange("Parse and filter footer by range", NvtxColor.RED)) { _ =>
        // In the future, if we know we're going to read the entire file,
        // i.e.: having file length from file stat == amount to read,
        // then sending -1 as length to the native footer parser allows it to
        // skip the row group filtering.
        val len = file.length

        ParquetFooter.readAndFilter(footerBuffer, file.start, len,
          footerSchema, !isCaseSensitive)
      }
    }
  }

  @scala.annotation.nowarn(
    "msg=method readFooter in class ParquetFileReader is deprecated"
  )
  private def readAndSimpleFilterFooter(
      file: PartitionedFile,
      conf : Configuration,
      filePath: Path): ParquetMetadata = {
    //noinspection ScalaDeprecation
    withResource(new NvtxRange("readFooter", NvtxColor.YELLOW)) { _ =>
      val filePathString = filePath.toString
      FileCache.get.getFooter(filePathString, conf).map { hmb =>
        withResource(hmb) { _ =>
          metrics.getOrElse(GpuMetric.FILECACHE_FOOTER_HITS, NoopMetric) += 1
          metrics.getOrElse(GpuMetric.FILECACHE_FOOTER_HITS_SIZE, NoopMetric) += hmb.getLength
          ParquetFileReader.readFooter(new HMBInputFile(hmb),
            ParquetMetadataConverter.range(file.start, file.start + file.length))
        }
      }.getOrElse {
        metrics.getOrElse(GpuMetric.FILECACHE_FOOTER_MISSES, NoopMetric) += 1
        // footer was not cached, so try to cache it
        // If we get a filecache token then we can complete the caching by providing the data.
        // If something goes wrong before completing the caching then the token must be canceled.
        // If we do not get a token then we should not cache this data.
        val cacheToken = FileCache.get.startFooterCache(filePathString, conf)
        cacheToken.map { token =>
          var needTokenCancel = true
          try {
            withResource(readFooterBuffer(filePath, conf)) { hmb =>
              metrics.getOrElse(GpuMetric.FILECACHE_FOOTER_MISSES_SIZE, NoopMetric) += hmb.getLength
              token.complete(hmb.slice(0, hmb.getLength))
              needTokenCancel = false
              ParquetFileReader.readFooter(new HMBInputFile(hmb),
                ParquetMetadataConverter.range(file.start, file.start + file.length))
            }
          } finally {
            if (needTokenCancel) {
              token.cancel()
            }
          }
        }.getOrElse {
          ParquetFileReader.readFooter(conf, filePath,
            ParquetMetadataConverter.range(file.start, file.start + file.length))
        }
      }
    }
  }

  @scala.annotation.nowarn
  def filterBlocks(
      footerReader: ParquetFooterReaderType.Value,
      file: PartitionedFile,
      conf: Configuration,
      filters: Array[Filter],
      readDataSchema: StructType): ParquetFileInfoWithBlockMeta = {
    withResource(new NvtxRange("filterBlocks", NvtxColor.PURPLE)) { _ =>
      val filePath = new Path(new URI(file.filePath.toString()))
      // Make sure we aren't trying to read encrypted files. For now, remove the related
      // parquet confs from the hadoop configuration and try to catch the resulting
      // exception and print a useful message
      PARQUET_ENCRYPTION_CONFS.foreach { encryptConf =>
        if (conf.get(encryptConf) != null) {
          conf.unset(encryptConf)
        }
      }
      val fileHadoopConf =
        ReaderUtils.getHadoopConfForReaderThread(new Path(file.filePath.toString), conf)
      val footer: ParquetMetadata = try {
        footerReader match {
          case ParquetFooterReaderType.NATIVE =>
            val serialized = withResource(readAndFilterFooter(file, fileHadoopConf,
              readDataSchema, filePath)) { tableFooter =>
                if (tableFooter.getNumColumns <= 0) {
                  // Special case because java parquet reader does not like having 0 columns.
                  val numRows = tableFooter.getNumRows
                  val block = new BlockMetaData()
                  block.setRowCount(numRows)
                  val schema = new MessageType("root")
                  return ParquetFileInfoWithBlockMeta(filePath, Seq(block), file.partitionValues,
                    schema, readDataSchema, DateTimeRebaseLegacy, DateTimeRebaseLegacy,
                    hasInt96Timestamps = false)
                }

                tableFooter.serializeThriftFile()
            }
            withResource(serialized) { serialized =>
              withResource(new NvtxRange("readFilteredFooter", NvtxColor.YELLOW)) { _ =>
                val inputFile = new HMBInputFile(serialized)

                // We already filtered the ranges so no need to do more here...
                ParquetFileReader.readFooter(inputFile, ParquetMetadataConverter.NO_FILTER)
              }
            }
          case _ =>
            readAndSimpleFilterFooter(file, fileHadoopConf, filePath)
        }
      } catch {
        case e if GpuParquetCrypto.isColumnarCryptoException(e) =>
          throw new RuntimeException("The GPU does not support reading encrypted Parquet " +
            "files. To read encrypted or columnar encrypted files, disable the GPU Parquet " +
            s"reader via ${RapidsConf.ENABLE_PARQUET_READ.key}.", e)
      }

      val fileSchema = footer.getFileMetaData.getSchema

      // check spark.sql.parquet.fieldId.read.ignoreMissing
      ParquetSchemaClipShims.checkIgnoreMissingIds(ignoreMissingParquetFieldId, fileSchema,
        readDataSchema)

      val pushedFilters = if (enableParquetFilterPushDown) {
        val parquetFilters = SparkShimImpl.getParquetFilters(fileSchema, pushDownDate,
          pushDownTimestamp, pushDownDecimal, pushDownStringPredicate, pushDownInFilterThreshold,
          isCaseSensitive, footer.getFileMetaData.getKeyValueMetaData.get, datetimeRebaseMode)
        filters.flatMap(parquetFilters.createFilter).reduceOption(FilterApi.and)
      } else {
        None
      }

      val blocks = if (pushedFilters.isDefined) {
        withResource(new NvtxRange("getBlocksWithFilter", NvtxColor.CYAN)) { _ =>
          // Use the ParquetFileReader to perform dictionary-level filtering
          ParquetInputFormat.setFilterPredicate(fileHadoopConf, pushedFilters.get)
          //noinspection ScalaDeprecation
          withResource(new ParquetFileReader(fileHadoopConf, footer.getFileMetaData, filePath,
            footer.getBlocks, Collections.emptyList[ColumnDescriptor])) { parquetReader =>
            parquetReader.getRowGroups
          }
        }
      } else {
        footer.getBlocks
      }

      val (clipped, clippedSchema) =
        withResource(new NvtxRange("clipSchema", NvtxColor.DARK_GREEN)) { _ =>
          val clippedSchema = ParquetSchemaUtils.clipParquetSchema(
            fileSchema, readDataSchema, isCaseSensitive, readUseFieldId)
          // Check if the read schema is compatible with the file schema.
          checkSchemaCompat(clippedSchema, readDataSchema,
            (t: Type, d: DataType) => throwTypeIncompatibleError(t, d, file.filePath.toString()),
            isCaseSensitive, readUseFieldId)
          val clipped = GpuParquetUtils.clipBlocksToSchema(clippedSchema, blocks, isCaseSensitive)
          (clipped, clippedSchema)
        }

      val dateRebaseModeForThisFile = DateTimeRebaseUtils.datetimeRebaseMode(
          footer.getFileMetaData.getKeyValueMetaData.get, datetimeRebaseMode)
      val hasInt96Timestamps = isParquetTimeInInt96(fileSchema)
      val timestampRebaseModeForThisFile = if (hasInt96Timestamps) {
        DateTimeRebaseUtils.int96RebaseMode(
          footer.getFileMetaData.getKeyValueMetaData.get, int96RebaseMode)
      } else {
        dateRebaseModeForThisFile
      }

      ParquetFileInfoWithBlockMeta(filePath, clipped, file.partitionValues,
        clippedSchema, readDataSchema, dateRebaseModeForThisFile,
        timestampRebaseModeForThisFile, hasInt96Timestamps)
    }
  }

  /**
   * Recursively check if the read schema is compatible with the file schema. The errorCallback
   * will be invoked to throw an exception once any incompatible type pairs are found.
   *
   * Any element in the read schema that are missing from the file schema are ignored.
   *
   * The function only accepts top-level schemas, which means structures of root columns. Based
   * on this assumption, it can infer root types from input schemas.
   *
   * @param fileType input file's Parquet schema
   * @param readType spark type read from Parquet file
   * @param errorCallback call back function to throw exception if type mismatch
   * @param rootFileType file type of each root column
   * @param rootReadType read type of each root column
   */
  private def checkSchemaCompat(fileType: Type,
                                readType: DataType,
                                errorCallback: (Type, DataType) => Unit,
                                isCaseSensitive: Boolean,
                                useFieldId: Boolean,
                                rootFileType: Option[Type] = None,
                                rootReadType: Option[DataType] = None): Unit = {
    readType match {
      case struct: StructType =>
        val fileFieldMap = fileType.asGroupType().getFields.asScala
          .map { f =>
            (if (isCaseSensitive) f.getName else f.getName.toLowerCase(Locale.ROOT)) -> f
          }.toMap

        val fieldIdToFieldMap = ParquetSchemaClipShims.fieldIdToFieldMap(useFieldId, fileType)

        def getParquetType(f: StructField): Option[Type] = {
          if(useFieldId && ParquetSchemaClipShims.hasFieldId(f)) {
            // use field ID and Spark schema specified field ID
            fieldIdToFieldMap.get(ParquetSchemaClipShims.getFieldId(f))
          } else {
            fileFieldMap.get(if (isCaseSensitive) f.name else f.name.toLowerCase(Locale.ROOT))
          }
        }
        struct.fields.foreach { f =>
          getParquetType(f).foreach { fieldType =>
            checkSchemaCompat(fieldType,
              f.dataType,
              errorCallback,
              isCaseSensitive,
              useFieldId,
              // Record root types for each column, so as to throw a readable exception
              // over nested types.
              Some(rootFileType.getOrElse(fieldType)),
              Some(rootReadType.getOrElse(f.dataType)))
          }
        }
      case array: ArrayType =>
        if (fileType.isPrimitive) {
          if (fileType.getRepetition == Type.Repetition.REPEATED) {
            checkSchemaCompat(fileType, array.elementType, errorCallback, isCaseSensitive,
              useFieldId, rootFileType, rootReadType)
          } else {
            errorCallback(fileType, readType)
          }
        } else {
          val fileGroupType = fileType.asGroupType()
          if (fileGroupType.getFieldCount > 1 &&
              fileGroupType.isRepetition(Type.Repetition.REPEATED)) {
            // legacy array format where struct child is directly repeated under array type group
            checkSchemaCompat(fileGroupType, array.elementType, errorCallback, isCaseSensitive,
              useFieldId, rootFileType, rootReadType)
          } else {
            val repeatedType = fileGroupType.getType(0)
            val childType =
              if (isElementType(repeatedType, fileType.getName)) {
                // Legacy element, per Parquet LogicalType backward compatibility rules.
                // Retain the child as the element type.
                repeatedType
              }
              else {
                // Conforms to current Parquet LogicalType rules.
                // Unwrap child group layer, and use grandchild's element type.
                repeatedType.asGroupType().getType(0)
              }
            checkSchemaCompat(childType, array.elementType, errorCallback, isCaseSensitive,
              useFieldId, rootFileType, rootReadType)
          }
        }

      case map: MapType =>
        val parquetMap = fileType.asGroupType().getType(0).asGroupType()
        val parquetMapKey = parquetMap.getType(0)
        val parquetMapValue = parquetMap.getType(1)
        checkSchemaCompat(parquetMapKey, map.keyType, errorCallback, isCaseSensitive, useFieldId,
          rootFileType, rootReadType)
        checkSchemaCompat(parquetMapValue, map.valueType, errorCallback, isCaseSensitive,
          useFieldId, rootFileType, rootReadType)

      case dt =>
        checkPrimitiveCompat(fileType.asPrimitiveType(),
          dt,
          () => errorCallback(rootFileType.get, rootReadType.get))
    }
  }

  // scalastyle:off
  // Implement Parquet LIST backwards-compatibility rules.
  // See: https://github.com/apache/parquet-format/blob/master/LogicalTypes.md#backward-compatibility-rules
  // Inspired by Apache Spark's ParquetSchemaConverter.isElementType():
  // https://github.com/apache/spark/blob/3a0e6bde2aaa11e1165f4fde040ff02e1743795e/sql/core/src/main/scala/org/apache/spark/sql/execution/datasources/parquet/ParquetSchemaConverter.scala#L413
  // scalastyle:on
  private def isElementType(repeatedType: Type, parentName: String): Boolean = {
    {
      // For legacy 2-level list types with primitive element type, e.g.:
      //
      //    // ARRAY<INT> (nullable list, non-null elements)
      //    optional group my_list (LIST) {
      //      repeated int32 element;
      //    }
      //
      repeatedType.isPrimitive
    } || {
      // For legacy 2-level list types whose element type is a group type with 2 or more fields,
      // e.g.:
      //
      //    // ARRAY<STRUCT<str: STRING, num: INT>> (nullable list, non-null elements)
      //    optional group my_list (LIST) {
      //      repeated group element {
      //        required binary str (UTF8);
      //        required int32 num;
      //      };
      //    }
      //
      repeatedType.asGroupType().getFieldCount > 1
    } || {
      // For legacy 2-level list types generated by parquet-avro (Parquet version < 1.6.0), e.g.:
      //
      //    // ARRAY<STRUCT<str: STRING>> (nullable list, non-null elements)
      //    optional group my_list (LIST) {
      //      repeated group array {
      //        required binary str (UTF8);
      //      };
      //    }
      //
      repeatedType.getName == "array"
    } || {
      // For Parquet data generated by parquet-thrift, e.g.:
      //
      //    // ARRAY<STRUCT<str: STRING>> (nullable list, non-null elements)
      //    optional group my_list (LIST) {
      //      repeated group my_list_tuple {
      //        required binary str (UTF8);
      //      };
      //    }
      //
      repeatedType.getName == s"${parentName}_tuple"
    }
  }

  /**
   * Check the compatibility over primitive types. This function refers to the `getUpdater` method
   * of org.apache.spark.sql.execution.datasources.parquet.ParquetVectorUpdaterFactory.
   *
   * To avoid unnecessary pattern matching, this function is designed to return or throw ASAP.
   *
   * This function uses some deprecated Parquet APIs, because Spark 3.1 is relied on parquet-mr
   * of an older version.
   */
  @scala.annotation.nowarn("msg=method getDecimalMetadata in class PrimitiveType is deprecated")
  private def checkPrimitiveCompat(pt: PrimitiveType,
                                   dt: DataType,
                                   errorCallback: () => Unit): Unit = {
    pt.getPrimitiveTypeName match {
      case PrimitiveTypeName.BOOLEAN if dt == DataTypes.BooleanType =>
        return

      case PrimitiveTypeName.INT32 =>
        if (dt == DataTypes.IntegerType || GpuTypeShims.isSupportedYearMonthType(dt)
            || canReadAsIntDecimal(pt, dt)) {
          // Year-month interval type is stored as int32 in parquet
          return
        }
        // TODO: After we deprecate Spark 3.1, replace OriginalType with LogicalTypeAnnotation
        if (dt == DataTypes.LongType && pt.getOriginalType == OriginalType.UINT_32) {
          return
        }
         if (dt == DataTypes.ByteType || dt == DataTypes.ShortType || dt == DataTypes.DateType) {
           return
         }

      case PrimitiveTypeName.INT64 =>
        if (dt == DataTypes.LongType || GpuTypeShims.isSupportedDayTimeType(dt) ||
            // Day-time interval type is stored as int64 in parquet
            canReadAsLongDecimal(pt, dt)) {
          return
        }
        // TODO: After we deprecate Spark 3.1, replace OriginalType with LogicalTypeAnnotation
        if (isLongDecimal(dt) && pt.getOriginalType == OriginalType.UINT_64) {
          return
        }
        if (pt.getOriginalType == OriginalType.TIMESTAMP_MICROS ||
          pt.getOriginalType == OriginalType.TIMESTAMP_MILLIS) {
          return
        }

      case PrimitiveTypeName.FLOAT if dt == DataTypes.FloatType =>
        return

      case PrimitiveTypeName.DOUBLE if dt == DataTypes.DoubleType =>
        return

      case PrimitiveTypeName.INT96 if dt == DataTypes.TimestampType =>
        return

      case PrimitiveTypeName.BINARY if dt == DataTypes.StringType =>
        // PrimitiveTypeName.FIXED_LEN_BYTE_ARRAY for StringType is not supported by parquet
        return

      case PrimitiveTypeName.BINARY | PrimitiveTypeName.FIXED_LEN_BYTE_ARRAY
        if dt == DataTypes.BinaryType =>
        return

      case PrimitiveTypeName.BINARY | PrimitiveTypeName.FIXED_LEN_BYTE_ARRAY
        if canReadAsIntDecimal(pt, dt) || canReadAsLongDecimal(pt, dt) ||
            canReadAsBinaryDecimal(pt, dt) =>
        return

      case _ =>
    }

    // If we get here, it means the combination of Spark and Parquet type is invalid or not
    // supported.
    errorCallback()
  }

  private def throwTypeIncompatibleError(parquetType: Type,
                                         sparkType: DataType,
                                         filePath: String): Unit = {
    val exception = new SchemaColumnConvertNotSupportedException(
      parquetType.getName,
      parquetType.toString,
      sparkType.catalogString)

    // A copy of QueryExecutionErrors.unsupportedSchemaColumnConvertError introduced in 3.2+
    // TODO: replace with unsupportedSchemaColumnConvertError after we deprecate Spark 3.1
    val message = "Parquet column cannot be converted in " +
      s"file $filePath. Column: ${parquetType.getName}, " +
      s"Expected: ${sparkType.catalogString}, Found: $parquetType"
    throw new QueryExecutionException(message, exception)
  }

  private def isLongDecimal(dt: DataType): Boolean =
    dt match {
      case d: DecimalType => d.precision == 20 && d.scale == 0
      case _ => false
    }

  // TODO: After we deprecate Spark 3.1, fetch decimal meta with DecimalLogicalTypeAnnotation
  @scala.annotation.nowarn("msg=method getDecimalMetadata in class PrimitiveType is deprecated")
  private def canReadAsIntDecimal(pt: PrimitiveType, dt: DataType) = {
    DecimalType.is32BitDecimalType(dt) && isDecimalTypeMatched(pt.getDecimalMetadata, dt)
  }

  // TODO: After we deprecate Spark 3.1, fetch decimal meta with DecimalLogicalTypeAnnotation
  @scala.annotation.nowarn("msg=method getDecimalMetadata in class PrimitiveType is deprecated")
  private def canReadAsLongDecimal(pt: PrimitiveType, dt: DataType): Boolean = {
    DecimalType.is64BitDecimalType(dt) && isDecimalTypeMatched(pt.getDecimalMetadata, dt)
  }

  // TODO: After we deprecate Spark 3.1, fetch decimal meta with DecimalLogicalTypeAnnotation
  @scala.annotation.nowarn("msg=method getDecimalMetadata in class PrimitiveType is deprecated")
  private def canReadAsBinaryDecimal(pt: PrimitiveType, dt: DataType): Boolean = {
    DecimalType.isByteArrayDecimalType(dt) && isDecimalTypeMatched(pt.getDecimalMetadata, dt)
  }

  // TODO: After we deprecate Spark 3.1, fetch decimal meta with DecimalLogicalTypeAnnotation
  @scala.annotation.nowarn("msg=class DecimalMetadata in package schema is deprecated")
  private def isDecimalTypeMatched(metadata: DecimalMetadata,
                                   sparkType: DataType): Boolean = {
    if (metadata == null) {
      false
    } else {
      val dt = sparkType.asInstanceOf[DecimalType]
      metadata.getPrecision <= dt.precision && metadata.getScale == dt.scale
    }
  }
}

/**
 * Similar to GpuParquetPartitionReaderFactory but extended for reading multiple files
 * in an iteration. This will allow us to read multiple small files and combine them
 * on the CPU side before sending them down to the GPU.
 */
case class GpuParquetMultiFilePartitionReaderFactory(
    @transient sqlConf: SQLConf,
    broadcastedConf: Broadcast[SerializableConfiguration],
    dataSchema: StructType,
    readDataSchema: StructType,
    partitionSchema: StructType,
    filters: Array[Filter],
    @transient rapidsConf: RapidsConf,
    metrics: Map[String, GpuMetric],
    queryUsesInputFile: Boolean,
    alluxioPathReplacementMap: Option[Map[String, String]])
  extends MultiFilePartitionReaderFactoryBase(sqlConf, broadcastedConf,
    rapidsConf, alluxioPathReplacementMap) {

  private val isCaseSensitive = sqlConf.caseSensitiveAnalysis
  private val useChunkedReader = rapidsConf.chunkedReaderEnabled
  private val debugDumpPrefix = rapidsConf.parquetDebugDumpPrefix
  private val debugDumpAlways = rapidsConf.parquetDebugDumpAlways
  private val numThreads = rapidsConf.multiThreadReadNumThreads
  private val maxNumFileProcessed = rapidsConf.maxNumParquetFilesParallel
  private val ignoreMissingFiles = sqlConf.ignoreMissingFiles
  private val ignoreCorruptFiles = sqlConf.ignoreCorruptFiles
  private val filterHandler = GpuParquetFileFilterHandler(sqlConf, metrics)
  private val readUseFieldId = ParquetSchemaClipShims.useFieldId(sqlConf)
  private val footerReadType = GpuParquetScan.footerReaderHeuristic(
    rapidsConf.parquetReaderFooterType, dataSchema, readDataSchema, readUseFieldId)
  private val numFilesFilterParallel = rapidsConf.numFilesFilterParallel
  private val combineThresholdSize =
    RapidsConf.PARQUET_MULTITHREADED_COMBINE_THRESHOLD.get(sqlConf)
      .map { deprecatedVal =>
        logWarning(s"${RapidsConf.PARQUET_MULTITHREADED_COMBINE_THRESHOLD} is deprecated, " +
          s"use ${RapidsConf.READER_MULTITHREADED_COMBINE_THRESHOLD} instead. But for now " +
          "the deprecated one will be honored if both are set.")
        deprecatedVal
      }.getOrElse(rapidsConf.getMultithreadedCombineThreshold)
  private val combineWaitTime =
    RapidsConf.PARQUET_MULTITHREADED_COMBINE_WAIT_TIME.get(sqlConf)
      .map { f =>
        logWarning(s"${RapidsConf.PARQUET_MULTITHREADED_COMBINE_WAIT_TIME} is deprecated, " +
          s"use ${RapidsConf.READER_MULTITHREADED_COMBINE_WAIT_TIME} instead. But for now " +
          "the deprecated one will be honored if both are set.")
        f.intValue()
      }.getOrElse(rapidsConf.getMultithreadedCombineWaitTime)
  private val keepReadsInOrderFromConf =
    RapidsConf.PARQUET_MULTITHREADED_READ_KEEP_ORDER.get(sqlConf)
      .map { deprecatedVal =>
        logWarning(s"${RapidsConf.PARQUET_MULTITHREADED_READ_KEEP_ORDER} is deprecated, " +
          s"use ${RapidsConf.READER_MULTITHREADED_READ_KEEP_ORDER} instead. But for now " +
          "the deprecated one will be honored if both are set.")
        deprecatedVal
      }.getOrElse(rapidsConf.getMultithreadedReaderKeepOrder)
  private val alluxioReplacementTaskTime =
    AlluxioCfgUtils.enabledAlluxioReplacementAlgoTaskTime(rapidsConf)

  // We can't use the coalescing files reader when InputFileName, InputFileBlockStart,
  // or InputFileBlockLength because we are combining all the files into a single buffer
  // and we don't know which file is associated with each row. If this changes we need to
  // make sure the Alluxio path replacement also handles setting the input file name to
  // the non-Alluxio path like the multi-threaded reader does.
  override val canUseCoalesceFilesReader: Boolean =
    rapidsConf.isParquetCoalesceFileReadEnabled && !(queryUsesInputFile || ignoreCorruptFiles)

  override val canUseMultiThreadReader: Boolean = rapidsConf.isParquetMultiThreadReadEnabled

  /**
   * Build the PartitionReader for cloud reading
   *
   * @param files files to be read
   * @param conf  configuration
   * @return cloud reading PartitionReader
   */
  override def buildBaseColumnarReaderForCloud(
      files: Array[PartitionedFile],
      conf: Configuration): PartitionReader[ColumnarBatch] = {
    val filterFunc = (file: PartitionedFile) => {
      filterHandler.filterBlocks(footerReadType, file, conf,
        filters, readDataSchema)
    }
    val combineConf = CombineConf(combineThresholdSize, combineWaitTime)
    new MultiFileCloudParquetPartitionReader(conf, files, filterFunc, isCaseSensitive,
      debugDumpPrefix, debugDumpAlways, maxReadBatchSizeRows, maxReadBatchSizeBytes,
      targetBatchSizeBytes, maxGpuColumnSizeBytes, useChunkedReader, metrics, partitionSchema,
      numThreads, maxNumFileProcessed, ignoreMissingFiles, ignoreCorruptFiles, readUseFieldId,
      alluxioPathReplacementMap.getOrElse(Map.empty), alluxioReplacementTaskTime,
      queryUsesInputFile, keepReadsInOrderFromConf, combineConf)
  }

  private def filterBlocksForCoalescingReader(
      footerReadType: ParquetFooterReaderType.Value,
      file: PartitionedFile,
      conf: Configuration,
      filters: Array[Filter],
      readDataSchema: StructType): BlockMetaWithPartFile = {
    try {
      logDebug(s"Filtering blocks for coalescing reader, file: ${file.filePath}")
      val meta = filterHandler.filterBlocks(footerReadType, file, conf, filters,
        readDataSchema)
      BlockMetaWithPartFile(meta, file)
    } catch {
      case e: FileNotFoundException if ignoreMissingFiles =>
        logWarning(s"Skipped missing file: ${file.filePath}", e)
        val meta = ParquetFileInfoWithBlockMeta(
          new Path(new URI(file.filePath.toString())), Seq.empty,
          file.partitionValues, null, null, DateTimeRebaseLegacy, DateTimeRebaseLegacy,
          hasInt96Timestamps = false)
        BlockMetaWithPartFile(meta, file)
      // Throw FileNotFoundException even if `ignoreCorruptFiles` is true
      case e: FileNotFoundException if !ignoreMissingFiles => throw e
      // If ignoreMissingFiles=true, this case will never be reached. But it's ok
      // to leave this branch here.
      case e@(_: RuntimeException | _: IOException) if ignoreCorruptFiles =>
        logWarning(
          s"Skipped the rest of the content in the corrupted file: ${file.filePath}", e)
        val meta = ParquetFileInfoWithBlockMeta(
          new Path(new URI(file.filePath.toString())), Seq.empty,
          file.partitionValues, null, null, DateTimeRebaseLegacy, DateTimeRebaseLegacy,
          hasInt96Timestamps = false)
        BlockMetaWithPartFile(meta, file)
    }
  }

  private class CoalescingFilterRunner(
      footerReadType: ParquetFooterReaderType.Value,
      taskContext: TaskContext,
      files: Array[PartitionedFile],
      conf: Configuration,
      filters: Array[Filter],
      readDataSchema: StructType) extends Callable[Array[BlockMetaWithPartFile]] with Logging {

    override def call(): Array[BlockMetaWithPartFile] = {
      TrampolineUtil.setTaskContext(taskContext)
      try {
        files.map { file =>
          filterBlocksForCoalescingReader(footerReadType, file, conf, filters, readDataSchema)
        }
      } finally {
        TrampolineUtil.unsetTaskContext()
      }
    }
  }

  /**
   * Build the PartitionReader for coalescing reading
   *
   * @param files files to be read
   * @param conf  the configuration
   * @return coalescing reading PartitionReader
   */
  override def buildBaseColumnarReaderForCoalescing(
      origFiles: Array[PartitionedFile],
      conf: Configuration): PartitionReader[ColumnarBatch] = {
    // update the file paths for Alluxio if needed, the coalescing reader doesn't support
    // input_file_name so no need to track what the non Alluxio file name is
    val files = if (alluxioReplacementTaskTime) {
      AlluxioUtils.updateFilesTaskTimeIfAlluxio(origFiles, alluxioPathReplacementMap).map(_.toRead)
    } else {
      // Since coalescing reader isn't supported if input_file_name is used, so won't
      // ever get here with that. So with convert time or no Alluxio just use the files as
      // passed in.
      origFiles
    }
    val clippedBlocks = ArrayBuffer[ParquetSingleDataBlockMeta]()
    val startTime = System.nanoTime()
    val metaAndFilesArr = if (numFilesFilterParallel > 0) {
      val tc = TaskContext.get()
      val threadPool = MultiFileReaderThreadPool.getOrCreateThreadPool(numThreads)
      files.grouped(numFilesFilterParallel).map { fileGroup =>
        threadPool.submit(
          new CoalescingFilterRunner(footerReadType, tc, fileGroup, conf, filters, readDataSchema))
      }.toArray.flatMap(_.get())
    } else {
      files.map { file =>
        filterBlocksForCoalescingReader(footerReadType, file, conf, filters, readDataSchema)
      }
    }
    metaAndFilesArr.foreach { metaAndFile =>
      val singleFileInfo = metaAndFile.meta
      clippedBlocks ++= singleFileInfo.blocks.map(block =>
        ParquetSingleDataBlockMeta(
          singleFileInfo.filePath,
          ParquetDataBlock(block),
          metaAndFile.file.partitionValues,
          ParquetSchemaWrapper(singleFileInfo.schema),
          singleFileInfo.readSchema,
          new ParquetExtraInfo(singleFileInfo.dateRebaseMode,
            singleFileInfo.timestampRebaseMode,
            singleFileInfo.hasInt96Timestamps)))
    }
    val filterTime = System.nanoTime() - startTime
    metrics.get(FILTER_TIME).foreach {
      _ += filterTime
    }
    metrics.get("scanTime").foreach {
      _ += TimeUnit.NANOSECONDS.toMillis(filterTime)
    }
    new MultiFileParquetPartitionReader(conf, files, clippedBlocks.toSeq, isCaseSensitive,
      debugDumpPrefix, debugDumpAlways, useChunkedReader, maxReadBatchSizeRows,
      maxReadBatchSizeBytes, targetBatchSizeBytes, maxGpuColumnSizeBytes, metrics, partitionSchema,
      numThreads, ignoreMissingFiles, ignoreCorruptFiles, readUseFieldId)
  }

  /**
   * File format short name used for logging and other things to uniquely identity
   * which file format is being used.
   *
   * @return the file format short name
   */
  override final def getFileFormatShortName: String = "Parquet"

}

case class GpuParquetPartitionReaderFactory(
    @transient sqlConf: SQLConf,
    broadcastedConf: Broadcast[SerializableConfiguration],
    dataSchema: StructType,
    readDataSchema: StructType,
    partitionSchema: StructType,
    filters: Array[Filter],
    @transient rapidsConf: RapidsConf,
    metrics: Map[String, GpuMetric],
    @transient params: Map[String, String],
    alluxioPathReplacementMap: Option[Map[String, String]])
  extends ShimFilePartitionReaderFactory(params) with Logging {

  private val isCaseSensitive = sqlConf.caseSensitiveAnalysis
  private val debugDumpPrefix = rapidsConf.parquetDebugDumpPrefix
  private val debugDumpAlways = rapidsConf.parquetDebugDumpAlways
  private val maxReadBatchSizeRows = rapidsConf.maxReadBatchSizeRows
  private val maxReadBatchSizeBytes = rapidsConf.maxReadBatchSizeBytes
  private val targetSizeBytes = rapidsConf.gpuTargetBatchSizeBytes
  private val maxGpuColumnSizeBytes = rapidsConf.maxGpuColumnSizeBytes
  private val useChunkedReader = rapidsConf.chunkedReaderEnabled
  private val filterHandler = GpuParquetFileFilterHandler(sqlConf, metrics)
  private val readUseFieldId = ParquetSchemaClipShims.useFieldId(sqlConf)
  private val footerReadType = GpuParquetScan.footerReaderHeuristic(
    rapidsConf.parquetReaderFooterType, dataSchema, readDataSchema, readUseFieldId)

  override def supportColumnarReads(partition: InputPartition): Boolean = true

  override def buildReader(partitionedFile: PartitionedFile): PartitionReader[InternalRow] = {
    throw new IllegalStateException("GPU column parser called to read rows")
  }

  override def buildColumnarReader(
      partitionedFile: PartitionedFile): PartitionReader[ColumnarBatch] = {
    val reader = new PartitionReaderWithBytesRead(buildBaseColumnarParquetReader(partitionedFile))
    ColumnarPartitionReaderWithPartitionValues.newReader(partitionedFile, reader, partitionSchema,
      maxGpuColumnSizeBytes)
  }

  private def buildBaseColumnarParquetReader(
      file: PartitionedFile): PartitionReader[ColumnarBatch] = {
    val conf = broadcastedConf.value.value
    val startTime = System.nanoTime()
    val singleFileInfo = filterHandler.filterBlocks(footerReadType, file, conf, filters,
      readDataSchema)
    metrics.get(FILTER_TIME).foreach {
      _ += (System.nanoTime() - startTime)
    }
    new ParquetPartitionReader(conf, file, singleFileInfo.filePath, singleFileInfo.blocks,
      singleFileInfo.schema, isCaseSensitive, readDataSchema, debugDumpPrefix, debugDumpAlways,
      maxReadBatchSizeRows, maxReadBatchSizeBytes, targetSizeBytes,
      useChunkedReader, metrics, singleFileInfo.dateRebaseMode,
      singleFileInfo.timestampRebaseMode, singleFileInfo.hasInt96Timestamps, readUseFieldId)
  }
}

trait ParquetPartitionReaderBase extends Logging with ScanWithMetrics
    with MultiFileReaderFunctions {
  // the size of Parquet magic (at start+end) and footer length values
  val PARQUET_META_SIZE: Long = 4 + 4 + 4

  // Configuration
  def conf: Configuration
  def execMetrics: Map[String, GpuMetric]

  def isSchemaCaseSensitive: Boolean

  val copyBufferSize = conf.getInt("parquet.read.allocation.size", 8 * 1024 * 1024)

  def checkIfNeedToSplitBlocks(currentDateRebaseMode: DateTimeRebaseMode,
      nextDateRebaseMode: DateTimeRebaseMode,
      currentTimestampRebaseMode: DateTimeRebaseMode,
      nextTimestampRebaseMode: DateTimeRebaseMode,
      currentSchema: SchemaBase,
      nextSchema: SchemaBase,
      currentFilePath: String,
      nextFilePath: String): Boolean = {
    // We need to ensure all files we are going to combine have the same datetime
    // rebase mode.
    if (currentDateRebaseMode != nextDateRebaseMode &&
      currentTimestampRebaseMode != nextTimestampRebaseMode) {
      logInfo(s"datetime rebase mode for the next file ${nextFilePath} is different " +
        s"then current file ${currentFilePath}, splitting into another batch.")
      return true
    }

    if (!currentSchema.equals(nextSchema)) {
      logInfo(s"File schema for the next file ${nextFilePath}" +
        s" schema ${nextSchema} doesn't match current ${currentFilePath}" +
        s" schema ${currentSchema}, splitting it into another batch!")
      return true
    }
    false
  }

  @scala.annotation.nowarn(
    "msg=constructor NullOutputStream in class NullOutputStream is deprecated"
  )
  protected def calculateParquetFooterSize(
      currentChunkedBlocks: Seq[BlockMetaData],
      schema: MessageType): Long = {
    // Calculate size of the footer metadata.
    // This uses the column metadata from the original file, but that should
    // always be at least as big as the updated metadata in the output.
    val out = new CountingOutputStream(new NullOutputStream)
    writeFooter(out, currentChunkedBlocks, schema)
    out.getByteCount
  }

  /**
   * Calculate an amount of extra memory if we are combining multiple files together.
   * We want to add extra memory because the ColumnChunks saved in the footer have 2 fields
   * file_offset and data_page_offset that get much larger when we are combining files.
   * Here we estimate that by taking the number of columns * number of blocks which should be
   * the number of column chunks and then saying there are 2 fields that could be larger and
   * assume max size of those would be 8 bytes worst case. So we probably allocate to much here
   * but it shouldn't be by a huge amount and its better then having to realloc and copy.
   *
   * @param numCols the number of columns
   * @param numBlocks the total number of blocks to be combined
   * @return amount of extra memory to allocate
   */
  def calculateExtraMemoryForParquetFooter(numCols: Int, numBlocks: Int): Int = {
    val numColumnChunks = numCols * numBlocks
    numColumnChunks * 2 * 8
  }

  protected def calculateParquetOutputSize(
      currentChunkedBlocks: Seq[BlockMetaData],
      schema: MessageType,
      handleCoalesceFiles: Boolean): Long = {
    // start with the size of Parquet magic (at start+end) and footer length values
    var size: Long = PARQUET_META_SIZE

    // Calculate the total amount of column data that will be copied
    // NOTE: Avoid using block.getTotalByteSize here as that is the
    //       uncompressed size rather than the size in the file.
    size += currentChunkedBlocks.flatMap(_.getColumns.asScala.map(_.getTotalSize)).sum

    val footerSize = calculateParquetFooterSize(currentChunkedBlocks, schema)
    val extraMemory = if (handleCoalesceFiles) {
      val numCols = currentChunkedBlocks.head.getColumns().size()
      calculateExtraMemoryForParquetFooter(numCols, currentChunkedBlocks.size)
    } else {
      0
    }
    val totalSize = size + footerSize + extraMemory
    totalSize
  }

  protected def writeFooter(
      out: OutputStream,
      blocks: Seq[BlockMetaData],
      schema: MessageType): Unit = {
    val fileMeta = new FileMetaData(schema, Collections.emptyMap[String, String],
      ParquetPartitionReader.PARQUET_CREATOR)
    val metadataConverter = new ParquetMetadataConverter
    val footer = new ParquetMetadata(fileMeta, blocks.asJava)
    val meta = metadataConverter.toParquetMetadata(ParquetPartitionReader.PARQUET_VERSION, footer)
    org.apache.parquet.format.Util.writeFileMetaData(meta, out)
  }

  protected def copyDataRange(
      range: CopyRange,
      in: FSDataInputStream,
      out: HostMemoryOutputStream,
      copyBuffer: Array[Byte]): Long = {
    var readTime = 0L
    var writeTime = 0L
    if (in.getPos != range.offset) {
      in.seek(range.offset)
    }
    out.seek(range.outputOffset)
    var bytesLeft = range.length
    while (bytesLeft > 0) {
      // downcast is safe because copyBuffer.length is an int
      val readLength = Math.min(bytesLeft, copyBuffer.length).toInt
      val start = System.nanoTime()
      in.readFully(copyBuffer, 0, readLength)
      val mid = System.nanoTime()
      out.write(copyBuffer, 0, readLength)
      val end = System.nanoTime()
      readTime += (mid - start)
      writeTime += (end - mid)
      bytesLeft -= readLength
    }
    execMetrics.get(READ_FS_TIME).foreach(_.add(readTime))
    execMetrics.get(WRITE_BUFFER_TIME).foreach(_.add(writeTime))
    range.length
  }

  /**
   * Computes new block metadata to reflect where the blocks and columns will appear in the
   * computed Parquet file.
   *
   * @param blocks block metadata from the original file(s) that will appear in the computed file
   * @param realStartOffset starting file offset of the first block
   * @return updated block metadata
   */
  @scala.annotation.nowarn(
    "msg=method getPath in class ColumnChunkMetaData is deprecated"
  )
  protected def computeBlockMetaData(
      blocks: Seq[BlockMetaData],
      realStartOffset: Long): Seq[BlockMetaData] = {
    val outputBlocks = new ArrayBuffer[BlockMetaData](blocks.length)
    var totalBytesToCopy = 0L
    blocks.foreach { block =>
      val columns = block.getColumns.asScala
      val outputColumns = new ArrayBuffer[ColumnChunkMetaData](columns.length)
      columns.foreach { column =>
        // update column metadata to reflect new position in the output file
        val startPosCol = column.getStartingPos
        val offsetAdjustment = realStartOffset + totalBytesToCopy - startPosCol
        val newDictOffset = if (column.getDictionaryPageOffset > 0) {
          column.getDictionaryPageOffset + offsetAdjustment
        } else {
          0
        }
        val columnSize = column.getTotalSize
        //noinspection ScalaDeprecation
        outputColumns += ColumnChunkMetaData.get(
          column.getPath,
          column.getPrimitiveType,
          column.getCodec,
          column.getEncodingStats,
          column.getEncodings,
          column.getStatistics,
          column.getStartingPos + offsetAdjustment,
          newDictOffset,
          column.getValueCount,
          columnSize,
          column.getTotalUncompressedSize)
        totalBytesToCopy += columnSize
      }
      outputBlocks += GpuParquetUtils.newBlockMeta(block.getRowCount, outputColumns.toSeq)
    }
    outputBlocks.toSeq
  }

  /**
   * Copies the data corresponding to the clipped blocks in the original file and compute the
   * block metadata for the output. The output blocks will contain the same column chunk
   * metadata but with the file offsets updated to reflect the new position of the column data
   * as written to the output.
   *
   * @param in  the input stream for the original Parquet file
   * @param out the output stream to receive the data
   * @param blocks block metadata from the original file that will appear in the computed file
   * @param realStartOffset starting file offset of the first block
   * @return updated block metadata corresponding to the output
   */
  protected def copyBlocksData(
      filePath: Path,
      out: HostMemoryOutputStream,
      blocks: Seq[BlockMetaData],
      realStartOffset: Long,
      metrics: Map[String, GpuMetric]): Seq[BlockMetaData] = {
    val startPos = out.getPos
    val filePathString: String = filePath.toString
    val remoteItems = new ArrayBuffer[CopyRange](blocks.length)
    var totalBytesToCopy = 0L
    val fileHadoopConf = ReaderUtils.getHadoopConfForReaderThread(filePath, conf)
    withResource(new ArrayBuffer[LocalCopy](blocks.length)) { localItems =>
      blocks.foreach { block =>
        block.getColumns.asScala.foreach { column =>
          val columnSize = column.getTotalSize
          val outputOffset = totalBytesToCopy + startPos
          val channel = FileCache.get.getDataRangeChannel(filePathString,
            column.getStartingPos, columnSize, fileHadoopConf)
          if (channel.isDefined) {
            localItems += LocalCopy(channel.get, columnSize, outputOffset)
          } else {
            remoteItems += CopyRange(column.getStartingPos, columnSize, outputOffset)
          }
          totalBytesToCopy += columnSize
        }
      }
      localItems.foreach { localItem =>
        copyLocal(localItem, out, metrics)
        localItem.close()
      }
    }
    copyRemoteBlocksData(remoteItems.toSeq, filePath,
      filePathString, out, metrics)
    // fixup output pos after blocks were copied possibly out of order
    out.seek(startPos + totalBytesToCopy)
    computeBlockMetaData(blocks, realStartOffset)
  }

  private def copyRemoteBlocksData(
      remoteCopies: Seq[CopyRange],
      filePath: Path,
      filePathString: String,
      out: HostMemoryOutputStream,
      metrics: Map[String, GpuMetric]): Long = {
    var totalBytesCopied = 0L
    if (remoteCopies.isEmpty) {
      return totalBytesCopied
    }
    val fileHadoopConf = ReaderUtils.getHadoopConfForReaderThread(filePath, conf)
    val coalescedRanges = coalesceReads(remoteCopies)
    val copyBuffer: Array[Byte] = new Array[Byte](copyBufferSize)
    withResource(filePath.getFileSystem(fileHadoopConf).open(filePath)) { in =>
      coalescedRanges.foreach { blockCopy =>
        totalBytesCopied += copyDataRange(blockCopy, in, out, copyBuffer)
      }
    }
    // try to cache the remote ranges that were copied
    remoteCopies.foreach { range =>
      metrics.getOrElse(GpuMetric.FILECACHE_DATA_RANGE_MISSES, NoopMetric) += 1
      metrics.getOrElse(GpuMetric.FILECACHE_DATA_RANGE_MISSES_SIZE, NoopMetric) += range.length
      val cacheToken = FileCache.get.startDataRangeCache(
        filePathString, range.offset, range.length, fileHadoopConf)
      // If we get a filecache token then we can complete the caching by providing the data.
      // If we do not get a token then we should not cache this data.
      cacheToken.foreach { token =>
        token.complete(out.buffer.slice(range.outputOffset, range.length))
      }
    }
    totalBytesCopied
  }

  private def coalesceReads(ranges: Seq[CopyRange]): Seq[CopyRange] = {
    val coalesced = new ArrayBuffer[CopyRange](ranges.length)
    var currentRange: CopyRange = null
    var currentRangeEnd = 0L

    def addCurrentRange(): Unit = {
      if (currentRange != null) {
        val rangeLength = currentRangeEnd - currentRange.offset
        if (rangeLength == currentRange.length) {
          coalesced += currentRange
        } else {
          coalesced += currentRange.copy(length = rangeLength)
        }
        currentRange = null
        currentRangeEnd = 0L
      }
    }

    ranges.foreach { c =>
      if (c.offset == currentRangeEnd) {
        currentRangeEnd += c.length
      } else {
        addCurrentRange()
        currentRange = c
        currentRangeEnd = c.offset + c.length
      }
    }
    addCurrentRange()
    coalesced.toSeq
  }

  private def copyLocal(
      item: LocalCopy,
      out: HostMemoryOutputStream,
      metrics: Map[String, GpuMetric]): Long = {
    metrics.getOrElse(GpuMetric.FILECACHE_DATA_RANGE_HITS, NoopMetric) += 1
    metrics.getOrElse(GpuMetric.FILECACHE_DATA_RANGE_HITS_SIZE, NoopMetric) += item.length
    metrics.getOrElse(GpuMetric.FILECACHE_DATA_RANGE_READ_TIME, NoopMetric).ns {
      out.seek(item.outputOffset)
      out.copyFromChannel(item.channel, item.length)
    }
    item.length
  }

  protected def readPartFile(
      blocks: Seq[BlockMetaData],
      clippedSchema: MessageType,
      filePath: Path): (HostMemoryBuffer, Long, Seq[BlockMetaData]) = {
    withResource(new NvtxRange("Parquet buffer file split", NvtxColor.YELLOW)) { _ =>
      val estTotalSize = calculateParquetOutputSize(blocks, clippedSchema, false)
      closeOnExcept(HostMemoryBuffer.allocate(estTotalSize)) { hmb =>
        val out = new HostMemoryOutputStream(hmb)
        out.write(ParquetPartitionReader.PARQUET_MAGIC)
        val outputBlocks = copyBlocksData(filePath, out, blocks, out.getPos, metrics)
        val footerPos = out.getPos
        writeFooter(out, outputBlocks, clippedSchema)
        BytesUtils.writeIntLittleEndian(out, (out.getPos - footerPos).toInt)
        out.write(ParquetPartitionReader.PARQUET_MAGIC)
        // check we didn't go over memory
        if (out.getPos > estTotalSize) {
          throw new QueryExecutionException(s"Calculated buffer size $estTotalSize is to " +
              s"small, actual written: ${out.getPos}")
        }
        (hmb, out.getPos, outputBlocks)
      }
    }
  }

  protected def populateCurrentBlockChunk(
      blockIter: BufferedIterator[BlockMetaData],
      maxReadBatchSizeRows: Int,
      maxReadBatchSizeBytes: Long,
      readDataSchema: StructType): Seq[BlockMetaData] = {
    val currentChunk = new ArrayBuffer[BlockMetaData]
    var numRows: Long = 0
    var numBytes: Long = 0
    var numParquetBytes: Long = 0

    @tailrec
    def readNextBatch(): Unit = {
      if (blockIter.hasNext) {
        val peekedRowGroup = blockIter.head
        if (peekedRowGroup.getRowCount > Integer.MAX_VALUE) {
          throw new UnsupportedOperationException("Too many rows in split")
        }
        if (numRows == 0 || numRows + peekedRowGroup.getRowCount <= maxReadBatchSizeRows) {
          val estimatedBytes = GpuBatchUtils.estimateGpuMemory(readDataSchema,
            peekedRowGroup.getRowCount)
          if (numBytes == 0 || numBytes + estimatedBytes <= maxReadBatchSizeBytes) {
            currentChunk += blockIter.next()
            numRows += currentChunk.last.getRowCount
            numParquetBytes += currentChunk.last.getTotalByteSize
            numBytes += estimatedBytes
            readNextBatch()
          }
        }
      }
    }
    readNextBatch()
    logDebug(s"Loaded $numRows rows from Parquet. Parquet bytes read: $numParquetBytes. " +
      s"Estimated GPU bytes: $numBytes")
    currentChunk.toSeq
  }

  /**
   * Take case-sensitive into consideration when getting the data reading column names
   * before sending parquet-formatted buffer to cudf.
   * Also clips the column names if `useFieldId` is true.
   *
   * @param readDataSchema Spark schema to read
   * @param fileSchema the schema of the dumped parquet-formatted buffer, already removed unmatched
   *
   * @param isCaseSensitive if it is case sensitive
   * @param useFieldId if enabled `spark.sql.parquet.fieldId.read.enabled`
   * @return a sequence of tuple of column names following the order of readDataSchema
   */
  protected def toCudfColumnNames(
      readDataSchema: StructType,
      fileSchema: MessageType,
      isCaseSensitive: Boolean,
      useFieldId: Boolean): Seq[String] = {

    // map from field ID to the parquet column name
    val fieldIdToNameMap = ParquetSchemaClipShims.fieldIdToNameMap(useFieldId, fileSchema)

    // if use field id, clip the unused reading column names
    // e.g.:  reading schema is:
    //  StructType(
    //    StructField("mapped_c1", IntegerType, metadata={'parquet.field.id': 1}),
    //    StructField("mapped_c2", IntegerType, metadata={'parquet.field.id': 55}),
    //    StructField("c3", IntegerType))
    //  File schema is:
    //    message spark_schema {
    //      optional int32 c1 = 1 (field ID is 1),
    //      optional int32 c2 = 2 (field ID is 2),
    //      optional int32 c3,
    //    }
    //  ID = 55 not matched, returns ["c1", "c3"]

    // excludes unmatched columns
    val clippedReadFields = readDataSchema.fields.filter(f => !(useFieldId &&
        ParquetSchemaClipShims.hasFieldId(f) &&
        !fieldIdToNameMap.contains(ParquetSchemaClipShims.getFieldId(f))))

    if (!isCaseSensitive) {
      val fields = fileSchema.asGroupType().getFields.asScala.map(_.getName).toSet
      val m = CaseInsensitiveMap(fields.zip(fields).toMap)
      // The schemas may be different among parquet files, so some column names may not be existing
      // in the CaseInsensitiveMap. In that case, we just use the field name of readDataSchema
      //
      // For hive special case, the readDataSchema is lower case, we need to do
      // the case insensitive conversion
      // See https://github.com/NVIDIA/spark-rapids/pull/3982#issue-770410779
      clippedReadFields.map { f =>
        if (useFieldId && ParquetSchemaClipShims.hasFieldId(f)) {
          // find the parquet column name
          fieldIdToNameMap(ParquetSchemaClipShims.getFieldId(f))
        } else {
          m.get(f.name).getOrElse(f.name)
        }
      }
    } else {
      clippedReadFields.map { f =>
        if (useFieldId && ParquetSchemaClipShims.hasFieldId(f)) {
          fieldIdToNameMap(ParquetSchemaClipShims.getFieldId(f))
        } else {
          f.name
        }
      }
    }
  }

  def getParquetOptions(
      readDataSchema: StructType,
      clippedSchema: MessageType,
      useFieldId: Boolean): ParquetOptions = {
    val includeColumns = toCudfColumnNames(readDataSchema, clippedSchema,
      isSchemaCaseSensitive, useFieldId)
    ParquetOptions.builder()
        .withTimeUnit(DType.TIMESTAMP_MICROSECONDS)
        .includeColumn(includeColumns : _*)
        .build()
  }

  /** conversions used by multithreaded reader and coalescing reader */
  implicit def toBlockMetaData(block: DataBlockBase): BlockMetaData =
    block.asInstanceOf[ParquetDataBlock].dataBlock

  implicit def toDataBlockBase(blocks: Seq[BlockMetaData]): Seq[DataBlockBase] =
    blocks.map(ParquetDataBlock)

  implicit def toBlockMetaDataSeq(blocks: Seq[DataBlockBase]): Seq[BlockMetaData] =
    blocks.map(_.asInstanceOf[ParquetDataBlock].dataBlock)
}

// Parquet schema wrapper
private case class ParquetSchemaWrapper(schema: MessageType) extends SchemaBase {
  override def isEmpty: Boolean = schema.getFields.isEmpty
}

// Parquet BlockMetaData wrapper
private case class ParquetDataBlock(dataBlock: BlockMetaData) extends DataBlockBase {
  override def getRowCount: Long = dataBlock.getRowCount
  override def getReadDataSize: Long = dataBlock.getTotalByteSize
  override def getBlockSize: Long = dataBlock.getColumns.asScala.map(_.getTotalSize).sum
}

/** Parquet extra information containing rebase modes and whether there is int96 timestamp */
class ParquetExtraInfo(val dateRebaseMode: DateTimeRebaseMode,
    val timestampRebaseMode: DateTimeRebaseMode,
    val hasInt96Timestamps: Boolean) extends ExtraInfo

// contains meta about a single block in a file
private case class ParquetSingleDataBlockMeta(
  filePath: Path,
  dataBlock: ParquetDataBlock,
  partitionValues: InternalRow,
  schema: ParquetSchemaWrapper,
  readSchema: StructType,
  extraInfo: ParquetExtraInfo) extends SingleDataBlockInfo

/**
 * A PartitionReader that can read multiple Parquet files up to the certain size. It will
 * coalesce small files together and copy the block data in a separate thread pool to speed
 * up processing the small files before sending down to the GPU.
 *
 * Efficiently reading a Parquet split on the GPU requires re-constructing the Parquet file
 * in memory that contains just the column chunks that are needed. This avoids sending
 * unnecessary data to the GPU and saves GPU memory.
 *
 * @param conf the Hadoop configuration
 * @param splits the partitioned files to read
 * @param clippedBlocks the block metadata from the original Parquet file that has been clipped
 *                      to only contain the column chunks to be read
 * @param isSchemaCaseSensitive whether schema is case sensitive
 * @param debugDumpPrefix a path prefix to use for dumping the fabricated Parquet data
 * @param debugDumpAlways whether to debug dump always or only on errors
 * @param maxReadBatchSizeRows soft limit on the maximum number of rows the reader reads per batch
 * @param maxReadBatchSizeBytes soft limit on the maximum number of bytes the reader reads per batch
 * @param execMetrics metrics
 * @param partitionSchema Schema of partitions.
 * @param numThreads the size of the threadpool
 * @param ignoreMissingFiles Whether to ignore missing files
 * @param ignoreCorruptFiles Whether to ignore corrupt files
 */
class MultiFileParquetPartitionReader(
    override val conf: Configuration,
    splits: Array[PartitionedFile],
    clippedBlocks: Seq[ParquetSingleDataBlockMeta],
    override val isSchemaCaseSensitive: Boolean,
    debugDumpPrefix: Option[String],
    debugDumpAlways: Boolean,
    useChunkedReader: Boolean,
    maxReadBatchSizeRows: Integer,
    maxReadBatchSizeBytes: Long,
    targetBatchSizeBytes: Long,
    maxGpuColumnSizeBytes: Long,
    override val execMetrics: Map[String, GpuMetric],
    partitionSchema: StructType,
    numThreads: Int,
    ignoreMissingFiles: Boolean,
    ignoreCorruptFiles: Boolean,
    useFieldId: Boolean)
  extends MultiFileCoalescingPartitionReaderBase(conf, clippedBlocks,
    partitionSchema, maxReadBatchSizeRows, maxReadBatchSizeBytes, maxGpuColumnSizeBytes,
    numThreads, execMetrics)
  with ParquetPartitionReaderBase {

  // Some implicits to convert the base class to the sub-class and vice versa
  implicit def toMessageType(schema: SchemaBase): MessageType =
    schema.asInstanceOf[ParquetSchemaWrapper].schema

  implicit def ParquetSingleDataBlockMeta(in: ExtraInfo): ParquetExtraInfo =
    in.asInstanceOf[ParquetExtraInfo]

  // The runner to copy blocks to offset of HostMemoryBuffer
  class ParquetCopyBlocksRunner(
      taskContext: TaskContext,
      file: Path,
      outhmb: HostMemoryBuffer,
      blocks: ArrayBuffer[DataBlockBase],
      offset: Long)
    extends Callable[(Seq[DataBlockBase], Long)] {

    override def call(): (Seq[DataBlockBase], Long) = {
      TrampolineUtil.setTaskContext(taskContext)
      try {
        val startBytesRead = fileSystemBytesRead()
        val outputBlocks = withResource(outhmb) { _ =>
          withResource(new HostMemoryOutputStream(outhmb)) { out =>
            copyBlocksData(file, out, blocks.toSeq, offset, metrics)
          }
        }
        val bytesRead = fileSystemBytesRead() - startBytesRead
        (outputBlocks, bytesRead)
      } catch {
        case e: FileNotFoundException if ignoreMissingFiles =>
          logWarning(s"Skipped missing file: ${file.toString}", e)
          (Seq.empty, 0)
        // Throw FileNotFoundException even if `ignoreCorruptFiles` is true
        case e: FileNotFoundException if !ignoreMissingFiles => throw e
        case e @ (_: RuntimeException | _: IOException) if ignoreCorruptFiles =>
          logWarning(
            s"Skipped the rest of the content in the corrupted file: ${file.toString}", e)
          // It leave the empty hole for the re-composed parquet file if we skip
          // the corrupted file. But it should be ok since there is no meta pointing to that "hole"
          (Seq.empty, 0)
      } finally {
        TrampolineUtil.unsetTaskContext()
      }
    }
  }

  override def checkIfNeedToSplitDataBlock(currentBlockInfo: SingleDataBlockInfo,
      nextBlockInfo: SingleDataBlockInfo): Boolean = {
    checkIfNeedToSplitBlocks(currentBlockInfo.extraInfo.dateRebaseMode,
      nextBlockInfo.extraInfo.dateRebaseMode,
      currentBlockInfo.extraInfo.timestampRebaseMode,
      nextBlockInfo.extraInfo.timestampRebaseMode,
      currentBlockInfo.schema,
      nextBlockInfo.schema,
      currentBlockInfo.filePath.toString,
      nextBlockInfo.filePath.toString
    )
  }

  override def calculateEstimatedBlocksOutputSize(batchContext: BatchContext): Long = {
    val allBlocks = batchContext.origChunkedBlocks.values.flatten.toSeq
    // Some Parquet versions sanity check the block metadata, and since the blocks could be from
    // multiple files they will not pass the checks as they are.
    val blockStartOffset = ParquetPartitionReader.PARQUET_MAGIC.length
    val updatedBlocks = computeBlockMetaData(allBlocks, blockStartOffset)
    calculateParquetOutputSize(updatedBlocks, batchContext.schema, true)
  }

  override def getBatchRunner(
      taskContext: TaskContext,
      file: Path,
      outhmb: HostMemoryBuffer,
      blocks: ArrayBuffer[DataBlockBase],
      offset: Long,
      batchContext: BatchContext): Callable[(Seq[DataBlockBase], Long)] = {
    new ParquetCopyBlocksRunner(taskContext, file, outhmb, blocks, offset)
  }

  override final def getFileFormatShortName: String = "Parquet"

  private var currentTargetBatchSize = targetBatchSizeBytes

  override final def chunkedSplit(buffer: HostMemoryBuffer): Seq[HostMemoryBuffer] = {
    currentTargetBatchSize =
      GpuParquetScan.splitTargetBatchSize(currentTargetBatchSize, useChunkedReader)
    Seq(buffer)
  }

  override final def startNewBufferRetry(): Unit = {
    currentTargetBatchSize = targetBatchSizeBytes
  }

  override def readBufferToTablesAndClose(dataBuffer: HostMemoryBuffer, dataSize: Long,
      clippedSchema: SchemaBase, readDataSchema: StructType,
      extraInfo: ExtraInfo): GpuDataProducer[Table] = {

    val parseOpts = getParquetOptions(readDataSchema, clippedSchema, useFieldId)

    // About to start using the GPU
    GpuSemaphore.acquireIfNecessary(TaskContext.get())

    MakeParquetTableProducer(useChunkedReader, conf, currentTargetBatchSize, parseOpts,
      dataBuffer, 0, dataSize, metrics,
      extraInfo.dateRebaseMode, extraInfo.timestampRebaseMode,
      extraInfo.hasInt96Timestamps, isSchemaCaseSensitive, useFieldId, readDataSchema,
      clippedSchema, splits, debugDumpPrefix, debugDumpAlways)
  }

  override def writeFileHeader(buffer: HostMemoryBuffer, bContext: BatchContext): Long = {
    withResource(new HostMemoryOutputStream(buffer)) { out =>
      out.write(ParquetPartitionReader.PARQUET_MAGIC)
      out.getPos
    }
  }

  override def calculateFinalBlocksOutputSize(footerOffset: Long,
      blocks: collection.Seq[DataBlockBase], bContext: BatchContext): Long = {

    val actualFooterSize = calculateParquetFooterSize(blocks.toSeq, bContext.schema)
    // 4 + 4 is for writing size and the ending PARQUET_MAGIC.
    footerOffset + actualFooterSize + 4 + 4
  }

  override def writeFileFooter(buffer: HostMemoryBuffer, bufferSize: Long, footerOffset: Long,
      blocks: Seq[DataBlockBase], bContext: BatchContext): (HostMemoryBuffer, Long) = {

    val lenLeft = bufferSize - footerOffset

    val finalSize = closeOnExcept(buffer) { _ =>
      withResource(buffer.slice(footerOffset, lenLeft)) { finalizehmb =>
        withResource(new HostMemoryOutputStream(finalizehmb)) { footerOut =>
          writeFooter(footerOut, blocks, bContext.schema)
          BytesUtils.writeIntLittleEndian(footerOut, footerOut.getPos.toInt)
          footerOut.write(ParquetPartitionReader.PARQUET_MAGIC)
          footerOffset + footerOut.getPos
        }
      }
    }
    (buffer, finalSize)
  }
}

/**
 * A PartitionReader that can read multiple Parquet files in parallel. This is most efficient
 * running in a cloud environment where the I/O of reading is slow.
 *
 * Efficiently reading a Parquet split on the GPU requires re-constructing the Parquet file
 * in memory that contains just the column chunks that are needed. This avoids sending
 * unnecessary data to the GPU and saves GPU memory.
 *
 * @param conf the Hadoop configuration
 * @param files the partitioned files to read
 * @param filterFunc a function to filter the necessary blocks from a given file
 * @param isSchemaCaseSensitive whether schema is case sensitive
 * @param debugDumpPrefix a path prefix to use for dumping the fabricated Parquet data
 * @param debugDumpAlways whether to debug dump always or only on errors
 * @param maxReadBatchSizeRows soft limit on the maximum number of rows the reader reads per batch
 * @param maxReadBatchSizeBytes soft limit on the maximum number of bytes the reader reads per batch
 * @param execMetrics metrics
 * @param partitionSchema Schema of partitions.
 * @param numThreads the size of the threadpool
 * @param maxNumFileProcessed the maximum number of files to read on the CPU side and waiting to be
 *                            processed on the GPU. This affects the amount of host memory used.
 * @param ignoreMissingFiles Whether to ignore missing files
 * @param ignoreCorruptFiles Whether to ignore corrupt files
 * @param useFieldId Whether to use field id for column matching
 * @param alluxioPathReplacementMap Map containing mapping of DFS scheme to Alluxio scheme
 * @param alluxioReplacementTaskTime Whether the Alluxio replacement algorithm is set to task time
 * @param queryUsesInputFile Whether the query requires the input file name functionality
 * @param keepReadsInOrder Whether to require the files to be read in the same order as Spark.
 *                         Defaults to true for formats that don't explicitly handle this.
 * @param combineConf configs relevant to combination
 */
class MultiFileCloudParquetPartitionReader(
    override val conf: Configuration,
    files: Array[PartitionedFile],
    filterFunc: PartitionedFile => ParquetFileInfoWithBlockMeta,
    override val isSchemaCaseSensitive: Boolean,
    debugDumpPrefix: Option[String],
    debugDumpAlways: Boolean,
    maxReadBatchSizeRows: Integer,
    maxReadBatchSizeBytes: Long,
    targetBatchSizeBytes: Long,
    maxGpuColumnSizeBytes: Long,
    useChunkedReader: Boolean,
    override val execMetrics: Map[String, GpuMetric],
    partitionSchema: StructType,
    numThreads: Int,
    maxNumFileProcessed: Int,
    ignoreMissingFiles: Boolean,
    ignoreCorruptFiles: Boolean,
    useFieldId: Boolean,
    alluxioPathReplacementMap: Map[String, String],
    alluxioReplacementTaskTime: Boolean,
    queryUsesInputFile: Boolean,
    keepReadsInOrder: Boolean,
    combineConf: CombineConf)
  extends MultiFileCloudPartitionReaderBase(conf, files, numThreads, maxNumFileProcessed, null,
    execMetrics, maxReadBatchSizeRows, maxReadBatchSizeBytes, ignoreCorruptFiles,
    alluxioPathReplacementMap, alluxioReplacementTaskTime, keepReadsInOrder, combineConf)
  with ParquetPartitionReaderBase {

  def checkIfNeedToSplit(current: HostMemoryBuffersWithMetaData,
      next: HostMemoryBuffersWithMetaData): Boolean = {

    checkIfNeedToSplitBlocks(current.dateRebaseMode,
      next.dateRebaseMode,
      current.timestampRebaseMode,
      next.timestampRebaseMode,
      ParquetSchemaWrapper(current.clippedSchema),
      ParquetSchemaWrapper(next.clippedSchema),
      current.partitionedFile.filePath.toString(),
      next.partitionedFile.filePath.toString()
    )
  }

  override def canUseCombine: Boolean = {
    if (queryUsesInputFile) {
      logDebug("Query uses input file name, can't use combine mode")
      false
    } else {
      combineConf.combineThresholdSize > 0
    }
  }

  private case class CombinedEmptyMeta(emptyNumRows: Long, emptyBufferSize: Long,
      emptyTotalBytesRead: Long, allEmpty: Boolean, metaForEmpty: HostMemoryEmptyMetaData)

  private case class CombinedMeta(allPartValues: Array[(Long, InternalRow)],
      toCombine: Array[HostMemoryBuffersWithMetaDataBase],
      firstNonEmpty: HostMemoryBuffersWithMetaData)

  // assumes all these are ok to combine and have the same metadata for schema
  // and *RebaseMode and timestamp type settings
  private def doCombineHMBs(combinedMeta: CombinedMeta): HostMemoryBuffersWithMetaDataBase = {
    val toCombineHmbs = combinedMeta.toCombine.filterNot(_.isInstanceOf[HostMemoryEmptyMetaData])
    val metaToUse = combinedMeta.firstNonEmpty
    logDebug(s"Using Combine mode and actually combining, num files ${toCombineHmbs.size} " +
      s"files: ${toCombineHmbs.map(_.partitionedFile.filePath).mkString(",")}")
    val startCombineTime = System.currentTimeMillis()
    // this size includes the written header and footer on each buffer so remove
    // the size of those to get data size
    val existingSizeUsed = toCombineHmbs.map { hbWithMeta =>
      hbWithMeta.memBuffersAndSizes.map(smb => Math.max(smb.bytes - PARQUET_META_SIZE, 0)).sum
    }.sum

    // since we know not all of them are empty and we know all these have the same schema since
    // we already separated, just use the clippedSchema from metadata
    val schemaToUse = metaToUse.clippedSchema
    val blocksAlreadyRead = toCombineHmbs.flatMap(_.memBuffersAndSizes.flatMap(_.blockMeta))
    val footerSize = calculateParquetFooterSize(blocksAlreadyRead.toSeq, schemaToUse)
    // all will have same schema so same number of columns
    val numCols = blocksAlreadyRead.head.getColumns().size()
    val extraMemory = calculateExtraMemoryForParquetFooter(numCols, blocksAlreadyRead.size)
    val initTotalSize = existingSizeUsed + footerSize + extraMemory
    val combined = closeOnExcept(HostMemoryBuffer.allocate(initTotalSize)) { combinedHmb =>
      var offset = withResource(new HostMemoryOutputStream(combinedHmb)) { out =>
        out.write(ParquetPartitionReader.PARQUET_MAGIC)
        out.getPos
      }
      val allOutputBlocks = new ArrayBuffer[BlockMetaData]()

      // copy the actual data
      toCombineHmbs.map { hbWithMeta =>
        hbWithMeta.memBuffersAndSizes.map { hmbInfo =>
          val copyAmount = hmbInfo.blockMeta.map { meta =>
            meta.getColumns.asScala.map(_.getTotalSize).sum
          }.sum
          if (copyAmount > 0 && hmbInfo.hmb != null) {
            combinedHmb.copyFromHostBuffer(offset, hmbInfo.hmb,
              ParquetPartitionReader.PARQUET_MAGIC.size, copyAmount)
          }
          val outputBlocks = computeBlockMetaData(hmbInfo.blockMeta, offset)
          allOutputBlocks ++= outputBlocks
          offset += copyAmount
          if (hmbInfo.hmb != null) {
            hmbInfo.hmb.close()
          }
        }
      }
      // using all of the actual combined output blocks meta calculate what the footer size
      // will really be
      val actualFooterSize = calculateParquetFooterSize(allOutputBlocks.toSeq, schemaToUse)
      var buf: HostMemoryBuffer = combinedHmb
      val totalBufferSize = if ((initTotalSize - offset) < actualFooterSize) {
        val newBufferSize = offset + actualFooterSize + 4 + 4
        logWarning(s"The original estimated size $initTotalSize is too small, " +
          s"reallocating and copying data to bigger buffer size: $newBufferSize")
        // Copy the old buffer to a new allocated bigger buffer and close the old buffer
        buf = withResource(combinedHmb) { _ =>
          withResource(new HostMemoryInputStream(combinedHmb, offset)) { in =>
            // realloc memory and copy
            closeOnExcept(HostMemoryBuffer.allocate(newBufferSize)) { newhmb =>
              withResource(new HostMemoryOutputStream(newhmb)) { out =>
                IOUtils.copy(in, out)
              }
              newhmb
            }
          }
        }
        newBufferSize
      } else {
        initTotalSize
      }

      withResource(buf.slice(offset, (totalBufferSize - offset))) { footerHmbSlice =>
        withResource(new HostMemoryOutputStream(footerHmbSlice)) { footerOut =>
          writeFooter(footerOut, allOutputBlocks.toSeq, schemaToUse)
          BytesUtils.writeIntLittleEndian(footerOut, footerOut.getPos.toInt)
          footerOut.write(ParquetPartitionReader.PARQUET_MAGIC)
          offset += footerOut.getPos
        }
      }
      val newHmbBufferInfo = SingleHMBAndMeta(buf, offset,
        combinedMeta.allPartValues.map(_._1).sum, Seq.empty)
      val newHmbMeta = HostMemoryBuffersWithMetaData(
        metaToUse.partitionedFile,
        metaToUse.origPartitionedFile, // this doesn't matter since already read
        Array(newHmbBufferInfo),
        offset,
        metaToUse.dateRebaseMode,
        metaToUse.timestampRebaseMode,
        metaToUse.hasInt96Timestamps,
        metaToUse.clippedSchema,
        metaToUse.readSchema,
        Some(combinedMeta.allPartValues))
      val filterTime = combinedMeta.toCombine.map(_.getFilterTime).sum
      val bufferTime = combinedMeta.toCombine.map(_.getBufferTime).sum
      newHmbMeta.setMetrics(filterTime, bufferTime)
      newHmbMeta
    }
    logDebug(s"Took ${(System.currentTimeMillis() - startCombineTime)} " +
      s"ms to do combine of ${toCombineHmbs.size} files, " +
      s"task id: ${TaskContext.get().taskAttemptId()}")
    combined
  }

  private def computeCombineHMBMeta(
      input: Array[HostMemoryBuffersWithMetaDataBase]): (CombinedMeta, CombinedEmptyMeta) = {
    val allPartValues = new ArrayBuffer[(Long, InternalRow)]()
    var allEmpty = true
    var metaForEmpty: HostMemoryEmptyMetaData = null
    var emptyNumRows = 0L
    var emptyBufferSize = 0L
    var emptyTotalBytesRead = 0L
    val toCombine = ArrayBuffer[HostMemoryBuffersWithMetaDataBase]()
    // this is only used when keepReadsInOrder is false
    val leftOversWhenNotKeepReadsInOrder = ArrayBuffer[HostMemoryBuffersWithMetaDataBase]()
    var firstNonEmpty: HostMemoryBuffersWithMetaData = null
    var numCombined: Int = 0
    var needsSplit = false
    var iterLoc = 0
    // iterating through this to handle the case we want to keep the files
    // in the same order as Spark
    while (!needsSplit && iterLoc < input.size) {
      val result = input(iterLoc)
      result match {
        case emptyHMData: HostMemoryEmptyMetaData =>
          if (metaForEmpty == null || emptyHMData.numRows > 0) {
            // we might have multiple EmptyMetaData results. If some are due to ignoring
            // missing files and others are row counts, we want to make sure we
            // take the metadata information from the ones with row counts because
            // the ones from ignoring missing files has less information with it.
            metaForEmpty = emptyHMData
          }
          val totalNumRows = result.memBuffersAndSizes.map(_.numRows).sum
          val partValues = result.partitionedFile.partitionValues
          allPartValues.append((totalNumRows, partValues))
          emptyBufferSize += emptyHMData.bufferSize
          emptyNumRows += emptyHMData.numRows
          emptyTotalBytesRead += emptyHMData.bytesRead
          toCombine += emptyHMData
          numCombined += 1
        case hmWithData: HostMemoryBuffersWithMetaData =>
          allEmpty = false
          if (firstNonEmpty != null && checkIfNeedToSplit(firstNonEmpty, hmWithData)) {
            // if we need to keep the same order as Spark we just stop here and put rest in
            // leftOverFiles, but if we don't then continue so we combine as much as possible
            if (keepReadsInOrder) {
              needsSplit = true
              combineLeftOverFiles = Some(input.drop(numCombined))
            } else {
              leftOversWhenNotKeepReadsInOrder += hmWithData
            }
          } else {
            if (firstNonEmpty == null) {
              firstNonEmpty = hmWithData
            }
            numCombined += 1
            toCombine += hmWithData
            val partValues = hmWithData.partitionedFile.partitionValues
            val totalNumRows = hmWithData.memBuffersAndSizes.map(_.numRows).sum
            allPartValues.append((totalNumRows, partValues))
          }
        case _ => throw new RuntimeException("Unknown HostMemoryBuffersWithMetaDataBase")
      }
      iterLoc += 1
    }
    if (!keepReadsInOrder && leftOversWhenNotKeepReadsInOrder.nonEmpty) {
      combineLeftOverFiles = Some(leftOversWhenNotKeepReadsInOrder.toArray)
    }
    val combinedMeta = CombinedMeta(allPartValues.toArray, toCombine.toArray, firstNonEmpty)
    val combinedEmptyMeta = CombinedEmptyMeta(emptyNumRows, emptyBufferSize, emptyTotalBytesRead,
      allEmpty, metaForEmpty)
    (combinedMeta, combinedEmptyMeta)
  }

  override def combineHMBs(
      input: Array[HostMemoryBuffersWithMetaDataBase]): HostMemoryBuffersWithMetaDataBase = {
    if (input.size == 1) {
      input.head
    } else {
      val (combinedMeta, combinedEmptyMeta) = computeCombineHMBMeta(input)

      if (combinedEmptyMeta.allEmpty) {
        val metaForEmpty = combinedEmptyMeta.metaForEmpty
        HostMemoryEmptyMetaData(metaForEmpty.partitionedFile, // just pick one since not used
          metaForEmpty.origPartitionedFile,
          combinedEmptyMeta.emptyBufferSize,
          combinedEmptyMeta.emptyTotalBytesRead,
          metaForEmpty.dateRebaseMode, // these shouldn't matter since data is empty
          metaForEmpty.timestampRebaseMode, // these shouldn't matter since data is empty
          metaForEmpty.hasInt96Timestamps, // these shouldn't matter since data is empty
          metaForEmpty.clippedSchema,
          metaForEmpty.readSchema,
          combinedEmptyMeta.emptyNumRows,
          Some(combinedMeta.allPartValues)
        )
      } else {
        doCombineHMBs(combinedMeta)
      }
    }
  }

  private case class HostMemoryEmptyMetaData(
      override val partitionedFile: PartitionedFile,
      override val origPartitionedFile: Option[PartitionedFile],
      bufferSize: Long,
      override val bytesRead: Long,
      dateRebaseMode: DateTimeRebaseMode,
      timestampRebaseMode: DateTimeRebaseMode,
      hasInt96Timestamps: Boolean,
      clippedSchema: MessageType,
      readSchema: StructType,
      numRows: Long,
      override val allPartValues: Option[Array[(Long, InternalRow)]] = None)
    extends HostMemoryBuffersWithMetaDataBase {
    override def memBuffersAndSizes: Array[SingleHMBAndMeta] =
      Array(SingleHMBAndMeta.empty(numRows))
  }

  case class HostMemoryBuffersWithMetaData(
      override val partitionedFile: PartitionedFile,
      override val origPartitionedFile: Option[PartitionedFile],
      override val memBuffersAndSizes: Array[SingleHMBAndMeta],
      override val bytesRead: Long,
      dateRebaseMode: DateTimeRebaseMode,
      timestampRebaseMode: DateTimeRebaseMode,
      hasInt96Timestamps: Boolean,
      clippedSchema: MessageType,
      readSchema: StructType,
      override val allPartValues: Option[Array[(Long, InternalRow)]]
  ) extends HostMemoryBuffersWithMetaDataBase

  private class ReadBatchRunner(
      file: PartitionedFile,
      origPartitionedFile: Option[PartitionedFile],
      filterFunc: PartitionedFile => ParquetFileInfoWithBlockMeta,
      taskContext: TaskContext) extends Callable[HostMemoryBuffersWithMetaDataBase] with Logging {

    private var blockChunkIter: BufferedIterator[BlockMetaData] = null

    /**
     * Returns the host memory buffers and file meta data for the file processed.
     * If there was an error then the error field is set. If there were no blocks the buffer
     * is returned as null.  If there were no columns but rows (count() operation) then the
     * buffer is null and the size is the number of rows.
     *
     * Note that the TaskContext is not set in these threads and should not be used.
     */
    override def call(): HostMemoryBuffersWithMetaDataBase = {
      TrampolineUtil.setTaskContext(taskContext)
      try {
        doRead()
      } catch {
        case e: FileNotFoundException if ignoreMissingFiles =>
          logWarning(s"Skipped missing file: ${file.filePath}", e)
          HostMemoryEmptyMetaData(file, origPartitionedFile, 0, 0,
            DateTimeRebaseLegacy, DateTimeRebaseLegacy,
            hasInt96Timestamps = false, null, null, 0)
        // Throw FileNotFoundException even if `ignoreCorruptFiles` is true
        case e: FileNotFoundException if !ignoreMissingFiles => throw e
        case e @ (_: RuntimeException | _: IOException) if ignoreCorruptFiles =>
          logWarning(
            s"Skipped the rest of the content in the corrupted file: ${file.filePath}", e)
          HostMemoryEmptyMetaData(file, origPartitionedFile, 0, 0,
            DateTimeRebaseLegacy, DateTimeRebaseLegacy,
            hasInt96Timestamps = false, null, null, 0)
      } finally {
        TrampolineUtil.unsetTaskContext()
      }
    }

    private def doRead(): HostMemoryBuffersWithMetaDataBase = {
      val startingBytesRead = fileSystemBytesRead()
      val hostBuffers = new ArrayBuffer[SingleHMBAndMeta]
      var filterTime = 0L
      var bufferStartTime = 0L
      val result = try {
        val filterStartTime = System.nanoTime()
        val fileBlockMeta = filterFunc(file)
        filterTime = System.nanoTime() - filterStartTime
        bufferStartTime = System.nanoTime()
        if (fileBlockMeta.blocks.isEmpty) {
          val bytesRead = fileSystemBytesRead() - startingBytesRead
          // no blocks so return null buffer and size 0
          HostMemoryEmptyMetaData(file, origPartitionedFile, 0, bytesRead,
            fileBlockMeta.dateRebaseMode, fileBlockMeta.timestampRebaseMode,
            fileBlockMeta.hasInt96Timestamps, fileBlockMeta.schema, fileBlockMeta.readSchema, 0)
        } else {
          blockChunkIter = fileBlockMeta.blocks.iterator.buffered
          if (isDone) {
            val bytesRead = fileSystemBytesRead() - startingBytesRead
            // got close before finishing
            HostMemoryEmptyMetaData(file, origPartitionedFile, 0, bytesRead,
              fileBlockMeta.dateRebaseMode, fileBlockMeta.timestampRebaseMode,
              fileBlockMeta.hasInt96Timestamps, fileBlockMeta.schema, fileBlockMeta.readSchema, 0)
          } else {
            if (fileBlockMeta.schema.getFieldCount == 0) {
              val bytesRead = fileSystemBytesRead() - startingBytesRead
              val numRows = fileBlockMeta.blocks.map(_.getRowCount).sum.toInt
              HostMemoryEmptyMetaData(file, origPartitionedFile, 0, bytesRead,
                fileBlockMeta.dateRebaseMode, fileBlockMeta.timestampRebaseMode,
                fileBlockMeta.hasInt96Timestamps, fileBlockMeta.schema, fileBlockMeta.readSchema,
                numRows)
            } else {
              val filePath = new Path(new URI(file.filePath.toString()))
              while (blockChunkIter.hasNext) {
                val blocksToRead = populateCurrentBlockChunk(blockChunkIter,
                  maxReadBatchSizeRows, maxReadBatchSizeBytes, fileBlockMeta.readSchema)
                val (dataBuffer, dataSize, blockMeta) =
                  readPartFile(blocksToRead, fileBlockMeta.schema, filePath)
                val numRows = blocksToRead.map(_.getRowCount).sum.toInt
                hostBuffers += SingleHMBAndMeta(dataBuffer, dataSize,
                  numRows, blockMeta)
              }
              val bytesRead = fileSystemBytesRead() - startingBytesRead
              if (isDone) {
                // got close before finishing
                hostBuffers.foreach(_.hmb.safeClose())
                HostMemoryEmptyMetaData(file, origPartitionedFile, 0, bytesRead,
                  fileBlockMeta.dateRebaseMode, fileBlockMeta.timestampRebaseMode,
                  fileBlockMeta.hasInt96Timestamps, fileBlockMeta.schema,
                  fileBlockMeta.readSchema, 0)
              } else {
                HostMemoryBuffersWithMetaData(file, origPartitionedFile, hostBuffers.toArray,
                  bytesRead, fileBlockMeta.dateRebaseMode,
                  fileBlockMeta.timestampRebaseMode, fileBlockMeta.hasInt96Timestamps,
                  fileBlockMeta.schema, fileBlockMeta.readSchema, None)
              }
            }
          }
        }
      } catch {
        case e: Throwable =>
          hostBuffers.foreach(_.hmb.safeClose())
          throw e
      }
      val bufferTime = System.nanoTime() - bufferStartTime
      result.setMetrics(filterTime, bufferTime)
      result
    }
  }

  /**
   * File reading logic in a Callable which will be running in a thread pool
   *
   * @param tc      task context to use
   * @param file    file to be read
   * @param conf    configuration
   * @param filters push down filters
   * @return Callable[HostMemoryBuffersWithMetaDataBase]
   */
  override def getBatchRunner(
      tc: TaskContext,
      file: PartitionedFile,
      origFile: Option[PartitionedFile],
      conf: Configuration,
      filters: Array[Filter]): Callable[HostMemoryBuffersWithMetaDataBase] = {
    new ReadBatchRunner(file, origFile, filterFunc, tc)
  }

  /**
   * File format short name used for logging and other things to uniquely identity
   * which file format is being used.
   *
   * @return the file format short name
   */
  override final def getFileFormatShortName: String = "Parquet"

  /**
   * Decode HostMemoryBuffers by GPU
   *
   * @param fileBufsAndMeta the file HostMemoryBuffer read from a PartitionedFile
   * @return Option[ColumnarBatch]
   */
  override def readBatches(fileBufsAndMeta: HostMemoryBuffersWithMetaDataBase):
  Iterator[ColumnarBatch] = fileBufsAndMeta match {
    case meta: HostMemoryEmptyMetaData =>
      // Not reading any data, but add in partition data if needed
      val rows = meta.numRows.toInt
      val origBatch = if (meta.readSchema.isEmpty) {
        new ColumnarBatch(Array.empty, rows)
      } else {
        // Someone is going to process this data, even if it is just a row count
        GpuSemaphore.acquireIfNecessary(TaskContext.get())
        val nullColumns = meta.readSchema.fields.safeMap(f =>
          GpuColumnVector.fromNull(rows, f.dataType).asInstanceOf[SparkVector])
        new ColumnarBatch(nullColumns, rows)
      }

      // we have to add partition values here for this batch, we already verified that
      // its not different for all the blocks in this batch
      meta.allPartValues match {
        case Some(partRowsAndValues) =>
          val (rowsPerPart, partValues) = partRowsAndValues.unzip
          BatchWithPartitionDataUtils.addPartitionValuesToBatch(origBatch, rowsPerPart,
            partValues, partitionSchema, maxGpuColumnSizeBytes)
        case None =>
          BatchWithPartitionDataUtils.addSinglePartitionValueToBatch(origBatch,
            meta.partitionedFile.partitionValues, partitionSchema, maxGpuColumnSizeBytes)
      }

    case buffer: HostMemoryBuffersWithMetaData =>
      val memBuffersAndSize = buffer.memBuffersAndSizes
      val hmbAndInfo = memBuffersAndSize.head
      val batchIter = readBufferToBatches(buffer.dateRebaseMode,
        buffer.timestampRebaseMode, buffer.hasInt96Timestamps, buffer.clippedSchema,
        buffer.readSchema, buffer.partitionedFile, hmbAndInfo.hmb, hmbAndInfo.bytes,
        buffer.allPartValues)
      if (memBuffersAndSize.length > 1) {
        val updatedBuffers = memBuffersAndSize.drop(1)
        currentFileHostBuffers = Some(buffer.copy(memBuffersAndSizes = updatedBuffers))
      } else {
        currentFileHostBuffers = None
      }
      batchIter
    case _ => throw new RuntimeException("Wrong HostMemoryBuffersWithMetaData")
  }

  private def readBufferToBatches(
      dateRebaseMode: DateTimeRebaseMode,
      timestampRebaseMode: DateTimeRebaseMode,
      hasInt96Timestamps: Boolean,
      clippedSchema: MessageType,
      readDataSchema: StructType,
      partedFile: PartitionedFile,
      hostBuffer: HostMemoryBuffer,
      dataSize: Long,
      allPartValues: Option[Array[(Long, InternalRow)]]): Iterator[ColumnarBatch] = {

    val parseOpts = closeOnExcept(hostBuffer) { _ =>
      getParquetOptions(readDataSchema, clippedSchema, useFieldId)
    }
    val colTypes = readDataSchema.fields.map(f => f.dataType)

    var currentTargetBatchSize = targetBatchSizeBytes
    val splitBatchSizePolicy: HostMemoryBuffer => Seq[HostMemoryBuffer] = hostBuffer => {
      currentTargetBatchSize =
        GpuParquetScan.splitTargetBatchSize(currentTargetBatchSize, useChunkedReader)
      Seq(hostBuffer)
    }

    // about to start using the GPU
    GpuSemaphore.acquireIfNecessary(TaskContext.get())

    RmmRapidsRetryIterator.withRetry(hostBuffer, splitBatchSizePolicy) { _ =>
      // The MakeParquetTableProducer will close the input buffer, and that would be bad
      // because we don't want to close it until we know that we are done with it
      hostBuffer.incRefCount()
      val tableReader = MakeParquetTableProducer(useChunkedReader, conf, currentTargetBatchSize,
        parseOpts,
        hostBuffer, 0, dataSize, metrics,
        dateRebaseMode, timestampRebaseMode, hasInt96Timestamps,
        isSchemaCaseSensitive, useFieldId, readDataSchema, clippedSchema, files,
        debugDumpPrefix, debugDumpAlways)

      val batchIter = CachedGpuBatchIterator(tableReader, colTypes)

      if (allPartValues.isDefined) {
        val allPartInternalRows = allPartValues.get.map(_._2)
        val rowsPerPartition = allPartValues.get.map(_._1)
        new GpuColumnarBatchWithPartitionValuesIterator(batchIter, allPartInternalRows,
          rowsPerPartition, partitionSchema, maxGpuColumnSizeBytes)
      } else {
        // this is a bit weird, we don't have number of rows when allPartValues isn't
        // filled in so can't use GpuColumnarBatchWithPartitionValuesIterator
        batchIter.flatMap { batch =>
          // we have to add partition values here for this batch, we already verified that
          // its not different for all the blocks in this batch
          BatchWithPartitionDataUtils.addSinglePartitionValueToBatch(batch,
            partedFile.partitionValues, partitionSchema, maxGpuColumnSizeBytes)
        }
      }
    }.flatten
  }
}

object MakeParquetTableProducer extends Logging {
  def apply(
      useChunkedReader: Boolean,
      conf: Configuration,
      chunkSizeByteLimit: Long,
      opts: ParquetOptions,
      buffer: HostMemoryBuffer,
      offset: Long,
      len: Long,
      metrics : Map[String, GpuMetric],
      dateRebaseMode: DateTimeRebaseMode,
      timestampRebaseMode: DateTimeRebaseMode,
      hasInt96Timestamps: Boolean,
      isSchemaCaseSensitive: Boolean,
      useFieldId: Boolean,
      readDataSchema: StructType,
      clippedParquetSchema: MessageType,
      splits: Array[PartitionedFile],
      debugDumpPrefix: Option[String],
      debugDumpAlways: Boolean
  ): GpuDataProducer[Table] = {
    if (useChunkedReader) {
      ParquetTableReader(conf, chunkSizeByteLimit, opts, buffer, offset, len, metrics,
        dateRebaseMode, timestampRebaseMode, hasInt96Timestamps,
        isSchemaCaseSensitive, useFieldId, readDataSchema, clippedParquetSchema,
        splits, debugDumpPrefix, debugDumpAlways)
    } else {
      val table = withResource(buffer) { _ =>
        try {
          RmmRapidsRetryIterator.withRetryNoSplit[Table] {
            withResource(new NvtxWithMetrics("Parquet decode", NvtxColor.DARK_GREEN,
              metrics(GPU_DECODE_TIME))) { _ =>
              Table.readParquet(opts, buffer, offset, len)
            }
          }
        } catch {
          case e: Exception =>
            val dumpMsg = debugDumpPrefix.map { prefix =>
              val p = DumpUtils.dumpBuffer(conf, buffer, offset, len, prefix, ".parquet")
              s", data dumped to $p"
            }.getOrElse("")
            throw new IOException(s"Error when processing ${splits.mkString("; ")}$dumpMsg", e)
        }
      }
      closeOnExcept(table) { _ =>
        debugDumpPrefix.foreach { prefix =>
          if (debugDumpAlways) {
            val p = DumpUtils.dumpBuffer(conf, buffer, offset, len, prefix, ".parquet")
            logWarning(s"Wrote data for ${splits.mkString(", ")} to $p")
          }
        }
        GpuParquetScan.throwIfRebaseNeededInExceptionMode(table, dateRebaseMode,
          timestampRebaseMode)
        if (readDataSchema.length < table.getNumberOfColumns) {
          throw new QueryExecutionException(s"Expected ${readDataSchema.length} columns " +
            s"but read ${table.getNumberOfColumns} from ${splits.mkString("; ")}")
        }
      }
      metrics(NUM_OUTPUT_BATCHES) += 1
      val evolvedSchemaTable = ParquetSchemaUtils.evolveSchemaIfNeededAndClose(table,
        clippedParquetSchema, readDataSchema, isSchemaCaseSensitive, useFieldId)
      val outputTable = GpuParquetScan.rebaseDateTime(evolvedSchemaTable, dateRebaseMode,
        timestampRebaseMode)
      new SingleGpuDataProducer(outputTable)
    }
  }
}

case class ParquetTableReader(
    conf: Configuration,
    chunkSizeByteLimit: Long,
    opts: ParquetOptions,
    buffer: HostMemoryBuffer,
    offset: Long,
    len: Long,
    metrics : Map[String, GpuMetric],
    dateRebaseMode: DateTimeRebaseMode,
    timestampRebaseMode: DateTimeRebaseMode,
    hasInt96Timestamps: Boolean,
    isSchemaCaseSensitive: Boolean,
    useFieldId: Boolean,
    readDataSchema: StructType,
    clippedParquetSchema: MessageType,
    splits: Array[PartitionedFile],
    debugDumpPrefix: Option[String],
    debugDumpAlways: Boolean) extends GpuDataProducer[Table] with Logging {
  private[this] val reader = new ParquetChunkedReader(chunkSizeByteLimit, opts, buffer, offset, len)

  private[this] lazy val splitsString = splits.mkString("; ")

  override def hasNext: Boolean = reader.hasNext

  override def next: Table = {
    val table = withResource(new NvtxWithMetrics("Parquet decode", NvtxColor.DARK_GREEN,
      metrics(GPU_DECODE_TIME))) { _ =>
      try {
        reader.readChunk()
      } catch {
        case e: Exception =>
          val dumpMsg = debugDumpPrefix.map { prefix =>
            val p = DumpUtils.dumpBuffer(conf, buffer, offset, len, prefix, ".parquet")
            s", data dumped to $p"
          }.getOrElse("")
          throw new IOException(s"Error when processing $splitsString$dumpMsg", e)
      }
    }

    closeOnExcept(table) { _ =>
      GpuParquetScan.throwIfRebaseNeededInExceptionMode(table, dateRebaseMode, timestampRebaseMode)
      if (readDataSchema.length < table.getNumberOfColumns) {
        throw new QueryExecutionException(s"Expected ${readDataSchema.length} columns " +
          s"but read ${table.getNumberOfColumns} from $splitsString")
      }
    }
    metrics(NUM_OUTPUT_BATCHES) += 1
    val evolvedSchemaTable = ParquetSchemaUtils.evolveSchemaIfNeededAndClose(table,
      clippedParquetSchema, readDataSchema, isSchemaCaseSensitive, useFieldId)
    GpuParquetScan.rebaseDateTime(evolvedSchemaTable, dateRebaseMode, timestampRebaseMode)
  }

  override def close(): Unit = {
    debugDumpPrefix.foreach { prefix =>
      if (debugDumpAlways) {
        val p = DumpUtils.dumpBuffer(conf, buffer, offset, len, prefix, ".parquet")
        logWarning(s"Wrote data for $splitsString to $p")
      }
    }
    reader.close()
    buffer.close()
  }
}

/**
 * A PartitionReader that reads a Parquet file split on the GPU.
 *
 * Efficiently reading a Parquet split on the GPU requires re-constructing the Parquet file
 * in memory that contains just the column chunks that are needed. This avoids sending
 * unnecessary data to the GPU and saves GPU memory.
 *
 * @param conf the Hadoop configuration
 * @param split the file split to read
 * @param filePath the path to the Parquet file
 * @param clippedBlocks the block metadata from the original Parquet file that has been clipped
 *                      to only contain the column chunks to be read
 * @param clippedParquetSchema the Parquet schema from the original Parquet file that has been
 *                             clipped to contain only the columns to be read
 * @param readDataSchema the Spark schema describing what will be read
 * @param debugDumpPrefix a path prefix to use for dumping the fabricated Parquet data or null
 * @param debugDumpAlways whether to debug dump always or only on errors
 */
class ParquetPartitionReader(
    override val conf: Configuration,
    split: PartitionedFile,
    filePath: Path,
    clippedBlocks: Iterable[BlockMetaData],
    clippedParquetSchema: MessageType,
    override val isSchemaCaseSensitive: Boolean,
    readDataSchema: StructType,
    debugDumpPrefix: Option[String],
    debugDumpAlways: Boolean,
    maxReadBatchSizeRows: Integer,
    maxReadBatchSizeBytes: Long,
    targetBatchSizeBytes: Long,
    useChunkedReader: Boolean,
    override val execMetrics: Map[String, GpuMetric],
    dateRebaseMode: DateTimeRebaseMode,
    timestampRebaseMode: DateTimeRebaseMode,
    hasInt96Timestamps: Boolean,
    useFieldId: Boolean) extends FilePartitionReaderBase(conf, execMetrics)
  with ParquetPartitionReaderBase {

  private val blockIterator:  BufferedIterator[BlockMetaData] = clippedBlocks.iterator.buffered

  override def next(): Boolean = {
    if (batchIter.hasNext) {
      return true
    }
    batchIter = EmptyGpuColumnarBatchIterator
    if (!isDone) {
      if (!blockIterator.hasNext) {
        isDone = true
      } else {
        batchIter = readBatches()
      }
    }

    // NOTE: At this point, the task may not have yet acquired the semaphore if `batch` is `None`.
    // We are not acquiring the semaphore here since this next() is getting called from
    // the `PartitionReaderIterator` which implements a standard iterator pattern, and
    // advertises `hasNext` as false when we return false here. No downstream tasks should
    // try to call next after `hasNext` returns false, and any task that produces some kind of
    // data when `hasNext` is false is responsible to get the semaphore themselves.
    batchIter.hasNext
  }

  private def readBatches(): Iterator[ColumnarBatch] = {
    withResource(new NvtxRange("Parquet readBatch", NvtxColor.GREEN)) { _ =>
      val currentChunkedBlocks = populateCurrentBlockChunk(blockIterator,
        maxReadBatchSizeRows, maxReadBatchSizeBytes, readDataSchema)
      if (clippedParquetSchema.getFieldCount == 0) {
        // not reading any data, so return a degenerate ColumnarBatch with the row count
        val numRows = currentChunkedBlocks.map(_.getRowCount).sum.toInt
        if (numRows == 0) {
          EmptyGpuColumnarBatchIterator
        } else {
          // Someone is going to process this data, even if it is just a row count
          GpuSemaphore.acquireIfNecessary(TaskContext.get())
          val nullColumns = readDataSchema.safeMap(f =>
            GpuColumnVector.fromNull(numRows, f.dataType).asInstanceOf[SparkVector])
          new SingleGpuColumnarBatchIterator(new ColumnarBatch(nullColumns.toArray, numRows))
        }
      } else {
        val colTypes = readDataSchema.fields.map(f => f.dataType)
        val iter = if (currentChunkedBlocks.isEmpty) {
          CachedGpuBatchIterator(EmptyTableReader, colTypes)
        } else {
          val parseOpts = getParquetOptions(readDataSchema, clippedParquetSchema, useFieldId)
          val (dataBuffer, dataSize, _) = metrics(BUFFER_TIME).ns {
            readPartFile(currentChunkedBlocks, clippedParquetSchema, filePath)
          }
          if (dataSize == 0) {
            dataBuffer.close()
            CachedGpuBatchIterator(EmptyTableReader, colTypes)
          } else {
            // about to start using the GPU
            GpuSemaphore.acquireIfNecessary(TaskContext.get())

            RmmRapidsRetryIterator.withRetryNoSplit(dataBuffer) { _ =>
              // Inc the ref count because MakeParquetTableProducer will try to close the dataBuffer
              // which we don't want until we know that the retry is done with it.
              dataBuffer.incRefCount()
              val producer = MakeParquetTableProducer(useChunkedReader, conf,
                targetBatchSizeBytes, parseOpts,
                dataBuffer, 0, dataSize, metrics,
                dateRebaseMode, timestampRebaseMode,
                hasInt96Timestamps, isSchemaCaseSensitive,
                useFieldId, readDataSchema,
                clippedParquetSchema, Array(split),
                debugDumpPrefix, debugDumpAlways)
              CachedGpuBatchIterator(producer, colTypes)
            }
          }
        }
        iter.map { batch =>
          logDebug(s"GPU batch size: ${GpuColumnVector.getTotalDeviceMemoryUsed(batch)} bytes")
          batch
        }
      }
    }
  }
}

object ParquetPartitionReader {
  private[rapids] val PARQUET_MAGIC = "PAR1".getBytes(StandardCharsets.US_ASCII)
  private[rapids] val PARQUET_CREATOR = "RAPIDS Spark Plugin"
  private[rapids] val PARQUET_VERSION = 1

  private[rapids] trait CopyItem {
    val length: Long
  }

  private[rapids] case class LocalCopy(
      channel: SeekableByteChannel,
      length: Long,
      outputOffset: Long) extends CopyItem with Closeable {
    override def close(): Unit = {
      channel.close()
    }
  }

  private[rapids] case class CopyRange(
      offset: Long,
      length: Long,
      outputOffset: Long) extends CopyItem

  /**
   * Build a new BlockMetaData
   *
   * @param rowCount the number of rows in this block
   * @param columns the new column chunks to reference in the new BlockMetaData
   * @return the new BlockMetaData
   */
  private[rapids] def newParquetBlock(
      rowCount: Long,
      columns: Seq[ColumnChunkMetaData]): BlockMetaData = {
    val block = new BlockMetaData
    block.setRowCount(rowCount)

    var totalSize: Long = 0
    columns.foreach { column =>
      block.addColumn(column)
      totalSize += column.getTotalUncompressedSize
    }
    block.setTotalByteSize(totalSize)

    block
  }
}<|MERGE_RESOLUTION|>--- conflicted
+++ resolved
@@ -174,28 +174,6 @@
 
     FileFormatChecks.tag(meta, readSchema, ParquetFormatType, ReadFileOp)
 
-<<<<<<< HEAD
-=======
-    val schemaHasTimestamps = readSchema.exists { field =>
-      TrampolineUtil.dataTypeExistsRecursively(field.dataType, _.isInstanceOf[TimestampType])
-    }
-
-    def isTsOrDate(dt: DataType): Boolean = dt match {
-      case TimestampType | DateType => true
-      // Timestamp without timezone (TimestampNTZType, since Spark 3.4) is not yet supported
-      // See https://github.com/NVIDIA/spark-rapids/issues/9707.
-      case _ => false
-    }
-
-    val schemaMightNeedNestedRebase = readSchema.exists { field =>
-      if (DataTypeUtils.isNestedType(field.dataType)) {
-        TrampolineUtil.dataTypeExistsRecursively(field.dataType, isTsOrDate)
-      } else {
-        false
-      }
-    }
-
->>>>>>> c1c4708d
     // Currently timestamp conversion is not supported.
     // If support needs to be added then we need to follow the logic in Spark's
     // ParquetPartitionReaderFactory and VectorizedColumnReader which essentially
@@ -292,12 +270,7 @@
       if (dateRebaseMode == DateTimeRebaseException &&
         DateTimeRebaseUtils.isDateRebaseNeededInRead(col)) {
         throw DataSourceUtils.newRebaseExceptionInRead("Parquet")
-<<<<<<< HEAD
-      }
-      else if (timestampRebaseMode == DateTimeRebaseException &&
-=======
       } else if (timestampRebaseMode == DateTimeRebaseException &&
->>>>>>> c1c4708d
         DateTimeRebaseUtils.isTimeRebaseNeededInRead(col)) {
         throw DataSourceUtils.newRebaseExceptionInRead("Parquet")
       }
@@ -306,21 +279,6 @@
 
   def rebaseDateTime(table: Table, dateRebaseMode: DateTimeRebaseMode,
       timestampRebaseMode: DateTimeRebaseMode): Table = {
-<<<<<<< HEAD
-    val tableHasDate = (0 until table.getNumberOfColumns).exists { i =>
-      checkTypeRecursively(table.getColumn(i), { dtype => dtype == DType.TIMESTAMP_DAYS })
-    }
-    val tableHasTimestamp = (0 until table.getNumberOfColumns).exists { i =>
-      checkTypeRecursively(table.getColumn(i), { dtype => dtype.isTimestampType })
-    }
-
-    if ((tableHasDate && dateRebaseMode == DateTimeRebaseLegacy) ||
-      (tableHasTimestamp && timestampRebaseMode == DateTimeRebaseLegacy)) {
-      // Need to close the input table when returning a new table.
-      withResource(table) { tmpTable =>
-        val newColumns = (0 until tmpTable.getNumberOfColumns).map { i =>
-          deepTransformRebaseDateTime(tmpTable.getColumn(i))
-=======
     val dateRebaseNeeded = dateRebaseMode == DateTimeRebaseLegacy
     val timeRebaseNeeded = timestampRebaseMode == DateTimeRebaseLegacy
 
@@ -336,7 +294,6 @@
       withResource(table) { tmpTable =>
         val newColumns = (0 until tmpTable.getNumberOfColumns).map { i =>
           deepTransformRebaseDateTime(tmpTable.getColumn(i), dateRebaseNeeded, timeRebaseNeeded)
->>>>>>> c1c4708d
         }
         withResource(newColumns) { newCols =>
           new Table(newCols: _*)
@@ -347,12 +304,6 @@
     }
   }
 
-<<<<<<< HEAD
-  private def checkTypeRecursively(column: ColumnView, f: DType => Boolean): Boolean = {
-    column.getType match {
-      case DType.LIST | DType.STRUCT => (0 until column.getNumChildren).exists(i =>
-        withResource(column.getChildColumnView(i)) { child =>
-=======
   private def checkTypeRecursively(input: ColumnView, f: DType => Boolean): Boolean = {
     val dt = input.getType
     if (dt.isTimestampType && dt != DType.TIMESTAMP_DAYS && dt != DType.TIMESTAMP_MICROSECONDS) {
@@ -364,29 +315,12 @@
     dt match {
       case DType.LIST | DType.STRUCT => (0 until input.getNumChildren).exists(i =>
         withResource(input.getChildColumnView(i)) { child =>
->>>>>>> c1c4708d
           checkTypeRecursively(child, f)
         })
       case t: DType => f(t)
     }
   }
 
-<<<<<<< HEAD
-  private def deepTransformRebaseDateTime(cv: ColumnVector): ColumnVector = {
-    ColumnCastUtil.deepTransform(cv) {
-      case (cv, _) if cv.getType.isTimestampType =>
-        if (cv.getType == DType.TIMESTAMP_DAYS || cv.getType == DType.TIMESTAMP_MICROSECONDS) {
-          DateTimeRebase.rebaseJulianToGregorian(cv)
-        } else {
-          // This is just a backup: it should not be reached out since timestamps is already
-          // converted into MICROSECONDS when reading Parquet files.
-          val oldType = cv.getType
-          withResource(cv.castTo(DType.TIMESTAMP_MICROSECONDS)) { cvAsMicros =>
-            withResource(DateTimeRebase.rebaseJulianToGregorian(cvAsMicros)) { rebasedTs =>
-              rebasedTs.castTo(oldType)
-            }
-          }
-=======
   private def deepTransformRebaseDateTime(cv: ColumnVector, dateRebaseNeeded: Boolean,
       timeRebaseNeeded: Boolean): ColumnVector = {
     ColumnCastUtil.deepTransform(cv) {
@@ -398,7 +332,6 @@
           DateTimeRebase.rebaseJulianToGregorian(cv)
         } else {
           cv.copyToColumnVector()
->>>>>>> c1c4708d
         }
     }
   }
