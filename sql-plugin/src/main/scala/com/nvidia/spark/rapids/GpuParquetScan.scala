/*
 * Copyright (c) 2019-2020, NVIDIA CORPORATION.
 *
 * Licensed under the Apache License, Version 2.0 (the "License");
 * you may not use this file except in compliance with the License.
 * You may obtain a copy of the License at
 *
 *     http://www.apache.org/licenses/LICENSE-2.0
 *
 * Unless required by applicable law or agreed to in writing, software
 * distributed under the License is distributed on an "AS IS" BASIS,
 * WITHOUT WARRANTIES OR CONDITIONS OF ANY KIND, either express or implied.
 * See the License for the specific language governing permissions and
 * limitations under the License.
 */

package com.nvidia.spark.rapids

import java.io.OutputStream
import java.net.URI
import java.nio.charset.StandardCharsets
import java.util.{Collections, Locale}

import scala.annotation.tailrec
import scala.collection.JavaConverters._
import scala.collection.mutable.{ArrayBuffer, LinkedHashMap}
import scala.math.max

import ai.rapids.cudf.{ColumnVector, DType, HostMemoryBuffer, NvtxColor, ParquetOptions, Table}
import com.nvidia.spark.RebaseHelper
import com.nvidia.spark.rapids.GpuMetricNames._
import com.nvidia.spark.rapids.ParquetPartitionReader.CopyRange
import com.nvidia.spark.rapids.RapidsConf.ENABLE_SMALL_FILES_PARQUET
import com.nvidia.spark.rapids.RapidsPluginImplicits._
import org.apache.commons.io.IOUtils
import org.apache.commons.io.output.{CountingOutputStream, NullOutputStream}
import org.apache.hadoop.conf.Configuration
import org.apache.hadoop.fs.{FSDataInputStream, Path}
import org.apache.parquet.bytes.BytesUtils
import org.apache.parquet.column.ColumnDescriptor
import org.apache.parquet.filter2.predicate.FilterApi
import org.apache.parquet.format.converter.ParquetMetadataConverter
import org.apache.parquet.hadoop.{ParquetFileReader, ParquetInputFormat}
import org.apache.parquet.hadoop.metadata.{BlockMetaData, ColumnChunkMetaData, ColumnPath, FileMetaData, ParquetMetadata}
import org.apache.parquet.schema.{GroupType, MessageType, Types}

import org.apache.spark.TaskContext
import org.apache.spark.broadcast.Broadcast
import org.apache.spark.internal.Logging
import org.apache.spark.sql.SparkSession
import org.apache.spark.sql.catalyst.InternalRow
import org.apache.spark.sql.catalyst.expressions.Expression
import org.apache.spark.sql.connector.read.{InputPartition, PartitionReader, PartitionReaderFactory}
import org.apache.spark.sql.execution.QueryExecutionException
import org.apache.spark.sql.execution.datasources.{FilePartition, PartitionedFile, PartitioningAwareFileIndex}
import org.apache.spark.sql.execution.datasources.parquet.{ParquetFilters, ParquetReadSupport}
import org.apache.spark.sql.execution.datasources.v2.{FilePartitionReaderFactory, FileScan}
import org.apache.spark.sql.execution.datasources.v2.parquet.ParquetScan
import org.apache.spark.sql.execution.metric.SQLMetric
import org.apache.spark.sql.internal.SQLConf
import org.apache.spark.sql.rapids.execution.TrampolineUtil
import org.apache.spark.sql.sources.Filter
import org.apache.spark.sql.types.{StringType, StructType, TimestampType}
import org.apache.spark.sql.util.CaseInsensitiveStringMap
import org.apache.spark.sql.vectorized.ColumnarBatch
import org.apache.spark.util.SerializableConfiguration

case class GpuParquetScan(
    sparkSession: SparkSession,
    hadoopConf: Configuration,
    fileIndex: PartitioningAwareFileIndex,
    dataSchema: StructType,
    readDataSchema: StructType,
    readPartitionSchema: StructType,
    pushedFilters: Array[Filter],
    options: CaseInsensitiveStringMap,
    partitionFilters: Seq[Expression],
    dataFilters: Seq[Expression],
    rapidsConf: RapidsConf)
  extends FileScan with ScanWithMetrics {

  override def isSplitable(path: Path): Boolean = true

  override def createReaderFactory(): PartitionReaderFactory = {
    val broadcastedConf = sparkSession.sparkContext.broadcast(
      new SerializableConfiguration(hadoopConf))
    // We have to look at the latest conf because we set the input file exec used
    // conf after the rapidsConf is passed in here.
    val latestConf = new RapidsConf(sparkSession.sessionState.conf)

    logDebug(s"Small file optimization: ${rapidsConf.isParquetSmallFilesEnabled} " +
      s"Inputfile: ${latestConf.isInputFileExecUsed}")
    if (rapidsConf.isParquetSmallFilesEnabled && !latestConf.isInputFileExecUsed) {
      GpuParquetMultiFilePartitionReaderFactory(sparkSession.sessionState.conf, broadcastedConf,
        dataSchema, readDataSchema, readPartitionSchema, pushedFilters, rapidsConf, metrics)
    } else {
      GpuParquetPartitionReaderFactory(sparkSession.sessionState.conf, broadcastedConf,
        dataSchema, readDataSchema, readPartitionSchema, pushedFilters, rapidsConf, metrics)
    }
  }

  override def equals(obj: Any): Boolean = obj match {
    case p: GpuParquetScan =>
      super.equals(p) && dataSchema == p.dataSchema && options == p.options &&
        equivalentFilters(pushedFilters, p.pushedFilters) && rapidsConf == p.rapidsConf
    case _ => false
  }

  override def hashCode(): Int = getClass.hashCode()

  override def description(): String = {
    super.description() + ", PushedFilters: " + seqToString(pushedFilters)
  }

  override def withFilters(
      partitionFilters: Seq[Expression], dataFilters: Seq[Expression]): FileScan =
    this.copy(partitionFilters = partitionFilters, dataFilters = dataFilters)
}

object GpuParquetScan {
  def tagSupport(scanMeta: ScanMeta[ParquetScan]): Unit = {
    val scan = scanMeta.wrapped
    val schema = StructType(scan.readDataSchema ++ scan.readPartitionSchema)
    if (scanMeta.conf.isParquetSmallFilesEnabled && scan.options.getBoolean("mergeSchema", false)) {
      scanMeta.willNotWorkOnGpu("mergeSchema is not supported yet with" +
        s" the small file optimization, please disable ${ENABLE_SMALL_FILES_PARQUET.key}")
    }
    tagSupport(scan.sparkSession, schema, scanMeta)
  }

  def tagSupport(
      sparkSession: SparkSession,
      readSchema: StructType,
      meta: RapidsMeta[_, _, _]): Unit = {
    val sqlConf = sparkSession.conf

    if (!meta.conf.isParquetEnabled) {
      meta.willNotWorkOnGpu("Parquet input and output has been disabled. To enable set" +
        s"${RapidsConf.ENABLE_PARQUET} to true")
    }

    if (!meta.conf.isParquetReadEnabled) {
      meta.willNotWorkOnGpu("Parquet input has been disabled. To enable set" +
        s"${RapidsConf.ENABLE_PARQUET_READ} to true")
    }

    if (meta.conf.isParquetSmallFilesEnabled && sparkSession.conf
      .getOption("spark.sql.parquet.mergeSchema").exists(_.toBoolean)) {
      meta.willNotWorkOnGpu("mergeSchema is not supported yet with" +
      s" the small file optimization, please disable ${ENABLE_SMALL_FILES_PARQUET.key}")
    }

    for (field <- readSchema) {
      if (!GpuColumnVector.isSupportedType(field.dataType)) {
        meta.willNotWorkOnGpu(s"GpuParquetScan does not support fields of type ${field.dataType}")
      }
    }

    val schemaHasStrings = readSchema.exists { field =>
      TrampolineUtil.dataTypeExistsRecursively(field.dataType, _.isInstanceOf[StringType])
    }

    if (sqlConf.get(SQLConf.PARQUET_BINARY_AS_STRING.key,
      SQLConf.PARQUET_BINARY_AS_STRING.defaultValueString).toBoolean && schemaHasStrings) {
      meta.willNotWorkOnGpu(s"GpuParquetScan does not support" +
          s" ${SQLConf.PARQUET_BINARY_AS_STRING.key}")
    }

    val schemaHasTimestamps = readSchema.exists { field =>
      TrampolineUtil.dataTypeExistsRecursively(field.dataType, _.isInstanceOf[TimestampType])
    }

    // Currently timestamp conversion is not supported.
    // If support needs to be added then we need to follow the logic in Spark's
    // ParquetPartitionReaderFactory and VectorizedColumnReader which essentially
    // does the following:
    //   - check if Parquet file was created by "parquet-mr"
    //   - if not then look at SQLConf.SESSION_LOCAL_TIMEZONE and assume timestamps
    //     were written in that timezone and convert them to UTC timestamps.
    // Essentially this should boil down to a vector subtract of the scalar delta
    // between the configured timezone's delta from UTC on the timestamp data.
    if (schemaHasTimestamps && sparkSession.sessionState.conf.isParquetINT96TimestampConversion) {
      meta.willNotWorkOnGpu("GpuParquetScan does not support int96 timestamp conversion")
    }

    sqlConf.get(SQLConf.LEGACY_PARQUET_REBASE_MODE_IN_READ.key) match {
      case "EXCEPTION" => // Good
      case "CORRECTED" => // Good
      case "LEGACY" => // Good, but it really is EXCEPTION for us...
      case other =>
        meta.willNotWorkOnGpu(s"$other is not a supported read rebase mode")
    }
  }
}

<<<<<<< HEAD
/**
 * Base object that has common functions for both GpuParquetPartitionReaderFactory
 * and GpuParquetPartitionReaderFactory
 */
object GpuParquetPartitionReaderFactoryBase {
=======
case class GpuParquetPartitionReaderFactory(
    @transient sqlConf: SQLConf,
    broadcastedConf: Broadcast[SerializableConfiguration],
    dataSchema: StructType,
    readDataSchema: StructType,
    partitionSchema: StructType,
    filters: Array[Filter],
    @transient rapidsConf: RapidsConf,
    metrics: Map[String, SQLMetric]) extends FilePartitionReaderFactory with Arm {
  private val isCaseSensitive = sqlConf.caseSensitiveAnalysis
  private val enableParquetFilterPushDown: Boolean = sqlConf.parquetFilterPushDown
  private val pushDownDate = sqlConf.parquetFilterPushDownDate
  private val pushDownTimestamp = sqlConf.parquetFilterPushDownTimestamp
  private val pushDownDecimal = sqlConf.parquetFilterPushDownDecimal
  private val pushDownStringStartWith = sqlConf.parquetFilterPushDownStringStartWith
  private val pushDownInFilterThreshold = sqlConf.parquetFilterPushDownInFilterThreshold
  private val debugDumpPrefix = rapidsConf.parquetDebugDumpPrefix
  private val maxReadBatchSizeRows = rapidsConf.maxReadBatchSizeRows
  private val maxReadBatchSizeBytes = rapidsConf.maxReadBatchSizeBytes
  private val isCorrectedRebase =
    "CORRECTED" == sqlConf.getConf(SQLConf.LEGACY_PARQUET_REBASE_MODE_IN_READ)

  override def supportColumnarReads(partition: InputPartition): Boolean = true

  override def buildReader(partitionedFile: PartitionedFile): PartitionReader[InternalRow] = {
    throw new IllegalStateException("GPU column parser called to read rows")
  }

  override def buildColumnarReader(
      partitionedFile: PartitionedFile): PartitionReader[ColumnarBatch] = {
    val reader = buildBaseColumnarParquetReader(partitionedFile)
    ColumnarPartitionReaderWithPartitionValues.newReader(partitionedFile, reader, partitionSchema)
  }
>>>>>>> 7bfd96d9

  def filterClippedSchema(
      clippedSchema: MessageType,
      fileSchema: MessageType,
      isCaseSensitive: Boolean): MessageType = {
    val fs = fileSchema.asGroupType()
    val types = if (isCaseSensitive) {
      val inFile = fs.getFields.asScala.map(_.getName).toSet
      clippedSchema.asGroupType()
        .getFields.asScala.filter(f => inFile.contains(f.getName))
    } else {
      val inFile = fs.getFields.asScala
        .map(_.getName.toLowerCase(Locale.ROOT)).toSet
      clippedSchema.asGroupType()
        .getFields.asScala
        .filter(f => inFile.contains(f.getName.toLowerCase(Locale.ROOT)))
    }
    if (types.isEmpty) {
      Types.buildMessage().named("spark_schema")
    } else {
      Types
        .buildMessage()
        .addFields(types: _*)
        .named("spark_schema")
    }
  }

  // Copied from Spark
  private val SPARK_VERSION_METADATA_KEY = "org.apache.spark.version"
  // Copied from Spark
  private val SPARK_LEGACY_DATETIME = "org.apache.spark.legacyDateTime"

  def isCorrectedRebaseMode(
      lookupFileMeta: String => String,
      isCorrectedModeConfig: Boolean): Boolean = {
    // If there is no version, we return the mode specified by the config.
    Option(lookupFileMeta(SPARK_VERSION_METADATA_KEY)).map { version =>
      // Files written by Spark 2.4 and earlier follow the legacy hybrid calendar and we need to
      // rebase the datetime values.
      // Files written by Spark 3.0 and later may also need the rebase if they were written with
      // the "LEGACY" rebase mode.
      version >= "3.0.0" && lookupFileMeta(SPARK_LEGACY_DATETIME) == null
    }.getOrElse(isCorrectedModeConfig)
  }
}

/**
 * Similar to GpuParquetPartitionReaderFactory but extended for reading multiple files
 * in an iteration. This will allow us to read multiple small files and combine them
 * on the CPU side before sending them down to the GPU.
 */
case class GpuParquetMultiFilePartitionReaderFactory(
    @transient sqlConf: SQLConf,
    broadcastedConf: Broadcast[SerializableConfiguration],
    dataSchema: StructType,
    readDataSchema: StructType,
    partitionSchema: StructType,
    filters: Array[Filter],
    @transient rapidsConf: RapidsConf,
    metrics: Map[String, SQLMetric]) extends PartitionReaderFactory with Logging {
  private val isCaseSensitive = sqlConf.caseSensitiveAnalysis
  private val enableParquetFilterPushDown: Boolean = sqlConf.parquetFilterPushDown
  private val pushDownDate = sqlConf.parquetFilterPushDownDate
  private val pushDownTimestamp = sqlConf.parquetFilterPushDownTimestamp
  private val pushDownDecimal = sqlConf.parquetFilterPushDownDecimal
  private val pushDownStringStartWith = sqlConf.parquetFilterPushDownStringStartWith
  private val pushDownInFilterThreshold = sqlConf.parquetFilterPushDownInFilterThreshold
  private val debugDumpPrefix = rapidsConf.parquetDebugDumpPrefix
  private val maxReadBatchSizeRows = rapidsConf.maxReadBatchSizeRows
  private val maxReadBatchSizeBytes = rapidsConf.maxReadBatchSizeBytes
  private val isCorrectedRebase =
    "CORRECTED" == sqlConf.getConf(SQLConf.LEGACY_PARQUET_REBASE_MODE_IN_READ)

  override def supportColumnarReads(partition: InputPartition): Boolean = true

  override def createReader(partition: InputPartition): PartitionReader[InternalRow] = {
    throw new IllegalStateException("GPU column parser called to read rows")
  }

  override def createColumnarReader(partition: InputPartition): PartitionReader[ColumnarBatch] = {
    assert(partition.isInstanceOf[FilePartition])
    val filePartition = partition.asInstanceOf[FilePartition]
    val files = filePartition.files
    buildBaseColumnarParquetReader(files)
  }

  private def buildBaseColumnarParquetReader(
      files: Array[PartitionedFile]): PartitionReader[ColumnarBatch] = {
    val conf = broadcastedConf.value.value
    val clippedBlocks = ArrayBuffer[MultiFilePartitionInfo]()
    var clippedSchema: MessageType = null
    var isCorrectedRebaseForThis: Option[Boolean] = None

    logWarning(s"files num: ${files.size} for task ${TaskContext.get().partitionId()}")
    files.map { file =>
      val filePath = new Path(new URI(file.filePath))
      //noinspection ScalaDeprecation
      val footer = ParquetFileReader.readFooter(conf, filePath,
        ParquetMetadataConverter.range(file.start, file.start + file.length))
      val fileSchema = footer.getFileMetaData.getSchema
      val pushedFilters = if (enableParquetFilterPushDown) {
        val parquetFilters = new ParquetFilters(fileSchema, pushDownDate, pushDownTimestamp,
          pushDownDecimal, pushDownStringStartWith, pushDownInFilterThreshold, isCaseSensitive)
        filters.flatMap(parquetFilters.createFilter).reduceOption(FilterApi.and)
      } else {
        None
      }

      // We need to ensure all files we are going to combine have the same datetime rebase mode.
      // We could potentially handle this by just splitting the batches up but for now just error.
      val isCorrectedRebaseForThisFile =
        GpuParquetPartitionReaderFactoryBase.isCorrectedRebaseMode(
          footer.getFileMetaData.getKeyValueMetaData.get, isCorrectedRebase)
      if (!isCorrectedRebaseForThis.isDefined) {
        isCorrectedRebaseForThis = Some(isCorrectedRebaseForThisFile)
      } else if (isCorrectedRebaseForThis.get != isCorrectedRebaseForThisFile) {
        throw new UnsupportedOperationException("Can't use small file optimization when " +
          "datetime rebase mode is different across files, turn off " +
          s"${ENABLE_SMALL_FILES_PARQUET.key} and rerun.")
      }

      val blocks = if (pushedFilters.isDefined) {
        // Use the ParquetFileReader to perform dictionary-level filtering
        ParquetInputFormat.setFilterPredicate(conf, pushedFilters.get)
        //noinspection ScalaDeprecation
        val parquetReader = new ParquetFileReader(conf, footer.getFileMetaData, filePath,
          footer.getBlocks, Collections.emptyList[ColumnDescriptor])
        try {
          parquetReader.getRowGroups
        } finally {
          parquetReader.close()
        }
      } else {
        footer.getBlocks
      }

      val clippedSchemaTmp = ParquetReadSupport.clipParquetSchema(fileSchema, readDataSchema,
        isCaseSensitive)
      // ParquetReadSupport.clipParquetSchema does most of what we want, but it includes
      // everything in readDataSchema, even if it is not in fileSchema we want to remove those
      // for our own purposes
      clippedSchema = GpuParquetPartitionReaderFactoryBase.filterClippedSchema(clippedSchemaTmp,
        fileSchema, isCaseSensitive)
      val columnPaths = clippedSchema.getPaths.asScala.map(x => ColumnPath.get(x: _*))
      val clipped = ParquetPartitionReader.clipBlocks(columnPaths, blocks.asScala)
      clippedBlocks ++=
        clipped.map(MultiFilePartitionInfo(filePath, _, file.partitionValues, clippedSchema))
    }

    new MultiFileParquetPartitionReader(conf, files, clippedBlocks,
      isCaseSensitive, readDataSchema, debugDumpPrefix, maxReadBatchSizeRows,
      maxReadBatchSizeBytes, metrics, partitionSchema,
      isCorrectedRebaseForThis.getOrElse(isCorrectedRebase))
  }
}

case class GpuParquetPartitionReaderFactory(
    @transient sqlConf: SQLConf,
    broadcastedConf: Broadcast[SerializableConfiguration],
    dataSchema: StructType,
    readDataSchema: StructType,
    partitionSchema: StructType,
    filters: Array[Filter],
    @transient rapidsConf: RapidsConf,
    metrics: Map[String, SQLMetric]) extends FilePartitionReaderFactory with Logging {
  private val isCaseSensitive = sqlConf.caseSensitiveAnalysis
  private val enableParquetFilterPushDown: Boolean = sqlConf.parquetFilterPushDown
  private val pushDownDate = sqlConf.parquetFilterPushDownDate
  private val pushDownTimestamp = sqlConf.parquetFilterPushDownTimestamp
  private val pushDownDecimal = sqlConf.parquetFilterPushDownDecimal
  private val pushDownStringStartWith = sqlConf.parquetFilterPushDownStringStartWith
  private val pushDownInFilterThreshold = sqlConf.parquetFilterPushDownInFilterThreshold
  private val debugDumpPrefix = rapidsConf.parquetDebugDumpPrefix
  private val maxReadBatchSizeRows = rapidsConf.maxReadBatchSizeRows
  private val maxReadBatchSizeBytes = rapidsConf.maxReadBatchSizeBytes
  private val isCorrectedRebase =
    "CORRECTED" == sqlConf.getConf(SQLConf.LEGACY_PARQUET_REBASE_MODE_IN_READ)

  override def supportColumnarReads(partition: InputPartition): Boolean = true

  override def buildReader(partitionedFile: PartitionedFile): PartitionReader[InternalRow] = {
    throw new IllegalStateException("GPU column parser called to read rows")
  }

  override def buildColumnarReader(
      partitionedFile: PartitionedFile): PartitionReader[ColumnarBatch] = {
    val reader = buildBaseColumnarParquetReader(partitionedFile)
    ColumnarPartitionReaderWithPartitionValues.newReader(partitionedFile, reader, partitionSchema)
  }

  private def buildBaseColumnarParquetReader(
      file: PartitionedFile): PartitionReader[ColumnarBatch] = {
    val conf = broadcastedConf.value.value
    val filePath = new Path(new URI(file.filePath))
    //noinspection ScalaDeprecation
    val footer = ParquetFileReader.readFooter(conf, filePath,
        ParquetMetadataConverter.range(file.start, file.start + file.length))
    val fileSchema = footer.getFileMetaData.getSchema
    val pushedFilters = if (enableParquetFilterPushDown) {
      val parquetFilters = new ParquetFilters(fileSchema, pushDownDate, pushDownTimestamp,
          pushDownDecimal, pushDownStringStartWith, pushDownInFilterThreshold, isCaseSensitive)
      filters.flatMap(parquetFilters.createFilter).reduceOption(FilterApi.and)
    } else {
      None
    }

    val isCorrectedRebaseForThis =
      GpuParquetPartitionReaderFactoryBase.isCorrectedRebaseMode(
        footer.getFileMetaData.getKeyValueMetaData.get, isCorrectedRebase)

    val blocks = if (pushedFilters.isDefined) {
      // Use the ParquetFileReader to perform dictionary-level filtering
      ParquetInputFormat.setFilterPredicate(conf, pushedFilters.get)
      //noinspection ScalaDeprecation
       withResource(new ParquetFileReader(conf, footer.getFileMetaData, filePath,
        footer.getBlocks, Collections.emptyList[ColumnDescriptor])) { parquetReader =>
        parquetReader.getRowGroups
      }
    } else {
      footer.getBlocks
    }

    val clippedSchemaTmp = ParquetReadSupport.clipParquetSchema(fileSchema, readDataSchema,
        isCaseSensitive)
    // ParquetReadSupport.clipParquetSchema does most of what we want, but it includes
    // everything in readDataSchema, even if it is not in fileSchema we want to remove those
    // for our own purposes
    val clippedSchema = GpuParquetPartitionReaderFactoryBase.filterClippedSchema(clippedSchemaTmp,
      fileSchema, isCaseSensitive)
    val columnPaths = clippedSchema.getPaths.asScala.map(x => ColumnPath.get(x:_*))
    val clippedBlocks = ParquetPartitionReader.clipBlocks(columnPaths, blocks.asScala)
    new ParquetPartitionReader(conf, file, filePath, clippedBlocks, clippedSchema,
        isCaseSensitive, readDataSchema, debugDumpPrefix, maxReadBatchSizeRows,
        maxReadBatchSizeBytes, metrics, isCorrectedRebaseForThis)
  }
}

/**
 * Base classes with common functions for MultiFileParquetPartitionReader and ParquetPartitionReader
 */
abstract class FileParquetPartitionReaderBase(
    conf  : Configuration,
    isSchemaCaseSensitive: Boolean,
    readDataSchema: StructType,
    debugDumpPrefix: String,
    execMetrics: Map[String, SQLMetric]) extends PartitionReader[ColumnarBatch] with Logging
  with ScanWithMetrics with Arm {

  protected var isExhausted: Boolean = false
  protected var maxDeviceMemory: Long = 0
  protected var batch: Option[ColumnarBatch] = None
  protected val copyBufferSize = conf.getInt("parquet.read.allocation.size", 8 * 1024 * 1024)
  metrics = execMetrics

  override def get(): ColumnarBatch = {
    val ret = batch.getOrElse(throw new NoSuchElementException)
    batch = None
    ret
  }

  override def close(): Unit = {
    batch.foreach(_.close())
    batch = None
    isExhausted = true
  }

<<<<<<< HEAD
  protected def calculateParquetFooterSize(
      currentChunkedBlocks: Seq[BlockMetaData],
      schema: MessageType): Long = {
    // Calculate size of the footer metadata.
    // This uses the column metadata from the original file, but that should
    // always be at least as big as the updated metadata in the output.
    val out = new CountingOutputStream(new NullOutputStream)
    writeFooter(out, currentChunkedBlocks, schema)
    out.getByteCount
=======
  private def readPartFile(blocks: Seq[BlockMetaData]): (HostMemoryBuffer, Long) = {
    withResource(new NvtxWithMetrics("Buffer file split", NvtxColor.YELLOW,
        metrics("bufferTime"))) { _ =>
      withResource(filePath.getFileSystem(conf).open(filePath)) { in =>
        var succeeded = false
        val hmb = HostMemoryBuffer.allocate(calculateParquetOutputSize(blocks))
        try {
          val out = new HostMemoryOutputStream(hmb)
          out.write(ParquetPartitionReader.PARQUET_MAGIC)
          val outputBlocks = copyBlocksData(in, out, blocks)
          val footerPos = out.getPos
          writeFooter(out, outputBlocks)
          BytesUtils.writeIntLittleEndian(out, (out.getPos - footerPos).toInt)
          out.write(ParquetPartitionReader.PARQUET_MAGIC)
          succeeded = true
          (hmb, out.getPos)
        } finally {
          if (!succeeded) {
            hmb.close()
          }
        }
      }
    }
>>>>>>> 7bfd96d9
  }

  protected def calculateParquetOutputSize(
      currentChunkedBlocks: Seq[BlockMetaData],
      schema: MessageType,
      handleMultiFiles: Boolean): Long = {
    // start with the size of Parquet magic (at start+end) and footer length values
    var size: Long = 4 + 4 + 4

    // Calculate the total amount of column data that will be copied
    // NOTE: Avoid using block.getTotalByteSize here as that is the
    //       uncompressed size rather than the size in the file.
    size += currentChunkedBlocks.flatMap(_.getColumns.asScala.map(_.getTotalSize)).sum

    val footerSize = calculateParquetFooterSize(currentChunkedBlocks, schema)
    val extraMemory = if (handleMultiFiles) {
      // we want to add extra memory because the ColumnChunks saved in the Footer have 2 fields
      // file_offset and data_page_offset that get much larger when we are combining files.
      // Here we estimate that by taking the number of columns * number of blocks which should be
      // the number of column chunks and then saying there are 2 fields that could be larger and
      // assume max size of those would be 8 bytes worst case. So we probably allocate to much here
      // but it shouldn't be by a huge amount and its better then having to realloc and copy.
      val numCols = currentChunkedBlocks.head.getColumns().size()
      val numColumnChunks = numCols * currentChunkedBlocks.size
      // logWarning(s"extra size is: ${numColumnChunks * 2 * 8}")
      numColumnChunks * 2 * 8
    } else {
      0
    }
    val totalSize = size + footerSize + extraMemory
    // TODO -remove
    // logWarning(s"calculated size is : $totalSize, $footerSize, extra: $extraMemory")
    totalSize
  }

  protected def writeFooter(
      out: OutputStream,
      blocks: Seq[BlockMetaData],
      schema: MessageType): Unit = {
    val fileMeta = new FileMetaData(schema, Collections.emptyMap[String, String],
      ParquetPartitionReader.PARQUET_CREATOR)
    val metadataConverter = new ParquetMetadataConverter
    val footer = new ParquetMetadata(fileMeta, blocks.asJava)
    val meta = metadataConverter.toParquetMetadata(ParquetPartitionReader.PARQUET_VERSION, footer)
    org.apache.parquet.format.Util.writeFileMetaData(meta, out)
  }

  protected def copyDataRange(
      range: CopyRange,
      in: FSDataInputStream,
      out: OutputStream,
      copyBuffer: Array[Byte]): Unit = {
    if (in.getPos != range.offset) {
      in.seek(range.offset)
    }
    var bytesLeft = range.length
    while (bytesLeft > 0) {
      // downcast is safe because copyBuffer.length is an int
      val readLength = Math.min(bytesLeft, copyBuffer.length).toInt
      in.readFully(copyBuffer, 0, readLength)
      out.write(copyBuffer, 0, readLength)
      bytesLeft -= readLength
    }
  }

  /**
   * Copies the data corresponding to the clipped blocks in the original file and compute the
   * block metadata for the output. The output blocks will contain the same column chunk
   * metadata but with the file offsets updated to reflect the new position of the column data
   * as written to the output.
   *
   * @param in  the input stream for the original Parquet file
   * @param out the output stream to receive the data
   * @return updated block metadata corresponding to the output
   */
  protected def copyBlocksData(
      in: FSDataInputStream,
      out: HostMemoryOutputStream,
      blocks: Seq[BlockMetaData]): Seq[BlockMetaData] = {
    var totalRows: Long = 0
    val outputBlocks = new ArrayBuffer[BlockMetaData](blocks.length)
    val copyRanges = new ArrayBuffer[CopyRange]
    var currentCopyStart = 0L
    var currentCopyEnd = 0L
    var totalBytesToCopy = 0L
    blocks.foreach { block =>
      totalRows += block.getRowCount
      val columns = block.getColumns.asScala
      val outputColumns = new ArrayBuffer[ColumnChunkMetaData](columns.length)
      columns.foreach { column =>
        // update column metadata to reflect new position in the output file
        val offsetAdjustment = out.getPos + totalBytesToCopy - column.getStartingPos
        val newDictOffset = if (column.getDictionaryPageOffset > 0) {
          column.getDictionaryPageOffset + offsetAdjustment
        } else {
          0
        }
        //noinspection ScalaDeprecation
        outputColumns += ColumnChunkMetaData.get(
          column.getPath,
          column.getPrimitiveType,
          column.getCodec,
          column.getEncodingStats,
          column.getEncodings,
          column.getStatistics,
          column.getStartingPos + offsetAdjustment,
          newDictOffset,
          column.getValueCount,
          column.getTotalSize,
          column.getTotalUncompressedSize)

        if (currentCopyEnd != column.getStartingPos) {
          if (currentCopyEnd != 0) {
            copyRanges.append(CopyRange(currentCopyStart, currentCopyEnd - currentCopyStart))
          }
          currentCopyStart = column.getStartingPos
          currentCopyEnd = currentCopyStart
        }
        currentCopyEnd += column.getTotalSize
        totalBytesToCopy += column.getTotalSize
      }
      outputBlocks += ParquetPartitionReader.newParquetBlock(block.getRowCount, outputColumns)
    }

    if (currentCopyEnd != currentCopyStart) {
      copyRanges.append(CopyRange(currentCopyStart, currentCopyEnd - currentCopyStart))
    }
    val copyBuffer = new Array[Byte](copyBufferSize)
    copyRanges.foreach(copyRange => copyDataRange(copyRange, in, out, copyBuffer))
    outputBlocks
  }

<<<<<<< HEAD
  protected def areNamesEquiv(groups: GroupType, index: Int, otherName: String,
=======
  private def readBatch(): Option[ColumnarBatch] = {
    withResource(new NvtxWithMetrics("Parquet readBatch", NvtxColor.GREEN,
        metrics(TOTAL_TIME))) { _ =>
      val currentChunkedBlocks = populateCurrentBlockChunk()
      if (readDataSchema.isEmpty) {
        // not reading any data, so return a degenerate ColumnarBatch with the row count
        val numRows = currentChunkedBlocks.map(_.getRowCount).sum.toInt
        if (numRows == 0) {
          None
        } else {
          Some(new ColumnarBatch(Array.empty, numRows.toInt))
        }
      } else {
        val table = readToTable(currentChunkedBlocks)
        try {
          val maybeBatch = table.map(GpuColumnVector.from)
          maybeBatch.foreach { batch =>
            logDebug(s"GPU batch size: ${GpuColumnVector.getTotalDeviceMemoryUsed(batch)} bytes")
          }
          maybeBatch
        } finally {
          table.foreach(_.close())
        }
      }
    }
  }

  private def areNamesEquiv(groups: GroupType, index: Int, otherName: String,
>>>>>>> 7bfd96d9
      isCaseSensitive: Boolean): Boolean = {
    if (groups.getFieldCount > index) {
      if (isCaseSensitive) {
        groups.getFieldName(index) == otherName
      } else {
        groups.getFieldName(index).toLowerCase(Locale.ROOT) == otherName.toLowerCase(Locale.ROOT)
      }
    } else {
      false
    }
  }

  protected def evolveSchemaIfNeededAndClose(
      inputTable: Table,
      filePath: String,
      clippedSchema: MessageType): Table = {
    if (readDataSchema.length > inputTable.getNumberOfColumns) {
      // Spark+Parquet schema evolution is relatively simple with only adding/removing columns
      // To type casting or anyting like that
      val clippedGroups = clippedSchema.asGroupType()
      val newColumns = new Array[ColumnVector](readDataSchema.length)
      try {
        withResource(inputTable) { table =>
          var readAt = 0
          (0 until readDataSchema.length).foreach(writeAt => {
            val readField = readDataSchema(writeAt)
            if (areNamesEquiv(clippedGroups, readAt, readField.name, isSchemaCaseSensitive)) {
              newColumns(writeAt) = table.getColumn(readAt).incRefCount()
              readAt += 1
            } else {
              withResource(GpuScalar.from(null, readField.dataType)) { n =>
                newColumns(writeAt) = ColumnVector.fromScalar(n, table.getRowCount.toInt)
              }
            }
          })
          if (readAt != table.getNumberOfColumns) {
            throw new QueryExecutionException(s"Could not find the expected columns " +
              s"$readAt out of ${table.getNumberOfColumns} from $filePath")
          }
        }
        new Table(newColumns: _*)
      } finally {
        newColumns.safeClose()
      }
    } else {
      inputTable
    }
  }

  protected def dumpParquetData(
      hmb: HostMemoryBuffer,
      dataLength: Long,
      splits: Array[PartitionedFile]): Unit = {
    val (out, path) = FileUtils.createTempFile(conf, debugDumpPrefix, ".parquet")
    try {
      logInfo(s"Writing Parquet split data for $splits to $path")
      val in = new HostMemoryInputStream(hmb, dataLength)
      IOUtils.copy(in, out)
    } finally {
      out.close()
    }
  }
}

private case class MultiFilePartitionInfo(filePath: Path, blockMeta: BlockMetaData,
    partValues: InternalRow, schema: MessageType)

/**
 * A PartitionReader that can read multiple Parquet files up to the certain size.
 *
 * Efficiently reading a Parquet split on the GPU requires re-constructing the Parquet file
 * in memory that contains just the column chunks that are needed. This avoids sending
 * unnecessary data to the GPU and saves GPU memory.
 *
 * @param conf the Hadoop configuration
 * @param split the file split to read
 * @param clippedBlocks the block metadata from the original Parquet file that has been clipped
 *                      to only contain the column chunks to be read
 * @param readDataSchema the Spark schema describing what will be read
 * @param debugDumpPrefix a path prefix to use for dumping the fabricated Parquet data or null
 */
class MultiFileParquetPartitionReader(
    conf: Configuration,
    splits: Array[PartitionedFile],
    clippedBlocks: Seq[MultiFilePartitionInfo],
    isSchemaCaseSensitive: Boolean,
    readDataSchema: StructType,
    debugDumpPrefix: String,
    maxReadBatchSizeRows: Integer,
    maxReadBatchSizeBytes: Long,
    execMetrics: Map[String, SQLMetric],
    partitionSchema: StructType,
    isCorrectedRebaseMode: Boolean)
  extends FileParquetPartitionReaderBase(conf, isSchemaCaseSensitive, readDataSchema,
    debugDumpPrefix, execMetrics) {

  private val blockIterator: BufferedIterator[MultiFilePartitionInfo] =
    clippedBlocks.iterator.buffered

  private def addPartitionValues(
      batch: Option[ColumnarBatch],
      inPartitionValues: InternalRow): Option[ColumnarBatch] = {
    batch.map { cb =>
      val partitionValues = inPartitionValues.toSeq(partitionSchema)
      val partitionScalarTypes = partitionSchema.fields.map(_.dataType)
      val partitionScalars = partitionValues.zip(partitionScalarTypes).map {
        case (v, t) => GpuScalar.from(v, t)
      }.toArray
      try {
        ColumnarPartitionReaderWithPartitionValues.addPartitionValues(cb, partitionScalars)
      } finally {
        partitionScalars.foreach(_.close())
      }
    }
  }

  override def next(): Boolean = {
    batch.foreach(_.close())
    batch = None
    if (!isExhausted) {
      if (!blockIterator.hasNext) {
        isExhausted = true
        metrics("peakDevMemory") += maxDeviceMemory
      } else {
        batch = readBatch()
      }
    }
    // This is odd, but some operators return data even when there is no input so we need to
    // be sure that we grab the GPU
    GpuSemaphore.acquireIfNecessary(TaskContext.get())
    batch.isDefined
  }

  private def reallocHostBufferAndCopy(
      in: HostMemoryInputStream,
      newSizeEstimate: Long): (HostMemoryBuffer, HostMemoryOutputStream) = {
    // realloc memory and copy
    val newhmb = HostMemoryBuffer.allocate(newSizeEstimate)
    val newout = new HostMemoryOutputStream(newhmb)
    var copySucceeded = false
    try {
      IOUtils.copy(in, newout)
      copySucceeded = true
    } finally {
      if (!copySucceeded) {
        newhmb.close()
      }
    }
    (newhmb, newout)
  }

  private def readPartFiles(
      blocks: Seq[(Path, BlockMetaData)],
      currentClippedSchema: MessageType): (HostMemoryBuffer, Long) = {
    val nvtxRange = new NvtxWithMetrics("Buffer file split", NvtxColor.YELLOW,
      metrics("bufferTime"))
    // ugly but we want to keep the order
    val filesAndBlocks = LinkedHashMap[Path, ArrayBuffer[BlockMetaData]]()
    blocks.foreach { info =>
      if (filesAndBlocks.contains(info._1)) {
        filesAndBlocks(info._1) += info._2
      } else {
        filesAndBlocks(info._1) = ArrayBuffer(info._2)
      }
    }

    try {
      var succeeded = false
      val allBlocks = blocks.map(_._2)
      val estTotalSize = calculateParquetOutputSize(allBlocks, currentClippedSchema, true)
      // TODO - remove
      // logWarning(s"calculated size for hostmemory buffer: $estTotalSize")
      var hmb = HostMemoryBuffer.allocate(estTotalSize)
      var out = new HostMemoryOutputStream(hmb)
      try {
        out.write(ParquetPartitionReader.PARQUET_MAGIC)
        val allOutputBlocks = scala.collection.mutable.ArrayBuffer[BlockMetaData]()
        filesAndBlocks.foreach { case (file, blocks) =>
          val in = file.getFileSystem(conf).open(file)
          try {
            val retBlocks = copyBlocksData(in, out, blocks)
            allOutputBlocks ++= retBlocks
          } finally {
            in.close()
          }
        }
        // The footer size can change vs the estimated because we are combining more blocks and
        // offsets are larger, check to make sure we allocated enough memory before writing.
        // Not sure how expensive this is, we could throw exception instead if the written
        // size comes out > then the estimated size.
        val actualFooterSize = calculateParquetFooterSize(allOutputBlocks, currentClippedSchema)
        val footerPos = out.getPos
        // TODO - remove
        // logWarning(s"actual write before write footer count is: ${footerPos} actual " +
        //  s"footer size: $actualFooterSize")
        // 4 + 4 is for writing size and the ending PARQUET_MAGIC.
        val realSize = footerPos + actualFooterSize + 4 + 4
        val currentSize = if (realSize > estTotalSize) {
          logWarning(s"The original estimated size $estTotalSize is to small, " +
            s"reallocing and copying data to bigger buffer size: $realSize")
          val prevhmb = hmb
          val in = new HostMemoryInputStream(prevhmb, footerPos)
          val (newhmb, newout) = reallocHostBufferAndCopy(in, realSize)
          out = newout
          hmb = newhmb
          prevhmb.close()
          realSize
        } else {
          estTotalSize
        }
        writeFooter(out, allOutputBlocks, currentClippedSchema)
        BytesUtils.writeIntLittleEndian(out, (out.getPos - footerPos).toInt)
        out.write(ParquetPartitionReader.PARQUET_MAGIC)
        succeeded = true
        // TODO - remove
        // logWarning(s"Actual written out size: ${out.getPos}")
        // triple check we didn't go over memory
        if (out.getPos > currentSize) {
          throw new QueryExecutionException(s"Calculated buffer size $currentSize is to " +
            s"small, actual written: ${out.getPos}")
        }
        (hmb, out.getPos)
      } finally {
        if (!succeeded) {
          hmb.close()
        }
      }
    } finally {
      nvtxRange.close()
    }
  }

  private def readBatch(): Option[ColumnarBatch] = {
    val nvtxRange = new NvtxWithMetrics("Parquet readBatch", NvtxColor.GREEN, metrics(TOTAL_TIME))
    try {
      val (currentClippedSchema, partValues, seqPathsAndBlocks) = populateCurrentBlockChunk()
      if (readDataSchema.isEmpty) {
        // not reading any data, so return a degenerate ColumnarBatch with the row count
        val numRows = seqPathsAndBlocks.map(_._2.getRowCount).sum.toInt
        if (numRows == 0) {
          None
        } else {
          Some(new ColumnarBatch(Array.empty, numRows.toInt))
        }
      } else {
        val table = readToTable(seqPathsAndBlocks, currentClippedSchema)
        try {
          val maybeBatch = table.map(GpuColumnVector.from)
          maybeBatch.foreach { batch =>
            logDebug(s"GPU batch size: ${GpuColumnVector.getTotalDeviceMemoryUsed(batch)} bytes")
          }
          // we have to add partition values here for this batch, we already verified that
          // its not different for all the blocks in this batch
          addPartitionValues(maybeBatch, partValues)
        } finally {
          table.foreach(_.close())
        }
      }
    } finally {
      nvtxRange.close()
    }
  }

  private def readToTable(
      currentChunkedBlocks: Seq[(Path, BlockMetaData)],
      currentClippedSchema: MessageType): Option[Table] = {
    if (currentChunkedBlocks.isEmpty) {
      return None
    }
    val (dataBuffer, dataSize) = readPartFiles(currentChunkedBlocks, currentClippedSchema)
    try {
      if (dataSize == 0) {
        None
      } else {
        if (debugDumpPrefix != null) {
          dumpParquetData(dataBuffer, dataSize, splits)
        }
        val parseOpts = ParquetOptions.builder()
          .withTimeUnit(DType.TIMESTAMP_MICROSECONDS)
          .includeColumn(readDataSchema.fieldNames:_*).build()

        // about to start using the GPU
        GpuSemaphore.acquireIfNecessary(TaskContext.get())

        val table = Table.readParquet(parseOpts, dataBuffer, 0, dataSize)
        if (!isCorrectedRebaseMode) {
          (0 until table.getNumberOfColumns).foreach { i =>
            if (RebaseHelper.isDateTimeRebaseNeededRead(table.getColumn(i))) {
              throw RebaseHelper.newRebaseExceptionInRead("Parquet")
            }
          }
        }
        maxDeviceMemory = max(GpuColumnVector.getTotalDeviceMemoryUsed(table), maxDeviceMemory)
        if (readDataSchema.length < table.getNumberOfColumns) {
          table.close()
          throw new QueryExecutionException(s"Expected ${readDataSchema.length} columns " +
            s"but read ${table.getNumberOfColumns} from $currentChunkedBlocks")
        }
        metrics(NUM_OUTPUT_BATCHES) += 1
        Some(evolveSchemaIfNeededAndClose(table, splits.mkString(","), currentClippedSchema))
      }
    } finally {
      dataBuffer.close()
    }
  }

  private def populateCurrentBlockChunk():
    (MessageType, InternalRow, Seq[(Path, BlockMetaData)]) = {

    val currentChunk = new ArrayBuffer[(Path, BlockMetaData)]
    var numRows: Long = 0
    var numBytes: Long = 0
    var numParquetBytes: Long = 0
    var currentFile: Path = null
    var currentPartitionValues: InternalRow = null
    var currentClippedSchema: MessageType = null

    @tailrec
    def readNextBatch(): Unit = {
      if (blockIterator.hasNext) {
        if (currentFile == null) {
          currentFile = blockIterator.head.filePath
          currentPartitionValues = blockIterator.head.partValues
          currentClippedSchema = blockIterator.head.schema
        }
        if (currentFile != blockIterator.head.filePath) {
          // check to see if partitionValues different, then have to split it
          if (blockIterator.head.partValues != currentPartitionValues) {
            logWarning(s"Partition values for the next file ${blockIterator.head.filePath}" +
              s" doesn't match current $currentFile, splitting it into another batch!")
            return
          }
          val schemaNextfile =
            blockIterator.head.schema.asGroupType().getFields.asScala.map(_.getName)
          val schemaCurrentfile =
            currentClippedSchema.asGroupType().getFields.asScala.map(_.getName)
          if (!schemaNextfile.sameElements(schemaCurrentfile)) {
            logWarning(s"File schema for the next file ${blockIterator.head.filePath}" +
              s" doesn't match current $currentFile, splitting it into another batch!")
            return
          }
          currentFile = blockIterator.head.filePath
          currentPartitionValues = blockIterator.head.partValues
          currentClippedSchema = blockIterator.head.schema
        }
        val peekedRowGroup = blockIterator.head.blockMeta
        if (peekedRowGroup.getRowCount > Integer.MAX_VALUE) {
          throw new UnsupportedOperationException("Too many rows in split")
        }

        if (numRows == 0 || numRows + peekedRowGroup.getRowCount <= maxReadBatchSizeRows) {
          val estimatedBytes = GpuBatchUtils.estimateGpuMemory(readDataSchema,
            peekedRowGroup.getRowCount)
          if (numBytes == 0 || numBytes + estimatedBytes <= maxReadBatchSizeBytes) {
            val nextBlock = blockIterator.next()
            val nextTuple = (nextBlock.filePath, nextBlock.blockMeta)
            currentChunk += nextTuple
            numRows += currentChunk.last._2.getRowCount
            numParquetBytes += currentChunk.last._2.getTotalByteSize
            numBytes += estimatedBytes
            readNextBatch()
          }
        }
      }
    }
    readNextBatch()
    logDebug(s"Loaded $numRows rows from Parquet. Parquet bytes read: $numParquetBytes. " +
      s"Estimated GPU bytes: $numBytes")
    (currentClippedSchema, currentPartitionValues, currentChunk)
  }
}

/**
 * A PartitionReader that reads a Parquet file split on the GPU.
 *
 * Efficiently reading a Parquet split on the GPU requires re-constructing the Parquet file
 * in memory that contains just the column chunks that are needed. This avoids sending
 * unnecessary data to the GPU and saves GPU memory.
 *
 * @param conf the Hadoop configuration
 * @param split the file split to read
 * @param filePath the path to the Parquet file
 * @param clippedBlocks the block metadata from the original Parquet file that has been clipped
 *                      to only contain the column chunks to be read
 * @param clippedParquetSchema the Parquet schema from the original Parquet file that has been
 *                             clipped to contain only the columns to be read
 * @param readDataSchema the Spark schema describing what will be read
 * @param debugDumpPrefix a path prefix to use for dumping the fabricated Parquet data or null
 */
class ParquetPartitionReader(
    conf: Configuration,
    split: PartitionedFile,
    filePath: Path,
    clippedBlocks: Seq[BlockMetaData],
    clippedParquetSchema: MessageType,
    isSchemaCaseSensitive: Boolean,
    readDataSchema: StructType,
    debugDumpPrefix: String,
    maxReadBatchSizeRows: Integer,
    maxReadBatchSizeBytes: Long,
    execMetrics: Map[String, SQLMetric],
    isCorrectedRebaseMode: Boolean)  extends
  FileParquetPartitionReaderBase(conf,
    isSchemaCaseSensitive, readDataSchema, debugDumpPrefix, execMetrics) {

  private val blockIterator :  BufferedIterator[BlockMetaData] = clippedBlocks.iterator.buffered

  override def next(): Boolean = {
    // logWarning(s"calling partition reader $filePath")
    batch.foreach(_.close())
    batch = None
    if (!isExhausted) {
      if (!blockIterator.hasNext) {
        isExhausted = true
        metrics("peakDevMemory") += maxDeviceMemory
      } else {
        batch = readBatch()
      }
    }
    // This is odd, but some operators return data even when there is no input so we need to
    // be sure that we grab the GPU
    GpuSemaphore.acquireIfNecessary(TaskContext.get())
    batch.isDefined
  }

  private def readPartFile(blocks: Seq[BlockMetaData]): (HostMemoryBuffer, Long) = {
    val nvtxRange = new NvtxWithMetrics("Buffer file split", NvtxColor.YELLOW,
      metrics("bufferTime"))
    try {
      val in = filePath.getFileSystem(conf).open(filePath)
      try {
        var succeeded = false
        val estTotalSize = calculateParquetOutputSize(blocks, clippedParquetSchema, false)
        val hmb =
          HostMemoryBuffer.allocate(estTotalSize)
        try {
          val out = new HostMemoryOutputStream(hmb)
          out.write(ParquetPartitionReader.PARQUET_MAGIC)
          val outputBlocks = copyBlocksData(in, out, blocks)
          val footerPos = out.getPos
          writeFooter(out, outputBlocks, clippedParquetSchema)
          BytesUtils.writeIntLittleEndian(out, (out.getPos - footerPos).toInt)
          out.write(ParquetPartitionReader.PARQUET_MAGIC)
          succeeded = true
          // check we didn't go over memory
          if (out.getPos > estTotalSize) {
            throw new QueryExecutionException(s"Calculated buffer size $estTotalSize is to " +
              s"small, actual written: ${out.getPos}")
          }
          (hmb, out.getPos)
        } finally {
          if (!succeeded) {
            hmb.close()
          }
        }
      } finally {
        in.close()
      }
    } finally {
      nvtxRange.close()
    }
  }

  private def readBatch(): Option[ColumnarBatch] = {
    val nvtxRange = new NvtxWithMetrics("Parquet readBatch", NvtxColor.GREEN, metrics(TOTAL_TIME))
    try {
      val currentChunkedBlocks = populateCurrentBlockChunk()
      if (readDataSchema.isEmpty) {
        // not reading any data, so return a degenerate ColumnarBatch with the row count
        val numRows = currentChunkedBlocks.map(_.getRowCount).sum.toInt
        if (numRows == 0) {
          None
        } else {
          Some(new ColumnarBatch(Array.empty, numRows.toInt))
        }
      } else {
        val table = readToTable(currentChunkedBlocks)
        try {
          val maybeBatch = table.map(GpuColumnVector.from)
          maybeBatch.foreach { batch =>
            logDebug(s"GPU batch size: ${GpuColumnVector.getTotalDeviceMemoryUsed(batch)} bytes")
          }
          maybeBatch
        } finally {
          table.foreach(_.close())
        }
      }
    } finally {
      nvtxRange.close()
    }
  }

  private def readToTable(currentChunkedBlocks: Seq[BlockMetaData]): Option[Table] = {
    if (currentChunkedBlocks.isEmpty) {
      return None
    }
    val (dataBuffer, dataSize) = readPartFile(currentChunkedBlocks)
    try {
      if (dataSize == 0) {
        None
      } else {
        if (debugDumpPrefix != null) {
          dumpParquetData(dataBuffer, dataSize, Array(split))
        }
        val parseOpts = ParquetOptions.builder()
          .withTimeUnit(DType.TIMESTAMP_MICROSECONDS)
          .includeColumn(readDataSchema.fieldNames:_*).build()

        // about to start using the GPU
        GpuSemaphore.acquireIfNecessary(TaskContext.get())

        val table = withResource(new NvtxWithMetrics("Parquet decode", NvtxColor.DARK_GREEN,
            metrics(GPU_DECODE_TIME))) { _ =>
          Table.readParquet(parseOpts, dataBuffer, 0, dataSize)
        }
        if (!isCorrectedRebaseMode) {
          (0 until table.getNumberOfColumns).foreach { i =>
            if (RebaseHelper.isDateTimeRebaseNeededRead(table.getColumn(i))) {
              throw RebaseHelper.newRebaseExceptionInRead("Parquet")
            }
          }
        }
        maxDeviceMemory = max(GpuColumnVector.getTotalDeviceMemoryUsed(table), maxDeviceMemory)
        if (readDataSchema.length < table.getNumberOfColumns) {
          table.close()
          throw new QueryExecutionException(s"Expected ${readDataSchema.length} columns " +
            s"but read ${table.getNumberOfColumns} from $filePath")
        }
        metrics(NUM_OUTPUT_BATCHES) += 1
        Some(evolveSchemaIfNeededAndClose(table, filePath.toString, clippedParquetSchema))
      }
    } finally {
      dataBuffer.close()
    }
  }

  private def populateCurrentBlockChunk(): Seq[BlockMetaData] = {

    val currentChunk = new ArrayBuffer[BlockMetaData]
    var numRows: Long = 0
    var numBytes: Long = 0
    var numParquetBytes: Long = 0

    @tailrec
    def readNextBatch(): Unit = {
      if (blockIterator.hasNext) {
        val peekedRowGroup = blockIterator.head
        if (peekedRowGroup.getRowCount > Integer.MAX_VALUE) {
          throw new UnsupportedOperationException("Too many rows in split")
        }
        if (numRows == 0 || numRows + peekedRowGroup.getRowCount <= maxReadBatchSizeRows) {
          val estimatedBytes = GpuBatchUtils.estimateGpuMemory(readDataSchema,
            peekedRowGroup.getRowCount)
          if (numBytes == 0 || numBytes + estimatedBytes <= maxReadBatchSizeBytes) {
            currentChunk += blockIterator.next()
            numRows += currentChunk.last.getRowCount
            numParquetBytes += currentChunk.last.getTotalByteSize
            numBytes += estimatedBytes
            readNextBatch()
          }
        }
      }
    }

    readNextBatch()

    logDebug(s"Loaded $numRows rows from Parquet. Parquet bytes read: $numParquetBytes. " +
      s"Estimated GPU bytes: $numBytes")

    currentChunk
  }
}

object ParquetPartitionReader {
  private[rapids] val PARQUET_MAGIC = "PAR1".getBytes(StandardCharsets.US_ASCII)
  private[rapids] val PARQUET_CREATOR = "RAPIDS Spark Plugin"
  private[rapids] val PARQUET_VERSION = 1

  private[rapids] case class CopyRange(offset: Long, length: Long)

  /**
   * Build a new BlockMetaData
   *
   * @param rowCount the number of rows in this block
   * @param columns the new column chunks to reference in the new BlockMetaData
   * @return the new BlockMetaData
   */
  private[rapids] def newParquetBlock(
      rowCount: Long,
      columns: Seq[ColumnChunkMetaData]): BlockMetaData = {
    val block = new BlockMetaData
    block.setRowCount(rowCount)

    var totalSize: Long = 0
    columns.foreach { column =>
      block.addColumn(column)
      totalSize += column.getTotalUncompressedSize
    }
    block.setTotalByteSize(totalSize)

    block
  }

  /**
   * Trim block metadata to contain only the column chunks that occur in the specified columns.
   * The column chunks that are returned are preserved verbatim
   * (i.e.: file offsets remain unchanged).
   *
   * @param columnPaths the paths of columns to preserve
   * @param blocks the block metadata from the original Parquet file
   * @return the updated block metadata with undesired column chunks removed
   */
  private[spark] def clipBlocks(columnPaths: Seq[ColumnPath],
      blocks: Seq[BlockMetaData]): Seq[BlockMetaData] = {
    val pathSet = columnPaths.toSet
    blocks.map(oldBlock => {
      //noinspection ScalaDeprecation
      val newColumns = oldBlock.getColumns.asScala.filter(c => pathSet.contains(c.getPath))
      ParquetPartitionReader.newParquetBlock(oldBlock.getRowCount, newColumns)
    })
  }
}
<|MERGE_RESOLUTION|>--- conflicted
+++ resolved
@@ -193,47 +193,11 @@
   }
 }
 
-<<<<<<< HEAD
 /**
  * Base object that has common functions for both GpuParquetPartitionReaderFactory
  * and GpuParquetPartitionReaderFactory
  */
 object GpuParquetPartitionReaderFactoryBase {
-=======
-case class GpuParquetPartitionReaderFactory(
-    @transient sqlConf: SQLConf,
-    broadcastedConf: Broadcast[SerializableConfiguration],
-    dataSchema: StructType,
-    readDataSchema: StructType,
-    partitionSchema: StructType,
-    filters: Array[Filter],
-    @transient rapidsConf: RapidsConf,
-    metrics: Map[String, SQLMetric]) extends FilePartitionReaderFactory with Arm {
-  private val isCaseSensitive = sqlConf.caseSensitiveAnalysis
-  private val enableParquetFilterPushDown: Boolean = sqlConf.parquetFilterPushDown
-  private val pushDownDate = sqlConf.parquetFilterPushDownDate
-  private val pushDownTimestamp = sqlConf.parquetFilterPushDownTimestamp
-  private val pushDownDecimal = sqlConf.parquetFilterPushDownDecimal
-  private val pushDownStringStartWith = sqlConf.parquetFilterPushDownStringStartWith
-  private val pushDownInFilterThreshold = sqlConf.parquetFilterPushDownInFilterThreshold
-  private val debugDumpPrefix = rapidsConf.parquetDebugDumpPrefix
-  private val maxReadBatchSizeRows = rapidsConf.maxReadBatchSizeRows
-  private val maxReadBatchSizeBytes = rapidsConf.maxReadBatchSizeBytes
-  private val isCorrectedRebase =
-    "CORRECTED" == sqlConf.getConf(SQLConf.LEGACY_PARQUET_REBASE_MODE_IN_READ)
-
-  override def supportColumnarReads(partition: InputPartition): Boolean = true
-
-  override def buildReader(partitionedFile: PartitionedFile): PartitionReader[InternalRow] = {
-    throw new IllegalStateException("GPU column parser called to read rows")
-  }
-
-  override def buildColumnarReader(
-      partitionedFile: PartitionedFile): PartitionReader[ColumnarBatch] = {
-    val reader = buildBaseColumnarParquetReader(partitionedFile)
-    ColumnarPartitionReaderWithPartitionValues.newReader(partitionedFile, reader, partitionSchema)
-  }
->>>>>>> 7bfd96d9
 
   def filterClippedSchema(
       clippedSchema: MessageType,
@@ -359,12 +323,9 @@
         // Use the ParquetFileReader to perform dictionary-level filtering
         ParquetInputFormat.setFilterPredicate(conf, pushedFilters.get)
         //noinspection ScalaDeprecation
-        val parquetReader = new ParquetFileReader(conf, footer.getFileMetaData, filePath,
-          footer.getBlocks, Collections.emptyList[ColumnDescriptor])
-        try {
+        withResource(new ParquetFileReader(conf, footer.getFileMetaData, filePath,
+          footer.getBlocks, Collections.emptyList[ColumnDescriptor])) { parquetReader =>
           parquetReader.getRowGroups
-        } finally {
-          parquetReader.close()
         }
       } else {
         footer.getBlocks
@@ -398,7 +359,7 @@
     partitionSchema: StructType,
     filters: Array[Filter],
     @transient rapidsConf: RapidsConf,
-    metrics: Map[String, SQLMetric]) extends FilePartitionReaderFactory with Logging {
+    metrics: Map[String, SQLMetric]) extends FilePartitionReaderFactory with Arm with Logging {
   private val isCaseSensitive = sqlConf.caseSensitiveAnalysis
   private val enableParquetFilterPushDown: Boolean = sqlConf.parquetFilterPushDown
   private val pushDownDate = sqlConf.parquetFilterPushDownDate
@@ -500,7 +461,6 @@
     isExhausted = true
   }
 
-<<<<<<< HEAD
   protected def calculateParquetFooterSize(
       currentChunkedBlocks: Seq[BlockMetaData],
       schema: MessageType): Long = {
@@ -510,31 +470,6 @@
     val out = new CountingOutputStream(new NullOutputStream)
     writeFooter(out, currentChunkedBlocks, schema)
     out.getByteCount
-=======
-  private def readPartFile(blocks: Seq[BlockMetaData]): (HostMemoryBuffer, Long) = {
-    withResource(new NvtxWithMetrics("Buffer file split", NvtxColor.YELLOW,
-        metrics("bufferTime"))) { _ =>
-      withResource(filePath.getFileSystem(conf).open(filePath)) { in =>
-        var succeeded = false
-        val hmb = HostMemoryBuffer.allocate(calculateParquetOutputSize(blocks))
-        try {
-          val out = new HostMemoryOutputStream(hmb)
-          out.write(ParquetPartitionReader.PARQUET_MAGIC)
-          val outputBlocks = copyBlocksData(in, out, blocks)
-          val footerPos = out.getPos
-          writeFooter(out, outputBlocks)
-          BytesUtils.writeIntLittleEndian(out, (out.getPos - footerPos).toInt)
-          out.write(ParquetPartitionReader.PARQUET_MAGIC)
-          succeeded = true
-          (hmb, out.getPos)
-        } finally {
-          if (!succeeded) {
-            hmb.close()
-          }
-        }
-      }
-    }
->>>>>>> 7bfd96d9
   }
 
   protected def calculateParquetOutputSize(
@@ -667,38 +602,7 @@
     outputBlocks
   }
 
-<<<<<<< HEAD
   protected def areNamesEquiv(groups: GroupType, index: Int, otherName: String,
-=======
-  private def readBatch(): Option[ColumnarBatch] = {
-    withResource(new NvtxWithMetrics("Parquet readBatch", NvtxColor.GREEN,
-        metrics(TOTAL_TIME))) { _ =>
-      val currentChunkedBlocks = populateCurrentBlockChunk()
-      if (readDataSchema.isEmpty) {
-        // not reading any data, so return a degenerate ColumnarBatch with the row count
-        val numRows = currentChunkedBlocks.map(_.getRowCount).sum.toInt
-        if (numRows == 0) {
-          None
-        } else {
-          Some(new ColumnarBatch(Array.empty, numRows.toInt))
-        }
-      } else {
-        val table = readToTable(currentChunkedBlocks)
-        try {
-          val maybeBatch = table.map(GpuColumnVector.from)
-          maybeBatch.foreach { batch =>
-            logDebug(s"GPU batch size: ${GpuColumnVector.getTotalDeviceMemoryUsed(batch)} bytes")
-          }
-          maybeBatch
-        } finally {
-          table.foreach(_.close())
-        }
-      }
-    }
-  }
-
-  private def areNamesEquiv(groups: GroupType, index: Int, otherName: String,
->>>>>>> 7bfd96d9
       isCaseSensitive: Boolean): Boolean = {
     if (groups.getFieldCount > index) {
       if (isCaseSensitive) {
@@ -932,8 +836,8 @@
   }
 
   private def readBatch(): Option[ColumnarBatch] = {
-    val nvtxRange = new NvtxWithMetrics("Parquet readBatch", NvtxColor.GREEN, metrics(TOTAL_TIME))
-    try {
+    withResource(new NvtxWithMetrics("Parquet readBatch", NvtxColor.GREEN,
+        metrics(TOTAL_TIME))) { _ =>
       val (currentClippedSchema, partValues, seqPathsAndBlocks) = populateCurrentBlockChunk()
       if (readDataSchema.isEmpty) {
         // not reading any data, so return a degenerate ColumnarBatch with the row count
@@ -957,8 +861,6 @@
           table.foreach(_.close())
         }
       }
-    } finally {
-      nvtxRange.close()
     }
   }
 
@@ -983,7 +885,10 @@
         // about to start using the GPU
         GpuSemaphore.acquireIfNecessary(TaskContext.get())
 
-        val table = Table.readParquet(parseOpts, dataBuffer, 0, dataSize)
+        val table = withResource(new NvtxWithMetrics("Parquet decode", NvtxColor.DARK_GREEN,
+            metrics(GPU_DECODE_TIME))) { _ =>
+          Table.readParquet(parseOpts, dataBuffer, 0, dataSize)
+        }
         if (!isCorrectedRebaseMode) {
           (0 until table.getNumberOfColumns).foreach { i =>
             if (RebaseHelper.isDateTimeRebaseNeededRead(table.getColumn(i))) {
@@ -1125,11 +1030,9 @@
   }
 
   private def readPartFile(blocks: Seq[BlockMetaData]): (HostMemoryBuffer, Long) = {
-    val nvtxRange = new NvtxWithMetrics("Buffer file split", NvtxColor.YELLOW,
-      metrics("bufferTime"))
-    try {
-      val in = filePath.getFileSystem(conf).open(filePath)
-      try {
+    withResource(new NvtxWithMetrics("Buffer file split", NvtxColor.YELLOW,
+        metrics("bufferTime"))) { _ =>
+      withResource(filePath.getFileSystem(conf).open(filePath)) { in =>
         var succeeded = false
         val estTotalSize = calculateParquetOutputSize(blocks, clippedParquetSchema, false)
         val hmb =
@@ -1154,17 +1057,13 @@
             hmb.close()
           }
         }
-      } finally {
-        in.close()
-      }
-    } finally {
-      nvtxRange.close()
+      }
     }
   }
 
   private def readBatch(): Option[ColumnarBatch] = {
-    val nvtxRange = new NvtxWithMetrics("Parquet readBatch", NvtxColor.GREEN, metrics(TOTAL_TIME))
-    try {
+    withResource(new NvtxWithMetrics("Parquet readBatch", NvtxColor.GREEN,
+        metrics(TOTAL_TIME))) { _ =>
       val currentChunkedBlocks = populateCurrentBlockChunk()
       if (readDataSchema.isEmpty) {
         // not reading any data, so return a degenerate ColumnarBatch with the row count
@@ -1186,8 +1085,6 @@
           table.foreach(_.close())
         }
       }
-    } finally {
-      nvtxRange.close()
     }
   }
 
