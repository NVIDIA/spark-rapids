--- conflicted
+++ resolved
@@ -156,30 +156,8 @@
     tagSupport(scan.sparkSession, schema, scanMeta)
   }
 
-<<<<<<< HEAD
   def tagSupport(sparkSession: SparkSession, readSchema: StructType,
                  meta: RapidsMeta[_, _, _]): Unit = {
-=======
-  def throwIfRebaseNeeded(table: Table, dateRebaseMode: DateTimeRebaseMode,
-      timestampRebaseMode: DateTimeRebaseMode): Unit = {
-    (0 until table.getNumberOfColumns).foreach { i =>
-      val col = table.getColumn(i)
-      if (dateRebaseMode != DateTimeRebaseCorrected &&
-        DateTimeRebaseUtils.isDateRebaseNeededInRead(col)) {
-        throw DataSourceUtils.newRebaseExceptionInRead("Parquet")
-      }
-      else if (timestampRebaseMode != DateTimeRebaseCorrected &&
-        DateTimeRebaseUtils.isTimeRebaseNeededInRead(col)) {
-        throw DataSourceUtils.newRebaseExceptionInRead("Parquet")
-      }
-    }
-  }
-
-  def tagSupport(
-      sparkSession: SparkSession,
-      readSchema: StructType,
-      meta: RapidsMeta[_, _, _]): Unit = {
->>>>>>> 321e5168
     val sqlConf = sparkSession.conf
 
     if (ParquetLegacyNanoAsLongShims.legacyParquetNanosAsLong) {
