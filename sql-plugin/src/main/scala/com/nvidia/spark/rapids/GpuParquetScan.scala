/*
 * Copyright (c) 2019-2023, NVIDIA CORPORATION.
 *
 * Licensed under the Apache License, Version 2.0 (the "License");
 * you may not use this file except in compliance with the License.
 * You may obtain a copy of the License at
 *
 *     http://www.apache.org/licenses/LICENSE-2.0
 *
 * Unless required by applicable law or agreed to in writing, software
 * distributed under the License is distributed on an "AS IS" BASIS,
 * WITHOUT WARRANTIES OR CONDITIONS OF ANY KIND, either express or implied.
 * See the License for the specific language governing permissions and
 * limitations under the License.
 */

package com.nvidia.spark.rapids

import java.io.{Closeable, EOFException, FileNotFoundException, IOException, OutputStream}
import java.net.URI
import java.nio.ByteBuffer
import java.nio.channels.SeekableByteChannel
import java.nio.charset.StandardCharsets
import java.util
import java.util.{Collections, Locale}
import java.util.concurrent._

import scala.annotation.tailrec
import scala.collection.JavaConverters._
import scala.collection.mutable.ArrayBuffer
import scala.language.implicitConversions

import ai.rapids.cudf._
import com.nvidia.spark.rapids.Arm.{closeOnExcept, withResource}
import com.nvidia.spark.rapids.GpuMetric._
import com.nvidia.spark.rapids.ParquetPartitionReader.{CopyRange, LocalCopy}
import com.nvidia.spark.rapids.RapidsConf.ParquetFooterReaderType
import com.nvidia.spark.rapids.RapidsPluginImplicits._
import com.nvidia.spark.rapids.filecache.FileCache
import com.nvidia.spark.rapids.jni.{ParquetFooter, SplitAndRetryOOM}
import com.nvidia.spark.rapids.shims.{GpuParquetCrypto, GpuTypeShims, ParquetLegacyNanoAsLongShims, ParquetSchemaClipShims, ParquetStringPredShims, ReaderUtils, ShimFilePartitionReaderFactory, SparkShimImpl}
import org.apache.commons.io.IOUtils
import org.apache.commons.io.output.{CountingOutputStream, NullOutputStream}
import org.apache.hadoop.conf.Configuration
import org.apache.hadoop.fs.{FSDataInputStream, Path}
import org.apache.parquet.bytes.BytesUtils
import org.apache.parquet.bytes.BytesUtils.readIntLittleEndian
import org.apache.parquet.column.ColumnDescriptor
import org.apache.parquet.filter2.predicate.FilterApi
import org.apache.parquet.format.converter.ParquetMetadataConverter
import org.apache.parquet.hadoop.{ParquetFileReader, ParquetInputFormat}
import org.apache.parquet.hadoop.ParquetFileWriter.MAGIC
import org.apache.parquet.hadoop.metadata._
import org.apache.parquet.io.{InputFile, SeekableInputStream}
import org.apache.parquet.schema.{DecimalMetadata, GroupType, MessageType, OriginalType, PrimitiveType, Type}
import org.apache.parquet.schema.PrimitiveType.PrimitiveTypeName

import org.apache.spark.TaskContext
import org.apache.spark.broadcast.Broadcast
import org.apache.spark.internal.Logging
import org.apache.spark.sql.SparkSession
import org.apache.spark.sql.catalyst.InternalRow
import org.apache.spark.sql.catalyst.expressions.Expression
import org.apache.spark.sql.catalyst.util.CaseInsensitiveMap
import org.apache.spark.sql.connector.read.{InputPartition, PartitionReader, PartitionReaderFactory}
import org.apache.spark.sql.execution.QueryExecutionException
import org.apache.spark.sql.execution.datasources.{DataSourceUtils, PartitionedFile, PartitioningAwareFileIndex, SchemaColumnConvertNotSupportedException}
import org.apache.spark.sql.execution.datasources.v2.FileScan
import org.apache.spark.sql.execution.datasources.v2.parquet.ParquetScan
import org.apache.spark.sql.internal.SQLConf
import org.apache.spark.sql.rapids.execution.TrampolineUtil
import org.apache.spark.sql.sources.Filter
import org.apache.spark.sql.types._
import org.apache.spark.sql.util.CaseInsensitiveStringMap
import org.apache.spark.sql.vectorized.{ColumnarBatch, ColumnVector => SparkVector}
import org.apache.spark.util.SerializableConfiguration

/**
 * Base GpuParquetScan used for common code across Spark versions. Gpu version of
 * Spark's 'ParquetScan'.
 *
 * @param sparkSession SparkSession.
 * @param hadoopConf Hadoop configuration.
 * @param fileIndex File index of the relation.
 * @param dataSchema Schema of the data.
 * @param readDataSchema Schema to read.
 * @param readPartitionSchema Partition schema.
 * @param pushedFilters Filters on non-partition columns.
 * @param options Parquet option settings.
 * @param partitionFilters Filters on partition columns.
 * @param dataFilters File source metadata filters.
 * @param rapidsConf Rapids configuration.
 * @param queryUsesInputFile This is a parameter to easily allow turning it
 *                               off in GpuTransitionOverrides if InputFileName,
 *                               InputFileBlockStart, or InputFileBlockLength are used
 */
case class GpuParquetScan(
    sparkSession: SparkSession,
    hadoopConf: Configuration,
    fileIndex: PartitioningAwareFileIndex,
    dataSchema: StructType,
    readDataSchema: StructType,
    readPartitionSchema: StructType,
    pushedFilters: Array[Filter],
    options: CaseInsensitiveStringMap,
    partitionFilters: Seq[Expression],
    dataFilters: Seq[Expression],
    rapidsConf: RapidsConf,
    queryUsesInputFile: Boolean = false)
  extends FileScan with GpuScan with Logging {

  override def isSplitable(path: Path): Boolean = true

  override def createReaderFactory(): PartitionReaderFactory = {
    val broadcastedConf = sparkSession.sparkContext.broadcast(
      new SerializableConfiguration(hadoopConf))

    if (rapidsConf.isParquetPerFileReadEnabled) {
      logInfo("Using the original per file parquet reader")
      GpuParquetPartitionReaderFactory(sparkSession.sessionState.conf, broadcastedConf,
        dataSchema, readDataSchema, readPartitionSchema, pushedFilters, rapidsConf, metrics,
        options.asScala.toMap, None)
    } else {
      GpuParquetMultiFilePartitionReaderFactory(sparkSession.sessionState.conf, broadcastedConf,
        dataSchema, readDataSchema, readPartitionSchema, pushedFilters, rapidsConf, metrics,
        queryUsesInputFile, None)
    }
  }

  override def equals(obj: Any): Boolean = obj match {
    case p: GpuParquetScan =>
      super.equals(p) && dataSchema == p.dataSchema && options == p.options &&
          equivalentFilters(pushedFilters, p.pushedFilters) && rapidsConf == p.rapidsConf &&
          queryUsesInputFile == p.queryUsesInputFile
    case _ => false
  }

  override def hashCode(): Int = getClass.hashCode()

  override def description(): String = {
    super.description() + ", PushedFilters: " + seqToString(pushedFilters)
  }

  // overrides nothing in 330
  def withFilters(
      partitionFilters: Seq[Expression], dataFilters: Seq[Expression]): FileScan =
    this.copy(partitionFilters = partitionFilters, dataFilters = dataFilters)

  override def withInputFile(): GpuScan = copy(queryUsesInputFile = true)
}

object GpuParquetScan {
  def tagSupport(scanMeta: ScanMeta[ParquetScan]): Unit = {
    val scan = scanMeta.wrapped
    val schema = StructType(scan.readDataSchema ++ scan.readPartitionSchema)
    tagSupport(scan.sparkSession, schema, scanMeta)
  }

  def throwIfRebaseNeeded(table: Table, dateRebaseMode: DateTimeRebaseMode,
                          timestampRebaseMode: DateTimeRebaseMode): Unit = {
    (0 until table.getNumberOfColumns).foreach { i =>
      val col = table.getColumn(i)
<<<<<<< HEAD
      if (dateRebaseMode != DateTimeRebaseCorrected &&
        DateTimeRebaseUtils.isDateRebaseNeededInRead(col)) {
        throw DataSourceUtils.newRebaseExceptionInRead("Parquet")
      }
      else if (timestampRebaseMode != DateTimeRebaseCorrected &&
        DateTimeRebaseUtils.isTimeRebaseNeededInRead(col)) {
        throw DataSourceUtils.newRebaseExceptionInRead("Parquet")
=======
      // if col is a day
      if (!isCorrectedDateTimeRebase && RebaseHelper.isDateRebaseNeededInRead(col)) {
        throw DataSourceUtils.newRebaseExceptionInRead("Parquet")
      }
      // if col is a time
      else if (hasInt96Timestamps && !isCorrectedInt96Rebase ||
          !hasInt96Timestamps && !isCorrectedDateTimeRebase) {
        if (RebaseHelper.isTimeRebaseNeededInRead(col)) {
          throw DataSourceUtils.newRebaseExceptionInRead("Parquet")
        }
>>>>>>> cec69772
      }
    }
  }

  def tagSupport(
      sparkSession: SparkSession,
      readSchema: StructType,
      meta: RapidsMeta[_, _, _]): Unit = {
    val sqlConf = sparkSession.conf

    if (ParquetLegacyNanoAsLongShims.legacyParquetNanosAsLong) {
      meta.willNotWorkOnGpu("GPU does not support spark.sql.legacy.parquet.nanosAsLong")
    }

    if (!meta.conf.isParquetEnabled) {
      meta.willNotWorkOnGpu("Parquet input and output has been disabled. To enable set" +
        s"${RapidsConf.ENABLE_PARQUET} to true")
    }

    if (!meta.conf.isParquetReadEnabled) {
      meta.willNotWorkOnGpu("Parquet input has been disabled. To enable set" +
        s"${RapidsConf.ENABLE_PARQUET_READ} to true")
    }

    FileFormatChecks.tag(meta, readSchema, ParquetFormatType, ReadFileOp)

    val schemaHasTimestamps = readSchema.exists { field =>
      TrampolineUtil.dataTypeExistsRecursively(field.dataType, _.isInstanceOf[TimestampType])
    }
    def isTsOrDate(dt: DataType) : Boolean = dt match {
      case TimestampType | DateType => true
      case _ => false
    }
    val schemaMightNeedNestedRebase = readSchema.exists { field =>
      if (DataTypeUtils.isNestedType(field.dataType)) {
        TrampolineUtil.dataTypeExistsRecursively(field.dataType, isTsOrDate)
      } else {
        false
      }
    }

    // Currently timestamp conversion is not supported.
    // If support needs to be added then we need to follow the logic in Spark's
    // ParquetPartitionReaderFactory and VectorizedColumnReader which essentially
    // does the following:
    //   - check if Parquet file was created by "parquet-mr"
    //   - if not then look at SQLConf.SESSION_LOCAL_TIMEZONE and assume timestamps
    //     were written in that timezone and convert them to UTC timestamps.
    // Essentially this should boil down to a vector subtract of the scalar delta
    // between the configured timezone's delta from UTC on the timestamp data.
    if (schemaHasTimestamps && sparkSession.sessionState.conf.isParquetINT96TimestampConversion) {
      meta.willNotWorkOnGpu("GpuParquetScan does not support int96 timestamp conversion")
    }

    sqlConf.get(SparkShimImpl.int96ParquetRebaseReadKey) match {
<<<<<<< HEAD
      case DateTimeRebaseException.value | DateTimeRebaseCorrected.value => // Good
      case DateTimeRebaseLegacy.value =>
        if (schemaHasTimestamps) {
          meta.willNotWorkOnGpu("LEGACY rebase mode for dates and timestamps is not supported")
=======
      case "EXCEPTION" => if (schemaMightNeedNestedRebase) {
        meta.willNotWorkOnGpu("Nested timestamp and date values are not supported when " +
            s"${SparkShimImpl.int96ParquetRebaseReadKey} is EXCEPTION")
      }
      case "CORRECTED" => // Good
      case "LEGACY" => // really is EXCEPTION for us...
        if (schemaMightNeedNestedRebase) {
          meta.willNotWorkOnGpu("Nested timestamp and date values are not supported when " +
              s"${SparkShimImpl.int96ParquetRebaseReadKey} is LEGACY")
>>>>>>> cec69772
        }
      case other => meta.willNotWorkOnGpu(DateTimeRebaseUtils.invalidRebaseModeMessage(other))
    }

    sqlConf.get(SparkShimImpl.parquetRebaseReadKey) match {
<<<<<<< HEAD
      case DateTimeRebaseException.value | DateTimeRebaseCorrected.value => // Good
      case DateTimeRebaseLegacy.value =>
        val schemaHasDates = readSchema.exists { field =>
          TrampolineUtil.dataTypeExistsRecursively(field.dataType, _.isInstanceOf[DateType])
        }
        if (schemaHasDates || schemaHasTimestamps) {
          meta.willNotWorkOnGpu("LEGACY rebase mode for dates and timestamps is not supported")
=======
      case "EXCEPTION" => if (schemaMightNeedNestedRebase) {
        meta.willNotWorkOnGpu("Nested timestamp and date values are not supported when " +
            s"${SparkShimImpl.parquetRebaseReadKey} is EXCEPTION")
      }
      case "CORRECTED" => // Good
      case "LEGACY" => // really is EXCEPTION for us...
        if (schemaMightNeedNestedRebase) {
          meta.willNotWorkOnGpu("Nested timestamp and date values are not supported when " +
              s"${SparkShimImpl.parquetRebaseReadKey} is LEGACY")
>>>>>>> cec69772
        }
      case other => meta.willNotWorkOnGpu(DateTimeRebaseUtils.invalidRebaseModeMessage(other))
    }
  }

  /**
   * This estimates the number of nodes in a parquet footer schema based off of the parquet spec
   * Specifically https://github.com/apache/parquet-format/blob/master/LogicalTypes.md
   */
  private def numNodesEstimate(dt: DataType): Long = dt match {
    case StructType(fields) =>
      // A struct has a group node that holds the children
      1 + fields.map(f => numNodesEstimate(f.dataType)).sum
    case ArrayType(elementType, _) =>
      // A List/Array has one group node to tag it as a list and another one
      // that is marked as repeating.
      2 + numNodesEstimate(elementType)
    case MapType(keyType, valueType, _) =>
      // A Map has one group node to tag it as a map and another one
      // that is marked as repeating, but holds the key/value
      2 + numNodesEstimate(keyType) + numNodesEstimate(valueType)
    case _ =>
      // All the other types are just value types and are represented by a non-group node
      1
  }

  /**
   * Adjust the footer reader type based off of a heuristic.
   */
  def footerReaderHeuristic(
      inputValue: ParquetFooterReaderType.Value,
      data: StructType,
      read: StructType,
      useFieldId: Boolean): ParquetFooterReaderType.Value = {
    val canUseNative = !(useFieldId && ParquetSchemaClipShims.hasFieldIds(read))
    if (!canUseNative) {
      // Native does not support field IDs yet
      ParquetFooterReaderType.JAVA
    } else {
      inputValue match {
        case ParquetFooterReaderType.AUTO =>
          val dnc = numNodesEstimate(data)
          val rnc = numNodesEstimate(read)
          if (rnc.toDouble / dnc <= 0.5 && dnc - rnc > 10) {
            ParquetFooterReaderType.NATIVE
          } else {
            ParquetFooterReaderType.JAVA
          }
        case other => other
      }
    }
  }

  private[this] val minTargetBatchSizeMiB = 10

  /**
   * Check that we can split the targetBatchSize and then return a split targetBatchSize. This
   * is intended to be called from the SplitAndRetryOOM handler for all implementations of
   * the parquet reader
   * @param targetBatchSize the current target batch size.
   * @param useChunkedReader if chunked reading is enabled. This only works if chunked reading is
   *                       enabled.
   * @return the updated target batch size.
   */
  def splitTargetBatchSize(targetBatchSize: Long, useChunkedReader: Boolean): Long = {
      if (!useChunkedReader) {
      throw new SplitAndRetryOOM("GPU OutOfMemory: could not split inputs " +
          "chunked parquet reader is configured off")
    }
    val ret = targetBatchSize / 2
    if (targetBatchSize < minTargetBatchSizeMiB * 1024 * 1024) {
           throw new SplitAndRetryOOM("GPU OutOfMemory: could not split input " +
          s"target batch size to less than $minTargetBatchSizeMiB MiB")
    }
    ret
  }
}

// contains meta about all the blocks in a file
case class ParquetFileInfoWithBlockMeta(filePath: Path, blocks: collection.Seq[BlockMetaData],
    partValues: InternalRow, schema: MessageType, readSchema: StructType,
    dateRebaseMode: DateTimeRebaseMode, timestampRebaseMode: DateTimeRebaseMode,
    hasInt96Timestamps: Boolean)

private case class BlockMetaWithPartFile(meta: ParquetFileInfoWithBlockMeta, file: PartitionedFile)

/**
 * A parquet compatible stream that allows reading from a HostMemoryBuffer to Parquet.
 * The majority of the code here was copied from Parquet's DelegatingSeekableInputStream with
 * minor modifications to have it be make it Scala and call into the
 * HostMemoryInputStreamMixIn's state.
 */
class HMBSeekableInputStream(
    val hmb: HostMemoryBuffer,
    val hmbLength: Long) extends SeekableInputStream
    with HostMemoryInputStreamMixIn {
  private val temp = new Array[Byte](8192)

  override def seek(offset: Long): Unit = {
    pos = offset
  }

  @throws[IOException]
  override def readFully(buffer: Array[Byte]): Unit = {
    val amountRead = read(buffer)
    val remaining = buffer.length - amountRead
    if (remaining > 0) {
      throw new EOFException("Reached the end of stream with " + remaining + " bytes left to read")
    }
  }

  @throws[IOException]
  override def readFully(buffer: Array[Byte], offset: Int, length: Int): Unit = {
    val amountRead = read(buffer, offset, length)
    val remaining = length - amountRead
    if (remaining > 0) {
      throw new EOFException("Reached the end of stream with " + remaining + " bytes left to read")
    }
  }

  @throws[IOException]
  override def read(buf: ByteBuffer): Int =
    if (buf.hasArray) {
      readHeapBuffer(buf)
    } else {
      readDirectBuffer(buf)
    }

  @throws[IOException]
  override def readFully(buf: ByteBuffer): Unit = {
    if (buf.hasArray) {
      readFullyHeapBuffer(buf)
    } else {
      readFullyDirectBuffer(buf)
    }
  }

  private def readHeapBuffer(buf: ByteBuffer) = {
    val bytesRead = read(buf.array, buf.arrayOffset + buf.position(), buf.remaining)
    if (bytesRead < 0) {
      bytesRead
    } else {
      buf.position(buf.position() + bytesRead)
      bytesRead
    }
  }

  private def readFullyHeapBuffer(buf: ByteBuffer): Unit = {
    readFully(buf.array, buf.arrayOffset + buf.position(), buf.remaining)
    buf.position(buf.limit)
  }

  private def readDirectBuffer(buf: ByteBuffer): Int = {
    var nextReadLength = Math.min(buf.remaining, temp.length)
    var totalBytesRead = 0
    var bytesRead = 0
    totalBytesRead = 0
    bytesRead = read(temp, 0, nextReadLength)
    while (bytesRead == temp.length) {
      buf.put(temp)
      totalBytesRead += bytesRead

      nextReadLength = Math.min(buf.remaining, temp.length)
      bytesRead = read(temp, 0, nextReadLength)
    }
    if (bytesRead < 0) {
      if (totalBytesRead == 0) {
        -1
      } else {
        totalBytesRead
      }
    } else {
      buf.put(temp, 0, bytesRead)
      totalBytesRead += bytesRead
      totalBytesRead
    }
  }

  private def readFullyDirectBuffer(buf: ByteBuffer): Unit = {
    var nextReadLength = Math.min(buf.remaining, temp.length)
    var bytesRead = 0
    bytesRead = 0
    bytesRead = read(temp, 0, nextReadLength)
    while (nextReadLength > 0 && bytesRead >= 0) {
      buf.put(temp, 0, bytesRead)

      nextReadLength = Math.min(buf.remaining, temp.length)
      bytesRead = read(temp, 0, nextReadLength)
    }
    if (bytesRead < 0 && buf.remaining > 0) {
      throw new EOFException("Reached the end of stream with " +
          buf.remaining + " bytes left to read")
    }
  }
}

class HMBInputFile(buffer: HostMemoryBuffer) extends InputFile {

  override def getLength: Long = buffer.getLength

  override def newStream(): SeekableInputStream = new HMBSeekableInputStream(buffer, getLength)
}

private case class GpuParquetFileFilterHandler(
    @transient sqlConf: SQLConf,
    metrics: Map[String, GpuMetric]) {
  private val isCaseSensitive = sqlConf.caseSensitiveAnalysis
  private val enableParquetFilterPushDown: Boolean = sqlConf.parquetFilterPushDown
  private val pushDownDate = sqlConf.parquetFilterPushDownDate
  private val pushDownTimestamp = sqlConf.parquetFilterPushDownTimestamp
  private val pushDownDecimal = sqlConf.parquetFilterPushDownDecimal
  // From Spark 340, more string predicates are supported as push-down filters, so this
  // flag is renamed to 'xxxxStringPredicate' and specified by another config.
  private val pushDownStringPredicate = ParquetStringPredShims.pushDown(sqlConf)
  private val pushDownInFilterThreshold = sqlConf.parquetFilterPushDownInFilterThreshold
  private val datetimeRebaseMode = SparkShimImpl.parquetRebaseRead(sqlConf)
  private val int96RebaseMode = SparkShimImpl.int96ParquetRebaseRead(sqlConf)
  private val readUseFieldId = ParquetSchemaClipShims.useFieldId(sqlConf)
  private val ignoreMissingParquetFieldId = ParquetSchemaClipShims.ignoreMissingIds(sqlConf)

  private val PARQUET_ENCRYPTION_CONFS = Seq("parquet.encryption.kms.client.class",
    "parquet.encryption.kms.client.class", "parquet.crypto.factory.class")
  private val PARQUET_MAGIC_ENCRYPTED = "PARE".getBytes(StandardCharsets.US_ASCII)

  private def isParquetTimeInInt96(parquetType: Type): Boolean = {
    parquetType match {
      case p:PrimitiveType =>
        p.getPrimitiveTypeName == PrimitiveTypeName.INT96
      case g:GroupType => //GroupType
        g.getFields.asScala.exists(t => isParquetTimeInInt96(t))
      case _ => false
    }
  }

  /**
   * Convert the spark data type to something that the native processor can understand.
   */
  private def convertToParquetNative(schema: DataType): ParquetFooter.SchemaElement = {
    schema match {
      case cst: StructType =>
        val schemaBuilder = ParquetFooter.StructElement.builder()
        cst.fields.foreach { field =>
          schemaBuilder.addChild(field.name, convertToParquetNative(field.dataType))
        }
        schemaBuilder.build()
      case _: NumericType | BinaryType | BooleanType | DateType | TimestampType | StringType =>
        new ParquetFooter.ValueElement()
      case at: ArrayType =>
        new ParquetFooter.ListElement(convertToParquetNative(at.elementType))
      case mt: MapType =>
        new ParquetFooter.MapElement(
          convertToParquetNative(mt.keyType),
          convertToParquetNative(mt.valueType))
      case other =>
        throw new UnsupportedOperationException(s"Need some help here $other...")
    }
  }

  private def convertToFooterSchema(schema: StructType): ParquetFooter.StructElement = {
    convertToParquetNative(schema).asInstanceOf[ParquetFooter.StructElement]
  }

  private def getFooterBuffer(
      filePath: Path,
      conf: Configuration,
      metrics: Map[String, GpuMetric]): HostMemoryBuffer = {
    val filePathString = filePath.toString
    FileCache.get.getFooter(filePathString, conf).map { hmb =>
      withResource(hmb) { _ =>
        metrics.getOrElse(GpuMetric.FILECACHE_FOOTER_HITS, NoopMetric) += 1
        metrics.getOrElse(GpuMetric.FILECACHE_FOOTER_HITS_SIZE, NoopMetric) += hmb.getLength
        // buffer includes header and trailing length and magic, stripped here
        hmb.slice(MAGIC.length, hmb.getLength - Integer.BYTES - MAGIC.length)
      }
    }.getOrElse {
      metrics.getOrElse(GpuMetric.FILECACHE_FOOTER_MISSES, NoopMetric) += 1
      withResource(readFooterBuffer(filePath, conf)) { hmb =>
        metrics.getOrElse(GpuMetric.FILECACHE_FOOTER_MISSES_SIZE, NoopMetric) += hmb.getLength
        // footer was not cached, so try to cache it
        // If we get a filecache token then we can complete the caching by providing the data.
        // If we do not get a token then we should not cache this data.
        val cacheToken = FileCache.get.startFooterCache(filePathString, conf)
        cacheToken.foreach { t =>
          t.complete(hmb.slice(0, hmb.getLength))
        }
        // buffer includes header and trailing length and magic, stripped here
        hmb.slice(MAGIC.length, hmb.getLength - Integer.BYTES - MAGIC.length)
      }
    }
  }

  private def readFooterBuffer(
      filePath: Path,
      conf: Configuration): HostMemoryBuffer = {
    val fs = filePath.getFileSystem(conf)
    val stat = fs.getFileStatus(filePath)
    // Much of this code came from the parquet_mr projects ParquetFileReader, and was modified
    // to match our needs
    val fileLen = stat.getLen
    val FOOTER_LENGTH_SIZE = 4
    // MAGIC + data + footer + footerIndex + MAGIC
    if (fileLen < MAGIC.length + FOOTER_LENGTH_SIZE + MAGIC.length) {
      throw new RuntimeException(s"$filePath is not a Parquet file (too small length: $fileLen )")
    }
    val footerLengthIndex = fileLen - FOOTER_LENGTH_SIZE - MAGIC.length
    withResource(fs.open(filePath)) { inputStream =>
      withResource(new NvtxRange("ReadFooterBytes", NvtxColor.YELLOW)) { _ =>
        inputStream.seek(footerLengthIndex)
        val footerLength = readIntLittleEndian(inputStream)
        val magic = new Array[Byte](MAGIC.length)
        inputStream.readFully(magic)
        if (!util.Arrays.equals(MAGIC, magic)) {
          if (util.Arrays.equals(PARQUET_MAGIC_ENCRYPTED, magic)) {
            throw new RuntimeException("The GPU does not support reading encrypted Parquet " +
              "files. To read encrypted or columnar encrypted files, disable the GPU Parquet " +
              s"reader via ${RapidsConf.ENABLE_PARQUET_READ.key}.")
          } else {
            throw new RuntimeException(s"$filePath is not a Parquet file. " +
              s"Expected magic number at tail ${util.Arrays.toString(MAGIC)} " +
              s"but found ${util.Arrays.toString(magic)}")
          }
        }
        val footerIndex = footerLengthIndex - footerLength
        if (footerIndex < MAGIC.length || footerIndex >= footerLengthIndex) {
          throw new RuntimeException(s"corrupted file: the footer index is not within " +
              s"the file: $footerIndex")
        }
        inputStream.seek(footerIndex)
        // read the footer til the end of the file
        val hmbLength = (fileLen - footerIndex).toInt
        closeOnExcept(HostMemoryBuffer.allocate(hmbLength + MAGIC.length, false)) { outBuffer =>
          val out = new HostMemoryOutputStream(outBuffer)
          out.write(MAGIC)
          val tmpBuffer = new Array[Byte](4096)
          var bytesLeft = hmbLength
          while (bytesLeft > 0) {
            val readLength = Math.min(bytesLeft, tmpBuffer.length)
            inputStream.readFully(tmpBuffer, 0, readLength)
            out.write(tmpBuffer, 0, readLength)
            bytesLeft -= readLength
          }
          outBuffer
        }
      }
    }
  }

  private def readAndFilterFooter(
      file: PartitionedFile,
      conf : Configuration,
      readDataSchema: StructType,
      filePath: Path): ParquetFooter = {
    val footerSchema = convertToFooterSchema(readDataSchema)
    val footerBuffer = getFooterBuffer(filePath, conf, metrics)
    withResource(footerBuffer) { footerBuffer =>
      withResource(new NvtxRange("Parse and filter footer by range", NvtxColor.RED)) { _ =>
        // In the future, if we know we're going to read the entire file,
        // i.e.: having file length from file stat == amount to read,
        // then sending -1 as length to the native footer parser allows it to
        // skip the row group filtering.
        val len = file.length

        ParquetFooter.readAndFilter(footerBuffer, file.start, len,
          footerSchema, !isCaseSensitive)
      }
    }
  }

  @scala.annotation.nowarn(
    "msg=method readFooter in class ParquetFileReader is deprecated"
  )
  private def readAndSimpleFilterFooter(
      file: PartitionedFile,
      conf : Configuration,
      filePath: Path): ParquetMetadata = {
    //noinspection ScalaDeprecation
    withResource(new NvtxRange("readFooter", NvtxColor.YELLOW)) { _ =>
      val filePathString = filePath.toString
      FileCache.get.getFooter(filePathString, conf).map { hmb =>
        withResource(hmb) { _ =>
          metrics.getOrElse(GpuMetric.FILECACHE_FOOTER_HITS, NoopMetric) += 1
          metrics.getOrElse(GpuMetric.FILECACHE_FOOTER_HITS_SIZE, NoopMetric) += hmb.getLength
          ParquetFileReader.readFooter(new HMBInputFile(hmb),
            ParquetMetadataConverter.range(file.start, file.start + file.length))
        }
      }.getOrElse {
        metrics.getOrElse(GpuMetric.FILECACHE_FOOTER_MISSES, NoopMetric) += 1
        // footer was not cached, so try to cache it
        // If we get a filecache token then we can complete the caching by providing the data.
        // If something goes wrong before completing the caching then the token must be canceled.
        // If we do not get a token then we should not cache this data.
        val cacheToken = FileCache.get.startFooterCache(filePathString, conf)
        cacheToken.map { token =>
          var needTokenCancel = true
          try {
            withResource(readFooterBuffer(filePath, conf)) { hmb =>
              metrics.getOrElse(GpuMetric.FILECACHE_FOOTER_MISSES_SIZE, NoopMetric) += hmb.getLength
              token.complete(hmb.slice(0, hmb.getLength))
              needTokenCancel = false
              ParquetFileReader.readFooter(new HMBInputFile(hmb),
                ParquetMetadataConverter.range(file.start, file.start + file.length))
            }
          } finally {
            if (needTokenCancel) {
              token.cancel()
            }
          }
        }.getOrElse {
          ParquetFileReader.readFooter(conf, filePath,
            ParquetMetadataConverter.range(file.start, file.start + file.length))
        }
      }
    }
  }

  @scala.annotation.nowarn
  def filterBlocks(
      footerReader: ParquetFooterReaderType.Value,
      file: PartitionedFile,
      conf: Configuration,
      filters: Array[Filter],
      readDataSchema: StructType): ParquetFileInfoWithBlockMeta = {
    withResource(new NvtxRange("filterBlocks", NvtxColor.PURPLE)) { _ =>
      val filePath = new Path(new URI(file.filePath.toString()))
      // Make sure we aren't trying to read encrypted files. For now, remove the related
      // parquet confs from the hadoop configuration and try to catch the resulting
      // exception and print a useful message
      PARQUET_ENCRYPTION_CONFS.foreach { encryptConf =>
        if (conf.get(encryptConf) != null) {
          conf.unset(encryptConf)
        }
      }
      val fileHadoopConf =
        ReaderUtils.getHadoopConfForReaderThread(new Path(file.filePath.toString), conf)
      val footer: ParquetMetadata = try {
        footerReader match {
          case ParquetFooterReaderType.NATIVE =>
            val serialized = withResource(readAndFilterFooter(file, fileHadoopConf,
              readDataSchema, filePath)) { tableFooter =>
                if (tableFooter.getNumColumns <= 0) {
                  // Special case because java parquet reader does not like having 0 columns.
                  val numRows = tableFooter.getNumRows
                  val block = new BlockMetaData()
                  block.setRowCount(numRows)
                  val schema = new MessageType("root")
                  return ParquetFileInfoWithBlockMeta(filePath, Seq(block), file.partitionValues,
                    schema, readDataSchema, DateTimeRebaseLegacy, DateTimeRebaseLegacy,
                    hasInt96Timestamps = false)
                }

                tableFooter.serializeThriftFile()
            }
            withResource(serialized) { serialized =>
              withResource(new NvtxRange("readFilteredFooter", NvtxColor.YELLOW)) { _ =>
                val inputFile = new HMBInputFile(serialized)

                // We already filtered the ranges so no need to do more here...
                ParquetFileReader.readFooter(inputFile, ParquetMetadataConverter.NO_FILTER)
              }
            }
          case _ =>
            readAndSimpleFilterFooter(file, fileHadoopConf, filePath)
        }
      } catch {
        case e if GpuParquetCrypto.isColumnarCryptoException(e) =>
          throw new RuntimeException("The GPU does not support reading encrypted Parquet " +
            "files. To read encrypted or columnar encrypted files, disable the GPU Parquet " +
            s"reader via ${RapidsConf.ENABLE_PARQUET_READ.key}.", e)
      }

      val fileSchema = footer.getFileMetaData.getSchema

      // check spark.sql.parquet.fieldId.read.ignoreMissing
      ParquetSchemaClipShims.checkIgnoreMissingIds(ignoreMissingParquetFieldId, fileSchema,
        readDataSchema)

      val pushedFilters = if (enableParquetFilterPushDown) {
        val parquetFilters = SparkShimImpl.getParquetFilters(fileSchema, pushDownDate,
          pushDownTimestamp, pushDownDecimal, pushDownStringPredicate, pushDownInFilterThreshold,
          isCaseSensitive, footer.getFileMetaData.getKeyValueMetaData.get, datetimeRebaseMode)
        filters.flatMap(parquetFilters.createFilter).reduceOption(FilterApi.and)
      } else {
        None
      }

      val blocks = if (pushedFilters.isDefined) {
        withResource(new NvtxRange("getBlocksWithFilter", NvtxColor.CYAN)) { _ =>
          // Use the ParquetFileReader to perform dictionary-level filtering
          ParquetInputFormat.setFilterPredicate(fileHadoopConf, pushedFilters.get)
          //noinspection ScalaDeprecation
          withResource(new ParquetFileReader(fileHadoopConf, footer.getFileMetaData, filePath,
            footer.getBlocks, Collections.emptyList[ColumnDescriptor])) { parquetReader =>
            parquetReader.getRowGroups
          }
        }
      } else {
        footer.getBlocks
      }

      val (clipped, clippedSchema) =
        withResource(new NvtxRange("clipSchema", NvtxColor.DARK_GREEN)) { _ =>
          val clippedSchema = ParquetSchemaUtils.clipParquetSchema(
            fileSchema, readDataSchema, isCaseSensitive, readUseFieldId)
          // Check if the read schema is compatible with the file schema.
          checkSchemaCompat(clippedSchema, readDataSchema,
            (t: Type, d: DataType) => throwTypeIncompatibleError(t, d, file.filePath.toString()),
            isCaseSensitive, readUseFieldId)
          val clipped = GpuParquetUtils.clipBlocksToSchema(clippedSchema, blocks, isCaseSensitive)
          (clipped, clippedSchema)
        }

      val dateRebaseModeForThisFile = DateTimeRebaseUtils.datetimeRebaseMode(
          footer.getFileMetaData.getKeyValueMetaData.get, datetimeRebaseMode)
      val hasInt96Timestamps = isParquetTimeInInt96(fileSchema)
      val timestampRebaseModeForThisFile = if (hasInt96Timestamps) {
        DateTimeRebaseUtils.int96RebaseMode(
          footer.getFileMetaData.getKeyValueMetaData.get, int96RebaseMode)
      } else {
        dateRebaseModeForThisFile
      }

      ParquetFileInfoWithBlockMeta(filePath, clipped, file.partitionValues,
        clippedSchema, readDataSchema, dateRebaseModeForThisFile,
        timestampRebaseModeForThisFile, hasInt96Timestamps)
    }
  }

  /**
   * Recursively check if the read schema is compatible with the file schema. The errorCallback
   * will be invoked to throw an exception once any incompatible type pairs are found.
   *
   * Any element in the read schema that are missing from the file schema are ignored.
   *
   * The function only accepts top-level schemas, which means structures of root columns. Based
   * on this assumption, it can infer root types from input schemas.
   *
   * @param fileType input file's Parquet schema
   * @param readType spark type read from Parquet file
   * @param errorCallback call back function to throw exception if type mismatch
   * @param rootFileType file type of each root column
   * @param rootReadType read type of each root column
   */
  private def checkSchemaCompat(fileType: Type,
                                readType: DataType,
                                errorCallback: (Type, DataType) => Unit,
                                isCaseSensitive: Boolean,
                                useFieldId: Boolean,
                                rootFileType: Option[Type] = None,
                                rootReadType: Option[DataType] = None): Unit = {
    readType match {
      case struct: StructType =>
        val fileFieldMap = fileType.asGroupType().getFields.asScala
          .map { f =>
            (if (isCaseSensitive) f.getName else f.getName.toLowerCase(Locale.ROOT)) -> f
          }.toMap

        val fieldIdToFieldMap = ParquetSchemaClipShims.fieldIdToFieldMap(useFieldId, fileType)

        def getParquetType(f: StructField): Option[Type] = {
          if(useFieldId && ParquetSchemaClipShims.hasFieldId(f)) {
            // use field ID and Spark schema specified field ID
            fieldIdToFieldMap.get(ParquetSchemaClipShims.getFieldId(f))
          } else {
            fileFieldMap.get(if (isCaseSensitive) f.name else f.name.toLowerCase(Locale.ROOT))
          }
        }
        struct.fields.foreach { f =>
          getParquetType(f).foreach { fieldType =>
            checkSchemaCompat(fieldType,
              f.dataType,
              errorCallback,
              isCaseSensitive,
              useFieldId,
              // Record root types for each column, so as to throw a readable exception
              // over nested types.
              Some(rootFileType.getOrElse(fieldType)),
              Some(rootReadType.getOrElse(f.dataType)))
          }
        }
      case array: ArrayType =>
        if (fileType.isPrimitive) {
          if (fileType.getRepetition == Type.Repetition.REPEATED) {
            checkSchemaCompat(fileType, array.elementType, errorCallback, isCaseSensitive,
              useFieldId, rootFileType, rootReadType)
          } else {
            errorCallback(fileType, readType)
          }
        } else {
          val fileGroupType = fileType.asGroupType()
          if (fileGroupType.getFieldCount > 1 &&
              fileGroupType.isRepetition(Type.Repetition.REPEATED)) {
            // legacy array format where struct child is directly repeated under array type group
            checkSchemaCompat(fileGroupType, array.elementType, errorCallback, isCaseSensitive,
              useFieldId, rootFileType, rootReadType)
          } else {
            val repeatedType = fileGroupType.getType(0)
            val childType =
              if (isElementType(repeatedType, fileType.getName)) {
                // Legacy element, per Parquet LogicalType backward compatibility rules.
                // Retain the child as the element type.
                repeatedType
              }
              else {
                // Conforms to current Parquet LogicalType rules.
                // Unwrap child group layer, and use grandchild's element type.
                repeatedType.asGroupType().getType(0)
              }
            checkSchemaCompat(childType, array.elementType, errorCallback, isCaseSensitive,
              useFieldId, rootFileType, rootReadType)
          }
        }

      case map: MapType =>
        val parquetMap = fileType.asGroupType().getType(0).asGroupType()
        val parquetMapKey = parquetMap.getType(0)
        val parquetMapValue = parquetMap.getType(1)
        checkSchemaCompat(parquetMapKey, map.keyType, errorCallback, isCaseSensitive, useFieldId,
          rootFileType, rootReadType)
        checkSchemaCompat(parquetMapValue, map.valueType, errorCallback, isCaseSensitive,
          useFieldId, rootFileType, rootReadType)

      case dt =>
        checkPrimitiveCompat(fileType.asPrimitiveType(),
          dt,
          () => errorCallback(rootFileType.get, rootReadType.get))
    }
  }

  // scalastyle:off
  // Implement Parquet LIST backwards-compatibility rules.
  // See: https://github.com/apache/parquet-format/blob/master/LogicalTypes.md#backward-compatibility-rules
  // Inspired by Apache Spark's ParquetSchemaConverter.isElementType():
  // https://github.com/apache/spark/blob/3a0e6bde2aaa11e1165f4fde040ff02e1743795e/sql/core/src/main/scala/org/apache/spark/sql/execution/datasources/parquet/ParquetSchemaConverter.scala#L413
  // scalastyle:on
  private def isElementType(repeatedType: Type, parentName: String): Boolean = {
    {
      // For legacy 2-level list types with primitive element type, e.g.:
      //
      //    // ARRAY<INT> (nullable list, non-null elements)
      //    optional group my_list (LIST) {
      //      repeated int32 element;
      //    }
      //
      repeatedType.isPrimitive
    } || {
      // For legacy 2-level list types whose element type is a group type with 2 or more fields,
      // e.g.:
      //
      //    // ARRAY<STRUCT<str: STRING, num: INT>> (nullable list, non-null elements)
      //    optional group my_list (LIST) {
      //      repeated group element {
      //        required binary str (UTF8);
      //        required int32 num;
      //      };
      //    }
      //
      repeatedType.asGroupType().getFieldCount > 1
    } || {
      // For legacy 2-level list types generated by parquet-avro (Parquet version < 1.6.0), e.g.:
      //
      //    // ARRAY<STRUCT<str: STRING>> (nullable list, non-null elements)
      //    optional group my_list (LIST) {
      //      repeated group array {
      //        required binary str (UTF8);
      //      };
      //    }
      //
      repeatedType.getName == "array"
    } || {
      // For Parquet data generated by parquet-thrift, e.g.:
      //
      //    // ARRAY<STRUCT<str: STRING>> (nullable list, non-null elements)
      //    optional group my_list (LIST) {
      //      repeated group my_list_tuple {
      //        required binary str (UTF8);
      //      };
      //    }
      //
      repeatedType.getName == s"${parentName}_tuple"
    }
  }

  /**
   * Check the compatibility over primitive types. This function refers to the `getUpdater` method
   * of org.apache.spark.sql.execution.datasources.parquet.ParquetVectorUpdaterFactory.
   *
   * To avoid unnecessary pattern matching, this function is designed to return or throw ASAP.
   *
   * This function uses some deprecated Parquet APIs, because Spark 3.1 is relied on parquet-mr
   * of an older version.
   */
  @scala.annotation.nowarn("msg=method getDecimalMetadata in class PrimitiveType is deprecated")
  private def checkPrimitiveCompat(pt: PrimitiveType,
                                   dt: DataType,
                                   errorCallback: () => Unit): Unit = {
    pt.getPrimitiveTypeName match {
      case PrimitiveTypeName.BOOLEAN if dt == DataTypes.BooleanType =>
        return

      case PrimitiveTypeName.INT32 =>
        if (dt == DataTypes.IntegerType || GpuTypeShims.isSupportedYearMonthType(dt)
            || canReadAsIntDecimal(pt, dt)) {
          // Year-month interval type is stored as int32 in parquet
          return
        }
        // TODO: After we deprecate Spark 3.1, replace OriginalType with LogicalTypeAnnotation
        if (dt == DataTypes.LongType && pt.getOriginalType == OriginalType.UINT_32) {
          return
        }
         if (dt == DataTypes.ByteType || dt == DataTypes.ShortType || dt == DataTypes.DateType) {
           return
         }

      case PrimitiveTypeName.INT64 =>
        if (dt == DataTypes.LongType || GpuTypeShims.isSupportedDayTimeType(dt) ||
            // Day-time interval type is stored as int64 in parquet
            canReadAsLongDecimal(pt, dt)) {
          return
        }
        // TODO: After we deprecate Spark 3.1, replace OriginalType with LogicalTypeAnnotation
        if (isLongDecimal(dt) && pt.getOriginalType == OriginalType.UINT_64) {
          return
        }
        if (pt.getOriginalType == OriginalType.TIMESTAMP_MICROS ||
          pt.getOriginalType == OriginalType.TIMESTAMP_MILLIS) {
          return
        }

      case PrimitiveTypeName.FLOAT if dt == DataTypes.FloatType =>
        return

      case PrimitiveTypeName.DOUBLE if dt == DataTypes.DoubleType =>
        return

      case PrimitiveTypeName.INT96 if dt == DataTypes.TimestampType =>
        return

      case PrimitiveTypeName.BINARY if dt == DataTypes.StringType =>
        // PrimitiveTypeName.FIXED_LEN_BYTE_ARRAY for StringType is not supported by parquet
        return

      case PrimitiveTypeName.BINARY | PrimitiveTypeName.FIXED_LEN_BYTE_ARRAY
        if dt == DataTypes.BinaryType =>
        return

      case PrimitiveTypeName.BINARY | PrimitiveTypeName.FIXED_LEN_BYTE_ARRAY
        if canReadAsIntDecimal(pt, dt) || canReadAsLongDecimal(pt, dt) ||
            canReadAsBinaryDecimal(pt, dt) =>
        return

      case _ =>
    }

    // If we get here, it means the combination of Spark and Parquet type is invalid or not
    // supported.
    errorCallback()
  }

  private def throwTypeIncompatibleError(parquetType: Type,
                                         sparkType: DataType,
                                         filePath: String): Unit = {
    val exception = new SchemaColumnConvertNotSupportedException(
      parquetType.getName,
      parquetType.toString,
      sparkType.catalogString)

    // A copy of QueryExecutionErrors.unsupportedSchemaColumnConvertError introduced in 3.2+
    // TODO: replace with unsupportedSchemaColumnConvertError after we deprecate Spark 3.1
    val message = "Parquet column cannot be converted in " +
      s"file $filePath. Column: ${parquetType.getName}, " +
      s"Expected: ${sparkType.catalogString}, Found: $parquetType"
    throw new QueryExecutionException(message, exception)
  }

  private def isLongDecimal(dt: DataType): Boolean =
    dt match {
      case d: DecimalType => d.precision == 20 && d.scale == 0
      case _ => false
    }

  // TODO: After we deprecate Spark 3.1, fetch decimal meta with DecimalLogicalTypeAnnotation
  @scala.annotation.nowarn("msg=method getDecimalMetadata in class PrimitiveType is deprecated")
  private def canReadAsIntDecimal(pt: PrimitiveType, dt: DataType) = {
    DecimalType.is32BitDecimalType(dt) && isDecimalTypeMatched(pt.getDecimalMetadata, dt)
  }

  // TODO: After we deprecate Spark 3.1, fetch decimal meta with DecimalLogicalTypeAnnotation
  @scala.annotation.nowarn("msg=method getDecimalMetadata in class PrimitiveType is deprecated")
  private def canReadAsLongDecimal(pt: PrimitiveType, dt: DataType): Boolean = {
    DecimalType.is64BitDecimalType(dt) && isDecimalTypeMatched(pt.getDecimalMetadata, dt)
  }

  // TODO: After we deprecate Spark 3.1, fetch decimal meta with DecimalLogicalTypeAnnotation
  @scala.annotation.nowarn("msg=method getDecimalMetadata in class PrimitiveType is deprecated")
  private def canReadAsBinaryDecimal(pt: PrimitiveType, dt: DataType): Boolean = {
    DecimalType.isByteArrayDecimalType(dt) && isDecimalTypeMatched(pt.getDecimalMetadata, dt)
  }

  // TODO: After we deprecate Spark 3.1, fetch decimal meta with DecimalLogicalTypeAnnotation
  @scala.annotation.nowarn("msg=class DecimalMetadata in package schema is deprecated")
  private def isDecimalTypeMatched(metadata: DecimalMetadata,
                                   sparkType: DataType): Boolean = {
    if (metadata == null) {
      false
    } else {
      val dt = sparkType.asInstanceOf[DecimalType]
      metadata.getPrecision <= dt.precision && metadata.getScale == dt.scale
    }
  }
}

/**
 * Similar to GpuParquetPartitionReaderFactory but extended for reading multiple files
 * in an iteration. This will allow us to read multiple small files and combine them
 * on the CPU side before sending them down to the GPU.
 */
case class GpuParquetMultiFilePartitionReaderFactory(
    @transient sqlConf: SQLConf,
    broadcastedConf: Broadcast[SerializableConfiguration],
    dataSchema: StructType,
    readDataSchema: StructType,
    partitionSchema: StructType,
    filters: Array[Filter],
    @transient rapidsConf: RapidsConf,
    metrics: Map[String, GpuMetric],
    queryUsesInputFile: Boolean,
    alluxioPathReplacementMap: Option[Map[String, String]])
  extends MultiFilePartitionReaderFactoryBase(sqlConf, broadcastedConf,
    rapidsConf, alluxioPathReplacementMap) {

  private val isCaseSensitive = sqlConf.caseSensitiveAnalysis
  private val useChunkedReader = rapidsConf.chunkedReaderEnabled
  private val debugDumpPrefix = rapidsConf.parquetDebugDumpPrefix
  private val debugDumpAlways = rapidsConf.parquetDebugDumpAlways
  private val numThreads = rapidsConf.multiThreadReadNumThreads
  private val maxNumFileProcessed = rapidsConf.maxNumParquetFilesParallel
  private val ignoreMissingFiles = sqlConf.ignoreMissingFiles
  private val ignoreCorruptFiles = sqlConf.ignoreCorruptFiles
  private val filterHandler = GpuParquetFileFilterHandler(sqlConf, metrics)
  private val readUseFieldId = ParquetSchemaClipShims.useFieldId(sqlConf)
  private val footerReadType = GpuParquetScan.footerReaderHeuristic(
    rapidsConf.parquetReaderFooterType, dataSchema, readDataSchema, readUseFieldId)
  private val numFilesFilterParallel = rapidsConf.numFilesFilterParallel
  private val combineThresholdSize =
    RapidsConf.PARQUET_MULTITHREADED_COMBINE_THRESHOLD.get(sqlConf)
      .map { deprecatedVal =>
        logWarning(s"${RapidsConf.PARQUET_MULTITHREADED_COMBINE_THRESHOLD} is deprecated, " +
          s"use ${RapidsConf.READER_MULTITHREADED_COMBINE_THRESHOLD} instead. But for now " +
          "the deprecated one will be honored if both are set.")
        deprecatedVal
      }.getOrElse(rapidsConf.getMultithreadedCombineThreshold)
  private val combineWaitTime =
    RapidsConf.PARQUET_MULTITHREADED_COMBINE_WAIT_TIME.get(sqlConf)
      .map { f =>
        logWarning(s"${RapidsConf.PARQUET_MULTITHREADED_COMBINE_WAIT_TIME} is deprecated, " +
          s"use ${RapidsConf.READER_MULTITHREADED_COMBINE_WAIT_TIME} instead. But for now " +
          "the deprecated one will be honored if both are set.")
        f.intValue()
      }.getOrElse(rapidsConf.getMultithreadedCombineWaitTime)
  private val keepReadsInOrderFromConf =
    RapidsConf.PARQUET_MULTITHREADED_READ_KEEP_ORDER.get(sqlConf)
      .map { deprecatedVal =>
        logWarning(s"${RapidsConf.PARQUET_MULTITHREADED_READ_KEEP_ORDER} is deprecated, " +
          s"use ${RapidsConf.READER_MULTITHREADED_READ_KEEP_ORDER} instead. But for now " +
          "the deprecated one will be honored if both are set.")
        deprecatedVal
      }.getOrElse(rapidsConf.getMultithreadedReaderKeepOrder)
  private val alluxioReplacementTaskTime =
    AlluxioCfgUtils.enabledAlluxioReplacementAlgoTaskTime(rapidsConf)

  // We can't use the coalescing files reader when InputFileName, InputFileBlockStart,
  // or InputFileBlockLength because we are combining all the files into a single buffer
  // and we don't know which file is associated with each row. If this changes we need to
  // make sure the Alluxio path replacement also handles setting the input file name to
  // the non-Alluxio path like the multi-threaded reader does.
  override val canUseCoalesceFilesReader: Boolean =
    rapidsConf.isParquetCoalesceFileReadEnabled && !(queryUsesInputFile || ignoreCorruptFiles)

  override val canUseMultiThreadReader: Boolean = rapidsConf.isParquetMultiThreadReadEnabled

  /**
   * Build the PartitionReader for cloud reading
   *
   * @param files files to be read
   * @param conf  configuration
   * @return cloud reading PartitionReader
   */
  override def buildBaseColumnarReaderForCloud(
      files: Array[PartitionedFile],
      conf: Configuration): PartitionReader[ColumnarBatch] = {
    val filterFunc = (file: PartitionedFile) => {
      filterHandler.filterBlocks(footerReadType, file, conf,
        filters, readDataSchema)
    }
    val combineConf = CombineConf(combineThresholdSize, combineWaitTime)
    new MultiFileCloudParquetPartitionReader(conf, files, filterFunc, isCaseSensitive,
      debugDumpPrefix, debugDumpAlways, maxReadBatchSizeRows, maxReadBatchSizeBytes,
      targetBatchSizeBytes, maxGpuColumnSizeBytes, useChunkedReader, metrics, partitionSchema,
      numThreads, maxNumFileProcessed, ignoreMissingFiles, ignoreCorruptFiles, readUseFieldId,
      alluxioPathReplacementMap.getOrElse(Map.empty), alluxioReplacementTaskTime,
      queryUsesInputFile, keepReadsInOrderFromConf, combineConf)
  }

  private def filterBlocksForCoalescingReader(
      footerReadType: ParquetFooterReaderType.Value,
      file: PartitionedFile,
      conf: Configuration,
      filters: Array[Filter],
      readDataSchema: StructType): BlockMetaWithPartFile = {
    try {
      logDebug(s"Filtering blocks for coalescing reader, file: ${file.filePath}")
      val meta = filterHandler.filterBlocks(footerReadType, file, conf, filters,
        readDataSchema)
      BlockMetaWithPartFile(meta, file)
    } catch {
      case e: FileNotFoundException if ignoreMissingFiles =>
        logWarning(s"Skipped missing file: ${file.filePath}", e)
        val meta = ParquetFileInfoWithBlockMeta(
          new Path(new URI(file.filePath.toString())), Seq.empty,
          file.partitionValues, null, null, DateTimeRebaseLegacy, DateTimeRebaseLegacy,
          hasInt96Timestamps = false)
        BlockMetaWithPartFile(meta, file)
      // Throw FileNotFoundException even if `ignoreCorruptFiles` is true
      case e: FileNotFoundException if !ignoreMissingFiles => throw e
      // If ignoreMissingFiles=true, this case will never be reached. But it's ok
      // to leave this branch here.
      case e@(_: RuntimeException | _: IOException) if ignoreCorruptFiles =>
        logWarning(
          s"Skipped the rest of the content in the corrupted file: ${file.filePath}", e)
        val meta = ParquetFileInfoWithBlockMeta(
          new Path(new URI(file.filePath.toString())), Seq.empty,
          file.partitionValues, null, null, DateTimeRebaseLegacy, DateTimeRebaseLegacy,
          hasInt96Timestamps = false)
        BlockMetaWithPartFile(meta, file)
    }
  }

  private class CoalescingFilterRunner(
      footerReadType: ParquetFooterReaderType.Value,
      taskContext: TaskContext,
      files: Array[PartitionedFile],
      conf: Configuration,
      filters: Array[Filter],
      readDataSchema: StructType) extends Callable[Array[BlockMetaWithPartFile]] with Logging {

    override def call(): Array[BlockMetaWithPartFile] = {
      TrampolineUtil.setTaskContext(taskContext)
      try {
        files.map { file =>
          filterBlocksForCoalescingReader(footerReadType, file, conf, filters, readDataSchema)
        }
      } finally {
        TrampolineUtil.unsetTaskContext()
      }
    }
  }

  /**
   * Build the PartitionReader for coalescing reading
   *
   * @param files files to be read
   * @param conf  the configuration
   * @return coalescing reading PartitionReader
   */
  override def buildBaseColumnarReaderForCoalescing(
      origFiles: Array[PartitionedFile],
      conf: Configuration): PartitionReader[ColumnarBatch] = {
    // update the file paths for Alluxio if needed, the coalescing reader doesn't support
    // input_file_name so no need to track what the non Alluxio file name is
    val files = if (alluxioReplacementTaskTime) {
      AlluxioUtils.updateFilesTaskTimeIfAlluxio(origFiles, alluxioPathReplacementMap).map(_.toRead)
    } else {
      // Since coalescing reader isn't supported if input_file_name is used, so won't
      // ever get here with that. So with convert time or no Alluxio just use the files as
      // passed in.
      origFiles
    }
    val clippedBlocks = ArrayBuffer[ParquetSingleDataBlockMeta]()
    val startTime = System.nanoTime()
    val metaAndFilesArr = if (numFilesFilterParallel > 0) {
      val tc = TaskContext.get()
      val threadPool = MultiFileReaderThreadPool.getOrCreateThreadPool(numThreads)
      files.grouped(numFilesFilterParallel).map { fileGroup =>
        threadPool.submit(
          new CoalescingFilterRunner(footerReadType, tc, fileGroup, conf, filters, readDataSchema))
      }.toArray.flatMap(_.get())
    } else {
      files.map { file =>
        filterBlocksForCoalescingReader(footerReadType, file, conf, filters, readDataSchema)
      }
    }
    metaAndFilesArr.foreach { metaAndFile =>
      val singleFileInfo = metaAndFile.meta
      clippedBlocks ++= singleFileInfo.blocks.map(block =>
        ParquetSingleDataBlockMeta(
          singleFileInfo.filePath,
          ParquetDataBlock(block),
          metaAndFile.file.partitionValues,
          ParquetSchemaWrapper(singleFileInfo.schema),
          singleFileInfo.readSchema,
          new ParquetExtraInfo(singleFileInfo.dateRebaseMode,
            singleFileInfo.timestampRebaseMode,
            singleFileInfo.hasInt96Timestamps)))
    }
    val filterTime = System.nanoTime() - startTime
    metrics.get(FILTER_TIME).foreach {
      _ += filterTime
    }
    metrics.get("scanTime").foreach {
      _ += TimeUnit.NANOSECONDS.toMillis(filterTime)
    }
    new MultiFileParquetPartitionReader(conf, files, clippedBlocks.toSeq, isCaseSensitive,
      debugDumpPrefix, debugDumpAlways, useChunkedReader, maxReadBatchSizeRows,
      maxReadBatchSizeBytes, targetBatchSizeBytes, maxGpuColumnSizeBytes, metrics, partitionSchema,
      numThreads, ignoreMissingFiles, ignoreCorruptFiles, readUseFieldId)
  }

  /**
   * File format short name used for logging and other things to uniquely identity
   * which file format is being used.
   *
   * @return the file format short name
   */
  override final def getFileFormatShortName: String = "Parquet"

}

case class GpuParquetPartitionReaderFactory(
    @transient sqlConf: SQLConf,
    broadcastedConf: Broadcast[SerializableConfiguration],
    dataSchema: StructType,
    readDataSchema: StructType,
    partitionSchema: StructType,
    filters: Array[Filter],
    @transient rapidsConf: RapidsConf,
    metrics: Map[String, GpuMetric],
    @transient params: Map[String, String],
    alluxioPathReplacementMap: Option[Map[String, String]])
  extends ShimFilePartitionReaderFactory(params) with Logging {

  private val isCaseSensitive = sqlConf.caseSensitiveAnalysis
  private val debugDumpPrefix = rapidsConf.parquetDebugDumpPrefix
  private val debugDumpAlways = rapidsConf.parquetDebugDumpAlways
  private val maxReadBatchSizeRows = rapidsConf.maxReadBatchSizeRows
  private val maxReadBatchSizeBytes = rapidsConf.maxReadBatchSizeBytes
  private val targetSizeBytes = rapidsConf.gpuTargetBatchSizeBytes
  private val maxGpuColumnSizeBytes = rapidsConf.maxGpuColumnSizeBytes
  private val useChunkedReader = rapidsConf.chunkedReaderEnabled
  private val filterHandler = GpuParquetFileFilterHandler(sqlConf, metrics)
  private val readUseFieldId = ParquetSchemaClipShims.useFieldId(sqlConf)
  private val footerReadType = GpuParquetScan.footerReaderHeuristic(
    rapidsConf.parquetReaderFooterType, dataSchema, readDataSchema, readUseFieldId)

  override def supportColumnarReads(partition: InputPartition): Boolean = true

  override def buildReader(partitionedFile: PartitionedFile): PartitionReader[InternalRow] = {
    throw new IllegalStateException("GPU column parser called to read rows")
  }

  override def buildColumnarReader(
      partitionedFile: PartitionedFile): PartitionReader[ColumnarBatch] = {
    val reader = new PartitionReaderWithBytesRead(buildBaseColumnarParquetReader(partitionedFile))
    ColumnarPartitionReaderWithPartitionValues.newReader(partitionedFile, reader, partitionSchema,
      maxGpuColumnSizeBytes)
  }

  private def buildBaseColumnarParquetReader(
      file: PartitionedFile): PartitionReader[ColumnarBatch] = {
    val conf = broadcastedConf.value.value
    val startTime = System.nanoTime()
    val singleFileInfo = filterHandler.filterBlocks(footerReadType, file, conf, filters,
      readDataSchema)
    metrics.get(FILTER_TIME).foreach {
      _ += (System.nanoTime() - startTime)
    }
    new ParquetPartitionReader(conf, file, singleFileInfo.filePath, singleFileInfo.blocks,
      singleFileInfo.schema, isCaseSensitive, readDataSchema, debugDumpPrefix, debugDumpAlways,
      maxReadBatchSizeRows, maxReadBatchSizeBytes, targetSizeBytes,
      useChunkedReader, metrics, singleFileInfo.dateRebaseMode,
      singleFileInfo.timestampRebaseMode, singleFileInfo.hasInt96Timestamps, readUseFieldId)
  }
}

trait ParquetPartitionReaderBase extends Logging with ScanWithMetrics
    with MultiFileReaderFunctions {
  // the size of Parquet magic (at start+end) and footer length values
  val PARQUET_META_SIZE: Long = 4 + 4 + 4

  // Configuration
  def conf: Configuration
  def execMetrics: Map[String, GpuMetric]

  def isSchemaCaseSensitive: Boolean

  val copyBufferSize = conf.getInt("parquet.read.allocation.size", 8 * 1024 * 1024)

  def checkIfNeedToSplitBlocks(currentDateRebaseMode: DateTimeRebaseMode,
      nextDateRebaseMode: DateTimeRebaseMode,
      currentTimestampRebaseMode: DateTimeRebaseMode,
      nextTimestampRebaseMode: DateTimeRebaseMode,
      currentSchema: SchemaBase,
      nextSchema: SchemaBase,
      currentFilePath: String,
      nextFilePath: String): Boolean = {
    // We need to ensure all files we are going to combine have the same datetime
    // rebase mode.
    if (currentDateRebaseMode != nextDateRebaseMode &&
      currentTimestampRebaseMode != nextTimestampRebaseMode) {
      logInfo(s"datetime rebase mode for the next file ${nextFilePath} is different " +
        s"then current file ${currentFilePath}, splitting into another batch.")
      return true
    }

    if (!currentSchema.equals(nextSchema)) {
      logInfo(s"File schema for the next file ${nextFilePath}" +
        s" schema ${nextSchema} doesn't match current ${currentFilePath}" +
        s" schema ${currentSchema}, splitting it into another batch!")
      return true
    }
    false
  }

  @scala.annotation.nowarn(
    "msg=constructor NullOutputStream in class NullOutputStream is deprecated"
  )
  protected def calculateParquetFooterSize(
      currentChunkedBlocks: Seq[BlockMetaData],
      schema: MessageType): Long = {
    // Calculate size of the footer metadata.
    // This uses the column metadata from the original file, but that should
    // always be at least as big as the updated metadata in the output.
    val out = new CountingOutputStream(new NullOutputStream)
    writeFooter(out, currentChunkedBlocks, schema)
    out.getByteCount
  }

  /**
   * Calculate an amount of extra memory if we are combining multiple files together.
   * We want to add extra memory because the ColumnChunks saved in the footer have 2 fields
   * file_offset and data_page_offset that get much larger when we are combining files.
   * Here we estimate that by taking the number of columns * number of blocks which should be
   * the number of column chunks and then saying there are 2 fields that could be larger and
   * assume max size of those would be 8 bytes worst case. So we probably allocate to much here
   * but it shouldn't be by a huge amount and its better then having to realloc and copy.
   *
   * @param numCols the number of columns
   * @param numBlocks the total number of blocks to be combined
   * @return amount of extra memory to allocate
   */
  def calculateExtraMemoryForParquetFooter(numCols: Int, numBlocks: Int): Int = {
    val numColumnChunks = numCols * numBlocks
    numColumnChunks * 2 * 8
  }

  protected def calculateParquetOutputSize(
      currentChunkedBlocks: Seq[BlockMetaData],
      schema: MessageType,
      handleCoalesceFiles: Boolean): Long = {
    // start with the size of Parquet magic (at start+end) and footer length values
    var size: Long = PARQUET_META_SIZE

    // Calculate the total amount of column data that will be copied
    // NOTE: Avoid using block.getTotalByteSize here as that is the
    //       uncompressed size rather than the size in the file.
    size += currentChunkedBlocks.flatMap(_.getColumns.asScala.map(_.getTotalSize)).sum

    val footerSize = calculateParquetFooterSize(currentChunkedBlocks, schema)
    val extraMemory = if (handleCoalesceFiles) {
      val numCols = currentChunkedBlocks.head.getColumns().size()
      calculateExtraMemoryForParquetFooter(numCols, currentChunkedBlocks.size)
    } else {
      0
    }
    val totalSize = size + footerSize + extraMemory
    totalSize
  }

  protected def writeFooter(
      out: OutputStream,
      blocks: Seq[BlockMetaData],
      schema: MessageType): Unit = {
    val fileMeta = new FileMetaData(schema, Collections.emptyMap[String, String],
      ParquetPartitionReader.PARQUET_CREATOR)
    val metadataConverter = new ParquetMetadataConverter
    val footer = new ParquetMetadata(fileMeta, blocks.asJava)
    val meta = metadataConverter.toParquetMetadata(ParquetPartitionReader.PARQUET_VERSION, footer)
    org.apache.parquet.format.Util.writeFileMetaData(meta, out)
  }

  protected def copyDataRange(
      range: CopyRange,
      in: FSDataInputStream,
      out: HostMemoryOutputStream,
      copyBuffer: Array[Byte]): Long = {
    var readTime = 0L
    var writeTime = 0L
    if (in.getPos != range.offset) {
      in.seek(range.offset)
    }
    out.seek(range.outputOffset)
    var bytesLeft = range.length
    while (bytesLeft > 0) {
      // downcast is safe because copyBuffer.length is an int
      val readLength = Math.min(bytesLeft, copyBuffer.length).toInt
      val start = System.nanoTime()
      in.readFully(copyBuffer, 0, readLength)
      val mid = System.nanoTime()
      out.write(copyBuffer, 0, readLength)
      val end = System.nanoTime()
      readTime += (mid - start)
      writeTime += (end - mid)
      bytesLeft -= readLength
    }
    execMetrics.get(READ_FS_TIME).foreach(_.add(readTime))
    execMetrics.get(WRITE_BUFFER_TIME).foreach(_.add(writeTime))
    range.length
  }

  /**
   * Computes new block metadata to reflect where the blocks and columns will appear in the
   * computed Parquet file.
   *
   * @param blocks block metadata from the original file(s) that will appear in the computed file
   * @param realStartOffset starting file offset of the first block
   * @return updated block metadata
   */
  @scala.annotation.nowarn(
    "msg=method getPath in class ColumnChunkMetaData is deprecated"
  )
  protected def computeBlockMetaData(
      blocks: Seq[BlockMetaData],
      realStartOffset: Long): Seq[BlockMetaData] = {
    val outputBlocks = new ArrayBuffer[BlockMetaData](blocks.length)
    var totalBytesToCopy = 0L
    blocks.foreach { block =>
      val columns = block.getColumns.asScala
      val outputColumns = new ArrayBuffer[ColumnChunkMetaData](columns.length)
      columns.foreach { column =>
        // update column metadata to reflect new position in the output file
        val startPosCol = column.getStartingPos
        val offsetAdjustment = realStartOffset + totalBytesToCopy - startPosCol
        val newDictOffset = if (column.getDictionaryPageOffset > 0) {
          column.getDictionaryPageOffset + offsetAdjustment
        } else {
          0
        }
        val columnSize = column.getTotalSize
        //noinspection ScalaDeprecation
        outputColumns += ColumnChunkMetaData.get(
          column.getPath,
          column.getPrimitiveType,
          column.getCodec,
          column.getEncodingStats,
          column.getEncodings,
          column.getStatistics,
          column.getStartingPos + offsetAdjustment,
          newDictOffset,
          column.getValueCount,
          columnSize,
          column.getTotalUncompressedSize)
        totalBytesToCopy += columnSize
      }
      outputBlocks += GpuParquetUtils.newBlockMeta(block.getRowCount, outputColumns.toSeq)
    }
    outputBlocks.toSeq
  }

  /**
   * Copies the data corresponding to the clipped blocks in the original file and compute the
   * block metadata for the output. The output blocks will contain the same column chunk
   * metadata but with the file offsets updated to reflect the new position of the column data
   * as written to the output.
   *
   * @param in  the input stream for the original Parquet file
   * @param out the output stream to receive the data
   * @param blocks block metadata from the original file that will appear in the computed file
   * @param realStartOffset starting file offset of the first block
   * @return updated block metadata corresponding to the output
   */
  protected def copyBlocksData(
      filePath: Path,
      out: HostMemoryOutputStream,
      blocks: Seq[BlockMetaData],
      realStartOffset: Long,
      metrics: Map[String, GpuMetric]): Seq[BlockMetaData] = {
    val startPos = out.getPos
    val filePathString: String = filePath.toString
    val remoteItems = new ArrayBuffer[CopyRange](blocks.length)
    var totalBytesToCopy = 0L
    val fileHadoopConf = ReaderUtils.getHadoopConfForReaderThread(filePath, conf)
    withResource(new ArrayBuffer[LocalCopy](blocks.length)) { localItems =>
      blocks.foreach { block =>
        block.getColumns.asScala.foreach { column =>
          val columnSize = column.getTotalSize
          val outputOffset = totalBytesToCopy + startPos
          val channel = FileCache.get.getDataRangeChannel(filePathString,
            column.getStartingPos, columnSize, fileHadoopConf)
          if (channel.isDefined) {
            localItems += LocalCopy(channel.get, columnSize, outputOffset)
          } else {
            remoteItems += CopyRange(column.getStartingPos, columnSize, outputOffset)
          }
          totalBytesToCopy += columnSize
        }
      }
      localItems.foreach { localItem =>
        copyLocal(localItem, out, metrics)
        localItem.close()
      }
    }
    copyRemoteBlocksData(remoteItems.toSeq, filePath,
      filePathString, out, metrics)
    // fixup output pos after blocks were copied possibly out of order
    out.seek(startPos + totalBytesToCopy)
    computeBlockMetaData(blocks, realStartOffset)
  }

  private def copyRemoteBlocksData(
      remoteCopies: Seq[CopyRange],
      filePath: Path,
      filePathString: String,
      out: HostMemoryOutputStream,
      metrics: Map[String, GpuMetric]): Long = {
    var totalBytesCopied = 0L
    if (remoteCopies.isEmpty) {
      return totalBytesCopied
    }
    val fileHadoopConf = ReaderUtils.getHadoopConfForReaderThread(filePath, conf)
    val coalescedRanges = coalesceReads(remoteCopies)
    val copyBuffer: Array[Byte] = new Array[Byte](copyBufferSize)
    withResource(filePath.getFileSystem(fileHadoopConf).open(filePath)) { in =>
      coalescedRanges.foreach { blockCopy =>
        totalBytesCopied += copyDataRange(blockCopy, in, out, copyBuffer)
      }
    }
    // try to cache the remote ranges that were copied
    remoteCopies.foreach { range =>
      metrics.getOrElse(GpuMetric.FILECACHE_DATA_RANGE_MISSES, NoopMetric) += 1
      metrics.getOrElse(GpuMetric.FILECACHE_DATA_RANGE_MISSES_SIZE, NoopMetric) += range.length
      val cacheToken = FileCache.get.startDataRangeCache(
        filePathString, range.offset, range.length, fileHadoopConf)
      // If we get a filecache token then we can complete the caching by providing the data.
      // If we do not get a token then we should not cache this data.
      cacheToken.foreach { token =>
        token.complete(out.buffer.slice(range.outputOffset, range.length))
      }
    }
    totalBytesCopied
  }

  private def coalesceReads(ranges: Seq[CopyRange]): Seq[CopyRange] = {
    val coalesced = new ArrayBuffer[CopyRange](ranges.length)
    var currentRange: CopyRange = null
    var currentRangeEnd = 0L

    def addCurrentRange(): Unit = {
      if (currentRange != null) {
        val rangeLength = currentRangeEnd - currentRange.offset
        if (rangeLength == currentRange.length) {
          coalesced += currentRange
        } else {
          coalesced += currentRange.copy(length = rangeLength)
        }
        currentRange = null
        currentRangeEnd = 0L
      }
    }

    ranges.foreach { c =>
      if (c.offset == currentRangeEnd) {
        currentRangeEnd += c.length
      } else {
        addCurrentRange()
        currentRange = c
        currentRangeEnd = c.offset + c.length
      }
    }
    addCurrentRange()
    coalesced.toSeq
  }

  private def copyLocal(
      item: LocalCopy,
      out: HostMemoryOutputStream,
      metrics: Map[String, GpuMetric]): Long = {
    metrics.getOrElse(GpuMetric.FILECACHE_DATA_RANGE_HITS, NoopMetric) += 1
    metrics.getOrElse(GpuMetric.FILECACHE_DATA_RANGE_HITS_SIZE, NoopMetric) += item.length
    metrics.getOrElse(GpuMetric.FILECACHE_DATA_RANGE_READ_TIME, NoopMetric).ns {
      out.seek(item.outputOffset)
      out.copyFromChannel(item.channel, item.length)
    }
    item.length
  }

  protected def readPartFile(
      blocks: Seq[BlockMetaData],
      clippedSchema: MessageType,
      filePath: Path): (HostMemoryBuffer, Long, Seq[BlockMetaData]) = {
    withResource(new NvtxRange("Parquet buffer file split", NvtxColor.YELLOW)) { _ =>
      val estTotalSize = calculateParquetOutputSize(blocks, clippedSchema, false)
      closeOnExcept(HostMemoryBuffer.allocate(estTotalSize)) { hmb =>
        val out = new HostMemoryOutputStream(hmb)
        out.write(ParquetPartitionReader.PARQUET_MAGIC)
        val outputBlocks = copyBlocksData(filePath, out, blocks, out.getPos, metrics)
        val footerPos = out.getPos
        writeFooter(out, outputBlocks, clippedSchema)
        BytesUtils.writeIntLittleEndian(out, (out.getPos - footerPos).toInt)
        out.write(ParquetPartitionReader.PARQUET_MAGIC)
        // check we didn't go over memory
        if (out.getPos > estTotalSize) {
          throw new QueryExecutionException(s"Calculated buffer size $estTotalSize is to " +
              s"small, actual written: ${out.getPos}")
        }
        (hmb, out.getPos, outputBlocks)
      }
    }
  }

  protected def populateCurrentBlockChunk(
      blockIter: BufferedIterator[BlockMetaData],
      maxReadBatchSizeRows: Int,
      maxReadBatchSizeBytes: Long,
      readDataSchema: StructType): Seq[BlockMetaData] = {
    val currentChunk = new ArrayBuffer[BlockMetaData]
    var numRows: Long = 0
    var numBytes: Long = 0
    var numParquetBytes: Long = 0

    @tailrec
    def readNextBatch(): Unit = {
      if (blockIter.hasNext) {
        val peekedRowGroup = blockIter.head
        if (peekedRowGroup.getRowCount > Integer.MAX_VALUE) {
          throw new UnsupportedOperationException("Too many rows in split")
        }
        if (numRows == 0 || numRows + peekedRowGroup.getRowCount <= maxReadBatchSizeRows) {
          val estimatedBytes = GpuBatchUtils.estimateGpuMemory(readDataSchema,
            peekedRowGroup.getRowCount)
          if (numBytes == 0 || numBytes + estimatedBytes <= maxReadBatchSizeBytes) {
            currentChunk += blockIter.next()
            numRows += currentChunk.last.getRowCount
            numParquetBytes += currentChunk.last.getTotalByteSize
            numBytes += estimatedBytes
            readNextBatch()
          }
        }
      }
    }
    readNextBatch()
    logDebug(s"Loaded $numRows rows from Parquet. Parquet bytes read: $numParquetBytes. " +
      s"Estimated GPU bytes: $numBytes")
    currentChunk.toSeq
  }

  /**
   * Take case-sensitive into consideration when getting the data reading column names
   * before sending parquet-formatted buffer to cudf.
   * Also clips the column names if `useFieldId` is true.
   *
   * @param readDataSchema Spark schema to read
   * @param fileSchema the schema of the dumped parquet-formatted buffer, already removed unmatched
   *
   * @param isCaseSensitive if it is case sensitive
   * @param useFieldId if enabled `spark.sql.parquet.fieldId.read.enabled`
   * @return a sequence of tuple of column names following the order of readDataSchema
   */
  protected def toCudfColumnNames(
      readDataSchema: StructType,
      fileSchema: MessageType,
      isCaseSensitive: Boolean,
      useFieldId: Boolean): Seq[String] = {

    // map from field ID to the parquet column name
    val fieldIdToNameMap = ParquetSchemaClipShims.fieldIdToNameMap(useFieldId, fileSchema)

    // if use field id, clip the unused reading column names
    // e.g.:  reading schema is:
    //  StructType(
    //    StructField("mapped_c1", IntegerType, metadata={'parquet.field.id': 1}),
    //    StructField("mapped_c2", IntegerType, metadata={'parquet.field.id': 55}),
    //    StructField("c3", IntegerType))
    //  File schema is:
    //    message spark_schema {
    //      optional int32 c1 = 1 (field ID is 1),
    //      optional int32 c2 = 2 (field ID is 2),
    //      optional int32 c3,
    //    }
    //  ID = 55 not matched, returns ["c1", "c3"]

    // excludes unmatched columns
    val clippedReadFields = readDataSchema.fields.filter(f => !(useFieldId &&
        ParquetSchemaClipShims.hasFieldId(f) &&
        !fieldIdToNameMap.contains(ParquetSchemaClipShims.getFieldId(f))))

    if (!isCaseSensitive) {
      val fields = fileSchema.asGroupType().getFields.asScala.map(_.getName).toSet
      val m = CaseInsensitiveMap(fields.zip(fields).toMap)
      // The schemas may be different among parquet files, so some column names may not be existing
      // in the CaseInsensitiveMap. In that case, we just use the field name of readDataSchema
      //
      // For hive special case, the readDataSchema is lower case, we need to do
      // the case insensitive conversion
      // See https://github.com/NVIDIA/spark-rapids/pull/3982#issue-770410779
      clippedReadFields.map { f =>
        if (useFieldId && ParquetSchemaClipShims.hasFieldId(f)) {
          // find the parquet column name
          fieldIdToNameMap(ParquetSchemaClipShims.getFieldId(f))
        } else {
          m.get(f.name).getOrElse(f.name)
        }
      }
    } else {
      clippedReadFields.map { f =>
        if (useFieldId && ParquetSchemaClipShims.hasFieldId(f)) {
          fieldIdToNameMap(ParquetSchemaClipShims.getFieldId(f))
        } else {
          f.name
        }
      }
    }
  }

  def getParquetOptions(
      readDataSchema: StructType,
      clippedSchema: MessageType,
      useFieldId: Boolean): ParquetOptions = {
    val includeColumns = toCudfColumnNames(readDataSchema, clippedSchema,
      isSchemaCaseSensitive, useFieldId)
    ParquetOptions.builder()
        .withTimeUnit(DType.TIMESTAMP_MICROSECONDS)
        .includeColumn(includeColumns : _*)
        .build()
  }

  /** conversions used by multithreaded reader and coalescing reader */
  implicit def toBlockMetaData(block: DataBlockBase): BlockMetaData =
    block.asInstanceOf[ParquetDataBlock].dataBlock

  implicit def toDataBlockBase(blocks: Seq[BlockMetaData]): Seq[DataBlockBase] =
    blocks.map(ParquetDataBlock)

  implicit def toBlockMetaDataSeq(blocks: Seq[DataBlockBase]): Seq[BlockMetaData] =
    blocks.map(_.asInstanceOf[ParquetDataBlock].dataBlock)
}

// Parquet schema wrapper
private case class ParquetSchemaWrapper(schema: MessageType) extends SchemaBase {
  override def isEmpty: Boolean = schema.getFields.isEmpty
}

// Parquet BlockMetaData wrapper
private case class ParquetDataBlock(dataBlock: BlockMetaData) extends DataBlockBase {
  override def getRowCount: Long = dataBlock.getRowCount
  override def getReadDataSize: Long = dataBlock.getTotalByteSize
  override def getBlockSize: Long = dataBlock.getColumns.asScala.map(_.getTotalSize).sum
}

/** Parquet extra information containing rebase modes and whether there is int96 timestamp */
class ParquetExtraInfo(val dateRebaseMode: DateTimeRebaseMode,
                       val timestampRebaseMode: DateTimeRebaseMode,
                       val hasInt96Timestamps: Boolean) extends ExtraInfo

// contains meta about a single block in a file
private case class ParquetSingleDataBlockMeta(
  filePath: Path,
  dataBlock: ParquetDataBlock,
  partitionValues: InternalRow,
  schema: ParquetSchemaWrapper,
  readSchema: StructType,
  extraInfo: ParquetExtraInfo) extends SingleDataBlockInfo

/**
 * A PartitionReader that can read multiple Parquet files up to the certain size. It will
 * coalesce small files together and copy the block data in a separate thread pool to speed
 * up processing the small files before sending down to the GPU.
 *
 * Efficiently reading a Parquet split on the GPU requires re-constructing the Parquet file
 * in memory that contains just the column chunks that are needed. This avoids sending
 * unnecessary data to the GPU and saves GPU memory.
 *
 * @param conf the Hadoop configuration
 * @param splits the partitioned files to read
 * @param clippedBlocks the block metadata from the original Parquet file that has been clipped
 *                      to only contain the column chunks to be read
 * @param isSchemaCaseSensitive whether schema is case sensitive
 * @param debugDumpPrefix a path prefix to use for dumping the fabricated Parquet data
 * @param debugDumpAlways whether to debug dump always or only on errors
 * @param maxReadBatchSizeRows soft limit on the maximum number of rows the reader reads per batch
 * @param maxReadBatchSizeBytes soft limit on the maximum number of bytes the reader reads per batch
 * @param execMetrics metrics
 * @param partitionSchema Schema of partitions.
 * @param numThreads the size of the threadpool
 * @param ignoreMissingFiles Whether to ignore missing files
 * @param ignoreCorruptFiles Whether to ignore corrupt files
 */
class MultiFileParquetPartitionReader(
    override val conf: Configuration,
    splits: Array[PartitionedFile],
    clippedBlocks: Seq[ParquetSingleDataBlockMeta],
    override val isSchemaCaseSensitive: Boolean,
    debugDumpPrefix: Option[String],
    debugDumpAlways: Boolean,
    useChunkedReader: Boolean,
    maxReadBatchSizeRows: Integer,
    maxReadBatchSizeBytes: Long,
    targetBatchSizeBytes: Long,
    maxGpuColumnSizeBytes: Long,
    override val execMetrics: Map[String, GpuMetric],
    partitionSchema: StructType,
    numThreads: Int,
    ignoreMissingFiles: Boolean,
    ignoreCorruptFiles: Boolean,
    useFieldId: Boolean)
  extends MultiFileCoalescingPartitionReaderBase(conf, clippedBlocks,
    partitionSchema, maxReadBatchSizeRows, maxReadBatchSizeBytes, maxGpuColumnSizeBytes,
    numThreads, execMetrics)
  with ParquetPartitionReaderBase {

  // Some implicits to convert the base class to the sub-class and vice versa
  implicit def toMessageType(schema: SchemaBase): MessageType =
    schema.asInstanceOf[ParquetSchemaWrapper].schema

  implicit def ParquetSingleDataBlockMeta(in: ExtraInfo): ParquetExtraInfo =
    in.asInstanceOf[ParquetExtraInfo]

  // The runner to copy blocks to offset of HostMemoryBuffer
  class ParquetCopyBlocksRunner(
      taskContext: TaskContext,
      file: Path,
      outhmb: HostMemoryBuffer,
      blocks: ArrayBuffer[DataBlockBase],
      offset: Long)
    extends Callable[(Seq[DataBlockBase], Long)] {

    override def call(): (Seq[DataBlockBase], Long) = {
      TrampolineUtil.setTaskContext(taskContext)
      try {
        val startBytesRead = fileSystemBytesRead()
        val outputBlocks = withResource(outhmb) { _ =>
          withResource(new HostMemoryOutputStream(outhmb)) { out =>
            copyBlocksData(file, out, blocks.toSeq, offset, metrics)
          }
        }
        val bytesRead = fileSystemBytesRead() - startBytesRead
        (outputBlocks, bytesRead)
      } catch {
        case e: FileNotFoundException if ignoreMissingFiles =>
          logWarning(s"Skipped missing file: ${file.toString}", e)
          (Seq.empty, 0)
        // Throw FileNotFoundException even if `ignoreCorruptFiles` is true
        case e: FileNotFoundException if !ignoreMissingFiles => throw e
        case e @ (_: RuntimeException | _: IOException) if ignoreCorruptFiles =>
          logWarning(
            s"Skipped the rest of the content in the corrupted file: ${file.toString}", e)
          // It leave the empty hole for the re-composed parquet file if we skip
          // the corrupted file. But it should be ok since there is no meta pointing to that "hole"
          (Seq.empty, 0)
      } finally {
        TrampolineUtil.unsetTaskContext()
      }
    }
  }

  override def checkIfNeedToSplitDataBlock(currentBlockInfo: SingleDataBlockInfo,
      nextBlockInfo: SingleDataBlockInfo): Boolean = {
    checkIfNeedToSplitBlocks(currentBlockInfo.extraInfo.dateRebaseMode,
      nextBlockInfo.extraInfo.dateRebaseMode,
      currentBlockInfo.extraInfo.timestampRebaseMode,
      nextBlockInfo.extraInfo.timestampRebaseMode,
      currentBlockInfo.schema,
      nextBlockInfo.schema,
      currentBlockInfo.filePath.toString,
      nextBlockInfo.filePath.toString
    )
  }

  override def calculateEstimatedBlocksOutputSize(batchContext: BatchContext): Long = {
    val allBlocks = batchContext.origChunkedBlocks.values.flatten.toSeq
    // Some Parquet versions sanity check the block metadata, and since the blocks could be from
    // multiple files they will not pass the checks as they are.
    val blockStartOffset = ParquetPartitionReader.PARQUET_MAGIC.length
    val updatedBlocks = computeBlockMetaData(allBlocks, blockStartOffset)
    calculateParquetOutputSize(updatedBlocks, batchContext.schema, true)
  }

  override def getBatchRunner(
      taskContext: TaskContext,
      file: Path,
      outhmb: HostMemoryBuffer,
      blocks: ArrayBuffer[DataBlockBase],
      offset: Long,
      batchContext: BatchContext): Callable[(Seq[DataBlockBase], Long)] = {
    new ParquetCopyBlocksRunner(taskContext, file, outhmb, blocks, offset)
  }

  override final def getFileFormatShortName: String = "Parquet"

  private var currentTargetBatchSize = targetBatchSizeBytes

  override final def chunkedSplit(buffer: HostMemoryBuffer): Seq[HostMemoryBuffer] = {
    currentTargetBatchSize =
      GpuParquetScan.splitTargetBatchSize(currentTargetBatchSize, useChunkedReader)
    Seq(buffer)
  }

  override final def startNewBufferRetry(): Unit = {
    currentTargetBatchSize = targetBatchSizeBytes
  }

  override def readBufferToTablesAndClose(dataBuffer: HostMemoryBuffer, dataSize: Long,
      clippedSchema: SchemaBase, readDataSchema: StructType,
      extraInfo: ExtraInfo): GpuDataProducer[Table] = {

    val parseOpts = getParquetOptions(readDataSchema, clippedSchema, useFieldId)

    // About to start using the GPU
    GpuSemaphore.acquireIfNecessary(TaskContext.get())

    MakeParquetTableProducer(useChunkedReader, conf, currentTargetBatchSize, parseOpts,
      dataBuffer, 0, dataSize, metrics,
      extraInfo.dateRebaseMode, extraInfo.timestampRebaseMode,
      extraInfo.hasInt96Timestamps, isSchemaCaseSensitive, useFieldId, readDataSchema,
      clippedSchema, splits, debugDumpPrefix, debugDumpAlways)
  }

  override def writeFileHeader(buffer: HostMemoryBuffer, bContext: BatchContext): Long = {
    withResource(new HostMemoryOutputStream(buffer)) { out =>
      out.write(ParquetPartitionReader.PARQUET_MAGIC)
      out.getPos
    }
  }

  override def calculateFinalBlocksOutputSize(footerOffset: Long,
      blocks: collection.Seq[DataBlockBase], bContext: BatchContext): Long = {

    val actualFooterSize = calculateParquetFooterSize(blocks.toSeq, bContext.schema)
    // 4 + 4 is for writing size and the ending PARQUET_MAGIC.
    footerOffset + actualFooterSize + 4 + 4
  }

  override def writeFileFooter(buffer: HostMemoryBuffer, bufferSize: Long, footerOffset: Long,
      blocks: Seq[DataBlockBase], bContext: BatchContext): (HostMemoryBuffer, Long) = {

    val lenLeft = bufferSize - footerOffset

    val finalSize = closeOnExcept(buffer) { _ =>
      withResource(buffer.slice(footerOffset, lenLeft)) { finalizehmb =>
        withResource(new HostMemoryOutputStream(finalizehmb)) { footerOut =>
          writeFooter(footerOut, blocks, bContext.schema)
          BytesUtils.writeIntLittleEndian(footerOut, footerOut.getPos.toInt)
          footerOut.write(ParquetPartitionReader.PARQUET_MAGIC)
          footerOffset + footerOut.getPos
        }
      }
    }
    (buffer, finalSize)
  }
}

/**
 * A PartitionReader that can read multiple Parquet files in parallel. This is most efficient
 * running in a cloud environment where the I/O of reading is slow.
 *
 * Efficiently reading a Parquet split on the GPU requires re-constructing the Parquet file
 * in memory that contains just the column chunks that are needed. This avoids sending
 * unnecessary data to the GPU and saves GPU memory.
 *
 * @param conf the Hadoop configuration
 * @param files the partitioned files to read
 * @param filterFunc a function to filter the necessary blocks from a given file
 * @param isSchemaCaseSensitive whether schema is case sensitive
 * @param debugDumpPrefix a path prefix to use for dumping the fabricated Parquet data
 * @param debugDumpAlways whether to debug dump always or only on errors
 * @param maxReadBatchSizeRows soft limit on the maximum number of rows the reader reads per batch
 * @param maxReadBatchSizeBytes soft limit on the maximum number of bytes the reader reads per batch
 * @param execMetrics metrics
 * @param partitionSchema Schema of partitions.
 * @param numThreads the size of the threadpool
 * @param maxNumFileProcessed the maximum number of files to read on the CPU side and waiting to be
 *                            processed on the GPU. This affects the amount of host memory used.
 * @param ignoreMissingFiles Whether to ignore missing files
 * @param ignoreCorruptFiles Whether to ignore corrupt files
 * @param useFieldId Whether to use field id for column matching
 * @param alluxioPathReplacementMap Map containing mapping of DFS scheme to Alluxio scheme
 * @param alluxioReplacementTaskTime Whether the Alluxio replacement algorithm is set to task time
 * @param queryUsesInputFile Whether the query requires the input file name functionality
 * @param keepReadsInOrder Whether to require the files to be read in the same order as Spark.
 *                         Defaults to true for formats that don't explicitly handle this.
 * @param combineConf configs relevant to combination
 */
class MultiFileCloudParquetPartitionReader(
    override val conf: Configuration,
    files: Array[PartitionedFile],
    filterFunc: PartitionedFile => ParquetFileInfoWithBlockMeta,
    override val isSchemaCaseSensitive: Boolean,
    debugDumpPrefix: Option[String],
    debugDumpAlways: Boolean,
    maxReadBatchSizeRows: Integer,
    maxReadBatchSizeBytes: Long,
    targetBatchSizeBytes: Long,
    maxGpuColumnSizeBytes: Long,
    useChunkedReader: Boolean,
    override val execMetrics: Map[String, GpuMetric],
    partitionSchema: StructType,
    numThreads: Int,
    maxNumFileProcessed: Int,
    ignoreMissingFiles: Boolean,
    ignoreCorruptFiles: Boolean,
    useFieldId: Boolean,
    alluxioPathReplacementMap: Map[String, String],
    alluxioReplacementTaskTime: Boolean,
    queryUsesInputFile: Boolean,
    keepReadsInOrder: Boolean,
    combineConf: CombineConf)
  extends MultiFileCloudPartitionReaderBase(conf, files, numThreads, maxNumFileProcessed, null,
    execMetrics, maxReadBatchSizeRows, maxReadBatchSizeBytes, ignoreCorruptFiles,
    alluxioPathReplacementMap, alluxioReplacementTaskTime, keepReadsInOrder, combineConf)
  with ParquetPartitionReaderBase {

  def checkIfNeedToSplit(current: HostMemoryBuffersWithMetaData,
      next: HostMemoryBuffersWithMetaData): Boolean = {

    checkIfNeedToSplitBlocks(current.dateRebaseMode,
      next.dateRebaseMode,
      current.timestampRebaseMode,
      next.timestampRebaseMode,
      ParquetSchemaWrapper(current.clippedSchema),
      ParquetSchemaWrapper(next.clippedSchema),
      current.partitionedFile.filePath.toString(),
      next.partitionedFile.filePath.toString()
    )
  }

  override def canUseCombine: Boolean = {
    if (queryUsesInputFile) {
      logDebug("Query uses input file name, can't use combine mode")
      false
    } else {
      combineConf.combineThresholdSize > 0
    }
  }

  private case class CombinedEmptyMeta(emptyNumRows: Long, emptyBufferSize: Long,
      emptyTotalBytesRead: Long, allEmpty: Boolean, metaForEmpty: HostMemoryEmptyMetaData)

  private case class CombinedMeta(allPartValues: Array[(Long, InternalRow)],
      toCombine: Array[HostMemoryBuffersWithMetaDataBase],
      firstNonEmpty: HostMemoryBuffersWithMetaData)

  // assumes all these are ok to combine and have the same metadata for schema
  // and *RebaseMode and timestamp type settings
  private def doCombineHMBs(combinedMeta: CombinedMeta): HostMemoryBuffersWithMetaDataBase = {
    val toCombineHmbs = combinedMeta.toCombine.filterNot(_.isInstanceOf[HostMemoryEmptyMetaData])
    val metaToUse = combinedMeta.firstNonEmpty
    logDebug(s"Using Combine mode and actually combining, num files ${toCombineHmbs.size} " +
      s"files: ${toCombineHmbs.map(_.partitionedFile.filePath).mkString(",")}")
    val startCombineTime = System.currentTimeMillis()
    // this size includes the written header and footer on each buffer so remove
    // the size of those to get data size
    val existingSizeUsed = toCombineHmbs.map { hbWithMeta =>
      hbWithMeta.memBuffersAndSizes.map(smb => Math.max(smb.bytes - PARQUET_META_SIZE, 0)).sum
    }.sum

    // since we know not all of them are empty and we know all these have the same schema since
    // we already separated, just use the clippedSchema from metadata
    val schemaToUse = metaToUse.clippedSchema
    val blocksAlreadyRead = toCombineHmbs.flatMap(_.memBuffersAndSizes.flatMap(_.blockMeta))
    val footerSize = calculateParquetFooterSize(blocksAlreadyRead.toSeq, schemaToUse)
    // all will have same schema so same number of columns
    val numCols = blocksAlreadyRead.head.getColumns().size()
    val extraMemory = calculateExtraMemoryForParquetFooter(numCols, blocksAlreadyRead.size)
    val initTotalSize = existingSizeUsed + footerSize + extraMemory
    val combined = closeOnExcept(HostMemoryBuffer.allocate(initTotalSize)) { combinedHmb =>
      var offset = withResource(new HostMemoryOutputStream(combinedHmb)) { out =>
        out.write(ParquetPartitionReader.PARQUET_MAGIC)
        out.getPos
      }
      val allOutputBlocks = new ArrayBuffer[BlockMetaData]()

      // copy the actual data
      toCombineHmbs.map { hbWithMeta =>
        hbWithMeta.memBuffersAndSizes.map { hmbInfo =>
          val copyAmount = hmbInfo.blockMeta.map { meta =>
            meta.getColumns.asScala.map(_.getTotalSize).sum
          }.sum
          if (copyAmount > 0 && hmbInfo.hmb != null) {
            combinedHmb.copyFromHostBuffer(offset, hmbInfo.hmb,
              ParquetPartitionReader.PARQUET_MAGIC.size, copyAmount)
          }
          val outputBlocks = computeBlockMetaData(hmbInfo.blockMeta, offset)
          allOutputBlocks ++= outputBlocks
          offset += copyAmount
          if (hmbInfo.hmb != null) {
            hmbInfo.hmb.close()
          }
        }
      }
      // using all of the actual combined output blocks meta calculate what the footer size
      // will really be
      val actualFooterSize = calculateParquetFooterSize(allOutputBlocks.toSeq, schemaToUse)
      var buf: HostMemoryBuffer = combinedHmb
      val totalBufferSize = if ((initTotalSize - offset) < actualFooterSize) {
        val newBufferSize = offset + actualFooterSize + 4 + 4
        logWarning(s"The original estimated size $initTotalSize is too small, " +
          s"reallocating and copying data to bigger buffer size: $newBufferSize")
        // Copy the old buffer to a new allocated bigger buffer and close the old buffer
        buf = withResource(combinedHmb) { _ =>
          withResource(new HostMemoryInputStream(combinedHmb, offset)) { in =>
            // realloc memory and copy
            closeOnExcept(HostMemoryBuffer.allocate(newBufferSize)) { newhmb =>
              withResource(new HostMemoryOutputStream(newhmb)) { out =>
                IOUtils.copy(in, out)
              }
              newhmb
            }
          }
        }
        newBufferSize
      } else {
        initTotalSize
      }

      withResource(buf.slice(offset, (totalBufferSize - offset))) { footerHmbSlice =>
        withResource(new HostMemoryOutputStream(footerHmbSlice)) { footerOut =>
          writeFooter(footerOut, allOutputBlocks.toSeq, schemaToUse)
          BytesUtils.writeIntLittleEndian(footerOut, footerOut.getPos.toInt)
          footerOut.write(ParquetPartitionReader.PARQUET_MAGIC)
          offset += footerOut.getPos
        }
      }
      val newHmbBufferInfo = SingleHMBAndMeta(buf, offset,
        combinedMeta.allPartValues.map(_._1).sum, Seq.empty)
      val newHmbMeta = HostMemoryBuffersWithMetaData(
        metaToUse.partitionedFile,
        metaToUse.origPartitionedFile, // this doesn't matter since already read
        Array(newHmbBufferInfo),
        offset,
        metaToUse.dateRebaseMode,
        metaToUse.timestampRebaseMode,
        metaToUse.hasInt96Timestamps,
        metaToUse.clippedSchema,
        metaToUse.readSchema,
        Some(combinedMeta.allPartValues))
      val filterTime = combinedMeta.toCombine.map(_.getFilterTime).sum
      val bufferTime = combinedMeta.toCombine.map(_.getBufferTime).sum
      newHmbMeta.setMetrics(filterTime, bufferTime)
      newHmbMeta
    }
    logDebug(s"Took ${(System.currentTimeMillis() - startCombineTime)} " +
      s"ms to do combine of ${toCombineHmbs.size} files, " +
      s"task id: ${TaskContext.get().taskAttemptId()}")
    combined
  }

  private def computeCombineHMBMeta(
      input: Array[HostMemoryBuffersWithMetaDataBase]): (CombinedMeta, CombinedEmptyMeta) = {
    val allPartValues = new ArrayBuffer[(Long, InternalRow)]()
    var allEmpty = true
    var metaForEmpty: HostMemoryEmptyMetaData = null
    var emptyNumRows = 0L
    var emptyBufferSize = 0L
    var emptyTotalBytesRead = 0L
    val toCombine = ArrayBuffer[HostMemoryBuffersWithMetaDataBase]()
    // this is only used when keepReadsInOrder is false
    val leftOversWhenNotKeepReadsInOrder = ArrayBuffer[HostMemoryBuffersWithMetaDataBase]()
    var firstNonEmpty: HostMemoryBuffersWithMetaData = null
    var numCombined: Int = 0
    var needsSplit = false
    var iterLoc = 0
    // iterating through this to handle the case we want to keep the files
    // in the same order as Spark
    while (!needsSplit && iterLoc < input.size) {
      val result = input(iterLoc)
      result match {
        case emptyHMData: HostMemoryEmptyMetaData =>
          if (metaForEmpty == null || emptyHMData.numRows > 0) {
            // we might have multiple EmptyMetaData results. If some are due to ignoring
            // missing files and others are row counts, we want to make sure we
            // take the metadata information from the ones with row counts because
            // the ones from ignoring missing files has less information with it.
            metaForEmpty = emptyHMData
          }
          val totalNumRows = result.memBuffersAndSizes.map(_.numRows).sum
          val partValues = result.partitionedFile.partitionValues
          allPartValues.append((totalNumRows, partValues))
          emptyBufferSize += emptyHMData.bufferSize
          emptyNumRows += emptyHMData.numRows
          emptyTotalBytesRead += emptyHMData.bytesRead
          toCombine += emptyHMData
          numCombined += 1
        case hmWithData: HostMemoryBuffersWithMetaData =>
          allEmpty = false
          if (firstNonEmpty != null && checkIfNeedToSplit(firstNonEmpty, hmWithData)) {
            // if we need to keep the same order as Spark we just stop here and put rest in
            // leftOverFiles, but if we don't then continue so we combine as much as possible
            if (keepReadsInOrder) {
              needsSplit = true
              combineLeftOverFiles = Some(input.drop(numCombined))
            } else {
              leftOversWhenNotKeepReadsInOrder += hmWithData
            }
          } else {
            if (firstNonEmpty == null) {
              firstNonEmpty = hmWithData
            }
            numCombined += 1
            toCombine += hmWithData
            val partValues = hmWithData.partitionedFile.partitionValues
            val totalNumRows = hmWithData.memBuffersAndSizes.map(_.numRows).sum
            allPartValues.append((totalNumRows, partValues))
          }
        case _ => throw new RuntimeException("Unknown HostMemoryBuffersWithMetaDataBase")
      }
      iterLoc += 1
    }
    if (!keepReadsInOrder && leftOversWhenNotKeepReadsInOrder.nonEmpty) {
      combineLeftOverFiles = Some(leftOversWhenNotKeepReadsInOrder.toArray)
    }
    val combinedMeta = CombinedMeta(allPartValues.toArray, toCombine.toArray, firstNonEmpty)
    val combinedEmptyMeta = CombinedEmptyMeta(emptyNumRows, emptyBufferSize, emptyTotalBytesRead,
      allEmpty, metaForEmpty)
    (combinedMeta, combinedEmptyMeta)
  }

  override def combineHMBs(
      input: Array[HostMemoryBuffersWithMetaDataBase]): HostMemoryBuffersWithMetaDataBase = {
    if (input.size == 1) {
      input.head
    } else {
      val (combinedMeta, combinedEmptyMeta) = computeCombineHMBMeta(input)

      if (combinedEmptyMeta.allEmpty) {
        val metaForEmpty = combinedEmptyMeta.metaForEmpty
        HostMemoryEmptyMetaData(metaForEmpty.partitionedFile, // just pick one since not used
          metaForEmpty.origPartitionedFile,
          combinedEmptyMeta.emptyBufferSize,
          combinedEmptyMeta.emptyTotalBytesRead,
          metaForEmpty.dateRebaseMode, // these shouldn't matter since data is empty
          metaForEmpty.timestampRebaseMode, // these shouldn't matter since data is empty
          metaForEmpty.hasInt96Timestamps, // these shouldn't matter since data is empty
          metaForEmpty.clippedSchema,
          metaForEmpty.readSchema,
          combinedEmptyMeta.emptyNumRows,
          Some(combinedMeta.allPartValues)
        )
      } else {
        doCombineHMBs(combinedMeta)
      }
    }
  }

  private case class HostMemoryEmptyMetaData(
      override val partitionedFile: PartitionedFile,
      override val origPartitionedFile: Option[PartitionedFile],
      bufferSize: Long,
      override val bytesRead: Long,
      dateRebaseMode: DateTimeRebaseMode,
      timestampRebaseMode: DateTimeRebaseMode,
      hasInt96Timestamps: Boolean,
      clippedSchema: MessageType,
      readSchema: StructType,
      numRows: Long,
      override val allPartValues: Option[Array[(Long, InternalRow)]] = None)
    extends HostMemoryBuffersWithMetaDataBase {
    override def memBuffersAndSizes: Array[SingleHMBAndMeta] =
      Array(SingleHMBAndMeta.empty(numRows))
  }

  case class HostMemoryBuffersWithMetaData(
      override val partitionedFile: PartitionedFile,
      override val origPartitionedFile: Option[PartitionedFile],
      override val memBuffersAndSizes: Array[SingleHMBAndMeta],
      override val bytesRead: Long,
      dateRebaseMode: DateTimeRebaseMode,
      timestampRebaseMode: DateTimeRebaseMode,
      hasInt96Timestamps: Boolean,
      clippedSchema: MessageType,
      readSchema: StructType,
      override val allPartValues: Option[Array[(Long, InternalRow)]]
  ) extends HostMemoryBuffersWithMetaDataBase

  private class ReadBatchRunner(
      file: PartitionedFile,
      origPartitionedFile: Option[PartitionedFile],
      filterFunc: PartitionedFile => ParquetFileInfoWithBlockMeta,
      taskContext: TaskContext) extends Callable[HostMemoryBuffersWithMetaDataBase] with Logging {

    private var blockChunkIter: BufferedIterator[BlockMetaData] = null

    /**
     * Returns the host memory buffers and file meta data for the file processed.
     * If there was an error then the error field is set. If there were no blocks the buffer
     * is returned as null.  If there were no columns but rows (count() operation) then the
     * buffer is null and the size is the number of rows.
     *
     * Note that the TaskContext is not set in these threads and should not be used.
     */
    override def call(): HostMemoryBuffersWithMetaDataBase = {
      TrampolineUtil.setTaskContext(taskContext)
      try {
        doRead()
      } catch {
        case e: FileNotFoundException if ignoreMissingFiles =>
          logWarning(s"Skipped missing file: ${file.filePath}", e)
          HostMemoryEmptyMetaData(file, origPartitionedFile, 0, 0,
            DateTimeRebaseLegacy, DateTimeRebaseLegacy,
            hasInt96Timestamps = false, null, null, 0)
        // Throw FileNotFoundException even if `ignoreCorruptFiles` is true
        case e: FileNotFoundException if !ignoreMissingFiles => throw e
        case e @ (_: RuntimeException | _: IOException) if ignoreCorruptFiles =>
          logWarning(
            s"Skipped the rest of the content in the corrupted file: ${file.filePath}", e)
          HostMemoryEmptyMetaData(file, origPartitionedFile, 0, 0,
            DateTimeRebaseLegacy, DateTimeRebaseLegacy,
            hasInt96Timestamps = false, null, null, 0)
      } finally {
        TrampolineUtil.unsetTaskContext()
      }
    }

    private def doRead(): HostMemoryBuffersWithMetaDataBase = {
      val startingBytesRead = fileSystemBytesRead()
      val hostBuffers = new ArrayBuffer[SingleHMBAndMeta]
      var filterTime = 0L
      var bufferStartTime = 0L
      val result = try {
        val filterStartTime = System.nanoTime()
        val fileBlockMeta = filterFunc(file)
        filterTime = System.nanoTime() - filterStartTime
        bufferStartTime = System.nanoTime()
        if (fileBlockMeta.blocks.isEmpty) {
          val bytesRead = fileSystemBytesRead() - startingBytesRead
          // no blocks so return null buffer and size 0
          HostMemoryEmptyMetaData(file, origPartitionedFile, 0, bytesRead,
            fileBlockMeta.dateRebaseMode, fileBlockMeta.timestampRebaseMode,
            fileBlockMeta.hasInt96Timestamps, fileBlockMeta.schema, fileBlockMeta.readSchema, 0)
        } else {
          blockChunkIter = fileBlockMeta.blocks.iterator.buffered
          if (isDone) {
            val bytesRead = fileSystemBytesRead() - startingBytesRead
            // got close before finishing
            HostMemoryEmptyMetaData(file, origPartitionedFile, 0, bytesRead,
              fileBlockMeta.dateRebaseMode, fileBlockMeta.timestampRebaseMode,
              fileBlockMeta.hasInt96Timestamps, fileBlockMeta.schema, fileBlockMeta.readSchema, 0)
          } else {
            if (fileBlockMeta.schema.getFieldCount == 0) {
              val bytesRead = fileSystemBytesRead() - startingBytesRead
              val numRows = fileBlockMeta.blocks.map(_.getRowCount).sum.toInt
              HostMemoryEmptyMetaData(file, origPartitionedFile, 0, bytesRead,
                fileBlockMeta.dateRebaseMode, fileBlockMeta.timestampRebaseMode,
                fileBlockMeta.hasInt96Timestamps, fileBlockMeta.schema, fileBlockMeta.readSchema,
                numRows)
            } else {
              val filePath = new Path(new URI(file.filePath.toString()))
              while (blockChunkIter.hasNext) {
                val blocksToRead = populateCurrentBlockChunk(blockChunkIter,
                  maxReadBatchSizeRows, maxReadBatchSizeBytes, fileBlockMeta.readSchema)
                val (dataBuffer, dataSize, blockMeta) =
                  readPartFile(blocksToRead, fileBlockMeta.schema, filePath)
                val numRows = blocksToRead.map(_.getRowCount).sum.toInt
                hostBuffers += SingleHMBAndMeta(dataBuffer, dataSize,
                  numRows, blockMeta)
              }
              val bytesRead = fileSystemBytesRead() - startingBytesRead
              if (isDone) {
                // got close before finishing
                hostBuffers.foreach(_.hmb.safeClose())
                HostMemoryEmptyMetaData(file, origPartitionedFile, 0, bytesRead,
                  fileBlockMeta.dateRebaseMode, fileBlockMeta.timestampRebaseMode,
                  fileBlockMeta.hasInt96Timestamps, fileBlockMeta.schema,
                  fileBlockMeta.readSchema, 0)
              } else {
                HostMemoryBuffersWithMetaData(file, origPartitionedFile, hostBuffers.toArray,
                  bytesRead, fileBlockMeta.dateRebaseMode,
                  fileBlockMeta.timestampRebaseMode, fileBlockMeta.hasInt96Timestamps,
                  fileBlockMeta.schema, fileBlockMeta.readSchema, None)
              }
            }
          }
        }
      } catch {
        case e: Throwable =>
          hostBuffers.foreach(_.hmb.safeClose())
          throw e
      }
      val bufferTime = System.nanoTime() - bufferStartTime
      result.setMetrics(filterTime, bufferTime)
      result
    }
  }

  /**
   * File reading logic in a Callable which will be running in a thread pool
   *
   * @param tc      task context to use
   * @param file    file to be read
   * @param conf    configuration
   * @param filters push down filters
   * @return Callable[HostMemoryBuffersWithMetaDataBase]
   */
  override def getBatchRunner(
      tc: TaskContext,
      file: PartitionedFile,
      origFile: Option[PartitionedFile],
      conf: Configuration,
      filters: Array[Filter]): Callable[HostMemoryBuffersWithMetaDataBase] = {
    new ReadBatchRunner(file, origFile, filterFunc, tc)
  }

  /**
   * File format short name used for logging and other things to uniquely identity
   * which file format is being used.
   *
   * @return the file format short name
   */
  override final def getFileFormatShortName: String = "Parquet"

  /**
   * Decode HostMemoryBuffers by GPU
   *
   * @param fileBufsAndMeta the file HostMemoryBuffer read from a PartitionedFile
   * @return Option[ColumnarBatch]
   */
  override def readBatches(fileBufsAndMeta: HostMemoryBuffersWithMetaDataBase):
  Iterator[ColumnarBatch] = fileBufsAndMeta match {
    case meta: HostMemoryEmptyMetaData =>
      // Not reading any data, but add in partition data if needed
      val rows = meta.numRows.toInt
      val origBatch = if (meta.readSchema.isEmpty) {
        new ColumnarBatch(Array.empty, rows)
      } else {
        // Someone is going to process this data, even if it is just a row count
        GpuSemaphore.acquireIfNecessary(TaskContext.get())
        val nullColumns = meta.readSchema.fields.safeMap(f =>
          GpuColumnVector.fromNull(rows, f.dataType).asInstanceOf[SparkVector])
        new ColumnarBatch(nullColumns, rows)
      }

      // we have to add partition values here for this batch, we already verified that
      // its not different for all the blocks in this batch
      meta.allPartValues match {
        case Some(partRowsAndValues) =>
          val (rowsPerPart, partValues) = partRowsAndValues.unzip
          BatchWithPartitionDataUtils.addPartitionValuesToBatch(origBatch, rowsPerPart,
            partValues, partitionSchema, maxGpuColumnSizeBytes)
        case None =>
          BatchWithPartitionDataUtils.addSinglePartitionValueToBatch(origBatch,
            meta.partitionedFile.partitionValues, partitionSchema, maxGpuColumnSizeBytes)
      }

    case buffer: HostMemoryBuffersWithMetaData =>
      val memBuffersAndSize = buffer.memBuffersAndSizes
      val hmbAndInfo = memBuffersAndSize.head
      val batchIter = readBufferToBatches(buffer.dateRebaseMode,
        buffer.timestampRebaseMode, buffer.hasInt96Timestamps, buffer.clippedSchema,
        buffer.readSchema, buffer.partitionedFile, hmbAndInfo.hmb, hmbAndInfo.bytes,
        buffer.allPartValues)
      if (memBuffersAndSize.length > 1) {
        val updatedBuffers = memBuffersAndSize.drop(1)
        currentFileHostBuffers = Some(buffer.copy(memBuffersAndSizes = updatedBuffers))
      } else {
        currentFileHostBuffers = None
      }
      batchIter
    case _ => throw new RuntimeException("Wrong HostMemoryBuffersWithMetaData")
  }

  private def readBufferToBatches(
      dateRebaseMode: DateTimeRebaseMode,
      timestampRebaseMode: DateTimeRebaseMode,
      hasInt96Timestamps: Boolean,
      clippedSchema: MessageType,
      readDataSchema: StructType,
      partedFile: PartitionedFile,
      hostBuffer: HostMemoryBuffer,
      dataSize: Long,
      allPartValues: Option[Array[(Long, InternalRow)]]): Iterator[ColumnarBatch] = {

    val parseOpts = closeOnExcept(hostBuffer) { _ =>
      getParquetOptions(readDataSchema, clippedSchema, useFieldId)
    }
    val colTypes = readDataSchema.fields.map(f => f.dataType)

    var currentTargetBatchSize = targetBatchSizeBytes
    val splitBatchSizePolicy: HostMemoryBuffer => Seq[HostMemoryBuffer] = hostBuffer => {
      currentTargetBatchSize =
        GpuParquetScan.splitTargetBatchSize(currentTargetBatchSize, useChunkedReader)
      Seq(hostBuffer)
    }

    // about to start using the GPU
    GpuSemaphore.acquireIfNecessary(TaskContext.get())

    RmmRapidsRetryIterator.withRetry(hostBuffer, splitBatchSizePolicy) { _ =>
      // The MakeParquetTableProducer will close the input buffer, and that would be bad
      // because we don't want to close it until we know that we are done with it
      hostBuffer.incRefCount()
      val tableReader = MakeParquetTableProducer(useChunkedReader, conf, currentTargetBatchSize,
        parseOpts,
        hostBuffer, 0, dataSize, metrics,
        dateRebaseMode, timestampRebaseMode, hasInt96Timestamps,
        isSchemaCaseSensitive, useFieldId, readDataSchema, clippedSchema, files,
        debugDumpPrefix, debugDumpAlways)

      val batchIter = CachedGpuBatchIterator(tableReader, colTypes)

      if (allPartValues.isDefined) {
        val allPartInternalRows = allPartValues.get.map(_._2)
        val rowsPerPartition = allPartValues.get.map(_._1)
        new GpuColumnarBatchWithPartitionValuesIterator(batchIter, allPartInternalRows,
          rowsPerPartition, partitionSchema, maxGpuColumnSizeBytes)
      } else {
        // this is a bit weird, we don't have number of rows when allPartValues isn't
        // filled in so can't use GpuColumnarBatchWithPartitionValuesIterator
        batchIter.flatMap { batch =>
          // we have to add partition values here for this batch, we already verified that
          // its not different for all the blocks in this batch
          BatchWithPartitionDataUtils.addSinglePartitionValueToBatch(batch,
            partedFile.partitionValues, partitionSchema, maxGpuColumnSizeBytes)
        }
      }
    }.flatten
  }
}

object MakeParquetTableProducer extends Logging {
  def apply(
      useChunkedReader: Boolean,
      conf: Configuration,
      chunkSizeByteLimit: Long,
      opts: ParquetOptions,
      buffer: HostMemoryBuffer,
      offset: Long,
      len: Long,
      metrics : Map[String, GpuMetric],
      dateRebaseMode: DateTimeRebaseMode,
      timestampRebaseMode: DateTimeRebaseMode,
      hasInt96Timestamps: Boolean,
      isSchemaCaseSensitive: Boolean,
      useFieldId: Boolean,
      readDataSchema: StructType,
      clippedParquetSchema: MessageType,
      splits: Array[PartitionedFile],
      debugDumpPrefix: Option[String],
      debugDumpAlways: Boolean
  ): GpuDataProducer[Table] = {
    if (useChunkedReader) {
      ParquetTableReader(conf, chunkSizeByteLimit, opts, buffer, offset, len, metrics,
        dateRebaseMode, timestampRebaseMode, hasInt96Timestamps,
        isSchemaCaseSensitive, useFieldId, readDataSchema, clippedParquetSchema,
        splits, debugDumpPrefix, debugDumpAlways)
    } else {
      val table = withResource(buffer) { _ =>
        try {
          RmmRapidsRetryIterator.withRetryNoSplit[Table] {
            withResource(new NvtxWithMetrics("Parquet decode", NvtxColor.DARK_GREEN,
              metrics(GPU_DECODE_TIME))) { _ =>
              Table.readParquet(opts, buffer, offset, len)
            }
          }
        } catch {
          case e: Exception =>
            val dumpMsg = debugDumpPrefix.map { prefix =>
              val p = DumpUtils.dumpBuffer(conf, buffer, offset, len, prefix, ".parquet")
              s", data dumped to $p"
            }.getOrElse("")
            throw new IOException(s"Error when processing ${splits.mkString("; ")}$dumpMsg", e)
        }
      }
      closeOnExcept(table) { _ =>
        debugDumpPrefix.foreach { prefix =>
          if (debugDumpAlways) {
            val p = DumpUtils.dumpBuffer(conf, buffer, offset, len, prefix, ".parquet")
            logWarning(s"Wrote data for ${splits.mkString(", ")} to $p")
          }
        }
        GpuParquetScan.throwIfRebaseNeeded(table, dateRebaseMode,
          timestampRebaseMode)
        if (readDataSchema.length < table.getNumberOfColumns) {
          throw new QueryExecutionException(s"Expected ${readDataSchema.length} columns " +
            s"but read ${table.getNumberOfColumns} from ${splits.mkString("; ")}")
        }
      }
      metrics(NUM_OUTPUT_BATCHES) += 1
      val ret = ParquetSchemaUtils.evolveSchemaIfNeededAndClose(table,
        clippedParquetSchema, readDataSchema, isSchemaCaseSensitive, useFieldId)
      new SingleGpuDataProducer(ret)
    }
  }
}

case class ParquetTableReader(
    conf: Configuration,
    chunkSizeByteLimit: Long,
    opts: ParquetOptions,
    buffer: HostMemoryBuffer,
    offset: Long,
    len: Long,
    metrics : Map[String, GpuMetric],
    dateRebaseMode: DateTimeRebaseMode,
    timestampRebaseMode: DateTimeRebaseMode,
    hasInt96Timestamps: Boolean,
    isSchemaCaseSensitive: Boolean,
    useFieldId: Boolean,
    readDataSchema: StructType,
    clippedParquetSchema: MessageType,
    splits: Array[PartitionedFile],
    debugDumpPrefix: Option[String],
    debugDumpAlways: Boolean) extends GpuDataProducer[Table] with Logging {
  private[this] val reader = new ParquetChunkedReader(chunkSizeByteLimit, opts, buffer, offset, len)

  private[this] lazy val splitsString = splits.mkString("; ")

  override def hasNext: Boolean = reader.hasNext

  override def next: Table = {
    val table = withResource(new NvtxWithMetrics("Parquet decode", NvtxColor.DARK_GREEN,
      metrics(GPU_DECODE_TIME))) { _ =>
      try {
        reader.readChunk()
      } catch {
        case e: Exception =>
          val dumpMsg = debugDumpPrefix.map { prefix =>
            val p = DumpUtils.dumpBuffer(conf, buffer, offset, len, prefix, ".parquet")
            s", data dumped to $p"
          }.getOrElse("")
          throw new IOException(s"Error when processing $splitsString$dumpMsg", e)
      }
    }

    closeOnExcept(table) { _ =>
      GpuParquetScan.throwIfRebaseNeeded(table, dateRebaseMode, timestampRebaseMode)
      if (readDataSchema.length < table.getNumberOfColumns) {
        throw new QueryExecutionException(s"Expected ${readDataSchema.length} columns " +
          s"but read ${table.getNumberOfColumns} from $splitsString")
      }
    }
    metrics(NUM_OUTPUT_BATCHES) += 1
    ParquetSchemaUtils.evolveSchemaIfNeededAndClose(table,
      clippedParquetSchema, readDataSchema, isSchemaCaseSensitive, useFieldId)
  }

  override def close(): Unit = {
    debugDumpPrefix.foreach { prefix =>
      if (debugDumpAlways) {
        val p = DumpUtils.dumpBuffer(conf, buffer, offset, len, prefix, ".parquet")
        logWarning(s"Wrote data for $splitsString to $p")
      }
    }
    reader.close()
    buffer.close()
  }
}

/**
 * A PartitionReader that reads a Parquet file split on the GPU.
 *
 * Efficiently reading a Parquet split on the GPU requires re-constructing the Parquet file
 * in memory that contains just the column chunks that are needed. This avoids sending
 * unnecessary data to the GPU and saves GPU memory.
 *
 * @param conf the Hadoop configuration
 * @param split the file split to read
 * @param filePath the path to the Parquet file
 * @param clippedBlocks the block metadata from the original Parquet file that has been clipped
 *                      to only contain the column chunks to be read
 * @param clippedParquetSchema the Parquet schema from the original Parquet file that has been
 *                             clipped to contain only the columns to be read
 * @param readDataSchema the Spark schema describing what will be read
 * @param debugDumpPrefix a path prefix to use for dumping the fabricated Parquet data or null
 * @param debugDumpAlways whether to debug dump always or only on errors
 */
class ParquetPartitionReader(
    override val conf: Configuration,
    split: PartitionedFile,
    filePath: Path,
    clippedBlocks: Iterable[BlockMetaData],
    clippedParquetSchema: MessageType,
    override val isSchemaCaseSensitive: Boolean,
    readDataSchema: StructType,
    debugDumpPrefix: Option[String],
    debugDumpAlways: Boolean,
    maxReadBatchSizeRows: Integer,
    maxReadBatchSizeBytes: Long,
    targetBatchSizeBytes: Long,
    useChunkedReader: Boolean,
    override val execMetrics: Map[String, GpuMetric],
    dateRebaseMode: DateTimeRebaseMode,
    timestampRebaseMode: DateTimeRebaseMode,
    hasInt96Timestamps: Boolean,
    useFieldId: Boolean) extends FilePartitionReaderBase(conf, execMetrics)
  with ParquetPartitionReaderBase {

  private val blockIterator:  BufferedIterator[BlockMetaData] = clippedBlocks.iterator.buffered

  override def next(): Boolean = {
    if (batchIter.hasNext) {
      return true
    }
    batchIter = EmptyGpuColumnarBatchIterator
    if (!isDone) {
      if (!blockIterator.hasNext) {
        isDone = true
      } else {
        batchIter = readBatches()
      }
    }

    // NOTE: At this point, the task may not have yet acquired the semaphore if `batch` is `None`.
    // We are not acquiring the semaphore here since this next() is getting called from
    // the `PartitionReaderIterator` which implements a standard iterator pattern, and
    // advertises `hasNext` as false when we return false here. No downstream tasks should
    // try to call next after `hasNext` returns false, and any task that produces some kind of
    // data when `hasNext` is false is responsible to get the semaphore themselves.
    batchIter.hasNext
  }

  private def readBatches(): Iterator[ColumnarBatch] = {
    withResource(new NvtxRange("Parquet readBatch", NvtxColor.GREEN)) { _ =>
      val currentChunkedBlocks = populateCurrentBlockChunk(blockIterator,
        maxReadBatchSizeRows, maxReadBatchSizeBytes, readDataSchema)
      if (clippedParquetSchema.getFieldCount == 0) {
        // not reading any data, so return a degenerate ColumnarBatch with the row count
        val numRows = currentChunkedBlocks.map(_.getRowCount).sum.toInt
        if (numRows == 0) {
          EmptyGpuColumnarBatchIterator
        } else {
          // Someone is going to process this data, even if it is just a row count
          GpuSemaphore.acquireIfNecessary(TaskContext.get())
          val nullColumns = readDataSchema.safeMap(f =>
            GpuColumnVector.fromNull(numRows, f.dataType).asInstanceOf[SparkVector])
          new SingleGpuColumnarBatchIterator(new ColumnarBatch(nullColumns.toArray, numRows))
        }
      } else {
        val colTypes = readDataSchema.fields.map(f => f.dataType)
        val iter = if (currentChunkedBlocks.isEmpty) {
          CachedGpuBatchIterator(EmptyTableReader, colTypes)
        } else {
          val parseOpts = getParquetOptions(readDataSchema, clippedParquetSchema, useFieldId)
          val (dataBuffer, dataSize, _) = metrics(BUFFER_TIME).ns {
            readPartFile(currentChunkedBlocks, clippedParquetSchema, filePath)
          }
          if (dataSize == 0) {
            dataBuffer.close()
            CachedGpuBatchIterator(EmptyTableReader, colTypes)
          } else {
            // about to start using the GPU
            GpuSemaphore.acquireIfNecessary(TaskContext.get())

            RmmRapidsRetryIterator.withRetryNoSplit(dataBuffer) { _ =>
              // Inc the ref count because MakeParquetTableProducer will try to close the dataBuffer
              // which we don't want until we know that the retry is done with it.
              dataBuffer.incRefCount()
              val producer = MakeParquetTableProducer(useChunkedReader, conf,
                targetBatchSizeBytes, parseOpts,
                dataBuffer, 0, dataSize, metrics,
                dateRebaseMode, timestampRebaseMode,
                hasInt96Timestamps, isSchemaCaseSensitive,
                useFieldId, readDataSchema,
                clippedParquetSchema, Array(split),
                debugDumpPrefix, debugDumpAlways)
              CachedGpuBatchIterator(producer, colTypes)
            }
          }
        }
        iter.map { batch =>
          logDebug(s"GPU batch size: ${GpuColumnVector.getTotalDeviceMemoryUsed(batch)} bytes")
          batch
        }
      }
    }
  }
}

object ParquetPartitionReader {
  private[rapids] val PARQUET_MAGIC = "PAR1".getBytes(StandardCharsets.US_ASCII)
  private[rapids] val PARQUET_CREATOR = "RAPIDS Spark Plugin"
  private[rapids] val PARQUET_VERSION = 1

  private[rapids] trait CopyItem {
    val length: Long
  }

  private[rapids] case class LocalCopy(
      channel: SeekableByteChannel,
      length: Long,
      outputOffset: Long) extends CopyItem with Closeable {
    override def close(): Unit = {
      channel.close()
    }
  }

  private[rapids] case class CopyRange(
      offset: Long,
      length: Long,
      outputOffset: Long) extends CopyItem

  /**
   * Build a new BlockMetaData
   *
   * @param rowCount the number of rows in this block
   * @param columns the new column chunks to reference in the new BlockMetaData
   * @return the new BlockMetaData
   */
  private[rapids] def newParquetBlock(
      rowCount: Long,
      columns: Seq[ColumnChunkMetaData]): BlockMetaData = {
    val block = new BlockMetaData
    block.setRowCount(rowCount)

    var totalSize: Long = 0
    columns.foreach { column =>
      block.addColumn(column)
      totalSize += column.getTotalUncompressedSize
    }
    block.setTotalByteSize(totalSize)

    block
  }
}
<|MERGE_RESOLUTION|>--- conflicted
+++ resolved
@@ -160,7 +160,6 @@
                           timestampRebaseMode: DateTimeRebaseMode): Unit = {
     (0 until table.getNumberOfColumns).foreach { i =>
       val col = table.getColumn(i)
-<<<<<<< HEAD
       if (dateRebaseMode != DateTimeRebaseCorrected &&
         DateTimeRebaseUtils.isDateRebaseNeededInRead(col)) {
         throw DataSourceUtils.newRebaseExceptionInRead("Parquet")
@@ -168,18 +167,6 @@
       else if (timestampRebaseMode != DateTimeRebaseCorrected &&
         DateTimeRebaseUtils.isTimeRebaseNeededInRead(col)) {
         throw DataSourceUtils.newRebaseExceptionInRead("Parquet")
-=======
-      // if col is a day
-      if (!isCorrectedDateTimeRebase && RebaseHelper.isDateRebaseNeededInRead(col)) {
-        throw DataSourceUtils.newRebaseExceptionInRead("Parquet")
-      }
-      // if col is a time
-      else if (hasInt96Timestamps && !isCorrectedInt96Rebase ||
-          !hasInt96Timestamps && !isCorrectedDateTimeRebase) {
-        if (RebaseHelper.isTimeRebaseNeededInRead(col)) {
-          throw DataSourceUtils.newRebaseExceptionInRead("Parquet")
-        }
->>>>>>> cec69772
       }
     }
   }
@@ -235,46 +222,30 @@
     }
 
     sqlConf.get(SparkShimImpl.int96ParquetRebaseReadKey) match {
-<<<<<<< HEAD
-      case DateTimeRebaseException.value | DateTimeRebaseCorrected.value => // Good
-      case DateTimeRebaseLegacy.value =>
-        if (schemaHasTimestamps) {
-          meta.willNotWorkOnGpu("LEGACY rebase mode for dates and timestamps is not supported")
-=======
-      case "EXCEPTION" => if (schemaMightNeedNestedRebase) {
+      case DateTimeRebaseException.value => if (schemaMightNeedNestedRebase) {
         meta.willNotWorkOnGpu("Nested timestamp and date values are not supported when " +
             s"${SparkShimImpl.int96ParquetRebaseReadKey} is EXCEPTION")
       }
-      case "CORRECTED" => // Good
-      case "LEGACY" => // really is EXCEPTION for us...
+      case DateTimeRebaseCorrected.value => // Good
+      case DateTimeRebaseLegacy.value => // really is EXCEPTION for us...
         if (schemaMightNeedNestedRebase) {
           meta.willNotWorkOnGpu("Nested timestamp and date values are not supported when " +
               s"${SparkShimImpl.int96ParquetRebaseReadKey} is LEGACY")
->>>>>>> cec69772
         }
       case other => meta.willNotWorkOnGpu(DateTimeRebaseUtils.invalidRebaseModeMessage(other))
     }
 
     sqlConf.get(SparkShimImpl.parquetRebaseReadKey) match {
-<<<<<<< HEAD
-      case DateTimeRebaseException.value | DateTimeRebaseCorrected.value => // Good
-      case DateTimeRebaseLegacy.value =>
-        val schemaHasDates = readSchema.exists { field =>
-          TrampolineUtil.dataTypeExistsRecursively(field.dataType, _.isInstanceOf[DateType])
-        }
-        if (schemaHasDates || schemaHasTimestamps) {
-          meta.willNotWorkOnGpu("LEGACY rebase mode for dates and timestamps is not supported")
-=======
-      case "EXCEPTION" => if (schemaMightNeedNestedRebase) {
+      case DateTimeRebaseException.value => if (schemaMightNeedNestedRebase) {
         meta.willNotWorkOnGpu("Nested timestamp and date values are not supported when " +
-            s"${SparkShimImpl.parquetRebaseReadKey} is EXCEPTION")
-      }
-      case "CORRECTED" => // Good
-      case "LEGACY" => // really is EXCEPTION for us...
+          s"${SparkShimImpl.parquetRebaseReadKey} is EXCEPTION")
+      }
+      case DateTimeRebaseCorrected.value
+      => // Good
+      case DateTimeRebaseLegacy.value => // really is EXCEPTION for us...
         if (schemaMightNeedNestedRebase) {
           meta.willNotWorkOnGpu("Nested timestamp and date values are not supported when " +
-              s"${SparkShimImpl.parquetRebaseReadKey} is LEGACY")
->>>>>>> cec69772
+            s"${SparkShimImpl.parquetRebaseReadKey} is LEGACY")
         }
       case other => meta.willNotWorkOnGpu(DateTimeRebaseUtils.invalidRebaseModeMessage(other))
     }
@@ -2894,4 +2865,4 @@
 
     block
   }
-}
+}