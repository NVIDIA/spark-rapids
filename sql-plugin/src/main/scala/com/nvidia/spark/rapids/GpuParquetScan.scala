/*
 * Copyright (c) 2019-2023, NVIDIA CORPORATION.
 *
 * Licensed under the Apache License, Version 2.0 (the "License");
 * you may not use this file except in compliance with the License.
 * You may obtain a copy of the License at
 *
 *     http://www.apache.org/licenses/LICENSE-2.0
 *
 * Unless required by applicable law or agreed to in writing, software
 * distributed under the License is distributed on an "AS IS" BASIS,
 * WITHOUT WARRANTIES OR CONDITIONS OF ANY KIND, either express or implied.
 * See the License for the specific language governing permissions and
 * limitations under the License.
 */

package com.nvidia.spark.rapids

import java.io.{Closeable, EOFException, FileNotFoundException, IOException, OutputStream}
import java.net.URI
import java.nio.ByteBuffer
import java.nio.channels.SeekableByteChannel
import java.nio.charset.StandardCharsets
import java.util
import java.util.{Collections, Locale}
import java.util.concurrent._

import scala.annotation.tailrec
import scala.collection.JavaConverters._
import scala.collection.mutable.ArrayBuffer
import scala.language.implicitConversions

import ai.rapids.cudf._
import com.nvidia.spark.rapids.Arm.{closeOnExcept, withResource}
import com.nvidia.spark.rapids.GpuMetric._
import com.nvidia.spark.rapids.ParquetPartitionReader.{CopyRange, LocalCopy}
import com.nvidia.spark.rapids.RapidsConf.ParquetFooterReaderType
import com.nvidia.spark.rapids.RapidsPluginImplicits._
import com.nvidia.spark.rapids.filecache.FileCache
import com.nvidia.spark.rapids.jni.{DateTimeRebase, ParquetFooter, SplitAndRetryOOM}
import com.nvidia.spark.rapids.shims.{GpuParquetCrypto, GpuTypeShims, ParquetLegacyNanoAsLongShims, ParquetSchemaClipShims, ParquetStringPredShims, ReaderUtils, ShimFilePartitionReaderFactory, SparkShimImpl}
import org.apache.commons.io.IOUtils
import org.apache.commons.io.output.{CountingOutputStream, NullOutputStream}
import org.apache.hadoop.conf.Configuration
import org.apache.hadoop.fs.{FSDataInputStream, Path}
import org.apache.parquet.bytes.BytesUtils
import org.apache.parquet.bytes.BytesUtils.readIntLittleEndian
import org.apache.parquet.column.ColumnDescriptor
import org.apache.parquet.filter2.predicate.FilterApi
import org.apache.parquet.format.converter.ParquetMetadataConverter
import org.apache.parquet.hadoop.{ParquetFileReader, ParquetInputFormat}
import org.apache.parquet.hadoop.ParquetFileWriter.MAGIC
import org.apache.parquet.hadoop.metadata._
import org.apache.parquet.io.{InputFile, SeekableInputStream}
import org.apache.parquet.schema.{DecimalMetadata, GroupType, MessageType, OriginalType, PrimitiveType, Type}
import org.apache.parquet.schema.PrimitiveType.PrimitiveTypeName

import org.apache.spark.TaskContext
import org.apache.spark.broadcast.Broadcast
import org.apache.spark.internal.Logging
import org.apache.spark.sql.SparkSession
import org.apache.spark.sql.catalyst.InternalRow
import org.apache.spark.sql.catalyst.expressions.Expression
import org.apache.spark.sql.catalyst.util.CaseInsensitiveMap
import org.apache.spark.sql.connector.read.{InputPartition, PartitionReader, PartitionReaderFactory}
import org.apache.spark.sql.execution.QueryExecutionException
import org.apache.spark.sql.execution.datasources.{DataSourceUtils, PartitionedFile, PartitioningAwareFileIndex, SchemaColumnConvertNotSupportedException}
import org.apache.spark.sql.execution.datasources.v2.FileScan
import org.apache.spark.sql.execution.datasources.v2.parquet.ParquetScan
import org.apache.spark.sql.internal.SQLConf
import org.apache.spark.sql.rapids.execution.TrampolineUtil
import org.apache.spark.sql.sources.Filter
import org.apache.spark.sql.types._
import org.apache.spark.sql.util.CaseInsensitiveStringMap
import org.apache.spark.sql.vectorized.{ColumnarBatch, ColumnVector => SparkVector}
import org.apache.spark.util.SerializableConfiguration

/**
 * Base GpuParquetScan used for common code across Spark versions. Gpu version of
 * Spark's 'ParquetScan'.
 *
 * @param sparkSession SparkSession.
 * @param hadoopConf Hadoop configuration.
 * @param fileIndex File index of the relation.
 * @param dataSchema Schema of the data.
 * @param readDataSchema Schema to read.
 * @param readPartitionSchema Partition schema.
 * @param pushedFilters Filters on non-partition columns.
 * @param options Parquet option settings.
 * @param partitionFilters Filters on partition columns.
 * @param dataFilters File source metadata filters.
 * @param rapidsConf Rapids configuration.
 * @param queryUsesInputFile This is a parameter to easily allow turning it
 *                               off in GpuTransitionOverrides if InputFileName,
 *                               InputFileBlockStart, or InputFileBlockLength are used
 */
case class GpuParquetScan(
    sparkSession: SparkSession,
    hadoopConf: Configuration,
    fileIndex: PartitioningAwareFileIndex,
    dataSchema: StructType,
    readDataSchema: StructType,
    readPartitionSchema: StructType,
    pushedFilters: Array[Filter],
    options: CaseInsensitiveStringMap,
    partitionFilters: Seq[Expression],
    dataFilters: Seq[Expression],
    rapidsConf: RapidsConf,
    queryUsesInputFile: Boolean = false)
  extends FileScan with GpuScan with Logging {

  override def isSplitable(path: Path): Boolean = true

  override def createReaderFactory(): PartitionReaderFactory = {
    val broadcastedConf = sparkSession.sparkContext.broadcast(
      new SerializableConfiguration(hadoopConf))

    if (rapidsConf.isParquetPerFileReadEnabled) {
      logInfo("Using the original per file parquet reader")
      GpuParquetPartitionReaderFactory(sparkSession.sessionState.conf, broadcastedConf,
        dataSchema, readDataSchema, readPartitionSchema, pushedFilters, rapidsConf, metrics,
        options.asScala.toMap, None)
    } else {
      GpuParquetMultiFilePartitionReaderFactory(sparkSession.sessionState.conf, broadcastedConf,
        dataSchema, readDataSchema, readPartitionSchema, pushedFilters, rapidsConf, metrics,
        queryUsesInputFile, None)
    }
  }

  override def equals(obj: Any): Boolean = obj match {
    case p: GpuParquetScan =>
      super.equals(p) && dataSchema == p.dataSchema && options == p.options &&
          equivalentFilters(pushedFilters, p.pushedFilters) && rapidsConf == p.rapidsConf &&
          queryUsesInputFile == p.queryUsesInputFile
    case _ => false
  }

  override def hashCode(): Int = getClass.hashCode()

  override def description(): String = {
    super.description() + ", PushedFilters: " + seqToString(pushedFilters)
  }

  // overrides nothing in 330
  def withFilters(
      partitionFilters: Seq[Expression], dataFilters: Seq[Expression]): FileScan =
    this.copy(partitionFilters = partitionFilters, dataFilters = dataFilters)

  override def withInputFile(): GpuScan = copy(queryUsesInputFile = true)
}

object GpuParquetScan {
  def tagSupport(scanMeta: ScanMeta[ParquetScan]): Unit = {
    val scan = scanMeta.wrapped
    val schema = StructType(scan.readDataSchema ++ scan.readPartitionSchema)
    tagSupport(scan.sparkSession, schema, scanMeta)
  }

  def tagSupport(sparkSession: SparkSession, readSchema: StructType,
      meta: RapidsMeta[_, _, _]): Unit = {
<<<<<<< HEAD
=======
    val sqlConf = sparkSession.conf

>>>>>>> 5fd6ef5c
    if (ParquetLegacyNanoAsLongShims.legacyParquetNanosAsLong) {
      meta.willNotWorkOnGpu("GPU does not support spark.sql.legacy.parquet.nanosAsLong")
    }

    if (!meta.conf.isParquetEnabled) {
      meta.willNotWorkOnGpu("Parquet input and output has been disabled. To enable set" +
        s"${RapidsConf.ENABLE_PARQUET} to true")
    }

    if (!meta.conf.isParquetReadEnabled) {
      meta.willNotWorkOnGpu("Parquet input has been disabled. To enable set" +
        s"${RapidsConf.ENABLE_PARQUET_READ} to true")
    }

    FileFormatChecks.tag(meta, readSchema, ParquetFormatType, ReadFileOp)

    // Currently timestamp conversion is not supported.
    // If support needs to be added then we need to follow the logic in Spark's
    // ParquetPartitionReaderFactory and VectorizedColumnReader which essentially
    // does the following:
    //   - check if Parquet file was created by "parquet-mr"
    //   - if not then look at SQLConf.SESSION_LOCAL_TIMEZONE and assume timestamps
    //     were written in that timezone and convert them to UTC timestamps.
    // Essentially this should boil down to a vector subtract of the scalar delta
    // between the configured timezone's delta from UTC on the timestamp data.
    val schemaHasTimestamps = readSchema.exists { field =>
      TrampolineUtil.dataTypeExistsRecursively(field.dataType, _.isInstanceOf[TimestampType])
    }
    if (schemaHasTimestamps && sparkSession.sessionState.conf.isParquetINT96TimestampConversion) {
      meta.willNotWorkOnGpu("GpuParquetScan does not support int96 timestamp conversion")
    }
  }

  /**
   * This estimates the number of nodes in a parquet footer schema based off of the parquet spec
   * Specifically https://github.com/apache/parquet-format/blob/master/LogicalTypes.md
   */
  private def numNodesEstimate(dt: DataType): Long = dt match {
    case StructType(fields) =>
      // A struct has a group node that holds the children
      1 + fields.map(f => numNodesEstimate(f.dataType)).sum
    case ArrayType(elementType, _) =>
      // A List/Array has one group node to tag it as a list and another one
      // that is marked as repeating.
      2 + numNodesEstimate(elementType)
    case MapType(keyType, valueType, _) =>
      // A Map has one group node to tag it as a map and another one
      // that is marked as repeating, but holds the key/value
      2 + numNodesEstimate(keyType) + numNodesEstimate(valueType)
    case _ =>
      // All the other types are just value types and are represented by a non-group node
      1
  }

  /**
   * Adjust the footer reader type based off of a heuristic.
   */
  def footerReaderHeuristic(
      inputValue: ParquetFooterReaderType.Value,
      data: StructType,
      read: StructType,
      useFieldId: Boolean): ParquetFooterReaderType.Value = {
    val canUseNative = !(useFieldId && ParquetSchemaClipShims.hasFieldIds(read))
    if (!canUseNative) {
      // Native does not support field IDs yet
      ParquetFooterReaderType.JAVA
    } else {
      inputValue match {
        case ParquetFooterReaderType.AUTO =>
          val dnc = numNodesEstimate(data)
          val rnc = numNodesEstimate(read)
          if (rnc.toDouble / dnc <= 0.5 && dnc - rnc > 10) {
            ParquetFooterReaderType.NATIVE
          } else {
            ParquetFooterReaderType.JAVA
          }
        case other => other
      }
    }
  }

  private[this] val minTargetBatchSizeMiB = 10

  /**
   * Check that we can split the targetBatchSize and then return a split targetBatchSize. This
   * is intended to be called from the SplitAndRetryOOM handler for all implementations of
   * the parquet reader
   * @param targetBatchSize the current target batch size.
   * @param useChunkedReader if chunked reading is enabled. This only works if chunked reading is
   *                       enabled.
   * @return the updated target batch size.
   */
  def splitTargetBatchSize(targetBatchSize: Long, useChunkedReader: Boolean): Long = {
    if (!useChunkedReader) {
      throw new SplitAndRetryOOM("GPU OutOfMemory: could not split inputs " +
        "chunked parquet reader is configured off")
    }
    val ret = targetBatchSize / 2
    if (targetBatchSize < minTargetBatchSizeMiB * 1024 * 1024) {
      throw new SplitAndRetryOOM("GPU OutOfMemory: could not split input " +
        s"target batch size to less than $minTargetBatchSizeMiB MiB")
    }
    ret
  }

  def throwIfRebaseNeededInExceptionMode(table: Table, dateRebaseMode: DateTimeRebaseMode,
      timestampRebaseMode: DateTimeRebaseMode): Unit = {
    (0 until table.getNumberOfColumns).foreach { i =>
      val col = table.getColumn(i)
      if (dateRebaseMode == DateTimeRebaseException &&
        DateTimeRebaseUtils.isDateRebaseNeededInRead(col)) {
        throw DataSourceUtils.newRebaseExceptionInRead("Parquet")
      }
      else if (timestampRebaseMode == DateTimeRebaseException &&
        DateTimeRebaseUtils.isTimeRebaseNeededInRead(col)) {
        throw DataSourceUtils.newRebaseExceptionInRead("Parquet")
      }
    }
  }

  def rebaseDateTime(table: Table, dateRebaseMode: DateTimeRebaseMode,
      timestampRebaseMode: DateTimeRebaseMode): Table = {
    val tableHasDate = (0 until table.getNumberOfColumns).exists { i =>
      checkTypeRecursively(table.getColumn(i), { dtype => dtype == DType.TIMESTAMP_DAYS })
    }
    val tableHasTimestamp = (0 until table.getNumberOfColumns).exists { i =>
      checkTypeRecursively(table.getColumn(i), { dtype => dtype.isTimestampType })
    }

    if ((tableHasDate && dateRebaseMode == DateTimeRebaseLegacy) ||
      (tableHasTimestamp && timestampRebaseMode == DateTimeRebaseLegacy)) {
      // Need to close the input table when returning a new table.
      withResource(table) { tmpTable =>
        val newColumns = (0 until tmpTable.getNumberOfColumns).map { i =>
          deepTransformRebaseDateTime(tmpTable.getColumn(i))
        }
        withResource(newColumns) { newCols =>
          new Table(newCols: _*)
        }
      }
    } else {
      table
    }
  }

  private def checkTypeRecursively(column: ColumnView, f: DType => Boolean): Boolean = {
    column.getType match {
      case DType.LIST | DType.STRUCT => (0 until column.getNumChildren).exists(i =>
        withResource(column.getChildColumnView(i)) { child =>
          checkTypeRecursively(child, f)
        })
      case t: DType => f(t)
    }
  }

  private def deepTransformRebaseDateTime(cv: ColumnVector): ColumnVector = {
    ColumnCastUtil.deepTransform(cv) {
      case (cv, _) if cv.getType.isTimestampType =>
        if (cv.getType == DType.TIMESTAMP_DAYS || cv.getType == DType.TIMESTAMP_MICROSECONDS) {
          DateTimeRebase.rebaseJulianToGregorian(cv)
        } else {
          // This is just a backup: it should not be reached out since timestamps is already
          // converted into MICROSECONDS when reading Parquet files.
          val oldType = cv.getType
          withResource(cv.castTo(DType.TIMESTAMP_MICROSECONDS)) { cvAsMicros =>
            withResource(DateTimeRebase.rebaseJulianToGregorian(cvAsMicros)) { rebasedTs =>
              rebasedTs.castTo(oldType)
            }
          }
        }
    }
  }
}

// contains meta about all the blocks in a file
case class ParquetFileInfoWithBlockMeta(filePath: Path, blocks: collection.Seq[BlockMetaData],
    partValues: InternalRow, schema: MessageType, readSchema: StructType,
    dateRebaseMode: DateTimeRebaseMode, timestampRebaseMode: DateTimeRebaseMode,
    hasInt96Timestamps: Boolean)

private case class BlockMetaWithPartFile(meta: ParquetFileInfoWithBlockMeta, file: PartitionedFile)

/**
 * A parquet compatible stream that allows reading from a HostMemoryBuffer to Parquet.
 * The majority of the code here was copied from Parquet's DelegatingSeekableInputStream with
 * minor modifications to have it be make it Scala and call into the
 * HostMemoryInputStreamMixIn's state.
 */
class HMBSeekableInputStream(
    val hmb: HostMemoryBuffer,
    val hmbLength: Long) extends SeekableInputStream
    with HostMemoryInputStreamMixIn {
  private val temp = new Array[Byte](8192)

  override def seek(offset: Long): Unit = {
    pos = offset
  }

  @throws[IOException]
  override def readFully(buffer: Array[Byte]): Unit = {
    val amountRead = read(buffer)
    val remaining = buffer.length - amountRead
    if (remaining > 0) {
      throw new EOFException("Reached the end of stream with " + remaining + " bytes left to read")
    }
  }

  @throws[IOException]
  override def readFully(buffer: Array[Byte], offset: Int, length: Int): Unit = {
    val amountRead = read(buffer, offset, length)
    val remaining = length - amountRead
    if (remaining > 0) {
      throw new EOFException("Reached the end of stream with " + remaining + " bytes left to read")
    }
  }

  @throws[IOException]
  override def read(buf: ByteBuffer): Int =
    if (buf.hasArray) {
      readHeapBuffer(buf)
    } else {
      readDirectBuffer(buf)
    }

  @throws[IOException]
  override def readFully(buf: ByteBuffer): Unit = {
    if (buf.hasArray) {
      readFullyHeapBuffer(buf)
    } else {
      readFullyDirectBuffer(buf)
    }
  }

  private def readHeapBuffer(buf: ByteBuffer) = {
    val bytesRead = read(buf.array, buf.arrayOffset + buf.position(), buf.remaining)
    if (bytesRead < 0) {
      bytesRead
    } else {
      buf.position(buf.position() + bytesRead)
      bytesRead
    }
  }

  private def readFullyHeapBuffer(buf: ByteBuffer): Unit = {
    readFully(buf.array, buf.arrayOffset + buf.position(), buf.remaining)
    buf.position(buf.limit)
  }

  private def readDirectBuffer(buf: ByteBuffer): Int = {
    var nextReadLength = Math.min(buf.remaining, temp.length)
    var totalBytesRead = 0
    var bytesRead = 0
    totalBytesRead = 0
    bytesRead = read(temp, 0, nextReadLength)
    while (bytesRead == temp.length) {
      buf.put(temp)
      totalBytesRead += bytesRead

      nextReadLength = Math.min(buf.remaining, temp.length)
      bytesRead = read(temp, 0, nextReadLength)
    }
    if (bytesRead < 0) {
      if (totalBytesRead == 0) {
        -1
      } else {
        totalBytesRead
      }
    } else {
      buf.put(temp, 0, bytesRead)
      totalBytesRead += bytesRead
      totalBytesRead
    }
  }

  private def readFullyDirectBuffer(buf: ByteBuffer): Unit = {
    var nextReadLength = Math.min(buf.remaining, temp.length)
    var bytesRead = 0
    bytesRead = 0
    bytesRead = read(temp, 0, nextReadLength)
    while (nextReadLength > 0 && bytesRead >= 0) {
      buf.put(temp, 0, bytesRead)

      nextReadLength = Math.min(buf.remaining, temp.length)
      bytesRead = read(temp, 0, nextReadLength)
    }
    if (bytesRead < 0 && buf.remaining > 0) {
      throw new EOFException("Reached the end of stream with " +
          buf.remaining + " bytes left to read")
    }
  }
}

class HMBInputFile(buffer: HostMemoryBuffer) extends InputFile {

  override def getLength: Long = buffer.getLength

  override def newStream(): SeekableInputStream = new HMBSeekableInputStream(buffer, getLength)
}

private case class GpuParquetFileFilterHandler(
    @transient sqlConf: SQLConf,
    metrics: Map[String, GpuMetric]) {
  private val isCaseSensitive = sqlConf.caseSensitiveAnalysis
  private val enableParquetFilterPushDown: Boolean = sqlConf.parquetFilterPushDown
  private val pushDownDate = sqlConf.parquetFilterPushDownDate
  private val pushDownTimestamp = sqlConf.parquetFilterPushDownTimestamp
  private val pushDownDecimal = sqlConf.parquetFilterPushDownDecimal
  // From Spark 340, more string predicates are supported as push-down filters, so this
  // flag is renamed to 'xxxxStringPredicate' and specified by another config.
  private val pushDownStringPredicate = ParquetStringPredShims.pushDown(sqlConf)
  private val pushDownInFilterThreshold = sqlConf.parquetFilterPushDownInFilterThreshold
  private val datetimeRebaseMode = SparkShimImpl.parquetRebaseRead(sqlConf)
  private val int96RebaseMode = SparkShimImpl.int96ParquetRebaseRead(sqlConf)
  private val readUseFieldId = ParquetSchemaClipShims.useFieldId(sqlConf)
  private val ignoreMissingParquetFieldId = ParquetSchemaClipShims.ignoreMissingIds(sqlConf)

  private val PARQUET_ENCRYPTION_CONFS = Seq("parquet.encryption.kms.client.class",
    "parquet.encryption.kms.client.class", "parquet.crypto.factory.class")
  private val PARQUET_MAGIC_ENCRYPTED = "PARE".getBytes(StandardCharsets.US_ASCII)

  private def isParquetTimeInInt96(parquetType: Type): Boolean = {
    parquetType match {
      case p:PrimitiveType =>
        p.getPrimitiveTypeName == PrimitiveTypeName.INT96
      case g:GroupType => //GroupType
        g.getFields.asScala.exists(t => isParquetTimeInInt96(t))
      case _ => false
    }
  }

  /**
   * Convert the spark data type to something that the native processor can understand.
   */
  private def convertToParquetNative(schema: DataType): ParquetFooter.SchemaElement = {
    schema match {
      case cst: StructType =>
        val schemaBuilder = ParquetFooter.StructElement.builder()
        cst.fields.foreach { field =>
          schemaBuilder.addChild(field.name, convertToParquetNative(field.dataType))
        }
        schemaBuilder.build()
      case _: NumericType | BinaryType | BooleanType | DateType | TimestampType | StringType =>
        new ParquetFooter.ValueElement()
      case at: ArrayType =>
        new ParquetFooter.ListElement(convertToParquetNative(at.elementType))
      case mt: MapType =>
        new ParquetFooter.MapElement(
          convertToParquetNative(mt.keyType),
          convertToParquetNative(mt.valueType))
      case other =>
        throw new UnsupportedOperationException(s"Need some help here $other...")
    }
  }

  private def convertToFooterSchema(schema: StructType): ParquetFooter.StructElement = {
    convertToParquetNative(schema).asInstanceOf[ParquetFooter.StructElement]
  }

  private def getFooterBuffer(
      filePath: Path,
      conf: Configuration,
      metrics: Map[String, GpuMetric]): HostMemoryBuffer = {
    val filePathString = filePath.toString
    FileCache.get.getFooter(filePathString, conf).map { hmb =>
      withResource(hmb) { _ =>
        metrics.getOrElse(GpuMetric.FILECACHE_FOOTER_HITS, NoopMetric) += 1
        metrics.getOrElse(GpuMetric.FILECACHE_FOOTER_HITS_SIZE, NoopMetric) += hmb.getLength
        // buffer includes header and trailing length and magic, stripped here
        hmb.slice(MAGIC.length, hmb.getLength - Integer.BYTES - MAGIC.length)
      }
    }.getOrElse {
      metrics.getOrElse(GpuMetric.FILECACHE_FOOTER_MISSES, NoopMetric) += 1
      withResource(readFooterBuffer(filePath, conf)) { hmb =>
        metrics.getOrElse(GpuMetric.FILECACHE_FOOTER_MISSES_SIZE, NoopMetric) += hmb.getLength
        // footer was not cached, so try to cache it
        // If we get a filecache token then we can complete the caching by providing the data.
        // If we do not get a token then we should not cache this data.
        val cacheToken = FileCache.get.startFooterCache(filePathString, conf)
        cacheToken.foreach { t =>
          t.complete(hmb.slice(0, hmb.getLength))
        }
        // buffer includes header and trailing length and magic, stripped here
        hmb.slice(MAGIC.length, hmb.getLength - Integer.BYTES - MAGIC.length)
      }
    }
  }

  private def readFooterBuffer(
      filePath: Path,
      conf: Configuration): HostMemoryBuffer = {
    val fs = filePath.getFileSystem(conf)
    val stat = fs.getFileStatus(filePath)
    // Much of this code came from the parquet_mr projects ParquetFileReader, and was modified
    // to match our needs
    val fileLen = stat.getLen
    val FOOTER_LENGTH_SIZE = 4
    // MAGIC + data + footer + footerIndex + MAGIC
    if (fileLen < MAGIC.length + FOOTER_LENGTH_SIZE + MAGIC.length) {
      throw new RuntimeException(s"$filePath is not a Parquet file (too small length: $fileLen )")
    }
    val footerLengthIndex = fileLen - FOOTER_LENGTH_SIZE - MAGIC.length
    withResource(fs.open(filePath)) { inputStream =>
      withResource(new NvtxRange("ReadFooterBytes", NvtxColor.YELLOW)) { _ =>
        inputStream.seek(footerLengthIndex)
        val footerLength = readIntLittleEndian(inputStream)
        val magic = new Array[Byte](MAGIC.length)
        inputStream.readFully(magic)
        if (!util.Arrays.equals(MAGIC, magic)) {
          if (util.Arrays.equals(PARQUET_MAGIC_ENCRYPTED, magic)) {
            throw new RuntimeException("The GPU does not support reading encrypted Parquet " +
              "files. To read encrypted or columnar encrypted files, disable the GPU Parquet " +
              s"reader via ${RapidsConf.ENABLE_PARQUET_READ.key}.")
          } else {
            throw new RuntimeException(s"$filePath is not a Parquet file. " +
              s"Expected magic number at tail ${util.Arrays.toString(MAGIC)} " +
              s"but found ${util.Arrays.toString(magic)}")
          }
        }
        val footerIndex = footerLengthIndex - footerLength
        if (footerIndex < MAGIC.length || footerIndex >= footerLengthIndex) {
          throw new RuntimeException(s"corrupted file: the footer index is not within " +
              s"the file: $footerIndex")
        }
        inputStream.seek(footerIndex)
        // read the footer til the end of the file
        val hmbLength = (fileLen - footerIndex).toInt
        closeOnExcept(HostMemoryBuffer.allocate(hmbLength + MAGIC.length, false)) { outBuffer =>
          val out = new HostMemoryOutputStream(outBuffer)
          out.write(MAGIC)
          val tmpBuffer = new Array[Byte](4096)
          var bytesLeft = hmbLength
          while (bytesLeft > 0) {
            val readLength = Math.min(bytesLeft, tmpBuffer.length)
            inputStream.readFully(tmpBuffer, 0, readLength)
            out.write(tmpBuffer, 0, readLength)
            bytesLeft -= readLength
          }
          outBuffer
        }
      }
    }
  }

  private def readAndFilterFooter(
      file: PartitionedFile,
      conf : Configuration,
      readDataSchema: StructType,
      filePath: Path): ParquetFooter = {
    val footerSchema = convertToFooterSchema(readDataSchema)
    val footerBuffer = getFooterBuffer(filePath, conf, metrics)
    withResource(footerBuffer) { footerBuffer =>
      withResource(new NvtxRange("Parse and filter footer by range", NvtxColor.RED)) { _ =>
        // In the future, if we know we're going to read the entire file,
        // i.e.: having file length from file stat == amount to read,
        // then sending -1 as length to the native footer parser allows it to
        // skip the row group filtering.
        val len = file.length

        ParquetFooter.readAndFilter(footerBuffer, file.start, len,
          footerSchema, !isCaseSensitive)
      }
    }
  }

  @scala.annotation.nowarn(
    "msg=method readFooter in class ParquetFileReader is deprecated"
  )
  private def readAndSimpleFilterFooter(
      file: PartitionedFile,
      conf : Configuration,
      filePath: Path): ParquetMetadata = {
    //noinspection ScalaDeprecation
    withResource(new NvtxRange("readFooter", NvtxColor.YELLOW)) { _ =>
      val filePathString = filePath.toString
      FileCache.get.getFooter(filePathString, conf).map { hmb =>
        withResource(hmb) { _ =>
          metrics.getOrElse(GpuMetric.FILECACHE_FOOTER_HITS, NoopMetric) += 1
          metrics.getOrElse(GpuMetric.FILECACHE_FOOTER_HITS_SIZE, NoopMetric) += hmb.getLength
          ParquetFileReader.readFooter(new HMBInputFile(hmb),
            ParquetMetadataConverter.range(file.start, file.start + file.length))
        }
      }.getOrElse {
        metrics.getOrElse(GpuMetric.FILECACHE_FOOTER_MISSES, NoopMetric) += 1
        // footer was not cached, so try to cache it
        // If we get a filecache token then we can complete the caching by providing the data.
        // If something goes wrong before completing the caching then the token must be canceled.
        // If we do not get a token then we should not cache this data.
        val cacheToken = FileCache.get.startFooterCache(filePathString, conf)
        cacheToken.map { token =>
          var needTokenCancel = true
          try {
            withResource(readFooterBuffer(filePath, conf)) { hmb =>
              metrics.getOrElse(GpuMetric.FILECACHE_FOOTER_MISSES_SIZE, NoopMetric) += hmb.getLength
              token.complete(hmb.slice(0, hmb.getLength))
              needTokenCancel = false
              ParquetFileReader.readFooter(new HMBInputFile(hmb),
                ParquetMetadataConverter.range(file.start, file.start + file.length))
            }
          } finally {
            if (needTokenCancel) {
              token.cancel()
            }
          }
        }.getOrElse {
          ParquetFileReader.readFooter(conf, filePath,
            ParquetMetadataConverter.range(file.start, file.start + file.length))
        }
      }
    }
  }

  @scala.annotation.nowarn
  def filterBlocks(
      footerReader: ParquetFooterReaderType.Value,
      file: PartitionedFile,
      conf: Configuration,
      filters: Array[Filter],
      readDataSchema: StructType): ParquetFileInfoWithBlockMeta = {
    withResource(new NvtxRange("filterBlocks", NvtxColor.PURPLE)) { _ =>
      val filePath = new Path(new URI(file.filePath.toString()))
      // Make sure we aren't trying to read encrypted files. For now, remove the related
      // parquet confs from the hadoop configuration and try to catch the resulting
      // exception and print a useful message
      PARQUET_ENCRYPTION_CONFS.foreach { encryptConf =>
        if (conf.get(encryptConf) != null) {
          conf.unset(encryptConf)
        }
      }
      val fileHadoopConf =
        ReaderUtils.getHadoopConfForReaderThread(new Path(file.filePath.toString), conf)
      val footer: ParquetMetadata = try {
        footerReader match {
          case ParquetFooterReaderType.NATIVE =>
            val serialized = withResource(readAndFilterFooter(file, fileHadoopConf,
              readDataSchema, filePath)) { tableFooter =>
                if (tableFooter.getNumColumns <= 0) {
                  // Special case because java parquet reader does not like having 0 columns.
                  val numRows = tableFooter.getNumRows
                  val block = new BlockMetaData()
                  block.setRowCount(numRows)
                  val schema = new MessageType("root")
                  return ParquetFileInfoWithBlockMeta(filePath, Seq(block), file.partitionValues,
                    schema, readDataSchema, DateTimeRebaseLegacy, DateTimeRebaseLegacy,
                    hasInt96Timestamps = false)
                }

                tableFooter.serializeThriftFile()
            }
            withResource(serialized) { serialized =>
              withResource(new NvtxRange("readFilteredFooter", NvtxColor.YELLOW)) { _ =>
                val inputFile = new HMBInputFile(serialized)

                // We already filtered the ranges so no need to do more here...
                ParquetFileReader.readFooter(inputFile, ParquetMetadataConverter.NO_FILTER)
              }
            }
          case _ =>
            readAndSimpleFilterFooter(file, fileHadoopConf, filePath)
        }
      } catch {
        case e if GpuParquetCrypto.isColumnarCryptoException(e) =>
          throw new RuntimeException("The GPU does not support reading encrypted Parquet " +
            "files. To read encrypted or columnar encrypted files, disable the GPU Parquet " +
            s"reader via ${RapidsConf.ENABLE_PARQUET_READ.key}.", e)
      }

      val fileSchema = footer.getFileMetaData.getSchema

      // check spark.sql.parquet.fieldId.read.ignoreMissing
      ParquetSchemaClipShims.checkIgnoreMissingIds(ignoreMissingParquetFieldId, fileSchema,
        readDataSchema)

      val pushedFilters = if (enableParquetFilterPushDown) {
        val parquetFilters = SparkShimImpl.getParquetFilters(fileSchema, pushDownDate,
          pushDownTimestamp, pushDownDecimal, pushDownStringPredicate, pushDownInFilterThreshold,
          isCaseSensitive, footer.getFileMetaData.getKeyValueMetaData.get, datetimeRebaseMode)
        filters.flatMap(parquetFilters.createFilter).reduceOption(FilterApi.and)
      } else {
        None
      }

      val blocks = if (pushedFilters.isDefined) {
        withResource(new NvtxRange("getBlocksWithFilter", NvtxColor.CYAN)) { _ =>
          // Use the ParquetFileReader to perform dictionary-level filtering
          ParquetInputFormat.setFilterPredicate(fileHadoopConf, pushedFilters.get)
          //noinspection ScalaDeprecation
          withResource(new ParquetFileReader(fileHadoopConf, footer.getFileMetaData, filePath,
            footer.getBlocks, Collections.emptyList[ColumnDescriptor])) { parquetReader =>
            parquetReader.getRowGroups
          }
        }
      } else {
        footer.getBlocks
      }

      val (clipped, clippedSchema) =
        withResource(new NvtxRange("clipSchema", NvtxColor.DARK_GREEN)) { _ =>
          val clippedSchema = ParquetSchemaUtils.clipParquetSchema(
            fileSchema, readDataSchema, isCaseSensitive, readUseFieldId)
          // Check if the read schema is compatible with the file schema.
          checkSchemaCompat(clippedSchema, readDataSchema,
            (t: Type, d: DataType) => throwTypeIncompatibleError(t, d, file.filePath.toString()),
            isCaseSensitive, readUseFieldId)
          val clipped = GpuParquetUtils.clipBlocksToSchema(clippedSchema, blocks, isCaseSensitive)
          (clipped, clippedSchema)
        }

      val dateRebaseModeForThisFile = DateTimeRebaseUtils.datetimeRebaseMode(
          footer.getFileMetaData.getKeyValueMetaData.get, datetimeRebaseMode)
      val hasInt96Timestamps = isParquetTimeInInt96(fileSchema)
      val timestampRebaseModeForThisFile = if (hasInt96Timestamps) {
        DateTimeRebaseUtils.int96RebaseMode(
          footer.getFileMetaData.getKeyValueMetaData.get, int96RebaseMode)
      } else {
        dateRebaseModeForThisFile
      }

      ParquetFileInfoWithBlockMeta(filePath, clipped, file.partitionValues,
        clippedSchema, readDataSchema, dateRebaseModeForThisFile,
        timestampRebaseModeForThisFile, hasInt96Timestamps)
    }
  }

  /**
   * Recursively check if the read schema is compatible with the file schema. The errorCallback
   * will be invoked to throw an exception once any incompatible type pairs are found.
   *
   * Any element in the read schema that are missing from the file schema are ignored.
   *
   * The function only accepts top-level schemas, which means structures of root columns. Based
   * on this assumption, it can infer root types from input schemas.
   *
   * @param fileType input file's Parquet schema
   * @param readType spark type read from Parquet file
   * @param errorCallback call back function to throw exception if type mismatch
   * @param rootFileType file type of each root column
   * @param rootReadType read type of each root column
   */
  private def checkSchemaCompat(fileType: Type,
                                readType: DataType,
                                errorCallback: (Type, DataType) => Unit,
                                isCaseSensitive: Boolean,
                                useFieldId: Boolean,
                                rootFileType: Option[Type] = None,
                                rootReadType: Option[DataType] = None): Unit = {
    readType match {
      case struct: StructType =>
        val fileFieldMap = fileType.asGroupType().getFields.asScala
          .map { f =>
            (if (isCaseSensitive) f.getName else f.getName.toLowerCase(Locale.ROOT)) -> f
          }.toMap

        val fieldIdToFieldMap = ParquetSchemaClipShims.fieldIdToFieldMap(useFieldId, fileType)

        def getParquetType(f: StructField): Option[Type] = {
          if(useFieldId && ParquetSchemaClipShims.hasFieldId(f)) {
            // use field ID and Spark schema specified field ID
            fieldIdToFieldMap.get(ParquetSchemaClipShims.getFieldId(f))
          } else {
            fileFieldMap.get(if (isCaseSensitive) f.name else f.name.toLowerCase(Locale.ROOT))
          }
        }
        struct.fields.foreach { f =>
          getParquetType(f).foreach { fieldType =>
            checkSchemaCompat(fieldType,
              f.dataType,
              errorCallback,
              isCaseSensitive,
              useFieldId,
              // Record root types for each column, so as to throw a readable exception
              // over nested types.
              Some(rootFileType.getOrElse(fieldType)),
              Some(rootReadType.getOrElse(f.dataType)))
          }
        }
      case array: ArrayType =>
        if (fileType.isPrimitive) {
          if (fileType.getRepetition == Type.Repetition.REPEATED) {
            checkSchemaCompat(fileType, array.elementType, errorCallback, isCaseSensitive,
              useFieldId, rootFileType, rootReadType)
          } else {
            errorCallback(fileType, readType)
          }
        } else {
          val fileGroupType = fileType.asGroupType()
          if (fileGroupType.getFieldCount > 1 &&
              fileGroupType.isRepetition(Type.Repetition.REPEATED)) {
            // legacy array format where struct child is directly repeated under array type group
            checkSchemaCompat(fileGroupType, array.elementType, errorCallback, isCaseSensitive,
              useFieldId, rootFileType, rootReadType)
          } else {
            val repeatedType = fileGroupType.getType(0)
            val childType =
              if (isElementType(repeatedType, fileType.getName)) {
                // Legacy element, per Parquet LogicalType backward compatibility rules.
                // Retain the child as the element type.
                repeatedType
              }
              else {
                // Conforms to current Parquet LogicalType rules.
                // Unwrap child group layer, and use grandchild's element type.
                repeatedType.asGroupType().getType(0)
              }
            checkSchemaCompat(childType, array.elementType, errorCallback, isCaseSensitive,
              useFieldId, rootFileType, rootReadType)
          }
        }

      case map: MapType =>
        val parquetMap = fileType.asGroupType().getType(0).asGroupType()
        val parquetMapKey = parquetMap.getType(0)
        val parquetMapValue = parquetMap.getType(1)
        checkSchemaCompat(parquetMapKey, map.keyType, errorCallback, isCaseSensitive, useFieldId,
          rootFileType, rootReadType)
        checkSchemaCompat(parquetMapValue, map.valueType, errorCallback, isCaseSensitive,
          useFieldId, rootFileType, rootReadType)

      case dt =>
        checkPrimitiveCompat(fileType.asPrimitiveType(),
          dt,
          () => errorCallback(rootFileType.get, rootReadType.get))
    }
  }

  // scalastyle:off
  // Implement Parquet LIST backwards-compatibility rules.
  // See: https://github.com/apache/parquet-format/blob/master/LogicalTypes.md#backward-compatibility-rules
  // Inspired by Apache Spark's ParquetSchemaConverter.isElementType():
  // https://github.com/apache/spark/blob/3a0e6bde2aaa11e1165f4fde040ff02e1743795e/sql/core/src/main/scala/org/apache/spark/sql/execution/datasources/parquet/ParquetSchemaConverter.scala#L413
  // scalastyle:on
  private def isElementType(repeatedType: Type, parentName: String): Boolean = {
    {
      // For legacy 2-level list types with primitive element type, e.g.:
      //
      //    // ARRAY<INT> (nullable list, non-null elements)
      //    optional group my_list (LIST) {
      //      repeated int32 element;
      //    }
      //
      repeatedType.isPrimitive
    } || {
      // For legacy 2-level list types whose element type is a group type with 2 or more fields,
      // e.g.:
      //
      //    // ARRAY<STRUCT<str: STRING, num: INT>> (nullable list, non-null elements)
      //    optional group my_list (LIST) {
      //      repeated group element {
      //        required binary str (UTF8);
      //        required int32 num;
      //      };
      //    }
      //
      repeatedType.asGroupType().getFieldCount > 1
    } || {
      // For legacy 2-level list types generated by parquet-avro (Parquet version < 1.6.0), e.g.:
      //
      //    // ARRAY<STRUCT<str: STRING>> (nullable list, non-null elements)
      //    optional group my_list (LIST) {
      //      repeated group array {
      //        required binary str (UTF8);
      //      };
      //    }
      //
      repeatedType.getName == "array"
    } || {
      // For Parquet data generated by parquet-thrift, e.g.:
      //
      //    // ARRAY<STRUCT<str: STRING>> (nullable list, non-null elements)
      //    optional group my_list (LIST) {
      //      repeated group my_list_tuple {
      //        required binary str (UTF8);
      //      };
      //    }
      //
      repeatedType.getName == s"${parentName}_tuple"
    }
  }

  /**
   * Check the compatibility over primitive types. This function refers to the `getUpdater` method
   * of org.apache.spark.sql.execution.datasources.parquet.ParquetVectorUpdaterFactory.
   *
   * To avoid unnecessary pattern matching, this function is designed to return or throw ASAP.
   *
   * This function uses some deprecated Parquet APIs, because Spark 3.1 is relied on parquet-mr
   * of an older version.
   */
  @scala.annotation.nowarn("msg=method getDecimalMetadata in class PrimitiveType is deprecated")
  private def checkPrimitiveCompat(pt: PrimitiveType,
                                   dt: DataType,
                                   errorCallback: () => Unit): Unit = {
    pt.getPrimitiveTypeName match {
      case PrimitiveTypeName.BOOLEAN if dt == DataTypes.BooleanType =>
        return

      case PrimitiveTypeName.INT32 =>
        if (dt == DataTypes.IntegerType || GpuTypeShims.isSupportedYearMonthType(dt)
            || canReadAsIntDecimal(pt, dt)) {
          // Year-month interval type is stored as int32 in parquet
          return
        }
        // TODO: After we deprecate Spark 3.1, replace OriginalType with LogicalTypeAnnotation
        if (dt == DataTypes.LongType && pt.getOriginalType == OriginalType.UINT_32) {
          return
        }
         if (dt == DataTypes.ByteType || dt == DataTypes.ShortType || dt == DataTypes.DateType) {
           return
         }

      case PrimitiveTypeName.INT64 =>
        if (dt == DataTypes.LongType || GpuTypeShims.isSupportedDayTimeType(dt) ||
            // Day-time interval type is stored as int64 in parquet
            canReadAsLongDecimal(pt, dt)) {
          return
        }
        // TODO: After we deprecate Spark 3.1, replace OriginalType with LogicalTypeAnnotation
        if (isLongDecimal(dt) && pt.getOriginalType == OriginalType.UINT_64) {
          return
        }
        if (pt.getOriginalType == OriginalType.TIMESTAMP_MICROS ||
          pt.getOriginalType == OriginalType.TIMESTAMP_MILLIS) {
          return
        }

      case PrimitiveTypeName.FLOAT if dt == DataTypes.FloatType =>
        return

      case PrimitiveTypeName.DOUBLE if dt == DataTypes.DoubleType =>
        return

      case PrimitiveTypeName.INT96 if dt == DataTypes.TimestampType =>
        return

      case PrimitiveTypeName.BINARY if dt == DataTypes.StringType =>
        // PrimitiveTypeName.FIXED_LEN_BYTE_ARRAY for StringType is not supported by parquet
        return

      case PrimitiveTypeName.BINARY | PrimitiveTypeName.FIXED_LEN_BYTE_ARRAY
        if dt == DataTypes.BinaryType =>
        return

      case PrimitiveTypeName.BINARY | PrimitiveTypeName.FIXED_LEN_BYTE_ARRAY
        if canReadAsIntDecimal(pt, dt) || canReadAsLongDecimal(pt, dt) ||
            canReadAsBinaryDecimal(pt, dt) =>
        return

      case _ =>
    }

    // If we get here, it means the combination of Spark and Parquet type is invalid or not
    // supported.
    errorCallback()
  }

  private def throwTypeIncompatibleError(parquetType: Type,
                                         sparkType: DataType,
                                         filePath: String): Unit = {
    val exception = new SchemaColumnConvertNotSupportedException(
      parquetType.getName,
      parquetType.toString,
      sparkType.catalogString)

    // A copy of QueryExecutionErrors.unsupportedSchemaColumnConvertError introduced in 3.2+
    // TODO: replace with unsupportedSchemaColumnConvertError after we deprecate Spark 3.1
    val message = "Parquet column cannot be converted in " +
      s"file $filePath. Column: ${parquetType.getName}, " +
      s"Expected: ${sparkType.catalogString}, Found: $parquetType"
    throw new QueryExecutionException(message, exception)
  }

  private def isLongDecimal(dt: DataType): Boolean =
    dt match {
      case d: DecimalType => d.precision == 20 && d.scale == 0
      case _ => false
    }

  // TODO: After we deprecate Spark 3.1, fetch decimal meta with DecimalLogicalTypeAnnotation
  @scala.annotation.nowarn("msg=method getDecimalMetadata in class PrimitiveType is deprecated")
  private def canReadAsIntDecimal(pt: PrimitiveType, dt: DataType) = {
    DecimalType.is32BitDecimalType(dt) && isDecimalTypeMatched(pt.getDecimalMetadata, dt)
  }

  // TODO: After we deprecate Spark 3.1, fetch decimal meta with DecimalLogicalTypeAnnotation
  @scala.annotation.nowarn("msg=method getDecimalMetadata in class PrimitiveType is deprecated")
  private def canReadAsLongDecimal(pt: PrimitiveType, dt: DataType): Boolean = {
    DecimalType.is64BitDecimalType(dt) && isDecimalTypeMatched(pt.getDecimalMetadata, dt)
  }

  // TODO: After we deprecate Spark 3.1, fetch decimal meta with DecimalLogicalTypeAnnotation
  @scala.annotation.nowarn("msg=method getDecimalMetadata in class PrimitiveType is deprecated")
  private def canReadAsBinaryDecimal(pt: PrimitiveType, dt: DataType): Boolean = {
    DecimalType.isByteArrayDecimalType(dt) && isDecimalTypeMatched(pt.getDecimalMetadata, dt)
  }

  // TODO: After we deprecate Spark 3.1, fetch decimal meta with DecimalLogicalTypeAnnotation
  @scala.annotation.nowarn("msg=class DecimalMetadata in package schema is deprecated")
  private def isDecimalTypeMatched(metadata: DecimalMetadata,
                                   sparkType: DataType): Boolean = {
    if (metadata == null) {
      false
    } else {
      val dt = sparkType.asInstanceOf[DecimalType]
      metadata.getPrecision <= dt.precision && metadata.getScale == dt.scale
    }
  }
}

/**
 * Similar to GpuParquetPartitionReaderFactory but extended for reading multiple files
 * in an iteration. This will allow us to read multiple small files and combine them
 * on the CPU side before sending them down to the GPU.
 */
case class GpuParquetMultiFilePartitionReaderFactory(
    @transient sqlConf: SQLConf,
    broadcastedConf: Broadcast[SerializableConfiguration],
    dataSchema: StructType,
    readDataSchema: StructType,
    partitionSchema: StructType,
    filters: Array[Filter],
    @transient rapidsConf: RapidsConf,
    metrics: Map[String, GpuMetric],
    queryUsesInputFile: Boolean,
    alluxioPathReplacementMap: Option[Map[String, String]])
  extends MultiFilePartitionReaderFactoryBase(sqlConf, broadcastedConf,
    rapidsConf, alluxioPathReplacementMap) {

  private val isCaseSensitive = sqlConf.caseSensitiveAnalysis
  private val useChunkedReader = rapidsConf.chunkedReaderEnabled
  private val debugDumpPrefix = rapidsConf.parquetDebugDumpPrefix
  private val debugDumpAlways = rapidsConf.parquetDebugDumpAlways
  private val numThreads = rapidsConf.multiThreadReadNumThreads
  private val maxNumFileProcessed = rapidsConf.maxNumParquetFilesParallel
  private val ignoreMissingFiles = sqlConf.ignoreMissingFiles
  private val ignoreCorruptFiles = sqlConf.ignoreCorruptFiles
  private val filterHandler = GpuParquetFileFilterHandler(sqlConf, metrics)
  private val readUseFieldId = ParquetSchemaClipShims.useFieldId(sqlConf)
  private val footerReadType = GpuParquetScan.footerReaderHeuristic(
    rapidsConf.parquetReaderFooterType, dataSchema, readDataSchema, readUseFieldId)
  private val numFilesFilterParallel = rapidsConf.numFilesFilterParallel
  private val combineThresholdSize =
    RapidsConf.PARQUET_MULTITHREADED_COMBINE_THRESHOLD.get(sqlConf)
      .map { deprecatedVal =>
        logWarning(s"${RapidsConf.PARQUET_MULTITHREADED_COMBINE_THRESHOLD} is deprecated, " +
          s"use ${RapidsConf.READER_MULTITHREADED_COMBINE_THRESHOLD} instead. But for now " +
          "the deprecated one will be honored if both are set.")
        deprecatedVal
      }.getOrElse(rapidsConf.getMultithreadedCombineThreshold)
  private val combineWaitTime =
    RapidsConf.PARQUET_MULTITHREADED_COMBINE_WAIT_TIME.get(sqlConf)
      .map { f =>
        logWarning(s"${RapidsConf.PARQUET_MULTITHREADED_COMBINE_WAIT_TIME} is deprecated, " +
          s"use ${RapidsConf.READER_MULTITHREADED_COMBINE_WAIT_TIME} instead. But for now " +
          "the deprecated one will be honored if both are set.")
        f.intValue()
      }.getOrElse(rapidsConf.getMultithreadedCombineWaitTime)
  private val keepReadsInOrderFromConf =
    RapidsConf.PARQUET_MULTITHREADED_READ_KEEP_ORDER.get(sqlConf)
      .map { deprecatedVal =>
        logWarning(s"${RapidsConf.PARQUET_MULTITHREADED_READ_KEEP_ORDER} is deprecated, " +
          s"use ${RapidsConf.READER_MULTITHREADED_READ_KEEP_ORDER} instead. But for now " +
          "the deprecated one will be honored if both are set.")
        deprecatedVal
      }.getOrElse(rapidsConf.getMultithreadedReaderKeepOrder)
  private val alluxioReplacementTaskTime =
    AlluxioCfgUtils.enabledAlluxioReplacementAlgoTaskTime(rapidsConf)

  // We can't use the coalescing files reader when InputFileName, InputFileBlockStart,
  // or InputFileBlockLength because we are combining all the files into a single buffer
  // and we don't know which file is associated with each row. If this changes we need to
  // make sure the Alluxio path replacement also handles setting the input file name to
  // the non-Alluxio path like the multi-threaded reader does.
  override val canUseCoalesceFilesReader: Boolean =
    rapidsConf.isParquetCoalesceFileReadEnabled && !(queryUsesInputFile || ignoreCorruptFiles)

  override val canUseMultiThreadReader: Boolean = rapidsConf.isParquetMultiThreadReadEnabled

  /**
   * Build the PartitionReader for cloud reading
   *
   * @param files files to be read
   * @param conf  configuration
   * @return cloud reading PartitionReader
   */
  override def buildBaseColumnarReaderForCloud(
      files: Array[PartitionedFile],
      conf: Configuration): PartitionReader[ColumnarBatch] = {
    val filterFunc = (file: PartitionedFile) => {
      filterHandler.filterBlocks(footerReadType, file, conf,
        filters, readDataSchema)
    }
    val combineConf = CombineConf(combineThresholdSize, combineWaitTime)
    new MultiFileCloudParquetPartitionReader(conf, files, filterFunc, isCaseSensitive,
      debugDumpPrefix, debugDumpAlways, maxReadBatchSizeRows, maxReadBatchSizeBytes,
      targetBatchSizeBytes, maxGpuColumnSizeBytes, useChunkedReader, metrics, partitionSchema,
      numThreads, maxNumFileProcessed, ignoreMissingFiles, ignoreCorruptFiles, readUseFieldId,
      alluxioPathReplacementMap.getOrElse(Map.empty), alluxioReplacementTaskTime,
      queryUsesInputFile, keepReadsInOrderFromConf, combineConf)
  }

  private def filterBlocksForCoalescingReader(
      footerReadType: ParquetFooterReaderType.Value,
      file: PartitionedFile,
      conf: Configuration,
      filters: Array[Filter],
      readDataSchema: StructType): BlockMetaWithPartFile = {
    try {
      logDebug(s"Filtering blocks for coalescing reader, file: ${file.filePath}")
      val meta = filterHandler.filterBlocks(footerReadType, file, conf, filters,
        readDataSchema)
      BlockMetaWithPartFile(meta, file)
    } catch {
      case e: FileNotFoundException if ignoreMissingFiles =>
        logWarning(s"Skipped missing file: ${file.filePath}", e)
        val meta = ParquetFileInfoWithBlockMeta(
          new Path(new URI(file.filePath.toString())), Seq.empty,
          file.partitionValues, null, null, DateTimeRebaseLegacy, DateTimeRebaseLegacy,
          hasInt96Timestamps = false)
        BlockMetaWithPartFile(meta, file)
      // Throw FileNotFoundException even if `ignoreCorruptFiles` is true
      case e: FileNotFoundException if !ignoreMissingFiles => throw e
      // If ignoreMissingFiles=true, this case will never be reached. But it's ok
      // to leave this branch here.
      case e@(_: RuntimeException | _: IOException) if ignoreCorruptFiles =>
        logWarning(
          s"Skipped the rest of the content in the corrupted file: ${file.filePath}", e)
        val meta = ParquetFileInfoWithBlockMeta(
          new Path(new URI(file.filePath.toString())), Seq.empty,
          file.partitionValues, null, null, DateTimeRebaseLegacy, DateTimeRebaseLegacy,
          hasInt96Timestamps = false)
        BlockMetaWithPartFile(meta, file)
    }
  }

  private class CoalescingFilterRunner(
      footerReadType: ParquetFooterReaderType.Value,
      taskContext: TaskContext,
      files: Array[PartitionedFile],
      conf: Configuration,
      filters: Array[Filter],
      readDataSchema: StructType) extends Callable[Array[BlockMetaWithPartFile]] with Logging {

    override def call(): Array[BlockMetaWithPartFile] = {
      TrampolineUtil.setTaskContext(taskContext)
      try {
        files.map { file =>
          filterBlocksForCoalescingReader(footerReadType, file, conf, filters, readDataSchema)
        }
      } finally {
        TrampolineUtil.unsetTaskContext()
      }
    }
  }

  /**
   * Build the PartitionReader for coalescing reading
   *
   * @param files files to be read
   * @param conf  the configuration
   * @return coalescing reading PartitionReader
   */
  override def buildBaseColumnarReaderForCoalescing(
      origFiles: Array[PartitionedFile],
      conf: Configuration): PartitionReader[ColumnarBatch] = {
    // update the file paths for Alluxio if needed, the coalescing reader doesn't support
    // input_file_name so no need to track what the non Alluxio file name is
    val files = if (alluxioReplacementTaskTime) {
      AlluxioUtils.updateFilesTaskTimeIfAlluxio(origFiles, alluxioPathReplacementMap).map(_.toRead)
    } else {
      // Since coalescing reader isn't supported if input_file_name is used, so won't
      // ever get here with that. So with convert time or no Alluxio just use the files as
      // passed in.
      origFiles
    }
    val clippedBlocks = ArrayBuffer[ParquetSingleDataBlockMeta]()
    val startTime = System.nanoTime()
    val metaAndFilesArr = if (numFilesFilterParallel > 0) {
      val tc = TaskContext.get()
      val threadPool = MultiFileReaderThreadPool.getOrCreateThreadPool(numThreads)
      files.grouped(numFilesFilterParallel).map { fileGroup =>
        threadPool.submit(
          new CoalescingFilterRunner(footerReadType, tc, fileGroup, conf, filters, readDataSchema))
      }.toArray.flatMap(_.get())
    } else {
      files.map { file =>
        filterBlocksForCoalescingReader(footerReadType, file, conf, filters, readDataSchema)
      }
    }
    metaAndFilesArr.foreach { metaAndFile =>
      val singleFileInfo = metaAndFile.meta
      clippedBlocks ++= singleFileInfo.blocks.map(block =>
        ParquetSingleDataBlockMeta(
          singleFileInfo.filePath,
          ParquetDataBlock(block),
          metaAndFile.file.partitionValues,
          ParquetSchemaWrapper(singleFileInfo.schema),
          singleFileInfo.readSchema,
          new ParquetExtraInfo(singleFileInfo.dateRebaseMode,
            singleFileInfo.timestampRebaseMode,
            singleFileInfo.hasInt96Timestamps)))
    }
    val filterTime = System.nanoTime() - startTime
    metrics.get(FILTER_TIME).foreach {
      _ += filterTime
    }
    metrics.get("scanTime").foreach {
      _ += TimeUnit.NANOSECONDS.toMillis(filterTime)
    }
    new MultiFileParquetPartitionReader(conf, files, clippedBlocks.toSeq, isCaseSensitive,
      debugDumpPrefix, debugDumpAlways, useChunkedReader, maxReadBatchSizeRows,
      maxReadBatchSizeBytes, targetBatchSizeBytes, maxGpuColumnSizeBytes, metrics, partitionSchema,
      numThreads, ignoreMissingFiles, ignoreCorruptFiles, readUseFieldId)
  }

  /**
   * File format short name used for logging and other things to uniquely identity
   * which file format is being used.
   *
   * @return the file format short name
   */
  override final def getFileFormatShortName: String = "Parquet"

}

case class GpuParquetPartitionReaderFactory(
    @transient sqlConf: SQLConf,
    broadcastedConf: Broadcast[SerializableConfiguration],
    dataSchema: StructType,
    readDataSchema: StructType,
    partitionSchema: StructType,
    filters: Array[Filter],
    @transient rapidsConf: RapidsConf,
    metrics: Map[String, GpuMetric],
    @transient params: Map[String, String],
    alluxioPathReplacementMap: Option[Map[String, String]])
  extends ShimFilePartitionReaderFactory(params) with Logging {

  private val isCaseSensitive = sqlConf.caseSensitiveAnalysis
  private val debugDumpPrefix = rapidsConf.parquetDebugDumpPrefix
  private val debugDumpAlways = rapidsConf.parquetDebugDumpAlways
  private val maxReadBatchSizeRows = rapidsConf.maxReadBatchSizeRows
  private val maxReadBatchSizeBytes = rapidsConf.maxReadBatchSizeBytes
  private val targetSizeBytes = rapidsConf.gpuTargetBatchSizeBytes
  private val maxGpuColumnSizeBytes = rapidsConf.maxGpuColumnSizeBytes
  private val useChunkedReader = rapidsConf.chunkedReaderEnabled
  private val filterHandler = GpuParquetFileFilterHandler(sqlConf, metrics)
  private val readUseFieldId = ParquetSchemaClipShims.useFieldId(sqlConf)
  private val footerReadType = GpuParquetScan.footerReaderHeuristic(
    rapidsConf.parquetReaderFooterType, dataSchema, readDataSchema, readUseFieldId)

  override def supportColumnarReads(partition: InputPartition): Boolean = true

  override def buildReader(partitionedFile: PartitionedFile): PartitionReader[InternalRow] = {
    throw new IllegalStateException("GPU column parser called to read rows")
  }

  override def buildColumnarReader(
      partitionedFile: PartitionedFile): PartitionReader[ColumnarBatch] = {
    val reader = new PartitionReaderWithBytesRead(buildBaseColumnarParquetReader(partitionedFile))
    ColumnarPartitionReaderWithPartitionValues.newReader(partitionedFile, reader, partitionSchema,
      maxGpuColumnSizeBytes)
  }

  private def buildBaseColumnarParquetReader(
      file: PartitionedFile): PartitionReader[ColumnarBatch] = {
    val conf = broadcastedConf.value.value
    val startTime = System.nanoTime()
    val singleFileInfo = filterHandler.filterBlocks(footerReadType, file, conf, filters,
      readDataSchema)
    metrics.get(FILTER_TIME).foreach {
      _ += (System.nanoTime() - startTime)
    }
    new ParquetPartitionReader(conf, file, singleFileInfo.filePath, singleFileInfo.blocks,
      singleFileInfo.schema, isCaseSensitive, readDataSchema, debugDumpPrefix, debugDumpAlways,
      maxReadBatchSizeRows, maxReadBatchSizeBytes, targetSizeBytes,
      useChunkedReader, metrics, singleFileInfo.dateRebaseMode,
      singleFileInfo.timestampRebaseMode, singleFileInfo.hasInt96Timestamps, readUseFieldId)
  }
}

trait ParquetPartitionReaderBase extends Logging with ScanWithMetrics
    with MultiFileReaderFunctions {
  // the size of Parquet magic (at start+end) and footer length values
  val PARQUET_META_SIZE: Long = 4 + 4 + 4

  // Configuration
  def conf: Configuration
  def execMetrics: Map[String, GpuMetric]

  def isSchemaCaseSensitive: Boolean

  val copyBufferSize = conf.getInt("parquet.read.allocation.size", 8 * 1024 * 1024)

  def checkIfNeedToSplitBlocks(currentDateRebaseMode: DateTimeRebaseMode,
      nextDateRebaseMode: DateTimeRebaseMode,
      currentTimestampRebaseMode: DateTimeRebaseMode,
      nextTimestampRebaseMode: DateTimeRebaseMode,
      currentSchema: SchemaBase,
      nextSchema: SchemaBase,
      currentFilePath: String,
      nextFilePath: String): Boolean = {
    // We need to ensure all files we are going to combine have the same datetime
    // rebase mode.
    if (currentDateRebaseMode != nextDateRebaseMode &&
      currentTimestampRebaseMode != nextTimestampRebaseMode) {
      logInfo(s"datetime rebase mode for the next file ${nextFilePath} is different " +
        s"then current file ${currentFilePath}, splitting into another batch.")
      return true
    }

    if (!currentSchema.equals(nextSchema)) {
      logInfo(s"File schema for the next file ${nextFilePath}" +
        s" schema ${nextSchema} doesn't match current ${currentFilePath}" +
        s" schema ${currentSchema}, splitting it into another batch!")
      return true
    }
    false
  }

  @scala.annotation.nowarn(
    "msg=constructor NullOutputStream in class NullOutputStream is deprecated"
  )
  protected def calculateParquetFooterSize(
      currentChunkedBlocks: Seq[BlockMetaData],
      schema: MessageType): Long = {
    // Calculate size of the footer metadata.
    // This uses the column metadata from the original file, but that should
    // always be at least as big as the updated metadata in the output.
    val out = new CountingOutputStream(new NullOutputStream)
    writeFooter(out, currentChunkedBlocks, schema)
    out.getByteCount
  }

  /**
   * Calculate an amount of extra memory if we are combining multiple files together.
   * We want to add extra memory because the ColumnChunks saved in the footer have 2 fields
   * file_offset and data_page_offset that get much larger when we are combining files.
   * Here we estimate that by taking the number of columns * number of blocks which should be
   * the number of column chunks and then saying there are 2 fields that could be larger and
   * assume max size of those would be 8 bytes worst case. So we probably allocate to much here
   * but it shouldn't be by a huge amount and its better then having to realloc and copy.
   *
   * @param numCols the number of columns
   * @param numBlocks the total number of blocks to be combined
   * @return amount of extra memory to allocate
   */
  def calculateExtraMemoryForParquetFooter(numCols: Int, numBlocks: Int): Int = {
    val numColumnChunks = numCols * numBlocks
    numColumnChunks * 2 * 8
  }

  protected def calculateParquetOutputSize(
      currentChunkedBlocks: Seq[BlockMetaData],
      schema: MessageType,
      handleCoalesceFiles: Boolean): Long = {
    // start with the size of Parquet magic (at start+end) and footer length values
    var size: Long = PARQUET_META_SIZE

    // Calculate the total amount of column data that will be copied
    // NOTE: Avoid using block.getTotalByteSize here as that is the
    //       uncompressed size rather than the size in the file.
    size += currentChunkedBlocks.flatMap(_.getColumns.asScala.map(_.getTotalSize)).sum

    val footerSize = calculateParquetFooterSize(currentChunkedBlocks, schema)
    val extraMemory = if (handleCoalesceFiles) {
      val numCols = currentChunkedBlocks.head.getColumns().size()
      calculateExtraMemoryForParquetFooter(numCols, currentChunkedBlocks.size)
    } else {
      0
    }
    val totalSize = size + footerSize + extraMemory
    totalSize
  }

  protected def writeFooter(
      out: OutputStream,
      blocks: Seq[BlockMetaData],
      schema: MessageType): Unit = {
    val fileMeta = new FileMetaData(schema, Collections.emptyMap[String, String],
      ParquetPartitionReader.PARQUET_CREATOR)
    val metadataConverter = new ParquetMetadataConverter
    val footer = new ParquetMetadata(fileMeta, blocks.asJava)
    val meta = metadataConverter.toParquetMetadata(ParquetPartitionReader.PARQUET_VERSION, footer)
    org.apache.parquet.format.Util.writeFileMetaData(meta, out)
  }

  protected def copyDataRange(
      range: CopyRange,
      in: FSDataInputStream,
      out: HostMemoryOutputStream,
      copyBuffer: Array[Byte]): Long = {
    var readTime = 0L
    var writeTime = 0L
    if (in.getPos != range.offset) {
      in.seek(range.offset)
    }
    out.seek(range.outputOffset)
    var bytesLeft = range.length
    while (bytesLeft > 0) {
      // downcast is safe because copyBuffer.length is an int
      val readLength = Math.min(bytesLeft, copyBuffer.length).toInt
      val start = System.nanoTime()
      in.readFully(copyBuffer, 0, readLength)
      val mid = System.nanoTime()
      out.write(copyBuffer, 0, readLength)
      val end = System.nanoTime()
      readTime += (mid - start)
      writeTime += (end - mid)
      bytesLeft -= readLength
    }
    execMetrics.get(READ_FS_TIME).foreach(_.add(readTime))
    execMetrics.get(WRITE_BUFFER_TIME).foreach(_.add(writeTime))
    range.length
  }

  /**
   * Computes new block metadata to reflect where the blocks and columns will appear in the
   * computed Parquet file.
   *
   * @param blocks block metadata from the original file(s) that will appear in the computed file
   * @param realStartOffset starting file offset of the first block
   * @return updated block metadata
   */
  @scala.annotation.nowarn(
    "msg=method getPath in class ColumnChunkMetaData is deprecated"
  )
  protected def computeBlockMetaData(
      blocks: Seq[BlockMetaData],
      realStartOffset: Long): Seq[BlockMetaData] = {
    val outputBlocks = new ArrayBuffer[BlockMetaData](blocks.length)
    var totalBytesToCopy = 0L
    blocks.foreach { block =>
      val columns = block.getColumns.asScala
      val outputColumns = new ArrayBuffer[ColumnChunkMetaData](columns.length)
      columns.foreach { column =>
        // update column metadata to reflect new position in the output file
        val startPosCol = column.getStartingPos
        val offsetAdjustment = realStartOffset + totalBytesToCopy - startPosCol
        val newDictOffset = if (column.getDictionaryPageOffset > 0) {
          column.getDictionaryPageOffset + offsetAdjustment
        } else {
          0
        }
        val columnSize = column.getTotalSize
        //noinspection ScalaDeprecation
        outputColumns += ColumnChunkMetaData.get(
          column.getPath,
          column.getPrimitiveType,
          column.getCodec,
          column.getEncodingStats,
          column.getEncodings,
          column.getStatistics,
          column.getStartingPos + offsetAdjustment,
          newDictOffset,
          column.getValueCount,
          columnSize,
          column.getTotalUncompressedSize)
        totalBytesToCopy += columnSize
      }
      outputBlocks += GpuParquetUtils.newBlockMeta(block.getRowCount, outputColumns.toSeq)
    }
    outputBlocks.toSeq
  }

  /**
   * Copies the data corresponding to the clipped blocks in the original file and compute the
   * block metadata for the output. The output blocks will contain the same column chunk
   * metadata but with the file offsets updated to reflect the new position of the column data
   * as written to the output.
   *
   * @param in  the input stream for the original Parquet file
   * @param out the output stream to receive the data
   * @param blocks block metadata from the original file that will appear in the computed file
   * @param realStartOffset starting file offset of the first block
   * @return updated block metadata corresponding to the output
   */
  protected def copyBlocksData(
      filePath: Path,
      out: HostMemoryOutputStream,
      blocks: Seq[BlockMetaData],
      realStartOffset: Long,
      metrics: Map[String, GpuMetric]): Seq[BlockMetaData] = {
    val startPos = out.getPos
    val filePathString: String = filePath.toString
    val remoteItems = new ArrayBuffer[CopyRange](blocks.length)
    var totalBytesToCopy = 0L
    val fileHadoopConf = ReaderUtils.getHadoopConfForReaderThread(filePath, conf)
    withResource(new ArrayBuffer[LocalCopy](blocks.length)) { localItems =>
      blocks.foreach { block =>
        block.getColumns.asScala.foreach { column =>
          val columnSize = column.getTotalSize
          val outputOffset = totalBytesToCopy + startPos
          val channel = FileCache.get.getDataRangeChannel(filePathString,
            column.getStartingPos, columnSize, fileHadoopConf)
          if (channel.isDefined) {
            localItems += LocalCopy(channel.get, columnSize, outputOffset)
          } else {
            remoteItems += CopyRange(column.getStartingPos, columnSize, outputOffset)
          }
          totalBytesToCopy += columnSize
        }
      }
      localItems.foreach { localItem =>
        copyLocal(localItem, out, metrics)
        localItem.close()
      }
    }
    copyRemoteBlocksData(remoteItems.toSeq, filePath,
      filePathString, out, metrics)
    // fixup output pos after blocks were copied possibly out of order
    out.seek(startPos + totalBytesToCopy)
    computeBlockMetaData(blocks, realStartOffset)
  }

  private def copyRemoteBlocksData(
      remoteCopies: Seq[CopyRange],
      filePath: Path,
      filePathString: String,
      out: HostMemoryOutputStream,
      metrics: Map[String, GpuMetric]): Long = {
    var totalBytesCopied = 0L
    if (remoteCopies.isEmpty) {
      return totalBytesCopied
    }
    val fileHadoopConf = ReaderUtils.getHadoopConfForReaderThread(filePath, conf)
    val coalescedRanges = coalesceReads(remoteCopies)
    val copyBuffer: Array[Byte] = new Array[Byte](copyBufferSize)
    withResource(filePath.getFileSystem(fileHadoopConf).open(filePath)) { in =>
      coalescedRanges.foreach { blockCopy =>
        totalBytesCopied += copyDataRange(blockCopy, in, out, copyBuffer)
      }
    }
    // try to cache the remote ranges that were copied
    remoteCopies.foreach { range =>
      metrics.getOrElse(GpuMetric.FILECACHE_DATA_RANGE_MISSES, NoopMetric) += 1
      metrics.getOrElse(GpuMetric.FILECACHE_DATA_RANGE_MISSES_SIZE, NoopMetric) += range.length
      val cacheToken = FileCache.get.startDataRangeCache(
        filePathString, range.offset, range.length, fileHadoopConf)
      // If we get a filecache token then we can complete the caching by providing the data.
      // If we do not get a token then we should not cache this data.
      cacheToken.foreach { token =>
        token.complete(out.buffer.slice(range.outputOffset, range.length))
      }
    }
    totalBytesCopied
  }

  private def coalesceReads(ranges: Seq[CopyRange]): Seq[CopyRange] = {
    val coalesced = new ArrayBuffer[CopyRange](ranges.length)
    var currentRange: CopyRange = null
    var currentRangeEnd = 0L

    def addCurrentRange(): Unit = {
      if (currentRange != null) {
        val rangeLength = currentRangeEnd - currentRange.offset
        if (rangeLength == currentRange.length) {
          coalesced += currentRange
        } else {
          coalesced += currentRange.copy(length = rangeLength)
        }
        currentRange = null
        currentRangeEnd = 0L
      }
    }

    ranges.foreach { c =>
      if (c.offset == currentRangeEnd) {
        currentRangeEnd += c.length
      } else {
        addCurrentRange()
        currentRange = c
        currentRangeEnd = c.offset + c.length
      }
    }
    addCurrentRange()
    coalesced.toSeq
  }

  private def copyLocal(
      item: LocalCopy,
      out: HostMemoryOutputStream,
      metrics: Map[String, GpuMetric]): Long = {
    metrics.getOrElse(GpuMetric.FILECACHE_DATA_RANGE_HITS, NoopMetric) += 1
    metrics.getOrElse(GpuMetric.FILECACHE_DATA_RANGE_HITS_SIZE, NoopMetric) += item.length
    metrics.getOrElse(GpuMetric.FILECACHE_DATA_RANGE_READ_TIME, NoopMetric).ns {
      out.seek(item.outputOffset)
      out.copyFromChannel(item.channel, item.length)
    }
    item.length
  }

  protected def readPartFile(
      blocks: Seq[BlockMetaData],
      clippedSchema: MessageType,
      filePath: Path): (HostMemoryBuffer, Long, Seq[BlockMetaData]) = {
    withResource(new NvtxRange("Parquet buffer file split", NvtxColor.YELLOW)) { _ =>
      val estTotalSize = calculateParquetOutputSize(blocks, clippedSchema, false)
      closeOnExcept(HostMemoryBuffer.allocate(estTotalSize)) { hmb =>
        val out = new HostMemoryOutputStream(hmb)
        out.write(ParquetPartitionReader.PARQUET_MAGIC)
        val outputBlocks = copyBlocksData(filePath, out, blocks, out.getPos, metrics)
        val footerPos = out.getPos
        writeFooter(out, outputBlocks, clippedSchema)
        BytesUtils.writeIntLittleEndian(out, (out.getPos - footerPos).toInt)
        out.write(ParquetPartitionReader.PARQUET_MAGIC)
        // check we didn't go over memory
        if (out.getPos > estTotalSize) {
          throw new QueryExecutionException(s"Calculated buffer size $estTotalSize is to " +
              s"small, actual written: ${out.getPos}")
        }
        (hmb, out.getPos, outputBlocks)
      }
    }
  }

  protected def populateCurrentBlockChunk(
      blockIter: BufferedIterator[BlockMetaData],
      maxReadBatchSizeRows: Int,
      maxReadBatchSizeBytes: Long,
      readDataSchema: StructType): Seq[BlockMetaData] = {
    val currentChunk = new ArrayBuffer[BlockMetaData]
    var numRows: Long = 0
    var numBytes: Long = 0
    var numParquetBytes: Long = 0

    @tailrec
    def readNextBatch(): Unit = {
      if (blockIter.hasNext) {
        val peekedRowGroup = blockIter.head
        if (peekedRowGroup.getRowCount > Integer.MAX_VALUE) {
          throw new UnsupportedOperationException("Too many rows in split")
        }
        if (numRows == 0 || numRows + peekedRowGroup.getRowCount <= maxReadBatchSizeRows) {
          val estimatedBytes = GpuBatchUtils.estimateGpuMemory(readDataSchema,
            peekedRowGroup.getRowCount)
          if (numBytes == 0 || numBytes + estimatedBytes <= maxReadBatchSizeBytes) {
            currentChunk += blockIter.next()
            numRows += currentChunk.last.getRowCount
            numParquetBytes += currentChunk.last.getTotalByteSize
            numBytes += estimatedBytes
            readNextBatch()
          }
        }
      }
    }
    readNextBatch()
    logDebug(s"Loaded $numRows rows from Parquet. Parquet bytes read: $numParquetBytes. " +
      s"Estimated GPU bytes: $numBytes")
    currentChunk.toSeq
  }

  /**
   * Take case-sensitive into consideration when getting the data reading column names
   * before sending parquet-formatted buffer to cudf.
   * Also clips the column names if `useFieldId` is true.
   *
   * @param readDataSchema Spark schema to read
   * @param fileSchema the schema of the dumped parquet-formatted buffer, already removed unmatched
   *
   * @param isCaseSensitive if it is case sensitive
   * @param useFieldId if enabled `spark.sql.parquet.fieldId.read.enabled`
   * @return a sequence of tuple of column names following the order of readDataSchema
   */
  protected def toCudfColumnNames(
      readDataSchema: StructType,
      fileSchema: MessageType,
      isCaseSensitive: Boolean,
      useFieldId: Boolean): Seq[String] = {

    // map from field ID to the parquet column name
    val fieldIdToNameMap = ParquetSchemaClipShims.fieldIdToNameMap(useFieldId, fileSchema)

    // if use field id, clip the unused reading column names
    // e.g.:  reading schema is:
    //  StructType(
    //    StructField("mapped_c1", IntegerType, metadata={'parquet.field.id': 1}),
    //    StructField("mapped_c2", IntegerType, metadata={'parquet.field.id': 55}),
    //    StructField("c3", IntegerType))
    //  File schema is:
    //    message spark_schema {
    //      optional int32 c1 = 1 (field ID is 1),
    //      optional int32 c2 = 2 (field ID is 2),
    //      optional int32 c3,
    //    }
    //  ID = 55 not matched, returns ["c1", "c3"]

    // excludes unmatched columns
    val clippedReadFields = readDataSchema.fields.filter(f => !(useFieldId &&
        ParquetSchemaClipShims.hasFieldId(f) &&
        !fieldIdToNameMap.contains(ParquetSchemaClipShims.getFieldId(f))))

    if (!isCaseSensitive) {
      val fields = fileSchema.asGroupType().getFields.asScala.map(_.getName).toSet
      val m = CaseInsensitiveMap(fields.zip(fields).toMap)
      // The schemas may be different among parquet files, so some column names may not be existing
      // in the CaseInsensitiveMap. In that case, we just use the field name of readDataSchema
      //
      // For hive special case, the readDataSchema is lower case, we need to do
      // the case insensitive conversion
      // See https://github.com/NVIDIA/spark-rapids/pull/3982#issue-770410779
      clippedReadFields.map { f =>
        if (useFieldId && ParquetSchemaClipShims.hasFieldId(f)) {
          // find the parquet column name
          fieldIdToNameMap(ParquetSchemaClipShims.getFieldId(f))
        } else {
          m.get(f.name).getOrElse(f.name)
        }
      }
    } else {
      clippedReadFields.map { f =>
        if (useFieldId && ParquetSchemaClipShims.hasFieldId(f)) {
          fieldIdToNameMap(ParquetSchemaClipShims.getFieldId(f))
        } else {
          f.name
        }
      }
    }
  }

  def getParquetOptions(
      readDataSchema: StructType,
      clippedSchema: MessageType,
      useFieldId: Boolean): ParquetOptions = {
    val includeColumns = toCudfColumnNames(readDataSchema, clippedSchema,
      isSchemaCaseSensitive, useFieldId)
    ParquetOptions.builder()
        .withTimeUnit(DType.TIMESTAMP_MICROSECONDS)
        .includeColumn(includeColumns : _*)
        .build()
  }

  /** conversions used by multithreaded reader and coalescing reader */
  implicit def toBlockMetaData(block: DataBlockBase): BlockMetaData =
    block.asInstanceOf[ParquetDataBlock].dataBlock

  implicit def toDataBlockBase(blocks: Seq[BlockMetaData]): Seq[DataBlockBase] =
    blocks.map(ParquetDataBlock)

  implicit def toBlockMetaDataSeq(blocks: Seq[DataBlockBase]): Seq[BlockMetaData] =
    blocks.map(_.asInstanceOf[ParquetDataBlock].dataBlock)
}

// Parquet schema wrapper
private case class ParquetSchemaWrapper(schema: MessageType) extends SchemaBase {
  override def isEmpty: Boolean = schema.getFields.isEmpty
}

// Parquet BlockMetaData wrapper
private case class ParquetDataBlock(dataBlock: BlockMetaData) extends DataBlockBase {
  override def getRowCount: Long = dataBlock.getRowCount
  override def getReadDataSize: Long = dataBlock.getTotalByteSize
  override def getBlockSize: Long = dataBlock.getColumns.asScala.map(_.getTotalSize).sum
}

/** Parquet extra information containing rebase modes and whether there is int96 timestamp */
class ParquetExtraInfo(val dateRebaseMode: DateTimeRebaseMode,
    val timestampRebaseMode: DateTimeRebaseMode,
    val hasInt96Timestamps: Boolean) extends ExtraInfo

// contains meta about a single block in a file
private case class ParquetSingleDataBlockMeta(
  filePath: Path,
  dataBlock: ParquetDataBlock,
  partitionValues: InternalRow,
  schema: ParquetSchemaWrapper,
  readSchema: StructType,
  extraInfo: ParquetExtraInfo) extends SingleDataBlockInfo

/**
 * A PartitionReader that can read multiple Parquet files up to the certain size. It will
 * coalesce small files together and copy the block data in a separate thread pool to speed
 * up processing the small files before sending down to the GPU.
 *
 * Efficiently reading a Parquet split on the GPU requires re-constructing the Parquet file
 * in memory that contains just the column chunks that are needed. This avoids sending
 * unnecessary data to the GPU and saves GPU memory.
 *
 * @param conf the Hadoop configuration
 * @param splits the partitioned files to read
 * @param clippedBlocks the block metadata from the original Parquet file that has been clipped
 *                      to only contain the column chunks to be read
 * @param isSchemaCaseSensitive whether schema is case sensitive
 * @param debugDumpPrefix a path prefix to use for dumping the fabricated Parquet data
 * @param debugDumpAlways whether to debug dump always or only on errors
 * @param maxReadBatchSizeRows soft limit on the maximum number of rows the reader reads per batch
 * @param maxReadBatchSizeBytes soft limit on the maximum number of bytes the reader reads per batch
 * @param execMetrics metrics
 * @param partitionSchema Schema of partitions.
 * @param numThreads the size of the threadpool
 * @param ignoreMissingFiles Whether to ignore missing files
 * @param ignoreCorruptFiles Whether to ignore corrupt files
 */
class MultiFileParquetPartitionReader(
    override val conf: Configuration,
    splits: Array[PartitionedFile],
    clippedBlocks: Seq[ParquetSingleDataBlockMeta],
    override val isSchemaCaseSensitive: Boolean,
    debugDumpPrefix: Option[String],
    debugDumpAlways: Boolean,
    useChunkedReader: Boolean,
    maxReadBatchSizeRows: Integer,
    maxReadBatchSizeBytes: Long,
    targetBatchSizeBytes: Long,
    maxGpuColumnSizeBytes: Long,
    override val execMetrics: Map[String, GpuMetric],
    partitionSchema: StructType,
    numThreads: Int,
    ignoreMissingFiles: Boolean,
    ignoreCorruptFiles: Boolean,
    useFieldId: Boolean)
  extends MultiFileCoalescingPartitionReaderBase(conf, clippedBlocks,
    partitionSchema, maxReadBatchSizeRows, maxReadBatchSizeBytes, maxGpuColumnSizeBytes,
    numThreads, execMetrics)
  with ParquetPartitionReaderBase {

  // Some implicits to convert the base class to the sub-class and vice versa
  implicit def toMessageType(schema: SchemaBase): MessageType =
    schema.asInstanceOf[ParquetSchemaWrapper].schema

  implicit def ParquetSingleDataBlockMeta(in: ExtraInfo): ParquetExtraInfo =
    in.asInstanceOf[ParquetExtraInfo]

  // The runner to copy blocks to offset of HostMemoryBuffer
  class ParquetCopyBlocksRunner(
      taskContext: TaskContext,
      file: Path,
      outhmb: HostMemoryBuffer,
      blocks: ArrayBuffer[DataBlockBase],
      offset: Long)
    extends Callable[(Seq[DataBlockBase], Long)] {

    override def call(): (Seq[DataBlockBase], Long) = {
      TrampolineUtil.setTaskContext(taskContext)
      try {
        val startBytesRead = fileSystemBytesRead()
        val outputBlocks = withResource(outhmb) { _ =>
          withResource(new HostMemoryOutputStream(outhmb)) { out =>
            copyBlocksData(file, out, blocks.toSeq, offset, metrics)
          }
        }
        val bytesRead = fileSystemBytesRead() - startBytesRead
        (outputBlocks, bytesRead)
      } catch {
        case e: FileNotFoundException if ignoreMissingFiles =>
          logWarning(s"Skipped missing file: ${file.toString}", e)
          (Seq.empty, 0)
        // Throw FileNotFoundException even if `ignoreCorruptFiles` is true
        case e: FileNotFoundException if !ignoreMissingFiles => throw e
        case e @ (_: RuntimeException | _: IOException) if ignoreCorruptFiles =>
          logWarning(
            s"Skipped the rest of the content in the corrupted file: ${file.toString}", e)
          // It leave the empty hole for the re-composed parquet file if we skip
          // the corrupted file. But it should be ok since there is no meta pointing to that "hole"
          (Seq.empty, 0)
      } finally {
        TrampolineUtil.unsetTaskContext()
      }
    }
  }

  override def checkIfNeedToSplitDataBlock(currentBlockInfo: SingleDataBlockInfo,
      nextBlockInfo: SingleDataBlockInfo): Boolean = {
    checkIfNeedToSplitBlocks(currentBlockInfo.extraInfo.dateRebaseMode,
      nextBlockInfo.extraInfo.dateRebaseMode,
      currentBlockInfo.extraInfo.timestampRebaseMode,
      nextBlockInfo.extraInfo.timestampRebaseMode,
      currentBlockInfo.schema,
      nextBlockInfo.schema,
      currentBlockInfo.filePath.toString,
      nextBlockInfo.filePath.toString
    )
  }

  override def calculateEstimatedBlocksOutputSize(batchContext: BatchContext): Long = {
    val allBlocks = batchContext.origChunkedBlocks.values.flatten.toSeq
    // Some Parquet versions sanity check the block metadata, and since the blocks could be from
    // multiple files they will not pass the checks as they are.
    val blockStartOffset = ParquetPartitionReader.PARQUET_MAGIC.length
    val updatedBlocks = computeBlockMetaData(allBlocks, blockStartOffset)
    calculateParquetOutputSize(updatedBlocks, batchContext.schema, true)
  }

  override def getBatchRunner(
      taskContext: TaskContext,
      file: Path,
      outhmb: HostMemoryBuffer,
      blocks: ArrayBuffer[DataBlockBase],
      offset: Long,
      batchContext: BatchContext): Callable[(Seq[DataBlockBase], Long)] = {
    new ParquetCopyBlocksRunner(taskContext, file, outhmb, blocks, offset)
  }

  override final def getFileFormatShortName: String = "Parquet"

  private var currentTargetBatchSize = targetBatchSizeBytes

  override final def chunkedSplit(buffer: HostMemoryBuffer): Seq[HostMemoryBuffer] = {
    currentTargetBatchSize =
      GpuParquetScan.splitTargetBatchSize(currentTargetBatchSize, useChunkedReader)
    Seq(buffer)
  }

  override final def startNewBufferRetry(): Unit = {
    currentTargetBatchSize = targetBatchSizeBytes
  }

  override def readBufferToTablesAndClose(dataBuffer: HostMemoryBuffer, dataSize: Long,
      clippedSchema: SchemaBase, readDataSchema: StructType,
      extraInfo: ExtraInfo): GpuDataProducer[Table] = {

    val parseOpts = getParquetOptions(readDataSchema, clippedSchema, useFieldId)

    // About to start using the GPU
    GpuSemaphore.acquireIfNecessary(TaskContext.get())

    MakeParquetTableProducer(useChunkedReader, conf, currentTargetBatchSize, parseOpts,
      dataBuffer, 0, dataSize, metrics,
      extraInfo.dateRebaseMode, extraInfo.timestampRebaseMode,
      extraInfo.hasInt96Timestamps, isSchemaCaseSensitive, useFieldId, readDataSchema,
      clippedSchema, splits, debugDumpPrefix, debugDumpAlways)
  }

  override def writeFileHeader(buffer: HostMemoryBuffer, bContext: BatchContext): Long = {
    withResource(new HostMemoryOutputStream(buffer)) { out =>
      out.write(ParquetPartitionReader.PARQUET_MAGIC)
      out.getPos
    }
  }

  override def calculateFinalBlocksOutputSize(footerOffset: Long,
      blocks: collection.Seq[DataBlockBase], bContext: BatchContext): Long = {

    val actualFooterSize = calculateParquetFooterSize(blocks.toSeq, bContext.schema)
    // 4 + 4 is for writing size and the ending PARQUET_MAGIC.
    footerOffset + actualFooterSize + 4 + 4
  }

  override def writeFileFooter(buffer: HostMemoryBuffer, bufferSize: Long, footerOffset: Long,
      blocks: Seq[DataBlockBase], bContext: BatchContext): (HostMemoryBuffer, Long) = {

    val lenLeft = bufferSize - footerOffset

    val finalSize = closeOnExcept(buffer) { _ =>
      withResource(buffer.slice(footerOffset, lenLeft)) { finalizehmb =>
        withResource(new HostMemoryOutputStream(finalizehmb)) { footerOut =>
          writeFooter(footerOut, blocks, bContext.schema)
          BytesUtils.writeIntLittleEndian(footerOut, footerOut.getPos.toInt)
          footerOut.write(ParquetPartitionReader.PARQUET_MAGIC)
          footerOffset + footerOut.getPos
        }
      }
    }
    (buffer, finalSize)
  }
}

/**
 * A PartitionReader that can read multiple Parquet files in parallel. This is most efficient
 * running in a cloud environment where the I/O of reading is slow.
 *
 * Efficiently reading a Parquet split on the GPU requires re-constructing the Parquet file
 * in memory that contains just the column chunks that are needed. This avoids sending
 * unnecessary data to the GPU and saves GPU memory.
 *
 * @param conf the Hadoop configuration
 * @param files the partitioned files to read
 * @param filterFunc a function to filter the necessary blocks from a given file
 * @param isSchemaCaseSensitive whether schema is case sensitive
 * @param debugDumpPrefix a path prefix to use for dumping the fabricated Parquet data
 * @param debugDumpAlways whether to debug dump always or only on errors
 * @param maxReadBatchSizeRows soft limit on the maximum number of rows the reader reads per batch
 * @param maxReadBatchSizeBytes soft limit on the maximum number of bytes the reader reads per batch
 * @param execMetrics metrics
 * @param partitionSchema Schema of partitions.
 * @param numThreads the size of the threadpool
 * @param maxNumFileProcessed the maximum number of files to read on the CPU side and waiting to be
 *                            processed on the GPU. This affects the amount of host memory used.
 * @param ignoreMissingFiles Whether to ignore missing files
 * @param ignoreCorruptFiles Whether to ignore corrupt files
 * @param useFieldId Whether to use field id for column matching
 * @param alluxioPathReplacementMap Map containing mapping of DFS scheme to Alluxio scheme
 * @param alluxioReplacementTaskTime Whether the Alluxio replacement algorithm is set to task time
 * @param queryUsesInputFile Whether the query requires the input file name functionality
 * @param keepReadsInOrder Whether to require the files to be read in the same order as Spark.
 *                         Defaults to true for formats that don't explicitly handle this.
 * @param combineConf configs relevant to combination
 */
class MultiFileCloudParquetPartitionReader(
    override val conf: Configuration,
    files: Array[PartitionedFile],
    filterFunc: PartitionedFile => ParquetFileInfoWithBlockMeta,
    override val isSchemaCaseSensitive: Boolean,
    debugDumpPrefix: Option[String],
    debugDumpAlways: Boolean,
    maxReadBatchSizeRows: Integer,
    maxReadBatchSizeBytes: Long,
    targetBatchSizeBytes: Long,
    maxGpuColumnSizeBytes: Long,
    useChunkedReader: Boolean,
    override val execMetrics: Map[String, GpuMetric],
    partitionSchema: StructType,
    numThreads: Int,
    maxNumFileProcessed: Int,
    ignoreMissingFiles: Boolean,
    ignoreCorruptFiles: Boolean,
    useFieldId: Boolean,
    alluxioPathReplacementMap: Map[String, String],
    alluxioReplacementTaskTime: Boolean,
    queryUsesInputFile: Boolean,
    keepReadsInOrder: Boolean,
    combineConf: CombineConf)
  extends MultiFileCloudPartitionReaderBase(conf, files, numThreads, maxNumFileProcessed, null,
    execMetrics, maxReadBatchSizeRows, maxReadBatchSizeBytes, ignoreCorruptFiles,
    alluxioPathReplacementMap, alluxioReplacementTaskTime, keepReadsInOrder, combineConf)
  with ParquetPartitionReaderBase {

  def checkIfNeedToSplit(current: HostMemoryBuffersWithMetaData,
      next: HostMemoryBuffersWithMetaData): Boolean = {

    checkIfNeedToSplitBlocks(current.dateRebaseMode,
      next.dateRebaseMode,
      current.timestampRebaseMode,
      next.timestampRebaseMode,
      ParquetSchemaWrapper(current.clippedSchema),
      ParquetSchemaWrapper(next.clippedSchema),
      current.partitionedFile.filePath.toString(),
      next.partitionedFile.filePath.toString()
    )
  }

  override def canUseCombine: Boolean = {
    if (queryUsesInputFile) {
      logDebug("Query uses input file name, can't use combine mode")
      false
    } else {
      combineConf.combineThresholdSize > 0
    }
  }

  private case class CombinedEmptyMeta(emptyNumRows: Long, emptyBufferSize: Long,
      emptyTotalBytesRead: Long, allEmpty: Boolean, metaForEmpty: HostMemoryEmptyMetaData)

  private case class CombinedMeta(allPartValues: Array[(Long, InternalRow)],
      toCombine: Array[HostMemoryBuffersWithMetaDataBase],
      firstNonEmpty: HostMemoryBuffersWithMetaData)

  // assumes all these are ok to combine and have the same metadata for schema
  // and *RebaseMode and timestamp type settings
  private def doCombineHMBs(combinedMeta: CombinedMeta): HostMemoryBuffersWithMetaDataBase = {
    val toCombineHmbs = combinedMeta.toCombine.filterNot(_.isInstanceOf[HostMemoryEmptyMetaData])
    val metaToUse = combinedMeta.firstNonEmpty
    logDebug(s"Using Combine mode and actually combining, num files ${toCombineHmbs.size} " +
      s"files: ${toCombineHmbs.map(_.partitionedFile.filePath).mkString(",")}")
    val startCombineTime = System.currentTimeMillis()
    // this size includes the written header and footer on each buffer so remove
    // the size of those to get data size
    val existingSizeUsed = toCombineHmbs.map { hbWithMeta =>
      hbWithMeta.memBuffersAndSizes.map(smb => Math.max(smb.bytes - PARQUET_META_SIZE, 0)).sum
    }.sum

    // since we know not all of them are empty and we know all these have the same schema since
    // we already separated, just use the clippedSchema from metadata
    val schemaToUse = metaToUse.clippedSchema
    val blocksAlreadyRead = toCombineHmbs.flatMap(_.memBuffersAndSizes.flatMap(_.blockMeta))
    val footerSize = calculateParquetFooterSize(blocksAlreadyRead.toSeq, schemaToUse)
    // all will have same schema so same number of columns
    val numCols = blocksAlreadyRead.head.getColumns().size()
    val extraMemory = calculateExtraMemoryForParquetFooter(numCols, blocksAlreadyRead.size)
    val initTotalSize = existingSizeUsed + footerSize + extraMemory
    val combined = closeOnExcept(HostMemoryBuffer.allocate(initTotalSize)) { combinedHmb =>
      var offset = withResource(new HostMemoryOutputStream(combinedHmb)) { out =>
        out.write(ParquetPartitionReader.PARQUET_MAGIC)
        out.getPos
      }
      val allOutputBlocks = new ArrayBuffer[BlockMetaData]()

      // copy the actual data
      toCombineHmbs.map { hbWithMeta =>
        hbWithMeta.memBuffersAndSizes.map { hmbInfo =>
          val copyAmount = hmbInfo.blockMeta.map { meta =>
            meta.getColumns.asScala.map(_.getTotalSize).sum
          }.sum
          if (copyAmount > 0 && hmbInfo.hmb != null) {
            combinedHmb.copyFromHostBuffer(offset, hmbInfo.hmb,
              ParquetPartitionReader.PARQUET_MAGIC.size, copyAmount)
          }
          val outputBlocks = computeBlockMetaData(hmbInfo.blockMeta, offset)
          allOutputBlocks ++= outputBlocks
          offset += copyAmount
          if (hmbInfo.hmb != null) {
            hmbInfo.hmb.close()
          }
        }
      }
      // using all of the actual combined output blocks meta calculate what the footer size
      // will really be
      val actualFooterSize = calculateParquetFooterSize(allOutputBlocks.toSeq, schemaToUse)
      var buf: HostMemoryBuffer = combinedHmb
      val totalBufferSize = if ((initTotalSize - offset) < actualFooterSize) {
        val newBufferSize = offset + actualFooterSize + 4 + 4
        logWarning(s"The original estimated size $initTotalSize is too small, " +
          s"reallocating and copying data to bigger buffer size: $newBufferSize")
        // Copy the old buffer to a new allocated bigger buffer and close the old buffer
        buf = withResource(combinedHmb) { _ =>
          withResource(new HostMemoryInputStream(combinedHmb, offset)) { in =>
            // realloc memory and copy
            closeOnExcept(HostMemoryBuffer.allocate(newBufferSize)) { newhmb =>
              withResource(new HostMemoryOutputStream(newhmb)) { out =>
                IOUtils.copy(in, out)
              }
              newhmb
            }
          }
        }
        newBufferSize
      } else {
        initTotalSize
      }

      withResource(buf.slice(offset, (totalBufferSize - offset))) { footerHmbSlice =>
        withResource(new HostMemoryOutputStream(footerHmbSlice)) { footerOut =>
          writeFooter(footerOut, allOutputBlocks.toSeq, schemaToUse)
          BytesUtils.writeIntLittleEndian(footerOut, footerOut.getPos.toInt)
          footerOut.write(ParquetPartitionReader.PARQUET_MAGIC)
          offset += footerOut.getPos
        }
      }
      val newHmbBufferInfo = SingleHMBAndMeta(buf, offset,
        combinedMeta.allPartValues.map(_._1).sum, Seq.empty)
      val newHmbMeta = HostMemoryBuffersWithMetaData(
        metaToUse.partitionedFile,
        metaToUse.origPartitionedFile, // this doesn't matter since already read
        Array(newHmbBufferInfo),
        offset,
        metaToUse.dateRebaseMode,
        metaToUse.timestampRebaseMode,
        metaToUse.hasInt96Timestamps,
        metaToUse.clippedSchema,
        metaToUse.readSchema,
        Some(combinedMeta.allPartValues))
      val filterTime = combinedMeta.toCombine.map(_.getFilterTime).sum
      val bufferTime = combinedMeta.toCombine.map(_.getBufferTime).sum
      newHmbMeta.setMetrics(filterTime, bufferTime)
      newHmbMeta
    }
    logDebug(s"Took ${(System.currentTimeMillis() - startCombineTime)} " +
      s"ms to do combine of ${toCombineHmbs.size} files, " +
      s"task id: ${TaskContext.get().taskAttemptId()}")
    combined
  }

  private def computeCombineHMBMeta(
      input: Array[HostMemoryBuffersWithMetaDataBase]): (CombinedMeta, CombinedEmptyMeta) = {
    val allPartValues = new ArrayBuffer[(Long, InternalRow)]()
    var allEmpty = true
    var metaForEmpty: HostMemoryEmptyMetaData = null
    var emptyNumRows = 0L
    var emptyBufferSize = 0L
    var emptyTotalBytesRead = 0L
    val toCombine = ArrayBuffer[HostMemoryBuffersWithMetaDataBase]()
    // this is only used when keepReadsInOrder is false
    val leftOversWhenNotKeepReadsInOrder = ArrayBuffer[HostMemoryBuffersWithMetaDataBase]()
    var firstNonEmpty: HostMemoryBuffersWithMetaData = null
    var numCombined: Int = 0
    var needsSplit = false
    var iterLoc = 0
    // iterating through this to handle the case we want to keep the files
    // in the same order as Spark
    while (!needsSplit && iterLoc < input.size) {
      val result = input(iterLoc)
      result match {
        case emptyHMData: HostMemoryEmptyMetaData =>
          if (metaForEmpty == null || emptyHMData.numRows > 0) {
            // we might have multiple EmptyMetaData results. If some are due to ignoring
            // missing files and others are row counts, we want to make sure we
            // take the metadata information from the ones with row counts because
            // the ones from ignoring missing files has less information with it.
            metaForEmpty = emptyHMData
          }
          val totalNumRows = result.memBuffersAndSizes.map(_.numRows).sum
          val partValues = result.partitionedFile.partitionValues
          allPartValues.append((totalNumRows, partValues))
          emptyBufferSize += emptyHMData.bufferSize
          emptyNumRows += emptyHMData.numRows
          emptyTotalBytesRead += emptyHMData.bytesRead
          toCombine += emptyHMData
          numCombined += 1
        case hmWithData: HostMemoryBuffersWithMetaData =>
          allEmpty = false
          if (firstNonEmpty != null && checkIfNeedToSplit(firstNonEmpty, hmWithData)) {
            // if we need to keep the same order as Spark we just stop here and put rest in
            // leftOverFiles, but if we don't then continue so we combine as much as possible
            if (keepReadsInOrder) {
              needsSplit = true
              combineLeftOverFiles = Some(input.drop(numCombined))
            } else {
              leftOversWhenNotKeepReadsInOrder += hmWithData
            }
          } else {
            if (firstNonEmpty == null) {
              firstNonEmpty = hmWithData
            }
            numCombined += 1
            toCombine += hmWithData
            val partValues = hmWithData.partitionedFile.partitionValues
            val totalNumRows = hmWithData.memBuffersAndSizes.map(_.numRows).sum
            allPartValues.append((totalNumRows, partValues))
          }
        case _ => throw new RuntimeException("Unknown HostMemoryBuffersWithMetaDataBase")
      }
      iterLoc += 1
    }
    if (!keepReadsInOrder && leftOversWhenNotKeepReadsInOrder.nonEmpty) {
      combineLeftOverFiles = Some(leftOversWhenNotKeepReadsInOrder.toArray)
    }
    val combinedMeta = CombinedMeta(allPartValues.toArray, toCombine.toArray, firstNonEmpty)
    val combinedEmptyMeta = CombinedEmptyMeta(emptyNumRows, emptyBufferSize, emptyTotalBytesRead,
      allEmpty, metaForEmpty)
    (combinedMeta, combinedEmptyMeta)
  }

  override def combineHMBs(
      input: Array[HostMemoryBuffersWithMetaDataBase]): HostMemoryBuffersWithMetaDataBase = {
    if (input.size == 1) {
      input.head
    } else {
      val (combinedMeta, combinedEmptyMeta) = computeCombineHMBMeta(input)

      if (combinedEmptyMeta.allEmpty) {
        val metaForEmpty = combinedEmptyMeta.metaForEmpty
        HostMemoryEmptyMetaData(metaForEmpty.partitionedFile, // just pick one since not used
          metaForEmpty.origPartitionedFile,
          combinedEmptyMeta.emptyBufferSize,
          combinedEmptyMeta.emptyTotalBytesRead,
          metaForEmpty.dateRebaseMode, // these shouldn't matter since data is empty
          metaForEmpty.timestampRebaseMode, // these shouldn't matter since data is empty
          metaForEmpty.hasInt96Timestamps, // these shouldn't matter since data is empty
          metaForEmpty.clippedSchema,
          metaForEmpty.readSchema,
          combinedEmptyMeta.emptyNumRows,
          Some(combinedMeta.allPartValues)
        )
      } else {
        doCombineHMBs(combinedMeta)
      }
    }
  }

  private case class HostMemoryEmptyMetaData(
      override val partitionedFile: PartitionedFile,
      override val origPartitionedFile: Option[PartitionedFile],
      bufferSize: Long,
      override val bytesRead: Long,
      dateRebaseMode: DateTimeRebaseMode,
      timestampRebaseMode: DateTimeRebaseMode,
      hasInt96Timestamps: Boolean,
      clippedSchema: MessageType,
      readSchema: StructType,
      numRows: Long,
      override val allPartValues: Option[Array[(Long, InternalRow)]] = None)
    extends HostMemoryBuffersWithMetaDataBase {
    override def memBuffersAndSizes: Array[SingleHMBAndMeta] =
      Array(SingleHMBAndMeta.empty(numRows))
  }

  case class HostMemoryBuffersWithMetaData(
      override val partitionedFile: PartitionedFile,
      override val origPartitionedFile: Option[PartitionedFile],
      override val memBuffersAndSizes: Array[SingleHMBAndMeta],
      override val bytesRead: Long,
      dateRebaseMode: DateTimeRebaseMode,
      timestampRebaseMode: DateTimeRebaseMode,
      hasInt96Timestamps: Boolean,
      clippedSchema: MessageType,
      readSchema: StructType,
      override val allPartValues: Option[Array[(Long, InternalRow)]]
  ) extends HostMemoryBuffersWithMetaDataBase

  private class ReadBatchRunner(
      file: PartitionedFile,
      origPartitionedFile: Option[PartitionedFile],
      filterFunc: PartitionedFile => ParquetFileInfoWithBlockMeta,
      taskContext: TaskContext) extends Callable[HostMemoryBuffersWithMetaDataBase] with Logging {

    private var blockChunkIter: BufferedIterator[BlockMetaData] = null

    /**
     * Returns the host memory buffers and file meta data for the file processed.
     * If there was an error then the error field is set. If there were no blocks the buffer
     * is returned as null.  If there were no columns but rows (count() operation) then the
     * buffer is null and the size is the number of rows.
     *
     * Note that the TaskContext is not set in these threads and should not be used.
     */
    override def call(): HostMemoryBuffersWithMetaDataBase = {
      TrampolineUtil.setTaskContext(taskContext)
      try {
        doRead()
      } catch {
        case e: FileNotFoundException if ignoreMissingFiles =>
          logWarning(s"Skipped missing file: ${file.filePath}", e)
          HostMemoryEmptyMetaData(file, origPartitionedFile, 0, 0,
            DateTimeRebaseLegacy, DateTimeRebaseLegacy,
            hasInt96Timestamps = false, null, null, 0)
        // Throw FileNotFoundException even if `ignoreCorruptFiles` is true
        case e: FileNotFoundException if !ignoreMissingFiles => throw e
        case e @ (_: RuntimeException | _: IOException) if ignoreCorruptFiles =>
          logWarning(
            s"Skipped the rest of the content in the corrupted file: ${file.filePath}", e)
          HostMemoryEmptyMetaData(file, origPartitionedFile, 0, 0,
            DateTimeRebaseLegacy, DateTimeRebaseLegacy,
            hasInt96Timestamps = false, null, null, 0)
      } finally {
        TrampolineUtil.unsetTaskContext()
      }
    }

    private def doRead(): HostMemoryBuffersWithMetaDataBase = {
      val startingBytesRead = fileSystemBytesRead()
      val hostBuffers = new ArrayBuffer[SingleHMBAndMeta]
      var filterTime = 0L
      var bufferStartTime = 0L
      val result = try {
        val filterStartTime = System.nanoTime()
        val fileBlockMeta = filterFunc(file)
        filterTime = System.nanoTime() - filterStartTime
        bufferStartTime = System.nanoTime()
        if (fileBlockMeta.blocks.isEmpty) {
          val bytesRead = fileSystemBytesRead() - startingBytesRead
          // no blocks so return null buffer and size 0
          HostMemoryEmptyMetaData(file, origPartitionedFile, 0, bytesRead,
            fileBlockMeta.dateRebaseMode, fileBlockMeta.timestampRebaseMode,
            fileBlockMeta.hasInt96Timestamps, fileBlockMeta.schema, fileBlockMeta.readSchema, 0)
        } else {
          blockChunkIter = fileBlockMeta.blocks.iterator.buffered
          if (isDone) {
            val bytesRead = fileSystemBytesRead() - startingBytesRead
            // got close before finishing
            HostMemoryEmptyMetaData(file, origPartitionedFile, 0, bytesRead,
              fileBlockMeta.dateRebaseMode, fileBlockMeta.timestampRebaseMode,
              fileBlockMeta.hasInt96Timestamps, fileBlockMeta.schema, fileBlockMeta.readSchema, 0)
          } else {
            if (fileBlockMeta.schema.getFieldCount == 0) {
              val bytesRead = fileSystemBytesRead() - startingBytesRead
              val numRows = fileBlockMeta.blocks.map(_.getRowCount).sum.toInt
              HostMemoryEmptyMetaData(file, origPartitionedFile, 0, bytesRead,
                fileBlockMeta.dateRebaseMode, fileBlockMeta.timestampRebaseMode,
                fileBlockMeta.hasInt96Timestamps, fileBlockMeta.schema, fileBlockMeta.readSchema,
                numRows)
            } else {
              val filePath = new Path(new URI(file.filePath.toString()))
              while (blockChunkIter.hasNext) {
                val blocksToRead = populateCurrentBlockChunk(blockChunkIter,
                  maxReadBatchSizeRows, maxReadBatchSizeBytes, fileBlockMeta.readSchema)
                val (dataBuffer, dataSize, blockMeta) =
                  readPartFile(blocksToRead, fileBlockMeta.schema, filePath)
                val numRows = blocksToRead.map(_.getRowCount).sum.toInt
                hostBuffers += SingleHMBAndMeta(dataBuffer, dataSize,
                  numRows, blockMeta)
              }
              val bytesRead = fileSystemBytesRead() - startingBytesRead
              if (isDone) {
                // got close before finishing
                hostBuffers.foreach(_.hmb.safeClose())
                HostMemoryEmptyMetaData(file, origPartitionedFile, 0, bytesRead,
                  fileBlockMeta.dateRebaseMode, fileBlockMeta.timestampRebaseMode,
                  fileBlockMeta.hasInt96Timestamps, fileBlockMeta.schema,
                  fileBlockMeta.readSchema, 0)
              } else {
                HostMemoryBuffersWithMetaData(file, origPartitionedFile, hostBuffers.toArray,
                  bytesRead, fileBlockMeta.dateRebaseMode,
                  fileBlockMeta.timestampRebaseMode, fileBlockMeta.hasInt96Timestamps,
                  fileBlockMeta.schema, fileBlockMeta.readSchema, None)
              }
            }
          }
        }
      } catch {
        case e: Throwable =>
          hostBuffers.foreach(_.hmb.safeClose())
          throw e
      }
      val bufferTime = System.nanoTime() - bufferStartTime
      result.setMetrics(filterTime, bufferTime)
      result
    }
  }

  /**
   * File reading logic in a Callable which will be running in a thread pool
   *
   * @param tc      task context to use
   * @param file    file to be read
   * @param conf    configuration
   * @param filters push down filters
   * @return Callable[HostMemoryBuffersWithMetaDataBase]
   */
  override def getBatchRunner(
      tc: TaskContext,
      file: PartitionedFile,
      origFile: Option[PartitionedFile],
      conf: Configuration,
      filters: Array[Filter]): Callable[HostMemoryBuffersWithMetaDataBase] = {
    new ReadBatchRunner(file, origFile, filterFunc, tc)
  }

  /**
   * File format short name used for logging and other things to uniquely identity
   * which file format is being used.
   *
   * @return the file format short name
   */
  override final def getFileFormatShortName: String = "Parquet"

  /**
   * Decode HostMemoryBuffers by GPU
   *
   * @param fileBufsAndMeta the file HostMemoryBuffer read from a PartitionedFile
   * @return Option[ColumnarBatch]
   */
  override def readBatches(fileBufsAndMeta: HostMemoryBuffersWithMetaDataBase):
  Iterator[ColumnarBatch] = fileBufsAndMeta match {
    case meta: HostMemoryEmptyMetaData =>
      // Not reading any data, but add in partition data if needed
      val rows = meta.numRows.toInt
      val origBatch = if (meta.readSchema.isEmpty) {
        new ColumnarBatch(Array.empty, rows)
      } else {
        // Someone is going to process this data, even if it is just a row count
        GpuSemaphore.acquireIfNecessary(TaskContext.get())
        val nullColumns = meta.readSchema.fields.safeMap(f =>
          GpuColumnVector.fromNull(rows, f.dataType).asInstanceOf[SparkVector])
        new ColumnarBatch(nullColumns, rows)
      }

      // we have to add partition values here for this batch, we already verified that
      // its not different for all the blocks in this batch
      meta.allPartValues match {
        case Some(partRowsAndValues) =>
          val (rowsPerPart, partValues) = partRowsAndValues.unzip
          BatchWithPartitionDataUtils.addPartitionValuesToBatch(origBatch, rowsPerPart,
            partValues, partitionSchema, maxGpuColumnSizeBytes)
        case None =>
          BatchWithPartitionDataUtils.addSinglePartitionValueToBatch(origBatch,
            meta.partitionedFile.partitionValues, partitionSchema, maxGpuColumnSizeBytes)
      }

    case buffer: HostMemoryBuffersWithMetaData =>
      val memBuffersAndSize = buffer.memBuffersAndSizes
      val hmbAndInfo = memBuffersAndSize.head
      val batchIter = readBufferToBatches(buffer.dateRebaseMode,
        buffer.timestampRebaseMode, buffer.hasInt96Timestamps, buffer.clippedSchema,
        buffer.readSchema, buffer.partitionedFile, hmbAndInfo.hmb, hmbAndInfo.bytes,
        buffer.allPartValues)
      if (memBuffersAndSize.length > 1) {
        val updatedBuffers = memBuffersAndSize.drop(1)
        currentFileHostBuffers = Some(buffer.copy(memBuffersAndSizes = updatedBuffers))
      } else {
        currentFileHostBuffers = None
      }
      batchIter
    case _ => throw new RuntimeException("Wrong HostMemoryBuffersWithMetaData")
  }

  private def readBufferToBatches(
      dateRebaseMode: DateTimeRebaseMode,
      timestampRebaseMode: DateTimeRebaseMode,
      hasInt96Timestamps: Boolean,
      clippedSchema: MessageType,
      readDataSchema: StructType,
      partedFile: PartitionedFile,
      hostBuffer: HostMemoryBuffer,
      dataSize: Long,
      allPartValues: Option[Array[(Long, InternalRow)]]): Iterator[ColumnarBatch] = {

    val parseOpts = closeOnExcept(hostBuffer) { _ =>
      getParquetOptions(readDataSchema, clippedSchema, useFieldId)
    }
    val colTypes = readDataSchema.fields.map(f => f.dataType)

    var currentTargetBatchSize = targetBatchSizeBytes
    val splitBatchSizePolicy: HostMemoryBuffer => Seq[HostMemoryBuffer] = hostBuffer => {
      currentTargetBatchSize =
        GpuParquetScan.splitTargetBatchSize(currentTargetBatchSize, useChunkedReader)
      Seq(hostBuffer)
    }

    // about to start using the GPU
    GpuSemaphore.acquireIfNecessary(TaskContext.get())

    RmmRapidsRetryIterator.withRetry(hostBuffer, splitBatchSizePolicy) { _ =>
      // The MakeParquetTableProducer will close the input buffer, and that would be bad
      // because we don't want to close it until we know that we are done with it
      hostBuffer.incRefCount()
      val tableReader = MakeParquetTableProducer(useChunkedReader, conf, currentTargetBatchSize,
        parseOpts,
        hostBuffer, 0, dataSize, metrics,
        dateRebaseMode, timestampRebaseMode, hasInt96Timestamps,
        isSchemaCaseSensitive, useFieldId, readDataSchema, clippedSchema, files,
        debugDumpPrefix, debugDumpAlways)

      val batchIter = CachedGpuBatchIterator(tableReader, colTypes)

      if (allPartValues.isDefined) {
        val allPartInternalRows = allPartValues.get.map(_._2)
        val rowsPerPartition = allPartValues.get.map(_._1)
        new GpuColumnarBatchWithPartitionValuesIterator(batchIter, allPartInternalRows,
          rowsPerPartition, partitionSchema, maxGpuColumnSizeBytes)
      } else {
        // this is a bit weird, we don't have number of rows when allPartValues isn't
        // filled in so can't use GpuColumnarBatchWithPartitionValuesIterator
        batchIter.flatMap { batch =>
          // we have to add partition values here for this batch, we already verified that
          // its not different for all the blocks in this batch
          BatchWithPartitionDataUtils.addSinglePartitionValueToBatch(batch,
            partedFile.partitionValues, partitionSchema, maxGpuColumnSizeBytes)
        }
      }
    }.flatten
  }
}

object MakeParquetTableProducer extends Logging {
  def apply(
      useChunkedReader: Boolean,
      conf: Configuration,
      chunkSizeByteLimit: Long,
      opts: ParquetOptions,
      buffer: HostMemoryBuffer,
      offset: Long,
      len: Long,
      metrics : Map[String, GpuMetric],
      dateRebaseMode: DateTimeRebaseMode,
      timestampRebaseMode: DateTimeRebaseMode,
      hasInt96Timestamps: Boolean,
      isSchemaCaseSensitive: Boolean,
      useFieldId: Boolean,
      readDataSchema: StructType,
      clippedParquetSchema: MessageType,
      splits: Array[PartitionedFile],
      debugDumpPrefix: Option[String],
      debugDumpAlways: Boolean
  ): GpuDataProducer[Table] = {
    if (useChunkedReader) {
      ParquetTableReader(conf, chunkSizeByteLimit, opts, buffer, offset, len, metrics,
        dateRebaseMode, timestampRebaseMode, hasInt96Timestamps,
        isSchemaCaseSensitive, useFieldId, readDataSchema, clippedParquetSchema,
        splits, debugDumpPrefix, debugDumpAlways)
    } else {
      val table = withResource(buffer) { _ =>
        try {
          RmmRapidsRetryIterator.withRetryNoSplit[Table] {
            withResource(new NvtxWithMetrics("Parquet decode", NvtxColor.DARK_GREEN,
              metrics(GPU_DECODE_TIME))) { _ =>
              Table.readParquet(opts, buffer, offset, len)
            }
          }
        } catch {
          case e: Exception =>
            val dumpMsg = debugDumpPrefix.map { prefix =>
              val p = DumpUtils.dumpBuffer(conf, buffer, offset, len, prefix, ".parquet")
              s", data dumped to $p"
            }.getOrElse("")
            throw new IOException(s"Error when processing ${splits.mkString("; ")}$dumpMsg", e)
        }
      }
      closeOnExcept(table) { _ =>
        debugDumpPrefix.foreach { prefix =>
          if (debugDumpAlways) {
            val p = DumpUtils.dumpBuffer(conf, buffer, offset, len, prefix, ".parquet")
            logWarning(s"Wrote data for ${splits.mkString(", ")} to $p")
          }
        }
        GpuParquetScan.throwIfRebaseNeededInExceptionMode(table, dateRebaseMode,
          timestampRebaseMode)
        if (readDataSchema.length < table.getNumberOfColumns) {
          throw new QueryExecutionException(s"Expected ${readDataSchema.length} columns " +
            s"but read ${table.getNumberOfColumns} from ${splits.mkString("; ")}")
        }
      }
      metrics(NUM_OUTPUT_BATCHES) += 1
      val evolvedSchemaTable = ParquetSchemaUtils.evolveSchemaIfNeededAndClose(table,
        clippedParquetSchema, readDataSchema, isSchemaCaseSensitive, useFieldId)
      val outputTable = GpuParquetScan.rebaseDateTime(evolvedSchemaTable, dateRebaseMode,
        timestampRebaseMode)
      new SingleGpuDataProducer(outputTable)
    }
  }
}

case class ParquetTableReader(
    conf: Configuration,
    chunkSizeByteLimit: Long,
    opts: ParquetOptions,
    buffer: HostMemoryBuffer,
    offset: Long,
    len: Long,
    metrics : Map[String, GpuMetric],
    dateRebaseMode: DateTimeRebaseMode,
    timestampRebaseMode: DateTimeRebaseMode,
    hasInt96Timestamps: Boolean,
    isSchemaCaseSensitive: Boolean,
    useFieldId: Boolean,
    readDataSchema: StructType,
    clippedParquetSchema: MessageType,
    splits: Array[PartitionedFile],
    debugDumpPrefix: Option[String],
    debugDumpAlways: Boolean) extends GpuDataProducer[Table] with Logging {
  private[this] val reader = new ParquetChunkedReader(chunkSizeByteLimit, opts, buffer, offset, len)

  private[this] lazy val splitsString = splits.mkString("; ")

  override def hasNext: Boolean = reader.hasNext

  override def next: Table = {
    val table = withResource(new NvtxWithMetrics("Parquet decode", NvtxColor.DARK_GREEN,
      metrics(GPU_DECODE_TIME))) { _ =>
      try {
        reader.readChunk()
      } catch {
        case e: Exception =>
          val dumpMsg = debugDumpPrefix.map { prefix =>
            val p = DumpUtils.dumpBuffer(conf, buffer, offset, len, prefix, ".parquet")
            s", data dumped to $p"
          }.getOrElse("")
          throw new IOException(s"Error when processing $splitsString$dumpMsg", e)
      }
    }

    closeOnExcept(table) { _ =>
      GpuParquetScan.throwIfRebaseNeededInExceptionMode(table, dateRebaseMode, timestampRebaseMode)
      if (readDataSchema.length < table.getNumberOfColumns) {
        throw new QueryExecutionException(s"Expected ${readDataSchema.length} columns " +
          s"but read ${table.getNumberOfColumns} from $splitsString")
      }
    }
    metrics(NUM_OUTPUT_BATCHES) += 1
    val evolvedSchemaTable = ParquetSchemaUtils.evolveSchemaIfNeededAndClose(table,
      clippedParquetSchema, readDataSchema, isSchemaCaseSensitive, useFieldId)
    GpuParquetScan.rebaseDateTime(evolvedSchemaTable, dateRebaseMode, timestampRebaseMode)
  }

  override def close(): Unit = {
    debugDumpPrefix.foreach { prefix =>
      if (debugDumpAlways) {
        val p = DumpUtils.dumpBuffer(conf, buffer, offset, len, prefix, ".parquet")
        logWarning(s"Wrote data for $splitsString to $p")
      }
    }
    reader.close()
    buffer.close()
  }
}

/**
 * A PartitionReader that reads a Parquet file split on the GPU.
 *
 * Efficiently reading a Parquet split on the GPU requires re-constructing the Parquet file
 * in memory that contains just the column chunks that are needed. This avoids sending
 * unnecessary data to the GPU and saves GPU memory.
 *
 * @param conf the Hadoop configuration
 * @param split the file split to read
 * @param filePath the path to the Parquet file
 * @param clippedBlocks the block metadata from the original Parquet file that has been clipped
 *                      to only contain the column chunks to be read
 * @param clippedParquetSchema the Parquet schema from the original Parquet file that has been
 *                             clipped to contain only the columns to be read
 * @param readDataSchema the Spark schema describing what will be read
 * @param debugDumpPrefix a path prefix to use for dumping the fabricated Parquet data or null
 * @param debugDumpAlways whether to debug dump always or only on errors
 */
class ParquetPartitionReader(
    override val conf: Configuration,
    split: PartitionedFile,
    filePath: Path,
    clippedBlocks: Iterable[BlockMetaData],
    clippedParquetSchema: MessageType,
    override val isSchemaCaseSensitive: Boolean,
    readDataSchema: StructType,
    debugDumpPrefix: Option[String],
    debugDumpAlways: Boolean,
    maxReadBatchSizeRows: Integer,
    maxReadBatchSizeBytes: Long,
    targetBatchSizeBytes: Long,
    useChunkedReader: Boolean,
    override val execMetrics: Map[String, GpuMetric],
    dateRebaseMode: DateTimeRebaseMode,
    timestampRebaseMode: DateTimeRebaseMode,
    hasInt96Timestamps: Boolean,
    useFieldId: Boolean) extends FilePartitionReaderBase(conf, execMetrics)
  with ParquetPartitionReaderBase {

  private val blockIterator:  BufferedIterator[BlockMetaData] = clippedBlocks.iterator.buffered

  override def next(): Boolean = {
    if (batchIter.hasNext) {
      return true
    }
    batchIter = EmptyGpuColumnarBatchIterator
    if (!isDone) {
      if (!blockIterator.hasNext) {
        isDone = true
      } else {
        batchIter = readBatches()
      }
    }

    // NOTE: At this point, the task may not have yet acquired the semaphore if `batch` is `None`.
    // We are not acquiring the semaphore here since this next() is getting called from
    // the `PartitionReaderIterator` which implements a standard iterator pattern, and
    // advertises `hasNext` as false when we return false here. No downstream tasks should
    // try to call next after `hasNext` returns false, and any task that produces some kind of
    // data when `hasNext` is false is responsible to get the semaphore themselves.
    batchIter.hasNext
  }

  private def readBatches(): Iterator[ColumnarBatch] = {
    withResource(new NvtxRange("Parquet readBatch", NvtxColor.GREEN)) { _ =>
      val currentChunkedBlocks = populateCurrentBlockChunk(blockIterator,
        maxReadBatchSizeRows, maxReadBatchSizeBytes, readDataSchema)
      if (clippedParquetSchema.getFieldCount == 0) {
        // not reading any data, so return a degenerate ColumnarBatch with the row count
        val numRows = currentChunkedBlocks.map(_.getRowCount).sum.toInt
        if (numRows == 0) {
          EmptyGpuColumnarBatchIterator
        } else {
          // Someone is going to process this data, even if it is just a row count
          GpuSemaphore.acquireIfNecessary(TaskContext.get())
          val nullColumns = readDataSchema.safeMap(f =>
            GpuColumnVector.fromNull(numRows, f.dataType).asInstanceOf[SparkVector])
          new SingleGpuColumnarBatchIterator(new ColumnarBatch(nullColumns.toArray, numRows))
        }
      } else {
        val colTypes = readDataSchema.fields.map(f => f.dataType)
        val iter = if (currentChunkedBlocks.isEmpty) {
          CachedGpuBatchIterator(EmptyTableReader, colTypes)
        } else {
          val parseOpts = getParquetOptions(readDataSchema, clippedParquetSchema, useFieldId)
          val (dataBuffer, dataSize, _) = metrics(BUFFER_TIME).ns {
            readPartFile(currentChunkedBlocks, clippedParquetSchema, filePath)
          }
          if (dataSize == 0) {
            dataBuffer.close()
            CachedGpuBatchIterator(EmptyTableReader, colTypes)
          } else {
            // about to start using the GPU
            GpuSemaphore.acquireIfNecessary(TaskContext.get())

            RmmRapidsRetryIterator.withRetryNoSplit(dataBuffer) { _ =>
              // Inc the ref count because MakeParquetTableProducer will try to close the dataBuffer
              // which we don't want until we know that the retry is done with it.
              dataBuffer.incRefCount()
              val producer = MakeParquetTableProducer(useChunkedReader, conf,
                targetBatchSizeBytes, parseOpts,
                dataBuffer, 0, dataSize, metrics,
                dateRebaseMode, timestampRebaseMode,
                hasInt96Timestamps, isSchemaCaseSensitive,
                useFieldId, readDataSchema,
                clippedParquetSchema, Array(split),
                debugDumpPrefix, debugDumpAlways)
              CachedGpuBatchIterator(producer, colTypes)
            }
          }
        }
        iter.map { batch =>
          logDebug(s"GPU batch size: ${GpuColumnVector.getTotalDeviceMemoryUsed(batch)} bytes")
          batch
        }
      }
    }
  }
}

object ParquetPartitionReader {
  private[rapids] val PARQUET_MAGIC = "PAR1".getBytes(StandardCharsets.US_ASCII)
  private[rapids] val PARQUET_CREATOR = "RAPIDS Spark Plugin"
  private[rapids] val PARQUET_VERSION = 1

  private[rapids] trait CopyItem {
    val length: Long
  }

  private[rapids] case class LocalCopy(
      channel: SeekableByteChannel,
      length: Long,
      outputOffset: Long) extends CopyItem with Closeable {
    override def close(): Unit = {
      channel.close()
    }
  }

  private[rapids] case class CopyRange(
      offset: Long,
      length: Long,
      outputOffset: Long) extends CopyItem

  /**
   * Build a new BlockMetaData
   *
   * @param rowCount the number of rows in this block
   * @param columns the new column chunks to reference in the new BlockMetaData
   * @return the new BlockMetaData
   */
  private[rapids] def newParquetBlock(
      rowCount: Long,
      columns: Seq[ColumnChunkMetaData]): BlockMetaData = {
    val block = new BlockMetaData
    block.setRowCount(rowCount)

    var totalSize: Long = 0
    columns.foreach { column =>
      block.addColumn(column)
      totalSize += column.getTotalUncompressedSize
    }
    block.setTotalByteSize(totalSize)

    block
  }
}<|MERGE_RESOLUTION|>--- conflicted
+++ resolved
@@ -158,11 +158,6 @@
 
   def tagSupport(sparkSession: SparkSession, readSchema: StructType,
       meta: RapidsMeta[_, _, _]): Unit = {
-<<<<<<< HEAD
-=======
-    val sqlConf = sparkSession.conf
-
->>>>>>> 5fd6ef5c
     if (ParquetLegacyNanoAsLongShims.legacyParquetNanosAsLong) {
       meta.willNotWorkOnGpu("GPU does not support spark.sql.legacy.parquet.nanosAsLong")
     }
