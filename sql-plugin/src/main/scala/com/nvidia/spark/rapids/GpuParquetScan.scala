--- conflicted
+++ resolved
@@ -1256,179 +1256,6 @@
     outputBlocks
   }
 
-<<<<<<< HEAD
-  /**
-   * Check if field ID matches if `useFieldId` is true, or check if name matches
-   */
-  protected def areFieldIDsOrNamesEquiv(useFieldId: Boolean, groups: GroupType, index: Int,
-      readField: StructField, isCaseSensitive: Boolean): Boolean = {
-    if (useFieldId && ParquetSchemaClipShims.hasFieldId(readField)) {
-      val actualId = groups.getFields.get(index).getId
-      // check if field ID matches
-      actualId != null && actualId.intValue() == ParquetSchemaClipShims.getFieldId(readField)
-    } else {
-      val otherName = readField.name
-      if (groups.getFieldCount > index) {
-        if (isCaseSensitive) {
-          groups.getFieldName(index) == otherName
-        } else {
-          groups.getFieldName(index).toLowerCase(Locale.ROOT) == otherName.toLowerCase(Locale.ROOT)
-        }
-      } else {
-        false
-      }
-    }
-  }
-
-  @scala.annotation.nowarn(
-    "msg=method getDecimalMetadata in class PrimitiveType is deprecated"
-  )
-  def getPrecisionsList(fields: Seq[Type]): Seq[Int] = {
-    fields.filter(field => field.getOriginalType == OriginalType.DECIMAL || !field.isPrimitive())
-      .flatMap { field =>
-        if (!field.isPrimitive) {
-          getPrecisionsList(field.asGroupType().getFields.asScala)
-        } else {
-          Seq(field.asPrimitiveType().getDecimalMetadata.getPrecision)
-        }
-      }
-  }
-
-  protected def evolveSchemaIfNeededAndClose(
-      useFieldId: Boolean,
-      inputTable: Table,
-      filePath: String,
-      clippedSchema: MessageType,
-      readDataSchema: StructType): Table = {
-
-    val precisions = getPrecisionsList(clippedSchema.asGroupType().getFields.asScala)
-    // check if there are cols with precision that can be stored in an int
-    val hasDecimalAsInt = precisions.exists(p => p <= Decimal.MAX_INT_DIGITS)
-    val hasUnsignedType = existsUnsignedType(clippedSchema.asGroupType())
-    val hasInt32Downcast = existsInt32Downcast(readDataSchema)
-    val needExtraCast = hasDecimalAsInt || hasUnsignedType || hasInt32Downcast
-
-    if (readDataSchema.length > inputTable.getNumberOfColumns || needExtraCast) {
-      // Spark+Parquet schema evolution is relatively simple with only adding/removing columns
-      // To type casting or anything like that
-      val clippedGroups = clippedSchema.asGroupType()
-      val newColumns = new Array[ColumnVector](readDataSchema.length)
-      try {
-        withResource(inputTable) { table =>
-          var readAt = 0
-          (0 until readDataSchema.length).foreach(writeAt => {
-            val readField = readDataSchema(writeAt)
-            if (areFieldIDsOrNamesEquiv(useFieldId, clippedGroups, readAt, readField,
-              isSchemaCaseSensitive)) {
-              val origCol = table.getColumn(readAt)
-              val col: ColumnVector = if (needExtraCast) {
-                ColumnCastUtil.ifTrueThenDeepConvertTypeAtoTypeB(origCol, readField.dataType,
-                  (dt, cv) => needDecimalCast(cv, dt) || needUnsignedToSignedCast(cv, dt) ||
-                    needInt32Downcast(cv, dt),
-                  (dt, cv) => evolveSchemaCasts(cv, dt))
-              } else {
-                origCol.incRefCount()
-              }
-              newColumns(writeAt) = col
-              readAt += 1
-            } else {
-              newColumns(writeAt) =
-                GpuColumnVector.columnVectorFromNull(table.getRowCount.toInt, readField.dataType)
-            }
-          })
-          if (readAt != table.getNumberOfColumns) {
-            throw new QueryExecutionException(s"Could not find the expected columns " +
-              s"$readAt out of ${table.getNumberOfColumns} from $filePath")
-          }
-        }
-        new Table(newColumns: _*)
-      } finally {
-        newColumns.safeClose()
-      }
-    } else {
-      inputTable
-    }
-  }
-
-  /**
-   * Need to convert cudf unsigned integer to wider signed integer that Spark expects
-   * After Spark 3.2.0, Spark reads uint8 as int16, uint16 as int32, uint32 as int64
-   * TODO uint64 -> Decimal(20,0) depends CUDF, see issue #3475
-   *
-   * @param group the schema
-   * @return if has unsigned integer
-   */
-  def existsUnsignedType(group: GroupType): Boolean = {
-    group.getFields.asScala.exists(
-      field => {
-        if (field.isPrimitive) {
-          val t = field.getOriginalType
-          (t == OriginalType.UINT_8) || (t == OriginalType.UINT_16) ||
-            (t == OriginalType.UINT_32) || (t == OriginalType.UINT_64)
-        } else {
-          existsUnsignedType(field.asGroupType)
-        }
-      }
-    )
-  }
-
-  /**
-   * ByteType/ShortType/DateType are physically stored as INT32 in parquet files. We need to do
-   * extra conversion on these types, since cuDF reads these columns as INT32.
-   */
-  def existsInt32Downcast(dt: DataType): Boolean =
-    dt match {
-      case struct: StructType =>
-        struct.fields.exists(f => existsInt32Downcast(f.dataType))
-      case array: ArrayType =>
-        existsInt32Downcast(array.elementType)
-      case map: MapType =>
-        existsInt32Downcast(map.keyType) || existsInt32Downcast(map.valueType)
-      case ByteType | ShortType | DateType =>
-        true
-      case _ =>
-        false
-    }
-
-  def needDecimalCast(cv: ColumnView, dt: DataType): Boolean = {
-    // UINT64 is casted to Decimal(20,0) by Spark to accommodate
-    // the largest possible values this type can take. Other Unsigned data types are converted to
-    // basic types like LongType, this is analogous to that except we spill over to large
-    // decimal/ints.
-    cv.getType.isDecimalType && !GpuColumnVector.getNonNestedRapidsType(dt).equals(cv.getType()) ||
-      cv.getType.equals(DType.UINT64)
-  }
-
-  def needUnsignedToSignedCast(cv: ColumnView, dt: DataType): Boolean = {
-    (cv.getType.equals(DType.UINT8) && dt.isInstanceOf[ShortType]) ||
-      (cv.getType.equals(DType.UINT16) && dt.isInstanceOf[IntegerType]) ||
-      (cv.getType.equals(DType.UINT32) && dt.isInstanceOf[LongType])
-  }
-
-  def needInt32Downcast(cv: ColumnView, dt: DataType): Boolean = {
-    cv.getType.equals(DType.INT32) && Seq(ByteType, ShortType, DateType).contains(dt)
-  }
-
-  // Wrap up all required casts for Parquet schema evolution
-  //
-  // Note: The behavior of unsigned to signed is decided by the Spark,
-  // this means the parameter dt is from Spark meta module.
-  // This implements the requested type behavior accordingly for GPU.
-  // This is suitable for all Spark versions, no need to add to shim layer.
-  private def evolveSchemaCasts(cv: ColumnView, dt: DataType): ColumnView = {
-    if (needDecimalCast(cv, dt)) {
-      cv.castTo(DecimalUtil.createCudfDecimal(dt.asInstanceOf[DecimalType]))
-    } else if (needUnsignedToSignedCast(cv, dt)) {
-      cv.castTo(DType.create(GpuColumnVector.getNonNestedRapidsType(dt).getTypeId))
-    } else if (needInt32Downcast(cv, dt)) {
-      cv.castTo(DType.create(GpuColumnVector.getNonNestedRapidsType(dt).getTypeId))
-    } else {
-      throw new IllegalStateException("Logical error: no valid casts are found")
-    }
-  }
-
-=======
->>>>>>> 047d2b21
   protected def readPartFile(
       blocks: Seq[BlockMetaData],
       clippedSchema: MessageType,
@@ -1760,14 +1587,9 @@
         extraInfo.isCorrectedRebaseMode,
         extraInfo.hasInt96Timestamps)
     }
-<<<<<<< HEAD
-    evolveSchemaIfNeededAndClose(useFieldId, table, splits.mkString(","), clippedSchema,
-        readDataSchema)
-=======
 
     ParquetSchemaUtils.evolveSchemaIfNeededAndClose(table, clippedSchema, readDataSchema,
       isSchemaCaseSensitive, useFieldId)
->>>>>>> 047d2b21
   }
 
   override def writeFileHeader(buffer: HostMemoryBuffer, bContext: BatchContext): Long = {
@@ -2064,13 +1886,8 @@
         }
       }
       metrics(NUM_OUTPUT_BATCHES) += 1
-<<<<<<< HEAD
-      Some(evolveSchemaIfNeededAndClose(useFieldId, table, fileName, clippedSchema,
-          readDataSchema))
-=======
       Some(ParquetSchemaUtils.evolveSchemaIfNeededAndClose(table, clippedSchema, readDataSchema,
         isSchemaCaseSensitive, useFieldId))
->>>>>>> 047d2b21
     }
     try {
       val colTypes = readDataSchema.fields.map(f => f.dataType)
@@ -2213,13 +2030,8 @@
           }
         }
         metrics(NUM_OUTPUT_BATCHES) += 1
-<<<<<<< HEAD
-        Some(evolveSchemaIfNeededAndClose(useFieldId, table, filePath.toString,
-          clippedParquetSchema, readDataSchema))
-=======
         Some(ParquetSchemaUtils.evolveSchemaIfNeededAndClose(table, clippedParquetSchema,
           readDataSchema, isSchemaCaseSensitive, useFieldId))
->>>>>>> 047d2b21
       }
     } finally {
       dataBuffer.close()
