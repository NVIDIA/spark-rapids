--- conflicted
+++ resolved
@@ -97,15 +97,14 @@
     // ignore the pos expression which must be a literal 1 after tagging check
     require(childExprs.length == 4,
       s"Unexpected child count for RegExpReplace: ${childExprs.length}")
-<<<<<<< HEAD
     replaceOpt match {
       case None =>
         (javaPattern, cudfPattern, replacement) match {
           case (Some(javaPattern), Some(cudfPattern), Some(cudfReplacement)) =>
             if (containsBackref) {
-              GpuRegExpReplaceWithBackref(lhs, cudfPattern, cudfReplacement)
+              GpuRegExpReplaceWithBackref(lhs, regexp, rep)(cudfPattern, cudfReplacement)
             } else {
-              GpuRegExpReplace(lhs, regexp, rep, javaPattern, cudfPattern, cudfReplacement,
+              GpuRegExpReplace(lhs, regexp, rep)(javaPattern, cudfPattern, cudfReplacement,
                   None, None)
             }
           case _ =>
@@ -114,26 +113,11 @@
       case _ =>
         (javaPattern, replacement) match {
           case (Some(javaPattern), Some(replacement)) =>
-            GpuRegExpReplace(lhs, regexp, rep, javaPattern, javaPattern, replacement,
+            GpuRegExpReplace(lhs, regexp, rep)(javaPattern, javaPattern, replacement,
                 searchList, replaceOpt)
           case _ =>
             throw new IllegalStateException("Expression has not been tagged correctly")
         }
-=======
-    if (canUseGpuStringReplace) {
-      GpuStringReplace(lhs, regexp, rep)
-    } else {
-      (javaPattern, cudfPattern, replacement) match {
-        case (Some(javaPattern), Some(cudfPattern), Some(cudfReplacement)) =>
-          if (containsBackref) {
-            GpuRegExpReplaceWithBackref(lhs, regexp, rep)(cudfPattern, cudfReplacement)
-          } else {
-            GpuRegExpReplace(lhs, regexp, rep)(javaPattern, cudfPattern, cudfReplacement)
-          }
-        case _ =>
-          throw new IllegalStateException("Expression has not been tagged correctly")
-      }
->>>>>>> e43add25
     }
   }
 }