--- conflicted
+++ resolved
@@ -434,11 +434,8 @@
   def completeTask(context: TaskContext): Unit = {
     val taskAttemptId = context.taskAttemptId()
     GpuTaskMetrics.get.updateRetry(taskAttemptId)
-<<<<<<< HEAD
+    GpuTaskMetrics.get.updateMaxMemory(taskAttemptId)
     voluntaryReleaseForbiddenRecords.remove(taskAttemptId)
-=======
-    GpuTaskMetrics.get.updateMaxMemory(taskAttemptId)
->>>>>>> d2080047
     val refs = tasks.remove(taskAttemptId)
     if (refs == null) {
       throw new IllegalStateException(s"Completion of unknown task $taskAttemptId")
