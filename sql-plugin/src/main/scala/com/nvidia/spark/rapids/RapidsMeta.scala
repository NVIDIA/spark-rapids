/*
 * Copyright (c) 2019-2023, NVIDIA CORPORATION.
 *
 * Licensed under the Apache License, Version 2.0 (the "License");
 * you may not use this file except in compliance with the License.
 * You may obtain a copy of the License at
 *
 *     http://www.apache.org/licenses/LICENSE-2.0
 *
 * Unless required by applicable law or agreed to in writing, software
 * distributed under the License is distributed on an "AS IS" BASIS,
 * WITHOUT WARRANTIES OR CONDITIONS OF ANY KIND, either express or implied.
 * See the License for the specific language governing permissions and
 * limitations under the License.
 */

package com.nvidia.spark.rapids

import java.time.ZoneId

import scala.collection.mutable

import com.nvidia.spark.rapids.jni.GpuTimeZoneDB
import com.nvidia.spark.rapids.shims.{DistributionUtil, SparkShimImpl}

import org.apache.spark.sql.catalyst.expressions.{Attribute, AttributeReference, BinaryExpression, Cast, ComplexTypeMergingExpression, Expression, QuaternaryExpression, String2TrimExpression, TernaryExpression, TimeZoneAwareExpression, UnaryExpression, UTCTimestamp, WindowExpression, WindowFunction}
import org.apache.spark.sql.catalyst.expressions.aggregate.{AggregateExpression, AggregateFunction, ImperativeAggregate, TypedImperativeAggregate}
import org.apache.spark.sql.catalyst.plans.physical.Partitioning
import org.apache.spark.sql.catalyst.trees.TreeNodeTag
import org.apache.spark.sql.connector.read.Scan
import org.apache.spark.sql.execution.SparkPlan
import org.apache.spark.sql.execution.adaptive.AdaptiveSparkPlanExec
import org.apache.spark.sql.execution.aggregate.BaseAggregateExec
import org.apache.spark.sql.execution.command.{DataWritingCommand, RunnableCommand}
import org.apache.spark.sql.execution.exchange.ShuffleExchangeExec
import org.apache.spark.sql.execution.joins.{BroadcastHashJoinExec, BroadcastNestedLoopJoinExec}
import org.apache.spark.sql.execution.python.AggregateInPandasExec
import org.apache.spark.sql.internal.SQLConf
import org.apache.spark.sql.rapids.TimeZoneDB
import org.apache.spark.sql.rapids.aggregate.{CpuToGpuAggregateBufferConverter, GpuToCpuAggregateBufferConverter}
import org.apache.spark.sql.rapids.execution.{GpuBroadcastHashJoinMetaBase, GpuBroadcastNestedLoopJoinMetaBase}
import org.apache.spark.sql.types.{ArrayType, DataType, DateType, MapType, StringType, StructType}

trait DataFromReplacementRule {
  val operationName: String
  def incompatDoc: Option[String] = None
  def disabledMsg: Option[String] = None

  def confKey: String

  def getChecks: Option[TypeChecks[_]]
}

/**
 * A version of DataFromReplacementRule that is used when no replacement rule can be found.
 */
final class NoRuleDataFromReplacementRule extends DataFromReplacementRule {
  override val operationName: String = ""

  override def confKey = "NOT_FOUND"

  override def getChecks: Option[TypeChecks[_]] = None
}

object RapidsMeta {
  val gpuSupportedTag = TreeNodeTag[Set[String]]("rapids.gpu.supported")
}

/**
 * Holds metadata about a stage in the physical plan that is separate from the plan itself.
 * This is helpful in deciding when to replace part of the plan with a GPU enabled version.
 *
 * @param wrapped what we are wrapping
 * @param conf the config
 * @param parent the parent of this node, if there is one.
 * @param rule holds information related to the config for this object, typically this is the rule
 *          used to wrap the stage.
 * @tparam INPUT the exact type of the class we are wrapping.
 * @tparam BASE the generic base class for this type of stage, i.e. SparkPlan, Expression, etc.
 * @tparam OUTPUT when converting to a GPU enabled version of the plan, the generic base
 *                    type for all GPU enabled versions.
 */
abstract class RapidsMeta[INPUT <: BASE, BASE, OUTPUT <: BASE](
    val wrapped: INPUT,
    val conf: RapidsConf,
    val parent: Option[RapidsMeta[_, _, _]],
    rule: DataFromReplacementRule) {

  /**
   * The wrapped plans that should be examined
   */
  val childPlans: Seq[SparkPlanMeta[_]]

  /**
   * The wrapped expressions that should be examined
   */
  val childExprs: Seq[BaseExprMeta[_]]

  /**
   * The wrapped scans that should be examined
   */
  val childScans: Seq[ScanMeta[_]]

  /**
   * The wrapped partitioning that should be examined
   */
  val childParts: Seq[PartMeta[_]]

  /**
   * The wrapped data writing commands that should be examined
   */
  val childDataWriteCmds: Seq[DataWritingCommandMeta[_]]

  /** The wrapped runnable commands that should be examined. */
  val childRunnableCmds: Seq[RunnableCommandMeta[_]] = Seq.empty

  /**
   * Convert what this wraps to a GPU enabled version.
   */
  def convertToGpu(): OUTPUT

  /**
   * Keep this on the CPU, but possibly convert its children under it to run on the GPU if enabled.
   * By default this just returns what is wrapped by this.  For some types of operators/stages,
   * like SparkPlan, each part of the query can be converted independent of other parts. As such in
   * a subclass this should be overridden to do the correct thing.
   */
  def convertToCpu(): BASE = wrapped

  protected var cannotBeReplacedReasons: Option[mutable.Set[String]] = None
  private var mustBeReplacedReasons: Option[mutable.Set[String]] = None
  private var cannotReplaceAnyOfPlanReasons: Option[mutable.Set[String]] = None
  private var shouldBeRemovedReasons: Option[mutable.Set[String]] = None
  private var typeConversionReasons: Option[mutable.Set[String]] = None
  protected var cannotRunOnGpuBecauseOfSparkPlan: Boolean = false
  protected var cannotRunOnGpuBecauseOfCost: Boolean = false

  import RapidsMeta.gpuSupportedTag

  /**
   * Recursively force a section of the plan back onto CPU, stopping once a plan
   * is reached that is already on CPU.
   */
  final def recursiveCostPreventsRunningOnGpu(): Unit = {
    if (canThisBeReplaced && !mustThisBeReplaced) {
      costPreventsRunningOnGpu()
      childDataWriteCmds.foreach(_.recursiveCostPreventsRunningOnGpu())
      childRunnableCmds.foreach(_.recursiveCostPreventsRunningOnGpu())
    }
  }

  final def costPreventsRunningOnGpu(): Unit = {
    cannotRunOnGpuBecauseOfCost = true
    willNotWorkOnGpu("Removed by cost-based optimizer")
    childExprs.foreach(_.recursiveCostPreventsRunningOnGpu())
    childParts.foreach(_.recursiveCostPreventsRunningOnGpu())
    childScans.foreach(_.recursiveCostPreventsRunningOnGpu())
  }

  final def recursiveSparkPlanPreventsRunningOnGpu(): Unit = {
    cannotRunOnGpuBecauseOfSparkPlan = true
    childExprs.foreach(_.recursiveSparkPlanPreventsRunningOnGpu())
    childParts.foreach(_.recursiveSparkPlanPreventsRunningOnGpu())
    childScans.foreach(_.recursiveSparkPlanPreventsRunningOnGpu())
    childDataWriteCmds.foreach(_.recursiveSparkPlanPreventsRunningOnGpu())
    childRunnableCmds.foreach(_.recursiveSparkPlanPreventsRunningOnGpu())
  }

  final def recursiveSparkPlanRemoved(): Unit = {
    shouldBeRemoved("parent plan is removed")
    childExprs.foreach(_.recursiveSparkPlanRemoved())
    childParts.foreach(_.recursiveSparkPlanRemoved())
    childScans.foreach(_.recursiveSparkPlanRemoved())
    childDataWriteCmds.foreach(_.recursiveSparkPlanRemoved())
    childRunnableCmds.foreach(_.recursiveSparkPlanRemoved())
  }

  /**
   * Call this to indicate that this should not be replaced with a GPU enabled version
   * @param because why it should not be replaced.
   */
  final def willNotWorkOnGpu(because: String): Unit = {
    cannotBeReplacedReasons.get.add(because)
    // annotate the real spark plan with the reason as well so that the information is available
    // during query stage planning when AQE is on
    wrapped match {
      case p: SparkPlan =>
        p.setTagValue(gpuSupportedTag,
          p.getTagValue(gpuSupportedTag).getOrElse(Set.empty) + because)
      case _ =>
    }
  }

  final def mustBeReplaced(because: String): Unit = {
    mustBeReplacedReasons.get.add(because)
  }

  /**
   * Call this if there is a condition found that the entire plan is not allowed
   * to run on the GPU.
   */
  final def entirePlanWillNotWork(because: String): Unit = {
    cannotReplaceAnyOfPlanReasons.get.add(because)
    // recursively tag the plan so that AQE does not attempt
    // to run any of the child query stages on the GPU
    willNotWorkOnGpu(because)
    childPlans.foreach(_.entirePlanWillNotWork(because))
  }

  final def shouldBeRemoved(because: String): Unit =
    shouldBeRemovedReasons.get.add(because)

  /**
   * Call this method to record information about type conversions via DataTypeMeta.
   */
  final def addConvertedDataType(expression: Expression, typeMeta: DataTypeMeta): Unit = {
    typeConversionReasons.get.add(
      s"$expression: ${typeMeta.reasonForConversion}")
  }

  /**
   * Returns true if this node should be removed.
   */
  final def shouldThisBeRemoved: Boolean = shouldBeRemovedReasons.exists(_.nonEmpty)

  /**
   * Returns true iff this could be replaced.
   */
  final def canThisBeReplaced: Boolean = cannotBeReplacedReasons.exists(_.isEmpty)

  /**
   * Returns true iff this must be replaced because its children have already been
   * replaced and this needs to also be replaced for compatibility.
   */
  final def mustThisBeReplaced: Boolean = mustBeReplacedReasons.exists(_.nonEmpty)

  /**
   * Returns the list of reasons the entire plan can't be replaced. An empty
   * set means the entire plan is ok to be replaced, do the normal checking
   * per exec and children.
   */
  final def entirePlanExcludedReasons: Set[String] = {
    cannotReplaceAnyOfPlanReasons.getOrElse(mutable.Set.empty).toSet
  }

  /**
   * Returns true iff all of the expressions and their children could be replaced.
   */
  def canExprTreeBeReplaced: Boolean = childExprs.forall(_.canExprTreeBeReplaced)

  /**
   * Returns true iff all of the scans can be replaced.
   */
  def canScansBeReplaced: Boolean = childScans.forall(_.canThisBeReplaced)

  /**
   * Returns true iff all of the partitioning can be replaced.
   */
  def canPartsBeReplaced: Boolean = childParts.forall(_.canThisBeReplaced)

  /**
   * Return true if the resulting node in the plan will support columnar execution
   */
  def supportsColumnar: Boolean = canThisBeReplaced

  /**
   * Returns true iff all of the data writing commands can be replaced.
   */
  def canDataWriteCmdsBeReplaced: Boolean = childDataWriteCmds.forall(_.canThisBeReplaced)

  def confKey: String = rule.confKey
  final val operationName: String = rule.operationName
  final val incompatDoc: Option[String] = rule.incompatDoc
  def isIncompat: Boolean = incompatDoc.isDefined
  final val disabledMsg: Option[String] = rule.disabledMsg
  def isDisabledByDefault: Boolean = disabledMsg.isDefined

  def initReasons(): Unit = {
    cannotBeReplacedReasons = Some(mutable.Set[String]())
    mustBeReplacedReasons = Some(mutable.Set[String]())
    shouldBeRemovedReasons = Some(mutable.Set[String]())
    cannotReplaceAnyOfPlanReasons = Some(mutable.Set[String]())
    typeConversionReasons = Some(mutable.Set[String]())
  }

  /**
   * Tag all of the children to see if they are GPU compatible first.
   * Do basic common verification for the operators, and then call
   * [[tagSelfForGpu]]
   */
  final def tagForGpu(): Unit = {
    childScans.foreach(_.tagForGpu())
    childParts.foreach(_.tagForGpu())
    childExprs.foreach(_.tagForGpu())
    childDataWriteCmds.foreach(_.tagForGpu())
    childRunnableCmds.foreach(_.tagForGpu())
    childPlans.foreach(_.tagForGpu())

    initReasons()

    if (!conf.isOperatorEnabled(confKey, isIncompat, isDisabledByDefault)) {
      if (isIncompat && !conf.isIncompatEnabled) {
        willNotWorkOnGpu(s"the GPU version of ${wrapped.getClass.getSimpleName}" +
            s" is not 100% compatible with the Spark version. ${incompatDoc.get}. To enable this" +
            s" $operationName despite the incompatibilities please set the config" +
            s" $confKey to true. You could also set ${RapidsConf.INCOMPATIBLE_OPS} to true" +
            s" to enable all incompatible ops")
      } else if (isDisabledByDefault) {
        willNotWorkOnGpu(s"the $operationName ${wrapped.getClass.getSimpleName} has" +
            s" been disabled, and is disabled by default because ${disabledMsg.get}. Set $confKey" +
            s" to true if you wish to enable it")
      } else {
        willNotWorkOnGpu(s"the $operationName ${wrapped.getClass.getSimpleName} has" +
            s" been disabled. Set $confKey to true if you wish to enable it")
      }
    }

    tagSelfForGpu()
  }

  /**
   * Do any extra checks and tag yourself if you are compatible or not.  Be aware that this may
   * already have been marked as incompatible for a number of reasons.
   *
   * All of your children should have already been tagged so if there are situations where you
   * may need to disqualify your children for various reasons you may do it here too.
   */
  def tagSelfForGpu(): Unit

  protected def indent(append: StringBuilder, depth: Int): Unit =
    append.append("  " * depth)

  def replaceMessage: String = "run on GPU"
  def noReplacementPossibleMessage(reasons: String): String = s"cannot run on GPU because $reasons"
  def suppressWillWorkOnGpuInfo: Boolean = false

  private def willWorkOnGpuInfo: String = cannotBeReplacedReasons match {
    case None => "NOT EVALUATED FOR GPU YET"
    case Some(v) if v.isEmpty &&
        (cannotRunOnGpuBecauseOfSparkPlan || shouldThisBeRemoved) => "could " + replaceMessage
    case Some(v) if v.isEmpty => "will " + replaceMessage
    case Some(v) =>
      noReplacementPossibleMessage(v.mkString("; "))
  }

  private def willBeRemovedInfo: String = shouldBeRemovedReasons match {
    case None => ""
    case Some(v) if v.isEmpty => ""
    case Some(v) =>
      val reasons = v.mkString("; ")
      s" but is going to be removed because $reasons"
  }

  private def typeConversionInfo: String = typeConversionReasons match {
    case None => ""
    case Some(v) if v.isEmpty => ""
    case Some(v) =>
      "The data type of following expressions will be converted in GPU runtime: " +
          v.mkString("; ")
  }

  /**
   * When converting this to a string should we include the string representation of what this
   * wraps too?  This is off by default.
   */
  protected val printWrapped = false

  final private def getIndicatorChar: String = {
    if (shouldThisBeRemoved) {
      "#"
    } else if (cannotRunOnGpuBecauseOfCost) {
      "$"
    } else if (canThisBeReplaced) {
      if (cannotRunOnGpuBecauseOfSparkPlan) {
        "@"
      } else if (cannotRunOnGpuBecauseOfCost) {
        "$"
      } else {
        "*"
      }
    } else {
      "!"
    }
  }

  def checkTimeZoneId(sessionZoneId: ZoneId): Unit = {
    // Both of the Spark session time zone and JVM's default time zone should be UTC.
<<<<<<< HEAD
    if (!TypeChecks.isTimestampsSupported(sessionZoneId)) {
      willNotWorkOnGpu("Only UTC zone id is supported. " +
=======
    if (!TimeZoneDB.isSupportedTimezone(sessionZoneId)) {
      willNotWorkOnGpu("Not supported zone id. " +
>>>>>>> 018193b3
        s"Actual session local zone id: $sessionZoneId")
    }

    val defaultZoneId = ZoneId.systemDefault()
<<<<<<< HEAD
    if (!TypeChecks.isTimestampsSupported(defaultZoneId)) {
      willNotWorkOnGpu(s"Only UTC zone id is supported. Actual default zone id: $defaultZoneId")
=======
    if (!TimeZoneDB.isSupportedTimezone(defaultZoneId)) {
      willNotWorkOnGpu(s"Not supported zone id. Actual default zone id: $defaultZoneId")
>>>>>>> 018193b3
    }
  }

  /**
   * Create a string representation of this in append.
   * @param strBuilder where to place the string representation.
   * @param depth how far down the tree this is.
   * @param all should all the data be printed or just what does not work on the GPU?
   */
  def print(strBuilder: StringBuilder, depth: Int, all: Boolean): Unit = {
    if ((all || !canThisBeReplaced || cannotRunOnGpuBecauseOfSparkPlan) &&
        !suppressWillWorkOnGpuInfo) {
      indent(strBuilder, depth)
      strBuilder.append(getIndicatorChar)

      strBuilder.append(operationName)
        .append(" <")
        .append(wrapped.getClass.getSimpleName)
        .append("> ")

      if (printWrapped) {
        strBuilder.append(wrapped)
          .append(" ")
      }

      strBuilder.append(willWorkOnGpuInfo).
        append(willBeRemovedInfo)

      typeConversionInfo match {
        case info if info.isEmpty =>
        case info => strBuilder.append(". ").append(info)
      }

      strBuilder.append("\n")
    }
    printChildren(strBuilder, depth, all)
  }

  private final def printChildren(append: StringBuilder, depth: Int, all: Boolean): Unit = {
    childScans.foreach(_.print(append, depth + 1, all))
    childParts.foreach(_.print(append, depth + 1, all))
    childExprs.foreach(_.print(append, depth + 1, all))
    childDataWriteCmds.foreach(_.print(append, depth + 1, all))
    childRunnableCmds.foreach(_.print(append, depth + 1, all))
    childPlans.foreach(_.print(append, depth + 1, all))
  }

  def explain(all: Boolean): String = {
    val appender = new StringBuilder()
    print(appender, 0, all)
    appender.toString()
  }

  override def toString: String = {
    explain(true)
  }
}

/**
 * Base class for metadata around `Partitioning`.
 */
abstract class PartMeta[INPUT <: Partitioning](part: INPUT,
    conf: RapidsConf,
    parent: Option[RapidsMeta[_, _, _]],
    rule: DataFromReplacementRule)
  extends RapidsMeta[INPUT, Partitioning, GpuPartitioning](part, conf, parent, rule) {

  override val childPlans: Seq[SparkPlanMeta[_]] = Seq.empty
  override val childExprs: Seq[BaseExprMeta[_]] = Seq.empty
  override val childScans: Seq[ScanMeta[_]] = Seq.empty
  override val childParts: Seq[PartMeta[_]] = Seq.empty
  override val childDataWriteCmds: Seq[DataWritingCommandMeta[_]] = Seq.empty

  override final def tagSelfForGpu(): Unit = {
    rule.getChecks.foreach(_.tag(this))
    if (!canExprTreeBeReplaced) {
      willNotWorkOnGpu("not all expressions can be replaced")
    }
    tagPartForGpu()
  }

  def tagPartForGpu(): Unit = {}
}

/**
 * Metadata for Partitioning with no rule found
 */
final class RuleNotFoundPartMeta[INPUT <: Partitioning](
    part: INPUT,
    conf: RapidsConf,
    parent: Option[RapidsMeta[_, _, _]])
  extends PartMeta[INPUT](part, conf, parent, new NoRuleDataFromReplacementRule) {

  override def tagPartForGpu(): Unit = {
    willNotWorkOnGpu(s"GPU does not currently support the operator ${part.getClass}")
  }

  override def convertToGpu(): GpuPartitioning =
    throw new IllegalStateException("Cannot be converted to GPU")
}

/**
 * Base class for metadata around `Scan`.
 */
abstract class ScanMeta[INPUT <: Scan](scan: INPUT,
    conf: RapidsConf,
    parent: Option[RapidsMeta[_, _, _]],
    rule: DataFromReplacementRule)
  extends RapidsMeta[INPUT, Scan, GpuScan](scan, conf, parent, rule) {

  override val childPlans: Seq[SparkPlanMeta[_]] = Seq.empty
  override val childExprs: Seq[BaseExprMeta[_]] = Seq.empty
  override val childScans: Seq[ScanMeta[_]] = Seq.empty
  override val childParts: Seq[PartMeta[_]] = Seq.empty
  override val childDataWriteCmds: Seq[DataWritingCommandMeta[_]] = Seq.empty

  override def tagSelfForGpu(): Unit = {}

  def supportsRuntimeFilters: Boolean = false
}

/**
 * Metadata for `Scan` with no rule found
 */
final class RuleNotFoundScanMeta[INPUT <: Scan](
    scan: INPUT,
    conf: RapidsConf,
    parent: Option[RapidsMeta[_, _, _]])
  extends ScanMeta[INPUT](scan, conf, parent, new NoRuleDataFromReplacementRule) {

  override def tagSelfForGpu(): Unit = {
    willNotWorkOnGpu(s"GPU does not currently support the operator ${scan.getClass}")
  }

  override def convertToGpu(): GpuScan =
    throw new IllegalStateException("Cannot be converted to GPU")
}

/**
 * Base class for metadata around `DataWritingCommand`.
 */
abstract class DataWritingCommandMeta[INPUT <: DataWritingCommand](
    cmd: INPUT,
    conf: RapidsConf,
    parent: Option[RapidsMeta[_, _, _]],
    rule: DataFromReplacementRule)
    extends RapidsMeta[INPUT, DataWritingCommand, GpuDataWritingCommand](cmd, conf, parent, rule) {

  override val childPlans: Seq[SparkPlanMeta[_]] = Seq.empty
  override val childExprs: Seq[BaseExprMeta[_]] = Seq.empty
  override val childScans: Seq[ScanMeta[_]] = Seq.empty
  override val childParts: Seq[PartMeta[_]] = Seq.empty
  override val childDataWriteCmds: Seq[DataWritingCommandMeta[_]] = Seq.empty

  val checkTimeZone: Boolean = true

  final override def tagSelfForGpu(): Unit = {
    if (checkTimeZone) {
      timezoneCheck()
    }
    tagSelfForGpuInternal()
  }

  protected def tagSelfForGpuInternal(): Unit = {}

  // Check whether data type of intput/output contains timestamp type, which
  // is related to time zone.
  // Only UTC time zone is allowed to be consistent with previous behavior
  // for [[DataWritingCommand]]. Needs to override [[checkTimeZone]] to skip
  // UTC time zone check in sub class of [[DataWritingCommand]].
  def timezoneCheck(): Unit = {
    val types = (wrapped.inputSet.map(_.dataType) ++ wrapped.outputSet.map(_.dataType)).toSet
    if (types.exists(GpuOverrides.isOrContainsTimestamp(_))) {
      if (!GpuOverrides.isUTCTimezone()) {
        willNotWorkOnGpu("Only UTC timezone is supported. " +
          s"Current timezone settings: (JVM : ${ZoneId.systemDefault()}, " +
          s"session: ${SQLConf.get.sessionLocalTimeZone}). ")
      }
    }
  }
}

/**
 * Metadata for `DataWritingCommand` with no rule found
 */
final class RuleNotFoundDataWritingCommandMeta[INPUT <: DataWritingCommand](
    cmd: INPUT,
    conf: RapidsConf,
    parent: Option[RapidsMeta[_, _, _]])
    extends DataWritingCommandMeta[INPUT](cmd, conf, parent, new NoRuleDataFromReplacementRule) {

  override def tagSelfForGpuInternal(): Unit = {
    willNotWorkOnGpu(s"GPU does not currently support the operator ${cmd.getClass}")
  }

  override def convertToGpu(): GpuDataWritingCommand =
    throw new IllegalStateException("Cannot be converted to GPU")
}

/**
 * Base class for metadata around `SparkPlan`.
 */
abstract class SparkPlanMeta[INPUT <: SparkPlan](plan: INPUT,
    conf: RapidsConf,
    parent: Option[RapidsMeta[_, _, _]],
    rule: DataFromReplacementRule)
  extends RapidsMeta[INPUT, SparkPlan, GpuExec](plan, conf, parent, rule) {

  def tagForExplain(): Unit = {
    if (!canThisBeReplaced) {
      childExprs.foreach(_.recursiveSparkPlanPreventsRunningOnGpu())
      childParts.foreach(_.recursiveSparkPlanPreventsRunningOnGpu())
      childScans.foreach(_.recursiveSparkPlanPreventsRunningOnGpu())
      childDataWriteCmds.foreach(_.recursiveSparkPlanPreventsRunningOnGpu())
      childRunnableCmds.foreach(_.recursiveSparkPlanPreventsRunningOnGpu())
    }
    if (shouldThisBeRemoved) {
      childExprs.foreach(_.recursiveSparkPlanRemoved())
      childParts.foreach(_.recursiveSparkPlanRemoved())
      childScans.foreach(_.recursiveSparkPlanRemoved())
      childDataWriteCmds.foreach(_.recursiveSparkPlanRemoved())
      childRunnableCmds.foreach(_.recursiveSparkPlanRemoved())
    }
    childPlans.foreach(_.tagForExplain())
  }

  def requireAstForGpuOn(exprMeta: BaseExprMeta[_]): Unit = {
    // willNotWorkOnGpu does not deduplicate reasons. Most of the time that is fine
    // but here we want to avoid adding the reason twice, because this method can be
    // called multiple times, and also the reason can automatically be added in if
    // a child expression would not work in the non-AST case either.
    // So only add it if canExprTreeBeReplaced changed after requiring that the
    // given expression is AST-able.
    val previousExprReplaceVal = canExprTreeBeReplaced
    exprMeta.requireAstForGpu()
    val newExprReplaceVal = canExprTreeBeReplaced
    if (previousExprReplaceVal != newExprReplaceVal &&
        !newExprReplaceVal) {
      willNotWorkOnGpu("not all expressions can be replaced")
    }
  }

  override val childPlans: Seq[SparkPlanMeta[SparkPlan]] =
    plan.children.map(GpuOverrides.wrapPlan(_, conf, Some(this)))
  override val childExprs: Seq[BaseExprMeta[_]] =
    plan.expressions.map(GpuOverrides.wrapExpr(_, conf, Some(this)))
  override val childScans: Seq[ScanMeta[_]] = Seq.empty
  override val childParts: Seq[PartMeta[_]] = Seq.empty
  override val childDataWriteCmds: Seq[DataWritingCommandMeta[_]] = Seq.empty

  def namedChildExprs: Map[String, Seq[BaseExprMeta[_]]] = Map.empty

  var cpuCost: Double = 0
  var gpuCost: Double = 0
  var estimatedOutputRows: Option[BigInt] = None

  override def convertToCpu(): SparkPlan = {
    wrapped.withNewChildren(childPlans.map(_.convertIfNeeded()))
  }

  def getReasonsNotToReplaceEntirePlan: Set[String] = {
    val childReasons = childPlans.flatMap(_.getReasonsNotToReplaceEntirePlan)
    entirePlanExcludedReasons ++ childReasons
  }

  // For adaptive execution we have to ensure we mark everything properly
  // the first time through and that has to match what happens when AQE
  // splits things up and does the subquery analysis at the shuffle boundaries.
  // If the AQE subquery analysis changes the plan from what is originally
  // marked we can end up with mismatches like happened in:
  // https://github.com/NVIDIA/spark-rapids/issues/1423
  // AQE splits subqueries at shuffle boundaries which means that it only
  // sees the children at that point. So in our fix up exchange we only
  // look at the children and mark is at will not work on GPU if the
  // child can't be replaced.
  private def fixUpExchangeOverhead(): Unit = {
    childPlans.foreach(_.fixUpExchangeOverhead())
    if (wrapped.isInstanceOf[ShuffleExchangeExec] &&
        !SparkShimImpl.isExecutorBroadcastShuffle(wrapped.asInstanceOf[ShuffleExchangeExec]) &&
        !childPlans.exists(_.supportsColumnar) &&
        (plan.conf.adaptiveExecutionEnabled ||
        !parent.exists(_.supportsColumnar))) {
      // Some platforms can present a plan where the root of the plan is a shuffle followed by
      // an AdaptiveSparkPlanExec. If it looks like the child AdaptiveSparkPlanExec will end up
      // on the GPU than this shuffle should be GPU as well.
      val shuffle = wrapped.asInstanceOf[ShuffleExchangeExec]
      val isChildOnGpu = shuffle.child match {
        case ap: AdaptiveSparkPlanExec if parent.isEmpty => GpuOverrides.probablyGpuPlan(ap, conf)
        case _ => false
      }

      if (!isChildOnGpu) {
        willNotWorkOnGpu("Columnar exchange without columnar children is inefficient")
      }

      childPlans.head.wrapped
          .getTagValue(GpuOverrides.preRowToColProjection).foreach { r2c =>
        wrapped.setTagValue(GpuOverrides.preRowToColProjection, r2c)
      }
    }
  }

  private def fixUpBroadcastJoins(): Unit = {
    childPlans.foreach(_.fixUpBroadcastJoins())
    wrapped match {
      case _: BroadcastHashJoinExec =>
        this.asInstanceOf[GpuBroadcastHashJoinMetaBase].checkTagForBuildSide()
      case _: BroadcastNestedLoopJoinExec =>
        this.asInstanceOf[GpuBroadcastNestedLoopJoinMetaBase].checkTagForBuildSide()
      case _ => // noop
    }
  }

  /**
   * Run rules that happen for the entire tree after it has been tagged initially.
   */
  def runAfterTagRules(): Unit = {
    // In the first pass tagSelfForGpu will deal with each operator individually.
    // Children will be tagged first and then their parents will be tagged.  This gives
    // flexibility when tagging yourself to look at your children and disable yourself if your
    // children are not all on the GPU.  In some cases we need to be able to disable our
    // children too, or in this case run a rule that will disable operations when looking at
    // more of the tree.  These exceptions should be documented here.  We need to take special care
    // that we take into account all side-effects of these changes, because we are **not**
    // re-triggering the rules associated with parents, grandparents, etc.  If things get too
    // complicated we may need to update this to have something with triggers, but then we would
    // have to be very careful to avoid loops in the rules.

    // RULES:
    // 1) If file scan plan runs on the CPU, and the following plans run on GPU, then
    // GpuRowToColumnar will be inserted. GpuRowToColumnar will invalid input_file_xxx operations,
    // So input_file_xxx in the following GPU operators will get empty value.
    // InputFileBlockRule is to prevent the SparkPlans
    // [SparkPlan (with first input_file_xxx expression), FileScan) to run on GPU
    InputFileBlockRule(this.asInstanceOf[SparkPlanMeta[SparkPlan]])

    // 2) For shuffles, avoid replacing the shuffle if the child is not going to be replaced.
    fixUpExchangeOverhead()

    // 3) Some child nodes can't run on GPU if parent nodes can't run on GPU.
    // WriteFilesExec is a new operator from Spark version 340,
    // Did not extract a shim code for simplicity
    tagChildAccordingToParent(this.asInstanceOf[SparkPlanMeta[SparkPlan]], "WriteFilesExec")

    // 4) InputFileBlockRule may change the meta of broadcast join and its child plans,
    //    and this change may cause mismatch between the join and its build side
    //    BroadcastExchangeExec, leading to errors. Need to fix the mismatch.
    fixUpBroadcastJoins()
  }

  /**
   * tag child node can't run on GPU if parent node can't run on GPU and child node is a `typeName`
   * From Spark 340, plan is like:
   *    InsertIntoHadoopFsRelationCommand
   *    +- WriteFiles
   *      +- sub plan
   * Instead of:
   *    InsertIntoHadoopFsRelationCommand
   *    +- sub plan
   * WriteFiles is a temporary node and does not have input and output, it acts like a tag node.
   * @param p        plan
   * @param typeName type name
   */
  private def tagChildAccordingToParent(p: SparkPlanMeta[SparkPlan], typeName: String): Unit = {
    p.childPlans.foreach(e => tagChildAccordingToParent(e, typeName))
    if (p.wrapped.getClass.getSimpleName.equals(typeName)) {
      assert(p.parent.isDefined)
      if (!p.parent.get.canThisBeReplaced) {
        // parent can't run on GPU, also tag this.
        p.willNotWorkOnGpu(
          s"$typeName can't run on GPU because parent can't run on GPU")
      }
    }
  }

  override final def tagSelfForGpu(): Unit = {
    rule.getChecks.foreach(_.tag(this))

    if (!canExprTreeBeReplaced) {
      willNotWorkOnGpu("not all expressions can be replaced")
    }

    if (!canScansBeReplaced) {
      willNotWorkOnGpu("not all scans can be replaced")
    }

    if (!canPartsBeReplaced) {
      willNotWorkOnGpu("not all partitioning can be replaced")
    }

    if (!canDataWriteCmdsBeReplaced) {
      willNotWorkOnGpu("not all data writing commands can be replaced")
    }

    if (!childRunnableCmds.forall(_.canThisBeReplaced)) {
      willNotWorkOnGpu("not all commands can be replaced")
    }
    // All ExecMeta extend SparkMeta. We need to check if the requiredChildDistribution
    // is recognized or not. If it's unrecognized Distribution then we fall back to CPU.
    plan.requiredChildDistribution.foreach { d =>
      if (!DistributionUtil.isSupported(d)) {
        willNotWorkOnGpu(s"unsupported required distribution: $d")
      }
    }

    checkExistingTags()

    tagPlanForGpu()
  }

  /**
   * When AQE is enabled and we are planning a new query stage, we need to look at meta-data
   * previously stored on the spark plan to determine whether this operator can run on GPU
   */
  def checkExistingTags(): Unit = {
    wrapped.getTagValue(RapidsMeta.gpuSupportedTag)
      .foreach(_.diff(cannotBeReplacedReasons.get)
      .foreach(willNotWorkOnGpu))
  }

  /**
   * Called to verify that this plan will work on the GPU. Generic checks will have already been
   * done. In general this method should only tag this operator as bad.  If it needs to tag
   * one of its children please take special care to update the comment inside
   * `tagSelfForGpu` so we don't end up with something that could be cyclical.
   */
  def tagPlanForGpu(): Unit = {}

  /**
   * If this is enabled to be converted to a GPU version convert it and return the result, else
   * do what is needed to possibly convert the rest of the plan.
   */
  final def convertIfNeeded(): SparkPlan = {
    if (shouldThisBeRemoved) {
      if (childPlans.isEmpty) {
        throw new IllegalStateException("can't remove when plan has no children")
      } else if (childPlans.size > 1) {
        throw new IllegalStateException("can't remove when plan has more than 1 child")
      }
      childPlans.head.convertIfNeeded()
    } else {
      if (canThisBeReplaced) {
        convertToGpu()
      } else {
        convertToCpu()
      }
    }
  }

  /**
   * Gets output attributes of current SparkPlanMeta, which is supposed to be called during
   * type checking for the current plan.
   *
   * By default, it simply returns the output of wrapped plan. For specific plans, they can
   * override outputTypeMetas to apply custom conversions on the output of wrapped plan. For plans
   * which just pass through the schema of childPlan, they can set useOutputAttributesOfChild to
   * true, in order to propagate the custom conversions of childPlan if they exist.
   */
  def outputAttributes: Seq[Attribute] = outputTypeMetas match {
    case Some(typeMetas) =>
      require(typeMetas.length == wrapped.output.length,
        "The length of outputTypeMetas doesn't match to the length of plan's output")
      wrapped.output.zip(typeMetas).map {
        case (ar, meta) if meta.typeConverted =>
          addConvertedDataType(ar, meta)
          AttributeReference(ar.name, meta.dataType.get, ar.nullable, ar.metadata)(
            ar.exprId, ar.qualifier)
        case (ar, _) =>
          ar
      }
    case None if useOutputAttributesOfChild =>
      require(wrapped.children.length == 1,
        "useOutputAttributesOfChild ONLY works on UnaryPlan")
      // We pass through the outputAttributes of the child plan only if it will be really applied
      // in the runtime. We can pass through either if child plan can be replaced by GPU overrides;
      // or if child plan is available for runtime type conversion. The later condition indicates
      // the CPU to GPU data transition will be introduced as the pre-processing of the adjacent
      // GpuRowToColumnarExec, though the child plan can't produce output attributes for GPU.
      // Otherwise, we should fetch the outputAttributes from the wrapped plan.
      //
      // We can safely call childPlan.canThisBeReplaced here, because outputAttributes is called
      // via tagSelfForGpu. At this point, tagging of the child plan has already taken place.
      if (childPlans.head.canThisBeReplaced || childPlans.head.availableRuntimeDataTransition) {
        childPlans.head.outputAttributes
      } else {
        wrapped.output
      }
    case None =>
      wrapped.output
  }

  /**
   * Returns whether the resulting SparkPlan supports columnar execution
   */
  override def supportsColumnar: Boolean = wrapped.supportsColumnar || canThisBeReplaced 

  /**
   * Overrides this method to implement custom conversions for specific plans.
   */
  protected lazy val outputTypeMetas: Option[Seq[DataTypeMeta]] = None

  /**
   * Whether to pass through the outputAttributes of childPlan's meta, only for UnaryPlan
   */
  protected val useOutputAttributesOfChild: Boolean = false

  /**
   * Whether there exists runtime data transition for the wrapped plan, if true, the overriding
   * of output attributes will always work even when the wrapped plan can't be replaced by GPU
   * overrides.
   */
  val availableRuntimeDataTransition: Boolean = false
}

/**
 * Metadata for `SparkPlan` with no rule found
 */
final class RuleNotFoundSparkPlanMeta[INPUT <: SparkPlan](
    plan: INPUT,
    conf: RapidsConf,
    parent: Option[RapidsMeta[_, _, _]])
  extends SparkPlanMeta[INPUT](plan, conf, parent, new NoRuleDataFromReplacementRule) {

  override def tagPlanForGpu(): Unit =
    willNotWorkOnGpu(s"GPU does not currently support the operator ${plan.getClass}")

  override def convertToGpu(): GpuExec =
    throw new IllegalStateException("Cannot be converted to GPU")
}

/**
 * Metadata for `SparkPlan` that should not be replaced or have any kind of warning for
 */
final class DoNotReplaceOrWarnSparkPlanMeta[INPUT <: SparkPlan](
    plan: INPUT,
    conf: RapidsConf,
    parent: Option[RapidsMeta[_, _, _]])
    extends SparkPlanMeta[INPUT](plan, conf, parent, new NoRuleDataFromReplacementRule) {

  /** We don't want to spam the user with messages about these operators */
  override def suppressWillWorkOnGpuInfo: Boolean = true

  override def tagPlanForGpu(): Unit =
    willNotWorkOnGpu(s"there is no need to replace ${plan.getClass}")

  override def convertToGpu(): GpuExec =
    throw new IllegalStateException("Cannot be converted to GPU")
}

sealed abstract class ExpressionContext
object ProjectExprContext extends ExpressionContext {
  override def toString: String = "project"
}
/**
 * This is a special context. All other contexts are determined by the Spark query in a generic way.
 * AST support in many cases is an optimization and so it is tagged and checked after it is
 * determined that this operation will run on the GPU. In other cases it is required. In those cases
 * AST support is determined and used when tagging the metas to see if they will work on the GPU or
 * not. This part is not done automatically.
 */
object AstExprContext extends ExpressionContext  {
  override def toString: String = "AST"

  val notSupportedMsg = "this expression does not support AST"
}
object GroupByAggExprContext extends ExpressionContext  {
  override def toString: String = "aggregation"
}
object ReductionAggExprContext extends ExpressionContext  {
  override def toString: String = "reduction"
}
object WindowAggExprContext extends ExpressionContext  {
  override def toString: String = "window"
}

object ExpressionContext {
  private[this] def findParentPlanMeta(meta: BaseExprMeta[_]): Option[SparkPlanMeta[_]] =
    meta.parent match {
      case Some(p: BaseExprMeta[_]) => findParentPlanMeta(p)
      case Some(p: SparkPlanMeta[_]) => Some(p)
      case _ => None
    }

  def getAggregateFunctionContext(meta: BaseExprMeta[_]): ExpressionContext = {
    val parent = findParentPlanMeta(meta)
    assert(parent.isDefined, "It is expected that an aggregate function is a child of a SparkPlan")
    parent.get.wrapped match {
      case agg: SparkPlan if SparkShimImpl.isWindowFunctionExec(agg) =>
        WindowAggExprContext
      case agg: AggregateInPandasExec =>
        if (agg.groupingExpressions.isEmpty) {
          ReductionAggExprContext
        } else {
          GroupByAggExprContext
        }
      case agg: BaseAggregateExec =>
        // Since Spark 3.5, Python udfs are wrapped in AggregateInPandasExec. UDFs for earlier
        // versions of Spark should be handled by the BaseAggregateExec
        if (agg.groupingExpressions.isEmpty) {
          ReductionAggExprContext
        } else {
          GroupByAggExprContext
        }
      case _ => throw new IllegalStateException(
        s"Found an aggregation function in an unexpected context $parent")
    }
  }

  def getRegularOperatorContext(meta: RapidsMeta[_, _, _]): ExpressionContext = meta.wrapped match {
    case _: Expression if meta.parent.isDefined => getRegularOperatorContext(meta.parent.get)
    case _ => ProjectExprContext
  }
}

/**
 * The metadata around `DataType`, which records the original data type, the desired data type for
 * GPU overrides, and the reason of potential conversion. The metadata is to ensure TypeChecks
 * tagging the actual data types for GPU runtime, since data types of GPU overrides may slightly
 * differ from original CPU counterparts.
 */
class DataTypeMeta(
    val wrapped: Option[DataType],
    desired: Option[DataType] = None,
    reason: Option[String] = None) {

  lazy val dataType: Option[DataType] = desired match {
    case Some(dt) => Some(dt)
    case None => wrapped
  }

  // typeConverted will only be true if there exists DataType in wrapped expression
  lazy val typeConverted: Boolean = dataType.nonEmpty && dataType != wrapped

  /**
   * Returns the reason for conversion if exists
   */
  def reasonForConversion: String = {
    val reasonMsg = (if (typeConverted) reason else None)
        .map(r => s", because $r").getOrElse("")
    s"Converted ${wrapped.getOrElse("N/A")} to " +
      s"${dataType.getOrElse("N/A")}" + reasonMsg
  }
}

object DataTypeMeta {
  /**
   * create DataTypeMeta from Expression
   */
  def apply(expr: Expression, overrideType: Option[DataType]): DataTypeMeta = {
    val wrapped = try {
      Some(expr.dataType)
    } catch {
      case _: java.lang.UnsupportedOperationException => None
      case _: org.apache.spark.SparkException => None
    }
    new DataTypeMeta(wrapped, overrideType)
  }
}

/**
 * Base class for metadata around `Expression`.
 */
abstract class BaseExprMeta[INPUT <: Expression](
    expr: INPUT,
    conf: RapidsConf,
    parent: Option[RapidsMeta[_, _, _]],
    rule: DataFromReplacementRule)
  extends RapidsMeta[INPUT, Expression, Expression](expr, conf, parent, rule) {

  private val cannotBeAstReasons: mutable.Set[String] = mutable.Set.empty

  override val childPlans: Seq[SparkPlanMeta[_]] = Seq.empty
  override val childExprs: Seq[BaseExprMeta[_]] =
    expr.children.map(GpuOverrides.wrapExpr(_, conf, Some(this)))
  override val childScans: Seq[ScanMeta[_]] = Seq.empty
  override val childParts: Seq[PartMeta[_]] = Seq.empty
  override val childDataWriteCmds: Seq[DataWritingCommandMeta[_]] = Seq.empty

  override val printWrapped: Boolean = true

  def dataType: DataType = expr.dataType

  val ignoreUnsetDataTypes = false

  override def canExprTreeBeReplaced: Boolean =
    canThisBeReplaced && super.canExprTreeBeReplaced

  /**
   * Gets the DataTypeMeta of current BaseExprMeta, which is supposed to be called in the
   * tag methods of expression-level type checks.
   *
   * By default, it simply returns the data type of wrapped expression. But for specific
   * expressions, they can easily override data type for type checking through calling the
   * method `overrideDataType`.
   */
  def typeMeta: DataTypeMeta = DataTypeMeta(wrapped.asInstanceOf[Expression], overrideType)

  /**
   * Overrides the data type of the wrapped expression during type checking.
   *
   * NOTICE: This method will NOT modify the wrapped expression itself. Therefore, the actual
   * transition on data type is still necessary when converting this expression to GPU.
   */
  def overrideDataType(dt: DataType): Unit = overrideType = Some(dt)

  private var overrideType: Option[DataType] = None

  lazy val context: ExpressionContext = expr match {
    case _: WindowExpression => WindowAggExprContext
    case _: WindowFunction => WindowAggExprContext
    case _: AggregateFunction => ExpressionContext.getAggregateFunctionContext(this)
    case _: AggregateExpression => ExpressionContext.getAggregateFunctionContext(this)
    case _ => ExpressionContext.getRegularOperatorContext(this)
  }

  val isFoldableNonLitAllowed: Boolean = false

<<<<<<< HEAD
  // Whether timezone is supported for those expressions needs to be check.
  // TODO: use TimezoneDB Utils to tell whether timezone is supported
  val isTimezoneSupported: Boolean = false

  // Both [[isTimezoneSupported]] and [[needTimezoneCheck]] are needed to check whether timezone
  // check needed. For cast expression, only some cases are needed pending on its data type and
  // its child's data type.
  //+------------------------+-------------------+-----------------------------------------+
  //|         Value          | needTimezoneCheck |           isTimezoneSupported           |
=======
  // There are 4 levels of timezone check in GPU plan tag phase:
  //    Level 1: Check whether an expression is related to timezone. This is achieved by
  //        [[needTimeZoneCheck]] below.
  //    Level 2: Check on golden configuration 'spark.rapids.sql.nonUTC.enabled'. If
  //        yes, we pass to next level timezone check. If not, we only pass UTC case as before.
  //    Level 3: Check related expression has been implemented with timezone. There is a
  //        toggle flag [[isTimeZoneSupported]] for this. If false, fallback to UTC-only check as
  //        before. If yes, move to next level check. When we add timezone support for a related
  //        function. [[isTimeZoneSupported]] should be override as true.
  //    Level 4: Check whether the desired timezone is supported by Gpu kernel.
  def checkExprForTimezone(): Unit = {
    // Level 1 check
    if (!needTimeZoneCheck) return

    // Level 2 check
    if(!conf.nonUTCTimeZoneEnabled) return checkUTCTimezone(this)

    // Level 3 check
    if (!isTimeZoneSupported) return checkUTCTimezone(this)

    // Level 4 check
    if (!GpuTimeZoneDB.isSupportedTimeZone(getZoneId())) {
      willNotWorkOnGpu(TimeZoneDB.timezoneNotSupportedStr(this.wrapped.getClass.toString))
    }
  }

  protected def getZoneId(): ZoneId = {
    this.wrapped match {
      case tzExpr: TimeZoneAwareExpression => tzExpr.zoneId
      case ts: UTCTimestamp => {
        assert(false, s"Have to override getZoneId() of BaseExprMeta in ${this.getClass.toString}")
        throw new IllegalArgumentException(s"Failed to get zone id from ${ts.getClass.toString}")
      }
      case _ => throw new IllegalArgumentException(
        s"Zone check should never been happened to ${this.getClass.toString} " +
          "which is not timezone related")
    }
  }

  // Level 1 timezone checking flag
  // Both [[isTimeZoneSupported]] and [[needTimeZoneCheck]] are needed to check whether timezone
  // check needed. For cast expression, only some cases are needed pending on its data type and
  // its child's data type.
  //
  //+------------------------+-------------------+-----------------------------------------+
  //|         Value          | needTimeZoneCheck |           isTimeZoneSupported           |
>>>>>>> 018193b3
  //+------------------------+-------------------+-----------------------------------------+
  //| TimezoneAwareExpression| True              | False by default, True when implemented |
  //| UTCTimestamp           | True              | False by default, True when implemented |
  //| Others                 | False             | N/A (will not be checked)               |
  //+------------------------+-------------------+-----------------------------------------+
<<<<<<< HEAD
  lazy val needTimezoneCheck: Boolean = {
    wrapped match {
      case _: TimeZoneAwareExpression =>
        if (wrapped.isInstanceOf[Cast]) wrapped.asInstanceOf[Cast].needsTimeZone else true
      case _: UTCTimestamp => true
      case _ => false
    }
=======
  lazy val needTimeZoneCheck: Boolean = {
    wrapped match {
      // CurrentDate expression will not go through this even it's a `TimeZoneAwareExpression`.
      // It will be treated as literal in Rapids.
      case _: TimeZoneAwareExpression =>
        if (wrapped.isInstanceOf[Cast]) {
          val cast = wrapped.asInstanceOf[Cast]
          needsTimeZone(cast.child.dataType, cast.dataType)
        } else if(PlanShims.isAnsiCast(wrapped)) {
          val (from, to) = PlanShims.extractAnsiCastTypes(wrapped)
          needsTimeZone(from, to)
        } else{
          true
        }
      case _: UTCTimestamp => true
      case _ => false
    }
  }

  // Mostly base on Spark existing [[Cast.needsTimeZone]] method. Two changes are made:
  //    1. Override date related based on https://github.com/apache/spark/pull/40524 merged
  //    2. Existing `needsTimezone` doesn't consider complex types to string which is timezone
  //    related. (incl. struct/map/list to string).
  private[this] def needsTimeZone(from: DataType, to: DataType): Boolean = (from, to) match {
    case (StringType, DateType) => false
    case (DateType, StringType) => false
    case (ArrayType(fromType, _), StringType) => needsTimeZone(fromType, to)
    case (MapType(fromKey, fromValue, _), StringType) =>
      needsTimeZone(fromKey, to) || needsTimeZone(fromValue, to)
    case (StructType(fromFields), StringType) =>
      fromFields.exists {
        case fromField =>
          needsTimeZone(fromField.dataType, to)
      }
    // Avoid copying full implementation here. Otherwise needs to create shim for TimestampNTZ
    // since Spark 3.4.0
    case _ => Cast.needsTimeZone(from, to)
  }

  // Level 3 timezone checking flag, need to override to true when supports timezone in functions
  // Useless if it's not timezone related expression defined in [[needTimeZoneCheck]]
  def isTimeZoneSupported: Boolean = false

  /**
   * Timezone check which only allows UTC timezone. This is consistent with previous behavior.
   *
   * @param meta to check whether it's UTC
   */
  def checkUTCTimezone(meta: RapidsMeta[_, _, _]): Unit = {
    if (!GpuOverrides.isUTCTimezone()) {
      meta.willNotWorkOnGpu(
        TimeZoneDB.nonUTCTimezoneNotSupportedStr(meta.wrapped.getClass.toString))
    }
>>>>>>> 018193b3
  }

  final override def tagSelfForGpu(): Unit = {
    if (wrapped.foldable && !GpuOverrides.isLit(wrapped) && !isFoldableNonLitAllowed) {
      willNotWorkOnGpu(s"Cannot run on GPU. Is ConstantFolding excluded? Expression " +
        s"$wrapped is foldable and operates on non literals")
    }
    rule.getChecks.foreach(_.tag(this))
<<<<<<< HEAD
    if (needTimezoneCheck && !isTimezoneSupported) checkTimestampType(this)
    tagExprForGpu()
  }

  def checkTimestampType(meta: RapidsMeta[_, _, _]): Unit = {
    // FIXME: use new API from TimezoneDB utils to check whether it's supported
    if (!TypeChecks.isUTCTimezone()) {
      meta.willNotWorkOnGpu(TypeChecks.timezoneNotSupportedString(meta.wrapped.getClass.toString))
    }
=======
    checkExprForTimezone()
    tagExprForGpu()
>>>>>>> 018193b3
  }

  /**
   * Called to verify that this expression will work on the GPU. For most expressions without
   * extra checks all of the checks should have already been done.
   */
  def tagExprForGpu(): Unit = {}

  final def willNotWorkInAst(because: String): Unit = cannotBeAstReasons.add(because)

  final def canThisBeAst: Boolean = {
    tagForAst()
    childExprs.forall(_.canThisBeAst) && cannotBeAstReasons.isEmpty
  }

  /**
   * Check whether this node itself can be converted to AST. It will not recursively check its
   * children. It's used to check join condition AST-ability in top-down fashion.
   */
  lazy val canSelfBeAst = {
    tagForAst()
    cannotBeAstReasons.isEmpty
  }

  final def requireAstForGpu(): Unit = {
    tagForAst()
    cannotBeAstReasons.foreach { reason =>
      willNotWorkOnGpu(s"AST is required and $reason")
    }
    childExprs.foreach(_.requireAstForGpu())
  }

  private var taggedForAst = false
  private final def tagForAst(): Unit = {
    if (!taggedForAst) {
      if (wrapped.foldable && !GpuOverrides.isLit(wrapped)) {
        willNotWorkInAst(s"Cannot convert to AST. Is ConstantFolding excluded? Expression " +
            s"$wrapped is foldable and operates on non literals")
      }

      rule.getChecks.foreach {
        case exprCheck: ExprChecks => exprCheck.tagAst(this)
        case other => throw new IllegalArgumentException(s"Unexpected check found $other")
      }

      tagSelfForAst()
      taggedForAst = true
    }
  }

  /** Called to verify that this expression will work as a GPU AST expression. */
  protected def tagSelfForAst(): Unit = {
    // NOOP
  }

  protected def willWorkInAstInfo: String = {
    if (cannotBeAstReasons.isEmpty) {
      "will run in AST"
    } else {
      s"cannot be converted to GPU AST because ${cannotBeAstReasons.mkString(";")}"
    }
  }

  /**
   * Create a string explanation for whether this expression tree can be converted to an AST
   * @param strBuilder where to place the string representation.
   * @param depth how far down the tree this is.
   * @param all should all the data be printed or just what does not work in the AST?
   */
  protected def printAst(strBuilder: StringBuilder, depth: Int, all: Boolean): Unit = {
    if (all || !canThisBeAst) {
      indent(strBuilder, depth)
      strBuilder.append(operationName)
          .append(" <")
          .append(wrapped.getClass.getSimpleName)
          .append("> ")

      if (printWrapped) {
        strBuilder.append(wrapped)
            .append(" ")
      }

      strBuilder.append(willWorkInAstInfo).append("\n")
    }
    childExprs.foreach(_.printAst(strBuilder, depth + 1, all))
  }

  def explainAst(all: Boolean): String = {
    tagForAst()
    val appender = new StringBuilder()
    printAst(appender, 0, all)
    appender.toString()
  }
}

abstract class ExprMeta[INPUT <: Expression](
    expr: INPUT,
    conf: RapidsConf,
    parent: Option[RapidsMeta[_, _, _]],
    rule: DataFromReplacementRule)
    extends BaseExprMeta[INPUT](expr, conf, parent, rule) {

  override def convertToGpu(): GpuExpression
}

/**
 * Base class for metadata around `UnaryExpression`.
 */
abstract class UnaryExprMeta[INPUT <: UnaryExpression](
    expr: INPUT,
    conf: RapidsConf,
    parent: Option[RapidsMeta[_, _, _]],
    rule: DataFromReplacementRule)
  extends ExprMeta[INPUT](expr, conf, parent, rule) {

  override final def convertToGpu(): GpuExpression =
    convertToGpu(childExprs.head.convertToGpu())

  def convertToGpu(child: Expression): GpuExpression

  /**
   * `ConstantFolding` executes early in the logical plan process, which
   * simplifies many things before we get to the physical plan. If you enable
   * AQE, some optimizations can cause new expressions to show up that would have been
   * folded in by the logical plan optimizer (like `cast(null as bigint)` which just
   * becomes Literal(null, Long) after `ConstantFolding`), so enabling this here
   * allows us to handle these when they are generated by an AQE rule.
   */
  override val isFoldableNonLitAllowed: Boolean = true
}

/** Base metadata class for unary expressions that support conversion to AST as well */
abstract class UnaryAstExprMeta[INPUT <: UnaryExpression](
    expr: INPUT,
    conf: RapidsConf,
    parent: Option[RapidsMeta[_, _, _]],
    rule: DataFromReplacementRule)
    extends UnaryExprMeta[INPUT](expr, conf, parent, rule) {
}

/**
 * Base class for metadata around `AggregateFunction`.
 */
abstract class AggExprMeta[INPUT <: AggregateFunction](
    val expr: INPUT,
    conf: RapidsConf,
    parent: Option[RapidsMeta[_, _, _]],
    rule: DataFromReplacementRule)
  extends ExprMeta[INPUT](expr, conf, parent, rule) {

  override final def tagExprForGpu(): Unit = {
    tagAggForGpu()
    if (needsAnsiCheck) {
      GpuOverrides.checkAndTagAnsiAgg(ansiTypeToCheck, this)
    }
  }

  // not all aggs overwrite this
  def tagAggForGpu(): Unit = {}

  override final def convertToGpu(): GpuExpression =
    convertToGpu(childExprs.map(_.convertToGpu()))

  def convertToGpu(childExprs: Seq[Expression]): GpuExpression

  // Set to false if the aggregate doesn't overflow and therefore
  // shouldn't error
  val needsAnsiCheck: Boolean = true

  // The type to use to determine whether the aggregate could overflow.
  // Set to None, if we should fallback for all types
  val ansiTypeToCheck: Option[DataType] = Some(expr.dataType)
}

/**
 * Base class for metadata around `ImperativeAggregate`.
 */
abstract class ImperativeAggExprMeta[INPUT <: ImperativeAggregate](
    expr: INPUT,
    conf: RapidsConf,
    parent: Option[RapidsMeta[_, _, _]],
    rule: DataFromReplacementRule)
  extends AggExprMeta[INPUT](expr, conf, parent, rule) {

  def convertToGpu(childExprs: Seq[Expression]): GpuExpression
}

/**
 * Base class for metadata around `TypedImperativeAggregate`.
 */
abstract class TypedImperativeAggExprMeta[INPUT <: TypedImperativeAggregate[_]](
    expr: INPUT,
    conf: RapidsConf,
    parent: Option[RapidsMeta[_, _, _]],
    rule: DataFromReplacementRule)
    extends ImperativeAggExprMeta[INPUT](expr, conf, parent, rule) {

  /**
   * Returns aggregation buffer with the actual data type under GPU runtime. This method is
   * called to override the data types of typed imperative aggregation buffers during GPU
   * overriding.
   */
  def aggBufferAttribute: AttributeReference

  /**
   * Returns a buffer converter who can generate a Expression to transform the aggregation buffer
   * of wrapped function from CPU format to GPU format. The conversion occurs on the CPU, so the
   * generated expression should be a CPU Expression executed by row.
   */
  def createCpuToGpuBufferConverter(): CpuToGpuAggregateBufferConverter =
    throw new NotImplementedError("The method should be implemented by specific functions")

  /**
   * Returns a buffer converter who can generate a Expression to transform the aggregation buffer
   * of wrapped function from GPU format to CPU format. The conversion occurs on the CPU, so the
   * generated expression should be a CPU Expression executed by row.
   */
  def createGpuToCpuBufferConverter(): GpuToCpuAggregateBufferConverter =
    throw new NotImplementedError("The method should be implemented by specific functions")

  /**
   * Whether buffers of current Aggregate is able to be converted from CPU to GPU format and
   * reversely in runtime. If true, it assumes both createCpuToGpuBufferConverter and
   * createGpuToCpuBufferConverter are implemented.
   */
  val supportBufferConversion: Boolean = false
}

/**
 * Base class for metadata around `BinaryExpression`.
 */
abstract class BinaryExprMeta[INPUT <: BinaryExpression](
    expr: INPUT,
    conf: RapidsConf,
    parent: Option[RapidsMeta[_, _, _]],
    rule: DataFromReplacementRule)
  extends ExprMeta[INPUT](expr, conf, parent, rule) {

  override final def convertToGpu(): GpuExpression = {
    val Seq(lhs, rhs) = childExprs.map(_.convertToGpu())
    convertToGpu(lhs, rhs)
  }

  def convertToGpu(lhs: Expression, rhs: Expression): GpuExpression
}

/** Base metadata class for binary expressions that support conversion to AST */
abstract class BinaryAstExprMeta[INPUT <: BinaryExpression](
    expr: INPUT,
    conf: RapidsConf,
    parent: Option[RapidsMeta[_, _, _]],
    rule: DataFromReplacementRule)
    extends BinaryExprMeta[INPUT](expr, conf, parent, rule) {

  override def tagSelfForAst(): Unit = {
    if (wrapped.left.dataType != wrapped.right.dataType) {
      willNotWorkInAst("AST binary expression operand types must match, found " +
          s"${wrapped.left.dataType},${wrapped.right.dataType}")
    }
  }
}

/**
 * Base class for metadata around `TernaryExpression`.
 */
abstract class TernaryExprMeta[INPUT <: TernaryExpression](
    expr: INPUT,
    conf: RapidsConf,
    parent: Option[RapidsMeta[_, _, _]],
    rule: DataFromReplacementRule)
  extends ExprMeta[INPUT](expr, conf, parent, rule) {

  override final def convertToGpu(): GpuExpression = {
    val Seq(child0, child1, child2) = childExprs.map(_.convertToGpu())
    convertToGpu(child0, child1, child2)
  }

  def convertToGpu(val0: Expression, val1: Expression,
                   val2: Expression): GpuExpression
}

/**
 * Base class for metadata around `QuaternaryExpression`.
 */
abstract class QuaternaryExprMeta[INPUT <: QuaternaryExpression](
    expr: INPUT,
    conf: RapidsConf,
    parent: Option[RapidsMeta[_, _, _]],
    rule: DataFromReplacementRule)
  extends ExprMeta[INPUT](expr, conf, parent, rule) {

  override final def convertToGpu(): GpuExpression = {
    val Seq(child0, child1, child2, child3) = childExprs.map(_.convertToGpu())
    convertToGpu(child0, child1, child2, child3)
  }

  def convertToGpu(val0: Expression, val1: Expression,
    val2: Expression, val3: Expression): GpuExpression
}

abstract class String2TrimExpressionMeta[INPUT <: String2TrimExpression](
    expr: INPUT,
    conf: RapidsConf,
    parent: Option[RapidsMeta[_, _, _]],
    rule: DataFromReplacementRule)
    extends ExprMeta[INPUT](expr, conf, parent, rule) {

  override final def convertToGpu(): GpuExpression = {
    val gpuCol :: gpuTrimParam = childExprs.map(_.convertToGpu())
    convertToGpu(gpuCol, gpuTrimParam.headOption)
  }

  def convertToGpu(column: Expression, target: Option[Expression] = None): GpuExpression
}

/**
 * Base class for metadata around `ComplexTypeMergingExpression`.
 */
abstract class ComplexTypeMergingExprMeta[INPUT <: ComplexTypeMergingExpression](
    expr: INPUT,
    conf: RapidsConf,
    parent: Option[RapidsMeta[_, _, _]],
    rule: DataFromReplacementRule)
  extends ExprMeta[INPUT](expr, conf, parent, rule) {
  override final def convertToGpu(): GpuExpression =
    convertToGpu(childExprs.map(_.convertToGpu()))

  def convertToGpu(childExprs: Seq[Expression]): GpuExpression
}

/**
 * Metadata for `Expression` with no rule found
 */
final class RuleNotFoundExprMeta[INPUT <: Expression](
    expr: INPUT,
    conf: RapidsConf,
    parent: Option[RapidsMeta[_, _, _]])
  extends ExprMeta[INPUT](expr, conf, parent, new NoRuleDataFromReplacementRule) {

  override def tagExprForGpu(): Unit =
    willNotWorkOnGpu(s"GPU does not currently support the operator ${expr.getClass}")

  override def convertToGpu(): GpuExpression =
    throw new IllegalStateException(s"Cannot be converted to GPU ${expr.getClass} " +
        s"${expr.dataType} $expr")
}

/** Base class for metadata around `RunnableCommand`. */
abstract class RunnableCommandMeta[INPUT <: RunnableCommand](
    cmd: INPUT,
    conf: RapidsConf,
    parent: Option[RapidsMeta[_, _, _]],
    rule: DataFromReplacementRule)
    extends RapidsMeta[INPUT, RunnableCommand, RunnableCommand](cmd, conf, parent, rule)
{
  override val childPlans: Seq[SparkPlanMeta[_]] = Seq.empty
  override val childExprs: Seq[BaseExprMeta[_]] = Seq.empty
  override val childScans: Seq[ScanMeta[_]] = Seq.empty
  override val childParts: Seq[PartMeta[_]] = Seq.empty
  override val childDataWriteCmds: Seq[DataWritingCommandMeta[_]] = Seq.empty
}

/** Metadata for `RunnableCommand` with no rule found */
final class RuleNotFoundRunnableCommandMeta[INPUT <: RunnableCommand](
    cmd: INPUT,
    conf: RapidsConf,
    parent: Option[RapidsMeta[_, _, _]])
    extends RunnableCommandMeta[INPUT](cmd, conf, parent, new NoRuleDataFromReplacementRule) {

  // Do not complain by default, as many commands are metadata-only.
  override def suppressWillWorkOnGpuInfo: Boolean = true

  override def tagSelfForGpu(): Unit =
    willNotWorkOnGpu(s"GPU does not currently support the command ${cmd.getClass}")

  override def convertToGpu(): RunnableCommand =
    throw new IllegalStateException("Cannot be converted to GPU")
}<|MERGE_RESOLUTION|>--- conflicted
+++ resolved
@@ -385,24 +385,14 @@
 
   def checkTimeZoneId(sessionZoneId: ZoneId): Unit = {
     // Both of the Spark session time zone and JVM's default time zone should be UTC.
-<<<<<<< HEAD
-    if (!TypeChecks.isTimestampsSupported(sessionZoneId)) {
-      willNotWorkOnGpu("Only UTC zone id is supported. " +
-=======
     if (!TimeZoneDB.isSupportedTimezone(sessionZoneId)) {
       willNotWorkOnGpu("Not supported zone id. " +
->>>>>>> 018193b3
         s"Actual session local zone id: $sessionZoneId")
     }
 
     val defaultZoneId = ZoneId.systemDefault()
-<<<<<<< HEAD
-    if (!TypeChecks.isTimestampsSupported(defaultZoneId)) {
-      willNotWorkOnGpu(s"Only UTC zone id is supported. Actual default zone id: $defaultZoneId")
-=======
     if (!TimeZoneDB.isSupportedTimezone(defaultZoneId)) {
       willNotWorkOnGpu(s"Not supported zone id. Actual default zone id: $defaultZoneId")
->>>>>>> 018193b3
     }
   }
 
@@ -1120,17 +1110,6 @@
 
   val isFoldableNonLitAllowed: Boolean = false
 
-<<<<<<< HEAD
-  // Whether timezone is supported for those expressions needs to be check.
-  // TODO: use TimezoneDB Utils to tell whether timezone is supported
-  val isTimezoneSupported: Boolean = false
-
-  // Both [[isTimezoneSupported]] and [[needTimezoneCheck]] are needed to check whether timezone
-  // check needed. For cast expression, only some cases are needed pending on its data type and
-  // its child's data type.
-  //+------------------------+-------------------+-----------------------------------------+
-  //|         Value          | needTimezoneCheck |           isTimezoneSupported           |
-=======
   // There are 4 levels of timezone check in GPU plan tag phase:
   //    Level 1: Check whether an expression is related to timezone. This is achieved by
   //        [[needTimeZoneCheck]] below.
@@ -1177,21 +1156,11 @@
   //
   //+------------------------+-------------------+-----------------------------------------+
   //|         Value          | needTimeZoneCheck |           isTimeZoneSupported           |
->>>>>>> 018193b3
   //+------------------------+-------------------+-----------------------------------------+
   //| TimezoneAwareExpression| True              | False by default, True when implemented |
   //| UTCTimestamp           | True              | False by default, True when implemented |
   //| Others                 | False             | N/A (will not be checked)               |
   //+------------------------+-------------------+-----------------------------------------+
-<<<<<<< HEAD
-  lazy val needTimezoneCheck: Boolean = {
-    wrapped match {
-      case _: TimeZoneAwareExpression =>
-        if (wrapped.isInstanceOf[Cast]) wrapped.asInstanceOf[Cast].needsTimeZone else true
-      case _: UTCTimestamp => true
-      case _ => false
-    }
-=======
   lazy val needTimeZoneCheck: Boolean = {
     wrapped match {
       // CurrentDate expression will not go through this even it's a `TimeZoneAwareExpression`.
@@ -1245,7 +1214,6 @@
       meta.willNotWorkOnGpu(
         TimeZoneDB.nonUTCTimezoneNotSupportedStr(meta.wrapped.getClass.toString))
     }
->>>>>>> 018193b3
   }
 
   final override def tagSelfForGpu(): Unit = {
@@ -1254,20 +1222,8 @@
         s"$wrapped is foldable and operates on non literals")
     }
     rule.getChecks.foreach(_.tag(this))
-<<<<<<< HEAD
-    if (needTimezoneCheck && !isTimezoneSupported) checkTimestampType(this)
-    tagExprForGpu()
-  }
-
-  def checkTimestampType(meta: RapidsMeta[_, _, _]): Unit = {
-    // FIXME: use new API from TimezoneDB utils to check whether it's supported
-    if (!TypeChecks.isUTCTimezone()) {
-      meta.willNotWorkOnGpu(TypeChecks.timezoneNotSupportedString(meta.wrapped.getClass.toString))
-    }
-=======
     checkExprForTimezone()
     tagExprForGpu()
->>>>>>> 018193b3
   }
 
   /**
