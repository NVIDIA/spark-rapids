--- conflicted
+++ resolved
@@ -2247,10 +2247,7 @@
       outhmb: HostMemoryBuffer,
       blocks: ArrayBuffer[DataBlockBase],
       offset: Long,
-<<<<<<< HEAD
       batchContext: BatchContext): AsyncTask[(Seq[DataBlockBase], Long)] = {
-=======
-      batchContext: BatchContext): Callable[(Seq[DataBlockBase], Long)] = {
     // Track the actual read buffer size, since some columns or partitions may be pruned
     execMetrics.get("readBufferSize").foreach { metric =>
       blocks.foreach { block =>
@@ -2260,7 +2257,6 @@
       }
     }
 
->>>>>>> 34d4248a
     new ParquetCopyBlocksRunner(taskContext, file, outhmb, blocks, offset, compressCfg)
   }
 
