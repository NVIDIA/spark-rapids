/*
 * Copyright (c) 2021-2025, NVIDIA CORPORATION.
 *
 * Licensed under the Apache License, Version 2.0 (the "License");
 * you may not use this file except in compliance with the License.
 * You may obtain a copy of the License at
 *
 *     http://www.apache.org/licenses/LICENSE-2.0
 *
 * Unless required by applicable law or agreed to in writing, software
 * distributed under the License is distributed on an "AS IS" BASIS,
 * WITHOUT WARRANTIES OR CONDITIONS OF ANY KIND, either express or implied.
 * See the License for the specific language governing permissions and
 * limitations under the License.
 */

package com.nvidia.spark.rapids

import java.io.{File, IOException}
import java.net.{URI, URISyntaxException}
<<<<<<< HEAD
import java.util.concurrent.{CompletionService, ConcurrentLinkedQueue, Future, ThreadPoolExecutor, TimeUnit}
import java.util.concurrent.atomic.AtomicBoolean
=======
import java.util.concurrent.{Callable, ConcurrentLinkedQueue, ExecutorCompletionService, Future, ThreadPoolExecutor, TimeUnit}
import java.util.concurrent.atomic.{AtomicBoolean, AtomicInteger}
>>>>>>> 34d4248a

import scala.annotation.tailrec
import scala.collection.JavaConverters._
import scala.collection.mutable.{ArrayBuffer, LinkedHashMap, Queue}
import scala.collection.mutable
import scala.language.implicitConversions

import ai.rapids.cudf.{HostMemoryBuffer, NvtxColor, NvtxRange, Table}
import com.nvidia.spark.rapids.Arm.{closeOnExcept, withResource}
import com.nvidia.spark.rapids.GpuMetric._
import com.nvidia.spark.rapids.RapidsPluginImplicits.{AutoCloseableArray, AutoCloseableProducingSeq}
import com.nvidia.spark.rapids.RmmRapidsRetryIterator.withRetryNoSplit
import com.nvidia.spark.rapids.io.async._
import org.apache.commons.io.IOUtils
import org.apache.hadoop.conf.Configuration
import org.apache.hadoop.fs.{FileSystem, Path}

import org.apache.spark.TaskContext
import org.apache.spark.broadcast.Broadcast
import org.apache.spark.internal.Logging
import org.apache.spark.sql.catalyst.InternalRow
import org.apache.spark.sql.connector.read.{InputPartition, PartitionReader, PartitionReaderFactory}
import org.apache.spark.sql.execution.QueryExecutionException
import org.apache.spark.sql.execution.datasources.{FilePartition, PartitionedFile}
import org.apache.spark.sql.internal.SQLConf
import org.apache.spark.sql.rapids.{GpuTaskMetrics, InputFileUtils}
import org.apache.spark.sql.rapids.execution.TrampolineUtil
import org.apache.spark.sql.sources.Filter
import org.apache.spark.sql.types.StructType
import org.apache.spark.sql.vectorized.{ColumnarBatch, ColumnVector => SparkVector}
import org.apache.spark.util.SerializableConfiguration

/**
 * This contains a single HostMemoryBuffer along with other metadata needed
 * for combining the buffers before sending to GPU.
 */
case class SingleHMBAndMeta(hmbs: Array[SpillableHostBuffer], bytes: Long, numRows: Long,
    blockMeta: Seq[DataBlockBase])

object SingleHMBAndMeta {
  // Contains no data but could have number of rows for things like count().
  def empty(numRows: Long = 0): SingleHMBAndMeta = {
    SingleHMBAndMeta(Array.empty, 0, numRows, Seq.empty)
  }
}

/**
 * The base HostMemoryBuffer information read from a single file.
 */
trait HostMemoryBuffersWithMetaDataBase {
  // PartitionedFile to be read
  def partitionedFile: PartitionedFile
  // An array of BlockChunk(HostMemoryBuffer and its data size) read from PartitionedFile
  def memBuffersAndSizes: Array[SingleHMBAndMeta]
  // Total bytes read
  def bytesRead: Long

  // Time spent on filtering
  private var _filterTime: Long = 0L
  // Time spent on buffering
  private var _bufferTime: Long = 0L

  // The partition values which are needed if combining host memory buffers
  // after read by the multithreaded reader but before sending to GPU.
  def allPartValues: Option[Array[(Long, InternalRow)]] = None

  // Called by parquet/orc/avro scanners to set the amount of time (in nanoseconds)
  // that filtering and buffering incurred in one of the scan runners.
  def setMetrics(filterTime: Long, bufferTime: Long): Unit = {
    _bufferTime = bufferTime
    _filterTime = filterTime
  }

  def getBufferTime: Long = _bufferTime
  def getFilterTime: Long = _filterTime

  def getBufferTimePct: Double = {
    val totalTime = _filterTime + _bufferTime
    _bufferTime.toDouble / totalTime
  }

  def getFilterTimePct: Double = {
    val totalTime = _filterTime + _bufferTime
    _filterTime.toDouble / totalTime
  }

  def releaseResource(): Unit = {
    while (_releaseCallback.nonEmpty)  {
      // Call the release callback to release the resources
      _releaseCallback.dequeue()()
    }
  }

  def addReleaseResourceCallback(callback: () => Unit): Unit = {
    _releaseCallback.enqueue(callback)
  }

  def combineReleaseCallbacks(
      other: HostMemoryBuffersWithMetaDataBase): Unit = {
    while (_releaseCallback.nonEmpty) {
      other._releaseCallback.enqueue(_releaseCallback.dequeue())
    }
  }

  private val _releaseCallback: mutable.Queue[() => Unit] = mutable.Queue.empty
}

// This is a common trait for all kind of file formats
trait MultiFileReaderFunctions {
  @scala.annotation.nowarn(
    "msg=method getAllStatistics in class FileSystem is deprecated"
  )
  protected def fileSystemBytesRead(): Long = {
    FileSystem.getAllStatistics.asScala.map(_.getThreadStatistics.getBytesRead).sum
  }
}

// Singleton thread pool used across all tasks for multifile reading.
// Please note that the TaskContext is not set in these threads and should not be used.
object MultiFileReaderThreadPool extends Logging {
  @volatile
  private var threadPool: Option[ThreadPoolExecutor] = None

  private def initThreadPool(conf: ResourcePoolConf): ThreadPoolExecutor = synchronized {
    if (threadPool.isEmpty) {
      threadPool = Some(createThreadPool( "multithreaded file reader worker", conf))
    }
    threadPool.get
  }

  private def createThreadPool(name: String, conf: ResourcePoolConf): ThreadPoolExecutor = {
    val maxThreads = conf.maxThreadNumber
    val numThreads = Math.max(maxThreads, GpuDeviceManager.getNumCores)
    if (maxThreads != numThreads) {
      logWarning(s"Configuring the file reader thread pool with a max of $numThreads " +
          s"threads instead of ${RapidsConf.MULTITHREAD_READ_NUM_THREADS} = $maxThreads")
    }
    logDebug(s"Using $numThreads for the multithreaded reader thread pool")

    val pool = new HostMemoryPool(conf.hostMemoryCapacity)
    val threadExecutor = ResourceBoundedThreadExecutor[HostMemoryBuffersWithMetaDataBase](
        name,
        pool,
        numThreads,
        conf.waitResourceTimeoutMs,
        conf.retryPriorityAdjust)
    threadExecutor.allowCoreThreadTimeOut(true)
    threadExecutor
  }

  /**
   * Get the existing thread pool or create one with the given thread count if it does not exist.
   * @note The thread number will be ignored if the thread pool is already created, or modified
   *       if it is not the right size compared to the number of cores available.
   */
  def getOrCreateThreadPool(conf: ResourcePoolConf): ThreadPoolExecutor = {
    if (conf.stageLevelPool) {
      val stageId = TaskContext.get().stageId()
      getOrCreateStageThreadPool(stageId, conf)
    } else {
      threadPool.getOrElse {
        initThreadPool(conf)
      }
    }
  }

  private lazy val stageLevelPools: java.util.concurrent.ConcurrentMap[Int, ThreadPoolExecutor] = {
    new java.util.concurrent.ConcurrentHashMap[Int, ThreadPoolExecutor]()
  }

  private def getOrCreateStageThreadPool(stageId: Int,
      conf: ResourcePoolConf): ThreadPoolExecutor = {
    stageLevelPools.computeIfAbsent(stageId, _ => {
      createThreadPool(s"stage pool of MultiFileReader for stage($stageId)", conf)
    })
  }
}

object MultiFileReaderUtils {

  private implicit def toURI(path: String): URI = {
    try {
      val uri = new URI(path)
      if (uri.getScheme != null) {
        return uri
      }
    } catch {
      case _: URISyntaxException =>
    }
    new File(path).getAbsoluteFile.toURI
  }

  private def hasPathInCloud(filePaths: Array[String], cloudSchemes: Set[String]): Boolean = {
    // Assume the `filePath` always has a scheme, if not try using the local filesystem.
    // If that doesn't work for some reasons, users need to configure it directly.
    filePaths.exists(fp => cloudSchemes.contains(fp.getScheme))
  }

  def useMultiThreadReader(
      coalescingEnabled: Boolean,
      multiThreadEnabled: Boolean,
      files: Array[String],
      cloudSchemes: Set[String]): Boolean =
    !coalescingEnabled || (multiThreadEnabled && hasPathInCloud(files, cloudSchemes))
}

/**
 * The base multi-file partition reader factory to create the cloud reading or
 * coalescing reading respectively.
 *
 * @param sqlConf         the SQLConf
 * @param broadcastedConf the Hadoop configuration
 * @param rapidsConf      the Rapids configuration
 */
abstract class MultiFilePartitionReaderFactoryBase(
    @transient sqlConf: SQLConf,
    broadcastedConf: Broadcast[SerializableConfiguration],
    @transient rapidsConf: RapidsConf)
  extends PartitionReaderFactory with Logging {

  protected val maxReadBatchSizeRows: Int = rapidsConf.maxReadBatchSizeRows
  protected val maxReadBatchSizeBytes: Long = rapidsConf.maxReadBatchSizeBytes
  protected val targetBatchSizeBytes: Long = rapidsConf.gpuTargetBatchSizeBytes
  protected val maxGpuColumnSizeBytes: Long = rapidsConf.maxGpuColumnSizeBytes
  protected val useChunkedReader: Boolean = rapidsConf.chunkedReaderEnabled
  protected val maxChunkedReaderMemoryUsageSizeBytes: Long =
    if(rapidsConf.limitChunkedReaderMemoryUsage) {
      (rapidsConf.chunkedReaderMemoryUsageRatio * targetBatchSizeBytes).toLong
    } else {
      0L
    }
  private val allCloudSchemes = rapidsConf.getCloudSchemes.toSet

  override def createReader(partition: InputPartition): PartitionReader[InternalRow] = {
    throw new IllegalStateException("GPU column parser called to read rows")
  }

  override def supportColumnarReads(partition: InputPartition): Boolean = true

  /**
   * An abstract method to indicate if coalescing reading can be used
   */
  protected def canUseCoalesceFilesReader: Boolean

  /**
   * An abstract method to indicate if cloud reading can be used
   */
  protected def canUseMultiThreadReader: Boolean

  /**
   * Build the PartitionReader for cloud reading
   *
   * @param files files to be read
   * @param conf configuration
   * @return cloud reading PartitionReader
   */
  protected def buildBaseColumnarReaderForCloud(
      files: Array[PartitionedFile],
      conf: Configuration): PartitionReader[ColumnarBatch]

  /**
   * Build the PartitionReader for coalescing reading
   *
   * @param files files to be read
   * @param conf  the configuration
   * @return coalescing reading PartitionReader
   */
  protected def buildBaseColumnarReaderForCoalescing(
      files: Array[PartitionedFile],
      conf: Configuration): PartitionReader[ColumnarBatch]

  /**
   * File format short name used for logging and other things to uniquely identity
   * which file format is being used.
   *
   * @return the file format short name
   */
  protected def getFileFormatShortName: String

  override def createColumnarReader(partition: InputPartition): PartitionReader[ColumnarBatch] = {
    assert(partition.isInstanceOf[FilePartition])
    val filePartition = partition.asInstanceOf[FilePartition]
    val files = filePartition.files
    val filePaths = files.map(_.filePath.toString())
    val conf = broadcastedConf.value.value

    if (useMultiThread(filePaths)) {
      logInfo("Using the multi-threaded multi-file " + getFileFormatShortName + " reader, " +
        s"files: ${filePaths.mkString(",")} task attemptid: ${TaskContext.get.taskAttemptId()}")
      buildBaseColumnarReaderForCloud(files, conf)
    } else {
      logInfo("Using the coalesce multi-file " + getFileFormatShortName + " reader, files: " +
        s"${filePaths.mkString(",")} task attemptid: ${TaskContext.get.taskAttemptId()}")
      buildBaseColumnarReaderForCoalescing(files, conf)
    }
  }

  /** for testing */
  private[rapids] def useMultiThread(filePaths: Array[String]): Boolean =
    MultiFileReaderUtils.useMultiThreadReader(canUseCoalesceFilesReader,
      canUseMultiThreadReader, filePaths, allCloudSchemes)
}

/**
 * The base class for PartitionReader
 *
 * @param conf        Configuration
 * @param execMetrics metrics
 */
abstract class FilePartitionReaderBase(conf: Configuration, execMetrics: Map[String, GpuMetric])
    extends PartitionReader[ColumnarBatch] with Logging with ScanWithMetrics {

  metrics = execMetrics

  protected var isDone: Boolean = false
  protected var batchIter: Iterator[ColumnarBatch] = EmptyGpuColumnarBatchIterator

  override def get(): ColumnarBatch = {
    batchIter.next()
  }

  override def close(): Unit = {
    batchIter = EmptyGpuColumnarBatchIterator
    isDone = true
  }
}

case class CombineConf(
    combineThresholdSize: Long, // The size to combine to when combining small files
    combineWaitTime: Int) // The amount of time to wait for other files ready for combination.

case class ResourcePoolConf(
    hostMemoryCapacity: Long, // The maximum host memory used by in-flight tasks
    waitResourceTimeoutMs: Long, // The timeout for acquiring resources
    retryPriorityAdjust: Float, // The penalty for task priority if failed to acquire resource
    maxThreadNumber: Int, // The maximum number of threads used by the thread pool
    stageLevelPool: Boolean = false) // Only for testing, create pools for each task

object ResourcePoolConf {
  def parse(rapidsConf: RapidsConf): ResourcePoolConf = {
    ResourcePoolConf(
      rapidsConf.multiThreadMemoryLimit,
      rapidsConf.multiThreadReadTaskTimeout,
      2.0f, // The default retry priority adjust is 2.0f
      rapidsConf.multiThreadReadNumThreads,
      rapidsConf.multiThreadReadStageLevelPool)
  }
}

/**
 * The Abstract multi-file cloud reading framework
 *
 * The data driven:
 * next() -> if (first time) initAndStartReaders -> submit tasks (getBatchRunner)
 *        -> wait tasks done sequentially -> decode in GPU (readBatch)
 *
 * @param conf Configuration parameters
 * @param inputFiles PartitionFiles to be read
 * @param numThreads the number of threads to read files in parallel.
 * @param maxNumFileProcessed threshold to control the maximum file number to be
 *                            submitted to threadpool
 * @param filters push down filters
 * @param execMetrics the metrics
 * @param ignoreCorruptFiles Whether to ignore corrupt files when GPU failed to decode the files
 * @param keepReadsInOrder Whether to require the files to be read in the same order as Spark.
 *                         Defaults to true for formats that don't explicitly handle this.
 * @param combineConf configs relevant to combination
 */
abstract class MultiFileCloudPartitionReaderBase(
    conf: Configuration,
    inputFiles: Array[PartitionedFile],
    resourceConf: ResourcePoolConf,
    maxNumFileProcessed: Int,
    filters: Array[Filter],
    execMetrics: Map[String, GpuMetric],
    maxReadBatchSizeRows: Int,
    maxReadBatchSizeBytes: Long,
    ignoreCorruptFiles: Boolean = false,
    keepReadsInOrder: Boolean = true,
    combineConf: CombineConf = CombineConf(-1, -1))
  extends FilePartitionReaderBase(conf, execMetrics) {

  protected type BufferResult = HostMemoryBuffersWithMetaDataBase
  protected type AsyncTaskResult = AsyncResult[BufferResult]

  private var filesToRead = 0
  protected var currentFileHostBuffers: Option[BufferResult] = None
  protected var combineLeftOverFiles: Option[Array[BufferResult]] = None
  private val isInit: AtomicBoolean = new AtomicBoolean(false)
  private val tasks = new ConcurrentLinkedQueue[Future[AsyncTaskResult]]()
  private val tasksToRun = new Queue[AsyncTask[BufferResult]]()
  private[this] val inputMetrics = Option(TaskContext.get).map(_.taskMetrics().inputMetrics)
    .getOrElse(TrampolineUtil.newInputMetrics())
  // this is used when the read order doesn't matter and in that case, the tasks queue
  // above is used to track any left being processed that need to be cleaned up if we exit early
  // like in the case of a limit call and we don't read all files
  private var fcs: CompletionService[AsyncTaskResult] = null

  // Tracking the number of running tasks in the thread pool.
  private val runningTaskNum = new AtomicInteger(0)

  // If I/O eager prefetch is enabled, submit async reading tasks eagerly instead of triggering
  // async reading tasks when the first batch is requested.
  // TODO: manage the priority of the read tasks, on-demand tasks should have the highest priority
  def eagerPrefetchInit(): Unit = {
    val ctx = TaskContext.get()
    require(ctx != null, "MultiFileCloudPartitionReader should work as a part of Spark task")
    val numTasks = initAndStartReaders()
    logInfo(s"[${ctx.taskAttemptId()}] submit $numTasks async tasks eagerly for prefetch")
  }

  private def initAndStartReaders(): Int = {
    // apply CAS to make sure we only init once
    if (!isInit.compareAndSet(false, true)) {
      return 0
    }

    // limit the number we submit at once according to the config if set
    val limit = math.min(maxNumFileProcessed, inputFiles.length)
    val tc = TaskContext.get
    if (!keepReadsInOrder) {
      logDebug("Not keeping reads in order")
      synchronized {
        if (fcs == null) {
          val threadPool =
            MultiFileReaderThreadPool.getOrCreateThreadPool(resourceConf)
                .asInstanceOf[ResourceBoundedThreadExecutor]
          fcs = new BoundedCompletionService[HostMemoryBuffersWithMetaDataBase](threadPool)
        }
      }
    } else {
      logDebug("Keeping reads in same order")
    }

    // A callable wrapper used to update related metrics
    val newTaskRunner = (file: PartitionedFile) => {
      new Callable[HostMemoryBuffersWithMetaDataBase] {

        private val impl = getBatchRunner(tc, file, conf, filters)
        private val metrics = GpuTaskMetrics.get

        override def call(): HostMemoryBuffersWithMetaDataBase = {
          metrics.updateMultithreadReaderMaxParallelism(runningTaskNum.incrementAndGet())
          try {
            impl.call()
          } finally {
            runningTaskNum.decrementAndGet()
          }
        }
      }
    }

    // Currently just add the files in order, we may consider doing something with the size of
    // the files in the future. ie try to start some of the larger files but we may not want
    // them all to be large
    for (i <- 0 until limit) {
      val file = inputFiles(i)
      logDebug(s"MultiFile reader using file $file")
      if (!keepReadsInOrder) {
        val futureRunner = fcs.submit(newTaskRunner(file))
        tasks.add(futureRunner)
      } else {
        // Add these in the order as we got them so that we can make sure
        // we process them in the same order as CPU would.
<<<<<<< HEAD
        val threadPool = MultiFileReaderThreadPool.getOrCreateThreadPool(resourceConf)
        tasks.add(threadPool.submit(getBatchRunner(tc, file, conf, filters)))
=======
        val threadPool = MultiFileReaderThreadPool.getOrCreateThreadPool(numThreads)
        tasks.add(threadPool.submit(newTaskRunner(file)))
>>>>>>> 34d4248a
      }
    }
    // queue up any left to add once others finish
    for (i <- limit until inputFiles.length) {
      val file = inputFiles(i)
      tasksToRun.enqueue(newTaskRunner(file))
    }
    filesToRead = inputFiles.length
    limit
  }

  protected lazy val runnerSharedState: Option[GroupSharedState] = {
    if (inputFiles.length <= maxNumFileProcessed) {
      Some(GroupTaskHelpers.newSharedState(inputFiles.length))
    } else {
      None
    }
  }

  protected lazy val groupedMemoryOverhead: Option[Long] = {
    if (inputFiles.length <= maxNumFileProcessed) {
      Some(inputFiles.foldLeft(0L) { (acc, file) => acc + file.length })
    } else {
      None
    }
  }

  protected lazy val groupPriority: Float = {
    if (inputFiles.length <= maxNumFileProcessed) {
      GroupTaskHelpers.getGroupPriority
    } else {
      0
    }
  }

  // Each format should implement combineHMBs and canUseCombine if they support combining
  def combineHMBs(
      results: Array[HostMemoryBuffersWithMetaDataBase]): HostMemoryBuffersWithMetaDataBase = {
    require(results.size == 1,
        "Expected results to only have 1 element, this format doesn't support combining!")
    results.head
  }

  def canUseCombine: Boolean = false

  /**
   * File reading logic wrapped an async task which can be scheduled and executed in a
   * MemoryBoundedThreadExecutor.
   *
   * @param tc task context to use
   * @param file file to be read
   * @param conf the Configuration parameters
   * @param filters push down filters
   * @return AsyncTask[HostMemoryBuffersWithMetaDataBase]
   */
  def getBatchRunner(
      tc: TaskContext,
      file: PartitionedFile,
      conf: Configuration,
      filters: Array[Filter]): AsyncTask[HostMemoryBuffersWithMetaDataBase]

  /**
   * Decode HostMemoryBuffers in GPU
   * @param fileBufsAndMeta the file HostMemoryBuffer read from a PartitionedFile
   * @return an iterator of batches that were decoded
   */
  def readBatches(fileBufsAndMeta: HostMemoryBuffersWithMetaDataBase): Iterator[ColumnarBatch]

  /**
   * File format short name used for logging and other things to uniquely identity
   * which file format is being used.
   *
   * @return the file format short name
   */
  def getFileFormatShortName: String

  /**
   * Given a set of host buffers actually read have the GPU read them and update the
   * batchIter with the returned Columnar batches.
   */
  private def readBuffersToBatch(currentFileHostBuffers: HostMemoryBuffersWithMetaDataBase,
      addTaskIfNeeded: Boolean): Unit = {
    if (getNumRowsInHostBuffers(currentFileHostBuffers) == 0) {
      closeCurrentFileHostBuffers()
      if (addTaskIfNeeded) addNextTaskIfNeeded()
      next()
    } else {
      val file = currentFileHostBuffers.partitionedFile.filePath
      batchIter = try {
        readBatches(currentFileHostBuffers)
      } catch {
        case e@(_: RuntimeException | _: IOException) if ignoreCorruptFiles =>
          logWarning(s"Skipped the corrupted file: $file", e)
          EmptyGpuColumnarBatchIterator
      }
      // the data is copied to GPU so submit another task if we were limited
      if (addTaskIfNeeded) addNextTaskIfNeeded()
    }
  }

  // we have to check both the combine threshold and the batch size limits
  private def hasMetCombineThreshold(sizeInBytes: Long, numRows: Long): Boolean = {
    sizeInBytes >= combineConf.combineThresholdSize || sizeInBytes >= maxReadBatchSizeBytes ||
      numRows >= maxReadBatchSizeRows
  }

  // Unwrap AsyncTaskResult to facilitate the combination of file buffers.
  protected def convertAsyncResult(taskResult: AsyncTaskResult): BufferResult = {
    if (taskResult == null) {
      return null
    }
    taskResult.releaseResourceCallback.foreach { cb =>
        taskResult.result match {
          // If the task result is empty, call the release callback ASAP.
          case bufWithMeta if bufWithMeta.bytesRead == 0 =>
            cb()
          // inject the release callback for deferred release
          case bufWithMeta =>
            bufWithMeta.addReleaseResourceCallback(cb)
        }
    }
    taskResult.result
  }

  /**
   * While there are files already read into host memory buffers, take up to
   * threshold size and append to the results ArrayBuffer.
   */
  private def readReadyFiles(
      initSize: Long,
      initNumRows: Long,
      results: ArrayBuffer[HostMemoryBuffersWithMetaDataBase]): Unit = {
    var takeMore = true
    var currSize = initSize
    var currNumRows = initNumRows
    while (takeMore && !hasMetCombineThreshold(currSize, currNumRows) && filesToRead > 0) {
      val hmbFuture = if (keepReadsInOrder) {
        tasks.poll()
      } else {
        val fut = fcs.poll()
        if (fut != null) {
          tasks.remove(fut)
        }
        fut
      }
      if (hmbFuture == null) {
        if (combineConf.combineWaitTime > 0) {
          // no more are ready, wait to see if any finish within wait time
          val taskResult = if (keepReadsInOrder) {
            tasks.poll().get(combineConf.combineWaitTime, TimeUnit.MILLISECONDS)
          } else {
            val fut = fcs.poll(combineConf.combineWaitTime, TimeUnit.MILLISECONDS)
            if (fut == null) {
              null
            } else {
              tasks.remove(fut)
              fut.get()
            }
          }
          val hmbAndMeta = convertAsyncResult(taskResult)
          if (hmbAndMeta != null) {
            results.append(hmbAndMeta)
            currSize += hmbAndMeta.memBuffersAndSizes.map(_.bytes).sum
            filesToRead -= 1
          } else {
            // no more ready after waiting
            takeMore = false
          }
        } else {
          // wait time is <= 0
          takeMore = false
        }
      } else {
        val hmbWithMeta = convertAsyncResult(hmbFuture.get())
        results.append(hmbWithMeta)
        currSize += hmbWithMeta.memBuffersAndSizes.map(_.bytes).sum
        currNumRows += hmbWithMeta.memBuffersAndSizes.map(_.numRows).sum
        filesToRead -= 1
      }
    }
  }

  private def getNextBuffersAndMetaAndCombine(): HostMemoryBuffersWithMetaDataBase = {
    var sizeRead = 0L
    var numRowsRead = 0L
    val results = ArrayBuffer[HostMemoryBuffersWithMetaDataBase]()
    readReadyFiles(0, 0, results)
    if (results.isEmpty) {
      // none were ready yet so wait as long as need for first one
      val hostBuffersWithMeta = if (keepReadsInOrder) {
        convertAsyncResult(tasks.poll().get())
      } else {
        val bufMetaFut = fcs.take()
        tasks.remove(bufMetaFut)
        convertAsyncResult(bufMetaFut.get())
      }
      sizeRead += hostBuffersWithMeta.memBuffersAndSizes.map(_.bytes).sum
      numRowsRead += hostBuffersWithMeta.memBuffersAndSizes.map(_.numRows).sum

      filesToRead -= 1
      results.append(hostBuffersWithMeta)
      // since we had to wait for one to be ready,
      // check if more are ready as well
      readReadyFiles(sizeRead, numRowsRead, results)
    }
    combineHMBs(results.toArray)
  }

  private def getNextBuffersAndMetaSingleFile(): HostMemoryBuffersWithMetaDataBase = {
    val taskResult = if (keepReadsInOrder) {
      tasks.poll().get()
    } else {
      val bufMetaFut = fcs.take()
      tasks.remove(bufMetaFut)
      bufMetaFut.get()
    }
    filesToRead -= 1
    convertAsyncResult(taskResult)
  }

  private def getNextBuffersAndMeta(): HostMemoryBuffersWithMetaDataBase = {
    if (canUseCombine) {
      getNextBuffersAndMetaAndCombine()
    } else {
      getNextBuffersAndMetaSingleFile()
    }
  }

  /**
   * If we were combining host memory buffers and ran into the case we had to split them,
   * then we handle the left over ones first.
   */
  private def handleLeftOverCombineFiles(): HostMemoryBuffersWithMetaDataBase = {
    val leftOvers = combineLeftOverFiles.get
    // unset leftOverFiles because it will get reset in combineHMBs again if needed
    combineLeftOverFiles = None
    val results = ArrayBuffer[HostMemoryBuffersWithMetaDataBase]()
    val curSize = leftOvers.map(_.memBuffersAndSizes.map(_.bytes).sum).sum
    val curNumRows = leftOvers.map(_.memBuffersAndSizes.map(_.numRows).sum).sum
    readReadyFiles(curSize, curNumRows, results)
    val allReady = leftOvers ++ results
    val fileBufsAndMeta = combineHMBs(allReady)

    TrampolineUtil.incBytesRead(inputMetrics, fileBufsAndMeta.bytesRead)
    // this is combine mode so input file shouldn't be used at all but update to
    // what would be closest so we at least don't have same file as last batch
    val inputFileToSet = fileBufsAndMeta.partitionedFile
    InputFileUtils.setInputFileBlock(
      inputFileToSet.filePath.toString(),
      inputFileToSet.start,
      inputFileToSet.length)
    fileBufsAndMeta
  }

  override def next(): Boolean = {
    withResource(new NvtxRange(getFileFormatShortName + " readBatch", NvtxColor.GREEN)) { _ =>
      // submit async tasks if it is not done
      initAndStartReaders()

      if (batchIter.hasNext) {
        // leave early we have something more to be read
        return true
      }

      // Temporary until we get more to read
      batchIter = EmptyGpuColumnarBatchIterator
      // if we have batch left from the last file read return it
      if (currentFileHostBuffers.isDefined) {
        readBuffersToBatch(currentFileHostBuffers.get, false)
      } else if (combineLeftOverFiles.isDefined) {
        // this means we already grabbed some while combining but something between
        // files was incompatible and couldn't be combined.
        val fileBufsAndMeta = handleLeftOverCombineFiles()
        readBuffersToBatch(fileBufsAndMeta, true)
      } else {
        if (filesToRead > 0 && !isDone) {
          // Filter time here includes the buffer time as well since those
          // happen in the same background threads. This is as close to wall
          // clock as we can get right now without further work.
          val bufTime = metrics.getOrElse(BUFFER_TIME, NoopMetric)
          val filterTime = metrics.getOrElse(FILTER_TIME, NoopMetric)
          val bufWithSem = metrics.getOrElse(BUFFER_TIME_WITH_SEM, NoopMetric)
          val filterWithSem = metrics.getOrElse(FILTER_TIME_WITH_SEM, NoopMetric)

          val fileBufsAndMeta = {
            if (GpuMetric.isTimeMetric(bufTime) && GpuMetric.isTimeMetric(filterTime) &&
              GpuMetric.isTimeMetric(bufWithSem) && GpuMetric.isTimeMetric(filterWithSem)) {
              // Collect wall clock time and semaphore time
              val taskContext = TaskContext.get()
              require(taskContext != null, "TaskContext should not be null")

              val wallClockInc = new LocalGpuMetric()
              val semInc = new LocalGpuMetric()
              val ret = GpuMetric.withSemaphoreTime(wallClockInc, semInc, taskContext) {
                getNextBuffersAndMeta()
              }
              val filterPct = ret.getFilterTimePct
              val bufferPct = ret.getBufferTimePct
              filterTime += (wallClockInc.value * filterPct).toLong
              bufTime += (wallClockInc.value * bufferPct).toLong
              filterWithSem += (semInc.value * filterPct).toLong
              bufWithSem += (semInc.value * bufferPct).toLong
              ret
            } else {
              // Collect wall clock time only
              val startTime = System.nanoTime()
              val ret = getNextBuffersAndMeta()
              val blockedTime = System.nanoTime() - startTime
              filterTime += (blockedTime * ret.getFilterTimePct).toLong
              bufTime += (blockedTime * ret.getBufferTimePct).toLong
              ret
            }
          }

          TrampolineUtil.incBytesRead(inputMetrics, fileBufsAndMeta.bytesRead)
          val inputFileToSet = fileBufsAndMeta.partitionedFile
          InputFileUtils.setInputFileBlock(
            inputFileToSet.filePath.toString(),
            inputFileToSet.start,
            inputFileToSet.length)
          readBuffersToBatch(fileBufsAndMeta, true)
        } else {
          isDone = true
        }
      }
    }

    // this shouldn't happen but if somehow the batch is None and we still
    // have work left skip to the next file
    if (batchIter.isEmpty && filesToRead > 0 && !isDone) {
      next()
    }

    // NOTE: At this point, the task may not have yet acquired the semaphore if `batchReader` is
    // `EmptyBatchReader`. We are not acquiring the semaphore here since this next() is getting
    // called from the `PartitionReaderIterator` which implements a standard iterator pattern, and
    // advertises `hasNext` as false when we return false here. No downstream tasks should
    // try to call next after `hasNext` returns false, and any task that produces some kind of
    // data when `hasNext` is false is responsible to get the semaphore themselves.
    batchIter.hasNext
  }

  private def getNumRowsInHostBuffers(fileInfo: HostMemoryBuffersWithMetaDataBase): Long = {
    fileInfo.memBuffersAndSizes.map(_.numRows).sum
  }

  private def addNextTaskIfNeeded(): Unit = {
    if (tasksToRun.nonEmpty && !isDone) {
      val runner = tasksToRun.dequeue()
      if (!keepReadsInOrder) {
        val futureRunner = fcs.submit(runner)
        tasks.add(futureRunner)
      } else {
        val threadPool = MultiFileReaderThreadPool.getOrCreateThreadPool(resourceConf)
        tasks.add(threadPool.submit(runner))
      }
    }
  }

  private def closeCurrentFileHostBuffers(): Unit = {
    currentFileHostBuffers.foreach { current =>
      current.memBuffersAndSizes.foreach { hbInfo =>
        hbInfo.hmbs.safeClose()
      }
    }
    currentFileHostBuffers = None
  }

  override def close(): Unit = {
    // this is more complicated because threads might still be processing files
    // in cases close got called early for like limit() calls
    isDone = true
    closeCurrentFileHostBuffers()
    batchIter = EmptyGpuColumnarBatchIterator
    tasks.asScala.foreach { task =>
      if (task.isDone()) {
        val taskResult = task.get
        taskResult.result.memBuffersAndSizes.foreach { hmbInfo =>
          hmbInfo.hmbs.safeClose()
        }
        taskResult.releaseResourceCallback.foreach { cb =>
          cb()
        }
      } else {
        // Note we are not interrupting thread here so it
        // will finish reading and then just discard. If we
        // interrupt HDFS logs warnings about being interrupted.
        task.cancel(false)
      }
    }
  }
}

// A trait to describe a data block info
trait DataBlockBase {
  // get the row number of this data block
  def getRowCount: Long
  // the data read size
  def getReadDataSize: Long
  // the block size to be used to slice the whole HostMemoryBuffer
  def getBlockSize: Long
}

/**
 * A common trait for different schema in the MultiFileCoalescingPartitionReaderBase.
 *
 * The sub-class should wrap the real schema for the specific file format
 */
trait SchemaBase {
  def isEmpty: Boolean
}

/**
 * A common trait for the extra information for different file format
 */
trait ExtraInfo

/**
 * A single block info of a file,
 * Eg, A parquet file has 3 RowGroup, then it will produce 3 SingleBlockInfoWithMeta
 */
trait SingleDataBlockInfo {
  def filePath: Path // file path info
  def partitionValues: InternalRow // partition value
  def dataBlock: DataBlockBase // a single block info of a single file
  def schema: SchemaBase // schema information
  def readSchema: StructType // read schema information
  def extraInfo: ExtraInfo // extra information
}

/**
 * A context lives during the whole process of reading partitioned files
 * to a batch buffer (aka HostMemoryBuffer) to build a memory file.
 * Children can extend this to add more necessary fields.
 * @param origChunkedBlocks mapping of file path to data blocks
 * @param schema schema info
 */
class BatchContext(
  val origChunkedBlocks: mutable.LinkedHashMap[Path, ArrayBuffer[DataBlockBase]],
  val schema: SchemaBase) {}

/**
 * The abstracted multi-file coalescing reading class, which tries to coalesce small
 * ColumnarBatch into a bigger ColumnarBatch according to maxReadBatchSizeRows,
 * maxReadBatchSizeBytes and the [[checkIfNeedToSplitDataBlock]].
 *
 * Please be note, this class is applied to below similar file format
 *
 * | HEADER |   -> optional
 * | block  |   -> repeated
 * | FOOTER |   -> optional
 *
 * The data driven:
 *
 * next() -> populateCurrentBlockChunk (try the best to coalesce ColumnarBatch)
 *        -> allocate a bigger HostMemoryBuffer for HEADER + the populated block chunks + FOOTER
 *        -> write header to HostMemoryBuffer
 *        -> launch tasks to copy the blocks to the HostMemoryBuffer
 *        -> wait all tasks finished
 *        -> write footer to HostMemoryBuffer
 *        -> decode the HostMemoryBuffer in the GPU
 *
 * @param conf                  Configuration
 * @param clippedBlocks         the block metadata from the original file that has been
 *                              clipped to only contain the column chunks to be read
 * @param partitionSchema       schema of partitions
 * @param maxReadBatchSizeRows  soft limit on the maximum number of rows the reader reads per batch
 * @param maxReadBatchSizeBytes soft limit on the maximum number of bytes the reader reads per batch
 * @param maxGpuColumnSizeBytes maximum number of bytes for a GPU column
 * @param resourceConf          the resource pool configuration
 * @param execMetrics           metrics
 */
abstract class MultiFileCoalescingPartitionReaderBase(
    conf: Configuration,
    clippedBlocks: Seq[SingleDataBlockInfo],
    partitionSchema: StructType,
    maxReadBatchSizeRows: Integer,
    maxReadBatchSizeBytes: Long,
    maxGpuColumnSizeBytes: Long,
    resourceConf: ResourcePoolConf,
    execMetrics: Map[String, GpuMetric]) extends FilePartitionReaderBase(conf, execMetrics)
    with MultiFileReaderFunctions {

  private val blockIterator: BufferedIterator[SingleDataBlockInfo] =
    clippedBlocks.iterator.buffered
  private[this] val inputMetrics = TaskContext.get.taskMetrics().inputMetrics

  private case class CurrentChunkMeta(
    clippedSchema: SchemaBase,
    readSchema: StructType,
    currentChunk: Seq[(Path, DataBlockBase)],
    numTotalRows: Long,
    rowsPerPartition: Array[Long],
    allPartValues: Array[InternalRow],
    extraInfo: ExtraInfo)

  /**
   * To check if the next block will be split into another ColumnarBatch
   *
   * @param currentBlockInfo current SingleDataBlockInfo
   * @param nextBlockInfo    next SingleDataBlockInfo
   * @return true: split the next block into another ColumnarBatch and vice versa
   */
  def checkIfNeedToSplitDataBlock(
      currentBlockInfo: SingleDataBlockInfo,
      nextBlockInfo: SingleDataBlockInfo): Boolean

  /**
   * Calculate the output size according to the block chunks and the schema, and the
   * estimated output size will be used as the initialized size of allocating HostMemoryBuffer
   *
   * Please be note, the estimated size should be at least equal to size of HEAD + Blocks + FOOTER
   *
   * @param batchContext the batch building context
   * @return Long, the estimated output size
   */
  def calculateEstimatedBlocksOutputSize(batchContext: BatchContext): Long

  /**
   * Calculate the final block output size which will be used to decide
   * if re-allocate HostMemoryBuffer
   *
   * There is no need to re-calculate the block size, just calculate the footer size and
   * plus footerOffset.
   *
   * If the size calculated by this function is bigger than the one calculated
   * by calculateEstimatedBlocksOutputSize, then it will cause HostMemoryBuffer re-allocating, and
   * cause the performance issue.
   *
   * @param footerOffset footer offset
   * @param blocks       blocks to be evaluated
   * @param batchContext the batch building context
   * @return the output size
   */
  def calculateFinalBlocksOutputSize(footerOffset: Long, blocks: collection.Seq[DataBlockBase],
      batchContext: BatchContext): Long

  /**
   * The sub-class must implement the real file reading logic in an AsyncTask
   * which will be running in a MemoryBoundedThreadExecutor. Currently, the batch runners
   * are all unbounded, since the memory buffer has already been allocated.
   *
   * @param tc task context to use
   * @param file file to be read
   * @param outhmb the sliced HostMemoryBuffer to hold the blocks, and the implementation
   *               is in charge of closing it in sub-class
   * @param blocks blocks meta info to specify which blocks to be read
   * @param offset used as the offset adjustment
   * @param batchContext the batch building context
   * @return AsyncTask[(Seq[DataBlockBase], Long)], which will be submitted to a
   *         MemoryBoundedThreadExecutor, and the task will return a tuple result and
   *         result._1 is block meta info with the offset adjusted
   *         result._2 is the bytes read
   */
  def getBatchRunner(
      tc: TaskContext,
      file: Path,
      outhmb: HostMemoryBuffer,
      blocks: ArrayBuffer[DataBlockBase],
      offset: Long,
      batchContext: BatchContext): AsyncTask[(Seq[DataBlockBase], Long)]

  /**
   * File format short name used for logging and other things to uniquely identity
   * which file format is being used.
   *
   * @return the file format short name
   */
  def getFileFormatShortName: String

  /**
   * Sent host memory to GPU to decode
   *
   * @param dataBuffer the data which can be decoded in GPU
   * @param dataSize data size
   * @param clippedSchema the clipped schema
   * @param readSchema the expected schema
   * @param extraInfo the extra information for specific file format
   * @return Table
   */
  def readBufferToTablesAndClose(dataBuffer: HostMemoryBuffer,
      dataSize: Long,
      clippedSchema: SchemaBase,
      readSchema: StructType,
      extraInfo: ExtraInfo): GpuDataProducer[Table]

  /**
   * Write a header for a specific file format. If there is no header for the file format,
   * just ignore it and return 0
   *
   * @param buffer where the header will be written
   * @param batchContext the batch building context
   * @return how many bytes written
   */
  def writeFileHeader(buffer: HostMemoryBuffer, batchContext: BatchContext): Long

  /**
   * Writer a footer for a specific file format. If there is no footer for the file format,
   * just return (hmb, offset)
   *
   * Please be note, some file formats may re-allocate the HostMemoryBuffer because of the
   * estimated initialized buffer size may be a little smaller than the actual size. So in
   * this case, the hmb should be closed in the implementation.
   *
   * @param buffer         The buffer holding (header + data blocks)
   * @param bufferSize     The total buffer size which equals to size of (header + blocks + footer)
   * @param footerOffset   Where begin to write the footer
   * @param blocks         The data block meta info
   * @param batchContext   The batch building context
   * @return the buffer and the buffer size
   */
  def writeFileFooter(buffer: HostMemoryBuffer, bufferSize: Long, footerOffset: Long,
      blocks: Seq[DataBlockBase], batchContext: BatchContext): (HostMemoryBuffer, Long)

  /**
   * Return a batch context which will be shared during the process of building a memory file,
   * aka with the following APIs.
   *   - calculateEstimatedBlocksOutputSize
   *   - writeFileHeader
   *   - getBatchRunner
   *   - calculateFinalBlocksOutputSize
   *   - writeFileFooter
   * It is useful when something is needed by some or all of the above APIs.
   * Children can override this to return a customized batch context.
   * @param chunkedBlocks mapping of file path to data blocks
   * @param clippedSchema schema info
   */
  protected def createBatchContext(
      chunkedBlocks: mutable.LinkedHashMap[Path, ArrayBuffer[DataBlockBase]],
      clippedSchema: SchemaBase): BatchContext = {
    new BatchContext(chunkedBlocks, clippedSchema)
  }

  /**
   * A callback to finalize the output batch. The batch returned will be the final
   * output batch of the reader's "get" method.
   *
   * @param batch the batch after decoding, adding partitioned columns.
   * @param extraInfo the corresponding extra information of the input batch.
   * @return the finalized columnar batch.
   */
  protected def finalizeOutputBatch(
      batch: ColumnarBatch,
      extraInfo: ExtraInfo): ColumnarBatch = {
    // Equivalent to returning the input batch directly.
    GpuColumnVector.incRefCounts(batch)
  }

  override def next(): Boolean = {
    if (batchIter.hasNext) {
      return true
    }
    batchIter = EmptyGpuColumnarBatchIterator
    if (!isDone) {
      if (!blockIterator.hasNext) {
        isDone = true
      } else {
        batchIter = readBatch()
      }
    }

    // NOTE: At this point, the task may not have yet acquired the semaphore if `batchReader` is
    // `EmptyColumnarBatchReader`.
    // We are not acquiring the semaphore here since this next() is getting called from
    // the `PartitionReaderIterator` which implements a standard iterator pattern, and
    // advertises `hasNext` as false when we return false here. No downstream tasks should
    // try to call next after `hasNext` returns false, and any task that produces some kind of
    // data when `hasNext` is false is responsible to get the semaphore themselves.
    batchIter.hasNext
  }

  /**
   * You can reset the target batch size if needed for splits...
   */
  def startNewBufferRetry: Unit = ()

  private def readBatch(): Iterator[ColumnarBatch] = {
    withResource(new NvtxRange(s"$getFileFormatShortName readBatch", NvtxColor.GREEN)) { _ =>
      val currentChunkMeta = populateCurrentBlockChunk()
      val batchIter = if (currentChunkMeta.clippedSchema.isEmpty) {
        // not reading any data, so return a degenerate ColumnarBatch with the row count
        if (currentChunkMeta.numTotalRows == 0) {
          EmptyGpuColumnarBatchIterator
        } else {
          val rows = currentChunkMeta.numTotalRows.toInt
          // Someone is going to process this data, even if it is just a row count
          GpuSemaphore.acquireIfNecessary(TaskContext.get())
          val nullColumns = currentChunkMeta.readSchema.safeMap(f =>
            GpuColumnVector.fromNull(rows, f.dataType).asInstanceOf[SparkVector])
          val emptyBatch = new ColumnarBatch(nullColumns.toArray, rows)
          new SingleGpuColumnarBatchIterator(emptyBatch)
        }
      } else {
        val colTypes = currentChunkMeta.readSchema.fields.map(f => f.dataType)
        if (currentChunkMeta.currentChunk.isEmpty) {
          CachedGpuBatchIterator(EmptyTableReader, colTypes)
        } else {
          val dataBuffer = readPartFiles(currentChunkMeta.currentChunk,
            currentChunkMeta.clippedSchema)
          if (dataBuffer.length == 0) {
            dataBuffer.close()
            CachedGpuBatchIterator(EmptyTableReader, colTypes)
          } else {
            startNewBufferRetry
            RmmRapidsRetryIterator.withRetryNoSplit(dataBuffer) { _ =>
              val dataBuf = dataBuffer.getDataHostBuffer()
              val tableReader = readBufferToTablesAndClose(dataBuf, dataBuf.getLength,
                currentChunkMeta.clippedSchema, currentChunkMeta.readSchema,
                currentChunkMeta.extraInfo)
              CachedGpuBatchIterator(tableReader, colTypes)
            }
          }
        }
      }
      new GpuColumnarBatchWithPartitionValuesIterator(batchIter, currentChunkMeta.allPartValues,
        currentChunkMeta.rowsPerPartition, partitionSchema,
        maxGpuColumnSizeBytes).map { withParts =>
        withResource(withParts) { _ =>
          finalizeOutputBatch(withParts, currentChunkMeta.extraInfo)
        }
      }
    }
  }

  /**
   * Read all data blocks into HostMemoryBuffer
   * @param blocks a sequence of data blocks to be read
   * @param clippedSchema the clipped schema is used to calculate the estimated output size
   * @return the HostMemoryBuffer
   */
  private def readPartFiles(
      blocks: Seq[(Path, DataBlockBase)],
      clippedSchema: SchemaBase): SpillableHostBuffer = {

    withResource(new NvtxWithMetrics("Buffer file split", NvtxColor.YELLOW,
      metrics("bufferTime"))) { _ =>
      // ugly but we want to keep the order
      val filesAndBlocks = LinkedHashMap[Path, ArrayBuffer[DataBlockBase]]()
      blocks.foreach { case (path, block) =>
        filesAndBlocks.getOrElseUpdate(path, new ArrayBuffer[DataBlockBase]) += block
      }
      val tasks = new java.util.ArrayList[Future[AsyncResult[(Seq[DataBlockBase], Long)]]]()

      val batchContext = createBatchContext(filesAndBlocks, clippedSchema)
      // First, estimate the output file size for the initial allocating.
      //   the estimated size should be >= size of HEAD + Blocks + FOOTER
      val initTotalSize = calculateEstimatedBlocksOutputSize(batchContext)
      val initBuf = withRetryNoSplit[HostMemoryBuffer] {
        HostMemoryBuffer.allocate(initTotalSize)
      }
      val (buffer, bufferSize, footerOffset, outBlocks) =
        closeOnExcept(initBuf) { hmb =>
          // Second, write header
          var offset = writeFileHeader(hmb, batchContext)

          val allOutputBlocks = scala.collection.mutable.ArrayBuffer[DataBlockBase]()
          val tc = TaskContext.get
          val threadPool = MultiFileReaderThreadPool.getOrCreateThreadPool(resourceConf)
          filesAndBlocks.foreach { case (file, blocks) =>
            val fileBlockSize = blocks.map(_.getBlockSize).sum
            // use a single buffer and slice it up for different files if we need
            val outLocal = hmb.slice(offset, fileBlockSize)
            // Third, copy the blocks for each file in parallel using background threads
            tasks.add(threadPool.submit(
              getBatchRunner(tc, file, outLocal, blocks, offset, batchContext)))
            offset += fileBlockSize
          }

          for (future <- tasks.asScala) {
            val (blocks, bytesRead) = future.get().result
            allOutputBlocks ++= blocks
            TrampolineUtil.incBytesRead(inputMetrics, bytesRead)
          }

          // Fourth, calculate the final buffer size
          val finalBufferSize = calculateFinalBlocksOutputSize(offset, allOutputBlocks.toSeq,
            batchContext)

          (hmb, finalBufferSize, offset, allOutputBlocks.toSeq)
        }

      // The footer size can change vs the initial estimated because we are combining more
      // blocks and offsets are larger, check to make sure we allocated enough memory before
      // writing. Not sure how expensive this is, we could throw exception instead if the
      // written size comes out > then the estimated size.
      var buf: HostMemoryBuffer = buffer
      val totalBufferSize = if (bufferSize > initTotalSize) {
        // Just ensure to close buffer when there is an exception
        closeOnExcept(buffer) { _ =>
          logWarning(s"The original estimated size $initTotalSize is too small, " +
            s"reallocating and copying data to bigger buffer size: $bufferSize")
        }
        // Copy the old buffer to a new allocated bigger buffer and close the old buffer
        buf = withResource(buffer) { _ =>
          withResource(new HostMemoryInputStream(buffer, footerOffset)) { in =>
            // realloc memory and copy
            val newBuf = withRetryNoSplit[HostMemoryBuffer] {
              HostMemoryBuffer.allocate(bufferSize)
            }
            closeOnExcept(newBuf) { newhmb =>
              withResource(new HostMemoryOutputStream(newhmb)) { out =>
                IOUtils.copy(in, out)
              }
              newhmb
            }
          }
        }
        bufferSize
      } else {
        initTotalSize
      }

      // Fifth, write footer,
      // The implementation should be in charge of closing buf when there is an exception thrown,
      // Closing the original buf and returning a new allocated buffer is allowed, but there is no
      // reason to do that.
      // If you have to do this, please think about to add other abstract methods first.
      val (finalBuffer, finalBufferSize) = writeFileFooter(buf, totalBufferSize, footerOffset,
        outBlocks, batchContext)

      closeOnExcept(finalBuffer) { _ =>
        // triple check we didn't go over memory
        if (finalBufferSize > totalBufferSize) {
          throw new QueryExecutionException(s"Calculated buffer size $totalBufferSize is to " +
            s"small, actual written: ${finalBufferSize}")
        }
      }
      logDebug(s"$getFileFormatShortName Coalescing reading estimates the initTotalSize:" +
        s" $initTotalSize, and the true size: $finalBufferSize")
      SpillableHostBuffer(finalBuffer,
        finalBufferSize,
        SpillPriorities.ACTIVE_BATCHING_PRIORITY)
    }
  }

  /**
   * Populate block chunk with meta info according to maxReadBatchSizeRows
   * and maxReadBatchSizeBytes
   *
   * @return [[CurrentChunkMeta]]
   */
  private def populateCurrentBlockChunk(): CurrentChunkMeta = {
    val currentChunk = new ArrayBuffer[(Path, DataBlockBase)]
    var numRows: Long = 0
    var numBytes: Long = 0
    var numChunkBytes: Long = 0
    var currentFile: Path = null
    var currentPartitionValues: InternalRow = null
    var currentClippedSchema: SchemaBase = null
    var currentReadSchema: StructType = null
    val rowsPerPartition = new ArrayBuffer[Long]()
    var lastPartRows: Long = 0
    val allPartValues = new ArrayBuffer[InternalRow]()
    var currentDataBlock: SingleDataBlockInfo = null
    var extraInfo: ExtraInfo = null

    @tailrec
    def readNextBatch(): Unit = {
      if (blockIterator.hasNext) {
        if (currentFile == null) {
          // first time of readNextBatch
          currentDataBlock = blockIterator.head
          currentFile = blockIterator.head.filePath
          currentPartitionValues = blockIterator.head.partitionValues
          allPartValues += currentPartitionValues
          currentClippedSchema = blockIterator.head.schema
          currentReadSchema = blockIterator.head.readSchema
          extraInfo = blockIterator.head.extraInfo
        }

        val peekedRowCount = blockIterator.head.dataBlock.getRowCount
        if (peekedRowCount > Integer.MAX_VALUE) {
          throw new UnsupportedOperationException("Too many rows in split")
        }

        if (numRows == 0 || numRows + peekedRowCount <= maxReadBatchSizeRows) {
          val estimatedBytes = GpuBatchUtils.estimateGpuMemory(currentReadSchema, peekedRowCount)
          if (numBytes == 0 || numBytes + estimatedBytes <= maxReadBatchSizeBytes) {
            // only care to check if we are actually adding in the next chunk
            if (currentFile != blockIterator.head.filePath) {
              // check if need to split next data block into another ColumnarBatch
              if (checkIfNeedToSplitDataBlock(currentDataBlock, blockIterator.head)) {
                logInfo(s"splitting ${blockIterator.head.filePath} into another batch!")
                return
              }
              // If the partition values are different we have to track the number of rows that get
              // each partition value and the partition values themselves so that we can build
              // the full columns with different partition values later.
              if (blockIterator.head.partitionValues != currentPartitionValues) {
                rowsPerPartition += (numRows - lastPartRows)
                lastPartRows = numRows
                // we add the actual partition values here but then
                // the number of rows in that partition at the end or
                // when the partition changes
                allPartValues += blockIterator.head.partitionValues
              }
              currentFile = blockIterator.head.filePath
              currentPartitionValues = blockIterator.head.partitionValues
              currentClippedSchema = blockIterator.head.schema
              currentReadSchema = blockIterator.head.readSchema
              currentDataBlock = blockIterator.head
            }

            val nextBlock = blockIterator.next()
            val nextTuple = (nextBlock.filePath, nextBlock.dataBlock)
            currentChunk += nextTuple
            numRows += currentChunk.last._2.getRowCount
            numChunkBytes += currentChunk.last._2.getReadDataSize
            numBytes += estimatedBytes
            readNextBatch()
          }
        }
      }
    }
    readNextBatch()
    rowsPerPartition += (numRows - lastPartRows)
    logDebug(s"Loaded $numRows rows from ${getFileFormatShortName}. " +
      s"${getFileFormatShortName} bytes read: $numChunkBytes. Estimated GPU bytes: $numBytes. " +
      s"Number of different partitions: ${allPartValues.size}")
    CurrentChunkMeta(currentClippedSchema, currentReadSchema, currentChunk.toSeq,
      numRows, rowsPerPartition.toArray, allPartValues.toArray, extraInfo)
  }
}<|MERGE_RESOLUTION|>--- conflicted
+++ resolved
@@ -18,13 +18,8 @@
 
 import java.io.{File, IOException}
 import java.net.{URI, URISyntaxException}
-<<<<<<< HEAD
 import java.util.concurrent.{CompletionService, ConcurrentLinkedQueue, Future, ThreadPoolExecutor, TimeUnit}
-import java.util.concurrent.atomic.AtomicBoolean
-=======
-import java.util.concurrent.{Callable, ConcurrentLinkedQueue, ExecutorCompletionService, Future, ThreadPoolExecutor, TimeUnit}
 import java.util.concurrent.atomic.{AtomicBoolean, AtomicInteger}
->>>>>>> 34d4248a
 
 import scala.annotation.tailrec
 import scala.collection.JavaConverters._
@@ -459,22 +454,17 @@
       logDebug("Keeping reads in same order")
     }
 
-    // A callable wrapper used to update related metrics
+    // An AsyncTask wrapper used to update related metrics
     val newTaskRunner = (file: PartitionedFile) => {
-      new Callable[HostMemoryBuffersWithMetaDataBase] {
-
-        private val impl = getBatchRunner(tc, file, conf, filters)
-        private val metrics = GpuTaskMetrics.get
-
-        override def call(): HostMemoryBuffersWithMetaDataBase = {
-          metrics.updateMultithreadReaderMaxParallelism(runningTaskNum.incrementAndGet())
-          try {
-            impl.call()
-          } finally {
-            runningTaskNum.decrementAndGet()
-          }
-        }
-      }
+      val runner = getBatchRunner(tc, file, conf, filters)
+      val metrics = GpuTaskMetrics.get
+      runner.setBeforeHook(() => {
+        metrics.updateMultithreadReaderMaxParallelism(runningTaskNum.incrementAndGet())
+      })
+      runner.setAfterHook(() => {
+        runningTaskNum.decrementAndGet()
+      })
+      runner
     }
 
     // Currently just add the files in order, we may consider doing something with the size of
@@ -489,13 +479,8 @@
       } else {
         // Add these in the order as we got them so that we can make sure
         // we process them in the same order as CPU would.
-<<<<<<< HEAD
         val threadPool = MultiFileReaderThreadPool.getOrCreateThreadPool(resourceConf)
-        tasks.add(threadPool.submit(getBatchRunner(tc, file, conf, filters)))
-=======
-        val threadPool = MultiFileReaderThreadPool.getOrCreateThreadPool(numThreads)
         tasks.add(threadPool.submit(newTaskRunner(file)))
->>>>>>> 34d4248a
       }
     }
     // queue up any left to add once others finish
