/*
 * Copyright (c) 2021-2025, NVIDIA CORPORATION.
 *
 * Licensed under the Apache License, Version 2.0 (the "License");
 * you may not use this file except in compliance with the License.
 * You may obtain a copy of the License at
 *
 *     http://www.apache.org/licenses/LICENSE-2.0
 *
 * Unless required by applicable law or agreed to in writing, software
 * distributed under the License is distributed on an "AS IS" BASIS,
 * WITHOUT WARRANTIES OR CONDITIONS OF ANY KIND, either express or implied.
 * See the License for the specific language governing permissions and
 * limitations under the License.
 */

package com.nvidia.spark.rapids

import java.io.{File, IOException}
import java.net.{URI, URISyntaxException}
import java.util.concurrent.{CompletionService, ConcurrentLinkedQueue, ExecutorCompletionService, Future, ThreadPoolExecutor, TimeUnit}
import java.util.concurrent.atomic.{AtomicBoolean, AtomicInteger}

import scala.annotation.tailrec
import scala.collection.JavaConverters._
import scala.collection.mutable.{ArrayBuffer, LinkedHashMap, Queue}
import scala.collection.mutable
import scala.language.implicitConversions

import ai.rapids.cudf.{HostMemoryBuffer, NvtxColor, NvtxRange, Table}
import com.nvidia.spark.rapids.Arm.{closeOnExcept, withResource}
import com.nvidia.spark.rapids.GpuMetric._
import com.nvidia.spark.rapids.RapidsPluginImplicits._
import com.nvidia.spark.rapids.RmmRapidsRetryIterator.withRetryNoSplit
import com.nvidia.spark.rapids.io.async._
import org.apache.commons.io.IOUtils
import org.apache.hadoop.conf.Configuration
import org.apache.hadoop.fs.{FileSystem, Path}

import org.apache.spark.{SparkEnv, TaskContext}
import org.apache.spark.broadcast.Broadcast
import org.apache.spark.internal.Logging
import org.apache.spark.sql.catalyst.InternalRow
import org.apache.spark.sql.connector.read.{InputPartition, PartitionReader, PartitionReaderFactory}
import org.apache.spark.sql.execution.QueryExecutionException
import org.apache.spark.sql.execution.datasources.{FilePartition, PartitionedFile}
import org.apache.spark.sql.internal.SQLConf
import org.apache.spark.sql.rapids.{GpuTaskMetrics, InputFileUtils}
import org.apache.spark.sql.rapids.execution.TrampolineUtil
import org.apache.spark.sql.sources.Filter
import org.apache.spark.sql.types.StructType
import org.apache.spark.sql.vectorized.{ColumnarBatch, ColumnVector => SparkVector}
import org.apache.spark.util.SerializableConfiguration

/**
 * This contains a single HostMemoryBuffer along with other metadata needed
 * for combining the buffers before sending to GPU.
 */
case class SingleHMBAndMeta(hmbs: Array[SpillableHostBuffer], bytes: Long, numRows: Long,
    blockMeta: Seq[DataBlockBase]) extends AutoCloseable {

  private val closed: AtomicBoolean = new AtomicBoolean(false)

  override def close(): Unit = {
    // Guarantee idempotence
    if (closed.compareAndSet(false, true)) {
      hmbs.safeClose()
    }
  }
}

object SingleHMBAndMeta {
  // Contains no data but could have number of rows for things like count().
  def empty(numRows: Long = 0): SingleHMBAndMeta = {
    SingleHMBAndMeta(Array.empty, 0, numRows, Seq.empty)
  }
}

/**
 * The base HostMemoryBuffer information read from a single file.
 */
trait HostMemoryBuffersWithMetaDataBase extends AutoCloseable {
  // PartitionedFile to be read
  def partitionedFile: PartitionedFile
  // An array of BlockChunk(HostMemoryBuffer and its data size) read from PartitionedFile
  def memBuffersAndSizes: Array[SingleHMBAndMeta]
  // Total bytes read
  def bytesRead: Long

  // Time spent on filtering
  private var _filterTime: Long = 0L
  // Time spent on buffering
  private var _bufferTime: Long = 0L
  // Time spent on waiting for (virtual) resource
  private var _scheduleTime: Long = 0L

  // The partition values which are needed if combining host memory buffers
  // after read by the multithreaded reader but before sending to GPU.
  def allPartValues: Option[Array[(Long, InternalRow)]] = None

  // Called by parquet/orc/avro scanners to set the amount of time (in nanoseconds)
  // that filtering and buffering incurred in one of the scan runners.
  def setExecutionTime(filterTime: Long, bufferTime: Long): Unit = {
    _bufferTime = bufferTime
    _filterTime = filterTime
  }

  def setScheduleTime(time: Long): Unit = _scheduleTime = time

  def getBufferTime: Long = _bufferTime
  def getFilterTime: Long = _filterTime
  def getScheduleTime: Long = _scheduleTime

  def getBufferTimePct: Double = {
    val totalTime = _filterTime + _bufferTime + _scheduleTime
    _bufferTime.toDouble / totalTime
  }

  def getFilterTimePct: Double = {
    val totalTime = _filterTime + _bufferTime + _scheduleTime
    _filterTime.toDouble / totalTime
  }

  def getScheduleTimePct: Double = {
    val totalTime = _filterTime + _bufferTime + _scheduleTime
    _scheduleTime.toDouble / totalTime
  }

  def releaseResource(): Unit = {
    while (_releaseCallback.nonEmpty)  {
      // Call the release callback to release the resources
      _releaseCallback.dequeue()()
    }
  }

  def addReleaseResourceCallback(callback: () => Unit): Unit = {
    _releaseCallback.enqueue(callback)
  }

  def combineReleaseCallbacks(
      other: HostMemoryBuffersWithMetaDataBase): Unit = {
    while (_releaseCallback.nonEmpty) {
      other._releaseCallback.enqueue(_releaseCallback.dequeue())
    }
  }

  private val _releaseCallback: mutable.Queue[() => Unit] = mutable.Queue.empty

  // This close method is idempotent, since both SingleHMBAndMeta.close and releaseResource
  // keep idempotent.
  override def close(): Unit = {
    memBuffersAndSizes.safeClose()
    releaseResource()
  }
}

// This is a common trait for all kind of file formats
trait MultiFileReaderFunctions {
  @scala.annotation.nowarn(
    "msg=method getAllStatistics in class FileSystem is deprecated"
  )
  protected def fileSystemBytesRead(): Long = {
    FileSystem.getAllStatistics.asScala.map(_.getThreadStatistics.getBytesRead).sum
  }
}

// Singleton thread pool used across all tasks for multifile reading.
// Please note that the TaskContext is not set in these threads and should not be used.
object MultiFileReaderThreadPool extends Logging {
  @volatile
  private var threadPool: Option[ThreadPoolExecutor] = None

  private def initThreadPool(conf: ThreadPoolConf): ThreadPoolExecutor = synchronized {
    if (threadPool.isEmpty) {
      threadPool = Some(createThreadPool( "multithreaded file reader worker", conf))
    }
    threadPool.get
  }

  private def createThreadPool(name: String, conf: ThreadPoolConf): ThreadPoolExecutor = {
    // Determine the number of threads to use
    val maxThreads = conf.maxThreadNumber
    val numThreads = Math.max(maxThreads, GpuDeviceManager.getNumCores)
    if (maxThreads != numThreads) {
      logWarning(s"Configuring the file reader thread pool with a max of $numThreads " +
          s"threads instead of ${RapidsConf.MULTITHREAD_READ_NUM_THREADS} = $maxThreads")
    }
    logDebug(s"Using $numThreads for the multithreaded reader thread pool")

    // Create the thread pool according to the memory bounded configuration
    val threadPoolExecutor = conf match {
      case _: DefaultThreadPoolConf =>
        TrampolineUtil.newDaemonCachedThreadPool("multithreaded file reader worker", numThreads)
      case boundedConf: MemoryBoundedPoolConf =>
        require(boundedConf.memoryCapacity > 0,
          "The memory capacity of ResourceBoundedThreadExecutor must be set before use")
        val pool = new HostMemoryPool(boundedConf.memoryCapacity)
        ResourceBoundedThreadExecutor[HostMemoryBuffersWithMetaDataBase](
          name,
          pool,
          numThreads,
          boundedConf.waitMemTimeoutMs)
    }
    threadPoolExecutor.allowCoreThreadTimeOut(true)
    threadPoolExecutor
  }

  /**
   * Get the existing thread pool or create one with the given thread count if it does not exist.
   * @note The thread number will be ignored if the thread pool is already created, or modified
   *       if it is not the right size compared to the number of cores available.
   */
  def getOrCreateThreadPool(tpc: ThreadPoolConf): ThreadPoolExecutor = {
    if (tpc.stageLevelPool) {
      val stageId = TaskContext.get().stageId()
      getOrCreateStageThreadPool(stageId, tpc)
    } else {
      // TODO: With updated PoolConf, support the extension/shrinkage of ThreadPool in flight
      threadPool.getOrElse {
        initThreadPool(tpc)
      }
    }
  }

  private lazy val stageLevelPools: java.util.concurrent.ConcurrentMap[Int, ThreadPoolExecutor] = {
    new java.util.concurrent.ConcurrentHashMap[Int, ThreadPoolExecutor]()
  }

  private def getOrCreateStageThreadPool(stageId: Int,
      conf: ThreadPoolConf): ThreadPoolExecutor = {
    stageLevelPools.computeIfAbsent(stageId, _ => {
      createThreadPool(s"stage pool of MultiFileReader for stage($stageId)", conf)
    })
  }

  // Tracking the number of running tasks for the current Executor.
  private[rapids] lazy val runningTaskNum = new AtomicInteger(0)
}

object MultiFileReaderUtils {

  private implicit def toURI(path: String): URI = {
    try {
      val uri = new URI(path)
      if (uri.getScheme != null) {
        return uri
      }
    } catch {
      case _: URISyntaxException =>
    }
    new File(path).getAbsoluteFile.toURI
  }

  private def hasPathInCloud(filePaths: Array[String], cloudSchemes: Set[String]): Boolean = {
    // Assume the `filePath` always has a scheme, if not try using the local filesystem.
    // If that doesn't work for some reasons, users need to configure it directly.
    filePaths.exists(fp => cloudSchemes.contains(fp.getScheme))
  }

  def useMultiThreadReader(
      coalescingEnabled: Boolean,
      multiThreadEnabled: Boolean,
      files: Array[String],
      cloudSchemes: Set[String]): Boolean =
    !coalescingEnabled || (multiThreadEnabled && hasPathInCloud(files, cloudSchemes))
}

/**
 * The base multi-file partition reader factory to create the cloud reading or
 * coalescing reading respectively.
 *
 * @param sqlConf         the SQLConf
 * @param broadcastedConf the Hadoop configuration
 * @param rapidsConf      the Rapids configuration
 */
abstract class MultiFilePartitionReaderFactoryBase(
    @transient sqlConf: SQLConf,
    broadcastedConf: Broadcast[SerializableConfiguration],
    @transient rapidsConf: RapidsConf)
  extends PartitionReaderFactory with Logging {

  protected val maxReadBatchSizeRows: Int = rapidsConf.maxReadBatchSizeRows
  protected val maxReadBatchSizeBytes: Long = rapidsConf.maxReadBatchSizeBytes
  protected val targetBatchSizeBytes: Long = rapidsConf.gpuTargetBatchSizeBytes
  protected val maxGpuColumnSizeBytes: Long = rapidsConf.maxGpuColumnSizeBytes
  protected val useChunkedReader: Boolean = rapidsConf.chunkedReaderEnabled
  protected val maxChunkedReaderMemoryUsageSizeBytes: Long =
    if(rapidsConf.limitChunkedReaderMemoryUsage) {
      (rapidsConf.chunkedReaderMemoryUsageRatio * targetBatchSizeBytes).toLong
    } else {
      0L
    }
  private val allCloudSchemes = rapidsConf.getCloudSchemes.toSet

  override def createReader(partition: InputPartition): PartitionReader[InternalRow] = {
    throw new IllegalStateException("GPU column parser called to read rows")
  }

  override def supportColumnarReads(partition: InputPartition): Boolean = true

  /**
   * An abstract method to indicate if coalescing reading can be used
   */
  protected def canUseCoalesceFilesReader: Boolean

  /**
   * An abstract method to indicate if cloud reading can be used
   */
  protected def canUseMultiThreadReader: Boolean

  /**
   * Build the PartitionReader for cloud reading
   *
   * @param files files to be read
   * @param conf configuration
   * @return cloud reading PartitionReader
   */
  protected def buildBaseColumnarReaderForCloud(
      files: Array[PartitionedFile],
      conf: Configuration): PartitionReader[ColumnarBatch]

  /**
   * Build the PartitionReader for coalescing reading
   *
   * @param files files to be read
   * @param conf  the configuration
   * @return coalescing reading PartitionReader
   */
  protected def buildBaseColumnarReaderForCoalescing(
      files: Array[PartitionedFile],
      conf: Configuration): PartitionReader[ColumnarBatch]

  /**
   * File format short name used for logging and other things to uniquely identity
   * which file format is being used.
   *
   * @return the file format short name
   */
  protected def getFileFormatShortName: String

  override def createColumnarReader(partition: InputPartition): PartitionReader[ColumnarBatch] = {
    assert(partition.isInstanceOf[FilePartition])
    val filePartition = partition.asInstanceOf[FilePartition]
    val files = filePartition.files
    val filePaths = files.map(_.filePath.toString())
    val conf = broadcastedConf.value.value

    if (useMultiThread(filePaths)) {
      logInfo("Using the multi-threaded multi-file " + getFileFormatShortName + " reader, " +
        s"files: ${filePaths.mkString(",")} task attemptid: ${TaskContext.get.taskAttemptId()}")
      buildBaseColumnarReaderForCloud(files, conf)
    } else {
      logInfo("Using the coalesce multi-file " + getFileFormatShortName + " reader, files: " +
        s"${filePaths.mkString(",")} task attemptid: ${TaskContext.get.taskAttemptId()}")
      buildBaseColumnarReaderForCoalescing(files, conf)
    }
  }

  /** for testing */
  private[rapids] def useMultiThread(filePaths: Array[String]): Boolean =
    MultiFileReaderUtils.useMultiThreadReader(canUseCoalesceFilesReader,
      canUseMultiThreadReader, filePaths, allCloudSchemes)
}

/**
 * The base class for PartitionReader
 *
 * @param conf        Configuration
 * @param execMetrics metrics
 */
abstract class FilePartitionReaderBase(conf: Configuration, execMetrics: Map[String, GpuMetric])
    extends PartitionReader[ColumnarBatch] with Logging with ScanWithMetrics {

  metrics = execMetrics

  protected var isDone: Boolean = false
  protected var batchIter: Iterator[ColumnarBatch] = EmptyGpuColumnarBatchIterator

  override def get(): ColumnarBatch = {
    batchIter.next()
  }

  override def close(): Unit = {
    batchIter = EmptyGpuColumnarBatchIterator
    isDone = true
  }
}

case class CombineConf(
    combineThresholdSize: Long, // The size to combine to when combining small files
    combineWaitTime: Int) // The amount of time to wait for other files ready for combination.

// TODO: Refactor thread pool components into a common utility, since it is not specific to
//  multi-file reading.
trait ThreadPoolConf {
  /**
   * The maximum number of threads used by the thread pool, not necessarily the final number
   */
  def maxThreadNumber: Int

  /**
   * Whether to create pools for each Spark stage, only for testing for now
   */
  def stageLevelPool: Boolean
}

case class DefaultThreadPoolConf(
    maxThreadNumber: Int,
    stageLevelPool: Boolean) extends ThreadPoolConf

case class MemoryBoundedPoolConf(
    maxThreadNumber: Int,
    stageLevelPool: Boolean,
    memoryCapacity: Long, // The maximum host memory being used in bytes, must be > 0
    waitMemTimeoutMs: Long // The timeout for acquiring host memory in milliseconds
) extends ThreadPoolConf

class ThreadPoolConfBuilder(
    private val maxThreadNumber: Int,
    private val isMemoryBounded: Boolean,
    private val memoryCapacityFromDriver: Long,
    private val timeoutMs: Long,
    private val stageLevelPool: Boolean
) extends Logging with Serializable {

  // Finalize the ThreadPoolConf, which mainly determines the memory capacity of the
  // ResourceBoundedThreadExecutor if isMemoryBounded is true.
  //
  // The memory capacity is determined in the following order:
  // 1. Try to get the value from the latest user defined value from driver side
  // 2. If not set, figure out the value according to physical memory settings of current
  // executor via `initializePinnedPoolAndOffHeapLimits`
  // 3. if still not set, use the default value `DEFAULT_MEMORY_CAPACITY`.
  def build(): ThreadPoolConf = {
    if (!isMemoryBounded) {
      DefaultThreadPoolConf(maxThreadNumber, stageLevelPool)
    } else {
      val memCap: Long = if (memoryCapacityFromDriver > 0) {
        memoryCapacityFromDriver
      } else {
        SparkEnv.get.conf.getOption(RapidsConf.MULTITHREAD_READ_MEMORY_LIMIT_SIZE.key) match {
          case Some(v) if v.toLong > 0 =>
            v.toLong
          case _ =>
            logWarning(s"Fallback to default memory capacity for ResourcePoolConf: " +
                s"${ThreadPoolConfBuilder.DEFAULT_MEMORY_CAPACITY}")
            // If the memory capacity is not set, use the default value.
            ThreadPoolConfBuilder.DEFAULT_MEMORY_CAPACITY
        }
      }
      logDebug(s"Setting memory capacity for ResourcePoolConf to ${memCap >> 20}MB")
      MemoryBoundedPoolConf(
        maxThreadNumber = maxThreadNumber,
        stageLevelPool = stageLevelPool,
        memoryCapacity = memCap,
        waitMemTimeoutMs = timeoutMs)
    }
  }
}

object ThreadPoolConfBuilder {

  def apply(conf: RapidsConf): ThreadPoolConfBuilder = {
    new ThreadPoolConfBuilder(
      conf.multiThreadReadNumThreads,
      conf.enableMultiThreadReadMemoryLimit,
      conf.multiThreadReadMemoryLimit,
      conf.multiThreadReadMemoryAcquireTimeout,
      conf.multiThreadReadStageLevelPool)
  }

  // Set an extremely large memory capacity by default, so that the thread pool can be used
  // without memory limit.
  private val DEFAULT_MEMORY_CAPACITY: Long = 1L << 40 // 1 TB
}

/**
 * The Abstract multi-file cloud reading framework
 *
 * The data driven:
 * next() -> if (first time) initAndStartReaders -> submit tasks (getBatchRunner)
 *        -> wait tasks done sequentially -> decode in GPU (readBatch)
 *
 * @param conf Configuration parameters
 * @param inputFiles PartitionFiles to be read
 * @param poolConf thread pool configurations
 * @param maxNumFileProcessed threshold to control the maximum file number to be
 *                            submitted to threadpool
 * @param filters push down filters
 * @param execMetrics the metrics
 * @param ignoreCorruptFiles Whether to ignore corrupt files when GPU failed to decode the files
 * @param keepReadsInOrder Whether to require the files to be read in the same order as Spark.
 *                         Defaults to true for formats that don't explicitly handle this.
 * @param combineConf configs relevant to combination
 */
abstract class MultiFileCloudPartitionReaderBase(
    conf: Configuration,
    inputFiles: Array[PartitionedFile],
    poolConf: ThreadPoolConf,
    maxNumFileProcessed: Int,
    filters: Array[Filter],
    execMetrics: Map[String, GpuMetric],
    maxReadBatchSizeRows: Int,
    maxReadBatchSizeBytes: Long,
    ignoreCorruptFiles: Boolean = false,
    keepReadsInOrder: Boolean = true,
    combineConf: CombineConf = CombineConf(-1, -1))
  extends FilePartitionReaderBase(conf, execMetrics) {

  protected type BufferInfo = HostMemoryBuffersWithMetaDataBase
  protected type RunnerResult = AsyncResult[BufferInfo]

  private var filesToRead = 0
  protected var currentFileHostBuffers: Option[BufferInfo] = None
  protected var combineLeftOverFiles: Option[Array[BufferInfo]] = None
  private val isInit: AtomicBoolean = new AtomicBoolean(false)
  private val tasks = new ConcurrentLinkedQueue[Future[RunnerResult]]()
  private val tasksToRun = new Queue[AsyncRunner[BufferInfo]]()
  private[this] val inputMetrics = Option(TaskContext.get).map(_.taskMetrics().inputMetrics)
    .getOrElse(TrampolineUtil.newInputMetrics())
  // this is used when the read order doesn't matter and in that case, the tasks queue
  // above is used to track any left being processed that need to be cleaned up if we exit early
  // like in the case of a limit call and we don't read all files
  private var fcs: CompletionService[RunnerResult] = _

  // If I/O eager prefetch is enabled, submit async reading tasks eagerly instead of triggering
  // async reading tasks when the first batch is requested.
  // TODO: manage the priority of the read tasks, on-demand tasks should have the highest priority
  def eagerPrefetchInit(): Unit = {
    val ctx = TaskContext.get()
    require(ctx != null, "MultiFileCloudPartitionReader should work as a part of Spark task")
    val numTasks = initAndStartReaders()
    logInfo(s"[${ctx.taskAttemptId()}] submit $numTasks async tasks eagerly for prefetch")
  }

  private def initAndStartReaders(): Int = {
    // apply CAS to make sure we only init once
    if (!isInit.compareAndSet(false, true)) {
      return 0
    }
    metrics.get("numPartedFiles").foreach(_ += inputFiles.length)

    // limit the number we submit at once according to the config if set
    val limit = math.min(maxNumFileProcessed, inputFiles.length)
    val tc = TaskContext.get
    if (!keepReadsInOrder) {
      logDebug("Not keeping reads in order")
      synchronized {
        if (fcs == null) {
          fcs = MultiFileReaderThreadPool.getOrCreateThreadPool(poolConf) match {
            case pool: ResourceBoundedThreadExecutor =>
              new BoundedCompletionService[BufferInfo](pool)
            case pool: ThreadPoolExecutor =>
              new ExecutorCompletionService[RunnerResult](pool)
          }
        }
      }
    } else {
      logDebug("Keeping reads in same order")
    }

    // An AsyncRunner wrapper used to update related metrics
    val newTaskRunner = (file: PartitionedFile) => {
      val runner = getBatchRunner(tc, file, conf, filters)
      val metrics = GpuTaskMetrics.get
      val taskId = tc.taskAttemptId()
      runner.addPreHook(() => {
        val onFlightTasks = MultiFileReaderThreadPool.runningTaskNum.incrementAndGet()
        metrics.updateMultithreadReaderMaxParallelism(onFlightTasks)
        logDebug(s"[$taskId] Starting a new task for file ${file.filePath} " +
          s"with $onFlightTasks tasks running in parallel")
      })
      runner.addPostHook(() => {
        val onFlightTasks = MultiFileReaderThreadPool.runningTaskNum.decrementAndGet()
        logDebug(s"[$taskId] Finished a task for file ${file.filePath} " +
          s"with $onFlightTasks tasks running in parallel")
      })
      runner
    }

    // Currently just add the files in order, we may consider doing something with the size of
    // the files in the future. ie try to start some of the larger files but we may not want
    // them all to be large
    for (i <- 0 until limit) {
      val file = inputFiles(i)
      logDebug(s"MultiFile reader using file $file")
      if (!keepReadsInOrder) {
        val futureRunner = fcs.submit(newTaskRunner(file))
        tasks.add(futureRunner)
      } else {
        // Add these in the order as we got them so that we can make sure
        // we process them in the same order as CPU would.
        val threadPool = MultiFileReaderThreadPool.getOrCreateThreadPool(poolConf)
        tasks.add(threadPool.submit(newTaskRunner(file)))
      }
    }
    // queue up any left to add once others finish
    for (i <- limit until inputFiles.length) {
      val file = inputFiles(i)
      tasksToRun.enqueue(newTaskRunner(file))
    }
    filesToRead = inputFiles.length
    limit
  }

  // Each format should implement combineHMBs and canUseCombine if they support combining
  def combineHMBs(
      results: Array[HostMemoryBuffersWithMetaDataBase]): HostMemoryBuffersWithMetaDataBase = {
    require(results.size == 1,
        "Expected results to only have 1 element, this format doesn't support combining!")
    results.head
  }

  def canUseCombine: Boolean = false

  /**
   * File reading logic wrapped an async task which can be scheduled and executed in a
   * MemoryBoundedThreadExecutor.
   *
   * @param tc task context to use
   * @param file file to be read
   * @param conf the Configuration parameters
   * @param filters push down filters
   * @return AsyncRunner[HostMemoryBuffersWithMetaDataBase]
   */
  def getBatchRunner(
      tc: TaskContext,
      file: PartitionedFile,
      conf: Configuration,
      filters: Array[Filter]): AsyncRunner[HostMemoryBuffersWithMetaDataBase]

  /**
   * Decode HostMemoryBuffers in GPU
   * @param fileBufsAndMeta the file HostMemoryBuffer read from a PartitionedFile
   * @return an iterator of batches that were decoded
   */
  def readBatches(fileBufsAndMeta: HostMemoryBuffersWithMetaDataBase): Iterator[ColumnarBatch]

  /**
   * File format short name used for logging and other things to uniquely identity
   * which file format is being used.
   *
   * @return the file format short name
   */
  def getFileFormatShortName: String

  /**
   * Given a set of host buffers actually read have the GPU read them and update the
   * batchIter with the returned Columnar batches.
   */
  private def readBuffersToBatch(fileHostBuffers: HostMemoryBuffersWithMetaDataBase,
      addTaskIfNeeded: Boolean): Unit = {
    if (getNumRowsInHostBuffers(fileHostBuffers) == 0) {
      // Close the currentFileHostBuffers on the deck if it is the fileHostBuffers being passed
      // in, otherwise close the fileHostBuffers passed in. It assumes that we will always handle
      // the currentFileHostBuffers on the deck at first.
      if (currentFileHostBuffers.isDefined) {
        closeCurrentFileHostBuffers()
      } else {
        fileHostBuffers.close()
      }
      if (addTaskIfNeeded) addNextTaskIfNeeded()
      next()
    } else {
      val file = fileHostBuffers.partitionedFile.filePath
      batchIter = try {
        readBatches(fileHostBuffers)
      } catch {
        case e@(_: RuntimeException | _: IOException) if ignoreCorruptFiles =>
          logWarning(s"Skipped the corrupted file: $file", e)
          EmptyGpuColumnarBatchIterator
      }
      // the data is copied to GPU so submit another task if we were limited
      if (addTaskIfNeeded) addNextTaskIfNeeded()
    }
  }

  // we have to check both the combine threshold and the batch size limits
  private def hasMetCombineThreshold(sizeInBytes: Long, numRows: Long): Boolean = {
    sizeInBytes >= combineConf.combineThresholdSize || sizeInBytes >= maxReadBatchSizeBytes ||
      numRows >= maxReadBatchSizeRows
  }

  // Unwrap RunnerResult to facilitate the combination of file buffers.
  private def convertAsyncResult(taskRet: RunnerResult): BufferInfo = {
    taskRet.releaseHook.foreach { callback =>
      taskRet.data match {
        // If the task result is empty, call the release callback ASAP.
        case bufWithMeta if bufWithMeta.bytesRead == 0 =>
          callback()
        // inject the release callback for deferred release
        case bufWithMeta =>
          bufWithMeta.addReleaseResourceCallback(callback)
      }
    }
    taskRet.data.setScheduleTime(taskRet.metrics.scheduleTimeMs)
    taskRet.data
  }

  /**
   * While there are files already read into host memory buffers, take up to
   * threshold size and append to the results ArrayBuffer.
   */
  private def readReadyFiles(
      initSize: Long,
      initNumRows: Long,
      results: ArrayBuffer[HostMemoryBuffersWithMetaDataBase]): Unit = {
    var takeMore = true
    var currSize = initSize
    var currNumRows = initNumRows
    while (takeMore && !hasMetCombineThreshold(currSize, currNumRows) && filesToRead > 0) {
      val hmbFuture = if (keepReadsInOrder) {
        tasks.poll()
      } else {
        val fut = fcs.poll()
        if (fut != null) {
          tasks.remove(fut)
        }
        fut
      }
      if (hmbFuture == null) {
        if (combineConf.combineWaitTime > 0) {
          // no more are ready, wait to see if any finish within wait time
          val taskResult = if (keepReadsInOrder) {
            tasks.poll().get(combineConf.combineWaitTime, TimeUnit.MILLISECONDS)
          } else {
            val fut = fcs.poll(combineConf.combineWaitTime, TimeUnit.MILLISECONDS)
            if (fut == null) {
              null
            } else {
              tasks.remove(fut)
              fut.get()
            }
          }
          if (taskResult == null) {
            // no more ready after waiting
            takeMore = false
          } else {
            val hmbAndMeta = convertAsyncResult(taskResult)
            results.append(hmbAndMeta)
            currSize += hmbAndMeta.memBuffersAndSizes.map(_.bytes).sum
            filesToRead -= 1
          }
        } else {
          // wait time is <= 0
          takeMore = false
        }
      } else {
        val hmbWithMeta = convertAsyncResult(hmbFuture.get())
        results.append(hmbWithMeta)
        currSize += hmbWithMeta.memBuffersAndSizes.map(_.bytes).sum
        currNumRows += hmbWithMeta.memBuffersAndSizes.map(_.numRows).sum
        filesToRead -= 1
      }
    }
  }

  private def getNextBuffersAndMetaAndCombine(): HostMemoryBuffersWithMetaDataBase = {
    var sizeRead = 0L
    var numRowsRead = 0L
    val results = ArrayBuffer[HostMemoryBuffersWithMetaDataBase]()
    readReadyFiles(0, 0, results)
    if (results.isEmpty) {
      // none were ready yet so wait as long as need for first one
      val hostBuffersWithMeta = if (keepReadsInOrder) {
        convertAsyncResult(tasks.poll().get())
      } else {
        val bufMetaFut = fcs.take()
        tasks.remove(bufMetaFut)
        convertAsyncResult(bufMetaFut.get())
      }
      sizeRead += hostBuffersWithMeta.memBuffersAndSizes.map(_.bytes).sum
      numRowsRead += hostBuffersWithMeta.memBuffersAndSizes.map(_.numRows).sum

      filesToRead -= 1
      results.append(hostBuffersWithMeta)
      // since we had to wait for one to be ready,
      // check if more are ready as well
      readReadyFiles(sizeRead, numRowsRead, results)
    }
    combineHMBs(results.toArray)
  }

  private def getNextBuffersAndMetaSingleFile(): HostMemoryBuffersWithMetaDataBase = {
    val taskResult = if (keepReadsInOrder) {
      tasks.poll().get()
    } else {
      val bufMetaFut = fcs.take()
      tasks.remove(bufMetaFut)
      bufMetaFut.get()
    }
    filesToRead -= 1
    convertAsyncResult(taskResult)
  }

  private def getNextBuffersAndMeta(): HostMemoryBuffersWithMetaDataBase = {
    if (canUseCombine) {
      getNextBuffersAndMetaAndCombine()
    } else {
      getNextBuffersAndMetaSingleFile()
    }
  }

  /**
   * If we were combining host memory buffers and ran into the case we had to split them,
   * then we handle the left over ones first.
   */
  private def handleLeftOverCombineFiles(): HostMemoryBuffersWithMetaDataBase = {
    val leftOvers = combineLeftOverFiles.get
    // unset leftOverFiles because it will get reset in combineHMBs again if needed
    combineLeftOverFiles = None
    val results = ArrayBuffer[HostMemoryBuffersWithMetaDataBase]()
    val curSize = leftOvers.map(_.memBuffersAndSizes.map(_.bytes).sum).sum
    val curNumRows = leftOvers.map(_.memBuffersAndSizes.map(_.numRows).sum).sum
    readReadyFiles(curSize, curNumRows, results)
    val allReady = leftOvers ++ results
    val fileBufsAndMeta = combineHMBs(allReady)

    TrampolineUtil.incBytesRead(inputMetrics, fileBufsAndMeta.bytesRead)
    // this is combine mode so input file shouldn't be used at all but update to
    // what would be closest so we at least don't have same file as last batch
    val inputFileToSet = fileBufsAndMeta.partitionedFile
    InputFileUtils.setInputFileBlock(
      inputFileToSet.filePath.toString(),
      inputFileToSet.start,
      inputFileToSet.length)
    fileBufsAndMeta
  }

  override def next(): Boolean = {
    withResource(new NvtxRange(getFileFormatShortName + " readBatch", NvtxColor.GREEN)) { _ =>
      // submit async tasks if it is not done
      initAndStartReaders()

      if (batchIter.hasNext) {
        // leave early we have something more to be read
        return true
      }

      // Temporary until we get more to read
      batchIter = EmptyGpuColumnarBatchIterator
      // if we have batch left from the last file read return it
      if (currentFileHostBuffers.isDefined) {
        readBuffersToBatch(currentFileHostBuffers.get, false)
      } else if (combineLeftOverFiles.isDefined) {
        // this means we already grabbed some while combining but something between
        // files was incompatible and couldn't be combined.
        val fileBufsAndMeta = handleLeftOverCombineFiles()
        readBuffersToBatch(fileBufsAndMeta, true)
      } else {
        if (filesToRead > 0 && !isDone) {
          // Filter time here includes the buffer time as well since those
          // happen in the same background threads. This is as close to wall
          // clock as we can get right now without further work.
          val bufTime = metrics.getOrElse(BUFFER_TIME, NoopMetric)
          val filterTime = metrics.getOrElse(FILTER_TIME, NoopMetric)
<<<<<<< HEAD
          val scheduleTime = metrics.getOrElse(SCHEDULE_TIME, NoopMetric)
          val bufWithSem = metrics.getOrElse(BUFFER_TIME_WITH_SEM, NoopMetric)
          val filterWithSem = metrics.getOrElse(FILTER_TIME_WITH_SEM, NoopMetric)
          val scheduleWithSem = metrics.getOrElse(SCHEDULE_TIME_WITH_SEM, NoopMetric)
=======
          val bufGpuIdleTime = metrics.getOrElse(BUFFER_TIME_BUBBLE, NoopMetric)
          val filterGpuIdleTime = metrics.getOrElse(FILTER_TIME_BUBBLE, NoopMetric)
>>>>>>> 04a90c6a

          val fileBufsAndMeta = {
            if (GpuMetric.isTimeMetric(bufTime) &&
                GpuMetric.isTimeMetric(filterTime) &&
                GpuMetric.isTimeMetric(bufGpuIdleTime) &&
                GpuMetric.isTimeMetric(filterGpuIdleTime)) {
              // Collect wall clock time and semaphore time
              val taskContext = TaskContext.get()
              require(taskContext != null, "TaskContext should not be null")

              val wallClockInc = new LocalGpuMetric()
              val gpuIdleTimeInc = new LocalGpuMetric()
              val ret = GpuMetric.gpuBubbleTime(gpuIdleTimeInc, Some(wallClockInc)) {
                getNextBuffersAndMeta()
              }
              val filterPct = ret.getFilterTimePct
              val bufferPct = ret.getBufferTimePct
              val schedulePct = ret.getScheduleTimePct
              filterTime += (wallClockInc.value * filterPct).toLong
              bufTime += (wallClockInc.value * bufferPct).toLong
<<<<<<< HEAD
              scheduleTime += (wallClockInc.value * schedulePct).toLong
              filterWithSem += (semInc.value * filterPct).toLong
              bufWithSem += (semInc.value * bufferPct).toLong
              scheduleWithSem += (semInc.value * schedulePct).toLong
=======
              filterGpuIdleTime += (gpuIdleTimeInc.value * filterPct).toLong
              bufGpuIdleTime += (gpuIdleTimeInc.value * bufferPct).toLong
>>>>>>> 04a90c6a
              ret
            } else {
              // Collect wall clock time only
              val startTime = System.nanoTime()
              val ret = getNextBuffersAndMeta()
              val blockedTime = System.nanoTime() - startTime
              filterTime += (blockedTime * ret.getFilterTimePct).toLong
              bufTime += (blockedTime * ret.getBufferTimePct).toLong
              scheduleTime += (blockedTime * ret.getScheduleTimePct).toLong
              ret
            }
          }

          TrampolineUtil.incBytesRead(inputMetrics, fileBufsAndMeta.bytesRead)
          val inputFileToSet = fileBufsAndMeta.partitionedFile
          InputFileUtils.setInputFileBlock(
            inputFileToSet.filePath.toString(),
            inputFileToSet.start,
            inputFileToSet.length)
          readBuffersToBatch(fileBufsAndMeta, true)
        } else {
          isDone = true
        }
      }
    }

    // this shouldn't happen but if somehow the batch is None and we still
    // have work left skip to the next file
    if (batchIter.isEmpty && filesToRead > 0 && !isDone) {
      next()
    }

    // NOTE: At this point, the task may not have yet acquired the semaphore if `batchReader` is
    // `EmptyBatchReader`. We are not acquiring the semaphore here since this next() is getting
    // called from the `PartitionReaderIterator` which implements a standard iterator pattern, and
    // advertises `hasNext` as false when we return false here. No downstream tasks should
    // try to call next after `hasNext` returns false, and any task that produces some kind of
    // data when `hasNext` is false is responsible to get the semaphore themselves.
    batchIter.hasNext
  }

  private def getNumRowsInHostBuffers(fileInfo: HostMemoryBuffersWithMetaDataBase): Long = {
    fileInfo.memBuffersAndSizes.map(_.numRows).sum
  }

  private def addNextTaskIfNeeded(): Unit = {
    if (tasksToRun.nonEmpty && !isDone) {
      val runner = tasksToRun.dequeue()
      if (!keepReadsInOrder) {
        val futureRunner = fcs.submit(runner)
        tasks.add(futureRunner)
      } else {
        val threadPool = MultiFileReaderThreadPool.getOrCreateThreadPool(poolConf)
        tasks.add(threadPool.submit(runner))
      }
    }
  }

  private def closeCurrentFileHostBuffers(): Unit = {
    currentFileHostBuffers.foreach { current =>
      current.close()
    }
    currentFileHostBuffers = None
  }

  override def close(): Unit = {
    // this is more complicated because threads might still be processing files
    // in cases close got called early for like limit() calls
    isDone = true
    closeCurrentFileHostBuffers()
    batchIter = EmptyGpuColumnarBatchIterator

    // clean up Async Readers being left over
    val needToClose = mutable.ArrayBuffer[BufferInfo]()
    tasks.asScala.foreach {
      case task if task.isCancelled => // Do nothing if already cancelled
      case task if task.isDone => // Close all produced hmbs
        needToClose += convertAsyncResult(task.get())
      case task => // Task is still running
        // Note we are not interrupting thread here so it
        // will finish reading and then just discard. If we
        // interrupt HDFS logs warnings about being interrupted.
        task.cancel(false)
    }
    needToClose.safeClose()
  }
}

// A trait to describe a data block info
trait DataBlockBase {
  // get the row number of this data block
  def getRowCount: Long
  // the data read size
  def getReadDataSize: Long
  // the block size to be used to slice the whole HostMemoryBuffer
  def getBlockSize: Long
}

/**
 * A common trait for different schema in the MultiFileCoalescingPartitionReaderBase.
 *
 * The sub-class should wrap the real schema for the specific file format
 */
trait SchemaBase {
  def isEmpty: Boolean
}

/**
 * A common trait for the extra information for different file format
 */
trait ExtraInfo

/**
 * A single block info of a file,
 * Eg, A parquet file has 3 RowGroup, then it will produce 3 SingleBlockInfoWithMeta
 */
trait SingleDataBlockInfo {
  def filePath: Path // file path info
  def partitionValues: InternalRow // partition value
  def dataBlock: DataBlockBase // a single block info of a single file
  def schema: SchemaBase // schema information
  def readSchema: StructType // read schema information
  def extraInfo: ExtraInfo // extra information
}

/**
 * A context lives during the whole process of reading partitioned files
 * to a batch buffer (aka HostMemoryBuffer) to build a memory file.
 * Children can extend this to add more necessary fields.
 * @param origChunkedBlocks mapping of file path to data blocks
 * @param schema schema info
 */
class BatchContext(
  val origChunkedBlocks: mutable.LinkedHashMap[Path, ArrayBuffer[DataBlockBase]],
  val schema: SchemaBase) {}

/**
 * The abstracted multi-file coalescing reading class, which tries to coalesce small
 * ColumnarBatch into a bigger ColumnarBatch according to maxReadBatchSizeRows,
 * maxReadBatchSizeBytes and the [[checkIfNeedToSplitDataBlock]].
 *
 * Please be note, this class is applied to below similar file format
 *
 * | HEADER |   -> optional
 * | block  |   -> repeated
 * | FOOTER |   -> optional
 *
 * The data driven:
 *
 * next() -> populateCurrentBlockChunk (try the best to coalesce ColumnarBatch)
 *        -> allocate a bigger HostMemoryBuffer for HEADER + the populated block chunks + FOOTER
 *        -> write header to HostMemoryBuffer
 *        -> launch tasks to copy the blocks to the HostMemoryBuffer
 *        -> wait all tasks finished
 *        -> write footer to HostMemoryBuffer
 *        -> decode the HostMemoryBuffer in the GPU
 *
 * @param conf                  Configuration
 * @param clippedBlocks         the block metadata from the original file that has been
 *                              clipped to only contain the column chunks to be read
 * @param partitionSchema       schema of partitions
 * @param maxReadBatchSizeRows  soft limit on the maximum number of rows the reader reads per batch
 * @param maxReadBatchSizeBytes soft limit on the maximum number of bytes the reader reads per batch
 * @param maxGpuColumnSizeBytes maximum number of bytes for a GPU column
 * @param poolConf              the thread pool configuration
 * @param execMetrics           metrics
 */
abstract class MultiFileCoalescingPartitionReaderBase(
    conf: Configuration,
    clippedBlocks: Seq[SingleDataBlockInfo],
    partitionSchema: StructType,
    maxReadBatchSizeRows: Integer,
    maxReadBatchSizeBytes: Long,
    maxGpuColumnSizeBytes: Long,
    poolConf: ThreadPoolConf,
    execMetrics: Map[String, GpuMetric]) extends FilePartitionReaderBase(conf, execMetrics)
    with MultiFileReaderFunctions {

  private val blockIterator: BufferedIterator[SingleDataBlockInfo] =
    clippedBlocks.iterator.buffered
  private[this] val inputMetrics = TaskContext.get.taskMetrics().inputMetrics

  private case class CurrentChunkMeta(
    clippedSchema: SchemaBase,
    readSchema: StructType,
    currentChunk: Seq[(Path, DataBlockBase)],
    numTotalRows: Long,
    rowsPerPartition: Array[Long],
    allPartValues: Array[InternalRow],
    extraInfo: ExtraInfo)

  /**
   * To check if the next block will be split into another ColumnarBatch
   *
   * @param currentBlockInfo current SingleDataBlockInfo
   * @param nextBlockInfo    next SingleDataBlockInfo
   * @return true: split the next block into another ColumnarBatch and vice versa
   */
  def checkIfNeedToSplitDataBlock(
      currentBlockInfo: SingleDataBlockInfo,
      nextBlockInfo: SingleDataBlockInfo): Boolean

  /**
   * Calculate the output size according to the block chunks and the schema, and the
   * estimated output size will be used as the initialized size of allocating HostMemoryBuffer
   *
   * Please be note, the estimated size should be at least equal to size of HEAD + Blocks + FOOTER
   *
   * @param batchContext the batch building context
   * @return Long, the estimated output size
   */
  def calculateEstimatedBlocksOutputSize(batchContext: BatchContext): Long

  /**
   * Calculate the final block output size which will be used to decide
   * if re-allocate HostMemoryBuffer
   *
   * There is no need to re-calculate the block size, just calculate the footer size and
   * plus footerOffset.
   *
   * If the size calculated by this function is bigger than the one calculated
   * by calculateEstimatedBlocksOutputSize, then it will cause HostMemoryBuffer re-allocating, and
   * cause the performance issue.
   *
   * @param footerOffset footer offset
   * @param blocks       blocks to be evaluated
   * @param batchContext the batch building context
   * @return the output size
   */
  def calculateFinalBlocksOutputSize(footerOffset: Long, blocks: collection.Seq[DataBlockBase],
      batchContext: BatchContext): Long

  /**
   * The sub-class must implement the real file reading logic in an AsyncRunner
   * which will be running in a MemoryBoundedThreadExecutor. Currently, the batch runners
   * are all unbounded, since the memory buffer has already been allocated.
   *
   * @param tc task context to use
   * @param file file to be read
   * @param outhmb the sliced HostMemoryBuffer to hold the blocks, and the implementation
   *               is in charge of closing it in sub-class
   * @param blocks blocks meta info to specify which blocks to be read
   * @param offset used as the offset adjustment
   * @param batchContext the batch building context
   * @return AsyncRunner[(Seq[DataBlockBase], Long)], which will be submitted to a
   *         MemoryBoundedThreadExecutor, and the task will return a tuple result and
   *         result._1 is block meta info with the offset adjusted
   *         result._2 is the bytes read
   */
  def getBatchRunner(
      tc: TaskContext,
      file: Path,
      outhmb: HostMemoryBuffer,
      blocks: ArrayBuffer[DataBlockBase],
      offset: Long,
      batchContext: BatchContext): AsyncRunner[(Seq[DataBlockBase], Long)]

  /**
   * File format short name used for logging and other things to uniquely identity
   * which file format is being used.
   *
   * @return the file format short name
   */
  def getFileFormatShortName: String

  /**
   * Sent host memory to GPU to decode
   *
   * @param dataBuffer the data which can be decoded in GPU
   * @param dataSize data size
   * @param clippedSchema the clipped schema
   * @param readSchema the expected schema
   * @param extraInfo the extra information for specific file format
   * @return Table
   */
  def readBufferToTablesAndClose(dataBuffer: HostMemoryBuffer,
      dataSize: Long,
      clippedSchema: SchemaBase,
      readSchema: StructType,
      extraInfo: ExtraInfo): GpuDataProducer[Table]

  /**
   * Write a header for a specific file format. If there is no header for the file format,
   * just ignore it and return 0
   *
   * @param buffer where the header will be written
   * @param batchContext the batch building context
   * @return how many bytes written
   */
  def writeFileHeader(buffer: HostMemoryBuffer, batchContext: BatchContext): Long

  /**
   * Writer a footer for a specific file format. If there is no footer for the file format,
   * just return (hmb, offset)
   *
   * Please be note, some file formats may re-allocate the HostMemoryBuffer because of the
   * estimated initialized buffer size may be a little smaller than the actual size. So in
   * this case, the hmb should be closed in the implementation.
   *
   * @param buffer         The buffer holding (header + data blocks)
   * @param bufferSize     The total buffer size which equals to size of (header + blocks + footer)
   * @param footerOffset   Where begin to write the footer
   * @param blocks         The data block meta info
   * @param batchContext   The batch building context
   * @return the buffer and the buffer size
   */
  def writeFileFooter(buffer: HostMemoryBuffer, bufferSize: Long, footerOffset: Long,
      blocks: Seq[DataBlockBase], batchContext: BatchContext): (HostMemoryBuffer, Long)

  /**
   * Return a batch context which will be shared during the process of building a memory file,
   * aka with the following APIs.
   *   - calculateEstimatedBlocksOutputSize
   *   - writeFileHeader
   *   - getBatchRunner
   *   - calculateFinalBlocksOutputSize
   *   - writeFileFooter
   * It is useful when something is needed by some or all of the above APIs.
   * Children can override this to return a customized batch context.
   * @param chunkedBlocks mapping of file path to data blocks
   * @param clippedSchema schema info
   */
  protected def createBatchContext(
      chunkedBlocks: mutable.LinkedHashMap[Path, ArrayBuffer[DataBlockBase]],
      clippedSchema: SchemaBase): BatchContext = {
    new BatchContext(chunkedBlocks, clippedSchema)
  }

  /**
   * A callback to finalize the output batch. The batch returned will be the final
   * output batch of the reader's "get" method.
   *
   * @param batch the batch after decoding, adding partitioned columns.
   * @param extraInfo the corresponding extra information of the input batch.
   * @return the finalized columnar batch.
   */
  protected def finalizeOutputBatch(
      batch: ColumnarBatch,
      extraInfo: ExtraInfo): ColumnarBatch = {
    // Equivalent to returning the input batch directly.
    GpuColumnVector.incRefCounts(batch)
  }

  override def next(): Boolean = {
    if (batchIter.hasNext) {
      return true
    }
    batchIter = EmptyGpuColumnarBatchIterator
    if (!isDone) {
      if (!blockIterator.hasNext) {
        isDone = true
      } else {
        batchIter = readBatch()
      }
    }

    // NOTE: At this point, the task may not have yet acquired the semaphore if `batchReader` is
    // `EmptyColumnarBatchReader`.
    // We are not acquiring the semaphore here since this next() is getting called from
    // the `PartitionReaderIterator` which implements a standard iterator pattern, and
    // advertises `hasNext` as false when we return false here. No downstream tasks should
    // try to call next after `hasNext` returns false, and any task that produces some kind of
    // data when `hasNext` is false is responsible to get the semaphore themselves.
    batchIter.hasNext
  }

  /**
   * You can reset the target batch size if needed for splits...
   */
  def startNewBufferRetry: Unit = ()

  private def readBatch(): Iterator[ColumnarBatch] = {
    withResource(new NvtxRange(s"$getFileFormatShortName readBatch", NvtxColor.GREEN)) { _ =>
      val currentChunkMeta = populateCurrentBlockChunk()
      val batchIter = if (currentChunkMeta.clippedSchema.isEmpty) {
        // not reading any data, so return a degenerate ColumnarBatch with the row count
        if (currentChunkMeta.numTotalRows == 0) {
          EmptyGpuColumnarBatchIterator
        } else {
          val rows = currentChunkMeta.numTotalRows.toInt
          // Someone is going to process this data, even if it is just a row count
          GpuSemaphore.acquireIfNecessary(TaskContext.get())
          val nullColumns = currentChunkMeta.readSchema.safeMap(f =>
            GpuColumnVector.fromNull(rows, f.dataType).asInstanceOf[SparkVector])
          val emptyBatch = new ColumnarBatch(nullColumns.toArray, rows)
          new SingleGpuColumnarBatchIterator(emptyBatch)
        }
      } else {
        val colTypes = currentChunkMeta.readSchema.fields.map(f => f.dataType)
        if (currentChunkMeta.currentChunk.isEmpty) {
          CachedGpuBatchIterator(EmptyTableReader, colTypes)
        } else {
          val dataBuffer = readPartFiles(currentChunkMeta.currentChunk,
            currentChunkMeta.clippedSchema)
          if (dataBuffer.length == 0) {
            dataBuffer.close()
            CachedGpuBatchIterator(EmptyTableReader, colTypes)
          } else {
            startNewBufferRetry
            RmmRapidsRetryIterator.withRetryNoSplit(dataBuffer) { _ =>
              val dataBuf = dataBuffer.getDataHostBuffer()
              val tableReader = readBufferToTablesAndClose(dataBuf, dataBuf.getLength,
                currentChunkMeta.clippedSchema, currentChunkMeta.readSchema,
                currentChunkMeta.extraInfo)
              CachedGpuBatchIterator(tableReader, colTypes)
            }
          }
        }
      }
      new GpuColumnarBatchWithPartitionValuesIterator(batchIter, currentChunkMeta.allPartValues,
        currentChunkMeta.rowsPerPartition, partitionSchema,
        maxGpuColumnSizeBytes).map { withParts =>
        withResource(withParts) { _ =>
          finalizeOutputBatch(withParts, currentChunkMeta.extraInfo)
        }
      }
    }
  }

  /**
   * Read all data blocks into HostMemoryBuffer
   * @param blocks a sequence of data blocks to be read
   * @param clippedSchema the clipped schema is used to calculate the estimated output size
   * @return the HostMemoryBuffer
   */
  private def readPartFiles(
      blocks: Seq[(Path, DataBlockBase)],
      clippedSchema: SchemaBase): SpillableHostBuffer = {

    withResource(new NvtxWithMetrics("Buffer file split", NvtxColor.YELLOW,
      metrics("bufferTime"))) { _ =>
      // ugly but we want to keep the order
      val filesAndBlocks = LinkedHashMap[Path, ArrayBuffer[DataBlockBase]]()
      blocks.foreach { case (path, block) =>
        filesAndBlocks.getOrElseUpdate(path, new ArrayBuffer[DataBlockBase]) += block
      }
      val tasks = new java.util.ArrayList[Future[AsyncResult[(Seq[DataBlockBase], Long)]]]()

      val batchContext = createBatchContext(filesAndBlocks, clippedSchema)
      // First, estimate the output file size for the initial allocating.
      //   the estimated size should be >= size of HEAD + Blocks + FOOTER
      val initTotalSize = calculateEstimatedBlocksOutputSize(batchContext)
      val initBuf = withRetryNoSplit[HostMemoryBuffer] {
        HostMemoryBuffer.allocate(initTotalSize)
      }
      val (buffer, bufferSize, footerOffset, outBlocks) =
        closeOnExcept(initBuf) { hmb =>
          // Second, write header
          var offset = writeFileHeader(hmb, batchContext)

          val allOutputBlocks = scala.collection.mutable.ArrayBuffer[DataBlockBase]()
          val tc = TaskContext.get
          val threadPool = MultiFileReaderThreadPool.getOrCreateThreadPool(poolConf)
          filesAndBlocks.foreach { case (file, blocks) =>
            val fileBlockSize = blocks.map(_.getBlockSize).sum
            // use a single buffer and slice it up for different files if we need
            val outLocal = hmb.slice(offset, fileBlockSize)
            // Third, copy the blocks for each file in parallel using background threads
            tasks.add(threadPool.submit(
              getBatchRunner(tc, file, outLocal, blocks, offset, batchContext)))
            offset += fileBlockSize
          }

          for (future <- tasks.asScala) {
            val (blocks, bytesRead) = future.get().data
            allOutputBlocks ++= blocks
            TrampolineUtil.incBytesRead(inputMetrics, bytesRead)
          }

          // Fourth, calculate the final buffer size
          val finalBufferSize = calculateFinalBlocksOutputSize(offset, allOutputBlocks.toSeq,
            batchContext)

          (hmb, finalBufferSize, offset, allOutputBlocks.toSeq)
        }

      // The footer size can change vs the initial estimated because we are combining more
      // blocks and offsets are larger, check to make sure we allocated enough memory before
      // writing. Not sure how expensive this is, we could throw exception instead if the
      // written size comes out > then the estimated size.
      var buf: HostMemoryBuffer = buffer
      val totalBufferSize = if (bufferSize > initTotalSize) {
        // Just ensure to close buffer when there is an exception
        closeOnExcept(buffer) { _ =>
          logWarning(s"The original estimated size $initTotalSize is too small, " +
            s"reallocating and copying data to bigger buffer size: $bufferSize")
        }
        // Copy the old buffer to a new allocated bigger buffer and close the old buffer
        buf = withResource(buffer) { _ =>
          withResource(new HostMemoryInputStream(buffer, footerOffset)) { in =>
            // realloc memory and copy
            val newBuf = withRetryNoSplit[HostMemoryBuffer] {
              HostMemoryBuffer.allocate(bufferSize)
            }
            closeOnExcept(newBuf) { newhmb =>
              withResource(new HostMemoryOutputStream(newhmb)) { out =>
                IOUtils.copy(in, out)
              }
              newhmb
            }
          }
        }
        bufferSize
      } else {
        initTotalSize
      }

      // Fifth, write footer,
      // The implementation should be in charge of closing buf when there is an exception thrown,
      // Closing the original buf and returning a new allocated buffer is allowed, but there is no
      // reason to do that.
      // If you have to do this, please think about to add other abstract methods first.
      val (finalBuffer, finalBufferSize) = writeFileFooter(buf, totalBufferSize, footerOffset,
        outBlocks, batchContext)

      closeOnExcept(finalBuffer) { _ =>
        // triple check we didn't go over memory
        if (finalBufferSize > totalBufferSize) {
          throw new QueryExecutionException(s"Calculated buffer size $totalBufferSize is to " +
            s"small, actual written: ${finalBufferSize}")
        }
      }
      logDebug(s"$getFileFormatShortName Coalescing reading estimates the initTotalSize:" +
        s" $initTotalSize, and the true size: $finalBufferSize")
      SpillableHostBuffer(finalBuffer,
        finalBufferSize,
        SpillPriorities.ACTIVE_BATCHING_PRIORITY)
    }
  }

  /**
   * Populate block chunk with meta info according to maxReadBatchSizeRows
   * and maxReadBatchSizeBytes
   *
   * @return [[CurrentChunkMeta]]
   */
  private def populateCurrentBlockChunk(): CurrentChunkMeta = {
    val currentChunk = new ArrayBuffer[(Path, DataBlockBase)]
    var numRows: Long = 0
    var numBytes: Long = 0
    var numChunkBytes: Long = 0
    var currentFile: Path = null
    var currentPartitionValues: InternalRow = null
    var currentClippedSchema: SchemaBase = null
    var currentReadSchema: StructType = null
    val rowsPerPartition = new ArrayBuffer[Long]()
    var lastPartRows: Long = 0
    val allPartValues = new ArrayBuffer[InternalRow]()
    var currentDataBlock: SingleDataBlockInfo = null
    var extraInfo: ExtraInfo = null

    @tailrec
    def readNextBatch(): Unit = {
      if (blockIterator.hasNext) {
        if (currentFile == null) {
          // first time of readNextBatch
          currentDataBlock = blockIterator.head
          currentFile = blockIterator.head.filePath
          currentPartitionValues = blockIterator.head.partitionValues
          allPartValues += currentPartitionValues
          currentClippedSchema = blockIterator.head.schema
          currentReadSchema = blockIterator.head.readSchema
          extraInfo = blockIterator.head.extraInfo
        }

        val peekedRowCount = blockIterator.head.dataBlock.getRowCount
        if (peekedRowCount > Integer.MAX_VALUE) {
          throw new UnsupportedOperationException("Too many rows in split")
        }

        if (numRows == 0 || numRows + peekedRowCount <= maxReadBatchSizeRows) {
          val estimatedBytes = GpuBatchUtils.estimateGpuMemory(currentReadSchema, peekedRowCount)
          if (numBytes == 0 || numBytes + estimatedBytes <= maxReadBatchSizeBytes) {
            // only care to check if we are actually adding in the next chunk
            if (currentFile != blockIterator.head.filePath) {
              // check if need to split next data block into another ColumnarBatch
              if (checkIfNeedToSplitDataBlock(currentDataBlock, blockIterator.head)) {
                logInfo(s"splitting ${blockIterator.head.filePath} into another batch!")
                return
              }
              // If the partition values are different we have to track the number of rows that get
              // each partition value and the partition values themselves so that we can build
              // the full columns with different partition values later.
              if (blockIterator.head.partitionValues != currentPartitionValues) {
                rowsPerPartition += (numRows - lastPartRows)
                lastPartRows = numRows
                // we add the actual partition values here but then
                // the number of rows in that partition at the end or
                // when the partition changes
                allPartValues += blockIterator.head.partitionValues
              }
              currentFile = blockIterator.head.filePath
              currentPartitionValues = blockIterator.head.partitionValues
              currentClippedSchema = blockIterator.head.schema
              currentReadSchema = blockIterator.head.readSchema
              currentDataBlock = blockIterator.head
            }

            val nextBlock = blockIterator.next()
            val nextTuple = (nextBlock.filePath, nextBlock.dataBlock)
            currentChunk += nextTuple
            numRows += currentChunk.last._2.getRowCount
            numChunkBytes += currentChunk.last._2.getReadDataSize
            numBytes += estimatedBytes
            readNextBatch()
          }
        }
      }
    }
    readNextBatch()
    rowsPerPartition += (numRows - lastPartRows)
    logDebug(s"Loaded $numRows rows from ${getFileFormatShortName}. " +
      s"${getFileFormatShortName} bytes read: $numChunkBytes. Estimated GPU bytes: $numBytes. " +
      s"Number of different partitions: ${allPartValues.size}")
    CurrentChunkMeta(currentClippedSchema, currentReadSchema, currentChunk.toSeq,
      numRows, rowsPerPartition.toArray, allPartValues.toArray, extraInfo)
  }
}<|MERGE_RESOLUTION|>--- conflicted
+++ resolved
@@ -854,15 +854,10 @@
           // clock as we can get right now without further work.
           val bufTime = metrics.getOrElse(BUFFER_TIME, NoopMetric)
           val filterTime = metrics.getOrElse(FILTER_TIME, NoopMetric)
-<<<<<<< HEAD
           val scheduleTime = metrics.getOrElse(SCHEDULE_TIME, NoopMetric)
-          val bufWithSem = metrics.getOrElse(BUFFER_TIME_WITH_SEM, NoopMetric)
-          val filterWithSem = metrics.getOrElse(FILTER_TIME_WITH_SEM, NoopMetric)
-          val scheduleWithSem = metrics.getOrElse(SCHEDULE_TIME_WITH_SEM, NoopMetric)
-=======
           val bufGpuIdleTime = metrics.getOrElse(BUFFER_TIME_BUBBLE, NoopMetric)
           val filterGpuIdleTime = metrics.getOrElse(FILTER_TIME_BUBBLE, NoopMetric)
->>>>>>> 04a90c6a
+          val scheduleGpuIdleTime = metrics.getOrElse(SCHEDULE_TIME_BUBBLE, NoopMetric)
 
           val fileBufsAndMeta = {
             if (GpuMetric.isTimeMetric(bufTime) &&
@@ -883,15 +878,10 @@
               val schedulePct = ret.getScheduleTimePct
               filterTime += (wallClockInc.value * filterPct).toLong
               bufTime += (wallClockInc.value * bufferPct).toLong
-<<<<<<< HEAD
               scheduleTime += (wallClockInc.value * schedulePct).toLong
-              filterWithSem += (semInc.value * filterPct).toLong
-              bufWithSem += (semInc.value * bufferPct).toLong
-              scheduleWithSem += (semInc.value * schedulePct).toLong
-=======
               filterGpuIdleTime += (gpuIdleTimeInc.value * filterPct).toLong
               bufGpuIdleTime += (gpuIdleTimeInc.value * bufferPct).toLong
->>>>>>> 04a90c6a
+              scheduleGpuIdleTime += (gpuIdleTimeInc.value * schedulePct).toLong
               ret
             } else {
               // Collect wall clock time only
