--- conflicted
+++ resolved
@@ -619,16 +619,8 @@
             next()
           } else {
             val file = fileBufsAndMeta.partitionedFile.filePath
-<<<<<<< HEAD
-            batch = try {
-              withResource(new NvtxRange(getFileFormatShortName + " actual read batch",
-                NvtxColor.GREEN)) { _ =>
-                readBatch(fileBufsAndMeta)
-              }
-=======
             batchIter = try {
               readBatches(fileBufsAndMeta)
->>>>>>> 9347e176
             } catch {
               case e @ (_: RuntimeException | _: IOException) if ignoreCorruptFiles =>
                 logWarning(s"Skipped the corrupted file: $file", e)
@@ -687,13 +679,8 @@
     // in cases close got called early for like limit() calls
     isDone = true
     closeCurrentFileHostBuffers()
-<<<<<<< HEAD
-    batch.foreach(_.close())
-    batch = None
+    batchIter = EmptyGpuColumnarBatchIterator
     // TODO clean up with completion service?
-=======
-    batchIter = EmptyGpuColumnarBatchIterator
->>>>>>> 9347e176
     tasks.asScala.foreach { task =>
       if (task.isDone()) {
         task.get.memBuffersAndSizes.foreach { hmbInfo =>
