--- conflicted
+++ resolved
@@ -27,11 +27,7 @@
 import scala.math.max
 
 import ai.rapids.cudf.{ColumnVector, HostMemoryBuffer, NvtxColor, NvtxRange, Table}
-<<<<<<< HEAD
-import com.nvidia.spark.rapids.GpuMetric.{BUFFER_TIME, NUM_OUTPUT_BATCHES, PEAK_DEVICE_MEMORY, SEMAPHORE_WAIT_TIME}
-=======
-import com.nvidia.spark.rapids.GpuMetric.{FILTER_TIME, NUM_OUTPUT_BATCHES, PEAK_DEVICE_MEMORY, SEMAPHORE_WAIT_TIME}
->>>>>>> 87c37d8a
+import com.nvidia.spark.rapids.GpuMetric.{BUFFER_TIME, FILTER_TIME, NUM_OUTPUT_BATCHES, PEAK_DEVICE_MEMORY, SEMAPHORE_WAIT_TIME}
 import com.nvidia.spark.rapids.RapidsPluginImplicits.AutoCloseableProducingSeq
 import org.apache.commons.io.IOUtils
 import org.apache.hadoop.conf.Configuration
@@ -414,18 +410,17 @@
         }
       } else {
         if (filesToRead > 0 && !isDone) {
-<<<<<<< HEAD
-          val fileBufsAndMeta = metrics(BUFFER_TIME).ns {
-            tasks.poll.get()
-=======
           // Filter time here includes the buffer time as well since those
           // happen in the same background threads. This is as close to wall
           // clock as we can get right now without further work.
-          val startTime = System.nanoTime()
-          val fileBufsAndMeta = tasks.poll.get()
-          metrics.get(FILTER_TIME).foreach {
-            _ += (System.nanoTime() - startTime)
->>>>>>> 87c37d8a
+          val fileBufsAndMeta = metrics(BUFFER_TIME).ns {
+            val startTime = System.nanoTime()
+            tasks.poll.get()
+            val res = tasks.poll.get()
+            metrics.get(FILTER_TIME).foreach {
+              _ += (System.nanoTime() - startTime)
+            }
+            res
           }
           filesToRead -= 1
           TrampolineUtil.incBytesRead(inputMetrics, fileBufsAndMeta.bytesRead)
