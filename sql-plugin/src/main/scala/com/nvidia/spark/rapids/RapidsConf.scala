/*
 * Copyright (c) 2019-2024, NVIDIA CORPORATION.
 *
 * Licensed under the Apache License, Version 2.0 (the "License");
 * you may not use this file except in compliance with the License.
 * You may obtain a copy of the License at
 *
 *     http://www.apache.org/licenses/LICENSE-2.0
 *
 * Unless required by applicable law or agreed to in writing, software
 * distributed under the License is distributed on an "AS IS" BASIS,
 * WITHOUT WARRANTIES OR CONDITIONS OF ANY KIND, either express or implied.
 * See the License for the specific language governing permissions and
 * limitations under the License.
 */
package com.nvidia.spark.rapids

import java.io.{File, FileOutputStream}
import java.util

import scala.collection.JavaConverters._
import scala.collection.mutable.{HashMap, ListBuffer}

import ai.rapids.cudf.Cuda
import com.nvidia.spark.rapids.jni.RmmSpark.OomInjectionType

import org.apache.spark.SparkConf
import org.apache.spark.internal.Logging
import org.apache.spark.network.util.{ByteUnit, JavaUtils}
import org.apache.spark.sql.catalyst.analysis.FunctionRegistry
import org.apache.spark.sql.internal.SQLConf
import org.apache.spark.sql.rapids.RapidsPrivateUtil

object ConfHelper {
  def toBoolean(s: String, key: String): Boolean = {
    try {
      s.trim.toBoolean
    } catch {
      case _: IllegalArgumentException =>
        throw new IllegalArgumentException(s"$key should be boolean, but was $s")
    }
  }

  def toInteger(s: String, key: String): Integer = {
    try {
      s.trim.toInt
    } catch {
      case _: IllegalArgumentException =>
        throw new IllegalArgumentException(s"$key should be integer, but was $s")
    }
  }

  def toLong(s: String, key: String): Long = {
    try {
      s.trim.toLong
    } catch {
      case _: IllegalArgumentException =>
        throw new IllegalArgumentException(s"$key should be long, but was $s")
    }
  }

  def toDouble(s: String, key: String): Double = {
    try {
      s.trim.toDouble
    } catch {
      case _: IllegalArgumentException =>
        throw new IllegalArgumentException(s"$key should be integer, but was $s")
    }
  }

  def stringToSeq(str: String): Seq[String] = {
    // Here 'split' returns a mutable array, 'toList' will convert it into a immutable list
    str.split(",").map(_.trim()).filter(_.nonEmpty).toList
  }

  def stringToSeq[T](str: String, converter: String => T): Seq[T] = {
    stringToSeq(str).map(converter)
  }

  def seqToString[T](v: Seq[T], stringConverter: T => String): String = {
    v.map(stringConverter).mkString(",")
  }

  def byteFromString(str: String, unit: ByteUnit): Long = {
    val (input, multiplier) =
      if (str.nonEmpty && str.head == '-') {
        (str.substring(1), -1)
      } else {
        (str, 1)
      }
    multiplier * JavaUtils.byteStringAs(input, unit)
  }

  def makeConfAnchor(key: String, text: String = null): String = {
    val t = if (text != null) text else key
    // The anchor cannot be too long, so for now
    val a = key.replaceFirst("spark.rapids.", "")
    "<a name=\"" + s"$a" + "\"></a>" + t
  }

  def getSqlFunctionsForClass[T](exprClass: Class[T]): Option[Seq[String]] = {
    sqlFunctionsByClass.get(exprClass.getCanonicalName)
  }

  lazy val sqlFunctionsByClass: Map[String, Seq[String]] = {
    val functionsByClass = new HashMap[String, Seq[String]]
    FunctionRegistry.expressions.foreach { case (sqlFn, (expressionInfo, _)) =>
      val className = expressionInfo.getClassName
      val fnSeq = functionsByClass.getOrElse(className, Seq[String]())
      val fnCleaned = if (sqlFn != "|") {
        sqlFn
      } else {
        "\\|"
      }
      functionsByClass.update(className, fnSeq :+ s"`$fnCleaned`")
    }
    functionsByClass.mapValues(_.sorted).toMap
  }
}

abstract class ConfEntry[T](val key: String, val converter: String => T, val doc: String,
    val isInternal: Boolean, val isStartUpOnly: Boolean, val isCommonlyUsed: Boolean) {

  def get(conf: Map[String, String]): T
  def get(conf: SQLConf): T
  def help(asTable: Boolean = false): Unit

  override def toString: String = key
}

class ConfEntryWithDefault[T](key: String, converter: String => T, doc: String,
    isInternal: Boolean, isStartupOnly: Boolean, isCommonlyUsed: Boolean = false,
    val defaultValue: T)
  extends ConfEntry[T](key, converter, doc, isInternal, isStartupOnly, isCommonlyUsed) {

  override def get(conf: Map[String, String]): T = {
    conf.get(key).map(converter).getOrElse(defaultValue)
  }

  override def get(conf: SQLConf): T = {
    val tmp = conf.getConfString(key, null)
    if (tmp == null) {
      defaultValue
    } else {
      converter(tmp)
    }
  }

  override def help(asTable: Boolean = false): Unit = {
    if (!isInternal) {
      val startupOnlyStr = if (isStartupOnly) "Startup" else "Runtime"
      if (asTable) {
        import ConfHelper.makeConfAnchor
        println(s"${makeConfAnchor(key)}|$doc|$defaultValue|$startupOnlyStr")
      } else {
        println(s"$key:")
        println(s"\t$doc")
        println(s"\tdefault $defaultValue")
        println(s"\ttype $startupOnlyStr")
        println()
      }
    }
  }
}

class OptionalConfEntry[T](key: String, val rawConverter: String => T, doc: String,
    isInternal: Boolean, isStartupOnly: Boolean, isCommonlyUsed: Boolean = false)
  extends ConfEntry[Option[T]](key, s => Some(rawConverter(s)), doc, isInternal,
  isStartupOnly, isCommonlyUsed) {

  override def get(conf: Map[String, String]): Option[T] = {
    conf.get(key).map(rawConverter)
  }

  override def get(conf: SQLConf): Option[T] = {
    val tmp = conf.getConfString(key, null)
    if (tmp == null) {
      None
    } else {
      Some(rawConverter(tmp))
    }
  }

  override def help(asTable: Boolean = false): Unit = {
    if (!isInternal) {
      val startupOnlyStr = if (isStartupOnly) "Startup" else "Runtime"
      if (asTable) {
        import ConfHelper.makeConfAnchor
        println(s"${makeConfAnchor(key)}|$doc|None|$startupOnlyStr")
      } else {
        println(s"$key:")
        println(s"\t$doc")
        println("\tNone")
        println(s"\ttype $startupOnlyStr")
        println()
      }
    }
  }
}

class TypedConfBuilder[T](
    val parent: ConfBuilder,
    val converter: String => T,
    val stringConverter: T => String) {

  def this(parent: ConfBuilder, converter: String => T) = {
    this(parent, converter, Option(_).map(_.toString).orNull)
  }

  /** Apply a transformation to the user-provided values of the config entry. */
  def transform(fn: T => T): TypedConfBuilder[T] = {
    new TypedConfBuilder(parent, s => fn(converter(s)), stringConverter)
  }

  /** Checks if the user-provided value for the config matches the validator. */
  def checkValue(validator: T => Boolean, errorMsg: String): TypedConfBuilder[T] = {
    transform { v =>
      if (!validator(v)) {
        throw new IllegalArgumentException(errorMsg)
      }
      v
    }
  }

  /** Check that user-provided values for the config match a pre-defined set. */
  def checkValues(validValues: Set[T]): TypedConfBuilder[T] = {
    transform { v =>
      if (!validValues.contains(v)) {
        throw new IllegalArgumentException(
          s"The value of ${parent.key} should be one of ${validValues.mkString(", ")}, but was $v")
      }
      v
    }
  }

  def createWithDefault(value: T): ConfEntryWithDefault[T] = {
    // 'converter' will check the validity of default 'value', if it's not valid,
    // then 'converter' will throw an exception
    val transformedValue = converter(stringConverter(value))
    val ret = new ConfEntryWithDefault[T](parent.key, converter,
      parent.doc, parent.isInternal, parent.isStartupOnly, parent.isCommonlyUsed, transformedValue)
    parent.register(ret)
    ret
  }

  /** Turns the config entry into a sequence of values of the underlying type. */
  def toSequence: TypedConfBuilder[Seq[T]] = {
    new TypedConfBuilder(parent, ConfHelper.stringToSeq(_, converter),
      ConfHelper.seqToString(_, stringConverter))
  }

  def createOptional: OptionalConfEntry[T] = {
    val ret = new OptionalConfEntry[T](parent.key, converter,
      parent.doc, parent.isInternal, parent.isStartupOnly, parent.isCommonlyUsed)
    parent.register(ret)
    ret
  }
}

class ConfBuilder(val key: String, val register: ConfEntry[_] => Unit) {

  import ConfHelper._

  var doc: String = null
  var isInternal: Boolean = false
  var isStartupOnly: Boolean = false
  var isCommonlyUsed: Boolean = false

  def doc(data: String): ConfBuilder = {
    this.doc = data
    this
  }

  def internal(): ConfBuilder = {
    this.isInternal = true
    this
  }

  def startupOnly(): ConfBuilder = {
    this.isStartupOnly = true
    this
  }

  def commonlyUsed(): ConfBuilder = {
    this.isCommonlyUsed = true
    this
  }

  def booleanConf: TypedConfBuilder[Boolean] = {
    new TypedConfBuilder[Boolean](this, toBoolean(_, key))
  }

  def bytesConf(unit: ByteUnit): TypedConfBuilder[Long] = {
    new TypedConfBuilder[Long](this, byteFromString(_, unit))
  }

  def integerConf: TypedConfBuilder[Integer] = {
    new TypedConfBuilder[Integer](this, toInteger(_, key))
  }

  def longConf: TypedConfBuilder[Long] = {
    new TypedConfBuilder[Long](this, toLong(_, key))
  }

  def doubleConf: TypedConfBuilder[Double] = {
    new TypedConfBuilder(this, toDouble(_, key))
  }

  def stringConf: TypedConfBuilder[String] = {
    new TypedConfBuilder[String](this, identity[String])
  }
}

object RapidsReaderType extends Enumeration {
  type RapidsReaderType = Value
  val AUTO, COALESCING, MULTITHREADED, PERFILE = Value
}

object RapidsConf {
  val MULTITHREAD_READ_NUM_THREADS_DEFAULT = 20
  private val registeredConfs = new ListBuffer[ConfEntry[_]]()

  private def register(entry: ConfEntry[_]): Unit = {
    registeredConfs += entry
  }

  def conf(key: String): ConfBuilder = {
    new ConfBuilder(key, register)
  }

  // Resource Configuration

  val PINNED_POOL_SIZE = conf("spark.rapids.memory.pinnedPool.size")
    .doc("The size of the pinned memory pool in bytes unless otherwise specified. " +
      "Use 0 to disable the pool.")
    .startupOnly()
    .commonlyUsed()
    .bytesConf(ByteUnit.BYTE)
    .createWithDefault(0)

  val PINNED_POOL_SET_CUIO_DEFAULT = conf("spark.rapids.memory.pinnedPool.setCuioDefault")
    .doc("If set to true, the pinned pool configured for the plugin will be shared with " +
      "cuIO for small pinned allocations.")
    .startupOnly()
    .internal()
    .booleanConf
    .createWithDefault(true)

  val OFF_HEAP_LIMIT_ENABLED = conf("spark.rapids.memory.host.offHeapLimit.enabled")
      .doc("Should the off heap limit be enforced or not.")
      .startupOnly()
      // This might change as a part of https://github.com/NVIDIA/spark-rapids/issues/8878
      .internal()
      .booleanConf
      .createWithDefault(false)

  val OFF_HEAP_LIMIT_SIZE = conf("spark.rapids.memory.host.offHeapLimit.size")
      .doc("The maximum amount of off heap memory that the plugin will use. " +
          "This includes pinned memory and some overhead memory. If pinned is larger " +
          "than this - overhead pinned will be truncated.")
      .startupOnly()
      .internal() // https://github.com/NVIDIA/spark-rapids/issues/8878 should be replaced with
      // .commonlyUsed()
      .bytesConf(ByteUnit.BYTE)
      .createOptional // The default

  val TASK_OVERHEAD_SIZE = conf("spark.rapids.memory.host.taskOverhead.size")
      .doc("The amount of off heap memory reserved per task for overhead activities " +
          "like C++ heap/stack and a few other small things that are hard to control for.")
      .startupOnly()
      .internal() // https://github.com/NVIDIA/spark-rapids/issues/8878
      .bytesConf(ByteUnit.BYTE)
      .createWithDefault(15L * 1024 * 1024) // 15 MiB

  val RMM_DEBUG = conf("spark.rapids.memory.gpu.debug")
    .doc("Provides a log of GPU memory allocations and frees. If set to " +
      "STDOUT or STDERR the logging will go there. Setting it to NONE disables logging. " +
      "All other values are reserved for possible future expansion and in the mean time will " +
      "disable logging.")
    .startupOnly()
    .stringConf
    .createWithDefault("NONE")

  val SPARK_RMM_STATE_DEBUG = conf("spark.rapids.memory.gpu.state.debug")
      .doc("To better recover from out of memory errors, RMM will track several states for " +
          "the threads that interact with the GPU. This provides a log of those state " +
          "transitions to aid in debugging it. STDOUT or STDERR will have the logging go there " +
          "empty string will disable logging and anything else will be treated as a file to " +
          "write the logs to.")
      .startupOnly()
      .stringConf
      .createWithDefault("")

  val SPARK_RMM_STATE_ENABLE = conf("spark.rapids.memory.gpu.state.enable")
      .doc("Enabled or disable using the SparkRMM state tracking to improve " +
          "OOM response. This includes possibly retrying parts of the processing in " +
          "the case of an OOM")
      .startupOnly()
      .internal()
      .booleanConf
      .createWithDefault(true)

  val GPU_OOM_DUMP_DIR = conf("spark.rapids.memory.gpu.oomDumpDir")
    .doc("The path to a local directory where a heap dump will be created if the GPU " +
      "encounters an unrecoverable out-of-memory (OOM) error. The filename will be of the " +
      "form: \"gpu-oom-<pid>-<dumpId>.hprof\" where <pid> is the process ID, and " +
      "the dumpId is a sequence number to disambiguate multiple heap dumps " +
      "per process lifecycle")
    .startupOnly()
    .stringConf
    .createOptional

  val GPU_OOM_MAX_RETRIES =
    conf("spark.rapids.memory.gpu.oomMaxRetries")
      .doc("The number of times that an OOM will be re-attempted after the device store " +
        "can't spill anymore. In practice, we can use Cuda.deviceSynchronize to allow temporary " +
        "state in the allocator and in the various streams to catch up, in hopes we can satisfy " +
        "an allocation which was failing due to the interim state of memory.")
      .internal()
      .integerConf
      .createWithDefault(2)

  val GPU_COREDUMP_DIR = conf("spark.rapids.gpu.coreDump.dir")
    .doc("The URI to a directory where a GPU core dump will be created if the GPU encounters " +
      "an exception. The URI can reference a distributed filesystem. The filename will be of the " +
      "form gpucore-<appID>-<executorID>.nvcudmp, where <appID> is the Spark application ID and " +
      "<executorID> is the executor ID.")
    .internal()
    .stringConf
    .createOptional

val GPU_COREDUMP_PIPE_PATTERN = conf("spark.rapids.gpu.coreDump.pipePattern")
    .doc("The pattern to use to generate the named pipe path. Occurrences of %p in the pattern " +
      "will be replaced with the process ID of the executor.")
    .internal
    .stringConf
    .createWithDefault("gpucorepipe.%p")

  val GPU_COREDUMP_FULL = conf("spark.rapids.gpu.coreDump.full")
    .doc("If true, GPU coredumps will be a full coredump (i.e.: with local, shared, and global " +
      "memory).")
    .internal()
    .booleanConf
    .createWithDefault(false)

  val GPU_COREDUMP_COMPRESSION_CODEC = conf("spark.rapids.gpu.coreDump.compression.codec")
    .doc("The codec used to compress GPU core dumps. Spark provides the codecs " +
      "lz4, lzf, snappy, and zstd.")
    .internal()
    .stringConf
    .createWithDefault("zstd")

  val GPU_COREDUMP_COMPRESS = conf("spark.rapids.gpu.coreDump.compress")
    .doc("If true, GPU coredumps will be compressed using the compression codec specified " +
      s"in $GPU_COREDUMP_COMPRESSION_CODEC")
    .internal()
    .booleanConf
    .createWithDefault(true)

  private val RMM_ALLOC_MAX_FRACTION_KEY = "spark.rapids.memory.gpu.maxAllocFraction"
  private val RMM_ALLOC_MIN_FRACTION_KEY = "spark.rapids.memory.gpu.minAllocFraction"
  private val RMM_ALLOC_RESERVE_KEY = "spark.rapids.memory.gpu.reserve"

  val RMM_ALLOC_FRACTION = conf("spark.rapids.memory.gpu.allocFraction")
    .doc("The fraction of available (free) GPU memory that should be allocated for pooled " +
      "memory. This must be less than or equal to the maximum limit configured via " +
      s"$RMM_ALLOC_MAX_FRACTION_KEY, and greater than or equal to the minimum limit configured " +
      s"via $RMM_ALLOC_MIN_FRACTION_KEY.")
    .startupOnly()
    .doubleConf
    .checkValue(v => v >= 0 && v <= 1, "The fraction value must be in [0, 1].")
    .createWithDefault(1)

  val RMM_EXACT_ALLOC = conf("spark.rapids.memory.gpu.allocSize")
      .doc("The exact size in byte that RMM should allocate. This is intended to only be " +
          "used for testing.")
      .internal() // If this becomes public we need to add in checks for the value when it is used.
      .bytesConf(ByteUnit.BYTE)
      .createOptional

  val RMM_ALLOC_MAX_FRACTION = conf(RMM_ALLOC_MAX_FRACTION_KEY)
    .doc("The fraction of total GPU memory that limits the maximum size of the RMM pool. " +
        s"The value must be greater than or equal to the setting for $RMM_ALLOC_FRACTION. " +
        "Note that this limit will be reduced by the reserve memory configured in " +
        s"$RMM_ALLOC_RESERVE_KEY.")
    .startupOnly()
    .commonlyUsed()
    .doubleConf
    .checkValue(v => v >= 0 && v <= 1, "The fraction value must be in [0, 1].")
    .createWithDefault(1)

  val RMM_ALLOC_MIN_FRACTION = conf(RMM_ALLOC_MIN_FRACTION_KEY)
    .doc("The fraction of total GPU memory that limits the minimum size of the RMM pool. " +
      s"The value must be less than or equal to the setting for $RMM_ALLOC_FRACTION.")
    .startupOnly()
    .commonlyUsed()
    .doubleConf
    .checkValue(v => v >= 0 && v <= 1, "The fraction value must be in [0, 1].")
    .createWithDefault(0.25)

  val RMM_ALLOC_RESERVE = conf(RMM_ALLOC_RESERVE_KEY)
      .doc("The amount of GPU memory that should remain unallocated by RMM and left for " +
          "system use such as memory needed for kernels and kernel launches.")
      .startupOnly()
      .bytesConf(ByteUnit.BYTE)
      .createWithDefault(ByteUnit.MiB.toBytes(640))

  val HOST_SPILL_STORAGE_SIZE = conf("spark.rapids.memory.host.spillStorageSize")
    .doc("Amount of off-heap host memory to use for buffering spilled GPU data before spilling " +
        "to local disk. Use -1 to set the amount to the combined size of pinned and pageable " +
        "memory pools.")
    .startupOnly()
    .commonlyUsed()
    .bytesConf(ByteUnit.BYTE)
    .createWithDefault(-1)

  val UNSPILL = conf("spark.rapids.memory.gpu.unspill.enabled")
    .doc("When a spilled GPU buffer is needed again, should it be unspilled, or only copied " +
        "back into GPU memory temporarily. Unspilling may be useful for GPU buffers that are " +
        "needed frequently, for example, broadcast variables; however, it may also increase GPU " +
        "memory usage")
    .startupOnly()
    .booleanConf
    .createWithDefault(false)

  val POOLED_MEM = conf("spark.rapids.memory.gpu.pooling.enabled")
    .doc("Should RMM act as a pooling allocator for GPU memory, or should it just pass " +
      "through to CUDA memory allocation directly. DEPRECATED: please use " +
      "spark.rapids.memory.gpu.pool instead.")
    .startupOnly()
    .booleanConf
    .createWithDefault(true)

  val RMM_POOL = conf("spark.rapids.memory.gpu.pool")
    .doc("Select the RMM pooling allocator to use. Valid values are \"DEFAULT\", \"ARENA\", " +
      "\"ASYNC\", and \"NONE\". With \"DEFAULT\", the RMM pool allocator is used; with " +
      "\"ARENA\", the RMM arena allocator is used; with \"ASYNC\", the new CUDA stream-ordered " +
      "memory allocator in CUDA 11.2+ is used. If set to \"NONE\", pooling is disabled and RMM " +
      "just passes through to CUDA memory allocation directly.")
    .startupOnly()
    .stringConf
    .createWithDefault("ASYNC")

  val CONCURRENT_GPU_TASKS = conf("spark.rapids.sql.concurrentGpuTasks")
      .doc("Set the number of tasks that can execute concurrently per GPU. " +
          "Tasks may temporarily block when the number of concurrent tasks in the executor " +
          "exceeds this amount. Allowing too many concurrent tasks on the same GPU may lead to " +
          "GPU out of memory errors.")
      .commonlyUsed()
      .integerConf
      .createWithDefault(2)

  val SHUFFLE_SPILL_THREADS = conf("spark.rapids.sql.shuffle.spillThreads")
    .doc("Number of threads used to spill shuffle data to disk in the background.")
    .commonlyUsed()
    .integerConf
    .createWithDefault(6)

  val GPU_BATCH_SIZE_BYTES = conf("spark.rapids.sql.batchSizeBytes")
    .doc("Set the target number of bytes for a GPU batch. Splits sizes for input data " +
      "is covered by separate configs. The maximum setting is 2 GB to avoid exceeding the " +
      "cudf row count limit of a column.")
    .commonlyUsed()
    .bytesConf(ByteUnit.BYTE)
    .checkValue(v => v >= 0 && v <= Integer.MAX_VALUE,
      s"Batch size must be positive and not exceed ${Integer.MAX_VALUE} bytes.")
    .createWithDefault(1 * 1024 * 1024 * 1024) // 1 GiB is the default

  val MAX_GPU_COLUMN_SIZE_BYTES = conf("spark.rapids.sql.columnSizeBytes")
    .doc("Limit the max number of bytes for a GPU column. It is same as the cudf " +
      "row count limit of a column. It is used by the multi-file readers. " +
      "See com.nvidia.spark.rapids.BatchWithPartitionDataUtils.")
    .internal()
    .bytesConf(ByteUnit.BYTE)
    .checkValue(v => v >= 0 && v <= Integer.MAX_VALUE,
      s"Column size must be positive and not exceed ${Integer.MAX_VALUE} bytes.")
    .createWithDefault(Integer.MAX_VALUE) // 2 GiB is the default

  val MAX_READER_BATCH_SIZE_ROWS = conf("spark.rapids.sql.reader.batchSizeRows")
    .doc("Soft limit on the maximum number of rows the reader will read per batch. " +
      "The orc and parquet readers will read row groups until this limit is met or exceeded. " +
      "The limit is respected by the csv reader.")
    .commonlyUsed()
    .integerConf
    .createWithDefault(Integer.MAX_VALUE)

  val CHUNKED_READER = conf("spark.rapids.sql.reader.chunked")
      .doc("Enable a chunked reader where possible. A chunked reader allows " +
          "reading highly compressed data that could not be read otherwise, but at the expense " +
          "of more GPU memory, and in some cases more GPU computation.")
      .booleanConf
      .createWithDefault(true)

  val CHUNKED_SUBPAGE_READER = conf("spark.rapids.sql.reader.chunked.subPage")
      .doc("Enable a chunked reader where possible for reading data that is smaller " +
          "than the typical row group/page limit. Currently this only works for parquet.")
      .booleanConf
      .createWithDefault(true)

  val MAX_READER_BATCH_SIZE_BYTES = conf("spark.rapids.sql.reader.batchSizeBytes")
    .doc("Soft limit on the maximum number of bytes the reader reads per batch. " +
      "The readers will read chunks of data until this limit is met or exceeded. " +
      "Note that the reader may estimate the number of bytes that will be used on the GPU " +
      "in some cases based on the schema and number of rows in each batch.")
    .commonlyUsed()
    .bytesConf(ByteUnit.BYTE)
    .createWithDefault(Integer.MAX_VALUE)

  val DRIVER_TIMEZONE = conf("spark.rapids.driver.user.timezone")
    .doc("This config is used to inform the executor plugin about the driver's timezone " +
      "and is not intended to be set by the user.")
    .internal()
    .stringConf
    .createOptional

  // Internal Features

  val UVM_ENABLED = conf("spark.rapids.memory.uvm.enabled")
    .doc("UVM or universal memory can allow main host memory to act essentially as swap " +
      "for device(GPU) memory. This allows the GPU to process more data than fits in memory, but " +
      "can result in slower processing. This is an experimental feature.")
    .internal()
    .startupOnly()
    .booleanConf
    .createWithDefault(false)

  val EXPORT_COLUMNAR_RDD = conf("spark.rapids.sql.exportColumnarRdd")
    .doc("Spark has no simply way to export columnar RDD data.  This turns on special " +
      "processing/tagging that allows the RDD to be picked back apart into a Columnar RDD.")
    .internal()
    .booleanConf
    .createWithDefault(false)

  val SHUFFLED_HASH_JOIN_OPTIMIZE_SHUFFLE =
    conf("spark.rapids.sql.shuffledHashJoin.optimizeShuffle")
      .doc("Enable or disable an optimization where shuffled build side batches are kept " +
        "on the host while the first stream batch is loaded onto the GPU. The optimization " +
        "increases off-heap host memory usage to avoid holding onto the GPU semaphore while " +
        "waiting for stream side IO.")
      .internal()
      .booleanConf
      .createWithDefault(true)

  val USE_SHUFFLED_SYMMETRIC_HASH_JOIN = conf("spark.rapids.sql.join.useShuffledSymmetricHashJoin")
    .doc("Use the experimental shuffle symmetric hash join designed to improve handling of large " +
      "joins. Requires spark.rapids.sql.shuffledHashJoin.optimizeShuffle=true.")
    .internal()
    .booleanConf
    .createWithDefault(true)

  val STABLE_SORT = conf("spark.rapids.sql.stableSort.enabled")
      .doc("Enable or disable stable sorting. Apache Spark's sorting is typically a stable " +
          "sort, but sort stability cannot be guaranteed in distributed work loads because the " +
          "order in which upstream data arrives to a task is not guaranteed. Sort stability then " +
          "only matters when reading and sorting data from a file using a single task/partition. " +
          "Because of limitations in the plugin when you enable stable sorting all of the data " +
          "for a single task will be combined into a single batch before sorting. This currently " +
          "disables spilling from GPU memory if the data size is too large.")
      .booleanConf
      .createWithDefault(false)

  val FILE_SCAN_PRUNE_PARTITION_ENABLED = conf("spark.rapids.sql.fileScanPrunePartition.enabled")
    .doc("Enable or disable the partition column pruning for v1 file scan. Spark always asks " +
        "for all the partition columns even a query doesn't need them. Generation of " +
        "partition columns is relatively expensive for the GPU. Enabling this allows the " +
        "GPU to generate only required partition columns to save time and GPU " +
        "memory.")
    .internal()
    .booleanConf
    .createWithDefault(true)

  // METRICS

  val METRICS_LEVEL = conf("spark.rapids.sql.metrics.level")
      .doc("GPU plans can produce a lot more metrics than CPU plans do. In very large " +
          "queries this can sometimes result in going over the max result size limit for the " +
          "driver. Supported values include " +
          "DEBUG which will enable all metrics supported and typically only needs to be enabled " +
          "when debugging the plugin. " +
          "MODERATE which should output enough metrics to understand how long each part of the " +
          "query is taking and how much data is going to each part of the query. " +
          "ESSENTIAL which disables most metrics except those Apache Spark CPU plans will also " +
          "report or their equivalents.")
      .commonlyUsed()
      .stringConf
      .transform(_.toUpperCase(java.util.Locale.ROOT))
      .checkValues(Set("DEBUG", "MODERATE", "ESSENTIAL"))
      .createWithDefault("MODERATE")

  // ENABLE/DISABLE PROCESSING

  val SQL_ENABLED = conf("spark.rapids.sql.enabled")
    .doc("Enable (true) or disable (false) sql operations on the GPU")
    .commonlyUsed()
    .booleanConf
    .createWithDefault(true)

  val SQL_MODE = conf("spark.rapids.sql.mode")
    .doc("Set the mode for the Rapids Accelerator. The supported modes are explainOnly and " +
         "executeOnGPU. This config can not be changed at runtime, you must restart the " +
         "application for it to take affect. The default mode is executeOnGPU, which means " +
         "the RAPIDS Accelerator plugin convert the Spark operations and execute them on the " +
         "GPU when possible. The explainOnly mode allows running queries on the CPU and the " +
         "RAPIDS Accelerator will evaluate the queries as if it was going to run on the GPU. " +
         "The explanations of what would have run on the GPU and why are output in log " +
         "messages. When using explainOnly mode, the default explain output is ALL, this can " +
         "be changed by setting spark.rapids.sql.explain. See that config for more details.")
    .startupOnly()
    .stringConf
    .transform(_.toLowerCase(java.util.Locale.ROOT))
    .checkValues(Set("explainonly", "executeongpu"))
    .createWithDefault("executeongpu")

  val UDF_COMPILER_ENABLED = conf("spark.rapids.sql.udfCompiler.enabled")
    .doc("When set to true, Scala UDFs will be considered for compilation as Catalyst expressions")
    .commonlyUsed()
    .booleanConf
    .createWithDefault(false)

  val INCOMPATIBLE_OPS = conf("spark.rapids.sql.incompatibleOps.enabled")
    .doc("For operations that work, but are not 100% compatible with the Spark equivalent " +
      "set if they should be enabled by default or disabled by default.")
    .booleanConf
    .createWithDefault(true)

  val INCOMPATIBLE_DATE_FORMATS = conf("spark.rapids.sql.incompatibleDateFormats.enabled")
    .doc("When parsing strings as dates and timestamps in functions like unix_timestamp, some " +
         "formats are fully supported on the GPU and some are unsupported and will fall back to " +
         "the CPU.  Some formats behave differently on the GPU than the CPU.  Spark on the CPU " +
         "interprets date formats with unsupported trailing characters as nulls, while Spark on " +
         "the GPU will parse the date with invalid trailing characters. More detail can be found " +
         "at [parsing strings as dates or timestamps]" +
         "(../compatibility.md#parsing-strings-as-dates-or-timestamps).")
      .booleanConf
      .createWithDefault(false)

  val IMPROVED_FLOAT_OPS = conf("spark.rapids.sql.improvedFloatOps.enabled")
    .doc("For some floating point operations spark uses one way to compute the value " +
      "and the underlying cudf implementation can use an improved algorithm. " +
      "In some cases this can result in cudf producing an answer when spark overflows.")
    .booleanConf
    .createWithDefault(true)

  val NEED_DECIMAL_OVERFLOW_GUARANTEES = conf("spark.rapids.sql.decimalOverflowGuarantees")
      .doc("FOR TESTING ONLY. DO NOT USE IN PRODUCTION. Please see the decimal section of " +
          "the compatibility documents for more information on this config.")
      .booleanConf
      .createWithDefault(true)

  val ENABLE_WINDOW_COLLECT_LIST = conf("spark.rapids.sql.window.collectList.enabled")
      .doc("The output size of collect list for a window operation is proportional to " +
          "the window size squared. The current GPU implementation does not handle this well " +
          "and is disabled by default. If you know that your window size is very small you " +
          "can try to enable it.")
      .booleanConf
      .createWithDefault(false)

  val ENABLE_WINDOW_COLLECT_SET = conf("spark.rapids.sql.window.collectSet.enabled")
      .doc("The output size of collect set for a window operation can be proportional to " +
          "the window size squared. The current GPU implementation does not handle this well " +
          "and is disabled by default. If you know that your window size is very small you " +
          "can try to enable it.")
      .booleanConf
      .createWithDefault(false)

  val ENABLE_WINDOW_UNBOUNDED_AGG = conf("spark.rapids.sql.window.unboundedAgg.enabled")
      .doc("This is a temporary internal config to turn on an unbounded to unbounded " +
          "window optimization that is still a work in progress. It should eventually replace " +
          "the double pass window exec.")
      .internal()
      .booleanConf
      .createWithDefault(false)

  val ENABLE_FLOAT_AGG = conf("spark.rapids.sql.variableFloatAgg.enabled")
    .doc("Spark assumes that all operations produce the exact same result each time. " +
      "This is not true for some floating point aggregations, which can produce slightly " +
      "different results on the GPU as the aggregation is done in parallel.  This can enable " +
      "those operations if you know the query is only computing it once.")
    .booleanConf
    .createWithDefault(true)

  val ENABLE_REPLACE_SORTMERGEJOIN = conf("spark.rapids.sql.replaceSortMergeJoin.enabled")
    .doc("Allow replacing sortMergeJoin with HashJoin")
    .booleanConf
    .createWithDefault(true)

  val ENABLE_HASH_OPTIMIZE_SORT = conf("spark.rapids.sql.hashOptimizeSort.enabled")
    .doc("Whether sorts should be inserted after some hashed operations to improve " +
      "output ordering. This can improve output file sizes when saving to columnar formats.")
    .booleanConf
    .createWithDefault(false)

  val ENABLE_CAST_FLOAT_TO_DECIMAL = conf("spark.rapids.sql.castFloatToDecimal.enabled")
    .doc("Casting from floating point types to decimal on the GPU returns results that have " +
      "tiny difference compared to results returned from CPU.")
    .booleanConf
    .createWithDefault(true)

  val ENABLE_CAST_FLOAT_TO_STRING = conf("spark.rapids.sql.castFloatToString.enabled")
    .doc("Casting from floating point types to string on the GPU returns results that have " +
      "a different precision than the default results of Spark.")
    .booleanConf
    .createWithDefault(true)

  val ENABLE_FLOAT_FORMAT_NUMBER = conf("spark.rapids.sql.formatNumberFloat.enabled")
    .doc("format_number with floating point types on the GPU returns results that have " +
      "a different precision than the default results of Spark.")
    .booleanConf
    .createWithDefault(true)

  val ENABLE_CAST_FLOAT_TO_INTEGRAL_TYPES =
    conf("spark.rapids.sql.castFloatToIntegralTypes.enabled")
      .doc("Casting from floating point types to integral types on the GPU supports a " +
          "slightly different range of values when using Spark 3.1.0 or later. Refer to the CAST " +
          "documentation for more details.")
      .booleanConf
      .createWithDefault(true)

  val ENABLE_CAST_DECIMAL_TO_FLOAT = conf("spark.rapids.sql.castDecimalToFloat.enabled")
      .doc("Casting from decimal to floating point types on the GPU returns results that have " +
          "tiny difference compared to results returned from CPU.")
      .booleanConf
      .createWithDefault(true)

  val ENABLE_CAST_STRING_TO_FLOAT = conf("spark.rapids.sql.castStringToFloat.enabled")
    .doc("When set to true, enables casting from strings to float types (float, double) " +
      "on the GPU. Currently hex values aren't supported on the GPU. Also note that casting from " +
      "string to float types on the GPU returns incorrect results when the string represents any " +
      "number \"1.7976931348623158E308\" <= x < \"1.7976931348623159E308\" " +
      "and \"-1.7976931348623158E308\" >= x > \"-1.7976931348623159E308\" in both these cases " +
      "the GPU returns Double.MaxValue while CPU returns \"+Infinity\" and \"-Infinity\" " +
      "respectively")
    .booleanConf
    .createWithDefault(true)

  val ENABLE_CAST_STRING_TO_TIMESTAMP = conf("spark.rapids.sql.castStringToTimestamp.enabled")
    .doc("When set to true, casting from string to timestamp is supported on the GPU. The GPU " +
      "only supports a subset of formats when casting strings to timestamps. Refer to the CAST " +
      "documentation for more details.")
    .booleanConf
    .createWithDefault(false)

  val HAS_EXTENDED_YEAR_VALUES = conf("spark.rapids.sql.hasExtendedYearValues")
      .doc("Spark 3.2.0+ extended parsing of years in dates and " +
          "timestamps to support the full range of possible values. Prior " +
          "to this it was limited to a positive 4 digit year. The Accelerator does not " +
          "support the extended range yet. This config indicates if your data includes " +
          "this extended range or not, or if you don't care about getting the correct " +
          "values on values with the extended range.")
      .booleanConf
      .createWithDefault(true)

  val ENABLE_INNER_JOIN = conf("spark.rapids.sql.join.inner.enabled")
      .doc("When set to true inner joins are enabled on the GPU")
      .booleanConf
      .createWithDefault(true)

  val ENABLE_CROSS_JOIN = conf("spark.rapids.sql.join.cross.enabled")
      .doc("When set to true cross joins are enabled on the GPU")
      .booleanConf
      .createWithDefault(true)

  val ENABLE_LEFT_OUTER_JOIN = conf("spark.rapids.sql.join.leftOuter.enabled")
      .doc("When set to true left outer joins are enabled on the GPU")
      .booleanConf
      .createWithDefault(true)

  val ENABLE_RIGHT_OUTER_JOIN = conf("spark.rapids.sql.join.rightOuter.enabled")
      .doc("When set to true right outer joins are enabled on the GPU")
      .booleanConf
      .createWithDefault(true)

  val ENABLE_FULL_OUTER_JOIN = conf("spark.rapids.sql.join.fullOuter.enabled")
      .doc("When set to true full outer joins are enabled on the GPU")
      .booleanConf
      .createWithDefault(true)

  val ENABLE_LEFT_SEMI_JOIN = conf("spark.rapids.sql.join.leftSemi.enabled")
      .doc("When set to true left semi joins are enabled on the GPU")
      .booleanConf
      .createWithDefault(true)

  val ENABLE_LEFT_ANTI_JOIN = conf("spark.rapids.sql.join.leftAnti.enabled")
      .doc("When set to true left anti joins are enabled on the GPU")
      .booleanConf
      .createWithDefault(true)

  val ENABLE_EXISTENCE_JOIN = conf("spark.rapids.sql.join.existence.enabled")
      .doc("When set to true existence joins are enabled on the GPU")
      .booleanConf
      .createWithDefault(true)

  val ENABLE_PROJECT_AST = conf("spark.rapids.sql.projectAstEnabled")
      .doc("Enable project operations to use cudf AST expressions when possible.")
      .internal()
      .booleanConf
      .createWithDefault(false)

  val ENABLE_TIERED_PROJECT = conf("spark.rapids.sql.tiered.project.enabled")
      .doc("Enable tiered projections.")
      .internal()
      .booleanConf
      .createWithDefault(true)

  val ENABLE_GETJSONOBJECT_LEGACY = conf("spark.rapids.sql.getJsonObject.legacy.enabled")
      .doc("When set to true, the get_json_object function will use the legacy implementation " +
          "on the GPU. The legacy implementation is faster than the current implementation, but " +
          "it has several incompatibilities and bugs, including no input validation, escapes are " +
          "not properly processed for Strings, and non-string output is not normalized.")
      .internal()
      .booleanConf
      .createWithDefault(false)

  // FILE FORMATS
  val MULTITHREAD_READ_NUM_THREADS = conf("spark.rapids.sql.multiThreadedRead.numThreads")
      .doc("The maximum number of threads on each executor to use for reading small " +
        "files in parallel. This can not be changed at runtime after the executor has " +
        "started. Used with COALESCING and MULTITHREADED readers, see " +
        "spark.rapids.sql.format.parquet.reader.type, " +
        "spark.rapids.sql.format.orc.reader.type, or " +
        "spark.rapids.sql.format.avro.reader.type for a discussion of reader types. " +
        "If it is not set explicitly and spark.executor.cores is set, it will be tried to " +
        "assign value of `max(MULTITHREAD_READ_NUM_THREADS_DEFAULT, spark.executor.cores)`, " +
        s"where MULTITHREAD_READ_NUM_THREADS_DEFAULT = $MULTITHREAD_READ_NUM_THREADS_DEFAULT" +
        ".")
      .startupOnly()
      .commonlyUsed()
      .integerConf
      .checkValue(v => v > 0, "The thread count must be greater than zero.")
      .createWithDefault(MULTITHREAD_READ_NUM_THREADS_DEFAULT)

  val ENABLE_PARQUET = conf("spark.rapids.sql.format.parquet.enabled")
    .doc("When set to false disables all parquet input and output acceleration")
    .booleanConf
    .createWithDefault(true)

  val ENABLE_PARQUET_INT96_WRITE = conf("spark.rapids.sql.format.parquet.writer.int96.enabled")
    .doc("When set to false, disables accelerated parquet write if the " +
      "spark.sql.parquet.outputTimestampType is set to INT96")
    .booleanConf
    .createWithDefault(true)

  object ParquetFooterReaderType extends Enumeration {
    val JAVA, NATIVE, AUTO = Value
  }

  val PARQUET_READER_FOOTER_TYPE =
    conf("spark.rapids.sql.format.parquet.reader.footer.type")
      .doc("In some cases reading the footer of the file is very expensive. Typically this " +
          "happens when there are a large number of columns and relatively few " +
          "of them are being read on a large number of files. " +
          "This provides the ability to use a different path to parse and filter the footer. " +
          "AUTO is the default and decides which path to take using a heuristic. JAVA " +
          "follows closely with what Apache Spark does. NATIVE will parse and " +
          "filter the footer using C++.")
      .stringConf
      .transform(_.toUpperCase(java.util.Locale.ROOT))
      .checkValues(ParquetFooterReaderType.values.map(_.toString))
      .createWithDefault(ParquetFooterReaderType.AUTO.toString)

  // This is an experimental feature now. And eventually, should be enabled or disabled depending
  // on something that we don't know yet but would try to figure out.
  val ENABLE_CPU_BASED_UDF = conf("spark.rapids.sql.rowBasedUDF.enabled")
    .doc("When set to true, optimizes a row-based UDF in a GPU operation by transferring " +
      "only the data it needs between GPU and CPU inside a query operation, instead of falling " +
      "this operation back to CPU. This is an experimental feature, and this config might be " +
      "removed in the future.")
    .booleanConf
    .createWithDefault(false)

  val PARQUET_READER_TYPE = conf("spark.rapids.sql.format.parquet.reader.type")
    .doc("Sets the Parquet reader type. We support different types that are optimized for " +
      "different environments. The original Spark style reader can be selected by setting this " +
      "to PERFILE which individually reads and copies files to the GPU. Loading many small files " +
      "individually has high overhead, and using either COALESCING or MULTITHREADED is " +
      "recommended instead. The COALESCING reader is good when using a local file system where " +
      "the executors are on the same nodes or close to the nodes the data is being read on. " +
      "This reader coalesces all the files assigned to a task into a single host buffer before " +
      "sending it down to the GPU. It copies blocks from a single file into a host buffer in " +
      s"separate threads in parallel, see $MULTITHREAD_READ_NUM_THREADS. " +
      "MULTITHREADED is good for cloud environments where you are reading from a blobstore " +
      "that is totally separate and likely has a higher I/O read cost. Many times the cloud " +
      "environments also get better throughput when you have multiple readers in parallel. " +
      "This reader uses multiple threads to read each file in parallel and each file is sent " +
      "to the GPU separately. This allows the CPU to keep reading while GPU is also doing work. " +
      s"See $MULTITHREAD_READ_NUM_THREADS and " +
      "spark.rapids.sql.format.parquet.multiThreadedRead.maxNumFilesParallel to control " +
      "the number of threads and amount of memory used. " +
      "By default this is set to AUTO so we select the reader we think is best. This will " +
      "either be the COALESCING or the MULTITHREADED based on whether we think the file is " +
      "in the cloud. See spark.rapids.cloudSchemes.")
    .stringConf
    .transform(_.toUpperCase(java.util.Locale.ROOT))
    .checkValues(RapidsReaderType.values.map(_.toString))
    .createWithDefault(RapidsReaderType.AUTO.toString)

  val READER_MULTITHREADED_COMBINE_THRESHOLD =
    conf("spark.rapids.sql.reader.multithreaded.combine.sizeBytes")
      .doc("The target size in bytes to combine multiple small files together when using the " +
        "MULTITHREADED parquet or orc reader. With combine disabled, the MULTITHREADED reader " +
        "reads the files in parallel and sends individual files down to the GPU, but that can " +
        "be inefficient for small files. When combine is enabled, files that are ready within " +
        "spark.rapids.sql.reader.multithreaded.combine.waitTime together, up to this " +
        "threshold size, are combined before sending down to GPU. This can be disabled by " +
        "setting it to 0. Note that combine also will not go over the " +
        "spark.rapids.sql.reader.batchSizeRows or spark.rapids.sql.reader.batchSizeBytes limits.")
      .bytesConf(ByteUnit.BYTE)
      .createWithDefault(64 * 1024 * 1024) // 64M

  val READER_MULTITHREADED_COMBINE_WAIT_TIME =
    conf("spark.rapids.sql.reader.multithreaded.combine.waitTime")
      .doc("When using the multithreaded parquet or orc reader with combine mode, how long " +
        "to wait, in milliseconds, for more files to finish if haven't met the size threshold. " +
        "Note that this will wait this amount of time from when the last file was available, " +
        "so total wait time could be larger then this.")
      .integerConf
      .createWithDefault(200) // ms

  val READER_MULTITHREADED_READ_KEEP_ORDER =
    conf("spark.rapids.sql.reader.multithreaded.read.keepOrder")
      .doc("When using the MULTITHREADED reader, if this is set to true we read " +
        "the files in the same order Spark does, otherwise the order may not be the same. " +
        "Now it is supported only for parquet and orc.")
      .booleanConf
      .createWithDefault(true)

  val PARQUET_MULTITHREADED_COMBINE_THRESHOLD =
    conf("spark.rapids.sql.format.parquet.multithreaded.combine.sizeBytes")
      .doc("The target size in bytes to combine multiple small files together when using the " +
        "MULTITHREADED parquet reader. With combine disabled, the MULTITHREADED reader reads the " +
        "files in parallel and sends individual files down to the GPU, but that can be " +
        "inefficient for small files. When combine is enabled, files that are ready within " +
        "spark.rapids.sql.format.parquet.multithreaded.combine.waitTime together, up to this " +
        "threshold size, are combined before sending down to GPU. This can be disabled by " +
        "setting it to 0. Note that combine also will not go over the " +
        "spark.rapids.sql.reader.batchSizeRows or spark.rapids.sql.reader.batchSizeBytes " +
        s"limits. DEPRECATED: use $READER_MULTITHREADED_COMBINE_THRESHOLD instead.")
      .bytesConf(ByteUnit.BYTE)
      .createOptional

  val PARQUET_MULTITHREADED_COMBINE_WAIT_TIME =
    conf("spark.rapids.sql.format.parquet.multithreaded.combine.waitTime")
      .doc("When using the multithreaded parquet reader with combine mode, how long " +
        "to wait, in milliseconds, for more files to finish if haven't met the size threshold. " +
        "Note that this will wait this amount of time from when the last file was available, " +
        "so total wait time could be larger then this. " +
        s"DEPRECATED: use $READER_MULTITHREADED_COMBINE_WAIT_TIME instead.")
      .integerConf
      .createOptional

  val PARQUET_MULTITHREADED_READ_KEEP_ORDER =
    conf("spark.rapids.sql.format.parquet.multithreaded.read.keepOrder")
      .doc("When using the MULTITHREADED reader, if this is set to true we read " +
        "the files in the same order Spark does, otherwise the order may not be the same. " +
        s"DEPRECATED: use $READER_MULTITHREADED_READ_KEEP_ORDER instead.")
      .booleanConf
      .createOptional

  /** List of schemes that are always considered cloud storage schemes */
  private lazy val DEFAULT_CLOUD_SCHEMES =
    Seq("abfs", "abfss", "dbfs", "gs", "s3", "s3a", "s3n", "wasbs", "cosn")

  val CLOUD_SCHEMES = conf("spark.rapids.cloudSchemes")
    .doc("Comma separated list of additional URI schemes that are to be considered cloud based " +
      s"filesystems. Schemes already included: ${DEFAULT_CLOUD_SCHEMES.mkString(", ")}. Cloud " +
      "based stores generally would be total separate from the executors and likely have a " +
      "higher I/O read cost. Many times the cloud filesystems also get better throughput when " +
      "you have multiple readers in parallel. This is used with " +
      "spark.rapids.sql.format.parquet.reader.type")
    .commonlyUsed()
    .stringConf
    .toSequence
    .createOptional

  val PARQUET_MULTITHREAD_READ_NUM_THREADS =
    conf("spark.rapids.sql.format.parquet.multiThreadedRead.numThreads")
      .doc("The maximum number of threads, on the executor, to use for reading small " +
        "Parquet files in parallel. This can not be changed at runtime after the executor has " +
        "started. Used with COALESCING and MULTITHREADED reader, see " +
        s"$PARQUET_READER_TYPE. DEPRECATED: use $MULTITHREAD_READ_NUM_THREADS")
      .startupOnly()
      .integerConf
      .createOptional

  val PARQUET_MULTITHREAD_READ_MAX_NUM_FILES_PARALLEL =
    conf("spark.rapids.sql.format.parquet.multiThreadedRead.maxNumFilesParallel")
      .doc("A limit on the maximum number of files per task processed in parallel on the CPU " +
        "side before the file is sent to the GPU. This affects the amount of host memory used " +
        "when reading the files in parallel. Used with MULTITHREADED reader, see " +
        s"$PARQUET_READER_TYPE.")
      .integerConf
      .checkValue(v => v > 0, "The maximum number of files must be greater than 0.")
      .createWithDefault(Integer.MAX_VALUE)

  val ENABLE_PARQUET_READ = conf("spark.rapids.sql.format.parquet.read.enabled")
    .doc("When set to false disables parquet input acceleration")
    .booleanConf
    .createWithDefault(true)

  val ENABLE_PARQUET_WRITE = conf("spark.rapids.sql.format.parquet.write.enabled")
    .doc("When set to false disables parquet output acceleration")
    .booleanConf
    .createWithDefault(true)

  val ENABLE_ORC = conf("spark.rapids.sql.format.orc.enabled")
    .doc("When set to false disables all orc input and output acceleration")
    .booleanConf
    .createWithDefault(true)

  val ENABLE_ORC_READ = conf("spark.rapids.sql.format.orc.read.enabled")
    .doc("When set to false disables orc input acceleration")
    .booleanConf
    .createWithDefault(true)

  val ENABLE_ORC_WRITE = conf("spark.rapids.sql.format.orc.write.enabled")
    .doc("When set to false disables orc output acceleration")
    .booleanConf
    .createWithDefault(true)

  val ENABLE_EXPAND_PREPROJECT = conf("spark.rapids.sql.expandPreproject.enabled")
    .doc("When set to false disables the pre-projection for GPU Expand. " +
      "Pre-projection leverages the tiered projection to evaluate expressions that " +
      "semantically equal across Expand projection lists before expanding, to avoid " +
      s"duplicate evaluations. '${ENABLE_TIERED_PROJECT.key}' should also set to true " +
      "to enable this.")
    .internal()
    .booleanConf
    .createWithDefault(true)

  val ENABLE_ORC_FLOAT_TYPES_TO_STRING =
    conf("spark.rapids.sql.format.orc.floatTypesToString.enable")
    .doc("When reading an ORC file, the source data schemas(schemas of ORC file) may differ " +
      "from the target schemas (schemas of the reader), we need to handle the castings from " +
      "source type to target type. Since float/double numbers in GPU have different precision " +
      "with CPU, when casting float/double to string, the result of GPU is different from " +
      "result of CPU spark. Its default value is `true` (this means the strings result will " +
      "differ from result of CPU). If it's set `false` explicitly and there exists casting " +
      "from float/double to string in the job, then such behavior will cause an exception, " +
      "and the job will fail.")
    .booleanConf
    .createWithDefault(true)

  val ORC_READER_TYPE = conf("spark.rapids.sql.format.orc.reader.type")
    .doc("Sets the ORC reader type. We support different types that are optimized for " +
      "different environments. The original Spark style reader can be selected by setting this " +
      "to PERFILE which individually reads and copies files to the GPU. Loading many small files " +
      "individually has high overhead, and using either COALESCING or MULTITHREADED is " +
      "recommended instead. The COALESCING reader is good when using a local file system where " +
      "the executors are on the same nodes or close to the nodes the data is being read on. " +
      "This reader coalesces all the files assigned to a task into a single host buffer before " +
      "sending it down to the GPU. It copies blocks from a single file into a host buffer in " +
      s"separate threads in parallel, see $MULTITHREAD_READ_NUM_THREADS. " +
      "MULTITHREADED is good for cloud environments where you are reading from a blobstore " +
      "that is totally separate and likely has a higher I/O read cost. Many times the cloud " +
      "environments also get better throughput when you have multiple readers in parallel. " +
      "This reader uses multiple threads to read each file in parallel and each file is sent " +
      "to the GPU separately. This allows the CPU to keep reading while GPU is also doing work. " +
      s"See $MULTITHREAD_READ_NUM_THREADS and " +
      "spark.rapids.sql.format.orc.multiThreadedRead.maxNumFilesParallel to control " +
      "the number of threads and amount of memory used. " +
      "By default this is set to AUTO so we select the reader we think is best. This will " +
      "either be the COALESCING or the MULTITHREADED based on whether we think the file is " +
      "in the cloud. See spark.rapids.cloudSchemes.")
    .stringConf
    .transform(_.toUpperCase(java.util.Locale.ROOT))
    .checkValues(RapidsReaderType.values.map(_.toString))
    .createWithDefault(RapidsReaderType.AUTO.toString)

  val ORC_MULTITHREAD_READ_NUM_THREADS =
    conf("spark.rapids.sql.format.orc.multiThreadedRead.numThreads")
      .doc("The maximum number of threads, on the executor, to use for reading small " +
        "ORC files in parallel. This can not be changed at runtime after the executor has " +
        "started. Used with MULTITHREADED reader, see " +
        s"$ORC_READER_TYPE. DEPRECATED: use $MULTITHREAD_READ_NUM_THREADS")
      .startupOnly()
      .integerConf
      .createOptional

  val ORC_MULTITHREAD_READ_MAX_NUM_FILES_PARALLEL =
    conf("spark.rapids.sql.format.orc.multiThreadedRead.maxNumFilesParallel")
      .doc("A limit on the maximum number of files per task processed in parallel on the CPU " +
        "side before the file is sent to the GPU. This affects the amount of host memory used " +
        "when reading the files in parallel. Used with MULTITHREADED reader, see " +
        s"$ORC_READER_TYPE.")
      .integerConf
      .checkValue(v => v > 0, "The maximum number of files must be greater than 0.")
      .createWithDefault(Integer.MAX_VALUE)

  val ENABLE_CSV = conf("spark.rapids.sql.format.csv.enabled")
    .doc("When set to false disables all csv input and output acceleration. " +
      "(only input is currently supported anyways)")
    .booleanConf
    .createWithDefault(true)

  val ENABLE_CSV_READ = conf("spark.rapids.sql.format.csv.read.enabled")
    .doc("When set to false disables csv input acceleration")
    .booleanConf
    .createWithDefault(true)

  val ENABLE_READ_CSV_FLOATS = conf("spark.rapids.sql.csv.read.float.enabled")
    .doc("CSV reading is not 100% compatible when reading floats.")
    .booleanConf
    .createWithDefault(true)

  val ENABLE_READ_CSV_DOUBLES = conf("spark.rapids.sql.csv.read.double.enabled")
    .doc("CSV reading is not 100% compatible when reading doubles.")
    .booleanConf
    .createWithDefault(true)

  val ENABLE_READ_CSV_DECIMALS = conf("spark.rapids.sql.csv.read.decimal.enabled")
    .doc("CSV reading is not 100% compatible when reading decimals.")
    .booleanConf
    .createWithDefault(false)

  val ENABLE_JSON = conf("spark.rapids.sql.format.json.enabled")
    .doc("When set to true enables all json input and output acceleration. " +
      "(only input is currently supported anyways)")
    .booleanConf
    .createWithDefault(false)

  val ENABLE_JSON_READ = conf("spark.rapids.sql.format.json.read.enabled")
    .doc("When set to true enables json input acceleration")
    .booleanConf
    .createWithDefault(false)

  val ENABLE_READ_JSON_FLOATS = conf("spark.rapids.sql.json.read.float.enabled")
    .doc("JSON reading is not 100% compatible when reading floats.")
    .booleanConf
    .createWithDefault(true)

  val ENABLE_READ_JSON_DOUBLES = conf("spark.rapids.sql.json.read.double.enabled")
    .doc("JSON reading is not 100% compatible when reading doubles.")
    .booleanConf
    .createWithDefault(true)

  val ENABLE_READ_JSON_DECIMALS = conf("spark.rapids.sql.json.read.decimal.enabled")
    .doc("When reading a quoted string as a decimal Spark supports reading non-ascii " +
        "unicode digits, and the RAPIDS Accelerator does not.")
    .booleanConf
    .createWithDefault(true)

  val ENABLE_READ_JSON_MIXED_TYPES_AS_STRING =
    conf("spark.rapids.sql.json.read.mixedTypesAsString.enabled")
    .doc("JSON reading is not 100% compatible when reading mixed types as string.")
    .booleanConf
    .createWithDefault(false)

  val ENABLE_AVRO = conf("spark.rapids.sql.format.avro.enabled")
    .doc("When set to true enables all avro input and output acceleration. " +
      "(only input is currently supported anyways)")
    .booleanConf
    .createWithDefault(false)

  val ENABLE_AVRO_READ = conf("spark.rapids.sql.format.avro.read.enabled")
    .doc("When set to true enables avro input acceleration")
    .booleanConf
    .createWithDefault(false)

  val AVRO_READER_TYPE = conf("spark.rapids.sql.format.avro.reader.type")
    .doc("Sets the Avro reader type. We support different types that are optimized for " +
      "different environments. The original Spark style reader can be selected by setting this " +
      "to PERFILE which individually reads and copies files to the GPU. Loading many small files " +
      "individually has high overhead, and using either COALESCING or MULTITHREADED is " +
      "recommended instead. The COALESCING reader is good when using a local file system where " +
      "the executors are on the same nodes or close to the nodes the data is being read on. " +
      "This reader coalesces all the files assigned to a task into a single host buffer before " +
      "sending it down to the GPU. It copies blocks from a single file into a host buffer in " +
      s"separate threads in parallel, see $MULTITHREAD_READ_NUM_THREADS. " +
      "MULTITHREADED is good for cloud environments where you are reading from a blobstore " +
      "that is totally separate and likely has a higher I/O read cost. Many times the cloud " +
      "environments also get better throughput when you have multiple readers in parallel. " +
      "This reader uses multiple threads to read each file in parallel and each file is sent " +
      "to the GPU separately. This allows the CPU to keep reading while GPU is also doing work. " +
      s"See $MULTITHREAD_READ_NUM_THREADS and " +
      "spark.rapids.sql.format.avro.multiThreadedRead.maxNumFilesParallel to control " +
      "the number of threads and amount of memory used. " +
      "By default this is set to AUTO so we select the reader we think is best. This will " +
      "either be the COALESCING or the MULTITHREADED based on whether we think the file is " +
      "in the cloud. See spark.rapids.cloudSchemes.")
    .stringConf
    .transform(_.toUpperCase(java.util.Locale.ROOT))
    .checkValues(RapidsReaderType.values.map(_.toString))
    .createWithDefault(RapidsReaderType.AUTO.toString)

  val AVRO_MULTITHREAD_READ_NUM_THREADS =
    conf("spark.rapids.sql.format.avro.multiThreadedRead.numThreads")
      .doc("The maximum number of threads, on one executor, to use for reading small " +
        "Avro files in parallel. This can not be changed at runtime after the executor has " +
        "started. Used with MULTITHREADED reader, see " +
        s"$AVRO_READER_TYPE. DEPRECATED: use $MULTITHREAD_READ_NUM_THREADS")
      .startupOnly()
      .integerConf
      .createOptional

  val AVRO_MULTITHREAD_READ_MAX_NUM_FILES_PARALLEL =
    conf("spark.rapids.sql.format.avro.multiThreadedRead.maxNumFilesParallel")
      .doc("A limit on the maximum number of files per task processed in parallel on the CPU " +
        "side before the file is sent to the GPU. This affects the amount of host memory used " +
        "when reading the files in parallel. Used with MULTITHREADED reader, see " +
        s"$AVRO_READER_TYPE.")
      .integerConf
      .checkValue(v => v > 0, "The maximum number of files must be greater than 0.")
      .createWithDefault(Integer.MAX_VALUE)

  val ENABLE_DELTA_WRITE = conf("spark.rapids.sql.format.delta.write.enabled")
      .doc("When set to false disables Delta Lake output acceleration.")
      .booleanConf
      .createWithDefault(true)

  val ENABLE_ICEBERG = conf("spark.rapids.sql.format.iceberg.enabled")
    .doc("When set to false disables all Iceberg acceleration")
    .booleanConf
    .createWithDefault(true)

  val ENABLE_ICEBERG_READ = conf("spark.rapids.sql.format.iceberg.read.enabled")
    .doc("When set to false disables Iceberg input acceleration")
    .booleanConf
    .createWithDefault(true)

  val ENABLE_HIVE_TEXT: ConfEntryWithDefault[Boolean] =
    conf("spark.rapids.sql.format.hive.text.enabled")
      .doc("When set to false disables Hive text table acceleration")
      .booleanConf
      .createWithDefault(true)

  val ENABLE_HIVE_TEXT_READ: ConfEntryWithDefault[Boolean] =
    conf("spark.rapids.sql.format.hive.text.read.enabled")
      .doc("When set to false disables Hive text table read acceleration")
      .booleanConf
      .createWithDefault(true)

  val ENABLE_HIVE_TEXT_WRITE: ConfEntryWithDefault[Boolean] =
    conf("spark.rapids.sql.format.hive.text.write.enabled")
      .doc("When set to false disables Hive text table write acceleration")
      .booleanConf
      .createWithDefault(false)

  val ENABLE_READ_HIVE_FLOATS = conf("spark.rapids.sql.format.hive.text.read.float.enabled")
      .doc("Hive text file reading is not 100% compatible when reading floats.")
      .booleanConf
      .createWithDefault(true)

  val ENABLE_READ_HIVE_DOUBLES = conf("spark.rapids.sql.format.hive.text.read.double.enabled")
      .doc("Hive text file reading is not 100% compatible when reading doubles.")
      .booleanConf
      .createWithDefault(true)

  val ENABLE_READ_HIVE_DECIMALS = conf("spark.rapids.sql.format.hive.text.read.decimal.enabled")
      .doc("Hive text file reading is not 100% compatible when reading decimals. Hive has " +
          "more limitations on what is valid compared to the GPU implementation in some corner " +
          "cases. See https://github.com/NVIDIA/spark-rapids/issues/7246")
      .booleanConf
      .createWithDefault(true)

  val ENABLE_RANGE_WINDOW_BYTES = conf("spark.rapids.sql.window.range.byte.enabled")
    .doc("When the order-by column of a range based window is byte type and " +
      "the range boundary calculated for a value has overflow, CPU and GPU will get " +
      "the different results. When set to false disables the range window acceleration for the " +
      "byte type order-by column")
    .booleanConf
    .createWithDefault(false)

  val ENABLE_RANGE_WINDOW_SHORT = conf("spark.rapids.sql.window.range.short.enabled")
    .doc("When the order-by column of a range based window is short type and " +
      "the range boundary calculated for a value has overflow, CPU and GPU will get " +
      "the different results. When set to false disables the range window acceleration for the " +
      "short type order-by column")
    .booleanConf
    .createWithDefault(false)

  val ENABLE_RANGE_WINDOW_INT = conf("spark.rapids.sql.window.range.int.enabled")
    .doc("When the order-by column of a range based window is int type and " +
      "the range boundary calculated for a value has overflow, CPU and GPU will get " +
      "the different results. When set to false disables the range window acceleration for the " +
      "int type order-by column")
    .booleanConf
    .createWithDefault(true)

  val ENABLE_RANGE_WINDOW_LONG = conf("spark.rapids.sql.window.range.long.enabled")
    .doc("When the order-by column of a range based window is long type and " +
      "the range boundary calculated for a value has overflow, CPU and GPU will get " +
      "the different results. When set to false disables the range window acceleration for the " +
      "long type order-by column")
    .booleanConf
    .createWithDefault(true)

  val ENABLE_RANGE_WINDOW_FLOAT: ConfEntryWithDefault[Boolean] =
    conf("spark.rapids.sql.window.range.float.enabled")
      .doc("When set to false, this disables the range window acceleration for the " +
        "FLOAT type order-by column")
      .booleanConf
      .createWithDefault(true)

  val ENABLE_RANGE_WINDOW_DOUBLE: ConfEntryWithDefault[Boolean] =
    conf("spark.rapids.sql.window.range.double.enabled")
      .doc("When set to false, this disables the range window acceleration for the " +
        "double type order-by column")
      .booleanConf
      .createWithDefault(true)

  val ENABLE_RANGE_WINDOW_DECIMAL: ConfEntryWithDefault[Boolean] =
    conf("spark.rapids.sql.window.range.decimal.enabled")
    .doc("When set to false, this disables the range window acceleration for the " +
      "DECIMAL type order-by column")
    .booleanConf
    .createWithDefault(true)

  val BATCHED_BOUNDED_ROW_WINDOW_MAX: ConfEntryWithDefault[Integer] =
    conf("spark.rapids.sql.window.batched.bounded.row.max")
      .doc("Max value for bounded row window preceding/following extents " +
      "permissible for the window to be evaluated in batched mode. This value affects " +
      "both the preceding and following bounds, potentially doubling the window size " +
      "permitted for batched execution")
      .integerConf
      .createWithDefault(value = 100)

  val ENABLE_SINGLE_PASS_PARTIAL_SORT_AGG: ConfEntryWithDefault[Boolean] =
    conf("spark.rapids.sql.agg.singlePassPartialSortEnabled")
    .doc("Enable or disable a single pass partial sort optimization where if a heuristic " +
        "indicates it would be good we pre-sort the data before a partial agg and then " +
        "do the agg in a single pass with no merge, so there is no spilling")
    .internal()
    .booleanConf
    .createWithDefault(true)

  val FORCE_SINGLE_PASS_PARTIAL_SORT_AGG: ConfEntryWithDefault[Boolean] =
    conf("spark.rapids.sql.agg.forceSinglePassPartialSort")
    .doc("Force a single pass partial sort agg to happen in all cases that it could, " +
        "no matter what the heuristic says. This is really just for testing.")
    .internal()
    .booleanConf
    .createWithDefault(false)

  val ENABLE_REGEXP = conf("spark.rapids.sql.regexp.enabled")
    .doc("Specifies whether supported regular expressions will be evaluated on the GPU. " +
      "Unsupported expressions will fall back to CPU. However, there are some known edge cases " +
      "that will still execute on GPU and produce incorrect results and these are documented in " +
      "the compatibility guide. Setting this config to false will make all regular expressions " +
      "run on the CPU instead.")
    .booleanConf
    .createWithDefault(true)

  val REGEXP_MAX_STATE_MEMORY_BYTES = conf("spark.rapids.sql.regexp.maxStateMemoryBytes")
    .doc("Specifies the maximum memory on GPU to be used for regular expressions." +
      "The memory usage is an estimate based on an upper-bound approximation on the " +
      "complexity of the regular expression. Note that the actual memory usage may " +
      "still be higher than this estimate depending on the number of rows in the data" +
      "column and the input strings themselves. It is recommended to not set this to " +
      s"more than 3 times ${GPU_BATCH_SIZE_BYTES.key}")
    .bytesConf(ByteUnit.BYTE)
    .createWithDefault(Integer.MAX_VALUE)

  // INTERNAL TEST AND DEBUG CONFIGS

  val TEST_RETRY_OOM_INJECTION_MODE = conf("spark.rapids.sql.test.injectRetryOOM")
    .doc("Only to be used in tests. If `true` the retry iterator will inject a GpuRetryOOM " +
         "or CpuRetryOOM once per invocation. Furthermore an extended config " +
         "`num_ooms=<int>,skip=<int>,type=CPU|GPU|CPU_OR_GPU,split=<bool>` can be provided to " +
         "specify the number of OOMs to generate; how many to skip before doing so; whether to " +
         "filter by allocation events by host(CPU), device(GPU), or both (CPU_OR_GPU); " +
         "whether to inject *SplitAndRetryOOM instead of plain *RetryOOM exceptions." +
         "Note *SplitAndRetryOOM exceptions are not always handled - use with care.")
    .internal()
    .stringConf
    .createWithDefault(false.toString)

  val TEST_CONF = conf("spark.rapids.sql.test.enabled")
    .doc("Intended to be used by unit tests, if enabled all operations must run on the " +
      "GPU or an error happens.")
    .internal()
    .booleanConf
    .createWithDefault(false)

  val TEST_ALLOWED_NONGPU = conf("spark.rapids.sql.test.allowedNonGpu")
    .doc("Comma separate string of exec or expression class names that are allowed " +
      "to not be GPU accelerated for testing.")
    .internal()
    .stringConf
    .toSequence
    .createWithDefault(Nil)

  val TEST_VALIDATE_EXECS_ONGPU = conf("spark.rapids.sql.test.validateExecsInGpuPlan")
    .doc("Comma separate string of exec class names to validate they " +
      "are GPU accelerated. Used for testing.")
    .internal()
    .stringConf
    .toSequence
    .createWithDefault(Nil)

  val HASH_SUB_PARTITION_TEST_ENABLED = conf("spark.rapids.sql.test.subPartitioning.enabled")
    .doc("Setting to true will force hash joins to use the sub-partitioning algorithm if " +
      s"${TEST_CONF.key} is also enabled, while false means always disabling it. This is " +
      "intended for tests. Do not set any value under production environments, since it " +
      "will override the default behavior that will choose one automatically according to " +
      "the input batch size")
    .internal()
    .booleanConf
    .createOptional

  val LOG_TRANSFORMATIONS = conf("spark.rapids.sql.debug.logTransformations")
    .doc("When enabled, all query transformations will be logged.")
    .internal()
    .booleanConf
    .createWithDefault(false)

  val PARQUET_DEBUG_DUMP_PREFIX = conf("spark.rapids.sql.parquet.debug.dumpPrefix")
    .doc("A path prefix where Parquet split file data is dumped for debugging.")
    .internal()
    .stringConf
    .createOptional

  val PARQUET_DEBUG_DUMP_ALWAYS = conf("spark.rapids.sql.parquet.debug.dumpAlways")
    .doc(s"This only has an effect if $PARQUET_DEBUG_DUMP_PREFIX is set. If true then " +
      "Parquet data is dumped for every read operation otherwise only on a read error.")
    .internal()
    .booleanConf
    .createWithDefault(false)

  val ORC_DEBUG_DUMP_PREFIX = conf("spark.rapids.sql.orc.debug.dumpPrefix")
    .doc("A path prefix where ORC split file data is dumped for debugging.")
    .internal()
    .stringConf
    .createOptional

  val ORC_DEBUG_DUMP_ALWAYS = conf("spark.rapids.sql.orc.debug.dumpAlways")
    .doc(s"This only has an effect if $ORC_DEBUG_DUMP_PREFIX is set. If true then " +
      "ORC data is dumped for every read operation otherwise only on a read error.")
    .internal()
    .booleanConf
    .createWithDefault(false)

  val AVRO_DEBUG_DUMP_PREFIX = conf("spark.rapids.sql.avro.debug.dumpPrefix")
    .doc("A path prefix where AVRO split file data is dumped for debugging.")
    .internal()
    .stringConf
    .createOptional

  val AVRO_DEBUG_DUMP_ALWAYS = conf("spark.rapids.sql.avro.debug.dumpAlways")
    .doc(s"This only has an effect if $AVRO_DEBUG_DUMP_PREFIX is set. If true then " +
      "Avro data is dumped for every read operation otherwise only on a read error.")
    .internal()
    .booleanConf
    .createWithDefault(false)

  val HASH_AGG_REPLACE_MODE = conf("spark.rapids.sql.hashAgg.replaceMode")
    .doc("Only when hash aggregate exec has these modes (\"all\" by default): " +
      "\"all\" (try to replace all aggregates, default), " +
      "\"complete\" (exclusively replace complete aggregates), " +
      "\"partial\" (exclusively replace partial aggregates), " +
      "\"final\" (exclusively replace final aggregates)." +
      " These modes can be connected with &(AND) or |(OR) to form sophisticated patterns.")
    .internal()
    .stringConf
    .createWithDefault("all")

  val PARTIAL_MERGE_DISTINCT_ENABLED = conf("spark.rapids.sql.partialMerge.distinct.enabled")
    .doc("Enables aggregates that are in PartialMerge mode to run on the GPU if true")
    .internal()
    .booleanConf
    .createWithDefault(true)

  val SHUFFLE_MANAGER_ENABLED = conf("spark.rapids.shuffle.enabled")
    .doc("Enable or disable the RAPIDS Shuffle Manager at runtime. " +
      "The [RAPIDS Shuffle Manager](https://docs.nvidia.com/spark-rapids/user-guide/latest" +
      "/additional-functionality/rapids-shuffle.html) must " +
      "already be configured. When set to `false`, the built-in Spark shuffle will be used. ")
    .booleanConf
    .createWithDefault(true)

  object RapidsShuffleManagerMode extends Enumeration {
    val UCX, CACHE_ONLY, MULTITHREADED = Value
  }

  val SHUFFLE_MANAGER_MODE = conf("spark.rapids.shuffle.mode")
    .doc("RAPIDS Shuffle Manager mode. " +
      "\"MULTITHREADED\": shuffle file writes and reads are parallelized using a thread pool. " +
      "\"UCX\": (requires UCX installation) uses accelerated transports for " +
      "transferring shuffle blocks. " +
      "\"CACHE_ONLY\": use when running a single executor, for short-circuit cached " +
      "shuffle (for testing purposes).")
    .startupOnly()
    .stringConf
    .checkValues(RapidsShuffleManagerMode.values.map(_.toString))
    .createWithDefault(RapidsShuffleManagerMode.MULTITHREADED.toString)

  val SHUFFLE_TRANSPORT_EARLY_START = conf("spark.rapids.shuffle.transport.earlyStart")
    .doc("Enable early connection establishment for RAPIDS Shuffle")
    .startupOnly()
    .booleanConf
    .createWithDefault(true)

  val SHUFFLE_TRANSPORT_EARLY_START_HEARTBEAT_INTERVAL =
    conf("spark.rapids.shuffle.transport.earlyStart.heartbeatInterval")
      .doc("Shuffle early start heartbeat interval (milliseconds). " +
        "Executors will send a heartbeat RPC message to the driver at this interval")
      .startupOnly()
      .integerConf
      .createWithDefault(5000)

  val SHUFFLE_TRANSPORT_EARLY_START_HEARTBEAT_TIMEOUT =
    conf("spark.rapids.shuffle.transport.earlyStart.heartbeatTimeout")
      .doc(s"Shuffle early start heartbeat timeout (milliseconds). " +
        s"Executors that don't heartbeat within this timeout will be considered stale. " +
        s"This timeout must be higher than the value for " +
        s"${SHUFFLE_TRANSPORT_EARLY_START_HEARTBEAT_INTERVAL.key}")
      .startupOnly()
      .integerConf
      .createWithDefault(10000)

  val SHUFFLE_TRANSPORT_CLASS_NAME = conf("spark.rapids.shuffle.transport.class")
    .doc("The class of the specific RapidsShuffleTransport to use during the shuffle.")
    .internal()
    .startupOnly()
    .stringConf
    .createWithDefault("com.nvidia.spark.rapids.shuffle.ucx.UCXShuffleTransport")

  val SHUFFLE_TRANSPORT_MAX_RECEIVE_INFLIGHT_BYTES =
    conf("spark.rapids.shuffle.transport.maxReceiveInflightBytes")
      .doc("Maximum aggregate amount of bytes that be fetched at any given time from peers " +
        "during shuffle")
      .startupOnly()
      .bytesConf(ByteUnit.BYTE)
      .createWithDefault(1024 * 1024 * 1024)

  val SHUFFLE_UCX_ACTIVE_MESSAGES_FORCE_RNDV =
    conf("spark.rapids.shuffle.ucx.activeMessages.forceRndv")
      .doc("Set to true to force 'rndv' mode for all UCX Active Messages. " +
        "This should only be required with UCX 1.10.x. UCX 1.11.x deployments should " +
        "set to false.")
      .startupOnly()
      .booleanConf
      .createWithDefault(false)

  val SHUFFLE_UCX_USE_WAKEUP = conf("spark.rapids.shuffle.ucx.useWakeup")
    .doc("When set to true, use UCX's event-based progress (epoll) in order to wake up " +
      "the progress thread when needed, instead of a hot loop.")
    .startupOnly()
    .booleanConf
    .createWithDefault(true)

  val SHUFFLE_UCX_LISTENER_START_PORT = conf("spark.rapids.shuffle.ucx.listenerStartPort")
    .doc("Starting port to try to bind the UCX listener.")
    .internal()
    .startupOnly()
    .integerConf
    .createWithDefault(0)

  val SHUFFLE_UCX_MGMT_SERVER_HOST = conf("spark.rapids.shuffle.ucx.managementServerHost")
    .doc("The host to be used to start the management server")
    .startupOnly()
    .stringConf
    .createWithDefault(null)

  val SHUFFLE_UCX_MGMT_CONNECTION_TIMEOUT =
    conf("spark.rapids.shuffle.ucx.managementConnectionTimeout")
    .doc("The timeout for client connections to a remote peer")
    .internal()
    .startupOnly()
    .integerConf
    .createWithDefault(0)

  val SHUFFLE_UCX_BOUNCE_BUFFERS_SIZE = conf("spark.rapids.shuffle.ucx.bounceBuffers.size")
    .doc("The size of bounce buffer to use in bytes. Note that this size will be the same " +
      "for device and host memory")
    .internal()
    .startupOnly()
    .bytesConf(ByteUnit.BYTE)
    .createWithDefault(4 * 1024  * 1024)

  val SHUFFLE_UCX_BOUNCE_BUFFERS_DEVICE_COUNT =
    conf("spark.rapids.shuffle.ucx.bounceBuffers.device.count")
    .doc("The number of bounce buffers to pre-allocate from device memory")
    .internal()
    .startupOnly()
    .integerConf
    .createWithDefault(32)

  val SHUFFLE_UCX_BOUNCE_BUFFERS_HOST_COUNT =
    conf("spark.rapids.shuffle.ucx.bounceBuffers.host.count")
    .doc("The number of bounce buffers to pre-allocate from host memory")
    .internal()
    .startupOnly()
    .integerConf
    .createWithDefault(32)

  val SHUFFLE_MAX_CLIENT_THREADS = conf("spark.rapids.shuffle.maxClientThreads")
    .doc("The maximum number of threads that the shuffle client should be allowed to start")
    .internal()
    .startupOnly()
    .integerConf
    .createWithDefault(50)

  val SHUFFLE_MAX_CLIENT_TASKS = conf("spark.rapids.shuffle.maxClientTasks")
    .doc("The maximum number of tasks shuffle clients will queue before adding threads " +
      s"(up to spark.rapids.shuffle.maxClientThreads), or slowing down the transport")
    .internal()
    .startupOnly()
    .integerConf
    .createWithDefault(100)

  val SHUFFLE_CLIENT_THREAD_KEEPALIVE = conf("spark.rapids.shuffle.clientThreadKeepAlive")
    .doc("The number of seconds that the ThreadPoolExecutor will allow an idle client " +
      "shuffle thread to stay alive, before reclaiming.")
    .internal()
    .startupOnly()
    .integerConf
    .createWithDefault(30)

  val SHUFFLE_MAX_SERVER_TASKS = conf("spark.rapids.shuffle.maxServerTasks")
    .doc("The maximum number of tasks the shuffle server will queue up for its thread")
    .internal()
    .startupOnly()
    .integerConf
    .createWithDefault(1000)

  val SHUFFLE_MAX_METADATA_SIZE = conf("spark.rapids.shuffle.maxMetadataSize")
    .doc("The maximum size of a metadata message that the shuffle plugin will keep in its " +
      "direct message pool. ")
    .internal()
    .startupOnly()
    .bytesConf(ByteUnit.BYTE)
    .createWithDefault(500 * 1024)

  val SHUFFLE_COMPRESSION_CODEC = conf("spark.rapids.shuffle.compression.codec")
    .doc("The GPU codec used to compress shuffle data when using RAPIDS shuffle. " +
      "Supported codecs: lz4, copy, none")
    .internal()
    .startupOnly()
    .stringConf
    .createWithDefault("none")

val SHUFFLE_COMPRESSION_LZ4_CHUNK_SIZE = conf("spark.rapids.shuffle.compression.lz4.chunkSize")
    .doc("A configurable chunk size to use when compressing with LZ4.")
    .internal()
    .startupOnly()
    .bytesConf(ByteUnit.BYTE)
    .createWithDefault(64 * 1024)

  val SHUFFLE_MULTITHREADED_MAX_BYTES_IN_FLIGHT =
    conf("spark.rapids.shuffle.multiThreaded.maxBytesInFlight")
      .doc(
        "The size limit, in bytes, that the RAPIDS shuffle manager configured in " +
        "\"MULTITHREADED\" mode will allow to be serialized or deserialized concurrently " +
        "per task. This is also the maximum amount of memory that will be used per task. " +
        "This should be set larger " +
        "than Spark's default maxBytesInFlight (48MB). The larger this setting is, the " +
        "more compressed shuffle chunks are processed concurrently. In practice, " +
        "care needs to be taken to not go over the amount of off-heap memory that Netty has " +
        "available. See https://github.com/NVIDIA/spark-rapids/issues/9153.")
      .startupOnly()
      .bytesConf(ByteUnit.BYTE)
      .createWithDefault(128 * 1024 * 1024)

  val SHUFFLE_MULTITHREADED_WRITER_THREADS =
    conf("spark.rapids.shuffle.multiThreaded.writer.threads")
      .doc("The number of threads to use for writing shuffle blocks per executor in the " +
          "RAPIDS shuffle manager configured in \"MULTITHREADED\" mode. " +
          "There are two special values: " +
          "0 = feature is disabled, falls back to Spark built-in shuffle writer; " +
          "1 = our implementation of Spark's built-in shuffle writer with extra metrics.")
      .startupOnly()
      .integerConf
      .createWithDefault(20)

  val SHUFFLE_MULTITHREADED_READER_THREADS =
    conf("spark.rapids.shuffle.multiThreaded.reader.threads")
        .doc("The number of threads to use for reading shuffle blocks per executor in the " +
            "RAPIDS shuffle manager configured in \"MULTITHREADED\" mode. " +
            "There are two special values: " +
            "0 = feature is disabled, falls back to Spark built-in shuffle reader; " +
            "1 = our implementation of Spark's built-in shuffle reader with extra metrics.")
        .startupOnly()
        .integerConf
        .createWithDefault(20)

  // ALLUXIO CONFIGS
  val ALLUXIO_MASTER = conf("spark.rapids.alluxio.master")
    .doc("The Alluxio master hostname. If not set, read Alluxio master URL from " +
      "spark.rapids.alluxio.home locally. This config is useful when Alluxio master " +
      "and Spark driver are not co-located.")
    .startupOnly()
    .stringConf
    .createWithDefault("")

  val ALLUXIO_MASTER_PORT = conf("spark.rapids.alluxio.master.port")
    .doc("The Alluxio master port. If not set, read Alluxio master port from " +
      "spark.rapids.alluxio.home locally. This config is useful when Alluxio master " +
      "and Spark driver are not co-located.")
    .startupOnly()
    .integerConf
    .createWithDefault(19998)

  val ALLUXIO_HOME = conf("spark.rapids.alluxio.home")
    .doc("The Alluxio installation home path or link to the installation home path. ")
    .startupOnly()
    .stringConf
    .createWithDefault("/opt/alluxio")

  val ALLUXIO_PATHS_REPLACE = conf("spark.rapids.alluxio.pathsToReplace")
    .doc("List of paths to be replaced with corresponding Alluxio scheme. " +
      "E.g. when configure is set to " +
      "\"s3://foo->alluxio://0.1.2.3:19998/foo,gs://bar->alluxio://0.1.2.3:19998/bar\", " +
      "it means: " +
      "\"s3://foo/a.csv\" will be replaced to \"alluxio://0.1.2.3:19998/foo/a.csv\" and " +
      "\"gs://bar/b.csv\" will be replaced to \"alluxio://0.1.2.3:19998/bar/b.csv\". " +
      "To use this config, you have to mount the buckets to Alluxio by yourself. " +
      "If you set this config, spark.rapids.alluxio.automount.enabled won't be valid.")
    .startupOnly()
    .stringConf
    .toSequence
    .createOptional

  val ALLUXIO_AUTOMOUNT_ENABLED = conf("spark.rapids.alluxio.automount.enabled")
    .doc("Enable the feature of auto mounting the cloud storage to Alluxio. " +
      "It requires the Alluxio master is the same node of Spark driver node. " +
      "The Alluxio master's host and port will be read from alluxio.master.hostname and " +
      "alluxio.master.rpc.port(default: 19998) from ALLUXIO_HOME/conf/alluxio-site.properties, " +
      "then replace a cloud path which matches spark.rapids.alluxio.bucket.regex like " +
      "\"s3://bar/b.csv\" to \"alluxio://0.1.2.3:19998/bar/b.csv\", " +
      "and the bucket \"s3://bar\" will be mounted to \"/bar\" in Alluxio automatically.")
    .booleanConf
    .createWithDefault(false)

  val ALLUXIO_BUCKET_REGEX = conf("spark.rapids.alluxio.bucket.regex")
    .doc("A regex to decide which bucket should be auto-mounted to Alluxio. " +
      "E.g. when setting as \"^s3://bucket.*\", " +
      "the bucket which starts with \"s3://bucket\" will be mounted to Alluxio " +
      "and the path \"s3://bucket-foo/a.csv\" will be replaced to " +
      "\"alluxio://0.1.2.3:19998/bucket-foo/a.csv\". " +
      "It's only valid when setting spark.rapids.alluxio.automount.enabled=true. " +
      "The default value matches all the buckets in \"s3://\" or \"s3a://\" scheme.")
    .stringConf
    .createWithDefault("^s3a{0,1}://.*")

  val ALLUXIO_USER = conf("spark.rapids.alluxio.user")
      .doc("Alluxio user is set on the Alluxio client, " +
          "which is used to mount or get information. " +
          "By default it should be the user that running the Alluxio processes. " +
          "The default value is ubuntu.")
      .stringConf
      .createWithDefault("ubuntu")

  val ALLUXIO_REPLACEMENT_ALGO = conf("spark.rapids.alluxio.replacement.algo")
    .doc("The algorithm used when replacing the UFS path with the Alluxio path. CONVERT_TIME " +
      "and TASK_TIME are the valid options. CONVERT_TIME indicates that we do it " +
      "when we convert it to a GPU file read, this has extra overhead of creating an entirely " +
      "new file index, which requires listing the files and getting all new file info from " +
      "Alluxio. TASK_TIME replaces the path as late as possible inside of the task. " +
      "By waiting and replacing it at task time, it just replaces " +
      "the path without fetching the file information again, this is faster " +
      "but doesn't update locality information if that has a bit impact on performance.")
    .stringConf
    .checkValues(Set("CONVERT_TIME", "TASK_TIME"))
    .createWithDefault("TASK_TIME")

  val ALLUXIO_LARGE_FILE_THRESHOLD = conf("spark.rapids.alluxio.large.file.threshold")
    .doc("The threshold is used to identify whether average size of files is large " +
      "when reading from S3. If reading large files from S3 and " +
      "the disks used by Alluxio are slow, " +
      "directly reading from S3 is better than reading caches from Alluxio, " +
      "because S3 network bandwidth is faster than local disk. " +
      "This improvement takes effect when spark.rapids.alluxio.slow.disk is enabled.")
    .bytesConf(ByteUnit.BYTE)
    .createWithDefault(64 * 1024 * 1024) // 64M

  val ALLUXIO_SLOW_DISK = conf("spark.rapids.alluxio.slow.disk")
    .doc("Indicates whether the disks used by Alluxio are slow. " +
      "If it's true and reading S3 large files, " +
      "Rapids Accelerator reads from S3 directly instead of reading from Alluxio caches. " +
      "Refer to spark.rapids.alluxio.large.file.threshold which defines a threshold that " +
      "identifying whether files are large. " +
      "Typically, it's slow disks if speed is less than 300M/second. " +
      "If using convert time spark.rapids.alluxio.replacement.algo, " +
      "this may not apply to all file types like Delta files")
    .booleanConf
    .createWithDefault(true)

  // USER FACING DEBUG CONFIGS

  val SHUFFLE_COMPRESSION_MAX_BATCH_MEMORY =
    conf("spark.rapids.shuffle.compression.maxBatchMemory")
      .internal()
      .bytesConf(ByteUnit.BYTE)
      .createWithDefault(1024 * 1024 * 1024)

  val EXPLAIN = conf("spark.rapids.sql.explain")
    .doc("Explain why some parts of a query were not placed on a GPU or not. Possible " +
      "values are ALL: print everything, NONE: print nothing, NOT_ON_GPU: print only parts of " +
      "a query that did not go on the GPU")
    .commonlyUsed()
    .stringConf
    .createWithDefault("NOT_ON_GPU")

  val SHIMS_PROVIDER_OVERRIDE = conf("spark.rapids.shims-provider-override")
    .internal()
    .startupOnly()
    .doc("Overrides the automatic Spark shim detection logic and forces a specific shims " +
      "provider class to be used. Set to the fully qualified shims provider class to use. " +
      "If you are using a custom Spark version such as Spark 3.1.1.0 then this can be used to " +
      "specify the shims provider that matches the base Spark version of Spark 3.1.1, i.e.: " +
      "com.nvidia.spark.rapids.shims.spark311.SparkShimServiceProvider. If you modified Spark " +
      "then there is no guarantee the RAPIDS Accelerator will function properly." +
      "When tested in a combined jar with other Shims, it's expected that the provided " +
      "implementation follows the same convention as existing Spark shims. If its class" +
      " name has the form com.nvidia.spark.rapids.shims.<shimId>.YourSparkShimServiceProvider. " +
      "The last package name component, i.e., shimId, can be used in the combined jar as the root" +
      " directory /shimId for any incompatible classes. When tested in isolation, no special " +
      "jar root is required"
    )
    .stringConf
    .createOptional

  val CUDF_VERSION_OVERRIDE = conf("spark.rapids.cudfVersionOverride")
    .internal()
    .startupOnly()
    .doc("Overrides the cudf version compatibility check between cudf jar and RAPIDS Accelerator " +
      "jar. If you are sure that the cudf jar which is mentioned in the classpath is compatible " +
      "with the RAPIDS Accelerator version, then set this to true.")
    .booleanConf
    .createWithDefault(false)

  object AllowMultipleJars extends Enumeration {
    val ALWAYS, SAME_REVISION, NEVER = Value
  }

  val ALLOW_MULTIPLE_JARS = conf("spark.rapids.sql.allowMultipleJars")
    .startupOnly()
    .doc("Allow multiple rapids-4-spark, spark-rapids-jni, and cudf jars on the classpath. " +
      "Spark will take the first one it finds, so the version may not be expected. Possisble " +
      "values are ALWAYS: allow all jars, SAME_REVISION: only allow jars with the same " +
      "revision, NEVER: do not allow multiple jars at all.")
    .stringConf
    .transform(_.toUpperCase(java.util.Locale.ROOT))
    .checkValues(AllowMultipleJars.values.map(_.toString))
    .createWithDefault(AllowMultipleJars.SAME_REVISION.toString)

  val ALLOW_DISABLE_ENTIRE_PLAN = conf("spark.rapids.allowDisableEntirePlan")
    .internal()
    .doc("The plugin has the ability to detect possibe incompatibility with some specific " +
      "queries and cluster configurations. In those cases the plugin will disable GPU support " +
      "for the entire query. Set this to false if you want to override that behavior, but use " +
      "with caution.")
    .booleanConf
    .createWithDefault(true)

  val OPTIMIZER_ENABLED = conf("spark.rapids.sql.optimizer.enabled")
      .internal()
      .doc("Enable cost-based optimizer that will attempt to avoid " +
          "transitions to GPU for operations that will not result in improved performance " +
          "over CPU")
      .booleanConf
      .createWithDefault(false)

  val OPTIMIZER_EXPLAIN = conf("spark.rapids.sql.optimizer.explain")
      .internal()
      .doc("Explain why some parts of a query were not placed on a GPU due to " +
          "optimization rules. Possible values are ALL: print everything, NONE: print nothing")
      .stringConf
      .createWithDefault("NONE")

  val OPTIMIZER_DEFAULT_ROW_COUNT = conf("spark.rapids.sql.optimizer.defaultRowCount")
    .internal()
    .doc("The cost-based optimizer uses estimated row counts to calculate costs and sometimes " +
      "there is no row count available so we need a default assumption to use in this case")
    .longConf
    .createWithDefault(1000000)

  val OPTIMIZER_CLASS_NAME = conf("spark.rapids.sql.optimizer.className")
    .internal()
    .doc("Optimizer implementation class name. The class must implement the " +
      "com.nvidia.spark.rapids.Optimizer trait")
    .stringConf
    .createWithDefault("com.nvidia.spark.rapids.CostBasedOptimizer")

  val OPTIMIZER_DEFAULT_CPU_OPERATOR_COST = conf("spark.rapids.sql.optimizer.cpu.exec.default")
    .internal()
    .doc("Default per-row CPU cost of executing an operator, in seconds")
    .doubleConf
    .createWithDefault(0.0002)

  val OPTIMIZER_DEFAULT_CPU_EXPRESSION_COST = conf("spark.rapids.sql.optimizer.cpu.expr.default")
    .internal()
    .doc("Default per-row CPU cost of evaluating an expression, in seconds")
    .doubleConf
    .createWithDefault(0.0)

  val OPTIMIZER_DEFAULT_GPU_OPERATOR_COST = conf("spark.rapids.sql.optimizer.gpu.exec.default")
      .internal()
      .doc("Default per-row GPU cost of executing an operator, in seconds")
      .doubleConf
      .createWithDefault(0.0001)

  val OPTIMIZER_DEFAULT_GPU_EXPRESSION_COST = conf("spark.rapids.sql.optimizer.gpu.expr.default")
      .internal()
      .doc("Default per-row GPU cost of evaluating an expression, in seconds")
      .doubleConf
      .createWithDefault(0.0)

  val OPTIMIZER_CPU_READ_SPEED = conf(
    "spark.rapids.sql.optimizer.cpuReadSpeed")
      .internal()
      .doc("Speed of reading data from CPU memory in GB/s")
      .doubleConf
      .createWithDefault(30.0)

  val OPTIMIZER_CPU_WRITE_SPEED = conf(
    "spark.rapids.sql.optimizer.cpuWriteSpeed")
    .internal()
    .doc("Speed of writing data to CPU memory in GB/s")
    .doubleConf
    .createWithDefault(30.0)

  val OPTIMIZER_GPU_READ_SPEED = conf(
    "spark.rapids.sql.optimizer.gpuReadSpeed")
    .internal()
    .doc("Speed of reading data from GPU memory in GB/s")
    .doubleConf
    .createWithDefault(320.0)

  val OPTIMIZER_GPU_WRITE_SPEED = conf(
    "spark.rapids.sql.optimizer.gpuWriteSpeed")
    .internal()
    .doc("Speed of writing data to GPU memory in GB/s")
    .doubleConf
    .createWithDefault(320.0)

  val USE_ARROW_OPT = conf("spark.rapids.arrowCopyOptimizationEnabled")
    .doc("Option to turn off using the optimized Arrow copy code when reading from " +
      "ArrowColumnVector in HostColumnarToGpu. Left as internal as user shouldn't " +
      "have to turn it off, but its convenient for testing.")
    .internal()
    .booleanConf
    .createWithDefault(true)

  val SPARK_GPU_RESOURCE_NAME = conf("spark.rapids.gpu.resourceName")
    .doc("The name of the Spark resource that represents a GPU that you want the plugin to use " +
      "if using custom resources with Spark.")
    .startupOnly()
    .stringConf
    .createWithDefault("gpu")

  val SUPPRESS_PLANNING_FAILURE = conf("spark.rapids.sql.suppressPlanningFailure")
    .doc("Option to fallback an individual query to CPU if an unexpected condition prevents the " +
      "query plan from being converted to a GPU-enabled one. Note this is different from " +
      "a normal CPU fallback for a yet-to-be-supported Spark SQL feature. If this happens " +
      "the error should be reported and investigated as a GitHub issue.")
    .booleanConf
    .createWithDefault(value = false)

  val ENABLE_FAST_SAMPLE = conf("spark.rapids.sql.fast.sample")
    .doc("Option to turn on fast sample. If enable it is inconsistent with CPU sample " +
      "because of GPU sample algorithm is inconsistent with CPU.")
    .booleanConf
    .createWithDefault(value = false)

  val DETECT_DELTA_LOG_QUERIES = conf("spark.rapids.sql.detectDeltaLogQueries")
    .doc("Queries against Delta Lake _delta_log JSON files are not efficient on the GPU. When " +
      "this option is enabled, the plugin will attempt to detect these queries and fall back " +
      "to the CPU.")
    .booleanConf
    .createWithDefault(value = true)

  val DETECT_DELTA_CHECKPOINT_QUERIES = conf("spark.rapids.sql.detectDeltaCheckpointQueries")
    .doc("Queries against Delta Lake _delta_log checkpoint Parquet files are not efficient on " +
      "the GPU. When this option is enabled, the plugin will attempt to detect these queries " +
      "and fall back to the CPU.")
    .booleanConf
    .createWithDefault(value = true)

  val NUM_FILES_FILTER_PARALLEL = conf("spark.rapids.sql.coalescing.reader.numFilterParallel")
    .doc("This controls the number of files the coalescing reader will run " +
      "in each thread when it filters blocks for reading. If this value is greater than zero " +
      "the files will be filtered in a multithreaded manner where each thread filters " +
      "the number of files set by this config. If this is set to zero the files are " +
      "filtered serially. This uses the same thread pool as the multithreaded reader, " +
      s"see $MULTITHREAD_READ_NUM_THREADS. Note that filtering multithreaded " +
      "is useful with Alluxio.")
    .integerConf
    .createWithDefault(value = 0)

  val CONCURRENT_WRITER_PARTITION_FLUSH_SIZE =
    conf("spark.rapids.sql.concurrentWriterPartitionFlushSize")
        .doc("The flush size of the concurrent writer cache in bytes for each partition. " +
            "If specified spark.sql.maxConcurrentOutputFileWriters, use concurrent writer to " +
            "write data. Concurrent writer first caches data for each partition and begins to " +
            "flush the data if it finds one partition with a size that is greater than or equal " +
            "to this config. The default value is 0, which will try to select a size based off " +
            "of file type specific configs. E.g.: It uses `write.parquet.row-group-size-bytes` " +
            "config for Parquet type and `orc.stripe.size` config for Orc type. " +
            "If the value is greater than 0, will use this positive value." +
            "Max value may get better performance but not always, because concurrent writer uses " +
            "spillable cache and big value may cause more IO swaps.")
        .bytesConf(ByteUnit.BYTE)
        .createWithDefault(0L)

  val NUM_SUB_PARTITIONS = conf("spark.rapids.sql.join.hash.numSubPartitions")
    .doc("The number of partitions for the repartition in each partition for big hash join. " +
      "GPU will try to repartition the data into smaller partitions in each partition when the " +
      "data from the build side is too large to fit into a single batch.")
    .internal()
    .integerConf
    .createWithDefault(16)

  val ENABLE_AQE_EXCHANGE_REUSE_FIXUP = conf("spark.rapids.sql.aqeExchangeReuseFixup.enable")
      .doc("Option to turn on the fixup of exchange reuse when running with " +
          "adaptive query execution.")
      .internal()
      .booleanConf
      .createWithDefault(true)

  val CHUNKED_PACK_POOL_SIZE = conf("spark.rapids.sql.chunkedPack.poolSize")
      .doc("Amount of GPU memory (in bytes) to set aside at startup for the chunked pack " +
           "scratch space, needed during spill from GPU to host memory. As a rule of thumb, each " +
           "column should see around 200B that will be allocated from this pool. " +
           "With the default of 10MB, a table of ~60,000 columns can be spilled using only this " +
           "pool. If this config is 0B, or if allocations fail, the plugin will retry with " +
           "the regular GPU memory resource.")
      .internal()
      .bytesConf(ByteUnit.BYTE)
      .createWithDefault(10L*1024*1024)

  val CHUNKED_PACK_BOUNCE_BUFFER_SIZE = conf("spark.rapids.sql.chunkedPack.bounceBufferSize")
      .doc("Amount of GPU memory (in bytes) to set aside at startup for the chunked pack " +
          "bounce buffer, needed during spill from GPU to host memory. ")
      .internal()
      .bytesConf(ByteUnit.BYTE)
      .checkValue(v => v >= 1L*1024*1024,
        "The chunked pack bounce buffer must be at least 1MB in size")
      .createWithDefault(128L * 1024 * 1024)

  val SPILL_TO_DISK_BOUNCE_BUFFER_SIZE =
    conf("spark.rapids.memory.host.spillToDiskBounceBufferSize")
      .doc("Amount of host memory (in bytes) to set aside at startup for the " +
          "bounce buffer used for gpu to disk spill that bypasses the host store.")
      .internal()
      .bytesConf(ByteUnit.BYTE)
      .checkValue(v => v >= 1,
        "The gpu to disk spill bounce buffer must have a positive size")
      .createWithDefault(128L * 1024 * 1024)

  val SPLIT_UNTIL_SIZE_OVERRIDE = conf("spark.rapids.sql.test.overrides.splitUntilSize")
      .doc("Only for tests: override the value of GpuDeviceManager.splitUntilSize")
      .internal()
      .longConf
      .createOptional

  val TEST_IO_ENCRYPTION = conf("spark.rapids.test.io.encryption")
    .doc("Only for tests: verify for IO encryption")
    .internal()
    .booleanConf
    .createOptional

<<<<<<< HEAD
  val SKIP_GPU_ARCH_CHECK = conf("spark.rapids.skipGpuArchitectureCheck")
    .doc("When true, skips GPU architecture compatibility check. Note that this check " +
      "might still be present in cuDF.")
    .internal()
    .booleanConf
    .createWithDefault(false)
=======
  val TEST_GET_JSON_OBJECT = conf("spark.rapids.sql.test.get_json_object")
      .doc("Only for tests: verify for get_json_object. If enabled, dump the data that " +
          "causes differences between Spark and GPU.")
      .internal()
      .booleanConf
      .createWithDefault(false)

  val TEST_GET_JSON_OBJECT_SAVE_PATH = conf("spark.rapids.sql.test.get_json_object.savePath")
      .doc("Only for tests: specify csv path to save diffs if " +
          "spark.rapids.sql.test.get_json_object is enabled. " +
          "Saves by date, the date with yyyyMMdd format will be append to the end of file path")
      .internal()
      .stringConf
      .createWithDefault("/tmp/get-json-object_diffs_")

  val TEST_GET_JSON_OBJECT_SAVE_ROWS = conf("spark.rapids.sql.test.get_json_object.saveRows")
      .doc("Only for tests: specify save rows for each block that GPUGetJsonObject handles " +
          "if spark.rapids.sql.test.get_json_object is enabled. ")
      .internal()
      .integerConf
      .createWithDefault(1024)
>>>>>>> d6ef1d6b

  private def printSectionHeader(category: String): Unit =
    println(s"\n### $category")

  private def printToggleHeader(category: String): Unit = {
    printSectionHeader(category)
    println("Name | Description | Default Value | Notes")
    println("-----|-------------|---------------|------------------")
  }

  private def printToggleHeaderWithSqlFunction(category: String): Unit = {
    printSectionHeader(category)
    println("Name | SQL Function(s) | Description | Default Value | Notes")
    println("-----|-----------------|-------------|---------------|------")
  }

  def help(asTable: Boolean = false): Unit = {
    helpCommon(asTable)
    helpAdvanced(asTable)
  }

  def helpCommon(asTable: Boolean = false): Unit = {
    if (asTable) {
      println("---")
      println("layout: page")
      println("title: Configuration")
      println("nav_order: 4")
      println("---")
      println(s"<!-- Generated by RapidsConf.help. DO NOT EDIT! -->")
      // scalastyle:off line.size.limit
      println("""# RAPIDS Accelerator for Apache Spark Configuration
        |The following is the list of options that `rapids-plugin-4-spark` supports.
        |
        |On startup use: `--conf [conf key]=[conf value]`. For example:
        |
        |```
        |${SPARK_HOME}/bin/spark-shell --jars rapids-4-spark_2.12-24.06.0-SNAPSHOT-cuda11.jar \
        |--conf spark.plugins=com.nvidia.spark.SQLPlugin \
        |--conf spark.rapids.sql.concurrentGpuTasks=2
        |```
        |
        |At runtime use: `spark.conf.set("[conf key]", [conf value])`. For example:
        |
        |```
        |scala> spark.conf.set("spark.rapids.sql.concurrentGpuTasks", 2)
        |```
        |
        | All configs can be set on startup, but some configs, especially for shuffle, will not
        | work if they are set at runtime. Please check the column of "Applicable at" to see
        | when the config can be set. "Startup" means only valid on startup, "Runtime" means
        | valid on both startup and runtime.
        |""".stripMargin)
      // scalastyle:on line.size.limit
      println("\n## General Configuration\n")
      println("Name | Description | Default Value | Applicable at")
      println("-----|-------------|--------------|--------------")
    } else {
      println("Commonly Used Rapids Configs:")
    }
    val allConfs = registeredConfs.clone()
    allConfs.append(RapidsPrivateUtil.getPrivateConfigs(): _*)
    val outputConfs = allConfs.filter(_.isCommonlyUsed)
    outputConfs.sortBy(_.key).foreach(_.help(asTable))
    if (asTable) {
      // scalastyle:off line.size.limit
      println("""
        |For more advanced configs, please refer to the [RAPIDS Accelerator for Apache Spark Advanced Configuration](./additional-functionality/advanced_configs.md) page.
        |""".stripMargin)
      // scalastyle:on line.size.limit
    }
  }

  def helpAdvanced(asTable: Boolean = false): Unit = {
    if (asTable) {
      println("---")
      println("layout: page")
      // print advanced configuration
      println("title: Advanced Configuration")
      println("parent: Additional Functionality")
      println("nav_order: 10")
      println("---")
      println(s"<!-- Generated by RapidsConf.help. DO NOT EDIT! -->")
      // scalastyle:off line.size.limit
      println("""# RAPIDS Accelerator for Apache Spark Advanced Configuration
        |Most users will not need to modify the configuration options listed below.
        |They are documented here for completeness and advanced usage.
        |
        |The following configuration options are supported by the RAPIDS Accelerator for Apache Spark.
        |
        |For commonly used configurations and examples of setting options, please refer to the
        |[RAPIDS Accelerator for Configuration](../configs.md) page.
        |""".stripMargin)
      // scalastyle:on line.size.limit
      println("\n## Advanced Configuration\n")

      println("Name | Description | Default Value | Applicable at")
      println("-----|-------------|--------------|--------------")
    } else {
      println("Advanced Rapids Configs:")
    }
    val allConfs = registeredConfs.clone()
    allConfs.append(RapidsPrivateUtil.getPrivateConfigs(): _*)
    val outputConfs = allConfs.filterNot(_.isCommonlyUsed)
    outputConfs.sortBy(_.key).foreach(_.help(asTable))
    if (asTable) {
      println("")
      // scalastyle:off line.size.limit
      println("""## Supported GPU Operators and Fine Tuning
        |_The RAPIDS Accelerator for Apache Spark_ can be configured to enable or disable specific
        |GPU accelerated expressions.  Enabled expressions are candidates for GPU execution. If the
        |expression is configured as disabled, the accelerator plugin will not attempt replacement,
        |and it will run on the CPU.
        |
        |Please leverage the [`spark.rapids.sql.explain`](#sql.explain) setting to get
        |feedback from the plugin as to why parts of a query may not be executing on the GPU.
        |
        |**NOTE:** Setting
        |[`spark.rapids.sql.incompatibleOps.enabled=true`](#sql.incompatibleOps.enabled)
        |will enable all the settings in the table below which are not enabled by default due to
        |incompatibilities.""".stripMargin)
      // scalastyle:on line.size.limit

      printToggleHeaderWithSqlFunction("Expressions\n")
    }
    GpuOverrides.expressions.values.toSeq.sortBy(_.tag.toString).foreach { rule =>
      val sqlFunctions =
        ConfHelper.getSqlFunctionsForClass(rule.tag.runtimeClass).map(_.mkString(", "))

      // this is only for formatting, this is done to ensure the table has a column for a
      // row where there isn't a SQL function
      rule.confHelp(asTable, Some(sqlFunctions.getOrElse(" ")))
    }
    if (asTable) {
      printToggleHeader("Execution\n")
    }
    GpuOverrides.execs.values.toSeq.sortBy(_.tag.toString).foreach(_.confHelp(asTable))
    if (asTable) {
      printToggleHeader("Commands\n")
    }
    GpuOverrides.commonRunnableCmds.values.toSeq.sortBy(_.tag.toString).foreach(_.confHelp(asTable))
    if (asTable) {
      printToggleHeader("Scans\n")
    }
    GpuOverrides.scans.values.toSeq.sortBy(_.tag.toString).foreach(_.confHelp(asTable))
    if (asTable) {
      printToggleHeader("Partitioning\n")
    }
    GpuOverrides.parts.values.toSeq.sortBy(_.tag.toString).foreach(_.confHelp(asTable))
  }
  def main(args: Array[String]): Unit = {
    // Include the configs in PythonConfEntries
    com.nvidia.spark.rapids.python.PythonConfEntries.init()
    val configs = new FileOutputStream(new File(args(0)))
    Console.withOut(configs) {
      Console.withErr(configs) {
        RapidsConf.helpCommon(true)
      }
    }
    val advanced = new FileOutputStream(new File(args(1)))
    Console.withOut(advanced) {
      Console.withErr(advanced) {
        RapidsConf.helpAdvanced(true)
      }
    }
  }
}

class RapidsConf(conf: Map[String, String]) extends Logging {

  import ConfHelper._
  import RapidsConf._

  def this(sqlConf: SQLConf) = {
    this(sqlConf.getAllConfs)
  }

  def this(sparkConf: SparkConf) = {
    this(Map(sparkConf.getAll: _*))
  }

  def get[T](entry: ConfEntry[T]): T = {
    entry.get(conf)
  }

  lazy val rapidsConfMap: util.Map[String, String] = conf.filterKeys(
    _.startsWith("spark.rapids.")).toMap.asJava

  lazy val metricsLevel: String = get(METRICS_LEVEL)

  lazy val isSqlEnabled: Boolean = get(SQL_ENABLED)

  lazy val isSqlExecuteOnGPU: Boolean = get(SQL_MODE).equals("executeongpu")

  lazy val isSqlExplainOnlyEnabled: Boolean = get(SQL_MODE).equals("explainonly")

  lazy val isUdfCompilerEnabled: Boolean = get(UDF_COMPILER_ENABLED)

  lazy val exportColumnarRdd: Boolean = get(EXPORT_COLUMNAR_RDD)

  lazy val shuffledHashJoinOptimizeShuffle: Boolean = get(SHUFFLED_HASH_JOIN_OPTIMIZE_SHUFFLE)

  lazy val useShuffledSymmetricHashJoin: Boolean = get(USE_SHUFFLED_SYMMETRIC_HASH_JOIN)

  lazy val stableSort: Boolean = get(STABLE_SORT)

  lazy val isFileScanPrunePartitionEnabled: Boolean = get(FILE_SCAN_PRUNE_PARTITION_ENABLED)

  lazy val isIncompatEnabled: Boolean = get(INCOMPATIBLE_OPS)

  lazy val incompatDateFormats: Boolean = get(INCOMPATIBLE_DATE_FORMATS)

  lazy val includeImprovedFloat: Boolean = get(IMPROVED_FLOAT_OPS)

  lazy val pinnedPoolSize: Long = get(PINNED_POOL_SIZE)

  lazy val pinnedPoolCuioDefault: Boolean = get(PINNED_POOL_SET_CUIO_DEFAULT)

  lazy val offHeapLimitEnabled: Boolean = get(OFF_HEAP_LIMIT_ENABLED)

  lazy val offHeapLimit: Option[Long] = get(OFF_HEAP_LIMIT_SIZE)

  lazy val perTaskOverhead: Long = get(TASK_OVERHEAD_SIZE)

  lazy val concurrentGpuTasks: Int = get(CONCURRENT_GPU_TASKS)

  lazy val isTestEnabled: Boolean = get(TEST_CONF)

  /**
   * Convert a string value to the injection configuration OomInjection.
   *
   * The new format is a CSV in any order
   *  "num_ooms=<integer>,skip=<integer>,type=<string value of OomInjectionType>"
   *
   * "type" maps to OomInjectionType to run count against oomCount and skipCount
   * "num_ooms" maps to oomCount (default 1), the number of allocations resulting in an OOM
   * "skip" maps to skipCount (default 0), the number of matching  allocations to skip before
   * injecting an OOM at the skip+1st allocation.
   * *split* maps to withSplit (default false), determining whether to inject
   * *SplitAndRetryOOM instead of plain *RetryOOM exceptions
   *
   * For backwards compatibility support existing binary configuration
   *   "false", disabled, i.e. oomCount=0, skipCount=0, injectionType=None
   *   "true" or anything else but "false"  yields the default
   *      oomCount=1, skipCount=0, injectionType=CPU_OR_GPU, withSplit=false
   */
  lazy val testRetryOOMInjectionMode : OomInjectionConf = {
    get(TEST_RETRY_OOM_INJECTION_MODE).toLowerCase match {
      case "false" =>
        OomInjectionConf(numOoms = 0, skipCount = 0,
        oomInjectionFilter = OomInjectionType.CPU_OR_GPU, withSplit = false)
      case "true" =>
        OomInjectionConf(numOoms = 1, skipCount = 0,
          oomInjectionFilter = OomInjectionType.CPU_OR_GPU, withSplit = false)
      case injectConfStr =>
        val injectConfMap = injectConfStr.split(',').map(_.split('=')).collect {
          case Array(k, v) => k -> v
        }.toMap
        val numOoms = injectConfMap.getOrElse("num_ooms", 1.toString)
        val skipCount = injectConfMap.getOrElse("skip", 0.toString)
        val oomFilterStr = injectConfMap
          .getOrElse("type", OomInjectionType.CPU_OR_GPU.toString)
          .toUpperCase()
        val oomFilter = OomInjectionType.valueOf(oomFilterStr)
        val withSplit = injectConfMap.getOrElse("split", false.toString)
        val ret = OomInjectionConf(
          numOoms = numOoms.toInt,
          skipCount = skipCount.toInt,
          oomInjectionFilter = oomFilter,
          withSplit = withSplit.toBoolean
        )
        logDebug(s"Parsed ${ret} from ${injectConfStr} via injectConfMap=${injectConfMap}");
        ret
    }
  }

  lazy val testingAllowedNonGpu: Seq[String] = get(TEST_ALLOWED_NONGPU)

  lazy val validateExecsInGpuPlan: Seq[String] = get(TEST_VALIDATE_EXECS_ONGPU)

  lazy val logQueryTransformations: Boolean = get(LOG_TRANSFORMATIONS)

  lazy val rmmDebugLocation: String = get(RMM_DEBUG)

  lazy val sparkRmmDebugLocation: String = get(SPARK_RMM_STATE_DEBUG)

  lazy val sparkRmmStateEnable: Boolean = get(SPARK_RMM_STATE_ENABLE)

  lazy val gpuOomDumpDir: Option[String] = get(GPU_OOM_DUMP_DIR)

  lazy val gpuOomMaxRetries: Int = get(GPU_OOM_MAX_RETRIES)

  lazy val gpuCoreDumpDir: Option[String] = get(GPU_COREDUMP_DIR)

  lazy val gpuCoreDumpPipePattern: String = get(GPU_COREDUMP_PIPE_PATTERN)

  lazy val isGpuCoreDumpFull: Boolean = get(GPU_COREDUMP_FULL)

  lazy val isGpuCoreDumpCompressed: Boolean = get(GPU_COREDUMP_COMPRESS)

  lazy val gpuCoreDumpCompressionCodec: String = get(GPU_COREDUMP_COMPRESSION_CODEC)

  lazy val isUvmEnabled: Boolean = get(UVM_ENABLED)

  lazy val isPooledMemEnabled: Boolean = get(POOLED_MEM)

  lazy val rmmPool: String = {
    var pool = get(RMM_POOL)
    if ("ASYNC".equalsIgnoreCase(pool)) {
      val driverVersion = Cuda.getDriverVersion
      val runtimeVersion = Cuda.getRuntimeVersion
      var fallbackMessage: Option[String] = None
      if (runtimeVersion < 11020 || driverVersion < 11020) {
        fallbackMessage = Some("CUDA runtime/driver does not support the ASYNC allocator")
      } else if (driverVersion < 11050) {
        fallbackMessage = Some("CUDA drivers before 11.5 have known incompatibilities with " +
          "the ASYNC allocator")
      }
      if (fallbackMessage.isDefined) {
        logWarning(s"${fallbackMessage.get}, falling back to ARENA")
        pool = "ARENA"
      }
    }
    pool
  }

  lazy val rmmExactAlloc: Option[Long] = get(RMM_EXACT_ALLOC)

  lazy val rmmAllocFraction: Double = get(RMM_ALLOC_FRACTION)

  lazy val rmmAllocMaxFraction: Double = get(RMM_ALLOC_MAX_FRACTION)

  lazy val rmmAllocMinFraction: Double = get(RMM_ALLOC_MIN_FRACTION)

  lazy val rmmAllocReserve: Long = get(RMM_ALLOC_RESERVE)

  lazy val hostSpillStorageSize: Long = get(HOST_SPILL_STORAGE_SIZE)

  lazy val isUnspillEnabled: Boolean = get(UNSPILL)

  lazy val needDecimalGuarantees: Boolean = get(NEED_DECIMAL_OVERFLOW_GUARANTEES)

  lazy val gpuTargetBatchSizeBytes: Long = get(GPU_BATCH_SIZE_BYTES)

  lazy val isWindowCollectListEnabled: Boolean = get(ENABLE_WINDOW_COLLECT_LIST)

  lazy val isWindowCollectSetEnabled: Boolean = get(ENABLE_WINDOW_COLLECT_SET)

  lazy val isWindowUnboundedAggEnabled: Boolean = get(ENABLE_WINDOW_UNBOUNDED_AGG)

  lazy val isFloatAggEnabled: Boolean = get(ENABLE_FLOAT_AGG)

  lazy val explain: String = get(EXPLAIN)

  lazy val shouldExplain: Boolean = !explain.equalsIgnoreCase("NONE")

  lazy val shouldExplainAll: Boolean = explain.equalsIgnoreCase("ALL")

  lazy val chunkedReaderEnabled: Boolean = get(CHUNKED_READER)

  lazy val chunkedSubPageReaderEnabled: Boolean = get(CHUNKED_SUBPAGE_READER)

  lazy val maxReadBatchSizeRows: Int = get(MAX_READER_BATCH_SIZE_ROWS)

  lazy val maxReadBatchSizeBytes: Long = get(MAX_READER_BATCH_SIZE_BYTES)

  lazy val maxGpuColumnSizeBytes: Long = get(MAX_GPU_COLUMN_SIZE_BYTES)

  lazy val parquetDebugDumpPrefix: Option[String] = get(PARQUET_DEBUG_DUMP_PREFIX)

  lazy val parquetDebugDumpAlways: Boolean = get(PARQUET_DEBUG_DUMP_ALWAYS)

  lazy val orcDebugDumpPrefix: Option[String] = get(ORC_DEBUG_DUMP_PREFIX)

  lazy val orcDebugDumpAlways: Boolean = get(ORC_DEBUG_DUMP_ALWAYS)

  lazy val avroDebugDumpPrefix: Option[String] = get(AVRO_DEBUG_DUMP_PREFIX)

  lazy val avroDebugDumpAlways: Boolean = get(AVRO_DEBUG_DUMP_ALWAYS)

  lazy val hashAggReplaceMode: String = get(HASH_AGG_REPLACE_MODE)

  lazy val partialMergeDistinctEnabled: Boolean = get(PARTIAL_MERGE_DISTINCT_ENABLED)

  lazy val enableReplaceSortMergeJoin: Boolean = get(ENABLE_REPLACE_SORTMERGEJOIN)

  lazy val enableHashOptimizeSort: Boolean = get(ENABLE_HASH_OPTIMIZE_SORT)

  lazy val areInnerJoinsEnabled: Boolean = get(ENABLE_INNER_JOIN)

  lazy val areCrossJoinsEnabled: Boolean = get(ENABLE_CROSS_JOIN)

  lazy val areLeftOuterJoinsEnabled: Boolean = get(ENABLE_LEFT_OUTER_JOIN)

  lazy val areRightOuterJoinsEnabled: Boolean = get(ENABLE_RIGHT_OUTER_JOIN)

  lazy val areFullOuterJoinsEnabled: Boolean = get(ENABLE_FULL_OUTER_JOIN)

  lazy val areLeftSemiJoinsEnabled: Boolean = get(ENABLE_LEFT_SEMI_JOIN)

  lazy val areLeftAntiJoinsEnabled: Boolean = get(ENABLE_LEFT_ANTI_JOIN)

  lazy val areExistenceJoinsEnabled: Boolean = get(ENABLE_EXISTENCE_JOIN)

  lazy val isCastDecimalToFloatEnabled: Boolean = get(ENABLE_CAST_DECIMAL_TO_FLOAT)

  lazy val isCastFloatToDecimalEnabled: Boolean = get(ENABLE_CAST_FLOAT_TO_DECIMAL)

  lazy val isCastFloatToStringEnabled: Boolean = get(ENABLE_CAST_FLOAT_TO_STRING)

  lazy val isFloatFormatNumberEnabled: Boolean = get(ENABLE_FLOAT_FORMAT_NUMBER)

  lazy val isCastStringToTimestampEnabled: Boolean = get(ENABLE_CAST_STRING_TO_TIMESTAMP)

  lazy val hasExtendedYearValues: Boolean = get(HAS_EXTENDED_YEAR_VALUES)

  lazy val isCastStringToFloatEnabled: Boolean = get(ENABLE_CAST_STRING_TO_FLOAT)

  lazy val isCastFloatToIntegralTypesEnabled: Boolean = get(ENABLE_CAST_FLOAT_TO_INTEGRAL_TYPES)

  lazy val isProjectAstEnabled: Boolean = get(ENABLE_PROJECT_AST)

  lazy val isTieredProjectEnabled: Boolean = get(ENABLE_TIERED_PROJECT)

  lazy val isLegacyGetJsonObjectEnabled: Boolean = get(ENABLE_GETJSONOBJECT_LEGACY)

  lazy val isExpandPreprojectEnabled: Boolean = get(ENABLE_EXPAND_PREPROJECT)

  lazy val multiThreadReadNumThreads: Int = {
    // Use the largest value set among all the options.
    val deprecatedConfs = Seq(
      PARQUET_MULTITHREAD_READ_NUM_THREADS,
      ORC_MULTITHREAD_READ_NUM_THREADS,
      AVRO_MULTITHREAD_READ_NUM_THREADS)
    val values = get(MULTITHREAD_READ_NUM_THREADS) +: deprecatedConfs.flatMap { deprecatedConf =>
      val confValue = get(deprecatedConf)
      confValue.foreach { _ =>
        logWarning(s"$deprecatedConf is deprecated, use $MULTITHREAD_READ_NUM_THREADS. " +
          "Conflicting multithreaded read thread count settings will use the largest value.")
      }
      confValue
    }
    values.max
  }

  lazy val numFilesFilterParallel: Int = get(NUM_FILES_FILTER_PARALLEL)

  lazy val isParquetEnabled: Boolean = get(ENABLE_PARQUET)

  lazy val isParquetInt96WriteEnabled: Boolean = get(ENABLE_PARQUET_INT96_WRITE)

  lazy val parquetReaderFooterType: ParquetFooterReaderType.Value = {
    get(PARQUET_READER_FOOTER_TYPE) match {
      case "AUTO" => ParquetFooterReaderType.AUTO
      case "NATIVE" => ParquetFooterReaderType.NATIVE
      case "JAVA" => ParquetFooterReaderType.JAVA
      case other =>
        throw new IllegalArgumentException(s"Internal Error $other is not supported for " +
            s"${PARQUET_READER_FOOTER_TYPE.key}")
    }
  }

  lazy val isParquetPerFileReadEnabled: Boolean =
    RapidsReaderType.withName(get(PARQUET_READER_TYPE)) == RapidsReaderType.PERFILE

  lazy val isParquetAutoReaderEnabled: Boolean =
    RapidsReaderType.withName(get(PARQUET_READER_TYPE)) == RapidsReaderType.AUTO

  lazy val isParquetCoalesceFileReadEnabled: Boolean = isParquetAutoReaderEnabled ||
    RapidsReaderType.withName(get(PARQUET_READER_TYPE)) == RapidsReaderType.COALESCING

  lazy val isParquetMultiThreadReadEnabled: Boolean = isParquetAutoReaderEnabled ||
    RapidsReaderType.withName(get(PARQUET_READER_TYPE)) == RapidsReaderType.MULTITHREADED

  lazy val maxNumParquetFilesParallel: Int = get(PARQUET_MULTITHREAD_READ_MAX_NUM_FILES_PARALLEL)

  lazy val isParquetReadEnabled: Boolean = get(ENABLE_PARQUET_READ)

  lazy val getMultithreadedCombineThreshold: Long =
    get(READER_MULTITHREADED_COMBINE_THRESHOLD)

  lazy val getMultithreadedCombineWaitTime: Int =
    get(READER_MULTITHREADED_COMBINE_WAIT_TIME)

  lazy val getMultithreadedReaderKeepOrder: Boolean =
    get(READER_MULTITHREADED_READ_KEEP_ORDER)

  lazy val isParquetWriteEnabled: Boolean = get(ENABLE_PARQUET_WRITE)

  lazy val isOrcEnabled: Boolean = get(ENABLE_ORC)

  lazy val isOrcReadEnabled: Boolean = get(ENABLE_ORC_READ)

  lazy val isOrcWriteEnabled: Boolean = get(ENABLE_ORC_WRITE)

  lazy val isOrcFloatTypesToStringEnable: Boolean = get(ENABLE_ORC_FLOAT_TYPES_TO_STRING)

  lazy val isOrcPerFileReadEnabled: Boolean =
    RapidsReaderType.withName(get(ORC_READER_TYPE)) == RapidsReaderType.PERFILE

  lazy val isOrcAutoReaderEnabled: Boolean =
    RapidsReaderType.withName(get(ORC_READER_TYPE)) == RapidsReaderType.AUTO

  lazy val isOrcCoalesceFileReadEnabled: Boolean = isOrcAutoReaderEnabled ||
    RapidsReaderType.withName(get(ORC_READER_TYPE)) == RapidsReaderType.COALESCING

  lazy val isOrcMultiThreadReadEnabled: Boolean = isOrcAutoReaderEnabled ||
    RapidsReaderType.withName(get(ORC_READER_TYPE)) == RapidsReaderType.MULTITHREADED

  lazy val maxNumOrcFilesParallel: Int = get(ORC_MULTITHREAD_READ_MAX_NUM_FILES_PARALLEL)

  lazy val isCsvEnabled: Boolean = get(ENABLE_CSV)

  lazy val isCsvReadEnabled: Boolean = get(ENABLE_CSV_READ)

  lazy val isCsvFloatReadEnabled: Boolean = get(ENABLE_READ_CSV_FLOATS)

  lazy val isCsvDoubleReadEnabled: Boolean = get(ENABLE_READ_CSV_DOUBLES)

  lazy val isCsvDecimalReadEnabled: Boolean = get(ENABLE_READ_CSV_DECIMALS)

  lazy val isJsonEnabled: Boolean = get(ENABLE_JSON)

  lazy val isJsonReadEnabled: Boolean = get(ENABLE_JSON_READ)

  lazy val isJsonFloatReadEnabled: Boolean = get(ENABLE_READ_JSON_FLOATS)

  lazy val isJsonDoubleReadEnabled: Boolean = get(ENABLE_READ_JSON_DOUBLES)

  lazy val isJsonDecimalReadEnabled: Boolean = get(ENABLE_READ_JSON_DECIMALS)

  lazy val isJsonMixedTypesAsStringEnabled: Boolean = get(ENABLE_READ_JSON_MIXED_TYPES_AS_STRING)

  lazy val isAvroEnabled: Boolean = get(ENABLE_AVRO)

  lazy val isAvroReadEnabled: Boolean = get(ENABLE_AVRO_READ)

  lazy val isAvroPerFileReadEnabled: Boolean =
    RapidsReaderType.withName(get(AVRO_READER_TYPE)) == RapidsReaderType.PERFILE

  lazy val isAvroAutoReaderEnabled: Boolean =
    RapidsReaderType.withName(get(AVRO_READER_TYPE)) == RapidsReaderType.AUTO

  lazy val isAvroCoalesceFileReadEnabled: Boolean = isAvroAutoReaderEnabled ||
    RapidsReaderType.withName(get(AVRO_READER_TYPE)) == RapidsReaderType.COALESCING

  lazy val isAvroMultiThreadReadEnabled: Boolean = isAvroAutoReaderEnabled ||
    RapidsReaderType.withName(get(AVRO_READER_TYPE)) == RapidsReaderType.MULTITHREADED

  lazy val maxNumAvroFilesParallel: Int = get(AVRO_MULTITHREAD_READ_MAX_NUM_FILES_PARALLEL)

  lazy val isDeltaWriteEnabled: Boolean = get(ENABLE_DELTA_WRITE)

  lazy val isIcebergEnabled: Boolean = get(ENABLE_ICEBERG)

  lazy val isIcebergReadEnabled: Boolean = get(ENABLE_ICEBERG_READ)

  lazy val isHiveDelimitedTextEnabled: Boolean = get(ENABLE_HIVE_TEXT)

  lazy val isHiveDelimitedTextReadEnabled: Boolean = get(ENABLE_HIVE_TEXT_READ)

  lazy val isHiveDelimitedTextWriteEnabled: Boolean = get(ENABLE_HIVE_TEXT_WRITE)

  lazy val shouldHiveReadFloats: Boolean = get(ENABLE_READ_HIVE_FLOATS)

  lazy val shouldHiveReadDoubles: Boolean = get(ENABLE_READ_HIVE_DOUBLES)

  lazy val shouldHiveReadDecimals: Boolean = get(ENABLE_READ_HIVE_DECIMALS)

  lazy val shuffleManagerEnabled: Boolean = get(SHUFFLE_MANAGER_ENABLED)

  lazy val shuffleManagerMode: String = get(SHUFFLE_MANAGER_MODE)

  lazy val shuffleTransportClassName: String = get(SHUFFLE_TRANSPORT_CLASS_NAME)

  lazy val shuffleTransportEarlyStartHeartbeatInterval: Int = get(
    SHUFFLE_TRANSPORT_EARLY_START_HEARTBEAT_INTERVAL)

  lazy val shuffleTransportEarlyStartHeartbeatTimeout: Int = get(
    SHUFFLE_TRANSPORT_EARLY_START_HEARTBEAT_TIMEOUT)

  lazy val shuffleTransportEarlyStart: Boolean = get(SHUFFLE_TRANSPORT_EARLY_START)

  lazy val shuffleTransportMaxReceiveInflightBytes: Long = get(
    SHUFFLE_TRANSPORT_MAX_RECEIVE_INFLIGHT_BYTES)

  lazy val shuffleUcxActiveMessagesForceRndv: Boolean = get(SHUFFLE_UCX_ACTIVE_MESSAGES_FORCE_RNDV)

  lazy val shuffleUcxUseWakeup: Boolean = get(SHUFFLE_UCX_USE_WAKEUP)

  lazy val shuffleUcxListenerStartPort: Int = get(SHUFFLE_UCX_LISTENER_START_PORT)

  lazy val shuffleUcxMgmtHost: String = get(SHUFFLE_UCX_MGMT_SERVER_HOST)

  lazy val shuffleUcxMgmtConnTimeout: Int = get(SHUFFLE_UCX_MGMT_CONNECTION_TIMEOUT)

  lazy val shuffleUcxBounceBuffersSize: Long = get(SHUFFLE_UCX_BOUNCE_BUFFERS_SIZE)

  lazy val shuffleUcxDeviceBounceBuffersCount: Int = get(SHUFFLE_UCX_BOUNCE_BUFFERS_DEVICE_COUNT)

  lazy val shuffleUcxHostBounceBuffersCount: Int = get(SHUFFLE_UCX_BOUNCE_BUFFERS_HOST_COUNT)

  lazy val shuffleMaxClientThreads: Int = get(SHUFFLE_MAX_CLIENT_THREADS)

  lazy val shuffleMaxClientTasks: Int = get(SHUFFLE_MAX_CLIENT_TASKS)

  lazy val shuffleClientThreadKeepAliveTime: Int = get(SHUFFLE_CLIENT_THREAD_KEEPALIVE)

  lazy val shuffleMaxServerTasks: Int = get(SHUFFLE_MAX_SERVER_TASKS)

  lazy val shuffleMaxMetadataSize: Long = get(SHUFFLE_MAX_METADATA_SIZE)

  lazy val shuffleCompressionCodec: String = get(SHUFFLE_COMPRESSION_CODEC)

  lazy val shuffleCompressionLz4ChunkSize: Long = get(SHUFFLE_COMPRESSION_LZ4_CHUNK_SIZE)

  lazy val shuffleCompressionMaxBatchMemory: Long = get(SHUFFLE_COMPRESSION_MAX_BATCH_MEMORY)

  lazy val shuffleMultiThreadedMaxBytesInFlight: Long =
    get(SHUFFLE_MULTITHREADED_MAX_BYTES_IN_FLIGHT)

  lazy val shuffleMultiThreadedWriterThreads: Int = get(SHUFFLE_MULTITHREADED_WRITER_THREADS)

  lazy val shuffleMultiThreadedReaderThreads: Int = get(SHUFFLE_MULTITHREADED_READER_THREADS)

  def isUCXShuffleManagerMode: Boolean =
    RapidsShuffleManagerMode
      .withName(get(SHUFFLE_MANAGER_MODE)) == RapidsShuffleManagerMode.UCX

  def isMultiThreadedShuffleManagerMode: Boolean =
    RapidsShuffleManagerMode
      .withName(get(SHUFFLE_MANAGER_MODE)) == RapidsShuffleManagerMode.MULTITHREADED

  def isCacheOnlyShuffleManagerMode: Boolean =
    RapidsShuffleManagerMode
      .withName(get(SHUFFLE_MANAGER_MODE)) == RapidsShuffleManagerMode.CACHE_ONLY

  def isGPUShuffle: Boolean = isUCXShuffleManagerMode || isCacheOnlyShuffleManagerMode

  lazy val shimsProviderOverride: Option[String] = get(SHIMS_PROVIDER_OVERRIDE)

  lazy val cudfVersionOverride: Boolean = get(CUDF_VERSION_OVERRIDE)

  lazy val allowMultipleJars: AllowMultipleJars.Value = {
    get(ALLOW_MULTIPLE_JARS) match {
      case "ALWAYS" => AllowMultipleJars.ALWAYS
      case "NEVER" => AllowMultipleJars.NEVER
      case "SAME_REVISION" => AllowMultipleJars.SAME_REVISION
      case other =>
        throw new IllegalArgumentException(s"Internal Error $other is not supported for " +
            s"${ALLOW_MULTIPLE_JARS.key}")
    }
  }

  lazy val allowDisableEntirePlan: Boolean = get(ALLOW_DISABLE_ENTIRE_PLAN)

  lazy val useArrowCopyOptimization: Boolean = get(USE_ARROW_OPT)

  lazy val getCloudSchemes: Seq[String] =
    DEFAULT_CLOUD_SCHEMES ++ get(CLOUD_SCHEMES).getOrElse(Seq.empty)

  lazy val optimizerEnabled: Boolean = get(OPTIMIZER_ENABLED)

  lazy val optimizerExplain: String = get(OPTIMIZER_EXPLAIN)

  lazy val optimizerShouldExplainAll: Boolean = optimizerExplain.equalsIgnoreCase("ALL")

  lazy val optimizerClassName: String = get(OPTIMIZER_CLASS_NAME)

  lazy val defaultRowCount: Long = get(OPTIMIZER_DEFAULT_ROW_COUNT)

  lazy val defaultCpuOperatorCost: Double = get(OPTIMIZER_DEFAULT_CPU_OPERATOR_COST)

  lazy val defaultCpuExpressionCost: Double = get(OPTIMIZER_DEFAULT_CPU_EXPRESSION_COST)

  lazy val defaultGpuOperatorCost: Double = get(OPTIMIZER_DEFAULT_GPU_OPERATOR_COST)

  lazy val defaultGpuExpressionCost: Double = get(OPTIMIZER_DEFAULT_GPU_EXPRESSION_COST)

  lazy val cpuReadMemorySpeed: Double = get(OPTIMIZER_CPU_READ_SPEED)

  lazy val cpuWriteMemorySpeed: Double = get(OPTIMIZER_CPU_WRITE_SPEED)

  lazy val gpuReadMemorySpeed: Double = get(OPTIMIZER_GPU_READ_SPEED)

  lazy val gpuWriteMemorySpeed: Double = get(OPTIMIZER_GPU_WRITE_SPEED)

  lazy val getAlluxioHome: String = get(ALLUXIO_HOME)

  lazy val getAlluxioMaster: String = get(ALLUXIO_MASTER)

  lazy val getAlluxioMasterPort: Int = get(ALLUXIO_MASTER_PORT)

  lazy val getAlluxioPathsToReplace: Option[Seq[String]] = get(ALLUXIO_PATHS_REPLACE)

  lazy val getAlluxioAutoMountEnabled: Boolean = get(ALLUXIO_AUTOMOUNT_ENABLED)

  lazy val getAlluxioBucketRegex: String = get(ALLUXIO_BUCKET_REGEX)

  lazy val getAlluxioUser: String = get(ALLUXIO_USER)

  lazy val getAlluxioReplacementAlgo: String = get(ALLUXIO_REPLACEMENT_ALGO)

  lazy val isAlluxioReplacementAlgoConvertTime: Boolean =
    get(ALLUXIO_REPLACEMENT_ALGO) == "CONVERT_TIME"

  lazy val isAlluxioReplacementAlgoTaskTime: Boolean =
    get(ALLUXIO_REPLACEMENT_ALGO) == "TASK_TIME"

  lazy val getAlluxioLargeFileThreshold: Long = get(ALLUXIO_LARGE_FILE_THRESHOLD)

  lazy val enableAlluxioSlowDisk: Boolean = get(ALLUXIO_SLOW_DISK)

  lazy val driverTimeZone: Option[String] = get(DRIVER_TIMEZONE)

  lazy val isRangeWindowByteEnabled: Boolean = get(ENABLE_RANGE_WINDOW_BYTES)

  lazy val isRangeWindowShortEnabled: Boolean = get(ENABLE_RANGE_WINDOW_SHORT)

  lazy val isRangeWindowIntEnabled: Boolean = get(ENABLE_RANGE_WINDOW_INT)

  lazy val isRangeWindowLongEnabled: Boolean = get(ENABLE_RANGE_WINDOW_LONG)

  lazy val isRangeWindowFloatEnabled: Boolean = get(ENABLE_RANGE_WINDOW_FLOAT)

  lazy val isRangeWindowDoubleEnabled: Boolean = get(ENABLE_RANGE_WINDOW_DOUBLE)

  lazy val isRangeWindowDecimalEnabled: Boolean = get(ENABLE_RANGE_WINDOW_DECIMAL)

  lazy val batchedBoundedRowsWindowMax: Int = get(BATCHED_BOUNDED_ROW_WINDOW_MAX)

  lazy val allowSinglePassPartialSortAgg: Boolean = get(ENABLE_SINGLE_PASS_PARTIAL_SORT_AGG)

  lazy val forceSinglePassPartialSortAgg: Boolean = get(FORCE_SINGLE_PASS_PARTIAL_SORT_AGG)

  lazy val isRegExpEnabled: Boolean = get(ENABLE_REGEXP)

  lazy val maxRegExpStateMemory: Long =  {
    val size = get(REGEXP_MAX_STATE_MEMORY_BYTES)
    if (size > 3 * gpuTargetBatchSizeBytes) {
      logWarning(s"${REGEXP_MAX_STATE_MEMORY_BYTES.key} is more than 3 times " +
        s"${GPU_BATCH_SIZE_BYTES.key}. This may cause regular expression operations to " +
        s"encounter GPU out of memory errors.")
    }
    size
  }

  lazy val getSparkGpuResourceName: String = get(SPARK_GPU_RESOURCE_NAME)

  lazy val isCpuBasedUDFEnabled: Boolean = get(ENABLE_CPU_BASED_UDF)

  lazy val isFastSampleEnabled: Boolean = get(ENABLE_FAST_SAMPLE)

  lazy val isDetectDeltaLogQueries: Boolean = get(DETECT_DELTA_LOG_QUERIES)

  lazy val isDetectDeltaCheckpointQueries: Boolean = get(DETECT_DELTA_CHECKPOINT_QUERIES)

  lazy val concurrentWriterPartitionFlushSize: Long = get(CONCURRENT_WRITER_PARTITION_FLUSH_SIZE)

  lazy val isAqeExchangeReuseFixupEnabled: Boolean = get(ENABLE_AQE_EXCHANGE_REUSE_FIXUP)

  lazy val chunkedPackPoolSize: Long = get(CHUNKED_PACK_POOL_SIZE)

  lazy val chunkedPackBounceBufferSize: Long = get(CHUNKED_PACK_BOUNCE_BUFFER_SIZE)

  lazy val spillToDiskBounceBufferSize: Long = get(SPILL_TO_DISK_BOUNCE_BUFFER_SIZE)

  lazy val splitUntilSizeOverride: Option[Long] = get(SPLIT_UNTIL_SIZE_OVERRIDE)

<<<<<<< HEAD
  lazy val skipGpuArchCheck: Boolean = get(SKIP_GPU_ARCH_CHECK)
=======
  lazy val testGetJsonObject: Boolean = get(TEST_GET_JSON_OBJECT)

  lazy val testGetJsonObjectSavePath: String = get(TEST_GET_JSON_OBJECT_SAVE_PATH)

  lazy val testGetJsonObjectSaveRows: Int = get(TEST_GET_JSON_OBJECT_SAVE_ROWS)
>>>>>>> d6ef1d6b

  private val optimizerDefaults = Map(
    // this is not accurate because CPU projections do have a cost due to appending values
    // to each row that is produced, but this needs to be a really small number because
    // GpuProject cost is zero (in our cost model) and we don't want to encourage moving to
    // the GPU just to do a trivial projection, so we pretend the overhead of a
    // CPU projection (beyond evaluating the expressions) is also zero
    "spark.rapids.sql.optimizer.cpu.exec.ProjectExec" -> "0",
    // The cost of a GPU projection is mostly the cost of evaluating the expressions
    // to produce the projected columns
    "spark.rapids.sql.optimizer.gpu.exec.ProjectExec" -> "0",
    // union does not further process data produced by its children
    "spark.rapids.sql.optimizer.cpu.exec.UnionExec" -> "0",
    "spark.rapids.sql.optimizer.gpu.exec.UnionExec" -> "0"
  )

  def isOperatorEnabled(key: String, incompat: Boolean, isDisabledByDefault: Boolean): Boolean = {
    val default = !(isDisabledByDefault || incompat) || (incompat && isIncompatEnabled)
    conf.get(key).map(toBoolean(_, key)).getOrElse(default)
  }

  /**
   * Get the GPU cost of an expression, for use in the cost-based optimizer.
   */
  def getGpuExpressionCost(operatorName: String): Option[Double] = {
    val key = s"spark.rapids.sql.optimizer.gpu.expr.$operatorName"
    getOptionalCost(key)
  }

  /**
   * Get the GPU cost of an operator, for use in the cost-based optimizer.
   */
  def getGpuOperatorCost(operatorName: String): Option[Double] = {
    val key = s"spark.rapids.sql.optimizer.gpu.exec.$operatorName"
    getOptionalCost(key)
  }

  /**
   * Get the CPU cost of an expression, for use in the cost-based optimizer.
   */
  def getCpuExpressionCost(operatorName: String): Option[Double] = {
    val key = s"spark.rapids.sql.optimizer.cpu.expr.$operatorName"
    getOptionalCost(key)
  }

  /**
   * Get the CPU cost of an operator, for use in the cost-based optimizer.
   */
  def getCpuOperatorCost(operatorName: String): Option[Double] = {
    val key = s"spark.rapids.sql.optimizer.cpu.exec.$operatorName"
    getOptionalCost(key)
  }

  private def getOptionalCost(key: String) = {
    // user-provided value takes precedence, then look in defaults map
    conf.get(key).orElse(optimizerDefaults.get(key)).map(toDouble(_, key))
  }

  /**
   * To judge whether "key" is explicitly set by the users.
   */
  def isConfExplicitlySet(key: String): Boolean = {
    conf.contains(key)
  }
}

case class OomInjectionConf(
  numOoms: Int,
  skipCount: Int,
  withSplit: Boolean,
  oomInjectionFilter: OomInjectionType
)<|MERGE_RESOLUTION|>--- conflicted
+++ resolved
@@ -2150,14 +2150,13 @@
     .booleanConf
     .createOptional
 
-<<<<<<< HEAD
   val SKIP_GPU_ARCH_CHECK = conf("spark.rapids.skipGpuArchitectureCheck")
     .doc("When true, skips GPU architecture compatibility check. Note that this check " +
       "might still be present in cuDF.")
     .internal()
     .booleanConf
     .createWithDefault(false)
-=======
+
   val TEST_GET_JSON_OBJECT = conf("spark.rapids.sql.test.get_json_object")
       .doc("Only for tests: verify for get_json_object. If enabled, dump the data that " +
           "causes differences between Spark and GPU.")
@@ -2179,7 +2178,6 @@
       .internal()
       .integerConf
       .createWithDefault(1024)
->>>>>>> d6ef1d6b
 
   private def printSectionHeader(category: String): Unit =
     println(s"\n### $category")
@@ -2948,15 +2946,13 @@
 
   lazy val splitUntilSizeOverride: Option[Long] = get(SPLIT_UNTIL_SIZE_OVERRIDE)
 
-<<<<<<< HEAD
   lazy val skipGpuArchCheck: Boolean = get(SKIP_GPU_ARCH_CHECK)
-=======
+
   lazy val testGetJsonObject: Boolean = get(TEST_GET_JSON_OBJECT)
 
   lazy val testGetJsonObjectSavePath: String = get(TEST_GET_JSON_OBJECT_SAVE_PATH)
 
   lazy val testGetJsonObjectSaveRows: Int = get(TEST_GET_JSON_OBJECT_SAVE_ROWS)
->>>>>>> d6ef1d6b
 
   private val optimizerDefaults = Map(
     // this is not accurate because CPU projections do have a cost due to appending values
