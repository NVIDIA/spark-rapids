/*
 * Copyright (c) 2019-2025, NVIDIA CORPORATION.
 *
 * Licensed under the Apache License, Version 2.0 (the "License");
 * you may not use this file except in compliance with the License.
 * You may obtain a copy of the License at
 *
 *     http://www.apache.org/licenses/LICENSE-2.0
 *
 * Unless required by applicable law or agreed to in writing, software
 * distributed under the License is distributed on an "AS IS" BASIS,
 * WITHOUT WARRANTIES OR CONDITIONS OF ANY KIND, either express or implied.
 * See the License for the specific language governing permissions and
 * limitations under the License.
 */
package com.nvidia.spark.rapids

import java.io.{File, FileOutputStream}
import java.util

import scala.collection.JavaConverters._
import scala.collection.mutable.{HashMap, ListBuffer}

import ai.rapids.cudf.Cuda
import com.nvidia.spark.rapids.jni.RmmSpark.OomInjectionType
import com.nvidia.spark.rapids.jni.kudo.DumpOption
import com.nvidia.spark.rapids.lore.{LoreId, OutputLoreId}

import org.apache.spark.SparkConf
import org.apache.spark.internal.Logging
import org.apache.spark.network.util.{ByteUnit, JavaUtils}
import org.apache.spark.sql.catalyst.analysis.FunctionRegistry
import org.apache.spark.sql.internal.SQLConf
import org.apache.spark.sql.rapids.RapidsPrivateUtil

object ConfHelper {
  def toBoolean(s: String, key: String): Boolean = {
    try {
      s.trim.toBoolean
    } catch {
      case _: IllegalArgumentException =>
        throw new IllegalArgumentException(s"$key should be boolean, but was $s")
    }
  }

  def toInteger(s: String, key: String): Integer = {
    try {
      s.trim.toInt
    } catch {
      case _: IllegalArgumentException =>
        throw new IllegalArgumentException(s"$key should be integer, but was $s")
    }
  }

  def toLong(s: String, key: String): Long = {
    try {
      s.trim.toLong
    } catch {
      case _: IllegalArgumentException =>
        throw new IllegalArgumentException(s"$key should be long, but was $s")
    }
  }

  def toDouble(s: String, key: String): Double = {
    try {
      s.trim.toDouble
    } catch {
      case _: IllegalArgumentException =>
        throw new IllegalArgumentException(s"$key should be double, but was $s")
    }
  }

  def stringToSeq(str: String): Seq[String] = {
    // Here 'split' returns a mutable array, 'toList' will convert it into a immutable list
    str.split(",").map(_.trim()).filter(_.nonEmpty).toList
  }

  def stringToSeq[T](str: String, converter: String => T): Seq[T] = {
    stringToSeq(str).map(converter)
  }

  def seqToString[T](v: Seq[T], stringConverter: T => String): String = {
    v.map(stringConverter).mkString(",")
  }

  def byteFromString(str: String, unit: ByteUnit): Long = {
    val (input, multiplier) =
      if (str.nonEmpty && str.head == '-') {
        (str.substring(1), -1)
      } else {
        (str, 1)
      }
    multiplier * JavaUtils.byteStringAs(input, unit)
  }

  def makeConfAnchor(key: String, text: String = null): String = {
    val t = if (text != null) text else key
    // The anchor cannot be too long, so for now
    val a = key.replaceFirst("spark.rapids.", "")
    "<a name=\"" + s"$a" + "\"></a>" + t
  }

  def getSqlFunctionsForClass[T](exprClass: Class[T]): Option[Seq[String]] = {
    sqlFunctionsByClass.get(exprClass.getCanonicalName)
  }

  lazy val sqlFunctionsByClass: Map[String, Seq[String]] = {
    val functionsByClass = new HashMap[String, Seq[String]]
    FunctionRegistry.expressions.foreach { case (sqlFn, (expressionInfo, _)) =>
      val className = expressionInfo.getClassName
      val fnSeq = functionsByClass.getOrElse(className, Seq[String]())
      val fnCleaned = if (sqlFn != "|") {
        sqlFn
      } else {
        "\\|"
      }
      functionsByClass.update(className, fnSeq :+ s"`$fnCleaned`")
    }
    functionsByClass.mapValues(_.sorted).toMap
  }
}

abstract class ConfEntry[T](val key: String, val converter: String => T, val doc: String,
    val isInternal: Boolean, val isStartUpOnly: Boolean, val isCommonlyUsed: Boolean) {

  def get(conf: Map[String, String]): T
  def get(conf: SQLConf): T
  def help(asTable: Boolean = false): Unit

  override def toString: String = key
}

class ConfEntryWithDefault[T](key: String, converter: String => T, doc: String,
    isInternal: Boolean, isStartupOnly: Boolean, isCommonlyUsed: Boolean = false,
    val defaultValue: T)
  extends ConfEntry[T](key, converter, doc, isInternal, isStartupOnly, isCommonlyUsed) {

  override def get(conf: Map[String, String]): T = {
    conf.get(key).map(converter).getOrElse(defaultValue)
  }

  override def get(conf: SQLConf): T = {
    val tmp = conf.getConfString(key, null)
    if (tmp == null) {
      defaultValue
    } else {
      converter(tmp)
    }
  }

  override def help(asTable: Boolean = false): Unit = {
    if (!isInternal) {
      val startupOnlyStr = if (isStartupOnly) "Startup" else "Runtime"
      if (asTable) {
        import ConfHelper.makeConfAnchor
        println(s"${makeConfAnchor(key)}|$doc|$defaultValue|$startupOnlyStr")
      } else {
        println(s"$key:")
        println(s"\t$doc")
        println(s"\tdefault $defaultValue")
        println(s"\ttype $startupOnlyStr")
        println()
      }
    }
  }
}

class OptionalConfEntry[T](key: String, val rawConverter: String => T, doc: String,
    isInternal: Boolean, isStartupOnly: Boolean, isCommonlyUsed: Boolean = false)
  extends ConfEntry[Option[T]](key, s => Some(rawConverter(s)), doc, isInternal,
  isStartupOnly, isCommonlyUsed) {

  override def get(conf: Map[String, String]): Option[T] = {
    conf.get(key).map(rawConverter)
  }

  override def get(conf: SQLConf): Option[T] = {
    val tmp = conf.getConfString(key, null)
    if (tmp == null) {
      None
    } else {
      Some(rawConverter(tmp))
    }
  }

  override def help(asTable: Boolean = false): Unit = {
    if (!isInternal) {
      val startupOnlyStr = if (isStartupOnly) "Startup" else "Runtime"
      if (asTable) {
        import ConfHelper.makeConfAnchor
        println(s"${makeConfAnchor(key)}|$doc|None|$startupOnlyStr")
      } else {
        println(s"$key:")
        println(s"\t$doc")
        println("\tNone")
        println(s"\ttype $startupOnlyStr")
        println()
      }
    }
  }
}

class TypedConfBuilder[T](
    val parent: ConfBuilder,
    val converter: String => T,
    val stringConverter: T => String) {

  def this(parent: ConfBuilder, converter: String => T) = {
    this(parent, converter, Option(_).map(_.toString).orNull)
  }

  /** Apply a transformation to the user-provided values of the config entry. */
  def transform(fn: T => T): TypedConfBuilder[T] = {
    new TypedConfBuilder(parent, s => fn(converter(s)), stringConverter)
  }

  /** Checks if the user-provided value for the config matches the validator. */
  def checkValue(validator: T => Boolean, errorMsg: String): TypedConfBuilder[T] = {
    transform { v =>
      if (!validator(v)) {
        throw new IllegalArgumentException(errorMsg)
      }
      v
    }
  }

  /** Check that user-provided values for the config match a pre-defined set. */
  def checkValues(validValues: Set[T]): TypedConfBuilder[T] = {
    transform { v =>
      if (!validValues.contains(v)) {
        throw new IllegalArgumentException(
          s"The value of ${parent.key} should be one of ${validValues.mkString(", ")}, but was $v")
      }
      v
    }
  }

  def createWithDefault(value: T): ConfEntryWithDefault[T] = {
    // 'converter' will check the validity of default 'value', if it's not valid,
    // then 'converter' will throw an exception
    val transformedValue = converter(stringConverter(value))
    val ret = new ConfEntryWithDefault[T](parent.key, converter,
      parent.doc, parent.isInternal, parent.isStartupOnly, parent.isCommonlyUsed, transformedValue)
    parent.register(ret)
    ret
  }

  /** Turns the config entry into a sequence of values of the underlying type. */
  def toSequence: TypedConfBuilder[Seq[T]] = {
    new TypedConfBuilder(parent, ConfHelper.stringToSeq(_, converter),
      ConfHelper.seqToString(_, stringConverter))
  }

  def createOptional: OptionalConfEntry[T] = {
    val ret = new OptionalConfEntry[T](parent.key, converter,
      parent.doc, parent.isInternal, parent.isStartupOnly, parent.isCommonlyUsed)
    parent.register(ret)
    ret
  }
}

class ConfBuilder(val key: String, val register: ConfEntry[_] => Unit) {

  import ConfHelper._

  var doc: String = null
  var isInternal: Boolean = false
  var isStartupOnly: Boolean = false
  var isCommonlyUsed: Boolean = false

  def doc(data: String): ConfBuilder = {
    this.doc = data
    this
  }

  def internal(): ConfBuilder = {
    this.isInternal = true
    this
  }

  def startupOnly(): ConfBuilder = {
    this.isStartupOnly = true
    this
  }

  def commonlyUsed(): ConfBuilder = {
    this.isCommonlyUsed = true
    this
  }

  def booleanConf: TypedConfBuilder[Boolean] = {
    new TypedConfBuilder[Boolean](this, toBoolean(_, key))
  }

  def bytesConf(unit: ByteUnit): TypedConfBuilder[Long] = {
    new TypedConfBuilder[Long](this, byteFromString(_, unit))
  }

  def integerConf: TypedConfBuilder[Integer] = {
    new TypedConfBuilder[Integer](this, toInteger(_, key))
  }

  def longConf: TypedConfBuilder[Long] = {
    new TypedConfBuilder[Long](this, toLong(_, key))
  }

  def doubleConf: TypedConfBuilder[Double] = {
    new TypedConfBuilder(this, toDouble(_, key))
  }

  def stringConf: TypedConfBuilder[String] = {
    new TypedConfBuilder[String](this, identity[String])
  }
}

object RapidsReaderType extends Enumeration {
  type RapidsReaderType = Value
  val AUTO, COALESCING, MULTITHREADED, PERFILE = Value
}

object RapidsConf extends Logging {
  val MULTITHREAD_READ_NUM_THREADS_DEFAULT = 20
  private val registeredConfs = new ListBuffer[ConfEntry[_]]()

  private def register(entry: ConfEntry[_]): Unit = {
    registeredConfs += entry
  }

  def conf(key: String): ConfBuilder = {
    new ConfBuilder(key, register)
  }

  // Resource Configuration

  val PINNED_POOL_SIZE = conf("spark.rapids.memory.pinnedPool.size")
    .doc("The size of the pinned memory pool in bytes unless otherwise specified. " +
      "Use 0 to disable the pool.")
    .startupOnly()
    .commonlyUsed()
    .bytesConf(ByteUnit.BYTE)
    .createWithDefault(0)

  val PINNED_POOL_SET_CUIO_DEFAULT = conf("spark.rapids.memory.pinnedPool.setCuioDefault")
    .doc("If set to true, the pinned pool configured for the plugin will be shared with " +
      "cuIO for small pinned allocations.")
    .startupOnly()
    .internal()
    .booleanConf
    .createWithDefault(true)

  val OFF_HEAP_LIMIT_ENABLED = conf("spark.rapids.memory.host.offHeapLimit.enabled")
      .doc("Should the off heap limit be enforced or not.")
      .startupOnly()
      // This might change as a part of https://github.com/NVIDIA/spark-rapids/issues/8878
      .internal()
      .booleanConf
      .createWithDefault(false)

  val OFF_HEAP_LIMIT_SIZE = conf("spark.rapids.memory.host.offHeapLimit.size")
      .doc("The maximum amount of off heap memory that the plugin will use. " +
          "This includes pinned memory and some overhead memory. If pinned is larger " +
          "than this - overhead pinned will be truncated.")
      .startupOnly()
      .internal() // https://github.com/NVIDIA/spark-rapids/issues/8878 should be replaced with
      // .commonlyUsed()
      .bytesConf(ByteUnit.BYTE)
      .createOptional // The default

  val CGROUPS_MEMORY_LIMIT_PATH = conf("spark.rapids.cgroups.memory.limit.path")
    .doc("The filepath of the local file on host that stores the memory limit " +
      "for the process. If omitted, attempts to detect the file from common locations.")
    .startupOnly()
    .stringConf
    .createOptional

  val CGROUPS_MEMORY_USAGE_PATH = conf("spark.rapids.cgroups.memory.usage.path")
    .doc("The filepath of the local file on host that stores the memory usage " +
      "for the process. If omitted, attempts to detect the file from common locations.")
    .startupOnly()
    .stringConf
    .createOptional

  val TASK_OVERHEAD_SIZE = conf("spark.rapids.memory.host.taskOverhead.size")
      .doc("The amount of off heap memory reserved per task for overhead activities " +
          "like C++ heap/stack and a few other small things that are hard to control for.")
      .startupOnly()
      .internal() // https://github.com/NVIDIA/spark-rapids/issues/8878
      .bytesConf(ByteUnit.BYTE)
      .createWithDefault(15L * 1024 * 1024) // 15 MiB

  val RMM_DEBUG = conf("spark.rapids.memory.gpu.debug")
    .doc("Provides a log of GPU memory allocations and frees. If set to " +
      "STDOUT or STDERR the logging will go there. Setting it to NONE disables logging. " +
      "All other values are reserved for possible future expansion and in the mean time will " +
      "disable logging.")
    .startupOnly()
    .stringConf
    .createWithDefault("NONE")

  val SPARK_RMM_STATE_DEBUG = conf("spark.rapids.memory.gpu.state.debug")
      .doc("To better recover from out of memory errors, RMM will track several states for " +
          "the threads that interact with the GPU. This provides a log of those state " +
          "transitions to aid in debugging it. STDOUT or STDERR will have the logging go there " +
          "empty string will disable logging and anything else will be treated as a file to " +
          "write the logs to.")
      .startupOnly()
      .stringConf
      .createWithDefault("")

  val SPARK_RMM_STATE_ENABLE = conf("spark.rapids.memory.gpu.state.enable")
      .doc("Enabled or disable using the SparkRMM state tracking to improve " +
          "OOM response. This includes possibly retrying parts of the processing in " +
          "the case of an OOM")
      .startupOnly()
      .internal()
      .booleanConf
      .createWithDefault(true)

  val GPU_OOM_DUMP_DIR = conf("spark.rapids.memory.gpu.oomDumpDir")
    .doc("The path to a local directory where a heap dump will be created if the GPU " +
      "encounters an unrecoverable out-of-memory (OOM) error. The filename will be of the " +
      "form: \"gpu-oom-<pid>-<dumpId>.hprof\" where <pid> is the process ID, and " +
      "the dumpId is a sequence number to disambiguate multiple heap dumps " +
      "per process lifecycle")
    .startupOnly()
    .stringConf
    .createOptional

  val GPU_OOM_MAX_RETRIES =
    conf("spark.rapids.memory.gpu.oomMaxRetries")
      .doc("The number of times that an OOM will be re-attempted after the device store " +
        "can't spill anymore. In practice, we can use Cuda.deviceSynchronize to allow temporary " +
        "state in the allocator and in the various streams to catch up, in hopes we can satisfy " +
        "an allocation which was failing due to the interim state of memory.")
      .internal()
      .integerConf
      .createWithDefault(2)

  val GPU_COREDUMP_DIR = conf("spark.rapids.gpu.coreDump.dir")
    .doc("The URI to a directory where a GPU core dump will be created if the GPU encounters " +
      "an exception. The URI can reference a distributed filesystem. The filename will be of the " +
      "form gpucore-<appID>-<executorID>.nvcudmp, where <appID> is the Spark application ID and " +
      "<executorID> is the executor ID.")
    .internal()
    .stringConf
    .createOptional

val GPU_COREDUMP_PIPE_PATTERN = conf("spark.rapids.gpu.coreDump.pipePattern")
    .doc("The pattern to use to generate the named pipe path. Occurrences of %p in the pattern " +
      "will be replaced with the process ID of the executor.")
    .internal
    .stringConf
    .createWithDefault("gpucorepipe.%p")

  val GPU_COREDUMP_FULL = conf("spark.rapids.gpu.coreDump.full")
    .doc("If true, GPU coredumps will be a full coredump (i.e.: with local, shared, and global " +
      "memory).")
    .internal()
    .booleanConf
    .createWithDefault(false)

  val GPU_COREDUMP_COMPRESSION_CODEC = conf("spark.rapids.gpu.coreDump.compression.codec")
    .doc("The codec used to compress GPU core dumps. Spark provides the codecs " +
      "lz4, lzf, snappy, and zstd.")
    .internal()
    .stringConf
    .createWithDefault("zstd")

  val GPU_COREDUMP_COMPRESS = conf("spark.rapids.gpu.coreDump.compress")
    .doc("If true, GPU coredumps will be compressed using the compression codec specified " +
      s"in $GPU_COREDUMP_COMPRESSION_CODEC")
    .internal()
    .booleanConf
    .createWithDefault(true)

  private val RMM_ALLOC_MAX_FRACTION_KEY = "spark.rapids.memory.gpu.maxAllocFraction"
  private val RMM_ALLOC_MIN_FRACTION_KEY = "spark.rapids.memory.gpu.minAllocFraction"
  private val RMM_ALLOC_RESERVE_KEY = "spark.rapids.memory.gpu.reserve"

  val RMM_ALLOC_FRACTION = conf("spark.rapids.memory.gpu.allocFraction")
    .doc("The fraction of available (free) GPU memory that should be allocated for pooled " +
      "memory. This must be less than or equal to the maximum limit configured via " +
      s"$RMM_ALLOC_MAX_FRACTION_KEY, and greater than or equal to the minimum limit configured " +
      s"via $RMM_ALLOC_MIN_FRACTION_KEY.")
    .startupOnly()
    .doubleConf
    .checkValue(v => v >= 0 && v <= 1, "The fraction value must be in [0, 1].")
    .createWithDefault(1)

  val RMM_EXACT_ALLOC = conf("spark.rapids.memory.gpu.allocSize")
      .doc("The exact size in byte that RMM should allocate. This is intended to only be " +
          "used for testing.")
      .internal() // If this becomes public we need to add in checks for the value when it is used.
      .bytesConf(ByteUnit.BYTE)
      .createOptional

  val RMM_ALLOC_MAX_FRACTION = conf(RMM_ALLOC_MAX_FRACTION_KEY)
    .doc("The fraction of total GPU memory that limits the maximum size of the RMM pool. " +
        s"The value must be greater than or equal to the setting for $RMM_ALLOC_FRACTION. " +
        "Note that this limit will be reduced by the reserve memory configured in " +
        s"$RMM_ALLOC_RESERVE_KEY.")
    .startupOnly()
    .commonlyUsed()
    .doubleConf
    .checkValue(v => v >= 0 && v <= 1, "The fraction value must be in [0, 1].")
    .createWithDefault(1)

  val RMM_ALLOC_MIN_FRACTION = conf(RMM_ALLOC_MIN_FRACTION_KEY)
    .doc("The fraction of total GPU memory that limits the minimum size of the RMM pool. " +
      s"The value must be less than or equal to the setting for $RMM_ALLOC_FRACTION.")
    .startupOnly()
    .commonlyUsed()
    .doubleConf
    .checkValue(v => v >= 0 && v <= 1, "The fraction value must be in [0, 1].")
    .createWithDefault(0.25)

  val RMM_ALLOC_RESERVE = conf(RMM_ALLOC_RESERVE_KEY)
      .doc("The amount of GPU memory that should remain unallocated by RMM and left for " +
          "system use such as memory needed for kernels and kernel launches.")
      .startupOnly()
      .bytesConf(ByteUnit.BYTE)
      .createWithDefault(ByteUnit.MiB.toBytes(640))

  val HOST_SPILL_STORAGE_SIZE = conf("spark.rapids.memory.host.spillStorageSize")
    .doc("Amount of off-heap host memory to use for buffering spilled GPU data before spilling " +
        "to local disk. Use -1 to set the amount to the combined size of pinned and pageable " +
        "memory pools. This config is deprecated in favor of " +
        "spark.rapids.memory.host.offHeapLimit.enabled/" +
        "spark.rapids.memory.host.offHeapLimit.size, which will take precedence if set.")
    .startupOnly()
    .commonlyUsed()
    .bytesConf(ByteUnit.BYTE)
    .createWithDefault(-1)

  val UNSPILL = conf("spark.rapids.memory.gpu.unspill.enabled")
    .doc("When a spilled GPU buffer is needed again, should it be unspilled, or only copied " +
        "back into GPU memory temporarily. Unspilling may be useful for GPU buffers that are " +
        "needed frequently, for example, broadcast variables; however, it may also increase GPU " +
        "memory usage")
    .startupOnly()
    .booleanConf
    .createWithDefault(false)

  val RMM_POOL = conf("spark.rapids.memory.gpu.pool")
    .doc("Select the RMM pooling allocator to use. Valid values are \"DEFAULT\", \"ARENA\", " +
      "\"ASYNC\", and \"NONE\". With \"DEFAULT\", the RMM pool allocator is used; with " +
      "\"ARENA\", the RMM arena allocator is used; with \"ASYNC\", the new CUDA stream-ordered " +
      "memory allocator in CUDA 11.2+ is used. If set to \"NONE\", pooling is disabled and RMM " +
      "just passes through to CUDA memory allocation directly.")
    .startupOnly()
    .stringConf
    .createWithDefault("ASYNC")

  val CONCURRENT_GPU_TASKS = conf("spark.rapids.sql.concurrentGpuTasks")
      .doc("Set the initial number of tasks that can execute concurrently per GPU. " +
        "By default the number of tasks allowed on the GPU will adjust dynamically " +
        "to try and provide optimal performance. This sets the starting point for each " +
        "stage. If this is not set the amount of GPU memory will be used to come up " +
        "with a starting estimate.")
      .integerConf
      .createOptional

  val DYNAMIC_CONCURRENT_GPU_TASKS = conf("spark.rapids.sql.concurrentGpuTasks.dynamic")
      .doc("Set to false if the system should not dynamically adjust the concurrent task " +
        "amount, but keep it to be a static number")
      .booleanConf
      .createWithDefault(true)

  val GPU_BATCH_SIZE_BYTES = conf("spark.rapids.sql.batchSizeBytes")
    .doc("Set the target number of bytes for a GPU batch. Splits sizes for input data " +
      "is covered by separate configs.")
    .commonlyUsed()
    .bytesConf(ByteUnit.BYTE)
    .checkValue(v => v > 0, "Batch size must be positive")
    .createWithDefault(1 * 1024 * 1024 * 1024) // 1 GiB is the default

  val CHUNKED_READER = conf("spark.rapids.sql.reader.chunked")
    .doc("Enable a chunked reader where possible. A chunked reader allows " +
      "reading highly compressed data that could not be read otherwise, but at the expense " +
      "of more GPU memory, and in some cases more GPU computation. "+
      "Currently this only supports ORC and Parquet formats.")
    .booleanConf
    .createWithDefault(true)

  val CHUNKED_READER_MEMORY_USAGE_RATIO = conf("spark.rapids.sql.reader.chunked.memoryUsageRatio")
    .doc("A value to compute soft limit on the internal memory usage of the chunked reader " +
      "(if being used). Such limit is calculated as the multiplication of this value and " +
      s"'${GPU_BATCH_SIZE_BYTES.key}'.")
    .internal()
    .startupOnly()
    .doubleConf
    .checkValue(v => v > 0, "The ratio value must be positive.")
    .createWithDefault(4)

  val LIMIT_CHUNKED_READER_MEMORY_USAGE = conf("spark.rapids.sql.reader.chunked.limitMemoryUsage")
    .doc("Enable a soft limit on the internal memory usage of the chunked reader " +
      "(if being used). Such limit is calculated as the multiplication of " +
      s"'${GPU_BATCH_SIZE_BYTES.key}' and '${CHUNKED_READER_MEMORY_USAGE_RATIO.key}'." +
      "For example, if batchSizeBytes is set to 1GB and memoryUsageRatio is 4, " +
      "the chunked reader will try to keep its memory usage under 4GB.")
    .booleanConf
    .createOptional

  val CHUNKED_SUBPAGE_READER = conf("spark.rapids.sql.reader.chunked.subPage")
    .doc("Enable a chunked reader where possible for reading data that is smaller " +
      "than the typical row group/page limit. Currently deprecated and replaced by " +
      s"'${LIMIT_CHUNKED_READER_MEMORY_USAGE}'.")
    .booleanConf
    .createOptional

  val MAX_GPU_COLUMN_SIZE_BYTES = conf("spark.rapids.sql.columnSizeBytes")
    .doc("Limit the max number of bytes for a GPU column. It is same as the cudf " +
      "row count limit of a column. It is used by the multi-file readers. " +
      "See com.nvidia.spark.rapids.BatchWithPartitionDataUtils.")
    .internal()
    .bytesConf(ByteUnit.BYTE)
    .checkValue(v => v >= 0 && v <= Integer.MAX_VALUE,
      s"Column size must be positive and not exceed ${Integer.MAX_VALUE} bytes.")
    .createWithDefault(Integer.MAX_VALUE) // 2 GiB is the default

  val MAX_READER_BATCH_SIZE_ROWS = conf("spark.rapids.sql.reader.batchSizeRows")
    .doc("Soft limit on the maximum number of rows the reader will read per batch. " +
      "The orc and parquet readers will read row groups until this limit is met or exceeded. " +
      "The limit is respected by the csv reader.")
    .commonlyUsed()
    .integerConf
    .createWithDefault(Integer.MAX_VALUE)

  val MAX_READER_BATCH_SIZE_BYTES = conf("spark.rapids.sql.reader.batchSizeBytes")
    .doc("Soft limit on the maximum number of bytes the reader reads per batch. " +
      "The readers will read chunks of data until this limit is met or exceeded. " +
      "Note that the reader may estimate the number of bytes that will be used on the GPU " +
      "in some cases based on the schema and number of rows in each batch.")
    .commonlyUsed()
    .bytesConf(ByteUnit.BYTE)
    .createWithDefault(Integer.MAX_VALUE)

  val DRIVER_TIMEZONE = conf("spark.rapids.driver.user.timezone")
    .doc("This config is used to inform the executor plugin about the driver's timezone " +
      "and is not intended to be set by the user.")
    .internal()
    .stringConf
    .createOptional

  val TIMESTAMP_RULES_END_YEAR = conf("spark.rapids.timezone.transitionCache.maxYear")
    .doc("Set the max year for timestamp processing for timezones with transitions " +
      "such as Daylight Savings. For efficiency reasons, timestamp" +
      " transitions are stored on the GPU. We store transitions up to some set year." +
      " Adding more years will use more memory, every 100 years is roughly 1MB.")
    .startupOnly()
    .integerConf
    .createWithDefault(2200)

  // Internal Features

  val UVM_ENABLED = conf("spark.rapids.memory.uvm.enabled")
    .doc("UVM or universal memory can allow main host memory to act essentially as swap " +
      "for device(GPU) memory. This allows the GPU to process more data than fits in memory, but " +
      "can result in slower processing. This is an experimental feature.")
    .internal()
    .startupOnly()
    .booleanConf
    .createWithDefault(false)

  val EXPORT_COLUMNAR_RDD = conf("spark.rapids.sql.exportColumnarRdd")
    .doc("Spark has no simply way to export columnar RDD data.  This turns on special " +
      "processing/tagging that allows the RDD to be picked back apart into a Columnar RDD.")
    .internal()
    .booleanConf
    .createWithDefault(false)

  val SHUFFLED_HASH_JOIN_OPTIMIZE_SHUFFLE =
    conf("spark.rapids.sql.shuffledHashJoin.optimizeShuffle")
      .doc("Enable or disable an optimization where shuffled build side batches are kept " +
        "on the host while the first stream batch is loaded onto the GPU. The optimization " +
        "increases off-heap host memory usage to avoid holding onto the GPU semaphore while " +
        "waiting for stream side IO.")
      .internal()
      .booleanConf
      .createWithDefault(true)

  val USE_SHUFFLED_SYMMETRIC_HASH_JOIN = conf("spark.rapids.sql.join.useShuffledSymmetricHashJoin")
    .doc("Use the experimental shuffle symmetric hash join designed to improve handling of large " +
      "symmetric joins. Requires spark.rapids.sql.shuffledHashJoin.optimizeShuffle=true.")
    .internal()
    .booleanConf
    .createWithDefault(true)

  val USE_SHUFFLED_ASYMMETRIC_HASH_JOIN =
    conf("spark.rapids.sql.join.useShuffledAsymmetricHashJoin")
      .doc("Use the experimental shuffle asymmetric hash join designed to improve handling of " +
        "large joins for left and right outer joins. Requires " +
        "spark.rapids.sql.shuffledHashJoin.optimizeShuffle=true and " +
        "spark.rapids.sql.join.useShuffledSymmetricHashJoin=true")
      .internal()
      .booleanConf
      .createWithDefault(true)

  val JOIN_OUTER_MAGNIFICATION_THRESHOLD =
    conf("spark.rapids.sql.join.outer.magnificationFactorThreshold")
      .doc("The magnification factor threshold at which outer joins will consider using the " +
        "unnatural side of the join to build the hash table")
      .internal()
      .integerConf
      .createWithDefault(10000)

  val BUCKET_JOIN_IO_PREFETCH =
    conf("spark.rapids.sql.join.bucket.IOPrefetch")
      .doc("Enable I/O prefetch of the upstream bucket scans if there is a SizedHashJoin " +
        "in downstream. Please notice the prefetch will only take affect with " +
        "MultiFileCloudPartitionReader")
      .internal()
      .booleanConf
      .createWithDefault(true)

  val STABLE_SORT = conf("spark.rapids.sql.stableSort.enabled")
      .doc("Enable or disable stable sorting. Apache Spark's sorting is typically a stable " +
          "sort, but sort stability cannot be guaranteed in distributed work loads because the " +
          "order in which upstream data arrives to a task is not guaranteed. Sort stability then " +
          "only matters when reading and sorting data from a file using a single task/partition. " +
          "Because of limitations in the plugin when you enable stable sorting all of the data " +
          "for a single task will be combined into a single batch before sorting. This currently " +
          "disables spilling from GPU memory if the data size is too large.")
      .booleanConf
      .createWithDefault(false)

  val FILE_SCAN_PRUNE_PARTITION_ENABLED = conf("spark.rapids.sql.fileScanPrunePartition.enabled")
    .doc("Enable or disable the partition column pruning for v1 file scan. Spark always asks " +
        "for all the partition columns even a query doesn't need them. Generation of " +
        "partition columns is relatively expensive for the GPU. Enabling this allows the " +
        "GPU to generate only required partition columns to save time and GPU " +
        "memory.")
    .internal()
    .booleanConf
    .createWithDefault(true)

  // METRICS

  val METRICS_LEVEL = conf("spark.rapids.sql.metrics.level")
      .doc("GPU plans can produce a lot more metrics than CPU plans do. In very large " +
          "queries this can sometimes result in going over the max result size limit for the " +
          "driver. Supported values include " +
          "DEBUG which will enable all metrics supported and typically only needs to be enabled " +
          "when debugging the plugin. " +
          "MODERATE which should output enough metrics to understand how long each part of the " +
          "query is taking and how much data is going to each part of the query. " +
          "ESSENTIAL which disables most metrics except those Apache Spark CPU plans will also " +
          "report or their equivalents.")
      .commonlyUsed()
      .stringConf
      .transform(_.toUpperCase(java.util.Locale.ROOT))
      .checkValues(Set("DEBUG", "MODERATE", "ESSENTIAL"))
      .createWithDefault("MODERATE")

  val PROFILE_PATH = conf("spark.rapids.profile.pathPrefix")
    .doc("Enables profiling and specifies a URI path to use when writing profile data")
    .internal()
    .stringConf
    .createOptional

  val PROFILE_EXECUTORS = conf("spark.rapids.profile.executors")
    .doc("Comma-separated list of executors IDs and hyphenated ranges of executor IDs to " +
      "profile when profiling is enabled")
    .internal()
    .stringConf
    .createWithDefault("0")

  val PROFILE_TIME_RANGES_SECONDS = conf("spark.rapids.profile.timeRangesInSeconds")
    .doc("Comma-separated list of start-end ranges of time, in seconds, since executor startup " +
      "to start and stop profiling. For example, a value of 10-30,100-110 will have the profiler " +
      "wait for 10 seconds after executor startup then profile for 20 seconds, then wait for " +
      "70 seconds then profile again for the next 10 seconds")
    .internal()
    .stringConf
    .createOptional

  val PROFILE_JOBS = conf("spark.rapids.profile.jobs")
    .doc("Comma-separated list of job IDs and hyphenated ranges of job IDs to " +
      "profile when profiling is enabled")
    .internal()
    .stringConf
    .createOptional

  val PROFILE_STAGES = conf("spark.rapids.profile.stages")
    .doc("Comma-separated list of stage IDs and hyphenated ranges of stage IDs to " +
      "profile when profiling is enabled")
    .internal()
    .stringConf
    .createOptional

  val PROFILE_TASK_LIMIT_PER_STAGE = conf("spark.rapids.profile.taskLimitPerStage")
    .doc("Limit the number of tasks to profile per stage. A value <= 0 will profile all tasks.")
    .internal()
    .integerConf
    .createWithDefault(0)

  val PROFILE_ASYNC_ALLOC_CAPTURE = conf("spark.rapids.profile.asyncAllocCapture")
    .doc("Whether the profiler should capture async CUDA allocation and free events")
    .internal()
    .booleanConf
    .createWithDefault(false)

  val PROFILE_DRIVER_POLL_MILLIS = conf("spark.rapids.profile.driverPollMillis")
    .doc("Interval in milliseconds the executors will poll for job and stage completion when " +
      "stage-level profiling is used.")
    .internal()
    .integerConf
    .createWithDefault(1000)

  val PROFILE_COMPRESSION = conf("spark.rapids.profile.compression")
    .doc("Specifies the compression codec to use when writing profile data, one of " +
      "zstd or none")
    .internal()
    .stringConf
    .transform(_.toLowerCase(java.util.Locale.ROOT))
    .checkValues(Set("zstd", "none"))
    .createWithDefault("zstd")

  val PROFILE_FLUSH_PERIOD_MILLIS = conf("spark.rapids.profile.flushPeriodMillis")
    .doc("Specifies the time period in milliseconds to flush profile records. " +
      "A value <= 0 will disable time period flushing.")
    .internal()
    .integerConf
    .createWithDefault(0)

  val PROFILE_WRITE_BUFFER_SIZE = conf("spark.rapids.profile.writeBufferSize")
    .doc("Buffer size to use when writing profile records.")
    .internal()
    .bytesConf(ByteUnit.BYTE)
    .createWithDefault(8 * 1024 * 1024)

  // ENABLE/DISABLE PROCESSING

  val SQL_ENABLED = conf("spark.rapids.sql.enabled")
    .doc("Enable (true) or disable (false) sql operations on the GPU")
    .commonlyUsed()
    .booleanConf
    .createWithDefault(true)

  val SQL_MODE = conf("spark.rapids.sql.mode")
    .doc("Set the mode for the Rapids Accelerator. The supported modes are explainOnly and " +
         "executeOnGPU. This config can not be changed at runtime, you must restart the " +
         "application for it to take affect. The default mode is executeOnGPU, which means " +
         "the RAPIDS Accelerator plugin convert the Spark operations and execute them on the " +
         "GPU when possible. The explainOnly mode allows running queries on the CPU and the " +
         "RAPIDS Accelerator will evaluate the queries as if it was going to run on the GPU. " +
         "The explanations of what would have run on the GPU and why are output in log " +
         "messages. When using explainOnly mode, the default explain output is ALL, this can " +
         "be changed by setting spark.rapids.sql.explain. See that config for more details.")
    .startupOnly()
    .stringConf
    .transform(_.toLowerCase(java.util.Locale.ROOT))
    .checkValues(Set("explainonly", "executeongpu"))
    .createWithDefault("executeongpu")

  val UDF_COMPILER_ENABLED = conf("spark.rapids.sql.udfCompiler.enabled")
    .doc("When set to true, Scala UDFs will be considered for compilation as Catalyst expressions")
    .commonlyUsed()
    .booleanConf
    .createWithDefault(false)

  val DFUDF_ENABLED = conf("spark.rapids.sql.dfudf.enabled")
    .doc("When set to false, the DataFrame UDF plugin is disabled. True enables it.")
    .internal()
    .booleanConf
    .createWithDefault(true)

  val INCOMPATIBLE_OPS = conf("spark.rapids.sql.incompatibleOps.enabled")
    .doc("For operations that work, but are not 100% compatible with the Spark equivalent " +
      "set if they should be enabled by default or disabled by default.")
    .booleanConf
    .createWithDefault(true)

  val INCOMPATIBLE_DATE_FORMATS = conf("spark.rapids.sql.incompatibleDateFormats.enabled")
    .doc("When parsing strings as dates and timestamps in functions like unix_timestamp, some " +
         "formats are fully supported on the GPU and some are unsupported and will fall back to " +
         "the CPU.  Some formats behave differently on the GPU than the CPU.  Spark on the CPU " +
         "interprets date formats with unsupported trailing characters as nulls, while Spark on " +
         "the GPU will parse the date with invalid trailing characters. More detail can be found " +
         "at [parsing strings as dates or timestamps]" +
         "(../compatibility.md#parsing-strings-as-dates-or-timestamps).")
      .booleanConf
      .createWithDefault(false)

  val IMPROVED_FLOAT_OPS = conf("spark.rapids.sql.improvedFloatOps.enabled")
    .doc("For some floating point operations spark uses one way to compute the value " +
      "and the underlying cudf implementation can use an improved algorithm. " +
      "In some cases this can result in cudf producing an answer when spark overflows.")
    .booleanConf
    .createWithDefault(true)

  val NEED_DECIMAL_OVERFLOW_GUARANTEES = conf("spark.rapids.sql.decimalOverflowGuarantees")
      .doc("FOR TESTING ONLY. DO NOT USE IN PRODUCTION. Please see the decimal section of " +
          "the compatibility documents for more information on this config.")
      .booleanConf
      .createWithDefault(true)

  val ENABLE_WINDOW_COLLECT_LIST = conf("spark.rapids.sql.window.collectList.enabled")
      .doc("The output size of collect list for a window operation is proportional to " +
          "the window size squared. The current GPU implementation does not handle this well " +
          "and is disabled by default. If you know that your window size is very small you " +
          "can try to enable it.")
      .booleanConf
      .createWithDefault(false)

  val ENABLE_WINDOW_COLLECT_SET = conf("spark.rapids.sql.window.collectSet.enabled")
      .doc("The output size of collect set for a window operation can be proportional to " +
          "the window size squared. The current GPU implementation does not handle this well " +
          "and is disabled by default. If you know that your window size is very small you " +
          "can try to enable it.")
      .booleanConf
      .createWithDefault(false)

  val ENABLE_WINDOW_UNBOUNDED_AGG = conf("spark.rapids.sql.window.unboundedAgg.enabled")
      .doc("This is a temporary internal config to turn on an unbounded to unbounded " +
          "window optimization that is still a work in progress. It should eventually replace " +
          "the double pass window exec.")
      .internal()
      .booleanConf
      .createWithDefault(false)

  val ENABLE_FLOAT_AGG = conf("spark.rapids.sql.variableFloatAgg.enabled")
    .doc("Spark assumes that all operations produce the exact same result each time. " +
      "This is not true for some floating point aggregations, which can produce slightly " +
      "different results on the GPU as the aggregation is done in parallel.  This can enable " +
      "those operations if you know the query is only computing it once.")
    .booleanConf
    .createWithDefault(true)

  val ENABLE_REPLACE_SORTMERGEJOIN = conf("spark.rapids.sql.replaceSortMergeJoin.enabled")
    .doc("Allow replacing sortMergeJoin with HashJoin")
    .booleanConf
    .createWithDefault(true)

  val ENABLE_HASH_OPTIMIZE_SORT = conf("spark.rapids.sql.hashOptimizeSort.enabled")
    .doc("Whether sorts should be inserted after some hashed operations to improve " +
      "output ordering. This can improve output file sizes when saving to columnar formats.")
    .booleanConf
    .createWithDefault(false)

  val ENABLE_FOLD_LOCAL_AGGREGATE = conf("spark.rapids.sql.foldLocalAggregate.enabled")
    .doc("Whether to fold two-stages local aggregate into one-shot Complete aggregate.")
    .internal()
    .booleanConf
    .createWithDefault(true)

  val ENABLE_CAST_FLOAT_TO_DECIMAL = conf("spark.rapids.sql.castFloatToDecimal.enabled")
    .doc("Casting from floating point types to decimal on the GPU returns results that have " +
      "tiny difference compared to results returned from CPU.")
    .booleanConf
    .createWithDefault(true)

  val ENABLE_CAST_FLOAT_TO_STRING = conf("spark.rapids.sql.castFloatToString.enabled")
    .doc("Casting from floating point types to string on the GPU returns results that have " +
      "a different precision than the default results of Spark.")
    .booleanConf
    .createWithDefault(true)

  val ENABLE_FLOAT_FORMAT_NUMBER = conf("spark.rapids.sql.formatNumberFloat.enabled")
    .doc("format_number with floating point types on the GPU returns results that have " +
      "a different precision than the default results of Spark.")
    .booleanConf
    .createWithDefault(true)

  val ENABLE_CAST_FLOAT_TO_INTEGRAL_TYPES =
    conf("spark.rapids.sql.castFloatToIntegralTypes.enabled")
      .doc("Casting from floating point types to integral types on the GPU supports a " +
          "slightly different range of values when using Spark 3.1.0 or later. Refer to the CAST " +
          "documentation for more details.")
      .booleanConf
      .createWithDefault(true)

  val ENABLE_CAST_DECIMAL_TO_FLOAT = conf("spark.rapids.sql.castDecimalToFloat.enabled")
      .doc("Casting from decimal to floating point types on the GPU returns results that have " +
          "tiny difference compared to results returned from CPU.")
      .booleanConf
      .createWithDefault(true)

  val ENABLE_CAST_STRING_TO_FLOAT = conf("spark.rapids.sql.castStringToFloat.enabled")
    .doc("When set to true, enables casting from strings to float types (float, double) " +
      "on the GPU. Currently hex values aren't supported on the GPU. Also note that casting from " +
      "string to float types on the GPU returns incorrect results when the string represents any " +
      "number \"1.7976931348623158E308\" <= x < \"1.7976931348623159E308\" " +
      "and \"-1.7976931348623158E308\" >= x > \"-1.7976931348623159E308\" in both these cases " +
      "the GPU returns Double.MaxValue while CPU returns \"+Infinity\" and \"-Infinity\" " +
      "respectively")
    .booleanConf
    .createWithDefault(true)

  val ENABLE_CAST_STRING_TO_TIMESTAMP = conf("spark.rapids.sql.castStringToTimestamp.enabled")
    .doc("When set to false, this disables casting from string to timestamp on the GPU.")
    .booleanConf
    .createWithDefault(true)

  val HAS_EXTENDED_YEAR_VALUES = conf("spark.rapids.sql.hasExtendedYearValues")
      .doc("Spark 3.2.0+ extended parsing of years in dates and " +
          "timestamps to support the full range of possible values. Prior " +
          "to this it was limited to a positive 4 digit year. The Accelerator does not " +
          "support the extended range yet. This config indicates if your data includes " +
          "this extended range or not, or if you don't care about getting the correct " +
          "values on values with the extended range.")
      .booleanConf
      .createWithDefault(true)

  val ENABLE_INNER_JOIN = conf("spark.rapids.sql.join.inner.enabled")
      .doc("When set to true inner joins are enabled on the GPU")
      .booleanConf
      .createWithDefault(true)

  val ENABLE_CROSS_JOIN = conf("spark.rapids.sql.join.cross.enabled")
      .doc("When set to true cross joins are enabled on the GPU")
      .booleanConf
      .createWithDefault(true)

  val ENABLE_LEFT_OUTER_JOIN = conf("spark.rapids.sql.join.leftOuter.enabled")
      .doc("When set to true left outer joins are enabled on the GPU")
      .booleanConf
      .createWithDefault(true)

  val ENABLE_RIGHT_OUTER_JOIN = conf("spark.rapids.sql.join.rightOuter.enabled")
      .doc("When set to true right outer joins are enabled on the GPU")
      .booleanConf
      .createWithDefault(true)

  val ENABLE_FULL_OUTER_JOIN = conf("spark.rapids.sql.join.fullOuter.enabled")
      .doc("When set to true full outer joins are enabled on the GPU")
      .booleanConf
      .createWithDefault(true)

  val ENABLE_LEFT_SEMI_JOIN = conf("spark.rapids.sql.join.leftSemi.enabled")
      .doc("When set to true left semi joins are enabled on the GPU")
      .booleanConf
      .createWithDefault(true)

  val ENABLE_LEFT_ANTI_JOIN = conf("spark.rapids.sql.join.leftAnti.enabled")
      .doc("When set to true left anti joins are enabled on the GPU")
      .booleanConf
      .createWithDefault(true)

  val ENABLE_EXISTENCE_JOIN = conf("spark.rapids.sql.join.existence.enabled")
      .doc("When set to true existence joins are enabled on the GPU")
      .booleanConf
      .createWithDefault(true)

  val ENABLE_PROJECT_AST = conf("spark.rapids.sql.projectAstEnabled")
      .doc("Enable project operations to use cudf AST expressions when possible.")
      .internal()
      .booleanConf
      .createWithDefault(false)

  val ENABLE_TIERED_PROJECT = conf("spark.rapids.sql.tiered.project.enabled")
      .doc("Enable tiered projections.")
      .internal()
      .booleanConf
      .createWithDefault(true)

  val ENABLE_COMBINED_EXPR_PREFIX = "spark.rapids.sql.expression.combined."

  val ENABLE_COMBINED_EXPRESSIONS = conf("spark.rapids.sql.combined.expressions.enabled")
    .doc("For some expressions it can be much more efficient to combine multiple " +
      "expressions together into a single kernel call. This enables or disables that " +
      s"feature. Note that this requires that $ENABLE_TIERED_PROJECT is turned on or " +
      "else there is no performance improvement. You can also disable this feature for " +
      "expressions that support it. Each config is expression specific and starts with " +
      s"$ENABLE_COMBINED_EXPR_PREFIX followed by the name of the GPU expression class " +
      s"similar to what we do for enabling converting individual expressions to the GPU.")
    .internal()
    .booleanConf
    .createWithDefault(true)

  val ENABLE_RLIKE_REGEX_REWRITE = conf("spark.rapids.sql.rLikeRegexRewrite.enabled")
      .doc("Enable the optimization to rewrite rlike regex to contains in some cases.")
      .internal()
      .booleanConf
      .createWithDefault(true)

  // FILE FORMATS
  val MULTITHREAD_READ_NUM_THREADS = conf("spark.rapids.sql.multiThreadedRead.numThreads")
      .doc("The maximum number of threads on each executor to use for reading small " +
        "files in parallel. This can not be changed at runtime after the executor has " +
        "started. Used with COALESCING and MULTITHREADED readers, see " +
        "spark.rapids.sql.format.parquet.reader.type, " +
        "spark.rapids.sql.format.orc.reader.type, or " +
        "spark.rapids.sql.format.avro.reader.type for a discussion of reader types. " +
        "If it is not set explicitly and spark.executor.cores is set, it will be tried to " +
        "assign value of `max(MULTITHREAD_READ_NUM_THREADS_DEFAULT, spark.executor.cores)`, " +
        s"where MULTITHREAD_READ_NUM_THREADS_DEFAULT = $MULTITHREAD_READ_NUM_THREADS_DEFAULT" +
        ".")
      .startupOnly()
      .commonlyUsed()
      .integerConf
      .checkValue(v => v > 0, "The thread count must be greater than zero.")
      .createWithDefault(MULTITHREAD_READ_NUM_THREADS_DEFAULT)

  val ENABLE_PARQUET = conf("spark.rapids.sql.format.parquet.enabled")
    .doc("When set to false disables all parquet input and output acceleration")
    .booleanConf
    .createWithDefault(true)

  val ENABLE_PARQUET_INT96_WRITE = conf("spark.rapids.sql.format.parquet.writer.int96.enabled")
    .doc("When set to false, disables accelerated parquet write if the " +
      "spark.sql.parquet.outputTimestampType is set to INT96")
    .booleanConf
    .createWithDefault(true)

  object ParquetFooterReaderType extends Enumeration {
    val JAVA, NATIVE, AUTO = Value
  }

  val PARQUET_READER_FOOTER_TYPE =
    conf("spark.rapids.sql.format.parquet.reader.footer.type")
      .doc("In some cases reading the footer of the file is very expensive. Typically this " +
          "happens when there are a large number of columns and relatively few " +
          "of them are being read on a large number of files. " +
          "This provides the ability to use a different path to parse and filter the footer. " +
          "AUTO is the default and decides which path to take using a heuristic. JAVA " +
          "follows closely with what Apache Spark does. NATIVE will parse and " +
          "filter the footer using C++.")
      .stringConf
      .transform(_.toUpperCase(java.util.Locale.ROOT))
      .checkValues(ParquetFooterReaderType.values.map(_.toString))
      .createWithDefault(ParquetFooterReaderType.AUTO.toString)

  // This is an experimental feature now. And eventually, should be enabled or disabled depending
  // on something that we don't know yet but would try to figure out.
  val ENABLE_CPU_BASED_UDF = conf("spark.rapids.sql.rowBasedUDF.enabled")
    .doc("When set to true, optimizes a row-based UDF in a GPU operation by transferring " +
      "only the data it needs between GPU and CPU inside a query operation, instead of falling " +
      "this operation back to CPU. This is an experimental feature, and this config might be " +
      "removed in the future.")
    .booleanConf
    .createWithDefault(false)

  val PARQUET_READER_TYPE = conf("spark.rapids.sql.format.parquet.reader.type")
    .doc("Sets the Parquet reader type. We support different types that are optimized for " +
      "different environments. The original Spark style reader can be selected by setting this " +
      "to PERFILE which individually reads and copies files to the GPU. Loading many small files " +
      "individually has high overhead, and using either COALESCING or MULTITHREADED is " +
      "recommended instead. The COALESCING reader is good when using a local file system where " +
      "the executors are on the same nodes or close to the nodes the data is being read on. " +
      "This reader coalesces all the files assigned to a task into a single host buffer before " +
      "sending it down to the GPU. It copies blocks from a single file into a host buffer in " +
      s"separate threads in parallel, see $MULTITHREAD_READ_NUM_THREADS. " +
      "MULTITHREADED is good for cloud environments where you are reading from a blobstore " +
      "that is totally separate and likely has a higher I/O read cost. Many times the cloud " +
      "environments also get better throughput when you have multiple readers in parallel. " +
      "This reader uses multiple threads to read each file in parallel and each file is sent " +
      "to the GPU separately. This allows the CPU to keep reading while GPU is also doing work. " +
      s"See $MULTITHREAD_READ_NUM_THREADS and " +
      "spark.rapids.sql.format.parquet.multiThreadedRead.maxNumFilesParallel to control " +
      "the number of threads and amount of memory used. " +
      "By default this is set to AUTO so we select the reader we think is best. This will " +
      "either be the COALESCING or the MULTITHREADED based on whether we think the file is " +
      "in the cloud. See spark.rapids.cloudSchemes.")
    .stringConf
    .transform(_.toUpperCase(java.util.Locale.ROOT))
    .checkValues(RapidsReaderType.values.map(_.toString))
    .createWithDefault(RapidsReaderType.AUTO.toString)

  val PARQUET_DECOMPRESS_CPU =
    conf("spark.rapids.sql.format.parquet.decompressCpu")
      .doc("If true then the CPU is eligible to decompress Parquet data rather than the GPU. " +
          s"See other spark.rapids.sql.format.parquet.decompressCpu.* configuration settings " +
          "to control this for specific compression codecs.")
      .internal()
      .booleanConf
      .createWithDefault(false)

  val PARQUET_DECOMPRESS_CPU_SNAPPY =
    conf("spark.rapids.sql.format.parquet.decompressCpu.snappy")
      .doc(s"If true and $PARQUET_DECOMPRESS_CPU is true then the CPU decompresses " +
          "Parquet Snappy data rather than the GPU")
      .internal()
      .booleanConf
      .createWithDefault(true)

  val PARQUET_DECOMPRESS_CPU_ZSTD =
    conf("spark.rapids.sql.format.parquet.decompressCpu.zstd")
      .doc(s"If true and $PARQUET_DECOMPRESS_CPU is true then the CPU decompresses " +
          "Parquet Zstandard data rather than the GPU")
      .internal()
      .booleanConf
      .createWithDefault(true)

  val READER_MULTITHREADED_COMBINE_THRESHOLD =
    conf("spark.rapids.sql.reader.multithreaded.combine.sizeBytes")
      .doc("The target size in bytes to combine multiple small files together when using the " +
        "MULTITHREADED parquet or orc reader. With combine disabled, the MULTITHREADED reader " +
        "reads the files in parallel and sends individual files down to the GPU, but that can " +
        "be inefficient for small files. When combine is enabled, files that are ready within " +
        "spark.rapids.sql.reader.multithreaded.combine.waitTime together, up to this " +
        "threshold size, are combined before sending down to GPU. This can be disabled by " +
        "setting it to 0. Note that combine also will not go over the " +
        "spark.rapids.sql.reader.batchSizeRows or spark.rapids.sql.reader.batchSizeBytes limits.")
      .bytesConf(ByteUnit.BYTE)
      .createWithDefault(64 * 1024 * 1024) // 64M

  val READER_MULTITHREADED_COMBINE_WAIT_TIME =
    conf("spark.rapids.sql.reader.multithreaded.combine.waitTime")
      .doc("When using the multithreaded parquet or orc reader with combine mode, how long " +
        "to wait, in milliseconds, for more files to finish if haven't met the size threshold. " +
        "Note that this will wait this amount of time from when the last file was available, " +
        "so total wait time could be larger then this.")
      .integerConf
      .createWithDefault(200) // ms

  val READER_MULTITHREADED_READ_KEEP_ORDER =
    conf("spark.rapids.sql.reader.multithreaded.read.keepOrder")
      .doc("When using the MULTITHREADED reader, if this is set to true we read " +
        "the files in the same order Spark does, otherwise the order may not be the same. " +
        "Now it is supported only for parquet and orc.")
      .booleanConf
      .createWithDefault(true)

  val PARQUET_MULTITHREADED_COMBINE_THRESHOLD =
    conf("spark.rapids.sql.format.parquet.multithreaded.combine.sizeBytes")
      .doc("The target size in bytes to combine multiple small files together when using the " +
        "MULTITHREADED parquet reader. With combine disabled, the MULTITHREADED reader reads the " +
        "files in parallel and sends individual files down to the GPU, but that can be " +
        "inefficient for small files. When combine is enabled, files that are ready within " +
        "spark.rapids.sql.format.parquet.multithreaded.combine.waitTime together, up to this " +
        "threshold size, are combined before sending down to GPU. This can be disabled by " +
        "setting it to 0. Note that combine also will not go over the " +
        "spark.rapids.sql.reader.batchSizeRows or spark.rapids.sql.reader.batchSizeBytes " +
        s"limits. DEPRECATED: use $READER_MULTITHREADED_COMBINE_THRESHOLD instead.")
      .bytesConf(ByteUnit.BYTE)
      .createOptional

  val PARQUET_MULTITHREADED_COMBINE_WAIT_TIME =
    conf("spark.rapids.sql.format.parquet.multithreaded.combine.waitTime")
      .doc("When using the multithreaded parquet reader with combine mode, how long " +
        "to wait, in milliseconds, for more files to finish if haven't met the size threshold. " +
        "Note that this will wait this amount of time from when the last file was available, " +
        "so total wait time could be larger then this. " +
        s"DEPRECATED: use $READER_MULTITHREADED_COMBINE_WAIT_TIME instead.")
      .integerConf
      .createOptional

  val PARQUET_MULTITHREADED_READ_KEEP_ORDER =
    conf("spark.rapids.sql.format.parquet.multithreaded.read.keepOrder")
      .doc("When using the MULTITHREADED reader, if this is set to true we read " +
        "the files in the same order Spark does, otherwise the order may not be the same. " +
        s"DEPRECATED: use $READER_MULTITHREADED_READ_KEEP_ORDER instead.")
      .booleanConf
      .createOptional

  /** List of schemes that are always considered cloud storage schemes */
  private lazy val DEFAULT_CLOUD_SCHEMES =
    Seq("abfs", "abfss", "dbfs", "gs", "s3", "s3a", "s3n", "wasbs", "cosn")

  val CLOUD_SCHEMES = conf("spark.rapids.cloudSchemes")
    .doc("Comma separated list of additional URI schemes that are to be considered cloud based " +
      s"filesystems. Schemes already included: ${DEFAULT_CLOUD_SCHEMES.mkString(", ")}. Cloud " +
      "based stores generally would be total separate from the executors and likely have a " +
      "higher I/O read cost. Many times the cloud filesystems also get better throughput when " +
      "you have multiple readers in parallel. This is used with " +
      "spark.rapids.sql.format.parquet.reader.type")
    .commonlyUsed()
    .stringConf
    .toSequence
    .createOptional

  val PARQUET_MULTITHREAD_READ_NUM_THREADS =
    conf("spark.rapids.sql.format.parquet.multiThreadedRead.numThreads")
      .doc("The maximum number of threads, on the executor, to use for reading small " +
        "Parquet files in parallel. This can not be changed at runtime after the executor has " +
        "started. Used with COALESCING and MULTITHREADED reader, see " +
        s"$PARQUET_READER_TYPE. DEPRECATED: use $MULTITHREAD_READ_NUM_THREADS")
      .startupOnly()
      .integerConf
      .createOptional

  val PARQUET_MULTITHREAD_READ_MAX_NUM_FILES_PARALLEL =
    conf("spark.rapids.sql.format.parquet.multiThreadedRead.maxNumFilesParallel")
      .doc("A limit on the maximum number of files per task processed in parallel on the CPU " +
        "side before the file is sent to the GPU. This affects the amount of host memory used " +
        "when reading the files in parallel. Used with MULTITHREADED reader, see " +
        s"$PARQUET_READER_TYPE.")
      .integerConf
      .checkValue(v => v > 0, "The maximum number of files must be greater than 0.")
      .createWithDefault(Integer.MAX_VALUE)

  val ENABLE_PARQUET_READ = conf("spark.rapids.sql.format.parquet.read.enabled")
    .doc("When set to false disables parquet input acceleration")
    .booleanConf
    .createWithDefault(true)

  val ENABLE_PARQUET_WRITE = conf("spark.rapids.sql.format.parquet.write.enabled")
    .doc("When set to false disables parquet output acceleration")
    .booleanConf
    .createWithDefault(true)

  val ENABLE_ORC = conf("spark.rapids.sql.format.orc.enabled")
    .doc("When set to false disables all orc input and output acceleration")
    .booleanConf
    .createWithDefault(true)

  val ENABLE_ORC_READ = conf("spark.rapids.sql.format.orc.read.enabled")
    .doc("When set to false disables orc input acceleration")
    .booleanConf
    .createWithDefault(true)

  val ENABLE_ORC_WRITE = conf("spark.rapids.sql.format.orc.write.enabled")
    .doc("When set to false disables orc output acceleration")
    .booleanConf
    .createWithDefault(true)

  val ENABLE_ORC_BOOL = conf("spark.rapids.sql.format.orc.write.boolType.enabled")
    .doc("When set to false disables boolean columns for ORC writes. " +
      "Set to true if you want to experiment. " +
      "See https://github.com/NVIDIA/spark-rapids/issues/11736.")
    .internal()
    .booleanConf
    .createWithDefault(false)

  val TEST_ORC_STRIPE_SIZE_ROWS = conf("spark.rapids.sql.test.orc.write.stripeSizeRows")
    .doc("Only to be used in tests. When set to a valid value(no less than 512, as specified " +
      "in cudf), the ORC writer will use this value as the maximum number of rows per stripe. " +
      "Additionally, the ORC writer rounds the number of elements in each stripe " +
      "(except the last) to a multiple of 8 to efficiently encode the validity masks. " +
      "If not set, the ORC writer will use the default value 1,000,000.")
    .internal()
    .integerConf
    .checkValue(v => v >= 512, "The stripe size rows must be no less than 512.")
    .createOptional

  val ENABLE_EXPAND_PREPROJECT = conf("spark.rapids.sql.expandPreproject.enabled")
    .doc("When set to false disables the pre-projection for GPU Expand. " +
      "Pre-projection leverages the tiered projection to evaluate expressions that " +
      "semantically equal across Expand projection lists before expanding, to avoid " +
      s"duplicate evaluations. '${ENABLE_TIERED_PROJECT.key}' should also set to true " +
      "to enable this.")
    .internal()
    .booleanConf
    .createWithDefault(true)

  val ENABLE_COALESCE_AFTER_EXPAND = conf("spark.rapids.sql.coalesceAfterExpand.enabled")
    .doc("When set to false disables the coalesce after GPU Expand. ")
    .internal()
    .booleanConf
    .createWithDefault(true)

  val ENABLE_ORC_FLOAT_TYPES_TO_STRING =
    conf("spark.rapids.sql.format.orc.floatTypesToString.enable")
    .doc("When reading an ORC file, the source data schemas(schemas of ORC file) may differ " +
      "from the target schemas (schemas of the reader), we need to handle the castings from " +
      "source type to target type. Since float/double numbers in GPU have different precision " +
      "with CPU, when casting float/double to string, the result of GPU is different from " +
      "result of CPU spark. Its default value is `true` (this means the strings result will " +
      "differ from result of CPU). If it's set `false` explicitly and there exists casting " +
      "from float/double to string in the job, then such behavior will cause an exception, " +
      "and the job will fail.")
    .booleanConf
    .createWithDefault(true)

  val ORC_READER_TYPE = conf("spark.rapids.sql.format.orc.reader.type")
    .doc("Sets the ORC reader type. We support different types that are optimized for " +
      "different environments. The original Spark style reader can be selected by setting this " +
      "to PERFILE which individually reads and copies files to the GPU. Loading many small files " +
      "individually has high overhead, and using either COALESCING or MULTITHREADED is " +
      "recommended instead. The COALESCING reader is good when using a local file system where " +
      "the executors are on the same nodes or close to the nodes the data is being read on. " +
      "This reader coalesces all the files assigned to a task into a single host buffer before " +
      "sending it down to the GPU. It copies blocks from a single file into a host buffer in " +
      s"separate threads in parallel, see $MULTITHREAD_READ_NUM_THREADS. " +
      "MULTITHREADED is good for cloud environments where you are reading from a blobstore " +
      "that is totally separate and likely has a higher I/O read cost. Many times the cloud " +
      "environments also get better throughput when you have multiple readers in parallel. " +
      "This reader uses multiple threads to read each file in parallel and each file is sent " +
      "to the GPU separately. This allows the CPU to keep reading while GPU is also doing work. " +
      s"See $MULTITHREAD_READ_NUM_THREADS and " +
      "spark.rapids.sql.format.orc.multiThreadedRead.maxNumFilesParallel to control " +
      "the number of threads and amount of memory used. " +
      "By default this is set to AUTO so we select the reader we think is best. This will " +
      "either be the COALESCING or the MULTITHREADED based on whether we think the file is " +
      "in the cloud. See spark.rapids.cloudSchemes.")
    .stringConf
    .transform(_.toUpperCase(java.util.Locale.ROOT))
    .checkValues(RapidsReaderType.values.map(_.toString))
    .createWithDefault(RapidsReaderType.AUTO.toString)

  val ORC_MULTITHREAD_READ_NUM_THREADS =
    conf("spark.rapids.sql.format.orc.multiThreadedRead.numThreads")
      .doc("The maximum number of threads, on the executor, to use for reading small " +
        "ORC files in parallel. This can not be changed at runtime after the executor has " +
        "started. Used with MULTITHREADED reader, see " +
        s"$ORC_READER_TYPE. DEPRECATED: use $MULTITHREAD_READ_NUM_THREADS")
      .startupOnly()
      .integerConf
      .createOptional

  val ORC_MULTITHREAD_READ_MAX_NUM_FILES_PARALLEL =
    conf("spark.rapids.sql.format.orc.multiThreadedRead.maxNumFilesParallel")
      .doc("A limit on the maximum number of files per task processed in parallel on the CPU " +
        "side before the file is sent to the GPU. This affects the amount of host memory used " +
        "when reading the files in parallel. Used with MULTITHREADED reader, see " +
        s"$ORC_READER_TYPE.")
      .integerConf
      .checkValue(v => v > 0, "The maximum number of files must be greater than 0.")
      .createWithDefault(Integer.MAX_VALUE)

  val ENABLE_CSV = conf("spark.rapids.sql.format.csv.enabled")
    .doc("When set to false disables all csv input and output acceleration. " +
      "(only input is currently supported anyways)")
    .booleanConf
    .createWithDefault(true)

  val ENABLE_CSV_READ = conf("spark.rapids.sql.format.csv.read.enabled")
    .doc("When set to false disables csv input acceleration")
    .booleanConf
    .createWithDefault(true)

  val ENABLE_READ_CSV_FLOATS = conf("spark.rapids.sql.csv.read.float.enabled")
    .doc("CSV reading is not 100% compatible when reading floats.")
    .booleanConf
    .createWithDefault(true)

  val ENABLE_READ_CSV_DOUBLES = conf("spark.rapids.sql.csv.read.double.enabled")
    .doc("CSV reading is not 100% compatible when reading doubles.")
    .booleanConf
    .createWithDefault(true)

  val ENABLE_READ_CSV_DECIMALS = conf("spark.rapids.sql.csv.read.decimal.enabled")
    .doc("CSV reading is not 100% compatible when reading decimals.")
    .booleanConf
    .createWithDefault(false)

  val ENABLE_JSON = conf("spark.rapids.sql.format.json.enabled")
    .doc("When set to true enables all json input and output acceleration. " +
      "(only input is currently supported anyways)")
    .booleanConf
    .createWithDefault(true)

  val ENABLE_JSON_READ = conf("spark.rapids.sql.format.json.read.enabled")
    .doc("When set to true enables json input acceleration")
    .booleanConf
    .createWithDefault(true)

  val ENABLE_READ_JSON_FLOATS = conf("spark.rapids.sql.json.read.float.enabled")
    .doc("JSON reading is not 100% compatible when reading floats.")
    .booleanConf
    .createWithDefault(true)

  val ENABLE_READ_JSON_DOUBLES = conf("spark.rapids.sql.json.read.double.enabled")
    .doc("JSON reading is not 100% compatible when reading doubles.")
    .booleanConf
    .createWithDefault(true)

  val ENABLE_READ_JSON_DECIMALS = conf("spark.rapids.sql.json.read.decimal.enabled")
    .doc("When reading a quoted string as a decimal Spark supports reading non-ascii " +
        "unicode digits, and the RAPIDS Accelerator does not.")
    .booleanConf
    .createWithDefault(true)

  val ENABLE_READ_JSON_DATE_TIME = conf("spark.rapids.sql.json.read.datetime.enabled")
    .doc("JSON reading is not 100% compatible when reading dates and timestamps.")
    .booleanConf
    .createWithDefault(false)

  val ENABLE_AVRO = conf("spark.rapids.sql.format.avro.enabled")
    .doc("When set to true enables all avro input and output acceleration. " +
      "(only input is currently supported anyways)")
    .booleanConf
    .createWithDefault(false)

  val ENABLE_AVRO_READ = conf("spark.rapids.sql.format.avro.read.enabled")
    .doc("When set to true enables avro input acceleration")
    .booleanConf
    .createWithDefault(false)

  val AVRO_READER_TYPE = conf("spark.rapids.sql.format.avro.reader.type")
    .doc("Sets the Avro reader type. We support different types that are optimized for " +
      "different environments. The original Spark style reader can be selected by setting this " +
      "to PERFILE which individually reads and copies files to the GPU. Loading many small files " +
      "individually has high overhead, and using either COALESCING or MULTITHREADED is " +
      "recommended instead. The COALESCING reader is good when using a local file system where " +
      "the executors are on the same nodes or close to the nodes the data is being read on. " +
      "This reader coalesces all the files assigned to a task into a single host buffer before " +
      "sending it down to the GPU. It copies blocks from a single file into a host buffer in " +
      s"separate threads in parallel, see $MULTITHREAD_READ_NUM_THREADS. " +
      "MULTITHREADED is good for cloud environments where you are reading from a blobstore " +
      "that is totally separate and likely has a higher I/O read cost. Many times the cloud " +
      "environments also get better throughput when you have multiple readers in parallel. " +
      "This reader uses multiple threads to read each file in parallel and each file is sent " +
      "to the GPU separately. This allows the CPU to keep reading while GPU is also doing work. " +
      s"See $MULTITHREAD_READ_NUM_THREADS and " +
      "spark.rapids.sql.format.avro.multiThreadedRead.maxNumFilesParallel to control " +
      "the number of threads and amount of memory used. " +
      "By default this is set to AUTO so we select the reader we think is best. This will " +
      "either be the COALESCING or the MULTITHREADED based on whether we think the file is " +
      "in the cloud. See spark.rapids.cloudSchemes.")
    .stringConf
    .transform(_.toUpperCase(java.util.Locale.ROOT))
    .checkValues(RapidsReaderType.values.map(_.toString))
    .createWithDefault(RapidsReaderType.AUTO.toString)

  val AVRO_MULTITHREAD_READ_NUM_THREADS =
    conf("spark.rapids.sql.format.avro.multiThreadedRead.numThreads")
      .doc("The maximum number of threads, on one executor, to use for reading small " +
        "Avro files in parallel. This can not be changed at runtime after the executor has " +
        "started. Used with MULTITHREADED reader, see " +
        s"$AVRO_READER_TYPE. DEPRECATED: use $MULTITHREAD_READ_NUM_THREADS")
      .startupOnly()
      .integerConf
      .createOptional

  val AVRO_MULTITHREAD_READ_MAX_NUM_FILES_PARALLEL =
    conf("spark.rapids.sql.format.avro.multiThreadedRead.maxNumFilesParallel")
      .doc("A limit on the maximum number of files per task processed in parallel on the CPU " +
        "side before the file is sent to the GPU. This affects the amount of host memory used " +
        "when reading the files in parallel. Used with MULTITHREADED reader, see " +
        s"$AVRO_READER_TYPE.")
      .integerConf
      .checkValue(v => v > 0, "The maximum number of files must be greater than 0.")
      .createWithDefault(Integer.MAX_VALUE)

  val ENABLE_DELTA_WRITE = conf("spark.rapids.sql.format.delta.write.enabled")
      .doc("When set to false disables Delta Lake output acceleration.")
      .booleanConf
      .createWithDefault(true)

  val ENABLE_ICEBERG = conf("spark.rapids.sql.format.iceberg.enabled")
    .doc("When set to false disables all Iceberg acceleration")
    .booleanConf
    .createWithDefault(true)

  val ENABLE_ICEBERG_READ = conf("spark.rapids.sql.format.iceberg.read.enabled")
    .doc("When set to false disables Iceberg input acceleration")
    .booleanConf
    .createWithDefault(true)

  val ENABLE_HIVE_TEXT: ConfEntryWithDefault[Boolean] =
    conf("spark.rapids.sql.format.hive.text.enabled")
      .doc("When set to false disables Hive text table acceleration. " +
           "Array/Struct/Map columns are unsupported for acceleration.")
      .booleanConf
      .createWithDefault(true)

  val ENABLE_HIVE_TEXT_READ: ConfEntryWithDefault[Boolean] =
    conf("spark.rapids.sql.format.hive.text.read.enabled")
      .doc("When set to false disables Hive text table read acceleration. " +
           "Array/Struct/Map columns are unsupported for read acceleration.")
      .booleanConf
      .createWithDefault(true)

  val ENABLE_HIVE_TEXT_WRITE: ConfEntryWithDefault[Boolean] =
    conf("spark.rapids.sql.format.hive.text.write.enabled")
      .doc("When set to false disables Hive text table write acceleration. " +
           "Array/Struct/Map columns are unsupported for write acceleration.")
      .booleanConf
      .createWithDefault(true)

  val ENABLE_READ_HIVE_FLOATS = conf("spark.rapids.sql.format.hive.text.read.float.enabled")
      .doc("Hive text file reading is not 100% compatible when reading floats.")
      .booleanConf
      .createWithDefault(true)

  val ENABLE_READ_HIVE_DOUBLES = conf("spark.rapids.sql.format.hive.text.read.double.enabled")
      .doc("Hive text file reading is not 100% compatible when reading doubles.")
      .booleanConf
      .createWithDefault(true)

  val ENABLE_READ_HIVE_DECIMALS = conf("spark.rapids.sql.format.hive.text.read.decimal.enabled")
      .doc("Hive text file reading is not 100% compatible when reading decimals. Hive has " +
          "more limitations on what is valid compared to the GPU implementation in some corner " +
          "cases. See https://github.com/NVIDIA/spark-rapids/issues/7246")
      .booleanConf
      .createWithDefault(true)

  val ENABLE_RANGE_WINDOW_BYTES = conf("spark.rapids.sql.window.range.byte.enabled")
    .doc("When the order-by column of a range based window is byte type and " +
      "the range boundary calculated for a value has overflow, CPU and GPU will get " +
      "the different results. When set to false disables the range window acceleration for the " +
      "byte type order-by column")
    .booleanConf
    .createWithDefault(false)

  val ENABLE_RANGE_WINDOW_SHORT = conf("spark.rapids.sql.window.range.short.enabled")
    .doc("When the order-by column of a range based window is short type and " +
      "the range boundary calculated for a value has overflow, CPU and GPU will get " +
      "the different results. When set to false disables the range window acceleration for the " +
      "short type order-by column")
    .booleanConf
    .createWithDefault(false)

  val ENABLE_RANGE_WINDOW_INT = conf("spark.rapids.sql.window.range.int.enabled")
    .doc("When the order-by column of a range based window is int type and " +
      "the range boundary calculated for a value has overflow, CPU and GPU will get " +
      "the different results. When set to false disables the range window acceleration for the " +
      "int type order-by column")
    .booleanConf
    .createWithDefault(true)

  val ENABLE_RANGE_WINDOW_LONG = conf("spark.rapids.sql.window.range.long.enabled")
    .doc("When the order-by column of a range based window is long type and " +
      "the range boundary calculated for a value has overflow, CPU and GPU will get " +
      "the different results. When set to false disables the range window acceleration for the " +
      "long type order-by column")
    .booleanConf
    .createWithDefault(true)

  val ENABLE_RANGE_WINDOW_FLOAT: ConfEntryWithDefault[Boolean] =
    conf("spark.rapids.sql.window.range.float.enabled")
      .doc("When set to false, this disables the range window acceleration for the " +
        "FLOAT type order-by column")
      .booleanConf
      .createWithDefault(true)

  val ENABLE_RANGE_WINDOW_DOUBLE: ConfEntryWithDefault[Boolean] =
    conf("spark.rapids.sql.window.range.double.enabled")
      .doc("When set to false, this disables the range window acceleration for the " +
        "double type order-by column")
      .booleanConf
      .createWithDefault(true)

  val ENABLE_RANGE_WINDOW_DECIMAL: ConfEntryWithDefault[Boolean] =
    conf("spark.rapids.sql.window.range.decimal.enabled")
    .doc("When set to false, this disables the range window acceleration for the " +
      "DECIMAL type order-by column")
    .booleanConf
    .createWithDefault(true)

  val BATCHED_BOUNDED_ROW_WINDOW_MAX: ConfEntryWithDefault[Integer] =
    conf("spark.rapids.sql.window.batched.bounded.row.max")
      .doc("Max value for bounded row window preceding/following extents " +
      "permissible for the window to be evaluated in batched mode. This value affects " +
      "both the preceding and following bounds, potentially doubling the window size " +
      "permitted for batched execution")
      .integerConf
      .createWithDefault(value = 100)

  val ENABLE_SINGLE_PASS_PARTIAL_SORT_AGG: ConfEntryWithDefault[Boolean] =
    conf("spark.rapids.sql.agg.singlePassPartialSortEnabled")
    .doc("Enable or disable a single pass partial sort optimization where if a heuristic " +
        "indicates it would be good we pre-sort the data before a partial agg and then " +
        "do the agg in a single pass with no merge, so there is no spilling")
    .internal()
    .booleanConf
    .createWithDefault(true)

  val SKIP_AGG_PASS_REDUCTION_RATIO = conf("spark.rapids.sql.agg.skipAggPassReductionRatio")
    .doc("In non-final aggregation stages, if the previous pass has a row retention ratio " +
        "greater than this value, the next aggregation pass will be skipped." +
        "Setting this to 1 essentially disables this feature. For Historical reasons it is " +
        "called skipAggPassReductionRatio, actually skipAggPassRetentionRatio would have " +
        "been better")
    .internal()
    .doubleConf
    .checkValue(v => v >= 0 && v <= 1, "The ratio value must be in [0, 1].")
    .createWithDefault(0.85)

  val FORCE_SINGLE_PASS_PARTIAL_SORT_AGG: ConfEntryWithDefault[Boolean] =
    conf("spark.rapids.sql.agg.forceSinglePassPartialSort")
    .doc("Force a single pass partial sort agg to happen in all cases that it could, " +
        "no matter what the heuristic says. This is really just for testing.")
    .internal()
    .booleanConf
    .createWithDefault(false)

  val ENABLE_REGEXP = conf("spark.rapids.sql.regexp.enabled")
    .doc("Specifies whether supported regular expressions will be evaluated on the GPU. " +
      "Unsupported expressions will fall back to CPU. However, there are some known edge cases " +
      "that will still execute on GPU and produce incorrect results and these are documented in " +
      "the compatibility guide. Setting this config to false will make all regular expressions " +
      "run on the CPU instead.")
    .booleanConf
    .createWithDefault(true)

  val REGEXP_MAX_STATE_MEMORY_BYTES = conf("spark.rapids.sql.regexp.maxStateMemoryBytes")
    .doc("Specifies the maximum memory on GPU to be used for regular expressions." +
      "The memory usage is an estimate based on an upper-bound approximation on the " +
      "complexity of the regular expression. Note that the actual memory usage may " +
      "still be higher than this estimate depending on the number of rows in the data" +
      "column and the input strings themselves. It is recommended to not set this to " +
      s"more than 3 times ${GPU_BATCH_SIZE_BYTES.key}")
    .bytesConf(ByteUnit.BYTE)
    .createWithDefault(Integer.MAX_VALUE)

  // INTERNAL TEST AND DEBUG CONFIGS

  val TEST_RETRY_OOM_INJECTION_MODE = conf("spark.rapids.sql.test.injectRetryOOM")
    .doc("Only to be used in tests. If `true` the retry iterator will inject a GpuRetryOOM " +
         "or CpuRetryOOM once per invocation. Furthermore an extended config " +
         "`num_ooms=<int>,skip=<int>,type=CPU|GPU|CPU_OR_GPU,split=<bool>` can be provided to " +
         "specify the number of OOMs to generate; how many to skip before doing so; whether to " +
         "filter by allocation events by host(CPU), device(GPU), or both (CPU_OR_GPU); " +
         "whether to inject *SplitAndRetryOOM instead of plain *RetryOOM exceptions." +
         "Note *SplitAndRetryOOM exceptions are not always handled - use with care.")
    .internal()
    .stringConf
    .createWithDefault(false.toString)

  val FOLDABLE_NON_LIT_ALLOWED = conf("spark.rapids.sql.test.isFoldableNonLitAllowed")
    .doc("Only to be used in tests. If `true` the foldable expressions that are not literals " +
      "will be allowed")
    .internal()
    .booleanConf
    .createWithDefault(false)

  val TEST_RETRY_CONTEXT_CHECK_ENABLED = conf("spark.rapids.sql.test.retryContextCheck.enabled")
    .doc("Only to be used in tests. When set to true, enable the context check for " +
      "GPU nondeterministic expressions but declaring to be retryable. A GPU retryable " +
      "nondeterministic expression should run inside a checkpoint-restore context. And it " +
      "will blow up when the context does not satisfy.")
    .internal()
    .booleanConf
    .createWithDefault(false)

  val TEST_CONF = conf("spark.rapids.sql.test.enabled")
    .doc("Intended to be used by unit tests, if enabled all operations must run on the " +
      "GPU or an error happens.")
    .internal()
    .booleanConf
    .createWithDefault(false)

  val TEST_ALLOWED_NONGPU = conf("spark.rapids.sql.test.allowedNonGpu")
    .doc("Comma separate string of exec or expression class names that are allowed " +
      "to not be GPU accelerated for testing.")
    .internal()
    .stringConf
    .toSequence
    .createWithDefault(Nil)

  val TEST_VALIDATE_EXECS_ONGPU = conf("spark.rapids.sql.test.validateExecsInGpuPlan")
    .doc("Comma separate string of exec class names to validate they " +
      "are GPU accelerated. Used for testing.")
    .internal()
    .stringConf
    .toSequence
    .createWithDefault(Nil)

  val HASH_SUB_PARTITION_TEST_ENABLED = conf("spark.rapids.sql.test.subPartitioning.enabled")
    .doc("Setting to true will force hash joins to use the sub-partitioning algorithm if " +
      s"${TEST_CONF.key} is also enabled, while false means always disabling it. This is " +
      "intended for tests. Do not set any value under production environments, since it " +
      "will override the default behavior that will choose one automatically according to " +
      "the input batch size")
    .internal()
    .booleanConf
    .createOptional

  val LOG_TRANSFORMATIONS = conf("spark.rapids.sql.debug.logTransformations")
    .doc("When enabled, all query transformations will be logged.")
    .internal()
    .booleanConf
    .createWithDefault(false)

  val OUTPUT_DEBUG_DUMP_PREFIX = conf("spark.rapids.sql.output.debug.dumpPrefix")
    .doc("A path prefix where data that is intended to be written out as the result " +
      "of a query should be dumped for debugging. The format of this is based on " +
      "JCudfSerialization and is trying to capture the underlying table so that if " +
      "there are errors in the output format we can try to recreate it.")
    .internal()
    .stringConf
    .createOptional

  val PARQUET_DEBUG_DUMP_PREFIX = conf("spark.rapids.sql.parquet.debug.dumpPrefix")
    .doc("A path prefix where Parquet split file data is dumped for debugging.")
    .internal()
    .stringConf
    .createOptional

  val PARQUET_DEBUG_DUMP_ALWAYS = conf("spark.rapids.sql.parquet.debug.dumpAlways")
    .doc(s"This only has an effect if $PARQUET_DEBUG_DUMP_PREFIX is set. If true then " +
      "Parquet data is dumped for every read operation otherwise only on a read error.")
    .internal()
    .booleanConf
    .createWithDefault(false)

  val ORC_DEBUG_DUMP_PREFIX = conf("spark.rapids.sql.orc.debug.dumpPrefix")
    .doc("A path prefix where ORC split file data is dumped for debugging.")
    .internal()
    .stringConf
    .createOptional

  val ORC_DEBUG_DUMP_ALWAYS = conf("spark.rapids.sql.orc.debug.dumpAlways")
    .doc(s"This only has an effect if $ORC_DEBUG_DUMP_PREFIX is set. If true then " +
      "ORC data is dumped for every read operation otherwise only on a read error.")
    .internal()
    .booleanConf
    .createWithDefault(false)

  val AVRO_DEBUG_DUMP_PREFIX = conf("spark.rapids.sql.avro.debug.dumpPrefix")
    .doc("A path prefix where AVRO split file data is dumped for debugging.")
    .internal()
    .stringConf
    .createOptional

  val AVRO_DEBUG_DUMP_ALWAYS = conf("spark.rapids.sql.avro.debug.dumpAlways")
    .doc(s"This only has an effect if $AVRO_DEBUG_DUMP_PREFIX is set. If true then " +
      "Avro data is dumped for every read operation otherwise only on a read error.")
    .internal()
    .booleanConf
    .createWithDefault(false)

  val HYBRID_PARQUET_READER = conf("spark.rapids.sql.hybrid.parquet.enabled")
    .doc("Use HybridScan to read Parquet data using CPUs. The underlying implementation " +
      "leverages both Gluten and Velox. Supports Spark 3.2.2, 3.3.1, 3.4.2, and 3.5.1 " +
      "as Gluten does, also supports other versions but not fully tested.")
    .internal()
    .booleanConf
    .createWithDefault(false)

  val HYBRID_PARQUET_PRELOAD_CAP = conf("spark.rapids.sql.hybrid.parquet.numPreloadedBatches")
    .doc("Preloading capacity of HybridParquetScan. If > 0, will enable preloading" +
      " the result of HybridParquetScan asynchronously in a separate thread")
    .internal()
    .integerConf
    .createWithDefault(0)

  // This config name is the same as HybridPluginWrapper in Hybrid jar,
  // can not refer to Hybrid jar because of the jar is optional.
  val LOAD_HYBRID_BACKEND = conf("spark.rapids.sql.hybrid.loadBackend")
    .doc("Load hybrid backend as an extra plugin of spark-rapids during launch time")
    .internal()
    .startupOnly()
    .booleanConf
    .createWithDefault(false)

  object HybridFilterPushdownType extends Enumeration {
    val CPU, GPU, OFF = Value
  }

  val PUSH_DOWN_FILTERS_TO_HYBRID = conf("spark.rapids.sql.hybrid.parquet.filterPushDown")
    .doc("Push down all supported filters to CPU if set to CPU. " +
      "If set to GPU, no filters will be pushed down so all filters are on the GPU. " +
      "If set to OFF, filters will be both pushed down and keeped on the GPU. " +
      "OFF is to make the behavior same as before.")
    .internal()
    .stringConf
    .transform(_.toUpperCase(java.util.Locale.ROOT))
    .checkValues(HybridFilterPushdownType.values.map(_.toString))
    .createWithDefault(HybridFilterPushdownType.CPU.toString)

  val HYBRID_EXPRS_WHITELIST = conf("spark.rapids.sql.hybrid.whitelistExprs")
    .doc("White list of expressions that can be pushed down to CPU. " +
      "The expressions are separated by comma.")
    .internal()
    .stringConf
    .createWithDefault("")

  val HASH_AGG_REPLACE_MODE = conf("spark.rapids.sql.hashAgg.replaceMode")
    .doc("Only when hash aggregate exec has these modes (\"all\" by default): " +
      "\"all\" (try to replace all aggregates, default), " +
      "\"complete\" (exclusively replace complete aggregates), " +
      "\"partial\" (exclusively replace partial aggregates), " +
      "\"final\" (exclusively replace final aggregates)." +
      " These modes can be connected with &(AND) or |(OR) to form sophisticated patterns.")
    .internal()
    .stringConf
    .createWithDefault("all")

  val PARTIAL_MERGE_DISTINCT_ENABLED = conf("spark.rapids.sql.partialMerge.distinct.enabled")
    .doc("Enables aggregates that are in PartialMerge mode to run on the GPU if true")
    .internal()
    .booleanConf
    .createWithDefault(true)

  val SHUFFLE_MANAGER_ENABLED = conf("spark.rapids.shuffle.enabled")
    .doc("Enable or disable the RAPIDS Shuffle Manager at runtime. " +
      "The [RAPIDS Shuffle Manager](https://docs.nvidia.com/spark-rapids/user-guide/latest" +
      "/additional-functionality/rapids-shuffle.html) must " +
      "already be configured. When set to `false`, the built-in Spark shuffle will be used. ")
    .booleanConf
    .createWithDefault(true)

  object RapidsShuffleManagerMode extends Enumeration {
    val UCX, CACHE_ONLY, MULTITHREADED = Value
  }

  val SHUFFLE_MANAGER_MODE = conf("spark.rapids.shuffle.mode")
    .doc("RAPIDS Shuffle Manager mode. " +
      "\"MULTITHREADED\": shuffle file writes and reads are parallelized using a thread pool. " +
      "\"UCX\": (requires UCX installation) uses accelerated transports for " +
      "transferring shuffle blocks. " +
      "\"CACHE_ONLY\": use when running a single executor, for short-circuit cached " +
      "shuffle (for testing purposes).")
    .startupOnly()
    .stringConf
    .checkValues(RapidsShuffleManagerMode.values.map(_.toString))
    .createWithDefault(RapidsShuffleManagerMode.MULTITHREADED.toString)

  val SHUFFLE_TRANSPORT_EARLY_START = conf("spark.rapids.shuffle.transport.earlyStart")
    .doc("Enable early connection establishment for RAPIDS Shuffle")
    .startupOnly()
    .booleanConf
    .createWithDefault(true)

  val SHUFFLE_TRANSPORT_EARLY_START_HEARTBEAT_INTERVAL =
    conf("spark.rapids.shuffle.transport.earlyStart.heartbeatInterval")
      .doc("Shuffle early start heartbeat interval (milliseconds). " +
        "Executors will send a heartbeat RPC message to the driver at this interval")
      .startupOnly()
      .integerConf
      .createWithDefault(5000)

  val SHUFFLE_TRANSPORT_EARLY_START_HEARTBEAT_TIMEOUT =
    conf("spark.rapids.shuffle.transport.earlyStart.heartbeatTimeout")
      .doc(s"Shuffle early start heartbeat timeout (milliseconds). " +
        s"Executors that don't heartbeat within this timeout will be considered stale. " +
        s"This timeout must be higher than the value for " +
        s"${SHUFFLE_TRANSPORT_EARLY_START_HEARTBEAT_INTERVAL.key}")
      .startupOnly()
      .integerConf
      .createWithDefault(10000)

  val SHUFFLE_TRANSPORT_CLASS_NAME = conf("spark.rapids.shuffle.transport.class")
    .doc("The class of the specific RapidsShuffleTransport to use during the shuffle.")
    .internal()
    .startupOnly()
    .stringConf
    .createWithDefault("com.nvidia.spark.rapids.shuffle.ucx.UCXShuffleTransport")

  val SHUFFLE_TRANSPORT_MAX_RECEIVE_INFLIGHT_BYTES =
    conf("spark.rapids.shuffle.transport.maxReceiveInflightBytes")
      .doc("Maximum aggregate amount of bytes that be fetched at any given time from peers " +
        "during shuffle")
      .startupOnly()
      .bytesConf(ByteUnit.BYTE)
      .createWithDefault(1024 * 1024 * 1024)

  val SHUFFLE_UCX_ACTIVE_MESSAGES_FORCE_RNDV =
    conf("spark.rapids.shuffle.ucx.activeMessages.forceRndv")
      .doc("Set to true to force 'rndv' mode for all UCX Active Messages. " +
        "This should only be required with UCX 1.10.x. UCX 1.11.x deployments should " +
        "set to false.")
      .startupOnly()
      .booleanConf
      .createWithDefault(false)

  val SHUFFLE_UCX_USE_WAKEUP = conf("spark.rapids.shuffle.ucx.useWakeup")
    .doc("When set to true, use UCX's event-based progress (epoll) in order to wake up " +
      "the progress thread when needed, instead of a hot loop.")
    .startupOnly()
    .booleanConf
    .createWithDefault(true)

  val SHUFFLE_UCX_LISTENER_START_PORT = conf("spark.rapids.shuffle.ucx.listenerStartPort")
    .doc("Starting port to try to bind the UCX listener.")
    .internal()
    .startupOnly()
    .integerConf
    .createWithDefault(0)

  val SHUFFLE_UCX_MGMT_SERVER_HOST = conf("spark.rapids.shuffle.ucx.managementServerHost")
    .doc("The host to be used to start the management server")
    .startupOnly()
    .stringConf
    .createWithDefault(null)

  val SHUFFLE_UCX_MGMT_CONNECTION_TIMEOUT =
    conf("spark.rapids.shuffle.ucx.managementConnectionTimeout")
    .doc("The timeout for client connections to a remote peer")
    .internal()
    .startupOnly()
    .integerConf
    .createWithDefault(0)

  val SHUFFLE_UCX_BOUNCE_BUFFERS_SIZE = conf("spark.rapids.shuffle.ucx.bounceBuffers.size")
    .doc("The size of bounce buffer to use in bytes. Note that this size will be the same " +
      "for device and host memory")
    .internal()
    .startupOnly()
    .bytesConf(ByteUnit.BYTE)
    .createWithDefault(4 * 1024  * 1024)

  val SHUFFLE_UCX_BOUNCE_BUFFERS_DEVICE_COUNT =
    conf("spark.rapids.shuffle.ucx.bounceBuffers.device.count")
    .doc("The number of bounce buffers to pre-allocate from device memory")
    .internal()
    .startupOnly()
    .integerConf
    .createWithDefault(32)

  val SHUFFLE_UCX_BOUNCE_BUFFERS_HOST_COUNT =
    conf("spark.rapids.shuffle.ucx.bounceBuffers.host.count")
    .doc("The number of bounce buffers to pre-allocate from host memory")
    .internal()
    .startupOnly()
    .integerConf
    .createWithDefault(32)

  val SHUFFLE_MAX_CLIENT_THREADS = conf("spark.rapids.shuffle.maxClientThreads")
    .doc("The maximum number of threads that the shuffle client should be allowed to start")
    .internal()
    .startupOnly()
    .integerConf
    .createWithDefault(50)

  val SHUFFLE_MAX_CLIENT_TASKS = conf("spark.rapids.shuffle.maxClientTasks")
    .doc("The maximum number of tasks shuffle clients will queue before adding threads " +
      s"(up to spark.rapids.shuffle.maxClientThreads), or slowing down the transport")
    .internal()
    .startupOnly()
    .integerConf
    .createWithDefault(100)

  val SHUFFLE_CLIENT_THREAD_KEEPALIVE = conf("spark.rapids.shuffle.clientThreadKeepAlive")
    .doc("The number of seconds that the ThreadPoolExecutor will allow an idle client " +
      "shuffle thread to stay alive, before reclaiming.")
    .internal()
    .startupOnly()
    .integerConf
    .createWithDefault(30)

  val SHUFFLE_MAX_SERVER_TASKS = conf("spark.rapids.shuffle.maxServerTasks")
    .doc("The maximum number of tasks the shuffle server will queue up for its thread")
    .internal()
    .startupOnly()
    .integerConf
    .createWithDefault(1000)

  val SHUFFLE_MAX_METADATA_SIZE = conf("spark.rapids.shuffle.maxMetadataSize")
    .doc("The maximum size of a metadata message that the shuffle plugin will keep in its " +
      "direct message pool. ")
    .internal()
    .startupOnly()
    .bytesConf(ByteUnit.BYTE)
    .createWithDefault(500 * 1024)

  val SHUFFLE_COMPRESSION_CODEC = conf("spark.rapids.shuffle.compression.codec")
    .doc("The GPU codec used to compress shuffle data when using RAPIDS shuffle. " +
      "Supported codecs: zstd, lz4, copy, none")
    .internal()
    .startupOnly()
    .stringConf
    .createWithDefault("none")

val SHUFFLE_COMPRESSION_LZ4_CHUNK_SIZE = conf("spark.rapids.shuffle.compression.lz4.chunkSize")
    .doc("A configurable chunk size to use when compressing with LZ4.")
    .internal()
    .startupOnly()
    .bytesConf(ByteUnit.BYTE)
    .createWithDefault(64 * 1024)

  val SHUFFLE_COMPRESSION_ZSTD_CHUNK_SIZE =
    conf("spark.rapids.shuffle.compression.zstd.chunkSize")
      .doc("A configurable chunk size to use when compressing with ZSTD.")
      .internal()
      .startupOnly()
      .bytesConf(ByteUnit.BYTE)
      .createWithDefault(64 * 1024)

  val FORCE_HIVE_HASH_FOR_BUCKETED_WRITE =
    conf("spark.rapids.sql.format.write.forceHiveHashForBucketing")
      .doc("Hive write commands before Spark 330 use Murmur3Hash for bucketed write. " +
        "When enabled, HiveHash will be always used for this instead of Murmur3. This is " +
        "used to align with some customized Spark binaries before 330.")
      .internal()
      .booleanConf
      .createWithDefault(false)

  val SHUFFLE_MULTITHREADED_MAX_BYTES_IN_FLIGHT =
    conf("spark.rapids.shuffle.multiThreaded.maxBytesInFlight")
      .doc(
        "The size limit, in bytes, that the RAPIDS shuffle manager configured in " +
        "\"MULTITHREADED\" mode will allow to be serialized or deserialized concurrently " +
        "per task. This is also the maximum amount of memory that will be used per task. " +
        "This should be set larger " +
        "than Spark's default maxBytesInFlight (48MB). The larger this setting is, the " +
        "more compressed shuffle chunks are processed concurrently. In practice, " +
        "care needs to be taken to not go over the amount of off-heap memory that Netty has " +
        "available. See https://github.com/NVIDIA/spark-rapids/issues/9153.")
      .startupOnly()
      .bytesConf(ByteUnit.BYTE)
      .createWithDefault(128 * 1024 * 1024)

  val SHUFFLE_MULTITHREADED_WRITER_THREADS =
    conf("spark.rapids.shuffle.multiThreaded.writer.threads")
      .doc("The number of threads to use for writing shuffle blocks per executor in the " +
          "RAPIDS shuffle manager configured in \"MULTITHREADED\" mode. " +
          "There are two special values: " +
          "0 = feature is disabled, falls back to Spark built-in shuffle writer; " +
          "1 = our implementation of Spark's built-in shuffle writer with extra metrics.")
      .startupOnly()
      .integerConf
      .createWithDefault(20)

  val SHUFFLE_PARTITIONING_MAX_CPU_BATCH_SIZE =
    conf("spark.rapids.shuffle.partitioning.maxCpuBatchSize")
      .doc("The maximum size of a sliced batch output to the CPU side " +
        "when GPU partitioning shuffle data. This can be used to limit the peak on-heap memory " +
        "used by CPU to serialize the shuffle data, especially for skew data cases. " +
        "The default value is maximum size of an Array minus 2k overhead (2147483639L - 2048L), " +
        "user should only set a smaller value than default value to avoid subsequent failures.")
      .internal()
      .bytesConf(ByteUnit.BYTE)
      .checkValue(v => v > 0 && v <= 2147483639L - 2048L,
        s"maxCpuBatchSize must be positive and not exceed ${2147483639L - 2048L} bytes.")
      // The maximum size of an Array minus a bit for overhead for metadata
      .createWithDefault(2147483639L - 2048L)

  val SHUFFLE_MULTITHREADED_READER_THREADS =
    conf("spark.rapids.shuffle.multiThreaded.reader.threads")
        .doc("The number of threads to use for reading shuffle blocks per executor in the " +
            "RAPIDS shuffle manager configured in \"MULTITHREADED\" mode. " +
            "There are two special values: " +
            "0 = feature is disabled, falls back to Spark built-in shuffle reader; " +
            "1 = our implementation of Spark's built-in shuffle reader with extra metrics.")
        .startupOnly()
        .integerConf
        .createWithDefault(20)

  val SHUFFLE_KUDO_SERIALIZER_ENABLED = conf("spark.rapids.shuffle.kudo.serializer.enabled")
    .doc("Enable or disable the Kudo serializer for the shuffle.")
    .internal()
    .startupOnly()
    .booleanConf
    .createWithDefault(true)

  object ShuffleKudoMode extends Enumeration {
    val CPU, GPU = Value
  }

  val SHUFFLE_KUDO_MODE = conf("spark.rapids.shuffle.kudo.serializer.mode")
    .doc("Kudo serializer mode. " +
      "\"CPU\": serialize shuffle outputs on the cpu. " +
      "\"GPU\": serialize shuffle outputs on the gpu. ")
    .internal()
    .startupOnly()
    .stringConf
    .createWithDefault(ShuffleKudoMode.CPU.toString)

  val SHUFFLE_KUDO_SERIALIZER_MEASURE_BUFFER_COPY_ENABLED =
    conf("spark.rapids.shuffle.kudo.serializer.measure.buffer.copy.enabled")
    .doc("Enable or disable measuring buffer copy time when using Kudo serializer for the shuffle.")
    .internal()
    .startupOnly()
    .booleanConf
    .createWithDefault(false)

  // ["NEVER", "ALWAYS", "ONFAILURE"]
  private val KudoDebugModes = 
    DumpOption.values.map(_.toString.toUpperCase(java.util.Locale.ROOT)).toSet 

  val SHUFFLE_KUDO_SERIALIZER_DEBUG_MODE = conf("spark.rapids.shuffle.kudo.serializer.debug.mode")
    .doc("Debug mode for Kudo serializer for the shuffle. If Always, it will dump the " +
      "kudo tables to a file in spark.rapids.shuffle.kudo.serializer.debug.dump.path.prefix. " +
      "If Never, it will not dump the kudo tables data. If OnFailure, it will only dump the " +
      "kudo tables data when the shuffle fails.")
    .internal()
    .startupOnly()
    .stringConf
    .transform(_.toUpperCase(java.util.Locale.ROOT))
    .checkValues(KudoDebugModes)
    .createWithDefault("NEVER")

  val SHUFFLE_KUDO_SERIALIZER_DEBUG_DUMP_PREFIX = 
    conf("spark.rapids.shuffle.kudo.serializer.debug.dump.path.prefix")
    .doc("The path prefix to use for the kudo tables when using Kudo serializer for the shuffle.")
    .internal()
    .startupOnly()
    .stringConf
    .createOptional

  // USER FACING DEBUG CONFIGS

  val SHUFFLE_COMPRESSION_MAX_BATCH_MEMORY =
    conf("spark.rapids.shuffle.compression.maxBatchMemory")
      .internal()
      .bytesConf(ByteUnit.BYTE)
      .createWithDefault(1024 * 1024 * 1024)

  val EXPLAIN = conf("spark.rapids.sql.explain")
    .doc("Explain why some parts of a query were not placed on a GPU or not. Possible " +
      "values are ALL: print everything, NONE: print nothing, NOT_ON_GPU: print only parts of " +
      "a query that did not go on the GPU")
    .commonlyUsed()
    .stringConf
    .createWithDefault("NOT_ON_GPU")

  val SHIMS_PROVIDER_OVERRIDE = conf("spark.rapids.shims-provider-override")
    .internal()
    .startupOnly()
    .doc("Overrides the automatic Spark shim detection logic and forces a specific shims " +
      "provider class to be used. Set to the fully qualified shims provider class to use. " +
      "If you are using a custom Spark version such as Spark 3.2.0 then this can be used to " +
      "specify the shims provider that matches the base Spark version of Spark 3.2.0, i.e.: " +
      "com.nvidia.spark.rapids.shims.spark320.SparkShimServiceProvider. If you modified Spark " +
      "then there is no guarantee the RAPIDS Accelerator will function properly." +
      "When tested in a combined jar with other Shims, it's expected that the provided " +
      "implementation follows the same convention as existing Spark shims. If its class" +
      " name has the form com.nvidia.spark.rapids.shims.<shimId>.YourSparkShimServiceProvider. " +
      "The last package name component, i.e., shimId, can be used in the combined jar as the root" +
      " directory /shimId for any incompatible classes. When tested in isolation, no special " +
      "jar root is required"
    )
    .stringConf
    .createOptional

  val CUDF_VERSION_OVERRIDE = conf("spark.rapids.cudfVersionOverride")
    .internal()
    .startupOnly()
    .doc("Overrides the cudf version compatibility check between cudf jar and RAPIDS Accelerator " +
      "jar. If you are sure that the cudf jar which is mentioned in the classpath is compatible " +
      "with the RAPIDS Accelerator version, then set this to true.")
    .booleanConf
    .createWithDefault(false)

  object AllowMultipleJars extends Enumeration {
    val ALWAYS, SAME_REVISION, NEVER = Value
  }

  val ALLOW_MULTIPLE_JARS = conf("spark.rapids.sql.allowMultipleJars")
    .startupOnly()
    .doc("Allow multiple rapids-4-spark, spark-rapids-jni, and cudf jars on the classpath. " +
      "Spark will take the first one it finds, so the version may not be expected. Possisble " +
      "values are ALWAYS: allow all jars, SAME_REVISION: only allow jars with the same " +
      "revision, NEVER: do not allow multiple jars at all.")
    .stringConf
    .transform(_.toUpperCase(java.util.Locale.ROOT))
    .checkValues(AllowMultipleJars.values.map(_.toString))
    .createWithDefault(AllowMultipleJars.SAME_REVISION.toString)

  val ALLOW_DISABLE_ENTIRE_PLAN = conf("spark.rapids.allowDisableEntirePlan")
    .internal()
    .doc("The plugin has the ability to detect possibe incompatibility with some specific " +
      "queries and cluster configurations. In those cases the plugin will disable GPU support " +
      "for the entire query. Set this to false if you want to override that behavior, but use " +
      "with caution.")
    .booleanConf
    .createWithDefault(true)

  val OPTIMIZER_ENABLED = conf("spark.rapids.sql.optimizer.enabled")
      .internal()
      .doc("Enable cost-based optimizer that will attempt to avoid " +
          "transitions to GPU for operations that will not result in improved performance " +
          "over CPU")
      .booleanConf
      .createWithDefault(false)

  val OPTIMIZER_EXPLAIN = conf("spark.rapids.sql.optimizer.explain")
      .internal()
      .doc("Explain why some parts of a query were not placed on a GPU due to " +
          "optimization rules. Possible values are ALL: print everything, NONE: print nothing")
      .stringConf
      .createWithDefault("NONE")

  val OPTIMIZER_DEFAULT_ROW_COUNT = conf("spark.rapids.sql.optimizer.defaultRowCount")
    .internal()
    .doc("The cost-based optimizer uses estimated row counts to calculate costs and sometimes " +
      "there is no row count available so we need a default assumption to use in this case")
    .longConf
    .createWithDefault(1000000)

  val OPTIMIZER_CLASS_NAME = conf("spark.rapids.sql.optimizer.className")
    .internal()
    .doc("Optimizer implementation class name. The class must implement the " +
      "com.nvidia.spark.rapids.Optimizer trait")
    .stringConf
    .createWithDefault("com.nvidia.spark.rapids.CostBasedOptimizer")

  val OPTIMIZER_DEFAULT_CPU_OPERATOR_COST = conf("spark.rapids.sql.optimizer.cpu.exec.default")
    .internal()
    .doc("Default per-row CPU cost of executing an operator, in seconds")
    .doubleConf
    .createWithDefault(0.0002)

  val OPTIMIZER_DEFAULT_CPU_EXPRESSION_COST = conf("spark.rapids.sql.optimizer.cpu.expr.default")
    .internal()
    .doc("Default per-row CPU cost of evaluating an expression, in seconds")
    .doubleConf
    .createWithDefault(0.0)

  val OPTIMIZER_DEFAULT_GPU_OPERATOR_COST = conf("spark.rapids.sql.optimizer.gpu.exec.default")
      .internal()
      .doc("Default per-row GPU cost of executing an operator, in seconds")
      .doubleConf
      .createWithDefault(0.0001)

  val OPTIMIZER_DEFAULT_GPU_EXPRESSION_COST = conf("spark.rapids.sql.optimizer.gpu.expr.default")
      .internal()
      .doc("Default per-row GPU cost of evaluating an expression, in seconds")
      .doubleConf
      .createWithDefault(0.0)

  val OPTIMIZER_CPU_READ_SPEED = conf(
    "spark.rapids.sql.optimizer.cpuReadSpeed")
      .internal()
      .doc("Speed of reading data from CPU memory in GB/s")
      .doubleConf
      .createWithDefault(30.0)

  val OPTIMIZER_CPU_WRITE_SPEED = conf(
    "spark.rapids.sql.optimizer.cpuWriteSpeed")
    .internal()
    .doc("Speed of writing data to CPU memory in GB/s")
    .doubleConf
    .createWithDefault(30.0)

  val OPTIMIZER_GPU_READ_SPEED = conf(
    "spark.rapids.sql.optimizer.gpuReadSpeed")
    .internal()
    .doc("Speed of reading data from GPU memory in GB/s")
    .doubleConf
    .createWithDefault(320.0)

  val OPTIMIZER_GPU_WRITE_SPEED = conf(
    "spark.rapids.sql.optimizer.gpuWriteSpeed")
    .internal()
    .doc("Speed of writing data to GPU memory in GB/s")
    .doubleConf
    .createWithDefault(320.0)

  val USE_ARROW_OPT = conf("spark.rapids.arrowCopyOptimizationEnabled")
    .doc("Option to turn off using the optimized Arrow copy code when reading from " +
      "ArrowColumnVector in HostColumnarToGpu. Left as internal as user shouldn't " +
      "have to turn it off, but its convenient for testing.")
    .internal()
    .booleanConf
    .createWithDefault(true)

  val SPARK_GPU_RESOURCE_NAME = conf("spark.rapids.gpu.resourceName")
    .doc("The name of the Spark resource that represents a GPU that you want the plugin to use " +
      "if using custom resources with Spark.")
    .startupOnly()
    .stringConf
    .createWithDefault("gpu")

  val SUPPRESS_PLANNING_FAILURE = conf("spark.rapids.sql.suppressPlanningFailure")
    .doc("Option to fallback an individual query to CPU if an unexpected condition prevents the " +
      "query plan from being converted to a GPU-enabled one. Note this is different from " +
      "a normal CPU fallback for a yet-to-be-supported Spark SQL feature. If this happens " +
      "the error should be reported and investigated as a GitHub issue.")
    .booleanConf
    .createWithDefault(value = false)

  val ENABLE_FAST_SAMPLE = conf("spark.rapids.sql.fast.sample")
    .doc("Option to turn on fast sample. If enable it is inconsistent with CPU sample " +
      "because of GPU sample algorithm is inconsistent with CPU.")
    .booleanConf
    .createWithDefault(value = false)

  val DETECT_DELTA_LOG_QUERIES = conf("spark.rapids.sql.detectDeltaLogQueries")
    .doc("Queries against Delta Lake _delta_log JSON files are not efficient on the GPU. When " +
      "this option is enabled, the plugin will attempt to detect these queries and fall back " +
      "to the CPU.")
    .booleanConf
    .createWithDefault(value = true)

  val DETECT_DELTA_CHECKPOINT_QUERIES = conf("spark.rapids.sql.detectDeltaCheckpointQueries")
    .doc("Queries against Delta Lake _delta_log checkpoint Parquet files are not efficient on " +
      "the GPU. When this option is enabled, the plugin will attempt to detect these queries " +
      "and fall back to the CPU.")
    .booleanConf
    .createWithDefault(value = true)

  val NUM_FILES_FILTER_PARALLEL = conf("spark.rapids.sql.coalescing.reader.numFilterParallel")
    .doc("This controls the number of files the coalescing reader will run " +
      "in each thread when it filters blocks for reading. If this value is greater than zero " +
      "the files will be filtered in a multithreaded manner where each thread filters " +
      "the number of files set by this config. If this is set to zero the files are " +
      "filtered serially. This uses the same thread pool as the multithreaded reader, " +
      s"see $MULTITHREAD_READ_NUM_THREADS.")
    .integerConf
    .createWithDefault(value = 0)

  val CONCURRENT_WRITER_PARTITION_FLUSH_SIZE =
    conf("spark.rapids.sql.concurrentWriterPartitionFlushSize")
        .doc("The flush size of the concurrent writer cache in bytes for each partition. " +
            "If specified spark.sql.maxConcurrentOutputFileWriters, use concurrent writer to " +
            "write data. Concurrent writer first caches data for each partition and begins to " +
            "flush the data if it finds one partition with a size that is greater than or equal " +
            "to this config. The default value is 0, which will try to select a size based off " +
            "of file type specific configs. E.g.: It uses `write.parquet.row-group-size-bytes` " +
            "config for Parquet type and `orc.stripe.size` config for Orc type. " +
            "If the value is greater than 0, will use this positive value." +
            "Max value may get better performance but not always, because concurrent writer uses " +
            "spillable cache and big value may cause more IO swaps.")
        .bytesConf(ByteUnit.BYTE)
        .createWithDefault(0L)

  val NUM_SUB_PARTITIONS = conf("spark.rapids.sql.join.hash.numSubPartitions")
    .doc("The number of partitions for the repartition in each partition for big hash join. " +
      "GPU will try to repartition the data into smaller partitions in each partition when the " +
      "data from the build side is too large to fit into a single batch.")
    .internal()
    .integerConf
    .createWithDefault(16)

  val SIZED_JOIN_PARTITION_AMPLIFICATION =
    conf("spark.rapids.sql.join.sizedJoin.buildPartitionNumberAmplification")
      .doc("In sized join, by default we'll use bytes_of_build_size/batch_size + 1 as the number " +
        "of partitions for the build side. This config is used to amplify the number of " +
        "partitions for the build side. The default value is 1, which means we'll use the " +
        "default number of partitions. If the value is greater than 1, we'll amplify the " +
        "number of partitions by this value.")
      .internal()
      .doubleConf
      .checkValue(v => v >= 1, "The amplification factor must be greater than or equal to 1")
      .createWithDefault(1)

  val ENABLE_AQE_EXCHANGE_REUSE_FIXUP = conf("spark.rapids.sql.aqeExchangeReuseFixup.enable")
      .doc("Option to turn on the fixup of exchange reuse when running with " +
          "adaptive query execution.")
      .internal()
      .booleanConf
      .createWithDefault(true)

  val CHUNKED_PACK_POOL_SIZE = conf("spark.rapids.sql.chunkedPack.poolSize")
      .doc("Amount of GPU memory (in bytes) to set aside at startup for the chunked pack " +
           "scratch space, needed during spill from GPU to host memory. As a rule of thumb, each " +
           "column should see around 200B that will be allocated from this pool. " +
           "With the default of 10MB, a table of ~60,000 columns can be spilled using only this " +
           "pool. If this config is 0B, or if allocations fail, the plugin will retry with " +
           "the regular GPU memory resource.")
      .internal()
      .bytesConf(ByteUnit.BYTE)
      .createWithDefault(10L*1024*1024)

  val CHUNKED_PACK_BOUNCE_BUFFER_SIZE = conf("spark.rapids.sql.chunkedPack.bounceBufferSize")
      .doc("Amount of GPU memory (in bytes) to set aside at startup per chunked pack " +
          "bounce buffer, needed during spill from GPU to host memory. ")
      .internal()
      .bytesConf(ByteUnit.BYTE)
      .checkValue(v => v >= 1L*1024*1024,
        "The chunked pack bounce buffer must be at least 1MB in size")
      .createWithDefault(32L * 1024 * 1024)

  val CHUNKED_PACK_BOUNCE_BUFFER_COUNT = conf("spark.rapids.sql.chunkedPack.bounceBuffers")
    .doc("Number of chunked pack bounce buffers, needed during spill from GPU to host memory. ")
    .internal()
    .integerConf
    .checkValue(v => v >= 1,
      "The chunked pack bounce buffer count must be at least 1")
    .createWithDefault(4)

  val SPILL_TO_DISK_BOUNCE_BUFFER_SIZE =
    conf("spark.rapids.memory.host.spillToDiskBounceBufferSize")
      .doc("Amount of host memory (in bytes) to set aside at startup for the " +
        "bounce buffer used for gpu to disk spill that bypasses the host store.")
      .internal()
      .bytesConf(ByteUnit.BYTE)
      .checkValue(v => v >= 1,
        "The gpu to disk spill bounce buffer must have a positive size")
      .createWithDefault(32L * 1024 * 1024)

  val SPILL_TO_DISK_BOUNCE_BUFFER_COUNT =
    conf("spark.rapids.memory.host.spillToDiskBounceBuffers")
      .doc("Number of bounce buffers used for gpu to disk spill that bypasses the host store.")
      .internal()
      .integerConf
      .checkValue(v => v >= 1,
        "The gpu to disk spill bounce buffer count must be positive")
      .createWithDefault(4)

  val SPLIT_UNTIL_SIZE_OVERRIDE = conf("spark.rapids.sql.test.overrides.splitUntilSize")
      .doc("Only for tests: override the value of GpuDeviceManager.splitUntilSize")
      .internal()
      .longConf
      .createOptional

  val TEST_IO_ENCRYPTION = conf("spark.rapids.test.io.encryption")
    .doc("Only for tests: verify for IO encryption")
    .internal()
    .booleanConf
    .createOptional

  val SKIP_GPU_ARCH_CHECK = conf("spark.rapids.skipGpuArchitectureCheck")
    .doc("When true, skips GPU architecture compatibility check. Note that this check " +
      "might still be present in cuDF.")
    .internal()
    .booleanConf
    .createWithDefault(false)

  val TEST_GET_JSON_OBJECT_SAVE_PATH = conf("spark.rapids.sql.expression.GetJsonObject.debugPath")
    .doc("Only for tests: specify a directory to save CSV debug output for get_json_object " +
      "if the output differs from the CPU version. Multiple files may be saved")
    .internal()
    .stringConf
    .createOptional

  val TEST_GET_JSON_OBJECT_SAVE_ROWS =
    conf("spark.rapids.sql.expression.GetJsonObject.debugSaveRows")
      .doc("Only for tests: when a debugPath is provided this is the number " +
        "of rows that is saved per file. There may be multiple files if there " +
        "are multiple tasks or multiple batches within a task")
      .internal()
      .integerConf
      .createWithDefault(1024)

  val DELTA_LOW_SHUFFLE_MERGE_SCATTER_DEL_VECTOR_BATCH_SIZE =
    conf("spark.rapids.sql.delta.lowShuffleMerge.deletion.scatter.max.size")
      .doc("Option to set max batch size when scattering deletion vector")
      .internal()
      .integerConf
      .createWithDefault(32 * 1024)

  val DELTA_LOW_SHUFFLE_MERGE_DEL_VECTOR_BROADCAST_THRESHOLD =
    conf("spark.rapids.sql.delta.lowShuffleMerge.deletionVector.broadcast.threshold")
      .doc("Currently we need to broadcast deletion vector to all executors to perform low " +
        "shuffle merge. When we detect the deletion vector broadcast size is larger than this " +
        "value, we will fallback to normal shuffle merge.")
      .bytesConf(ByteUnit.BYTE)
      .createWithDefault(20 * 1024 * 1024)

  val ENABLE_DELTA_LOW_SHUFFLE_MERGE =
    conf("spark.rapids.sql.delta.lowShuffleMerge.enabled")
    .doc("Option to turn on the low shuffle merge for Delta Lake. Currently there are some " +
      "limitations for this feature: " +
      "1. We only support Databricks Runtime 13.3 and Deltalake 2.4. " +
      s"2. The file scan mode must be set to ${RapidsReaderType.PERFILE} " +
      "3. The deletion vector size must be smaller than " +
      s"${DELTA_LOW_SHUFFLE_MERGE_DEL_VECTOR_BROADCAST_THRESHOLD.key} ")
    .booleanConf
    .createWithDefault(false)

  val ENABLE_HASH_FUNCTION_IN_PARTITIONING =
    conf("spark.rapids.sql.partitioning.hashFunction.enabled")
      .doc("When false, Only Murmur3Hash is used for GPU hash partitioning to " +
        "align with the regular Spark. When enabled, GPU will try to infer the hash " +
        "function from the CPU hash partitioning and use the same one. This is for " +
        "a customized Spark supporting multiple hash functions in hash partitioning. " +
        "So far only 'HiveHash' and 'Murmur3Hash' are supported on GPU. This requires " +
        s"'${INCOMPATIBLE_OPS.key}' to also be set to true.")
      .internal()
      .booleanConf
      .createWithDefault(true)

  val TAG_LORE_ID_ENABLED = conf("spark.rapids.sql.lore.tag.enabled")
    .doc("Enable add a LORE id to each gpu plan node")
    .internal()
    .booleanConf
    .createWithDefault(true)

  val LORE_DUMP_IDS = conf("spark.rapids.sql.lore.idsToDump")
    .doc("Specify the LORE ids of operators to dump. The format is a comma separated list of " +
      "LORE ids. For example: \"1[0]\" will dump partition 0 of input of gpu operator " +
      "with lore id 1. For more details, please refer to " +
      "[the LORE documentation](../dev/lore.md). If this is not set, no data will be dumped.")
    .stringConf
    .createOptional

  val LORE_DUMP_PATH = conf("spark.rapids.sql.lore.dumpPath")
    .doc(s"The path to dump the LORE nodes' input data. This must be set if ${LORE_DUMP_IDS.key} " +
      "has been set. The data of each LORE node will be dumped to a subfolder with name " +
      "'loreId-<LORE id>' under this path. For more details, please refer to " +
      "[the LORE documentation](../dev/lore.md).")
    .stringConf
    .createOptional

  val LORE_SKIP_DUMPING_PLAN = conf("spark.rapids.sql.lore.skip.plan.dump")
    .doc("Skip dumping plan metadata when doing lore dump")
    .internal()
    .booleanConf
    .createWithDefault(false)

  val CASE_WHEN_FUSE =
    conf("spark.rapids.sql.case_when.fuse")
      .doc("If when branches is greater than 2 and all then/else values in case when are string " +
        "scalar, fuse mode improves the performance. By default this is enabled.")
      .internal()
      .booleanConf
      .createWithDefault(true)

  val TRACE_TASK_GPU_OWNERSHIP = conf("spark.rapids.sql.nvtx.traceTaskGpuOwnership")
    .doc("Enable tracing of the GPU ownership of tasks. This can be useful for debugging " +
      "deadlocks and other issues related to GPU semaphore.")
    .internal()
    .booleanConf
    .createWithDefault(false)

  val ENABLE_ASYNC_OUTPUT_WRITE =
    conf("spark.rapids.sql.asyncWrite.queryOutput.enabled")
      .doc("Option to turn on the async query output write. During the final output write, the " +
        "task first copies the output to the host memory, and then writes it into the storage. " +
        "When this option is enabled, the task will asynchronously write the output in the host " +
        "memory to the storage. Only the Parquet and ORC formats are supported currently.")
      .internal()
      .booleanConf
      .createWithDefault(false)

  val ASYNC_QUERY_OUTPUT_WRITE_HOLD_GPU_IN_TASK =
    conf("spark.rapids.sql.queryOutput.holdGpuInTask")
      .doc("Option to hold GPU semaphore between batch processing during the final output write. " +
        "This option could degrade query performance if it is enabled without the async query " +
        "output write. It is recommended to consider enabling this option only when " +
        s"${ENABLE_ASYNC_OUTPUT_WRITE.key} is set. This option is off by default when the async " +
        "query output write is disabled; otherwise, it is on.")
      .internal()
      .booleanConf
      .createOptional

  val ASYNC_WRITE_MAX_IN_FLIGHT_HOST_MEMORY_BYTES =
    conf("spark.rapids.sql.asyncWrite.maxInFlightHostMemoryBytes")
      .doc("Maximum number of host memory bytes per executor that can be in-flight for async " +
        "query output write. Tasks may be blocked if the total host memory bytes in-flight " +
        "exceeds this value.")
      .internal()
      .bytesConf(ByteUnit.BYTE)
      .createWithDefault(2L * 1024 * 1024 * 1024)

  // default value for the OOM injection logic (no injection, for regular operation)
  private val noInjection = OomInjectionConf(
    numOoms = 0,
    skipCount = 0,
    oomInjectionFilter = OomInjectionType.CPU_OR_GPU,
    withSplit = false)

  // a java property to tell whether we need to check for oom injection configs in SQLConf
  // only if we are running tests. This is set to true in
  // integration_tests/run_pyspark_from_build.sh
  lazy val runningTests = {
    val res = System.getProperty("com.nvidia.spark.rapids.runningTests", "false")
      .toLowerCase.toBoolean
    if (!res) {
      logDebug("OOM injection in tests disable. To enable, set java property " +
        "`-Dcom.nvidia.spark.rapids.runningTest=true`, and configure using " +
        s"${TEST_RETRY_OOM_INJECTION_MODE.key}.")
    }
    res
  }

  /**
   * Convert a configured injection string to the injection configuration OomInjection,
   * if enabled via com.nvidia.spark.rapids.runningTests java property.
   *
   * The new format is a CSV in any order
   *  "num_ooms=<integer>,skip=<integer>,type=<string value of OomInjectionType>"
   *
   * "type" maps to OomInjectionType to run count against oomCount and skipCount
   * "num_ooms" maps to oomCount (default 1), the number of allocations resulting in an OOM
   * "skip" maps to skipCount (default 0), the number of matching  allocations to skip before
   * injecting an OOM at the skip+1st allocation.
   * *split* maps to withSplit (default false), determining whether to inject
   * *SplitAndRetryOOM instead of plain *RetryOOM exceptions
   *
   * For backwards compatibility support existing binary configuration
   *   "false", disabled, i.e. oomCount=0, skipCount=0, injectionType=None
   *   "true" or anything else but "false"  yields the default
   *      oomCount=1, skipCount=0, injectionType=CPU_OR_GPU, withSplit=false
   */
  def testRetryOOMInjectionMode(): OomInjectionConf = {
    if (!runningTests) {
      // this is the common case
      noInjection
    } else {
      TEST_RETRY_OOM_INJECTION_MODE.get(SQLConf.get).toLowerCase match {
        case "false" => noInjection
        case "true" =>
          OomInjectionConf(numOoms = 1, skipCount = 0,
            oomInjectionFilter = OomInjectionType.CPU_OR_GPU, withSplit = false)
        case injectConfStr =>
          val injectConfMap = injectConfStr.split(',').map(_.split('=')).collect {
            case Array(k, v) => k -> v
          }.toMap
          val numOoms = injectConfMap.getOrElse("num_ooms", 1.toString)
          val skipCount = injectConfMap.getOrElse("skip", 0.toString)
          val oomFilterStr = injectConfMap
            .getOrElse("type", OomInjectionType.CPU_OR_GPU.toString)
            .toUpperCase()
          val oomFilter = OomInjectionType.valueOf(oomFilterStr)
          val withSplit = injectConfMap.getOrElse("split", false.toString)
          val ret = OomInjectionConf(
            numOoms = numOoms.toInt,
            skipCount = skipCount.toInt,
            oomInjectionFilter = oomFilter,
            withSplit = withSplit.toBoolean
          )
          logDebug(s"Parsed ${ret} from ${injectConfStr} via injectConfMap=${injectConfMap}");
          ret
      }
    }
  }

  private def printSectionHeader(category: String): Unit =
    println(s"\n### $category")

  private def printToggleHeader(category: String): Unit = {
    printSectionHeader(category)
    println("Name | Description | Default Value | Notes")
    println("-----|-------------|---------------|------------------")
  }

  private def printToggleHeaderWithSqlFunction(category: String): Unit = {
    printSectionHeader(category)
    println("Name | SQL Function(s) | Description | Default Value | Notes")
    println("-----|-----------------|-------------|---------------|------")
  }

  def help(asTable: Boolean = false): Unit = {
    helpCommon(asTable)
    helpAdvanced(asTable)
  }

  def helpCommon(asTable: Boolean = false): Unit = {
    if (asTable) {
      println("---")
      println("layout: page")
      println("title: Configuration")
      println("nav_order: 4")
      println("---")
      println(s"<!-- Generated by RapidsConf.help. DO NOT EDIT! -->")
      // scalastyle:off line.size.limit
      println("""# RAPIDS Accelerator for Apache Spark Configuration
        |The following is the list of options that `rapids-plugin-4-spark` supports.
        |
        |On startup use: `--conf [conf key]=[conf value]`. For example:
        |
        |```
<<<<<<< HEAD
        |${SPARK_HOME}/bin/spark-shell --jars rapids-4-spark_2.12-25.06.0-cuda11.jar \
=======
        |${SPARK_HOME}/bin/spark-shell --jars rapids-4-spark_2.12-25.08.0-SNAPSHOT-cuda12.jar \
>>>>>>> 7c2470c9
        |--conf spark.plugins=com.nvidia.spark.SQLPlugin \
        |--conf spark.rapids.sql.concurrentGpuTasks=2
        |```
        |
        |At runtime use: `spark.conf.set("[conf key]", [conf value])`. For example:
        |
        |```
        |scala> spark.conf.set("spark.rapids.sql.concurrentGpuTasks", 2)
        |```
        |
        | All configs can be set on startup, but some configs, especially for shuffle, will not
        | work if they are set at runtime. Please check the column of "Applicable at" to see
        | when the config can be set. "Startup" means only valid on startup, "Runtime" means
        | valid on both startup and runtime.
        |""".stripMargin)
      // scalastyle:on line.size.limit
      println("\n## General Configuration\n")
      println("Name | Description | Default Value | Applicable at")
      println("-----|-------------|--------------|--------------")
    } else {
      println("Commonly Used Rapids Configs:")
    }
    val allConfs = registeredConfs.clone()
    allConfs.append(RapidsPrivateUtil.getPrivateConfigs(): _*)
    val outputConfs = allConfs.filter(_.isCommonlyUsed)
    outputConfs.sortBy(_.key).foreach(_.help(asTable))
    if (asTable) {
      // scalastyle:off line.size.limit
      println("""
        |For more advanced configs, please refer to the [RAPIDS Accelerator for Apache Spark Advanced Configuration](./additional-functionality/advanced_configs.md) page.
        |""".stripMargin)
      // scalastyle:on line.size.limit
    }
  }

  def helpAdvanced(asTable: Boolean = false): Unit = {
    if (asTable) {
      println("---")
      println("layout: page")
      // print advanced configuration
      println("title: Advanced Configuration")
      println("parent: Additional Functionality")
      println("nav_order: 10")
      println("---")
      println(s"<!-- Generated by RapidsConf.help. DO NOT EDIT! -->")
      // scalastyle:off line.size.limit
      println("""# RAPIDS Accelerator for Apache Spark Advanced Configuration
        |Most users will not need to modify the configuration options listed below.
        |They are documented here for completeness and advanced usage.
        |
        |The following configuration options are supported by the RAPIDS Accelerator for Apache Spark.
        |
        |For commonly used configurations and examples of setting options, please refer to the
        |[RAPIDS Accelerator for Configuration](../configs.md) page.
        |""".stripMargin)
      // scalastyle:on line.size.limit
      println("\n## Advanced Configuration\n")

      println("Name | Description | Default Value | Applicable at")
      println("-----|-------------|--------------|--------------")
    } else {
      println("Advanced Rapids Configs:")
    }
    val allConfs = registeredConfs.clone()
    allConfs.append(RapidsPrivateUtil.getPrivateConfigs(): _*)
    val outputConfs = allConfs.filterNot(_.isCommonlyUsed)
    outputConfs.sortBy(_.key).foreach(_.help(asTable))
    if (asTable) {
      println("")
      // scalastyle:off line.size.limit
      println("""## Supported GPU Operators and Fine Tuning
        |_The RAPIDS Accelerator for Apache Spark_ can be configured to enable or disable specific
        |GPU accelerated expressions.  Enabled expressions are candidates for GPU execution. If the
        |expression is configured as disabled, the accelerator plugin will not attempt replacement,
        |and it will run on the CPU.
        |
        |Please leverage the [`spark.rapids.sql.explain`](#sql.explain) setting to get
        |feedback from the plugin as to why parts of a query may not be executing on the GPU.
        |
        |**NOTE:** Setting
        |[`spark.rapids.sql.incompatibleOps.enabled=true`](#sql.incompatibleOps.enabled)
        |will enable all the settings in the table below which are not enabled by default due to
        |incompatibilities.""".stripMargin)
      // scalastyle:on line.size.limit

      printToggleHeaderWithSqlFunction("Expressions\n")
    }
    GpuOverrides.expressions.values.toSeq.sortBy(_.tag.toString).foreach { rule =>
      val sqlFunctions =
        ConfHelper.getSqlFunctionsForClass(rule.tag.runtimeClass).map(_.mkString(", "))

      // this is only for formatting, this is done to ensure the table has a column for a
      // row where there isn't a SQL function
      rule.confHelp(asTable, Some(sqlFunctions.getOrElse(" ")))
    }
    if (asTable) {
      printToggleHeader("Execution\n")
    }
    GpuOverrides.execs.values.toSeq.sortBy(_.tag.toString).foreach(_.confHelp(asTable))
    if (asTable) {
      printToggleHeader("Commands\n")
    }
    GpuOverrides.commonRunnableCmds.values.toSeq.sortBy(_.tag.toString).foreach(_.confHelp(asTable))
    if (asTable) {
      printToggleHeader("Scans\n")
    }
    GpuOverrides.scans.values.toSeq.sortBy(_.tag.toString).foreach(_.confHelp(asTable))
    if (asTable) {
      printToggleHeader("Partitioning\n")
    }
    GpuOverrides.parts.values.toSeq.sortBy(_.tag.toString).foreach(_.confHelp(asTable))
  }
  def main(args: Array[String]): Unit = {
    // Include the configs in PythonConfEntries
    com.nvidia.spark.rapids.python.PythonConfEntries.init()
    val configs = new FileOutputStream(new File(args(0)))
    Console.withOut(configs) {
      Console.withErr(configs) {
        RapidsConf.helpCommon(true)
      }
    }
    val advanced = new FileOutputStream(new File(args(1)))
    Console.withOut(advanced) {
      Console.withErr(advanced) {
        RapidsConf.helpAdvanced(true)
      }
    }
  }
}

class RapidsConf(conf: Map[String, String]) extends Logging {

  import ConfHelper._
  import RapidsConf._

  def this(sqlConf: SQLConf) = {
    this(sqlConf.getAllConfs)
  }

  def this(sparkConf: SparkConf) = {
    this(Map(sparkConf.getAll: _*))
  }

  def get[T](entry: ConfEntry[T]): T = {
    entry.get(conf)
  }

  def getStr(key: String): Option[String] = conf.get(key)

  lazy val rapidsConfMap: util.Map[String, String] = conf.filterKeys(
    _.startsWith("spark.rapids.")).toMap.asJava

  lazy val metricsLevel: String = get(METRICS_LEVEL)

  lazy val profilePath: Option[String] = get(PROFILE_PATH)

  lazy val profileExecutors: String = get(PROFILE_EXECUTORS)

  lazy val profileTimeRangesSeconds: Option[String] = get(PROFILE_TIME_RANGES_SECONDS)

  lazy val profileJobs: Option[String] = get(PROFILE_JOBS)

  lazy val profileStages: Option[String] = get(PROFILE_STAGES)

  lazy val profileTaskLimitPerStage: Int = get(PROFILE_TASK_LIMIT_PER_STAGE)

  lazy val profileDriverPollMillis: Int = get(PROFILE_DRIVER_POLL_MILLIS)

  lazy val profileAsyncAllocCapture: Boolean = get(PROFILE_ASYNC_ALLOC_CAPTURE)

  lazy val profileCompression: String = get(PROFILE_COMPRESSION)

  lazy val profileFlushPeriodMillis: Int = get(PROFILE_FLUSH_PERIOD_MILLIS)

  lazy val profileWriteBufferSize: Long = get(PROFILE_WRITE_BUFFER_SIZE)

  lazy val isSqlEnabled: Boolean = get(SQL_ENABLED)

  lazy val isSqlExecuteOnGPU: Boolean = get(SQL_MODE).equals("executeongpu")

  lazy val isSqlExplainOnlyEnabled: Boolean = get(SQL_MODE).equals("explainonly")

  lazy val isUdfCompilerEnabled: Boolean = get(UDF_COMPILER_ENABLED)

  lazy val isDfUdfEnabled: Boolean = get(DFUDF_ENABLED)

  lazy val exportColumnarRdd: Boolean = get(EXPORT_COLUMNAR_RDD)

  lazy val shuffledHashJoinOptimizeShuffle: Boolean = get(SHUFFLED_HASH_JOIN_OPTIMIZE_SHUFFLE)

  lazy val useShuffledSymmetricHashJoin: Boolean = get(USE_SHUFFLED_SYMMETRIC_HASH_JOIN)

  lazy val useShuffledAsymmetricHashJoin: Boolean =
    get(USE_SHUFFLED_ASYMMETRIC_HASH_JOIN)

  lazy val joinOuterMagnificationThreshold: Int = get(JOIN_OUTER_MAGNIFICATION_THRESHOLD)

  lazy val bucketJoinIoPrefetch: Boolean = get(BUCKET_JOIN_IO_PREFETCH)

  lazy val sizedJoinPartitionAmplification: Double = get(SIZED_JOIN_PARTITION_AMPLIFICATION)

  lazy val stableSort: Boolean = get(STABLE_SORT)

  lazy val isFileScanPrunePartitionEnabled: Boolean = get(FILE_SCAN_PRUNE_PARTITION_ENABLED)

  lazy val isIncompatEnabled: Boolean = get(INCOMPATIBLE_OPS)

  lazy val incompatDateFormats: Boolean = get(INCOMPATIBLE_DATE_FORMATS)

  lazy val includeImprovedFloat: Boolean = get(IMPROVED_FLOAT_OPS)

  lazy val pinnedPoolSize: Long = get(PINNED_POOL_SIZE)

  lazy val pinnedPoolCuioDefault: Boolean = get(PINNED_POOL_SET_CUIO_DEFAULT)

  lazy val offHeapLimitEnabled: Boolean = get(OFF_HEAP_LIMIT_ENABLED)

  lazy val offHeapLimit: Option[Long] = get(OFF_HEAP_LIMIT_SIZE)

  lazy val cgroupsMemoryLimitPath: Option[String] = get(CGROUPS_MEMORY_LIMIT_PATH)

  lazy val cgroupsMemoryUsagePath: Option[String] = get(CGROUPS_MEMORY_USAGE_PATH)

  lazy val perTaskOverhead: Long = get(TASK_OVERHEAD_SIZE)

  lazy val concurrentGpuTasks: Option[Integer] = get(CONCURRENT_GPU_TASKS)

  lazy val isTestEnabled: Boolean = get(TEST_CONF)

  lazy val isRetryContextCheckEnabled: Boolean = get(TEST_RETRY_CONTEXT_CHECK_ENABLED)

  lazy val isFoldableNonLitAllowed: Boolean = get(FOLDABLE_NON_LIT_ALLOWED)

  lazy val asyncWriteMaxInFlightHostMemoryBytes: Long =
    get(ASYNC_WRITE_MAX_IN_FLIGHT_HOST_MEMORY_BYTES)

  lazy val testingAllowedNonGpu: Seq[String] = get(TEST_ALLOWED_NONGPU)

  lazy val validateExecsInGpuPlan: Seq[String] = get(TEST_VALIDATE_EXECS_ONGPU)

  lazy val logQueryTransformations: Boolean = get(LOG_TRANSFORMATIONS)

  lazy val rmmDebugLocation: String = get(RMM_DEBUG)

  lazy val sparkRmmDebugLocation: String = get(SPARK_RMM_STATE_DEBUG)

  lazy val sparkRmmStateEnable: Boolean = get(SPARK_RMM_STATE_ENABLE)

  lazy val gpuOomDumpDir: Option[String] = get(GPU_OOM_DUMP_DIR)

  lazy val gpuOomMaxRetries: Int = get(GPU_OOM_MAX_RETRIES)

  lazy val gpuCoreDumpDir: Option[String] = get(GPU_COREDUMP_DIR)

  lazy val gpuCoreDumpPipePattern: String = get(GPU_COREDUMP_PIPE_PATTERN)

  lazy val isGpuCoreDumpFull: Boolean = get(GPU_COREDUMP_FULL)

  lazy val isGpuCoreDumpCompressed: Boolean = get(GPU_COREDUMP_COMPRESS)

  lazy val gpuCoreDumpCompressionCodec: String = get(GPU_COREDUMP_COMPRESSION_CODEC)

  lazy val isUvmEnabled: Boolean = get(UVM_ENABLED)

  lazy val rmmPool: String = {
    var pool = get(RMM_POOL)
    if ("ASYNC".equalsIgnoreCase(pool)) {
      val driverVersion = Cuda.getDriverVersion
      val runtimeVersion = Cuda.getRuntimeVersion
      var fallbackMessage: Option[String] = None
      if (runtimeVersion < 11020 || driverVersion < 11020) {
        fallbackMessage = Some("CUDA runtime/driver does not support the ASYNC allocator")
      } else if (driverVersion < 11050) {
        fallbackMessage = Some("CUDA drivers before 11.5 have known incompatibilities with " +
          "the ASYNC allocator")
      }
      if (fallbackMessage.isDefined) {
        logWarning(s"${fallbackMessage.get}, falling back to ARENA")
        pool = "ARENA"
      }
    }
    pool
  }

  lazy val rmmExactAlloc: Option[Long] = get(RMM_EXACT_ALLOC)

  lazy val rmmAllocFraction: Double = get(RMM_ALLOC_FRACTION)

  lazy val rmmAllocMaxFraction: Double = get(RMM_ALLOC_MAX_FRACTION)

  lazy val rmmAllocMinFraction: Double = get(RMM_ALLOC_MIN_FRACTION)

  lazy val rmmAllocReserve: Long = get(RMM_ALLOC_RESERVE)

  lazy val hostSpillStorageSize: Long = get(HOST_SPILL_STORAGE_SIZE)

  lazy val isUnspillEnabled: Boolean = get(UNSPILL)

  lazy val needDecimalGuarantees: Boolean = get(NEED_DECIMAL_OVERFLOW_GUARANTEES)

  lazy val gpuTargetBatchSizeBytes: Long = get(GPU_BATCH_SIZE_BYTES)

  lazy val isWindowCollectListEnabled: Boolean = get(ENABLE_WINDOW_COLLECT_LIST)

  lazy val isWindowCollectSetEnabled: Boolean = get(ENABLE_WINDOW_COLLECT_SET)

  lazy val isWindowUnboundedAggEnabled: Boolean = get(ENABLE_WINDOW_UNBOUNDED_AGG)

  lazy val isFloatAggEnabled: Boolean = get(ENABLE_FLOAT_AGG)

  lazy val explain: String = get(EXPLAIN)

  lazy val shouldExplain: Boolean = !explain.equalsIgnoreCase("NONE")

  lazy val shouldExplainAll: Boolean = explain.equalsIgnoreCase("ALL")

  lazy val chunkedReaderEnabled: Boolean = get(CHUNKED_READER)

  lazy val limitChunkedReaderMemoryUsage: Boolean = {
    val hasLimit = get(LIMIT_CHUNKED_READER_MEMORY_USAGE)
    val deprecatedConf = get(CHUNKED_SUBPAGE_READER)
    if (deprecatedConf.isDefined) {
      logWarning(s"'${CHUNKED_SUBPAGE_READER.key}' is deprecated and is replaced by " +
        s"'${LIMIT_CHUNKED_READER_MEMORY_USAGE}'.")
      if (hasLimit.isDefined && hasLimit.get != deprecatedConf.get) {
        throw new IllegalStateException(s"Both '${CHUNKED_SUBPAGE_READER.key}' and " +
          s"'${LIMIT_CHUNKED_READER_MEMORY_USAGE.key}' are set but using different values.")
      }
    }
    hasLimit.getOrElse(deprecatedConf.getOrElse(true))
  }

  lazy val chunkedReaderMemoryUsageRatio: Double = get(CHUNKED_READER_MEMORY_USAGE_RATIO)

  lazy val maxReadBatchSizeRows: Int = get(MAX_READER_BATCH_SIZE_ROWS)

  lazy val maxReadBatchSizeBytes: Long = get(MAX_READER_BATCH_SIZE_BYTES)

  lazy val maxGpuColumnSizeBytes: Long = get(MAX_GPU_COLUMN_SIZE_BYTES)

  lazy val outputDebugDumpPrefix: Option[String] = get(OUTPUT_DEBUG_DUMP_PREFIX)

  lazy val parquetDebugDumpPrefix: Option[String] = get(PARQUET_DEBUG_DUMP_PREFIX)

  lazy val parquetDebugDumpAlways: Boolean = get(PARQUET_DEBUG_DUMP_ALWAYS)

  lazy val orcDebugDumpPrefix: Option[String] = get(ORC_DEBUG_DUMP_PREFIX)

  lazy val orcDebugDumpAlways: Boolean = get(ORC_DEBUG_DUMP_ALWAYS)

  lazy val avroDebugDumpPrefix: Option[String] = get(AVRO_DEBUG_DUMP_PREFIX)

  lazy val avroDebugDumpAlways: Boolean = get(AVRO_DEBUG_DUMP_ALWAYS)

  lazy val useHybridParquetReader: Boolean = get(HYBRID_PARQUET_READER)

  lazy val hybridParquetPreloadBatches: Int = get(HYBRID_PARQUET_PRELOAD_CAP)

  lazy val loadHybridBackend: Boolean = get(LOAD_HYBRID_BACKEND)

  lazy val pushDownFiltersToHybrid: String = get(PUSH_DOWN_FILTERS_TO_HYBRID)

  lazy val hybridExprsWhitelist: String = get(HYBRID_EXPRS_WHITELIST)

  lazy val hashAggReplaceMode: String = get(HASH_AGG_REPLACE_MODE)

  lazy val partialMergeDistinctEnabled: Boolean = get(PARTIAL_MERGE_DISTINCT_ENABLED)

  lazy val enableReplaceSortMergeJoin: Boolean = get(ENABLE_REPLACE_SORTMERGEJOIN)

  lazy val enableHashOptimizeSort: Boolean = get(ENABLE_HASH_OPTIMIZE_SORT)

  lazy val enableFoldLocalAggregate: Boolean = get(ENABLE_FOLD_LOCAL_AGGREGATE)

  lazy val areInnerJoinsEnabled: Boolean = get(ENABLE_INNER_JOIN)

  lazy val areCrossJoinsEnabled: Boolean = get(ENABLE_CROSS_JOIN)

  lazy val areLeftOuterJoinsEnabled: Boolean = get(ENABLE_LEFT_OUTER_JOIN)

  lazy val areRightOuterJoinsEnabled: Boolean = get(ENABLE_RIGHT_OUTER_JOIN)

  lazy val areFullOuterJoinsEnabled: Boolean = get(ENABLE_FULL_OUTER_JOIN)

  lazy val areLeftSemiJoinsEnabled: Boolean = get(ENABLE_LEFT_SEMI_JOIN)

  lazy val areLeftAntiJoinsEnabled: Boolean = get(ENABLE_LEFT_ANTI_JOIN)

  lazy val areExistenceJoinsEnabled: Boolean = get(ENABLE_EXISTENCE_JOIN)

  lazy val isCastDecimalToFloatEnabled: Boolean = get(ENABLE_CAST_DECIMAL_TO_FLOAT)

  lazy val isCastFloatToDecimalEnabled: Boolean = get(ENABLE_CAST_FLOAT_TO_DECIMAL)

  lazy val isCastFloatToStringEnabled: Boolean = get(ENABLE_CAST_FLOAT_TO_STRING)

  lazy val isFloatFormatNumberEnabled: Boolean = get(ENABLE_FLOAT_FORMAT_NUMBER)

  lazy val isCastStringToTimestampEnabled: Boolean = get(ENABLE_CAST_STRING_TO_TIMESTAMP)

  lazy val hasExtendedYearValues: Boolean = get(HAS_EXTENDED_YEAR_VALUES)

  lazy val isCastStringToFloatEnabled: Boolean = get(ENABLE_CAST_STRING_TO_FLOAT)

  lazy val isCastFloatToIntegralTypesEnabled: Boolean = get(ENABLE_CAST_FLOAT_TO_INTEGRAL_TYPES)

  lazy val isProjectAstEnabled: Boolean = get(ENABLE_PROJECT_AST)

  lazy val isTieredProjectEnabled: Boolean = get(ENABLE_TIERED_PROJECT)

  lazy val isCombinedExpressionsEnabled: Boolean = get(ENABLE_COMBINED_EXPRESSIONS)

  lazy val isRlikeRegexRewriteEnabled: Boolean = get(ENABLE_RLIKE_REGEX_REWRITE)

  lazy val isExpandPreprojectEnabled: Boolean = get(ENABLE_EXPAND_PREPROJECT)

  lazy val isCoalesceAfterExpandEnabled: Boolean = get(ENABLE_COALESCE_AFTER_EXPAND)

  lazy val multiThreadReadNumThreads: Int = {
    // Use the largest value set among all the options.
    val deprecatedConfs = Seq(
      PARQUET_MULTITHREAD_READ_NUM_THREADS,
      ORC_MULTITHREAD_READ_NUM_THREADS,
      AVRO_MULTITHREAD_READ_NUM_THREADS)
    val values = get(MULTITHREAD_READ_NUM_THREADS) +: deprecatedConfs.flatMap { deprecatedConf =>
      val confValue = get(deprecatedConf)
      confValue.foreach { _ =>
        logWarning(s"$deprecatedConf is deprecated, use $MULTITHREAD_READ_NUM_THREADS. " +
          "Conflicting multithreaded read thread count settings will use the largest value.")
      }
      confValue
    }
    values.max
  }

  lazy val numFilesFilterParallel: Int = get(NUM_FILES_FILTER_PARALLEL)

  lazy val isParquetEnabled: Boolean = get(ENABLE_PARQUET)

  lazy val isParquetInt96WriteEnabled: Boolean = get(ENABLE_PARQUET_INT96_WRITE)

  lazy val parquetReaderFooterType: ParquetFooterReaderType.Value = {
    get(PARQUET_READER_FOOTER_TYPE) match {
      case "AUTO" => ParquetFooterReaderType.AUTO
      case "NATIVE" => ParquetFooterReaderType.NATIVE
      case "JAVA" => ParquetFooterReaderType.JAVA
      case other =>
        throw new IllegalArgumentException(s"Internal Error $other is not supported for " +
            s"${PARQUET_READER_FOOTER_TYPE.key}")
    }
  }

  lazy val isParquetPerFileReadEnabled: Boolean =
    RapidsReaderType.withName(get(PARQUET_READER_TYPE)) == RapidsReaderType.PERFILE

  lazy val isParquetAutoReaderEnabled: Boolean =
    RapidsReaderType.withName(get(PARQUET_READER_TYPE)) == RapidsReaderType.AUTO

  lazy val isParquetCoalesceFileReadEnabled: Boolean = isParquetAutoReaderEnabled ||
    RapidsReaderType.withName(get(PARQUET_READER_TYPE)) == RapidsReaderType.COALESCING

  lazy val isParquetMultiThreadReadEnabled: Boolean = isParquetAutoReaderEnabled ||
    RapidsReaderType.withName(get(PARQUET_READER_TYPE)) == RapidsReaderType.MULTITHREADED

  lazy val parquetDecompressCpu: Boolean = get(PARQUET_DECOMPRESS_CPU)

  lazy val parquetDecompressCpuSnappy: Boolean = get(PARQUET_DECOMPRESS_CPU_SNAPPY)

  lazy val parquetDecompressCpuZstd: Boolean = get(PARQUET_DECOMPRESS_CPU_ZSTD)

  lazy val maxNumParquetFilesParallel: Int = get(PARQUET_MULTITHREAD_READ_MAX_NUM_FILES_PARALLEL)

  lazy val isParquetReadEnabled: Boolean = get(ENABLE_PARQUET_READ)

  lazy val getMultithreadedCombineThreshold: Long =
    get(READER_MULTITHREADED_COMBINE_THRESHOLD)

  lazy val getMultithreadedCombineWaitTime: Int =
    get(READER_MULTITHREADED_COMBINE_WAIT_TIME)

  lazy val getMultithreadedReaderKeepOrder: Boolean =
    get(READER_MULTITHREADED_READ_KEEP_ORDER)

  lazy val isParquetWriteEnabled: Boolean = get(ENABLE_PARQUET_WRITE)

  lazy val isOrcEnabled: Boolean = get(ENABLE_ORC)

  lazy val isOrcReadEnabled: Boolean = get(ENABLE_ORC_READ)

  lazy val isOrcWriteEnabled: Boolean = get(ENABLE_ORC_WRITE)

  lazy val isOrcFloatTypesToStringEnable: Boolean = get(ENABLE_ORC_FLOAT_TYPES_TO_STRING)

  lazy val isOrcPerFileReadEnabled: Boolean =
    RapidsReaderType.withName(get(ORC_READER_TYPE)) == RapidsReaderType.PERFILE

  lazy val isOrcAutoReaderEnabled: Boolean =
    RapidsReaderType.withName(get(ORC_READER_TYPE)) == RapidsReaderType.AUTO

  lazy val isOrcCoalesceFileReadEnabled: Boolean = isOrcAutoReaderEnabled ||
    RapidsReaderType.withName(get(ORC_READER_TYPE)) == RapidsReaderType.COALESCING

  lazy val isOrcMultiThreadReadEnabled: Boolean = isOrcAutoReaderEnabled ||
    RapidsReaderType.withName(get(ORC_READER_TYPE)) == RapidsReaderType.MULTITHREADED

  lazy val maxNumOrcFilesParallel: Int = get(ORC_MULTITHREAD_READ_MAX_NUM_FILES_PARALLEL)

  lazy val testOrcStripeSizeRows: Option[Integer] = get(TEST_ORC_STRIPE_SIZE_ROWS)

  lazy val isOrcBoolTypeEnabled: Boolean = get(ENABLE_ORC_BOOL)

  lazy val isCsvEnabled: Boolean = get(ENABLE_CSV)

  lazy val isCsvReadEnabled: Boolean = get(ENABLE_CSV_READ)

  lazy val isCsvFloatReadEnabled: Boolean = get(ENABLE_READ_CSV_FLOATS)

  lazy val isCsvDoubleReadEnabled: Boolean = get(ENABLE_READ_CSV_DOUBLES)

  lazy val isCsvDecimalReadEnabled: Boolean = get(ENABLE_READ_CSV_DECIMALS)

  lazy val isJsonEnabled: Boolean = get(ENABLE_JSON)

  lazy val isJsonReadEnabled: Boolean = get(ENABLE_JSON_READ)

  lazy val isJsonFloatReadEnabled: Boolean = get(ENABLE_READ_JSON_FLOATS)

  lazy val isJsonDoubleReadEnabled: Boolean = get(ENABLE_READ_JSON_DOUBLES)

  lazy val isJsonDecimalReadEnabled: Boolean = get(ENABLE_READ_JSON_DECIMALS)

  lazy val isJsonDateTimeReadEnabled: Boolean = get(ENABLE_READ_JSON_DATE_TIME)

  lazy val isAvroEnabled: Boolean = get(ENABLE_AVRO)

  lazy val isAvroReadEnabled: Boolean = get(ENABLE_AVRO_READ)

  lazy val isAvroPerFileReadEnabled: Boolean =
    RapidsReaderType.withName(get(AVRO_READER_TYPE)) == RapidsReaderType.PERFILE

  lazy val isAvroAutoReaderEnabled: Boolean =
    RapidsReaderType.withName(get(AVRO_READER_TYPE)) == RapidsReaderType.AUTO

  lazy val isAvroCoalesceFileReadEnabled: Boolean = isAvroAutoReaderEnabled ||
    RapidsReaderType.withName(get(AVRO_READER_TYPE)) == RapidsReaderType.COALESCING

  lazy val isAvroMultiThreadReadEnabled: Boolean = isAvroAutoReaderEnabled ||
    RapidsReaderType.withName(get(AVRO_READER_TYPE)) == RapidsReaderType.MULTITHREADED

  lazy val maxNumAvroFilesParallel: Int = get(AVRO_MULTITHREAD_READ_MAX_NUM_FILES_PARALLEL)

  lazy val isDeltaWriteEnabled: Boolean = get(ENABLE_DELTA_WRITE)

  lazy val isIcebergEnabled: Boolean = get(ENABLE_ICEBERG)

  lazy val isIcebergReadEnabled: Boolean = get(ENABLE_ICEBERG_READ)

  lazy val isHiveDelimitedTextEnabled: Boolean = get(ENABLE_HIVE_TEXT)

  lazy val isHiveDelimitedTextReadEnabled: Boolean = get(ENABLE_HIVE_TEXT_READ)

  lazy val isHiveDelimitedTextWriteEnabled: Boolean = get(ENABLE_HIVE_TEXT_WRITE)

  lazy val shouldHiveReadFloats: Boolean = get(ENABLE_READ_HIVE_FLOATS)

  lazy val shouldHiveReadDoubles: Boolean = get(ENABLE_READ_HIVE_DOUBLES)

  lazy val shouldHiveReadDecimals: Boolean = get(ENABLE_READ_HIVE_DECIMALS)

  lazy val shuffleManagerEnabled: Boolean = get(SHUFFLE_MANAGER_ENABLED)

  lazy val shuffleManagerMode: String = get(SHUFFLE_MANAGER_MODE)

  lazy val shuffleTransportClassName: String = get(SHUFFLE_TRANSPORT_CLASS_NAME)

  lazy val shuffleTransportEarlyStartHeartbeatInterval: Int = get(
    SHUFFLE_TRANSPORT_EARLY_START_HEARTBEAT_INTERVAL)

  lazy val shuffleTransportEarlyStartHeartbeatTimeout: Int = get(
    SHUFFLE_TRANSPORT_EARLY_START_HEARTBEAT_TIMEOUT)

  lazy val shuffleTransportEarlyStart: Boolean = get(SHUFFLE_TRANSPORT_EARLY_START)

  lazy val shuffleTransportMaxReceiveInflightBytes: Long = get(
    SHUFFLE_TRANSPORT_MAX_RECEIVE_INFLIGHT_BYTES)

  lazy val shuffleUcxActiveMessagesForceRndv: Boolean = get(SHUFFLE_UCX_ACTIVE_MESSAGES_FORCE_RNDV)

  lazy val shuffleUcxUseWakeup: Boolean = get(SHUFFLE_UCX_USE_WAKEUP)

  lazy val shuffleUcxListenerStartPort: Int = get(SHUFFLE_UCX_LISTENER_START_PORT)

  lazy val shuffleUcxMgmtHost: String = get(SHUFFLE_UCX_MGMT_SERVER_HOST)

  lazy val shuffleUcxMgmtConnTimeout: Int = get(SHUFFLE_UCX_MGMT_CONNECTION_TIMEOUT)

  lazy val shuffleUcxBounceBuffersSize: Long = get(SHUFFLE_UCX_BOUNCE_BUFFERS_SIZE)

  lazy val shuffleUcxDeviceBounceBuffersCount: Int = get(SHUFFLE_UCX_BOUNCE_BUFFERS_DEVICE_COUNT)

  lazy val shuffleUcxHostBounceBuffersCount: Int = get(SHUFFLE_UCX_BOUNCE_BUFFERS_HOST_COUNT)

  lazy val shuffleMaxClientThreads: Int = get(SHUFFLE_MAX_CLIENT_THREADS)

  lazy val shuffleMaxClientTasks: Int = get(SHUFFLE_MAX_CLIENT_TASKS)

  lazy val shuffleClientThreadKeepAliveTime: Int = get(SHUFFLE_CLIENT_THREAD_KEEPALIVE)

  lazy val shuffleMaxServerTasks: Int = get(SHUFFLE_MAX_SERVER_TASKS)

  lazy val shuffleMaxMetadataSize: Long = get(SHUFFLE_MAX_METADATA_SIZE)

  lazy val shuffleCompressionCodec: String = get(SHUFFLE_COMPRESSION_CODEC)

  lazy val shuffleCompressionLz4ChunkSize: Long = get(SHUFFLE_COMPRESSION_LZ4_CHUNK_SIZE)

  lazy val shuffleCompressionZstdChunkSize: Long = get(SHUFFLE_COMPRESSION_ZSTD_CHUNK_SIZE)

  lazy val shuffleCompressionMaxBatchMemory: Long = get(SHUFFLE_COMPRESSION_MAX_BATCH_MEMORY)

  lazy val shuffleMultiThreadedMaxBytesInFlight: Long =
    get(SHUFFLE_MULTITHREADED_MAX_BYTES_IN_FLIGHT)

  lazy val shuffleMultiThreadedWriterThreads: Int = get(SHUFFLE_MULTITHREADED_WRITER_THREADS)

  lazy val shuffleMultiThreadedReaderThreads: Int = get(SHUFFLE_MULTITHREADED_READER_THREADS)

  lazy val shuffleParitioningMaxCpuBatchSize: Long = get(SHUFFLE_PARTITIONING_MAX_CPU_BATCH_SIZE)

  lazy val shuffleKudoSerializerEnabled: Boolean = get(SHUFFLE_KUDO_SERIALIZER_ENABLED)

  lazy val shuffleKudoMode: String = get(SHUFFLE_KUDO_MODE)

  lazy val shuffleKudoMeasureBufferCopyEnabled: Boolean =
    get(SHUFFLE_KUDO_SERIALIZER_MEASURE_BUFFER_COPY_ENABLED)

  lazy val shuffleKudoSerializerDebugMode: DumpOption = {
    val mode = get(SHUFFLE_KUDO_SERIALIZER_DEBUG_MODE)
    mode match {
      case "NEVER" => DumpOption.Never
      case "ALWAYS" => DumpOption.Always
      case "ONFAILURE" => DumpOption.OnFailure
      case _ => {
        logWarning(s"Invalid value for ${SHUFFLE_KUDO_SERIALIZER_DEBUG_MODE.key}: $mode. " +
          "Using default value: Never")
        DumpOption.Never
      }
    }
  }

  lazy val shuffleKudoSerializerDebugDumpPrefix: Option[String] = {
    val prefix = get(SHUFFLE_KUDO_SERIALIZER_DEBUG_DUMP_PREFIX)
    shuffleKudoSerializerDebugMode match {
      case DumpOption.Never => prefix
      case _ => {
        prefix match {
          case None => {
            logWarning("spark.rapids.shuffle.kudo.serializer.debug.dump.path.prefix is not set, " +
              "so Kudo serializer debug will not be enabled")
            None
          }
          case Some(p) => {
            if (p.isEmpty) {
              logWarning("spark.rapids.shuffle.kudo.serializer.debug.dump.path.prefix is empty, " +
                "so Kudo serializer debug will not be enabled")
              Some("")
            } else {
              Some(p)
            }
          }
        }
      }
    }
  }

  def isUCXShuffleManagerMode: Boolean =
    RapidsShuffleManagerMode
      .withName(get(SHUFFLE_MANAGER_MODE)) == RapidsShuffleManagerMode.UCX

  def isMultiThreadedShuffleManagerMode: Boolean =
    RapidsShuffleManagerMode
      .withName(get(SHUFFLE_MANAGER_MODE)) == RapidsShuffleManagerMode.MULTITHREADED

  def isCacheOnlyShuffleManagerMode: Boolean =
    RapidsShuffleManagerMode
      .withName(get(SHUFFLE_MANAGER_MODE)) == RapidsShuffleManagerMode.CACHE_ONLY

  def isGPUShuffle: Boolean = isUCXShuffleManagerMode || isCacheOnlyShuffleManagerMode

  def shuffleKudoGpuSerializerEnabled: Boolean = shuffleKudoSerializerEnabled &&
      ShuffleKudoMode.withName(shuffleKudoMode) == ShuffleKudoMode.GPU

  lazy val shimsProviderOverride: Option[String] = get(SHIMS_PROVIDER_OVERRIDE)

  lazy val cudfVersionOverride: Boolean = get(CUDF_VERSION_OVERRIDE)

  lazy val allowMultipleJars: AllowMultipleJars.Value = {
    get(ALLOW_MULTIPLE_JARS) match {
      case "ALWAYS" => AllowMultipleJars.ALWAYS
      case "NEVER" => AllowMultipleJars.NEVER
      case "SAME_REVISION" => AllowMultipleJars.SAME_REVISION
      case other =>
        throw new IllegalArgumentException(s"Internal Error $other is not supported for " +
            s"${ALLOW_MULTIPLE_JARS.key}")
    }
  }

  lazy val allowDisableEntirePlan: Boolean = get(ALLOW_DISABLE_ENTIRE_PLAN)

  lazy val useArrowCopyOptimization: Boolean = get(USE_ARROW_OPT)

  lazy val getCloudSchemes: Seq[String] =
    DEFAULT_CLOUD_SCHEMES ++ get(CLOUD_SCHEMES).getOrElse(Seq.empty)

  lazy val optimizerEnabled: Boolean = get(OPTIMIZER_ENABLED)

  lazy val optimizerExplain: String = get(OPTIMIZER_EXPLAIN)

  lazy val optimizerShouldExplainAll: Boolean = optimizerExplain.equalsIgnoreCase("ALL")

  lazy val optimizerClassName: String = get(OPTIMIZER_CLASS_NAME)

  lazy val defaultRowCount: Long = get(OPTIMIZER_DEFAULT_ROW_COUNT)

  lazy val defaultCpuOperatorCost: Double = get(OPTIMIZER_DEFAULT_CPU_OPERATOR_COST)

  lazy val defaultCpuExpressionCost: Double = get(OPTIMIZER_DEFAULT_CPU_EXPRESSION_COST)

  lazy val defaultGpuOperatorCost: Double = get(OPTIMIZER_DEFAULT_GPU_OPERATOR_COST)

  lazy val defaultGpuExpressionCost: Double = get(OPTIMIZER_DEFAULT_GPU_EXPRESSION_COST)

  lazy val cpuReadMemorySpeed: Double = get(OPTIMIZER_CPU_READ_SPEED)

  lazy val cpuWriteMemorySpeed: Double = get(OPTIMIZER_CPU_WRITE_SPEED)

  lazy val gpuReadMemorySpeed: Double = get(OPTIMIZER_GPU_READ_SPEED)

  lazy val gpuWriteMemorySpeed: Double = get(OPTIMIZER_GPU_WRITE_SPEED)

  lazy val driverTimeZone: Option[String] = get(DRIVER_TIMEZONE)

  lazy val timestampRulesEndYear: Int = get(TIMESTAMP_RULES_END_YEAR)

  lazy val isRangeWindowByteEnabled: Boolean = get(ENABLE_RANGE_WINDOW_BYTES)

  lazy val isRangeWindowShortEnabled: Boolean = get(ENABLE_RANGE_WINDOW_SHORT)

  lazy val isRangeWindowIntEnabled: Boolean = get(ENABLE_RANGE_WINDOW_INT)

  lazy val isRangeWindowLongEnabled: Boolean = get(ENABLE_RANGE_WINDOW_LONG)

  lazy val isRangeWindowFloatEnabled: Boolean = get(ENABLE_RANGE_WINDOW_FLOAT)

  lazy val isRangeWindowDoubleEnabled: Boolean = get(ENABLE_RANGE_WINDOW_DOUBLE)

  lazy val isRangeWindowDecimalEnabled: Boolean = get(ENABLE_RANGE_WINDOW_DECIMAL)

  lazy val batchedBoundedRowsWindowMax: Int = get(BATCHED_BOUNDED_ROW_WINDOW_MAX)

  lazy val allowSinglePassPartialSortAgg: Boolean = get(ENABLE_SINGLE_PASS_PARTIAL_SORT_AGG)

  lazy val forceSinglePassPartialSortAgg: Boolean = get(FORCE_SINGLE_PASS_PARTIAL_SORT_AGG)

  lazy val skipAggPassReductionRatio: Double = get(SKIP_AGG_PASS_REDUCTION_RATIO)

  lazy val isRegExpEnabled: Boolean = get(ENABLE_REGEXP)

  lazy val maxRegExpStateMemory: Long =  {
    val size = get(REGEXP_MAX_STATE_MEMORY_BYTES)
    if (size > 3 * gpuTargetBatchSizeBytes) {
      logWarning(s"${REGEXP_MAX_STATE_MEMORY_BYTES.key} is more than 3 times " +
        s"${GPU_BATCH_SIZE_BYTES.key}. This may cause regular expression operations to " +
        s"encounter GPU out of memory errors.")
    }
    size
  }

  lazy val getSparkGpuResourceName: String = get(SPARK_GPU_RESOURCE_NAME)

  lazy val isCpuBasedUDFEnabled: Boolean = get(ENABLE_CPU_BASED_UDF)

  lazy val isFastSampleEnabled: Boolean = get(ENABLE_FAST_SAMPLE)

  lazy val isForceHiveHashForBucketedWrite: Boolean = get(FORCE_HIVE_HASH_FOR_BUCKETED_WRITE)

  lazy val isDetectDeltaLogQueries: Boolean = get(DETECT_DELTA_LOG_QUERIES)

  lazy val isDetectDeltaCheckpointQueries: Boolean = get(DETECT_DELTA_CHECKPOINT_QUERIES)

  lazy val concurrentWriterPartitionFlushSize: Long = get(CONCURRENT_WRITER_PARTITION_FLUSH_SIZE)

  lazy val isAqeExchangeReuseFixupEnabled: Boolean = get(ENABLE_AQE_EXCHANGE_REUSE_FIXUP)

  lazy val chunkedPackPoolSize: Long = get(CHUNKED_PACK_POOL_SIZE)

  lazy val chunkedPackBounceBufferSize: Long = get(CHUNKED_PACK_BOUNCE_BUFFER_SIZE)

  lazy val chunkedPackBounceBufferCount: Int = get(CHUNKED_PACK_BOUNCE_BUFFER_COUNT)

  lazy val spillToDiskBounceBufferSize: Long = get(SPILL_TO_DISK_BOUNCE_BUFFER_SIZE)

  lazy val spillToDiskBounceBufferCount: Int = get(SPILL_TO_DISK_BOUNCE_BUFFER_COUNT)

  lazy val splitUntilSizeOverride: Option[Long] = get(SPLIT_UNTIL_SIZE_OVERRIDE)

  lazy val skipGpuArchCheck: Boolean = get(SKIP_GPU_ARCH_CHECK)

  lazy val testGetJsonObjectSavePath: Option[String] = get(TEST_GET_JSON_OBJECT_SAVE_PATH)

  lazy val testGetJsonObjectSaveRows: Int = get(TEST_GET_JSON_OBJECT_SAVE_ROWS)

  lazy val isDeltaLowShuffleMergeEnabled: Boolean = get(ENABLE_DELTA_LOW_SHUFFLE_MERGE)

  lazy val isHashFuncPartitioningEnabled: Boolean = get(ENABLE_HASH_FUNCTION_IN_PARTITIONING)

  lazy val isTagLoreIdEnabled: Boolean = get(TAG_LORE_ID_ENABLED)

  lazy val loreDumpIds: Map[LoreId, OutputLoreId] = get(LORE_DUMP_IDS)
    .map(OutputLoreId.parse)
    .getOrElse(Map.empty)

  lazy val loreDumpPath: Option[String] = get(LORE_DUMP_PATH)

  lazy val loreSkipDumpingPlan: Boolean = get(LORE_SKIP_DUMPING_PLAN)

  lazy val caseWhenFuseEnabled: Boolean = get(CASE_WHEN_FUSE)

  lazy val isAsyncOutputWriteEnabled: Boolean = get(ENABLE_ASYNC_OUTPUT_WRITE)

  private val optimizerDefaults = Map(
    // this is not accurate because CPU projections do have a cost due to appending values
    // to each row that is produced, but this needs to be a really small number because
    // GpuProject cost is zero (in our cost model) and we don't want to encourage moving to
    // the GPU just to do a trivial projection, so we pretend the overhead of a
    // CPU projection (beyond evaluating the expressions) is also zero
    "spark.rapids.sql.optimizer.cpu.exec.ProjectExec" -> "0",
    // The cost of a GPU projection is mostly the cost of evaluating the expressions
    // to produce the projected columns
    "spark.rapids.sql.optimizer.gpu.exec.ProjectExec" -> "0",
    // union does not further process data produced by its children
    "spark.rapids.sql.optimizer.cpu.exec.UnionExec" -> "0",
    "spark.rapids.sql.optimizer.gpu.exec.UnionExec" -> "0"
  )

  def isOperatorEnabled(key: String, incompat: Boolean, isDisabledByDefault: Boolean): Boolean = {
    val default = !(isDisabledByDefault || incompat) || (incompat && isIncompatEnabled)
    conf.get(key).map(toBoolean(_, key)).getOrElse(default)
  }

  /**
   * Get the GPU cost of an expression, for use in the cost-based optimizer.
   */
  def getGpuExpressionCost(operatorName: String): Option[Double] = {
    val key = s"spark.rapids.sql.optimizer.gpu.expr.$operatorName"
    getOptionalCost(key)
  }

  /**
   * Get the GPU cost of an operator, for use in the cost-based optimizer.
   */
  def getGpuOperatorCost(operatorName: String): Option[Double] = {
    val key = s"spark.rapids.sql.optimizer.gpu.exec.$operatorName"
    getOptionalCost(key)
  }

  /**
   * Get the CPU cost of an expression, for use in the cost-based optimizer.
   */
  def getCpuExpressionCost(operatorName: String): Option[Double] = {
    val key = s"spark.rapids.sql.optimizer.cpu.expr.$operatorName"
    getOptionalCost(key)
  }

  /**
   * Get the CPU cost of an operator, for use in the cost-based optimizer.
   */
  def getCpuOperatorCost(operatorName: String): Option[Double] = {
    val key = s"spark.rapids.sql.optimizer.cpu.exec.$operatorName"
    getOptionalCost(key)
  }

  private def getOptionalCost(key: String) = {
    // user-provided value takes precedence, then look in defaults map
    conf.get(key).orElse(optimizerDefaults.get(key)).map(toDouble(_, key))
  }

  /**
   * To judge whether "key" is explicitly set by the users.
   */
  def isConfExplicitlySet(key: String): Boolean = {
    conf.contains(key)
  }
}

case class OomInjectionConf(
  numOoms: Int,
  skipCount: Int,
  withSplit: Boolean,
  oomInjectionFilter: OomInjectionType
)<|MERGE_RESOLUTION|>--- conflicted
+++ resolved
@@ -2698,11 +2698,7 @@
         |On startup use: `--conf [conf key]=[conf value]`. For example:
         |
         |```
-<<<<<<< HEAD
-        |${SPARK_HOME}/bin/spark-shell --jars rapids-4-spark_2.12-25.06.0-cuda11.jar \
-=======
         |${SPARK_HOME}/bin/spark-shell --jars rapids-4-spark_2.12-25.08.0-SNAPSHOT-cuda12.jar \
->>>>>>> 7c2470c9
         |--conf spark.plugins=com.nvidia.spark.SQLPlugin \
         |--conf spark.rapids.sql.concurrentGpuTasks=2
         |```
