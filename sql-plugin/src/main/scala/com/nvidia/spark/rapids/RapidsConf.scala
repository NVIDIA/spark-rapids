--- conflicted
+++ resolved
@@ -2067,16 +2067,6 @@
         "The gpu to disk spill bounce buffer must have a positive size")
       .createWithDefault(128L * 1024 * 1024)
 
-<<<<<<< HEAD
-=======
-  val NON_UTC_TIME_ZONE_ENABLED =
-    conf("spark.rapids.sql.nonUTC.enabled")
-      .doc("An option to enable/disable non-UTC time zone support.")
-      .internal()
-      .booleanConf
-      .createWithDefault(false)
-
->>>>>>> 97ab6ab5
   val SPLIT_UNTIL_SIZE_OVERRIDE = conf("spark.rapids.sql.test.overrides.splitUntilSize")
       .doc("Only for tests: override the value of GpuDeviceManager.splitUntilSize")
       .internal()
