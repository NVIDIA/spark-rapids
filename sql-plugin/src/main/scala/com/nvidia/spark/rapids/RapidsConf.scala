/*
 * Copyright (c) 2019-2023, NVIDIA CORPORATION.
 *
 * Licensed under the Apache License, Version 2.0 (the "License");
 * you may not use this file except in compliance with the License.
 * You may obtain a copy of the License at
 *
 *     http://www.apache.org/licenses/LICENSE-2.0
 *
 * Unless required by applicable law or agreed to in writing, software
 * distributed under the License is distributed on an "AS IS" BASIS,
 * WITHOUT WARRANTIES OR CONDITIONS OF ANY KIND, either express or implied.
 * See the License for the specific language governing permissions and
 * limitations under the License.
 */
package com.nvidia.spark.rapids

import java.io.{File, FileOutputStream}
import java.util

import scala.collection.JavaConverters._
import scala.collection.mutable.{HashMap, ListBuffer}

import ai.rapids.cudf.Cuda

import org.apache.spark.SparkConf
import org.apache.spark.internal.Logging
import org.apache.spark.network.util.{ByteUnit, JavaUtils}
import org.apache.spark.sql.catalyst.analysis.FunctionRegistry
import org.apache.spark.sql.internal.SQLConf
import org.apache.spark.sql.rapids.RapidsPrivateUtil

object ConfHelper {
  def toBoolean(s: String, key: String): Boolean = {
    try {
      s.trim.toBoolean
    } catch {
      case _: IllegalArgumentException =>
        throw new IllegalArgumentException(s"$key should be boolean, but was $s")
    }
  }

  def toInteger(s: String, key: String): Integer = {
    try {
      s.trim.toInt
    } catch {
      case _: IllegalArgumentException =>
        throw new IllegalArgumentException(s"$key should be integer, but was $s")
    }
  }

  def toLong(s: String, key: String): Long = {
    try {
      s.trim.toLong
    } catch {
      case _: IllegalArgumentException =>
        throw new IllegalArgumentException(s"$key should be long, but was $s")
    }
  }

  def toDouble(s: String, key: String): Double = {
    try {
      s.trim.toDouble
    } catch {
      case _: IllegalArgumentException =>
        throw new IllegalArgumentException(s"$key should be integer, but was $s")
    }
  }

  def stringToSeq(str: String): Seq[String] = {
    // Here 'split' returns a mutable array, 'toList' will convert it into a immutable list
    str.split(",").map(_.trim()).filter(_.nonEmpty).toList
  }

  def stringToSeq[T](str: String, converter: String => T): Seq[T] = {
    stringToSeq(str).map(converter)
  }

  def seqToString[T](v: Seq[T], stringConverter: T => String): String = {
    v.map(stringConverter).mkString(",")
  }

  def byteFromString(str: String, unit: ByteUnit): Long = {
    val (input, multiplier) =
      if (str.nonEmpty && str.head == '-') {
        (str.substring(1), -1)
      } else {
        (str, 1)
      }
    multiplier * JavaUtils.byteStringAs(input, unit)
  }

  def makeConfAnchor(key: String, text: String = null): String = {
    val t = if (text != null) text else key
    // The anchor cannot be too long, so for now
    val a = key.replaceFirst("spark.rapids.", "")
    "<a name=\"" + s"$a" + "\"></a>" + t
  }

  def getSqlFunctionsForClass[T](exprClass: Class[T]): Option[Seq[String]] = {
    sqlFunctionsByClass.get(exprClass.getCanonicalName)
  }

  lazy val sqlFunctionsByClass: Map[String, Seq[String]] = {
    val functionsByClass = new HashMap[String, Seq[String]]
    FunctionRegistry.expressions.foreach { case (sqlFn, (expressionInfo, _)) =>
      val className = expressionInfo.getClassName
      val fnSeq = functionsByClass.getOrElse(className, Seq[String]())
      val fnCleaned = if (sqlFn != "|") {
        sqlFn
      } else {
        "\\|"
      }
      functionsByClass.update(className, fnSeq :+ s"`$fnCleaned`")
    }
    functionsByClass.toMap
  }
}

abstract class ConfEntry[T](val key: String, val converter: String => T, val doc: String, 
    val isInternal: Boolean, val isStartUpOnly: Boolean, val isCommonlyUsed: Boolean) {

  def get(conf: Map[String, String]): T
  def get(conf: SQLConf): T
  def help(asTable: Boolean = false): Unit

  override def toString: String = key
}

class ConfEntryWithDefault[T](key: String, converter: String => T, doc: String, 
    isInternal: Boolean, isStartupOnly: Boolean, isCommonlyUsed: Boolean = false,
    val defaultValue: T)
  extends ConfEntry[T](key, converter, doc, isInternal, isStartupOnly, isCommonlyUsed) {

  override def get(conf: Map[String, String]): T = {
    conf.get(key).map(converter).getOrElse(defaultValue)
  }

  override def get(conf: SQLConf): T = {
    val tmp = conf.getConfString(key, null)
    if (tmp == null) {
      defaultValue
    } else {
      converter(tmp)
    }
  }

  override def help(asTable: Boolean = false): Unit = {
    if (!isInternal) {
      val startupOnlyStr = if (isStartupOnly) "Startup" else "Runtime"
      if (asTable) {
        import ConfHelper.makeConfAnchor
        println(s"${makeConfAnchor(key)}|$doc|$defaultValue|$startupOnlyStr")
      } else {
        println(s"$key:")
        println(s"\t$doc")
        println(s"\tdefault $defaultValue")
        println(s"\ttype $startupOnlyStr")
        println()
      }
    }
  }
}

class OptionalConfEntry[T](key: String, val rawConverter: String => T, doc: String,
    isInternal: Boolean, isStartupOnly: Boolean, isCommonlyUsed: Boolean = false)
  extends ConfEntry[Option[T]](key, s => Some(rawConverter(s)), doc, isInternal, 
  isStartupOnly, isCommonlyUsed) {

  override def get(conf: Map[String, String]): Option[T] = {
    conf.get(key).map(rawConverter)
  }

  override def get(conf: SQLConf): Option[T] = {
    val tmp = conf.getConfString(key, null)
    if (tmp == null) {
      None
    } else {
      Some(rawConverter(tmp))
    }
  }

  override def help(asTable: Boolean = false): Unit = {
    if (!isInternal) {
      val startupOnlyStr = if (isStartupOnly) "Startup" else "Runtime"
      if (asTable) {
        import ConfHelper.makeConfAnchor
        println(s"${makeConfAnchor(key)}|$doc|None|$startupOnlyStr")
      } else {
        println(s"$key:")
        println(s"\t$doc")
        println("\tNone")
        println(s"\ttype $startupOnlyStr")
        println()
      }
    }
  }
}

class TypedConfBuilder[T](
    val parent: ConfBuilder,
    val converter: String => T,
    val stringConverter: T => String) {

  def this(parent: ConfBuilder, converter: String => T) = {
    this(parent, converter, Option(_).map(_.toString).orNull)
  }

  /** Apply a transformation to the user-provided values of the config entry. */
  def transform(fn: T => T): TypedConfBuilder[T] = {
    new TypedConfBuilder(parent, s => fn(converter(s)), stringConverter)
  }

  /** Checks if the user-provided value for the config matches the validator. */
  def checkValue(validator: T => Boolean, errorMsg: String): TypedConfBuilder[T] = {
    transform { v =>
      if (!validator(v)) {
        throw new IllegalArgumentException(errorMsg)
      }
      v
    }
  }

  /** Check that user-provided values for the config match a pre-defined set. */
  def checkValues(validValues: Set[T]): TypedConfBuilder[T] = {
    transform { v =>
      if (!validValues.contains(v)) {
        throw new IllegalArgumentException(
          s"The value of ${parent.key} should be one of ${validValues.mkString(", ")}, but was $v")
      }
      v
    }
  }

  def createWithDefault(value: T): ConfEntryWithDefault[T] = {
    // 'converter' will check the validity of default 'value', if it's not valid,
    // then 'converter' will throw an exception
    val transformedValue = converter(stringConverter(value))
    val ret = new ConfEntryWithDefault[T](parent.key, converter,
      parent.doc, parent.isInternal, parent.isStartupOnly, parent.isCommonlyUsed, transformedValue)
    parent.register(ret)
    ret
  }

  /** Turns the config entry into a sequence of values of the underlying type. */
  def toSequence: TypedConfBuilder[Seq[T]] = {
    new TypedConfBuilder(parent, ConfHelper.stringToSeq(_, converter),
      ConfHelper.seqToString(_, stringConverter))
  }

  def createOptional: OptionalConfEntry[T] = {
    val ret = new OptionalConfEntry[T](parent.key, converter,
      parent.doc, parent.isInternal, parent.isStartupOnly, parent.isCommonlyUsed)
    parent.register(ret)
    ret
  }
}

class ConfBuilder(val key: String, val register: ConfEntry[_] => Unit) {

  import ConfHelper._

  var doc: String = null
  var isInternal: Boolean = false
  var isStartupOnly: Boolean = false
  var isCommonlyUsed: Boolean = false

  def doc(data: String): ConfBuilder = {
    this.doc = data
    this
  }

  def internal(): ConfBuilder = {
    this.isInternal = true
    this
  }

  def startupOnly(): ConfBuilder = {
    this.isStartupOnly = true
    this
  }

  def commonlyUsed(): ConfBuilder = {
    this.isCommonlyUsed = true
    this
  }

  def booleanConf: TypedConfBuilder[Boolean] = {
    new TypedConfBuilder[Boolean](this, toBoolean(_, key))
  }

  def bytesConf(unit: ByteUnit): TypedConfBuilder[Long] = {
    new TypedConfBuilder[Long](this, byteFromString(_, unit))
  }

  def integerConf: TypedConfBuilder[Integer] = {
    new TypedConfBuilder[Integer](this, toInteger(_, key))
  }

  def longConf: TypedConfBuilder[Long] = {
    new TypedConfBuilder[Long](this, toLong(_, key))
  }

  def doubleConf: TypedConfBuilder[Double] = {
    new TypedConfBuilder(this, toDouble(_, key))
  }

  def stringConf: TypedConfBuilder[String] = {
    new TypedConfBuilder[String](this, identity[String])
  }
}

object RapidsReaderType extends Enumeration {
  type RapidsReaderType = Value
  val AUTO, COALESCING, MULTITHREADED, PERFILE = Value
}

object RapidsConf {
  val MULTITHREAD_READ_NUM_THREADS_DEFAULT = 20
  private val registeredConfs = new ListBuffer[ConfEntry[_]]()

  private def register(entry: ConfEntry[_]): Unit = {
    registeredConfs += entry
  }

  def conf(key: String): ConfBuilder = {
    new ConfBuilder(key, register)
  }

  // Resource Configuration

  val PINNED_POOL_SIZE = conf("spark.rapids.memory.pinnedPool.size")
    .doc("The size of the pinned memory pool in bytes unless otherwise specified. " +
      "Use 0 to disable the pool.")
    .startupOnly()
    .commonlyUsed()
    .bytesConf(ByteUnit.BYTE)
    .createWithDefault(0)

  val OFF_HEAP_LIMIT_ENABLED = conf("spark.rapids.memory.host.offHeapLimit.enabled")
      .doc("Should the off heap limit be enforced or not.")
      .startupOnly()
      // This might change as a part of https://github.com/NVIDIA/spark-rapids/issues/8878
      .internal()
      .booleanConf
      .createWithDefault(false)

  val OFF_HEAP_LIMIT_SIZE = conf("spark.rapids.memory.host.offHeapLimit.size")
      .doc("The maximum amount of off heap memory that the plugin will use. " +
          "This includes pinned memory and some overhead memory. If pinned is larger " +
          "than this - overhead pinned will be truncated.")
      .startupOnly()
      .internal() // https://github.com/NVIDIA/spark-rapids/issues/8878 should be replaced with
      // .commonlyUsed()
      .bytesConf(ByteUnit.BYTE)
      .createOptional // The default

  val TASK_OVERHEAD_SIZE = conf("spark.rapids.memory.host.taskOverhead.size")
      .doc("The amount of off heap memory reserved per task for overhead activities " +
          "like C++ heap/stack and a few other small things that are hard to control for.")
      .startupOnly()
      .internal() // https://github.com/NVIDIA/spark-rapids/issues/8878
      .bytesConf(ByteUnit.BYTE)
      .createWithDefault(15L * 1024 * 1024) // 15 MiB

  val RMM_DEBUG = conf("spark.rapids.memory.gpu.debug")
    .doc("Provides a log of GPU memory allocations and frees. If set to " +
      "STDOUT or STDERR the logging will go there. Setting it to NONE disables logging. " +
      "All other values are reserved for possible future expansion and in the mean time will " +
      "disable logging.")
    .startupOnly()
    .stringConf
    .createWithDefault("NONE")

  val SPARK_RMM_STATE_DEBUG = conf("spark.rapids.memory.gpu.state.debug")
      .doc("To better recover from out of memory errors, RMM will track several states for " +
          "the threads that interact with the GPU. This provides a log of those state " +
          "transitions to aid in debugging it. STDOUT or STDERR will have the logging go there " +
          "empty string will disable logging and anything else will be treated as a file to " +
          "write the logs to.")
      .startupOnly()
      .stringConf
      .createWithDefault("")

  val SPARK_RMM_STATE_ENABLE = conf("spark.rapids.memory.gpu.state.enable")
      .doc("Enabled or disable using the SparkRMM state tracking to improve " +
          "OOM response. This includes possibly retrying parts of the processing in " +
          "the case of an OOM")
      .startupOnly()
      .internal()
      .booleanConf
      .createWithDefault(true)

  val GPU_OOM_DUMP_DIR = conf("spark.rapids.memory.gpu.oomDumpDir")
    .doc("The path to a local directory where a heap dump will be created if the GPU " +
      "encounters an unrecoverable out-of-memory (OOM) error. The filename will be of the " +
      "form: \"gpu-oom-<pid>-<dumpId>.hprof\" where <pid> is the process ID, and " +
      "the dumpId is a sequence number to disambiguate multiple heap dumps " +
      "per process lifecycle")
    .startupOnly()
    .stringConf
    .createOptional

  val GPU_OOM_MAX_RETRIES =
    conf("spark.rapids.memory.gpu.oomMaxRetries")
      .doc("The number of times that an OOM will be re-attempted after the device store " +
        "can't spill anymore. In practice, we can use Cuda.deviceSynchronize to allow temporary " +
        "state in the allocator and in the various streams to catch up, in hopes we can satisfy " +
        "an allocation which was failing due to the interim state of memory.")
      .internal()
      .integerConf
      .createWithDefault(2)

  val GPU_COREDUMP_DIR = conf("spark.rapids.gpu.coreDump.dir")
    .doc("The URI to a directory where a GPU core dump will be created if the GPU encounters " +
      "an exception. The URI can reference a distributed filesystem. The filename will be of the " +
      "form gpucore-<appID>-<executorID>.nvcudmp, where <appID> is the Spark application ID and " +
      "<executorID> is the executor ID.")
    .internal()
    .stringConf
    .createOptional

  val GPU_COREDUMP_PIPE_PATTERN = conf("spark.rapids.gpu.coreDump.pipePattern")
    .doc("The pattern to use to generate the named pipe path. Occurrences of %p in the pattern " +
      "will be replaced with the process ID of the executor.")
    .internal
    .stringConf
    .createWithDefault("gpucorepipe.%p")

  val GPU_COREDUMP_FULL = conf("spark.rapids.gpu.coreDump.full")
    .doc("If true, GPU coredumps will be a full coredump (i.e.: with local, shared, and global " +
      "memory).")
    .internal()
    .booleanConf
    .createWithDefault(false)

  val GPU_COREDUMP_COMPRESSION_CODEC = conf("spark.rapids.gpu.coreDump.compression.codec")
    .doc("The codec used to compress GPU core dumps. Spark provides the codecs " +
      "lz4, lzf, snappy, and zstd.")
    .internal()
    .stringConf
    .createWithDefault("zstd")

  val GPU_COREDUMP_COMPRESS = conf("spark.rapids.gpu.coreDump.compress")
    .doc("If true, GPU coredumps will be compressed using the compression codec specified " +
      s"in $GPU_COREDUMP_COMPRESSION_CODEC")
    .internal()
    .booleanConf
    .createWithDefault(true)

  private val RMM_ALLOC_MAX_FRACTION_KEY = "spark.rapids.memory.gpu.maxAllocFraction"
  private val RMM_ALLOC_MIN_FRACTION_KEY = "spark.rapids.memory.gpu.minAllocFraction"
  private val RMM_ALLOC_RESERVE_KEY = "spark.rapids.memory.gpu.reserve"

  val RMM_ALLOC_FRACTION = conf("spark.rapids.memory.gpu.allocFraction")
    .doc("The fraction of available (free) GPU memory that should be allocated for pooled " +
      "memory. This must be less than or equal to the maximum limit configured via " +
      s"$RMM_ALLOC_MAX_FRACTION_KEY, and greater than or equal to the minimum limit configured " +
      s"via $RMM_ALLOC_MIN_FRACTION_KEY.")
    .startupOnly()
    .doubleConf
    .checkValue(v => v >= 0 && v <= 1, "The fraction value must be in [0, 1].")
    .createWithDefault(1)

  val RMM_EXACT_ALLOC = conf("spark.rapids.memory.gpu.allocSize")
      .doc("The exact size in byte that RMM should allocate. This is intended to only be " +
          "used for testing.")
      .internal() // If this becomes public we need to add in checks for the value when it is used.
      .bytesConf(ByteUnit.BYTE)
      .createOptional

  val RMM_ALLOC_MAX_FRACTION = conf(RMM_ALLOC_MAX_FRACTION_KEY)
    .doc("The fraction of total GPU memory that limits the maximum size of the RMM pool. " +
        s"The value must be greater than or equal to the setting for $RMM_ALLOC_FRACTION. " +
        "Note that this limit will be reduced by the reserve memory configured in " +
        s"$RMM_ALLOC_RESERVE_KEY.")
    .startupOnly()
    .commonlyUsed()
    .doubleConf
    .checkValue(v => v >= 0 && v <= 1, "The fraction value must be in [0, 1].")
    .createWithDefault(1)

  val RMM_ALLOC_MIN_FRACTION = conf(RMM_ALLOC_MIN_FRACTION_KEY)
    .doc("The fraction of total GPU memory that limits the minimum size of the RMM pool. " +
      s"The value must be less than or equal to the setting for $RMM_ALLOC_FRACTION.")
    .startupOnly()
    .commonlyUsed()
    .doubleConf
    .checkValue(v => v >= 0 && v <= 1, "The fraction value must be in [0, 1].")
    .createWithDefault(0.25)

  val RMM_ALLOC_RESERVE = conf(RMM_ALLOC_RESERVE_KEY)
      .doc("The amount of GPU memory that should remain unallocated by RMM and left for " +
          "system use such as memory needed for kernels and kernel launches.")
      .startupOnly()
      .bytesConf(ByteUnit.BYTE)
      .createWithDefault(ByteUnit.MiB.toBytes(640))

  val HOST_SPILL_STORAGE_SIZE = conf("spark.rapids.memory.host.spillStorageSize")
    .doc("Amount of off-heap host memory to use for buffering spilled GPU data before spilling " +
        "to local disk. Use -1 to set the amount to the combined size of pinned and pageable " +
        "memory pools.")
    .startupOnly()
    .commonlyUsed()
    .bytesConf(ByteUnit.BYTE)
    .createWithDefault(-1)

  val UNSPILL = conf("spark.rapids.memory.gpu.unspill.enabled")
    .doc("When a spilled GPU buffer is needed again, should it be unspilled, or only copied " +
        "back into GPU memory temporarily. Unspilling may be useful for GPU buffers that are " +
        "needed frequently, for example, broadcast variables; however, it may also increase GPU " +
        "memory usage")
    .startupOnly()
    .booleanConf
    .createWithDefault(false)

  val POOLED_MEM = conf("spark.rapids.memory.gpu.pooling.enabled")
    .doc("Should RMM act as a pooling allocator for GPU memory, or should it just pass " +
      "through to CUDA memory allocation directly. DEPRECATED: please use " +
      "spark.rapids.memory.gpu.pool instead.")
    .startupOnly()
    .booleanConf
    .createWithDefault(true)

  val RMM_POOL = conf("spark.rapids.memory.gpu.pool")
    .doc("Select the RMM pooling allocator to use. Valid values are \"DEFAULT\", \"ARENA\", " +
      "\"ASYNC\", and \"NONE\". With \"DEFAULT\", the RMM pool allocator is used; with " +
      "\"ARENA\", the RMM arena allocator is used; with \"ASYNC\", the new CUDA stream-ordered " +
      "memory allocator in CUDA 11.2+ is used. If set to \"NONE\", pooling is disabled and RMM " +
      "just passes through to CUDA memory allocation directly.")
    .startupOnly()
    .stringConf
    .createWithDefault("ASYNC")

  val CONCURRENT_GPU_TASKS = conf("spark.rapids.sql.concurrentGpuTasks")
      .doc("Set the number of tasks that can execute concurrently per GPU. " +
          "Tasks may temporarily block when the number of concurrent tasks in the executor " +
          "exceeds this amount. Allowing too many concurrent tasks on the same GPU may lead to " +
          "GPU out of memory errors.")
      .commonlyUsed()
      .integerConf
      .createWithDefault(2)

  val SHUFFLE_SPILL_THREADS = conf("spark.rapids.sql.shuffle.spillThreads")
    .doc("Number of threads used to spill shuffle data to disk in the background.")
    .commonlyUsed()
    .integerConf
    .createWithDefault(6)

  val GPU_BATCH_SIZE_BYTES = conf("spark.rapids.sql.batchSizeBytes")
    .doc("Set the target number of bytes for a GPU batch. Splits sizes for input data " +
      "is covered by separate configs. The maximum setting is 2 GB to avoid exceeding the " +
      "cudf row count limit of a column.")
    .commonlyUsed()
    .bytesConf(ByteUnit.BYTE)
    .checkValue(v => v >= 0 && v <= Integer.MAX_VALUE,
      s"Batch size must be positive and not exceed ${Integer.MAX_VALUE} bytes.")
    .createWithDefault(1 * 1024 * 1024 * 1024) // 1 GiB is the default

  val MAX_GPU_COLUMN_SIZE_BYTES = conf("spark.rapids.sql.columnSizeBytes")
    .doc("Limit the max number of bytes for a GPU column. It is same as the cudf " +
      "row count limit of a column. It is used by the multi-file readers. " +
      "See com.nvidia.spark.rapids.BatchWithPartitionDataUtils.")
    .internal()
    .bytesConf(ByteUnit.BYTE)
    .checkValue(v => v >= 0 && v <= Integer.MAX_VALUE,
      s"Column size must be positive and not exceed ${Integer.MAX_VALUE} bytes.")
    .createWithDefault(Integer.MAX_VALUE) // 2 GiB is the default

  val MAX_READER_BATCH_SIZE_ROWS = conf("spark.rapids.sql.reader.batchSizeRows")
    .doc("Soft limit on the maximum number of rows the reader will read per batch. " +
      "The orc and parquet readers will read row groups until this limit is met or exceeded. " +
      "The limit is respected by the csv reader.")
    .commonlyUsed()
    .integerConf
    .createWithDefault(Integer.MAX_VALUE)

  val CHUNKED_READER = conf("spark.rapids.sql.reader.chunked")
      .doc("Enable a chunked reader where possible. A chunked reader allows " +
          "reading highly compressed data that could not be read otherwise, but at the expense " +
          "of more GPU memory, and in some cases more GPU computation.")
      .booleanConf
      .createWithDefault(true)

  val MAX_READER_BATCH_SIZE_BYTES = conf("spark.rapids.sql.reader.batchSizeBytes")
    .doc("Soft limit on the maximum number of bytes the reader reads per batch. " +
      "The readers will read chunks of data until this limit is met or exceeded. " +
      "Note that the reader may estimate the number of bytes that will be used on the GPU " +
      "in some cases based on the schema and number of rows in each batch.")
    .commonlyUsed()
    .bytesConf(ByteUnit.BYTE)
    .createWithDefault(Integer.MAX_VALUE)

  val DRIVER_TIMEZONE = conf("spark.rapids.driver.user.timezone")
    .doc("This config is used to inform the executor plugin about the driver's timezone " +
      "and is not intended to be set by the user.")
    .internal()
    .stringConf
    .createOptional

  // Internal Features

  val UVM_ENABLED = conf("spark.rapids.memory.uvm.enabled")
    .doc("UVM or universal memory can allow main host memory to act essentially as swap " +
      "for device(GPU) memory. This allows the GPU to process more data than fits in memory, but " +
      "can result in slower processing. This is an experimental feature.")
    .internal()
    .startupOnly()
    .booleanConf
    .createWithDefault(false)

  val EXPORT_COLUMNAR_RDD = conf("spark.rapids.sql.exportColumnarRdd")
    .doc("Spark has no simply way to export columnar RDD data.  This turns on special " +
      "processing/tagging that allows the RDD to be picked back apart into a Columnar RDD.")
    .internal()
    .booleanConf
    .createWithDefault(false)

  val SHUFFLED_HASH_JOIN_OPTIMIZE_SHUFFLE =
    conf("spark.rapids.sql.shuffledHashJoin.optimizeShuffle")
      .doc("Enable or disable an optimization where shuffled build side batches are kept " +
        "on the host while the first stream batch is loaded onto the GPU. The optimization " +
        "increases off-heap host memory usage to avoid holding onto the GPU semaphore while " +
        "waiting for stream side IO.")
      .internal()
      .booleanConf
      .createWithDefault(true)

  val STABLE_SORT = conf("spark.rapids.sql.stableSort.enabled")
      .doc("Enable or disable stable sorting. Apache Spark's sorting is typically a stable " +
          "sort, but sort stability cannot be guaranteed in distributed work loads because the " +
          "order in which upstream data arrives to a task is not guaranteed. Sort stability then " +
          "only matters when reading and sorting data from a file using a single task/partition. " +
          "Because of limitations in the plugin when you enable stable sorting all of the data " +
          "for a single task will be combined into a single batch before sorting. This currently " +
          "disables spilling from GPU memory if the data size is too large.")
      .booleanConf
      .createWithDefault(false)

  val FILE_SCAN_PRUNE_PARTITION_ENABLED = conf("spark.rapids.sql.fileScanPrunePartition.enabled")
    .doc("Enable or disable the partition column pruning for v1 file scan. Spark always asks " +
        "for all the partition columns even a query doesn't need them. Generation of " +
        "partition columns is relatively expensive for the GPU. Enabling this allows the " +
        "GPU to generate only required partition columns to save time and GPU " +
        "memory.")
    .internal()
    .booleanConf
    .createWithDefault(true)

  // METRICS

  val METRICS_LEVEL = conf("spark.rapids.sql.metrics.level")
      .doc("GPU plans can produce a lot more metrics than CPU plans do. In very large " +
          "queries this can sometimes result in going over the max result size limit for the " +
          "driver. Supported values include " +
          "DEBUG which will enable all metrics supported and typically only needs to be enabled " +
          "when debugging the plugin. " +
          "MODERATE which should output enough metrics to understand how long each part of the " +
          "query is taking and how much data is going to each part of the query. " +
          "ESSENTIAL which disables most metrics except those Apache Spark CPU plans will also " +
          "report or their equivalents.")
      .commonlyUsed()
      .stringConf
      .transform(_.toUpperCase(java.util.Locale.ROOT))
      .checkValues(Set("DEBUG", "MODERATE", "ESSENTIAL"))
      .createWithDefault("MODERATE")

  // ENABLE/DISABLE PROCESSING

  val IMPROVED_TIMESTAMP_OPS =
    conf("spark.rapids.sql.improvedTimeOps.enabled")
      .doc("When set to true, some operators will avoid overflowing by converting epoch days " +
          "directly to seconds without first converting to microseconds")
      .booleanConf
      .createWithDefault(false)

  val SQL_ENABLED = conf("spark.rapids.sql.enabled")
    .doc("Enable (true) or disable (false) sql operations on the GPU")
    .commonlyUsed()
    .booleanConf
    .createWithDefault(true)

  val SQL_MODE = conf("spark.rapids.sql.mode")
    .doc("Set the mode for the Rapids Accelerator. The supported modes are explainOnly and " +
         "executeOnGPU. This config can not be changed at runtime, you must restart the " +
         "application for it to take affect. The default mode is executeOnGPU, which means " +
         "the RAPIDS Accelerator plugin convert the Spark operations and execute them on the " +
         "GPU when possible. The explainOnly mode allows running queries on the CPU and the " +
         "RAPIDS Accelerator will evaluate the queries as if it was going to run on the GPU. " +
         "The explanations of what would have run on the GPU and why are output in log " +
         "messages. When using explainOnly mode, the default explain output is ALL, this can " +
         "be changed by setting spark.rapids.sql.explain. See that config for more details.")
    .startupOnly()
    .stringConf
    .transform(_.toLowerCase(java.util.Locale.ROOT))
    .checkValues(Set("explainonly", "executeongpu"))
    .createWithDefault("executeongpu")

  val UDF_COMPILER_ENABLED = conf("spark.rapids.sql.udfCompiler.enabled")
    .doc("When set to true, Scala UDFs will be considered for compilation as Catalyst expressions")
    .commonlyUsed()
    .booleanConf
    .createWithDefault(false)

  val INCOMPATIBLE_OPS = conf("spark.rapids.sql.incompatibleOps.enabled")
    .doc("For operations that work, but are not 100% compatible with the Spark equivalent " +
      "set if they should be enabled by default or disabled by default.")
    .booleanConf
    .createWithDefault(true)

  val INCOMPATIBLE_DATE_FORMATS = conf("spark.rapids.sql.incompatibleDateFormats.enabled")
    .doc("When parsing strings as dates and timestamps in functions like unix_timestamp, some " +
         "formats are fully supported on the GPU and some are unsupported and will fall back to " +
         "the CPU.  Some formats behave differently on the GPU than the CPU.  Spark on the CPU " +
         "interprets date formats with unsupported trailing characters as nulls, while Spark on " +
         "the GPU will parse the date with invalid trailing characters. More detail can be found " +
         "at [parsing strings as dates or timestamps]" +
         "(../compatibility.md#parsing-strings-as-dates-or-timestamps).")
      .booleanConf
      .createWithDefault(false)

  val IMPROVED_FLOAT_OPS = conf("spark.rapids.sql.improvedFloatOps.enabled")
    .doc("For some floating point operations spark uses one way to compute the value " +
      "and the underlying cudf implementation can use an improved algorithm. " +
      "In some cases this can result in cudf producing an answer when spark overflows.")
    .booleanConf
    .createWithDefault(true)

  val NEED_DECIMAL_OVERFLOW_GUARANTEES = conf("spark.rapids.sql.decimalOverflowGuarantees")
      .doc("FOR TESTING ONLY. DO NOT USE IN PRODUCTION. Please see the decimal section of " +
          "the compatibility documents for more information on this config.")
      .booleanConf
      .createWithDefault(true)

  val ENABLE_FLOAT_AGG = conf("spark.rapids.sql.variableFloatAgg.enabled")
    .doc("Spark assumes that all operations produce the exact same result each time. " +
      "This is not true for some floating point aggregations, which can produce slightly " +
      "different results on the GPU as the aggregation is done in parallel.  This can enable " +
      "those operations if you know the query is only computing it once.")
    .booleanConf
    .createWithDefault(true)

  val ENABLE_REPLACE_SORTMERGEJOIN = conf("spark.rapids.sql.replaceSortMergeJoin.enabled")
    .doc("Allow replacing sortMergeJoin with HashJoin")
    .booleanConf
    .createWithDefault(true)

  val ENABLE_HASH_OPTIMIZE_SORT = conf("spark.rapids.sql.hashOptimizeSort.enabled")
    .doc("Whether sorts should be inserted after some hashed operations to improve " +
      "output ordering. This can improve output file sizes when saving to columnar formats.")
    .booleanConf
    .createWithDefault(false)

  val ENABLE_CAST_FLOAT_TO_DECIMAL = conf("spark.rapids.sql.castFloatToDecimal.enabled")
    .doc("Casting from floating point types to decimal on the GPU returns results that have " +
      "tiny difference compared to results returned from CPU.")
    .booleanConf
    .createWithDefault(true)

  val ENABLE_CAST_FLOAT_TO_STRING = conf("spark.rapids.sql.castFloatToString.enabled")
    .doc("Casting from floating point types to string on the GPU returns results that have " +
      "a different precision than the default results of Spark.")
    .booleanConf
    .createWithDefault(true)

  val ENABLE_FLOAT_FORMAT_NUMBER = conf("spark.rapids.sql.formatNumberFloat.enabled")
    .doc("format_number with floating point types on the GPU returns results that have " +
      "a different precision than the default results of Spark.")
    .booleanConf
    .createWithDefault(false)

  val ENABLE_CAST_FLOAT_TO_INTEGRAL_TYPES =
    conf("spark.rapids.sql.castFloatToIntegralTypes.enabled")
      .doc("Casting from floating point types to integral types on the GPU supports a " +
          "slightly different range of values when using Spark 3.1.0 or later. Refer to the CAST " +
          "documentation for more details.")
      .booleanConf
      .createWithDefault(true)

  val ENABLE_CAST_DECIMAL_TO_FLOAT = conf("spark.rapids.sql.castDecimalToFloat.enabled")
      .doc("Casting from decimal to floating point types on the GPU returns results that have " +
          "tiny difference compared to results returned from CPU.")
      .booleanConf
      .createWithDefault(true)

  val ENABLE_CAST_STRING_TO_FLOAT = conf("spark.rapids.sql.castStringToFloat.enabled")
    .doc("When set to true, enables casting from strings to float types (float, double) " +
      "on the GPU. Currently hex values aren't supported on the GPU. Also note that casting from " +
      "string to float types on the GPU returns incorrect results when the string represents any " +
      "number \"1.7976931348623158E308\" <= x < \"1.7976931348623159E308\" " +
      "and \"-1.7976931348623158E308\" >= x > \"-1.7976931348623159E308\" in both these cases " +
      "the GPU returns Double.MaxValue while CPU returns \"+Infinity\" and \"-Infinity\" " +
      "respectively")
    .booleanConf
    .createWithDefault(true)

  val ENABLE_CAST_STRING_TO_TIMESTAMP = conf("spark.rapids.sql.castStringToTimestamp.enabled")
    .doc("When set to true, casting from string to timestamp is supported on the GPU. The GPU " +
      "only supports a subset of formats when casting strings to timestamps. Refer to the CAST " +
      "documentation for more details.")
    .booleanConf
    .createWithDefault(false)

  val HAS_EXTENDED_YEAR_VALUES = conf("spark.rapids.sql.hasExtendedYearValues")
      .doc("Spark 3.2.0+ extended parsing of years in dates and " +
          "timestamps to support the full range of possible values. Prior " +
          "to this it was limited to a positive 4 digit year. The Accelerator does not " +
          "support the extended range yet. This config indicates if your data includes " +
          "this extended range or not, or if you don't care about getting the correct " +
          "values on values with the extended range.")
      .booleanConf
      .createWithDefault(true)

  val ENABLE_INNER_JOIN = conf("spark.rapids.sql.join.inner.enabled")
      .doc("When set to true inner joins are enabled on the GPU")
      .booleanConf
      .createWithDefault(true)

  val ENABLE_CROSS_JOIN = conf("spark.rapids.sql.join.cross.enabled")
      .doc("When set to true cross joins are enabled on the GPU")
      .booleanConf
      .createWithDefault(true)

  val ENABLE_LEFT_OUTER_JOIN = conf("spark.rapids.sql.join.leftOuter.enabled")
      .doc("When set to true left outer joins are enabled on the GPU")
      .booleanConf
      .createWithDefault(true)

  val ENABLE_RIGHT_OUTER_JOIN = conf("spark.rapids.sql.join.rightOuter.enabled")
      .doc("When set to true right outer joins are enabled on the GPU")
      .booleanConf
      .createWithDefault(true)

  val ENABLE_FULL_OUTER_JOIN = conf("spark.rapids.sql.join.fullOuter.enabled")
      .doc("When set to true full outer joins are enabled on the GPU")
      .booleanConf
      .createWithDefault(true)

  val ENABLE_LEFT_SEMI_JOIN = conf("spark.rapids.sql.join.leftSemi.enabled")
      .doc("When set to true left semi joins are enabled on the GPU")
      .booleanConf
      .createWithDefault(true)

  val ENABLE_LEFT_ANTI_JOIN = conf("spark.rapids.sql.join.leftAnti.enabled")
      .doc("When set to true left anti joins are enabled on the GPU")
      .booleanConf
      .createWithDefault(true)

  val ENABLE_EXISTENCE_JOIN = conf("spark.rapids.sql.join.existence.enabled")
      .doc("When set to true existence joins are enabled on the GPU")
      .booleanConf
      .createWithDefault(true)

  val ENABLE_PROJECT_AST = conf("spark.rapids.sql.projectAstEnabled")
      .doc("Enable project operations to use cudf AST expressions when possible.")
      .internal()
      .booleanConf
      .createWithDefault(false)

  val ENABLE_TIERED_PROJECT = conf("spark.rapids.sql.tiered.project.enabled")
      .doc("Enable tiered projections.")
      .internal()
      .booleanConf
      .createWithDefault(true)

  // FILE FORMATS
  val MULTITHREAD_READ_NUM_THREADS = conf("spark.rapids.sql.multiThreadedRead.numThreads")
      .doc("The maximum number of threads on each executor to use for reading small " +
        "files in parallel. This can not be changed at runtime after the executor has " +
        "started. Used with COALESCING and MULTITHREADED readers, see " +
        "spark.rapids.sql.format.parquet.reader.type, " +
        "spark.rapids.sql.format.orc.reader.type, or " +
        "spark.rapids.sql.format.avro.reader.type for a discussion of reader types. " +
        "If it is not set explicitly and spark.executor.cores is set, it will be tried to " +
        "assign value of `max(MULTITHREAD_READ_NUM_THREADS_DEFAULT, spark.executor.cores)`, " +
        s"where MULTITHREAD_READ_NUM_THREADS_DEFAULT = $MULTITHREAD_READ_NUM_THREADS_DEFAULT" +
        ".")
      .startupOnly()
      .commonlyUsed()
      .integerConf
      .checkValue(v => v > 0, "The thread count must be greater than zero.")
      .createWithDefault(MULTITHREAD_READ_NUM_THREADS_DEFAULT)

  val ENABLE_PARQUET = conf("spark.rapids.sql.format.parquet.enabled")
    .doc("When set to false disables all parquet input and output acceleration")
    .booleanConf
    .createWithDefault(true)

  val ENABLE_PARQUET_INT96_WRITE = conf("spark.rapids.sql.format.parquet.writer.int96.enabled")
    .doc("When set to false, disables accelerated parquet write if the " +
      "spark.sql.parquet.outputTimestampType is set to INT96")
    .booleanConf
    .createWithDefault(true)

  object ParquetFooterReaderType extends Enumeration {
    val JAVA, NATIVE, AUTO = Value
  }

  val PARQUET_READER_FOOTER_TYPE =
    conf("spark.rapids.sql.format.parquet.reader.footer.type")
      .doc("In some cases reading the footer of the file is very expensive. Typically this " +
          "happens when there are a large number of columns and relatively few " +
          "of them are being read on a large number of files. " +
          "This provides the ability to use a different path to parse and filter the footer. " +
          "AUTO is the default and decides which path to take using a heuristic. JAVA " +
          "follows closely with what Apache Spark does. NATIVE will parse and " +
          "filter the footer using C++.")
      .stringConf
      .transform(_.toUpperCase(java.util.Locale.ROOT))
      .checkValues(ParquetFooterReaderType.values.map(_.toString))
      .createWithDefault(ParquetFooterReaderType.AUTO.toString)

  // This is an experimental feature now. And eventually, should be enabled or disabled depending
  // on something that we don't know yet but would try to figure out.
  val ENABLE_CPU_BASED_UDF = conf("spark.rapids.sql.rowBasedUDF.enabled")
    .doc("When set to true, optimizes a row-based UDF in a GPU operation by transferring " +
      "only the data it needs between GPU and CPU inside a query operation, instead of falling " +
      "this operation back to CPU. This is an experimental feature, and this config might be " +
      "removed in the future.")
    .booleanConf
    .createWithDefault(false)

  val PARQUET_READER_TYPE = conf("spark.rapids.sql.format.parquet.reader.type")
    .doc("Sets the Parquet reader type. We support different types that are optimized for " +
      "different environments. The original Spark style reader can be selected by setting this " +
      "to PERFILE which individually reads and copies files to the GPU. Loading many small files " +
      "individually has high overhead, and using either COALESCING or MULTITHREADED is " +
      "recommended instead. The COALESCING reader is good when using a local file system where " +
      "the executors are on the same nodes or close to the nodes the data is being read on. " +
      "This reader coalesces all the files assigned to a task into a single host buffer before " +
      "sending it down to the GPU. It copies blocks from a single file into a host buffer in " +
      s"separate threads in parallel, see $MULTITHREAD_READ_NUM_THREADS. " +
      "MULTITHREADED is good for cloud environments where you are reading from a blobstore " +
      "that is totally separate and likely has a higher I/O read cost. Many times the cloud " +
      "environments also get better throughput when you have multiple readers in parallel. " +
      "This reader uses multiple threads to read each file in parallel and each file is sent " +
      "to the GPU separately. This allows the CPU to keep reading while GPU is also doing work. " +
      s"See $MULTITHREAD_READ_NUM_THREADS and " +
      "spark.rapids.sql.format.parquet.multiThreadedRead.maxNumFilesParallel to control " +
      "the number of threads and amount of memory used. " +
      "By default this is set to AUTO so we select the reader we think is best. This will " +
      "either be the COALESCING or the MULTITHREADED based on whether we think the file is " +
      "in the cloud. See spark.rapids.cloudSchemes.")
    .stringConf
    .transform(_.toUpperCase(java.util.Locale.ROOT))
    .checkValues(RapidsReaderType.values.map(_.toString))
    .createWithDefault(RapidsReaderType.AUTO.toString)

  val READER_MULTITHREADED_COMBINE_THRESHOLD =
    conf("spark.rapids.sql.reader.multithreaded.combine.sizeBytes")
      .doc("The target size in bytes to combine multiple small files together when using the " +
        "MULTITHREADED parquet or orc reader. With combine disabled, the MULTITHREADED reader " +
        "reads the files in parallel and sends individual files down to the GPU, but that can " +
        "be inefficient for small files. When combine is enabled, files that are ready within " +
        "spark.rapids.sql.reader.multithreaded.combine.waitTime together, up to this " +
        "threshold size, are combined before sending down to GPU. This can be disabled by " +
        "setting it to 0. Note that combine also will not go over the " +
        "spark.rapids.sql.reader.batchSizeRows or spark.rapids.sql.reader.batchSizeBytes limits.")
      .bytesConf(ByteUnit.BYTE)
      .createWithDefault(64 * 1024 * 1024) // 64M

  val READER_MULTITHREADED_COMBINE_WAIT_TIME =
    conf("spark.rapids.sql.reader.multithreaded.combine.waitTime")
      .doc("When using the multithreaded parquet or orc reader with combine mode, how long " +
        "to wait, in milliseconds, for more files to finish if haven't met the size threshold. " +
        "Note that this will wait this amount of time from when the last file was available, " +
        "so total wait time could be larger then this.")
      .integerConf
      .createWithDefault(200) // ms

  val READER_MULTITHREADED_READ_KEEP_ORDER =
    conf("spark.rapids.sql.reader.multithreaded.read.keepOrder")
      .doc("When using the MULTITHREADED reader, if this is set to true we read " +
        "the files in the same order Spark does, otherwise the order may not be the same. " +
        "Now it is supported only for parquet and orc.")
      .booleanConf
      .createWithDefault(true)

  val PARQUET_MULTITHREADED_COMBINE_THRESHOLD =
    conf("spark.rapids.sql.format.parquet.multithreaded.combine.sizeBytes")
      .doc("The target size in bytes to combine multiple small files together when using the " +
        "MULTITHREADED parquet reader. With combine disabled, the MULTITHREADED reader reads the " +
        "files in parallel and sends individual files down to the GPU, but that can be " +
        "inefficient for small files. When combine is enabled, files that are ready within " +
        "spark.rapids.sql.format.parquet.multithreaded.combine.waitTime together, up to this " +
        "threshold size, are combined before sending down to GPU. This can be disabled by " +
        "setting it to 0. Note that combine also will not go over the " +
        "spark.rapids.sql.reader.batchSizeRows or spark.rapids.sql.reader.batchSizeBytes " +
        s"limits. DEPRECATED: use $READER_MULTITHREADED_COMBINE_THRESHOLD instead.")
      .bytesConf(ByteUnit.BYTE)
      .createOptional

  val PARQUET_MULTITHREADED_COMBINE_WAIT_TIME =
    conf("spark.rapids.sql.format.parquet.multithreaded.combine.waitTime")
      .doc("When using the multithreaded parquet reader with combine mode, how long " +
        "to wait, in milliseconds, for more files to finish if haven't met the size threshold. " +
        "Note that this will wait this amount of time from when the last file was available, " +
        "so total wait time could be larger then this. " +
        s"DEPRECATED: use $READER_MULTITHREADED_COMBINE_WAIT_TIME instead.")
      .integerConf
      .createOptional

  val PARQUET_MULTITHREADED_READ_KEEP_ORDER =
    conf("spark.rapids.sql.format.parquet.multithreaded.read.keepOrder")
      .doc("When using the MULTITHREADED reader, if this is set to true we read " +
        "the files in the same order Spark does, otherwise the order may not be the same. " +
        s"DEPRECATED: use $READER_MULTITHREADED_READ_KEEP_ORDER instead.")
      .booleanConf
      .createOptional

  /** List of schemes that are always considered cloud storage schemes */
  private lazy val DEFAULT_CLOUD_SCHEMES =
    Seq("abfs", "abfss", "dbfs", "gs", "s3", "s3a", "s3n", "wasbs", "cosn")

  val CLOUD_SCHEMES = conf("spark.rapids.cloudSchemes")
    .doc("Comma separated list of additional URI schemes that are to be considered cloud based " +
      s"filesystems. Schemes already included: ${DEFAULT_CLOUD_SCHEMES.mkString(", ")}. Cloud " +
      "based stores generally would be total separate from the executors and likely have a " +
      "higher I/O read cost. Many times the cloud filesystems also get better throughput when " +
      "you have multiple readers in parallel. This is used with " +
      "spark.rapids.sql.format.parquet.reader.type")
    .commonlyUsed()
    .stringConf
    .toSequence
    .createOptional

  val PARQUET_MULTITHREAD_READ_NUM_THREADS =
    conf("spark.rapids.sql.format.parquet.multiThreadedRead.numThreads")
      .doc("The maximum number of threads, on the executor, to use for reading small " +
        "Parquet files in parallel. This can not be changed at runtime after the executor has " +
        "started. Used with COALESCING and MULTITHREADED reader, see " +
        s"$PARQUET_READER_TYPE. DEPRECATED: use $MULTITHREAD_READ_NUM_THREADS")
      .startupOnly()
      .integerConf
      .createOptional

  val PARQUET_MULTITHREAD_READ_MAX_NUM_FILES_PARALLEL =
    conf("spark.rapids.sql.format.parquet.multiThreadedRead.maxNumFilesParallel")
      .doc("A limit on the maximum number of files per task processed in parallel on the CPU " +
        "side before the file is sent to the GPU. This affects the amount of host memory used " +
        "when reading the files in parallel. Used with MULTITHREADED reader, see " +
        s"$PARQUET_READER_TYPE.")
      .integerConf
      .checkValue(v => v > 0, "The maximum number of files must be greater than 0.")
      .createWithDefault(Integer.MAX_VALUE)

  val ENABLE_PARQUET_READ = conf("spark.rapids.sql.format.parquet.read.enabled")
    .doc("When set to false disables parquet input acceleration")
    .booleanConf
    .createWithDefault(true)

  val ENABLE_PARQUET_WRITE = conf("spark.rapids.sql.format.parquet.write.enabled")
    .doc("When set to false disables parquet output acceleration")
    .booleanConf
    .createWithDefault(true)

  val ENABLE_ORC = conf("spark.rapids.sql.format.orc.enabled")
    .doc("When set to false disables all orc input and output acceleration")
    .booleanConf
    .createWithDefault(true)

  val ENABLE_ORC_READ = conf("spark.rapids.sql.format.orc.read.enabled")
    .doc("When set to false disables orc input acceleration")
    .booleanConf
    .createWithDefault(true)

  val ENABLE_ORC_WRITE = conf("spark.rapids.sql.format.orc.write.enabled")
    .doc("When set to false disables orc output acceleration")
    .booleanConf
    .createWithDefault(true)

  val ENABLE_ORC_FLOAT_TYPES_TO_STRING =
    conf("spark.rapids.sql.format.orc.floatTypesToString.enable")
    .doc("When reading an ORC file, the source data schemas(schemas of ORC file) may differ " +
      "from the target schemas (schemas of the reader), we need to handle the castings from " +
      "source type to target type. Since float/double numbers in GPU have different precision " +
      "with CPU, when casting float/double to string, the result of GPU is different from " +
      "result of CPU spark. Its default value is `true` (this means the strings result will " +
      "differ from result of CPU). If it's set `false` explicitly and there exists casting " +
      "from float/double to string in the job, then such behavior will cause an exception, " +
      "and the job will fail.")
    .booleanConf
    .createWithDefault(true)

  val ORC_READER_TYPE = conf("spark.rapids.sql.format.orc.reader.type")
    .doc("Sets the ORC reader type. We support different types that are optimized for " +
      "different environments. The original Spark style reader can be selected by setting this " +
      "to PERFILE which individually reads and copies files to the GPU. Loading many small files " +
      "individually has high overhead, and using either COALESCING or MULTITHREADED is " +
      "recommended instead. The COALESCING reader is good when using a local file system where " +
      "the executors are on the same nodes or close to the nodes the data is being read on. " +
      "This reader coalesces all the files assigned to a task into a single host buffer before " +
      "sending it down to the GPU. It copies blocks from a single file into a host buffer in " +
      s"separate threads in parallel, see $MULTITHREAD_READ_NUM_THREADS. " +
      "MULTITHREADED is good for cloud environments where you are reading from a blobstore " +
      "that is totally separate and likely has a higher I/O read cost. Many times the cloud " +
      "environments also get better throughput when you have multiple readers in parallel. " +
      "This reader uses multiple threads to read each file in parallel and each file is sent " +
      "to the GPU separately. This allows the CPU to keep reading while GPU is also doing work. " +
      s"See $MULTITHREAD_READ_NUM_THREADS and " +
      "spark.rapids.sql.format.orc.multiThreadedRead.maxNumFilesParallel to control " +
      "the number of threads and amount of memory used. " +
      "By default this is set to AUTO so we select the reader we think is best. This will " +
      "either be the COALESCING or the MULTITHREADED based on whether we think the file is " +
      "in the cloud. See spark.rapids.cloudSchemes.")
    .stringConf
    .transform(_.toUpperCase(java.util.Locale.ROOT))
    .checkValues(RapidsReaderType.values.map(_.toString))
    .createWithDefault(RapidsReaderType.AUTO.toString)

  val ORC_MULTITHREAD_READ_NUM_THREADS =
    conf("spark.rapids.sql.format.orc.multiThreadedRead.numThreads")
      .doc("The maximum number of threads, on the executor, to use for reading small " +
        "ORC files in parallel. This can not be changed at runtime after the executor has " +
        "started. Used with MULTITHREADED reader, see " +
        s"$ORC_READER_TYPE. DEPRECATED: use $MULTITHREAD_READ_NUM_THREADS")
      .startupOnly()
      .integerConf
      .createOptional

  val ORC_MULTITHREAD_READ_MAX_NUM_FILES_PARALLEL =
    conf("spark.rapids.sql.format.orc.multiThreadedRead.maxNumFilesParallel")
      .doc("A limit on the maximum number of files per task processed in parallel on the CPU " +
        "side before the file is sent to the GPU. This affects the amount of host memory used " +
        "when reading the files in parallel. Used with MULTITHREADED reader, see " +
        s"$ORC_READER_TYPE.")
      .integerConf
      .checkValue(v => v > 0, "The maximum number of files must be greater than 0.")
      .createWithDefault(Integer.MAX_VALUE)

  val ENABLE_CSV = conf("spark.rapids.sql.format.csv.enabled")
    .doc("When set to false disables all csv input and output acceleration. " +
      "(only input is currently supported anyways)")
    .booleanConf
    .createWithDefault(true)

  val ENABLE_CSV_READ = conf("spark.rapids.sql.format.csv.read.enabled")
    .doc("When set to false disables csv input acceleration")
    .booleanConf
    .createWithDefault(true)

  val ENABLE_READ_CSV_FLOATS = conf("spark.rapids.sql.csv.read.float.enabled")
    .doc("CSV reading is not 100% compatible when reading floats.")
    .booleanConf
    .createWithDefault(true)

  val ENABLE_READ_CSV_DOUBLES = conf("spark.rapids.sql.csv.read.double.enabled")
    .doc("CSV reading is not 100% compatible when reading doubles.")
    .booleanConf
    .createWithDefault(true)

  val ENABLE_READ_CSV_DECIMALS = conf("spark.rapids.sql.csv.read.decimal.enabled")
    .doc("CSV reading is not 100% compatible when reading decimals.")
    .booleanConf
    .createWithDefault(false)

  val ENABLE_JSON = conf("spark.rapids.sql.format.json.enabled")
    .doc("When set to true enables all json input and output acceleration. " +
      "(only input is currently supported anyways)")
    .booleanConf
    .createWithDefault(false)

  val ENABLE_JSON_READ = conf("spark.rapids.sql.format.json.read.enabled")
    .doc("When set to true enables json input acceleration")
    .booleanConf
    .createWithDefault(false)

  val ENABLE_READ_JSON_FLOATS = conf("spark.rapids.sql.json.read.float.enabled")
    .doc("JSON reading is not 100% compatible when reading floats.")
    .booleanConf
    .createWithDefault(true)

  val ENABLE_READ_JSON_DOUBLES = conf("spark.rapids.sql.json.read.double.enabled")
    .doc("JSON reading is not 100% compatible when reading doubles.")
    .booleanConf
    .createWithDefault(true)

  val ENABLE_READ_JSON_DECIMALS = conf("spark.rapids.sql.json.read.decimal.enabled")
    .doc("JSON reading is not 100% compatible when reading decimals.")
    .booleanConf
    .createWithDefault(false)

  val ENABLE_AVRO = conf("spark.rapids.sql.format.avro.enabled")
    .doc("When set to true enables all avro input and output acceleration. " +
      "(only input is currently supported anyways)")
    .booleanConf
    .createWithDefault(false)

  val ENABLE_AVRO_READ = conf("spark.rapids.sql.format.avro.read.enabled")
    .doc("When set to true enables avro input acceleration")
    .booleanConf
    .createWithDefault(false)

  val AVRO_READER_TYPE = conf("spark.rapids.sql.format.avro.reader.type")
    .doc("Sets the Avro reader type. We support different types that are optimized for " +
      "different environments. The original Spark style reader can be selected by setting this " +
      "to PERFILE which individually reads and copies files to the GPU. Loading many small files " +
      "individually has high overhead, and using either COALESCING or MULTITHREADED is " +
      "recommended instead. The COALESCING reader is good when using a local file system where " +
      "the executors are on the same nodes or close to the nodes the data is being read on. " +
      "This reader coalesces all the files assigned to a task into a single host buffer before " +
      "sending it down to the GPU. It copies blocks from a single file into a host buffer in " +
      s"separate threads in parallel, see $MULTITHREAD_READ_NUM_THREADS. " +
      "MULTITHREADED is good for cloud environments where you are reading from a blobstore " +
      "that is totally separate and likely has a higher I/O read cost. Many times the cloud " +
      "environments also get better throughput when you have multiple readers in parallel. " +
      "This reader uses multiple threads to read each file in parallel and each file is sent " +
      "to the GPU separately. This allows the CPU to keep reading while GPU is also doing work. " +
      s"See $MULTITHREAD_READ_NUM_THREADS and " +
      "spark.rapids.sql.format.avro.multiThreadedRead.maxNumFilesParallel to control " +
      "the number of threads and amount of memory used. " +
      "By default this is set to AUTO so we select the reader we think is best. This will " +
      "either be the COALESCING or the MULTITHREADED based on whether we think the file is " +
      "in the cloud. See spark.rapids.cloudSchemes.")
    .stringConf
    .transform(_.toUpperCase(java.util.Locale.ROOT))
    .checkValues(RapidsReaderType.values.map(_.toString))
    .createWithDefault(RapidsReaderType.AUTO.toString)

  val AVRO_MULTITHREAD_READ_NUM_THREADS =
    conf("spark.rapids.sql.format.avro.multiThreadedRead.numThreads")
      .doc("The maximum number of threads, on one executor, to use for reading small " +
        "Avro files in parallel. This can not be changed at runtime after the executor has " +
        "started. Used with MULTITHREADED reader, see " +
        s"$AVRO_READER_TYPE. DEPRECATED: use $MULTITHREAD_READ_NUM_THREADS")
      .startupOnly()
      .integerConf
      .createOptional

  val AVRO_MULTITHREAD_READ_MAX_NUM_FILES_PARALLEL =
    conf("spark.rapids.sql.format.avro.multiThreadedRead.maxNumFilesParallel")
      .doc("A limit on the maximum number of files per task processed in parallel on the CPU " +
        "side before the file is sent to the GPU. This affects the amount of host memory used " +
        "when reading the files in parallel. Used with MULTITHREADED reader, see " +
        s"$AVRO_READER_TYPE.")
      .integerConf
      .checkValue(v => v > 0, "The maximum number of files must be greater than 0.")
      .createWithDefault(Integer.MAX_VALUE)

  val ENABLE_DELTA_WRITE = conf("spark.rapids.sql.format.delta.write.enabled")
      .doc("When set to false disables Delta Lake output acceleration.")
      .booleanConf
      .createWithDefault(true)

  val ENABLE_ICEBERG = conf("spark.rapids.sql.format.iceberg.enabled")
    .doc("When set to false disables all Iceberg acceleration")
    .booleanConf
    .createWithDefault(true)

  val ENABLE_ICEBERG_READ = conf("spark.rapids.sql.format.iceberg.read.enabled")
    .doc("When set to false disables Iceberg input acceleration")
    .booleanConf
    .createWithDefault(true)

  val ENABLE_HIVE_TEXT: ConfEntryWithDefault[Boolean] =
    conf("spark.rapids.sql.format.hive.text.enabled")
      .doc("When set to false disables Hive text table acceleration")
      .booleanConf
      .createWithDefault(true)

  val ENABLE_HIVE_TEXT_READ: ConfEntryWithDefault[Boolean] =
    conf("spark.rapids.sql.format.hive.text.read.enabled")
      .doc("When set to false disables Hive text table read acceleration")
      .booleanConf
      .createWithDefault(true)

  val ENABLE_HIVE_TEXT_WRITE: ConfEntryWithDefault[Boolean] =
    conf("spark.rapids.sql.format.hive.text.write.enabled")
      .doc("When set to false disables Hive text table write acceleration")
      .booleanConf
      .createWithDefault(false)

  val ENABLE_READ_HIVE_FLOATS = conf("spark.rapids.sql.format.hive.text.read.float.enabled")
      .doc("Hive text file reading is not 100% compatible when reading floats.")
      .booleanConf
      .createWithDefault(true)

  val ENABLE_READ_HIVE_DOUBLES = conf("spark.rapids.sql.format.hive.text.read.double.enabled")
      .doc("Hive text file reading is not 100% compatible when reading doubles.")
      .booleanConf
      .createWithDefault(true)

  val ENABLE_READ_HIVE_DECIMALS = conf("spark.rapids.sql.format.hive.text.read.decimal.enabled")
      .doc("Hive text file reading is not 100% compatible when reading decimals. Hive has " +
          "more limitations on what is valid compared to the GPU implementation in some corner " +
          "cases. See https://github.com/NVIDIA/spark-rapids/issues/7246")
      .booleanConf
      .createWithDefault(true)

  val ENABLE_RANGE_WINDOW_BYTES = conf("spark.rapids.sql.window.range.byte.enabled")
    .doc("When the order-by column of a range based window is byte type and " +
      "the range boundary calculated for a value has overflow, CPU and GPU will get " +
      "the different results. When set to false disables the range window acceleration for the " +
      "byte type order-by column")
    .booleanConf
    .createWithDefault(false)

  val ENABLE_RANGE_WINDOW_SHORT = conf("spark.rapids.sql.window.range.short.enabled")
    .doc("When the order-by column of a range based window is short type and " +
      "the range boundary calculated for a value has overflow, CPU and GPU will get " +
      "the different results. When set to false disables the range window acceleration for the " +
      "short type order-by column")
    .booleanConf
    .createWithDefault(false)

  val ENABLE_RANGE_WINDOW_INT = conf("spark.rapids.sql.window.range.int.enabled")
    .doc("When the order-by column of a range based window is int type and " +
      "the range boundary calculated for a value has overflow, CPU and GPU will get " +
      "the different results. When set to false disables the range window acceleration for the " +
      "int type order-by column")
    .booleanConf
    .createWithDefault(true)

  val ENABLE_RANGE_WINDOW_LONG = conf("spark.rapids.sql.window.range.long.enabled")
    .doc("When the order-by column of a range based window is long type and " +
      "the range boundary calculated for a value has overflow, CPU and GPU will get " +
      "the different results. When set to false disables the range window acceleration for the " +
      "long type order-by column")
    .booleanConf
    .createWithDefault(true)

  val ENABLE_RANGE_WINDOW_FLOAT: ConfEntryWithDefault[Boolean] =
    conf("spark.rapids.sql.window.range.float.enabled")
      .doc("When set to false, this disables the range window acceleration for the " +
        "FLOAT type order-by column")
      .booleanConf
      .createWithDefault(true)

  val ENABLE_RANGE_WINDOW_DOUBLE: ConfEntryWithDefault[Boolean] =
    conf("spark.rapids.sql.window.range.double.enabled")
      .doc("When set to false, this disables the range window acceleration for the " +
        "double type order-by column")
      .booleanConf
      .createWithDefault(true)

  val ENABLE_RANGE_WINDOW_DECIMAL: ConfEntryWithDefault[Boolean] =
    conf("spark.rapids.sql.window.range.decimal.enabled")
    .doc("When set to false, this disables the range window acceleration for the " +
      "DECIMAL type order-by column")
    .booleanConf
    .createWithDefault(true)

  val ENABLE_SINGLE_PASS_PARTIAL_SORT_AGG: ConfEntryWithDefault[Boolean] =
    conf("spark.rapids.sql.agg.singlePassPartialSortEnabled")
    .doc("Enable or disable a single pass partial sort optimization where if a heuristic " +
        "indicates it would be good we pre-sort the data before a partial agg and then " +
        "do the agg in a single pass with no merge, so there is no spilling")
    .internal()
    .booleanConf
    .createWithDefault(true)

  val FORCE_SINGLE_PASS_PARTIAL_SORT_AGG: ConfEntryWithDefault[Boolean] =
    conf("spark.rapids.sql.agg.forceSinglePassPartialSort")
    .doc("Force a single pass partial sort agg to happen in all cases that it could, " +
        "no matter what the heuristic says. This is really just for testing.")
    .internal()
    .booleanConf
    .createWithDefault(false)

  val ENABLE_REGEXP = conf("spark.rapids.sql.regexp.enabled")
    .doc("Specifies whether supported regular expressions will be evaluated on the GPU. " +
      "Unsupported expressions will fall back to CPU. However, there are some known edge cases " +
      "that will still execute on GPU and produce incorrect results and these are documented in " +
      "the compatibility guide. Setting this config to false will make all regular expressions " +
      "run on the CPU instead.")
    .booleanConf
    .createWithDefault(true)

  val REGEXP_MAX_STATE_MEMORY_BYTES = conf("spark.rapids.sql.regexp.maxStateMemoryBytes")
    .doc("Specifies the maximum memory on GPU to be used for regular expressions." +
      "The memory usage is an estimate based on an upper-bound approximation on the " +
      "complexity of the regular expression. Note that the actual memory usage may " +
      "still be higher than this estimate depending on the number of rows in the data" +
      "column and the input strings themselves. It is recommended to not set this to " +
      s"more than 3 times ${GPU_BATCH_SIZE_BYTES.key}")
    .bytesConf(ByteUnit.BYTE)
    .createWithDefault(Integer.MAX_VALUE)

  // INTERNAL TEST AND DEBUG CONFIGS

  val TEST_RETRY_OOM_INJECTION_ENABLED = conf("spark.rapids.sql.test.injectRetryOOM")
    .doc("Only to be used in tests. If enabled the retry iterator will inject a RetryOOM " +
         "once per invocation.")
    .internal()
    .booleanConf
    .createWithDefault(false)

  val TEST_CONF = conf("spark.rapids.sql.test.enabled")
    .doc("Intended to be used by unit tests, if enabled all operations must run on the " +
      "GPU or an error happens.")
    .internal()
    .booleanConf
    .createWithDefault(false)

  val TEST_ALLOWED_NONGPU = conf("spark.rapids.sql.test.allowedNonGpu")
    .doc("Comma separate string of exec or expression class names that are allowed " +
      "to not be GPU accelerated for testing.")
    .internal()
    .stringConf
    .toSequence
    .createWithDefault(Nil)

  val TEST_VALIDATE_EXECS_ONGPU = conf("spark.rapids.sql.test.validateExecsInGpuPlan")
    .doc("Comma separate string of exec class names to validate they " +
      "are GPU accelerated. Used for testing.")
    .internal()
    .stringConf
    .toSequence
    .createWithDefault(Nil)

  val HASH_SUB_PARTITION_TEST_ENABLED = conf("spark.rapids.sql.test.subPartitioning.enabled")
    .doc("Setting to true will force hash joins to use the sub-partitioning algorithm if " +
      s"${TEST_CONF.key} is also enabled, while false means always disabling it. This is " +
      "intended for tests. Do not set any value under production environments, since it " +
      "will override the default behavior that will choose one automatically according to " +
      "the input batch size")
    .internal()
    .booleanConf
    .createOptional

  val LOG_TRANSFORMATIONS = conf("spark.rapids.sql.debug.logTransformations")
    .doc("When enabled, all query transformations will be logged.")
    .internal()
    .booleanConf
    .createWithDefault(false)

  val PARQUET_DEBUG_DUMP_PREFIX = conf("spark.rapids.sql.parquet.debug.dumpPrefix")
    .doc("A path prefix where Parquet split file data is dumped for debugging.")
    .internal()
    .stringConf
    .createOptional

  val PARQUET_DEBUG_DUMP_ALWAYS = conf("spark.rapids.sql.parquet.debug.dumpAlways")
    .doc(s"This only has an effect if $PARQUET_DEBUG_DUMP_PREFIX is set. If true then " +
      "Parquet data is dumped for every read operation otherwise only on a read error.")
    .internal()
    .booleanConf
    .createWithDefault(false)

  val ORC_DEBUG_DUMP_PREFIX = conf("spark.rapids.sql.orc.debug.dumpPrefix")
    .doc("A path prefix where ORC split file data is dumped for debugging.")
    .internal()
    .stringConf
    .createOptional

  val ORC_DEBUG_DUMP_ALWAYS = conf("spark.rapids.sql.orc.debug.dumpAlways")
    .doc(s"This only has an effect if $ORC_DEBUG_DUMP_PREFIX is set. If true then " +
      "ORC data is dumped for every read operation otherwise only on a read error.")
    .internal()
    .booleanConf
    .createWithDefault(false)

  val AVRO_DEBUG_DUMP_PREFIX = conf("spark.rapids.sql.avro.debug.dumpPrefix")
    .doc("A path prefix where AVRO split file data is dumped for debugging.")
    .internal()
    .stringConf
    .createOptional

  val AVRO_DEBUG_DUMP_ALWAYS = conf("spark.rapids.sql.avro.debug.dumpAlways")
    .doc(s"This only has an effect if $AVRO_DEBUG_DUMP_PREFIX is set. If true then " +
      "Avro data is dumped for every read operation otherwise only on a read error.")
    .internal()
    .booleanConf
    .createWithDefault(false)

  val HASH_AGG_REPLACE_MODE = conf("spark.rapids.sql.hashAgg.replaceMode")
    .doc("Only when hash aggregate exec has these modes (\"all\" by default): " +
      "\"all\" (try to replace all aggregates, default), " +
      "\"complete\" (exclusively replace complete aggregates), " +
      "\"partial\" (exclusively replace partial aggregates), " +
      "\"final\" (exclusively replace final aggregates)." +
      " These modes can be connected with &(AND) or |(OR) to form sophisticated patterns.")
    .internal()
    .stringConf
    .createWithDefault("all")

  val PARTIAL_MERGE_DISTINCT_ENABLED = conf("spark.rapids.sql.partialMerge.distinct.enabled")
    .doc("Enables aggregates that are in PartialMerge mode to run on the GPU if true")
    .internal()
    .booleanConf
    .createWithDefault(true)

  val SHUFFLE_MANAGER_ENABLED = conf("spark.rapids.shuffle.enabled")
    .doc("Enable or disable the RAPIDS Shuffle Manager at runtime. " +
      "The [RAPIDS Shuffle Manager](https://docs.nvidia.com/spark-rapids/user-guide/latest" +
      "/additional-functionality/rapids-shuffle.html) must " +
      "already be configured. When set to `false`, the built-in Spark shuffle will be used. ")
    .booleanConf
    .createWithDefault(true)

  object RapidsShuffleManagerMode extends Enumeration {
    val UCX, CACHE_ONLY, MULTITHREADED = Value
  }

  val SHUFFLE_MANAGER_MODE = conf("spark.rapids.shuffle.mode")
    .doc("RAPIDS Shuffle Manager mode. " +
      "\"MULTITHREADED\": shuffle file writes and reads are parallelized using a thread pool. " +
      "\"UCX\": (requires UCX installation) uses accelerated transports for " +
      "transferring shuffle blocks. " +
      "\"CACHE_ONLY\": use when running a single executor, for short-circuit cached " +
      "shuffle (for testing purposes).")
    .startupOnly()
    .stringConf
    .checkValues(RapidsShuffleManagerMode.values.map(_.toString))
    .createWithDefault(RapidsShuffleManagerMode.MULTITHREADED.toString)

  val SHUFFLE_TRANSPORT_EARLY_START = conf("spark.rapids.shuffle.transport.earlyStart")
    .doc("Enable early connection establishment for RAPIDS Shuffle")
    .startupOnly()
    .booleanConf
    .createWithDefault(true)

  val SHUFFLE_TRANSPORT_EARLY_START_HEARTBEAT_INTERVAL =
    conf("spark.rapids.shuffle.transport.earlyStart.heartbeatInterval")
      .doc("Shuffle early start heartbeat interval (milliseconds). " +
        "Executors will send a heartbeat RPC message to the driver at this interval")
      .startupOnly()
      .integerConf
      .createWithDefault(5000)

  val SHUFFLE_TRANSPORT_EARLY_START_HEARTBEAT_TIMEOUT =
    conf("spark.rapids.shuffle.transport.earlyStart.heartbeatTimeout")
      .doc(s"Shuffle early start heartbeat timeout (milliseconds). " +
        s"Executors that don't heartbeat within this timeout will be considered stale. " +
        s"This timeout must be higher than the value for " +
        s"${SHUFFLE_TRANSPORT_EARLY_START_HEARTBEAT_INTERVAL.key}")
      .startupOnly()
      .integerConf
      .createWithDefault(10000)

  val SHUFFLE_TRANSPORT_CLASS_NAME = conf("spark.rapids.shuffle.transport.class")
    .doc("The class of the specific RapidsShuffleTransport to use during the shuffle.")
    .internal()
    .startupOnly()
    .stringConf
    .createWithDefault("com.nvidia.spark.rapids.shuffle.ucx.UCXShuffleTransport")

  val SHUFFLE_TRANSPORT_MAX_RECEIVE_INFLIGHT_BYTES =
    conf("spark.rapids.shuffle.transport.maxReceiveInflightBytes")
      .doc("Maximum aggregate amount of bytes that be fetched at any given time from peers " +
        "during shuffle")
      .startupOnly()
      .bytesConf(ByteUnit.BYTE)
      .createWithDefault(1024 * 1024 * 1024)

  val SHUFFLE_UCX_ACTIVE_MESSAGES_FORCE_RNDV =
    conf("spark.rapids.shuffle.ucx.activeMessages.forceRndv")
      .doc("Set to true to force 'rndv' mode for all UCX Active Messages. " +
        "This should only be required with UCX 1.10.x. UCX 1.11.x deployments should " +
        "set to false.")
      .startupOnly()
      .booleanConf
      .createWithDefault(false)

  val SHUFFLE_UCX_USE_WAKEUP = conf("spark.rapids.shuffle.ucx.useWakeup")
    .doc("When set to true, use UCX's event-based progress (epoll) in order to wake up " +
      "the progress thread when needed, instead of a hot loop.")
    .startupOnly()
    .booleanConf
    .createWithDefault(true)

  val SHUFFLE_UCX_LISTENER_START_PORT = conf("spark.rapids.shuffle.ucx.listenerStartPort")
    .doc("Starting port to try to bind the UCX listener.")
    .internal()
    .startupOnly()
    .integerConf
    .createWithDefault(0)

  val SHUFFLE_UCX_MGMT_SERVER_HOST = conf("spark.rapids.shuffle.ucx.managementServerHost")
    .doc("The host to be used to start the management server")
    .startupOnly()
    .stringConf
    .createWithDefault(null)

  val SHUFFLE_UCX_MGMT_CONNECTION_TIMEOUT =
    conf("spark.rapids.shuffle.ucx.managementConnectionTimeout")
    .doc("The timeout for client connections to a remote peer")
    .internal()
    .startupOnly()
    .integerConf
    .createWithDefault(0)

  val SHUFFLE_UCX_BOUNCE_BUFFERS_SIZE = conf("spark.rapids.shuffle.ucx.bounceBuffers.size")
    .doc("The size of bounce buffer to use in bytes. Note that this size will be the same " +
      "for device and host memory")
    .internal()
    .startupOnly()
    .bytesConf(ByteUnit.BYTE)
    .createWithDefault(4 * 1024  * 1024)

  val SHUFFLE_UCX_BOUNCE_BUFFERS_DEVICE_COUNT =
    conf("spark.rapids.shuffle.ucx.bounceBuffers.device.count")
    .doc("The number of bounce buffers to pre-allocate from device memory")
    .internal()
    .startupOnly()
    .integerConf
    .createWithDefault(32)

  val SHUFFLE_UCX_BOUNCE_BUFFERS_HOST_COUNT =
    conf("spark.rapids.shuffle.ucx.bounceBuffers.host.count")
    .doc("The number of bounce buffers to pre-allocate from host memory")
    .internal()
    .startupOnly()
    .integerConf
    .createWithDefault(32)

  val SHUFFLE_MAX_CLIENT_THREADS = conf("spark.rapids.shuffle.maxClientThreads")
    .doc("The maximum number of threads that the shuffle client should be allowed to start")
    .internal()
    .startupOnly()
    .integerConf
    .createWithDefault(50)

  val SHUFFLE_MAX_CLIENT_TASKS = conf("spark.rapids.shuffle.maxClientTasks")
    .doc("The maximum number of tasks shuffle clients will queue before adding threads " +
      s"(up to spark.rapids.shuffle.maxClientThreads), or slowing down the transport")
    .internal()
    .startupOnly()
    .integerConf
    .createWithDefault(100)

  val SHUFFLE_CLIENT_THREAD_KEEPALIVE = conf("spark.rapids.shuffle.clientThreadKeepAlive")
    .doc("The number of seconds that the ThreadPoolExecutor will allow an idle client " +
      "shuffle thread to stay alive, before reclaiming.")
    .internal()
    .startupOnly()
    .integerConf
    .createWithDefault(30)

  val SHUFFLE_MAX_SERVER_TASKS = conf("spark.rapids.shuffle.maxServerTasks")
    .doc("The maximum number of tasks the shuffle server will queue up for its thread")
    .internal()
    .startupOnly()
    .integerConf
    .createWithDefault(1000)

  val SHUFFLE_MAX_METADATA_SIZE = conf("spark.rapids.shuffle.maxMetadataSize")
    .doc("The maximum size of a metadata message that the shuffle plugin will keep in its " +
      "direct message pool. ")
    .internal()
    .startupOnly()
    .bytesConf(ByteUnit.BYTE)
    .createWithDefault(500 * 1024)

  val SHUFFLE_COMPRESSION_CODEC = conf("spark.rapids.shuffle.compression.codec")
    .doc("The GPU codec used to compress shuffle data when using RAPIDS shuffle. " +
      "Supported codecs: lz4, copy, none")
    .internal()
    .startupOnly()
    .stringConf
    .createWithDefault("none")

  val SHUFFLE_COMPRESSION_LZ4_CHUNK_SIZE = conf("spark.rapids.shuffle.compression.lz4.chunkSize")
    .doc("A configurable chunk size to use when compressing with LZ4.")
    .internal()
    .startupOnly()
    .bytesConf(ByteUnit.BYTE)
    .createWithDefault(64 * 1024)

  val SHUFFLE_MULTITHREADED_MAX_BYTES_IN_FLIGHT =
    conf("spark.rapids.shuffle.multiThreaded.maxBytesInFlight")
      .doc(
        "The size limit, in bytes, that the RAPIDS shuffle manager configured in " +
        "\"MULTITHREADED\" mode will allow to be serialized or deserialized concurrently " +
        "per task. This is also the maximum amount of memory that will be used per task. " +
        "This should be set larger " +
        "than Spark's default maxBytesInFlight (48MB). The larger this setting is, the " +
        "more compressed shuffle chunks are processed concurrently. In practice, " +
        "care needs to be taken to not go over the amount of off-heap memory that Netty has " +
        "available. See https://github.com/NVIDIA/spark-rapids/issues/9153.")
      .startupOnly()
      .bytesConf(ByteUnit.BYTE)
      .createWithDefault(128 * 1024 * 1024)

  val SHUFFLE_MULTITHREADED_WRITER_THREADS =
    conf("spark.rapids.shuffle.multiThreaded.writer.threads")
      .doc("The number of threads to use for writing shuffle blocks per executor in the " +
          "RAPIDS shuffle manager configured in \"MULTITHREADED\" mode. " +
          "There are two special values: " +
          "0 = feature is disabled, falls back to Spark built-in shuffle writer; " +
          "1 = our implementation of Spark's built-in shuffle writer with extra metrics.")
      .startupOnly()
      .integerConf
      .createWithDefault(20)

  val SHUFFLE_MULTITHREADED_READER_THREADS =
    conf("spark.rapids.shuffle.multiThreaded.reader.threads")
        .doc("The number of threads to use for reading shuffle blocks per executor in the " +
            "RAPIDS shuffle manager configured in \"MULTITHREADED\" mode. " +
            "There are two special values: " +
            "0 = feature is disabled, falls back to Spark built-in shuffle reader; " +
            "1 = our implementation of Spark's built-in shuffle reader with extra metrics.")
        .startupOnly()
        .integerConf
        .createWithDefault(20)

  // ALLUXIO CONFIGS
  val ALLUXIO_MASTER = conf("spark.rapids.alluxio.master")
    .doc("The Alluxio master hostname. If not set, read Alluxio master URL from " +
      "spark.rapids.alluxio.home locally. This config is useful when Alluxio master " +
      "and Spark driver are not co-located.")
    .startupOnly()
    .stringConf
    .createWithDefault("")

  val ALLUXIO_MASTER_PORT = conf("spark.rapids.alluxio.master.port")
    .doc("The Alluxio master port. If not set, read Alluxio master port from " +
      "spark.rapids.alluxio.home locally. This config is useful when Alluxio master " +
      "and Spark driver are not co-located.")
    .startupOnly()
    .integerConf
    .createWithDefault(19998)

  val ALLUXIO_HOME = conf("spark.rapids.alluxio.home")
    .doc("The Alluxio installation home path or link to the installation home path. ")
    .startupOnly()
    .stringConf
    .createWithDefault("/opt/alluxio")

  val ALLUXIO_PATHS_REPLACE = conf("spark.rapids.alluxio.pathsToReplace")
    .doc("List of paths to be replaced with corresponding Alluxio scheme. " +
      "E.g. when configure is set to " +
      "\"s3://foo->alluxio://0.1.2.3:19998/foo,gs://bar->alluxio://0.1.2.3:19998/bar\", " +
      "it means: " +
      "\"s3://foo/a.csv\" will be replaced to \"alluxio://0.1.2.3:19998/foo/a.csv\" and " +
      "\"gs://bar/b.csv\" will be replaced to \"alluxio://0.1.2.3:19998/bar/b.csv\". " +
      "To use this config, you have to mount the buckets to Alluxio by yourself. " +
      "If you set this config, spark.rapids.alluxio.automount.enabled won't be valid.")
    .startupOnly()
    .stringConf
    .toSequence
    .createOptional

  val ALLUXIO_AUTOMOUNT_ENABLED = conf("spark.rapids.alluxio.automount.enabled")
    .doc("Enable the feature of auto mounting the cloud storage to Alluxio. " +
      "It requires the Alluxio master is the same node of Spark driver node. " +
      "The Alluxio master's host and port will be read from alluxio.master.hostname and " +
      "alluxio.master.rpc.port(default: 19998) from ALLUXIO_HOME/conf/alluxio-site.properties, " +
      "then replace a cloud path which matches spark.rapids.alluxio.bucket.regex like " +
      "\"s3://bar/b.csv\" to \"alluxio://0.1.2.3:19998/bar/b.csv\", " +
      "and the bucket \"s3://bar\" will be mounted to \"/bar\" in Alluxio automatically.")
    .booleanConf
    .createWithDefault(false)

  val ALLUXIO_BUCKET_REGEX = conf("spark.rapids.alluxio.bucket.regex")
    .doc("A regex to decide which bucket should be auto-mounted to Alluxio. " +
      "E.g. when setting as \"^s3://bucket.*\", " +
      "the bucket which starts with \"s3://bucket\" will be mounted to Alluxio " +
      "and the path \"s3://bucket-foo/a.csv\" will be replaced to " +
      "\"alluxio://0.1.2.3:19998/bucket-foo/a.csv\". " +
      "It's only valid when setting spark.rapids.alluxio.automount.enabled=true. " +
      "The default value matches all the buckets in \"s3://\" or \"s3a://\" scheme.")
    .stringConf
    .createWithDefault("^s3a{0,1}://.*")

  val ALLUXIO_USER = conf("spark.rapids.alluxio.user")
      .doc("Alluxio user is set on the Alluxio client, " +
          "which is used to mount or get information. " +
          "By default it should be the user that running the Alluxio processes. " +
          "The default value is ubuntu.")
      .stringConf
      .createWithDefault("ubuntu")

  val ALLUXIO_REPLACEMENT_ALGO = conf("spark.rapids.alluxio.replacement.algo")
    .doc("The algorithm used when replacing the UFS path with the Alluxio path. CONVERT_TIME " +
      "and TASK_TIME are the valid options. CONVERT_TIME indicates that we do it " +
      "when we convert it to a GPU file read, this has extra overhead of creating an entirely " +
      "new file index, which requires listing the files and getting all new file info from " +
      "Alluxio. TASK_TIME replaces the path as late as possible inside of the task. " +
      "By waiting and replacing it at task time, it just replaces " +
      "the path without fetching the file information again, this is faster " +
      "but doesn't update locality information if that has a bit impact on performance.")
    .stringConf
    .checkValues(Set("CONVERT_TIME", "TASK_TIME"))
    .createWithDefault("TASK_TIME")

  val ALLUXIO_LARGE_FILE_THRESHOLD = conf("spark.rapids.alluxio.large.file.threshold")
    .doc("The threshold is used to identify whether average size of files is large " +
      "when reading from S3. If reading large files from S3 and " +
      "the disks used by Alluxio are slow, " +
      "directly reading from S3 is better than reading caches from Alluxio, " +
      "because S3 network bandwidth is faster than local disk. " +
      "This improvement takes effect when spark.rapids.alluxio.slow.disk is enabled.")
    .bytesConf(ByteUnit.BYTE)
    .createWithDefault(64 * 1024 * 1024) // 64M

  val ALLUXIO_SLOW_DISK = conf("spark.rapids.alluxio.slow.disk")
    .doc("Indicates whether the disks used by Alluxio are slow. " +
      "If it's true and reading S3 large files, " +
      "Rapids Accelerator reads from S3 directly instead of reading from Alluxio caches. " +
      "Refer to spark.rapids.alluxio.large.file.threshold which defines a threshold that " +
      "identifying whether files are large. " +
      "Typically, it's slow disks if speed is less than 300M/second. " +
      "If using convert time spark.rapids.alluxio.replacement.algo, " +
      "this may not apply to all file types like Delta files")
    .booleanConf
    .createWithDefault(true)

  // USER FACING DEBUG CONFIGS

  val SHUFFLE_COMPRESSION_MAX_BATCH_MEMORY =
    conf("spark.rapids.shuffle.compression.maxBatchMemory")
      .internal()
      .bytesConf(ByteUnit.BYTE)
      .createWithDefault(1024 * 1024 * 1024)

  val EXPLAIN = conf("spark.rapids.sql.explain")
    .doc("Explain why some parts of a query were not placed on a GPU or not. Possible " +
      "values are ALL: print everything, NONE: print nothing, NOT_ON_GPU: print only parts of " +
      "a query that did not go on the GPU")
    .commonlyUsed()
    .stringConf
    .createWithDefault("NOT_ON_GPU")

  val SHIMS_PROVIDER_OVERRIDE = conf("spark.rapids.shims-provider-override")
    .internal()
    .startupOnly()
    .doc("Overrides the automatic Spark shim detection logic and forces a specific shims " +
      "provider class to be used. Set to the fully qualified shims provider class to use. " +
      "If you are using a custom Spark version such as Spark 3.1.1.0 then this can be used to " +
      "specify the shims provider that matches the base Spark version of Spark 3.1.1, i.e.: " +
      "com.nvidia.spark.rapids.shims.spark311.SparkShimServiceProvider. If you modified Spark " +
      "then there is no guarantee the RAPIDS Accelerator will function properly." +
      "When tested in a combined jar with other Shims, it's expected that the provided " +
      "implementation follows the same convention as existing Spark shims. If its class" +
      " name has the form com.nvidia.spark.rapids.shims.<shimId>.YourSparkShimServiceProvider. " +
      "The last package name component, i.e., shimId, can be used in the combined jar as the root" +
      " directory /shimId for any incompatible classes. When tested in isolation, no special " +
      "jar root is required"
    )
    .stringConf
    .createOptional

  val CUDF_VERSION_OVERRIDE = conf("spark.rapids.cudfVersionOverride")
    .internal()
    .startupOnly()
    .doc("Overrides the cudf version compatibility check between cudf jar and RAPIDS Accelerator " +
      "jar. If you are sure that the cudf jar which is mentioned in the classpath is compatible " +
      "with the RAPIDS Accelerator version, then set this to true.")
    .booleanConf
    .createWithDefault(false)

  val ALLOW_DISABLE_ENTIRE_PLAN = conf("spark.rapids.allowDisableEntirePlan")
    .internal()
    .doc("The plugin has the ability to detect possibe incompatibility with some specific " +
      "queries and cluster configurations. In those cases the plugin will disable GPU support " +
      "for the entire query. Set this to false if you want to override that behavior, but use " +
      "with caution.")
    .booleanConf
    .createWithDefault(true)

  val OPTIMIZER_ENABLED = conf("spark.rapids.sql.optimizer.enabled")
      .internal()
      .doc("Enable cost-based optimizer that will attempt to avoid " +
          "transitions to GPU for operations that will not result in improved performance " +
          "over CPU")
      .booleanConf
      .createWithDefault(false)

  val OPTIMIZER_EXPLAIN = conf("spark.rapids.sql.optimizer.explain")
      .internal()
      .doc("Explain why some parts of a query were not placed on a GPU due to " +
          "optimization rules. Possible values are ALL: print everything, NONE: print nothing")
      .stringConf
      .createWithDefault("NONE")

  val OPTIMIZER_DEFAULT_ROW_COUNT = conf("spark.rapids.sql.optimizer.defaultRowCount")
    .internal()
    .doc("The cost-based optimizer uses estimated row counts to calculate costs and sometimes " +
      "there is no row count available so we need a default assumption to use in this case")
    .longConf
    .createWithDefault(1000000)

  val OPTIMIZER_CLASS_NAME = conf("spark.rapids.sql.optimizer.className")
    .internal()
    .doc("Optimizer implementation class name. The class must implement the " +
      "com.nvidia.spark.rapids.Optimizer trait")
    .stringConf
    .createWithDefault("com.nvidia.spark.rapids.CostBasedOptimizer")

  val OPTIMIZER_DEFAULT_CPU_OPERATOR_COST = conf("spark.rapids.sql.optimizer.cpu.exec.default")
    .internal()
    .doc("Default per-row CPU cost of executing an operator, in seconds")
    .doubleConf
    .createWithDefault(0.0002)

  val OPTIMIZER_DEFAULT_CPU_EXPRESSION_COST = conf("spark.rapids.sql.optimizer.cpu.expr.default")
    .internal()
    .doc("Default per-row CPU cost of evaluating an expression, in seconds")
    .doubleConf
    .createWithDefault(0.0)

  val OPTIMIZER_DEFAULT_GPU_OPERATOR_COST = conf("spark.rapids.sql.optimizer.gpu.exec.default")
      .internal()
      .doc("Default per-row GPU cost of executing an operator, in seconds")
      .doubleConf
      .createWithDefault(0.0001)

  val OPTIMIZER_DEFAULT_GPU_EXPRESSION_COST = conf("spark.rapids.sql.optimizer.gpu.expr.default")
      .internal()
      .doc("Default per-row GPU cost of evaluating an expression, in seconds")
      .doubleConf
      .createWithDefault(0.0)

  val OPTIMIZER_CPU_READ_SPEED = conf(
    "spark.rapids.sql.optimizer.cpuReadSpeed")
      .internal()
      .doc("Speed of reading data from CPU memory in GB/s")
      .doubleConf
      .createWithDefault(30.0)

  val OPTIMIZER_CPU_WRITE_SPEED = conf(
    "spark.rapids.sql.optimizer.cpuWriteSpeed")
    .internal()
    .doc("Speed of writing data to CPU memory in GB/s")
    .doubleConf
    .createWithDefault(30.0)

  val OPTIMIZER_GPU_READ_SPEED = conf(
    "spark.rapids.sql.optimizer.gpuReadSpeed")
    .internal()
    .doc("Speed of reading data from GPU memory in GB/s")
    .doubleConf
    .createWithDefault(320.0)

  val OPTIMIZER_GPU_WRITE_SPEED = conf(
    "spark.rapids.sql.optimizer.gpuWriteSpeed")
    .internal()
    .doc("Speed of writing data to GPU memory in GB/s")
    .doubleConf
    .createWithDefault(320.0)

  val USE_ARROW_OPT = conf("spark.rapids.arrowCopyOptimizationEnabled")
    .doc("Option to turn off using the optimized Arrow copy code when reading from " +
      "ArrowColumnVector in HostColumnarToGpu. Left as internal as user shouldn't " +
      "have to turn it off, but its convenient for testing.")
    .internal()
    .booleanConf
    .createWithDefault(true)

  val SPARK_GPU_RESOURCE_NAME = conf("spark.rapids.gpu.resourceName")
    .doc("The name of the Spark resource that represents a GPU that you want the plugin to use " +
      "if using custom resources with Spark.")
    .startupOnly()
    .stringConf
    .createWithDefault("gpu")

  val SUPPRESS_PLANNING_FAILURE = conf("spark.rapids.sql.suppressPlanningFailure")
    .doc("Option to fallback an individual query to CPU if an unexpected condition prevents the " +
      "query plan from being converted to a GPU-enabled one. Note this is different from " +
      "a normal CPU fallback for a yet-to-be-supported Spark SQL feature. If this happens " +
      "the error should be reported and investigated as a GitHub issue.")
    .booleanConf
    .createWithDefault(value = false)

  val ENABLE_FAST_SAMPLE = conf("spark.rapids.sql.fast.sample")
    .doc("Option to turn on fast sample. If enable it is inconsistent with CPU sample " +
      "because of GPU sample algorithm is inconsistent with CPU.")
    .booleanConf
    .createWithDefault(value = false)

  val DETECT_DELTA_LOG_QUERIES = conf("spark.rapids.sql.detectDeltaLogQueries")
    .doc("Queries against Delta Lake _delta_log JSON files are not efficient on the GPU. When " +
      "this option is enabled, the plugin will attempt to detect these queries and fall back " +
      "to the CPU.")
    .booleanConf
    .createWithDefault(value = true)

  val DETECT_DELTA_CHECKPOINT_QUERIES = conf("spark.rapids.sql.detectDeltaCheckpointQueries")
    .doc("Queries against Delta Lake _delta_log checkpoint Parquet files are not efficient on " +
      "the GPU. When this option is enabled, the plugin will attempt to detect these queries " +
      "and fall back to the CPU.")
    .booleanConf
    .createWithDefault(value = true)

  val NUM_FILES_FILTER_PARALLEL = conf("spark.rapids.sql.coalescing.reader.numFilterParallel")
    .doc("This controls the number of files the coalescing reader will run " +
      "in each thread when it filters blocks for reading. If this value is greater than zero " +
      "the files will be filtered in a multithreaded manner where each thread filters " +
      "the number of files set by this config. If this is set to zero the files are " +
      "filtered serially. This uses the same thread pool as the multithreaded reader, " +
      s"see $MULTITHREAD_READ_NUM_THREADS. Note that filtering multithreaded " +
      "is useful with Alluxio.")
    .integerConf
    .createWithDefault(value = 0)

  val CONCURRENT_WRITER_PARTITION_FLUSH_SIZE =
    conf("spark.rapids.sql.concurrentWriterPartitionFlushSize")
        .doc("The flush size of the concurrent writer cache in bytes for each partition. " +
            "If specified spark.sql.maxConcurrentOutputFileWriters, use concurrent writer to " +
            "write data. Concurrent writer first caches data for each partition and begins to " +
            "flush the data if it finds one partition with a size that is greater than or equal " +
            "to this config. The default value is 0, which will try to select a size based off " +
            "of file type specific configs. E.g.: It uses `write.parquet.row-group-size-bytes` " +
            "config for Parquet type and `orc.stripe.size` config for Orc type. " +
            "If the value is greater than 0, will use this positive value." +
            "Max value may get better performance but not always, because concurrent writer uses " +
            "spillable cache and big value may cause more IO swaps.")
        .bytesConf(ByteUnit.BYTE)
        .createWithDefault(0L)

  val NUM_SUB_PARTITIONS = conf("spark.rapids.sql.join.hash.numSubPartitions")
    .doc("The number of partitions for the repartition in each partition for big hash join. " +
      "GPU will try to repartition the data into smaller partitions in each partition when the " +
      "data from the build side is too large to fit into a single batch.")
    .internal()
    .integerConf
    .createWithDefault(16)

  val ENABLE_AQE_EXCHANGE_REUSE_FIXUP = conf("spark.rapids.sql.aqeExchangeReuseFixup.enable")
      .doc("Option to turn on the fixup of exchange reuse when running with " +
          "adaptive query execution.")
      .internal()
      .booleanConf
      .createWithDefault(true)

  val CHUNKED_PACK_POOL_SIZE = conf("spark.rapids.sql.chunkedPack.poolSize")
      .doc("Amount of GPU memory (in bytes) to set aside at startup for the chunked pack " +
           "scratch space, needed during spill from GPU to host memory. As a rule of thumb, each " +
           "column should see around 200B that will be allocated from this pool. " +
           "With the default of 10MB, a table of ~60,000 columns can be spilled using only this " +
           "pool. If this config is 0B, or if allocations fail, the plugin will retry with " +
           "the regular GPU memory resource.")
      .internal()
      .bytesConf(ByteUnit.BYTE)
      .createWithDefault(10L*1024*1024)

  val CHUNKED_PACK_BOUNCE_BUFFER_SIZE = conf("spark.rapids.sql.chunkedPack.bounceBufferSize")
      .doc("Amount of GPU memory (in bytes) to set aside at startup for the chunked pack " +
          "bounce buffer, needed during spill from GPU to host memory. ")
      .internal()
      .bytesConf(ByteUnit.BYTE)
      .checkValue(v => v >= 1L*1024*1024,
        "The chunked pack bounce buffer must be at least 1MB in size")
      .createWithDefault(128L * 1024 * 1024)

  val SPILL_TO_DISK_BOUNCE_BUFFER_SIZE =
    conf("spark.rapids.memory.host.spillToDiskBounceBufferSize")
      .doc("Amount of host memory (in bytes) to set aside at startup for the " +
          "bounce buffer used for gpu to disk spill that bypasses the host store.")
      .internal()
      .bytesConf(ByteUnit.BYTE)
      .checkValue(v => v >= 1,
        "The gpu to disk spill bounce buffer must have a positive size")
      .createWithDefault(128L * 1024 * 1024)

  val NON_UTC_TIME_ZONE_ENABLED = 
    conf("spark.rapids.sql.nonUTC.enabled")
      .doc("An option to enable/disable non-UTC time zone support.")
      .internal()
      .booleanConf
      .createWithDefault(false)

  val SPLIT_UNTIL_SIZE_OVERRIDE = conf("spark.rapids.sql.test.overrides.splitUntilSize")
      .doc("Only for tests: override the value of GpuDeviceManager.splitUntilSize")
      .internal()
      .longConf
      .createOptional

  val TEST_IO_ENCRYPTION = conf("spark.rapids.test.io.encryption")
    .doc("Only for tests: verify for IO encryption")
    .internal()
    .booleanConf
    .createOptional

  private def printSectionHeader(category: String): Unit =
    println(s"\n### $category")

  private def printToggleHeader(category: String): Unit = {
    printSectionHeader(category)
    println("Name | Description | Default Value | Notes")
    println("-----|-------------|---------------|------------------")
  }

  private def printToggleHeaderWithSqlFunction(category: String): Unit = {
    printSectionHeader(category)
    println("Name | SQL Function(s) | Description | Default Value | Notes")
    println("-----|-----------------|-------------|---------------|------")
  }

  def help(asTable: Boolean = false): Unit = {
    helpCommon(asTable)
    helpAdvanced(asTable)
  }

  def helpCommon(asTable: Boolean = false): Unit = {
    if (asTable) {
      println("---")
      println("layout: page")
      println("title: Configuration")
      println("nav_order: 4")
      println("---")
      println(s"<!-- Generated by RapidsConf.help. DO NOT EDIT! -->")
      // scalastyle:off line.size.limit
      println("""# RAPIDS Accelerator for Apache Spark Configuration
        |The following is the list of options that `rapids-plugin-4-spark` supports.
        |
        |On startup use: `--conf [conf key]=[conf value]`. For example:
        |
        |```
<<<<<<< HEAD
        |${SPARK_HOME}/bin/spark-shell --jars rapids-4-spark_2.12-23.12.0-cuda11.jar \
=======
        |${SPARK_HOME}/bin/spark-shell --jars rapids-4-spark_2.12-23.12.1-SNAPSHOT-cuda11.jar \
>>>>>>> 1a4ba5c7
        |--conf spark.plugins=com.nvidia.spark.SQLPlugin \
        |--conf spark.rapids.sql.concurrentGpuTasks=2
        |```
        |
        |At runtime use: `spark.conf.set("[conf key]", [conf value])`. For example:
        |
        |```
        |scala> spark.conf.set("spark.rapids.sql.concurrentGpuTasks", 2)
        |```
        |
        | All configs can be set on startup, but some configs, especially for shuffle, will not
        | work if they are set at runtime. Please check the column of "Applicable at" to see
        | when the config can be set. "Startup" means only valid on startup, "Runtime" means
        | valid on both startup and runtime.
        |""".stripMargin)
      // scalastyle:on line.size.limit
      println("\n## General Configuration\n")
      println("Name | Description | Default Value | Applicable at")
      println("-----|-------------|--------------|--------------")
    } else {
      println("Commonly Used Rapids Configs:")
    }
    val allConfs = registeredConfs.clone()
    allConfs.append(RapidsPrivateUtil.getPrivateConfigs(): _*)
    val outputConfs = allConfs.filter(_.isCommonlyUsed)
    outputConfs.sortBy(_.key).foreach(_.help(asTable))
    if (asTable) {
      // scalastyle:off line.size.limit
      println("""
        |For more advanced configs, please refer to the [RAPIDS Accelerator for Apache Spark Advanced Configuration](./additional-functionality/advanced_configs.md) page.
        |""".stripMargin)
      // scalastyle:on line.size.limit
    }
  }

  def helpAdvanced(asTable: Boolean = false): Unit = {
    if (asTable) {
      println("---")
      println("layout: page")
      // print advanced configuration
      println("title: Advanced Configuration")
      println("parent: Additional Functionality")
      println("nav_order: 10")
      println("---")
      println(s"<!-- Generated by RapidsConf.help. DO NOT EDIT! -->")
      // scalastyle:off line.size.limit
      println("""# RAPIDS Accelerator for Apache Spark Advanced Configuration
        |Most users will not need to modify the configuration options listed below.
        |They are documented here for completeness and advanced usage.
        |
        |The following configuration options are supported by the RAPIDS Accelerator for Apache Spark.
        |
        |For commonly used configurations and examples of setting options, please refer to the
        |[RAPIDS Accelerator for Configuration](../configs.md) page.
        |""".stripMargin)
      // scalastyle:on line.size.limit
      println("\n## Advanced Configuration\n")

      println("Name | Description | Default Value | Applicable at")
      println("-----|-------------|--------------|--------------")
    } else {
      println("Advanced Rapids Configs:")
    }
    val allConfs = registeredConfs.clone()
    allConfs.append(RapidsPrivateUtil.getPrivateConfigs(): _*)
    val outputConfs = allConfs.filterNot(_.isCommonlyUsed)
    outputConfs.sortBy(_.key).foreach(_.help(asTable))
    if (asTable) {
      println("")
      // scalastyle:off line.size.limit
      println("""## Supported GPU Operators and Fine Tuning
        |_The RAPIDS Accelerator for Apache Spark_ can be configured to enable or disable specific
        |GPU accelerated expressions.  Enabled expressions are candidates for GPU execution. If the
        |expression is configured as disabled, the accelerator plugin will not attempt replacement,
        |and it will run on the CPU.
        |
        |Please leverage the [`spark.rapids.sql.explain`](#sql.explain) setting to get
        |feedback from the plugin as to why parts of a query may not be executing on the GPU.
        |
        |**NOTE:** Setting
        |[`spark.rapids.sql.incompatibleOps.enabled=true`](#sql.incompatibleOps.enabled)
        |will enable all the settings in the table below which are not enabled by default due to
        |incompatibilities.""".stripMargin)
      // scalastyle:on line.size.limit

      printToggleHeaderWithSqlFunction("Expressions\n")
    }
    GpuOverrides.expressions.values.toSeq.sortBy(_.tag.toString).foreach { rule =>
      val sqlFunctions =
        ConfHelper.getSqlFunctionsForClass(rule.tag.runtimeClass).map(_.mkString(", "))

      // this is only for formatting, this is done to ensure the table has a column for a
      // row where there isn't a SQL function
      rule.confHelp(asTable, Some(sqlFunctions.getOrElse(" ")))
    }
    if (asTable) {
      printToggleHeader("Execution\n")
    }
    GpuOverrides.execs.values.toSeq.sortBy(_.tag.toString).foreach(_.confHelp(asTable))
    if (asTable) {
      printToggleHeader("Commands\n")
    }
    GpuOverrides.commonRunnableCmds.values.toSeq.sortBy(_.tag.toString).foreach(_.confHelp(asTable))
    if (asTable) {
      printToggleHeader("Scans\n")
    }
    GpuOverrides.scans.values.toSeq.sortBy(_.tag.toString).foreach(_.confHelp(asTable))
    if (asTable) {
      printToggleHeader("Partitioning\n")
    }
    GpuOverrides.parts.values.toSeq.sortBy(_.tag.toString).foreach(_.confHelp(asTable))
  }
  def main(args: Array[String]): Unit = {
    // Include the configs in PythonConfEntries
    com.nvidia.spark.rapids.python.PythonConfEntries.init()
    val configs = new FileOutputStream(new File(args(0)))
    Console.withOut(configs) {
      Console.withErr(configs) {
        RapidsConf.helpCommon(true)
      }
    }
    val advanced = new FileOutputStream(new File(args(1)))
    Console.withOut(advanced) {
      Console.withErr(advanced) {
        RapidsConf.helpAdvanced(true)
      }
    }
  }
}

class RapidsConf(conf: Map[String, String]) extends Logging {

  import ConfHelper._
  import RapidsConf._

  def this(sqlConf: SQLConf) = {
    this(sqlConf.getAllConfs)
  }

  def this(sparkConf: SparkConf) = {
    this(Map(sparkConf.getAll: _*))
  }

  def get[T](entry: ConfEntry[T]): T = {
    entry.get(conf)
  }

  lazy val rapidsConfMap: util.Map[String, String] = conf.filterKeys(
    _.startsWith("spark.rapids.")).toMap.asJava

  lazy val metricsLevel: String = get(METRICS_LEVEL)

  lazy val isSqlEnabled: Boolean = get(SQL_ENABLED)

  lazy val isSqlExecuteOnGPU: Boolean = get(SQL_MODE).equals("executeongpu")

  lazy val isSqlExplainOnlyEnabled: Boolean = get(SQL_MODE).equals("explainonly")

  lazy val isUdfCompilerEnabled: Boolean = get(UDF_COMPILER_ENABLED)

  lazy val exportColumnarRdd: Boolean = get(EXPORT_COLUMNAR_RDD)

  lazy val shuffledHashJoinOptimizeShuffle: Boolean = get(SHUFFLED_HASH_JOIN_OPTIMIZE_SHUFFLE)

  lazy val stableSort: Boolean = get(STABLE_SORT)

  lazy val isFileScanPrunePartitionEnabled: Boolean = get(FILE_SCAN_PRUNE_PARTITION_ENABLED)

  lazy val isIncompatEnabled: Boolean = get(INCOMPATIBLE_OPS)

  lazy val incompatDateFormats: Boolean = get(INCOMPATIBLE_DATE_FORMATS)

  lazy val includeImprovedFloat: Boolean = get(IMPROVED_FLOAT_OPS)

  lazy val pinnedPoolSize: Long = get(PINNED_POOL_SIZE)

  lazy val offHeapLimitEnabled: Boolean = get(OFF_HEAP_LIMIT_ENABLED)

  lazy val offHeapLimit: Option[Long] = get(OFF_HEAP_LIMIT_SIZE)

  lazy val perTaskOverhead: Long = get(TASK_OVERHEAD_SIZE)

  lazy val concurrentGpuTasks: Int = get(CONCURRENT_GPU_TASKS)

  lazy val isTestEnabled: Boolean = get(TEST_CONF)

  lazy val testRetryOOMInjectionEnabled : Boolean = get(TEST_RETRY_OOM_INJECTION_ENABLED)

  lazy val testingAllowedNonGpu: Seq[String] = get(TEST_ALLOWED_NONGPU)

  lazy val validateExecsInGpuPlan: Seq[String] = get(TEST_VALIDATE_EXECS_ONGPU)

  lazy val logQueryTransformations: Boolean = get(LOG_TRANSFORMATIONS)

  lazy val rmmDebugLocation: String = get(RMM_DEBUG)

  lazy val sparkRmmDebugLocation: String = get(SPARK_RMM_STATE_DEBUG)

  lazy val sparkRmmStateEnable: Boolean = get(SPARK_RMM_STATE_ENABLE)

  lazy val gpuOomDumpDir: Option[String] = get(GPU_OOM_DUMP_DIR)

  lazy val gpuOomMaxRetries: Int = get(GPU_OOM_MAX_RETRIES)

  lazy val gpuCoreDumpDir: Option[String] = get(GPU_COREDUMP_DIR)

  lazy val gpuCoreDumpPipePattern: String = get(GPU_COREDUMP_PIPE_PATTERN)

  lazy val isGpuCoreDumpFull: Boolean = get(GPU_COREDUMP_FULL)

  lazy val isGpuCoreDumpCompressed: Boolean = get(GPU_COREDUMP_COMPRESS)

  lazy val gpuCoreDumpCompressionCodec: String = get(GPU_COREDUMP_COMPRESSION_CODEC)

  lazy val isUvmEnabled: Boolean = get(UVM_ENABLED)

  lazy val isPooledMemEnabled: Boolean = get(POOLED_MEM)

  lazy val rmmPool: String = {
    var pool = get(RMM_POOL)
    if ("ASYNC".equalsIgnoreCase(pool)) {
      val driverVersion = Cuda.getDriverVersion
      val runtimeVersion = Cuda.getRuntimeVersion
      var fallbackMessage: Option[String] = None
      if (runtimeVersion < 11020 || driverVersion < 11020) {
        fallbackMessage = Some("CUDA runtime/driver does not support the ASYNC allocator")
      } else if (driverVersion < 11050) {
        fallbackMessage = Some("CUDA drivers before 11.5 have known incompatibilities with " +
          "the ASYNC allocator")
      }
      if (fallbackMessage.isDefined) {
        logWarning(s"${fallbackMessage.get}, falling back to ARENA")
        pool = "ARENA"
      }
    }
    pool
  }

  lazy val rmmExactAlloc: Option[Long] = get(RMM_EXACT_ALLOC)

  lazy val rmmAllocFraction: Double = get(RMM_ALLOC_FRACTION)

  lazy val rmmAllocMaxFraction: Double = get(RMM_ALLOC_MAX_FRACTION)

  lazy val rmmAllocMinFraction: Double = get(RMM_ALLOC_MIN_FRACTION)

  lazy val rmmAllocReserve: Long = get(RMM_ALLOC_RESERVE)

  lazy val hostSpillStorageSize: Long = get(HOST_SPILL_STORAGE_SIZE)

  lazy val isUnspillEnabled: Boolean = get(UNSPILL)

  lazy val needDecimalGuarantees: Boolean = get(NEED_DECIMAL_OVERFLOW_GUARANTEES)

  lazy val gpuTargetBatchSizeBytes: Long = get(GPU_BATCH_SIZE_BYTES)

  lazy val isFloatAggEnabled: Boolean = get(ENABLE_FLOAT_AGG)

  lazy val explain: String = get(EXPLAIN)

  lazy val shouldExplain: Boolean = !explain.equalsIgnoreCase("NONE")

  lazy val shouldExplainAll: Boolean = explain.equalsIgnoreCase("ALL")

  lazy val isImprovedTimestampOpsEnabled: Boolean = get(IMPROVED_TIMESTAMP_OPS)

  lazy val chunkedReaderEnabled: Boolean = get(CHUNKED_READER)

  lazy val maxReadBatchSizeRows: Int = get(MAX_READER_BATCH_SIZE_ROWS)

  lazy val maxReadBatchSizeBytes: Long = get(MAX_READER_BATCH_SIZE_BYTES)

  lazy val maxGpuColumnSizeBytes: Long = get(MAX_GPU_COLUMN_SIZE_BYTES)

  lazy val parquetDebugDumpPrefix: Option[String] = get(PARQUET_DEBUG_DUMP_PREFIX)

  lazy val parquetDebugDumpAlways: Boolean = get(PARQUET_DEBUG_DUMP_ALWAYS)

  lazy val orcDebugDumpPrefix: Option[String] = get(ORC_DEBUG_DUMP_PREFIX)

  lazy val orcDebugDumpAlways: Boolean = get(ORC_DEBUG_DUMP_ALWAYS)

  lazy val avroDebugDumpPrefix: Option[String] = get(AVRO_DEBUG_DUMP_PREFIX)

  lazy val avroDebugDumpAlways: Boolean = get(AVRO_DEBUG_DUMP_ALWAYS)

  lazy val hashAggReplaceMode: String = get(HASH_AGG_REPLACE_MODE)

  lazy val partialMergeDistinctEnabled: Boolean = get(PARTIAL_MERGE_DISTINCT_ENABLED)

  lazy val enableReplaceSortMergeJoin: Boolean = get(ENABLE_REPLACE_SORTMERGEJOIN)

  lazy val enableHashOptimizeSort: Boolean = get(ENABLE_HASH_OPTIMIZE_SORT)

  lazy val areInnerJoinsEnabled: Boolean = get(ENABLE_INNER_JOIN)

  lazy val areCrossJoinsEnabled: Boolean = get(ENABLE_CROSS_JOIN)

  lazy val areLeftOuterJoinsEnabled: Boolean = get(ENABLE_LEFT_OUTER_JOIN)

  lazy val areRightOuterJoinsEnabled: Boolean = get(ENABLE_RIGHT_OUTER_JOIN)

  lazy val areFullOuterJoinsEnabled: Boolean = get(ENABLE_FULL_OUTER_JOIN)

  lazy val areLeftSemiJoinsEnabled: Boolean = get(ENABLE_LEFT_SEMI_JOIN)

  lazy val areLeftAntiJoinsEnabled: Boolean = get(ENABLE_LEFT_ANTI_JOIN)

  lazy val areExistenceJoinsEnabled: Boolean = get(ENABLE_EXISTENCE_JOIN)

  lazy val isCastDecimalToFloatEnabled: Boolean = get(ENABLE_CAST_DECIMAL_TO_FLOAT)

  lazy val isCastFloatToDecimalEnabled: Boolean = get(ENABLE_CAST_FLOAT_TO_DECIMAL)

  lazy val isCastFloatToStringEnabled: Boolean = get(ENABLE_CAST_FLOAT_TO_STRING)

  lazy val isFloatFormatNumberEnabled: Boolean = get(ENABLE_FLOAT_FORMAT_NUMBER)

  lazy val isCastStringToTimestampEnabled: Boolean = get(ENABLE_CAST_STRING_TO_TIMESTAMP)

  lazy val hasExtendedYearValues: Boolean = get(HAS_EXTENDED_YEAR_VALUES)

  lazy val isCastStringToFloatEnabled: Boolean = get(ENABLE_CAST_STRING_TO_FLOAT)

  lazy val isCastFloatToIntegralTypesEnabled: Boolean = get(ENABLE_CAST_FLOAT_TO_INTEGRAL_TYPES)

  lazy val isProjectAstEnabled: Boolean = get(ENABLE_PROJECT_AST)

  lazy val isTieredProjectEnabled: Boolean = get(ENABLE_TIERED_PROJECT)

  lazy val multiThreadReadNumThreads: Int = {
    // Use the largest value set among all the options.
    val deprecatedConfs = Seq(
      PARQUET_MULTITHREAD_READ_NUM_THREADS,
      ORC_MULTITHREAD_READ_NUM_THREADS,
      AVRO_MULTITHREAD_READ_NUM_THREADS)
    val values = get(MULTITHREAD_READ_NUM_THREADS) +: deprecatedConfs.flatMap { deprecatedConf =>
      val confValue = get(deprecatedConf)
      confValue.foreach { _ =>
        logWarning(s"$deprecatedConf is deprecated, use $MULTITHREAD_READ_NUM_THREADS. " +
          "Conflicting multithreaded read thread count settings will use the largest value.")
      }
      confValue
    }
    values.max
  }

  lazy val numFilesFilterParallel: Int = get(NUM_FILES_FILTER_PARALLEL)

  lazy val isParquetEnabled: Boolean = get(ENABLE_PARQUET)

  lazy val isParquetInt96WriteEnabled: Boolean = get(ENABLE_PARQUET_INT96_WRITE)

  lazy val parquetReaderFooterType: ParquetFooterReaderType.Value = {
    get(PARQUET_READER_FOOTER_TYPE) match {
      case "AUTO" => ParquetFooterReaderType.AUTO
      case "NATIVE" => ParquetFooterReaderType.NATIVE
      case "JAVA" => ParquetFooterReaderType.JAVA
      case other =>
        throw new IllegalArgumentException(s"Internal Error $other is not supported for " +
            s"${PARQUET_READER_FOOTER_TYPE.key}")
    }
  }

  lazy val isParquetPerFileReadEnabled: Boolean =
    RapidsReaderType.withName(get(PARQUET_READER_TYPE)) == RapidsReaderType.PERFILE

  lazy val isParquetAutoReaderEnabled: Boolean =
    RapidsReaderType.withName(get(PARQUET_READER_TYPE)) == RapidsReaderType.AUTO

  lazy val isParquetCoalesceFileReadEnabled: Boolean = isParquetAutoReaderEnabled ||
    RapidsReaderType.withName(get(PARQUET_READER_TYPE)) == RapidsReaderType.COALESCING

  lazy val isParquetMultiThreadReadEnabled: Boolean = isParquetAutoReaderEnabled ||
    RapidsReaderType.withName(get(PARQUET_READER_TYPE)) == RapidsReaderType.MULTITHREADED

  lazy val maxNumParquetFilesParallel: Int = get(PARQUET_MULTITHREAD_READ_MAX_NUM_FILES_PARALLEL)

  lazy val isParquetReadEnabled: Boolean = get(ENABLE_PARQUET_READ)

  lazy val getMultithreadedCombineThreshold: Long =
    get(READER_MULTITHREADED_COMBINE_THRESHOLD)

  lazy val getMultithreadedCombineWaitTime: Int =
    get(READER_MULTITHREADED_COMBINE_WAIT_TIME)

  lazy val getMultithreadedReaderKeepOrder: Boolean =
    get(READER_MULTITHREADED_READ_KEEP_ORDER)

  lazy val isParquetWriteEnabled: Boolean = get(ENABLE_PARQUET_WRITE)

  lazy val isOrcEnabled: Boolean = get(ENABLE_ORC)

  lazy val isOrcReadEnabled: Boolean = get(ENABLE_ORC_READ)

  lazy val isOrcWriteEnabled: Boolean = get(ENABLE_ORC_WRITE)

  lazy val isOrcFloatTypesToStringEnable: Boolean = get(ENABLE_ORC_FLOAT_TYPES_TO_STRING)

  lazy val isOrcPerFileReadEnabled: Boolean =
    RapidsReaderType.withName(get(ORC_READER_TYPE)) == RapidsReaderType.PERFILE

  lazy val isOrcAutoReaderEnabled: Boolean =
    RapidsReaderType.withName(get(ORC_READER_TYPE)) == RapidsReaderType.AUTO

  lazy val isOrcCoalesceFileReadEnabled: Boolean = isOrcAutoReaderEnabled ||
    RapidsReaderType.withName(get(ORC_READER_TYPE)) == RapidsReaderType.COALESCING

  lazy val isOrcMultiThreadReadEnabled: Boolean = isOrcAutoReaderEnabled ||
    RapidsReaderType.withName(get(ORC_READER_TYPE)) == RapidsReaderType.MULTITHREADED

  lazy val maxNumOrcFilesParallel: Int = get(ORC_MULTITHREAD_READ_MAX_NUM_FILES_PARALLEL)

  lazy val isCsvEnabled: Boolean = get(ENABLE_CSV)

  lazy val isCsvReadEnabled: Boolean = get(ENABLE_CSV_READ)

  lazy val isCsvFloatReadEnabled: Boolean = get(ENABLE_READ_CSV_FLOATS)

  lazy val isCsvDoubleReadEnabled: Boolean = get(ENABLE_READ_CSV_DOUBLES)

  lazy val isCsvDecimalReadEnabled: Boolean = get(ENABLE_READ_CSV_DECIMALS)

  lazy val isJsonEnabled: Boolean = get(ENABLE_JSON)

  lazy val isJsonReadEnabled: Boolean = get(ENABLE_JSON_READ)

  lazy val isJsonFloatReadEnabled: Boolean = get(ENABLE_READ_JSON_FLOATS)

  lazy val isJsonDoubleReadEnabled: Boolean = get(ENABLE_READ_JSON_DOUBLES)

  lazy val isJsonDecimalReadEnabled: Boolean = get(ENABLE_READ_JSON_DECIMALS)

  lazy val isAvroEnabled: Boolean = get(ENABLE_AVRO)

  lazy val isAvroReadEnabled: Boolean = get(ENABLE_AVRO_READ)

  lazy val isAvroPerFileReadEnabled: Boolean =
    RapidsReaderType.withName(get(AVRO_READER_TYPE)) == RapidsReaderType.PERFILE

  lazy val isAvroAutoReaderEnabled: Boolean =
    RapidsReaderType.withName(get(AVRO_READER_TYPE)) == RapidsReaderType.AUTO

  lazy val isAvroCoalesceFileReadEnabled: Boolean = isAvroAutoReaderEnabled ||
    RapidsReaderType.withName(get(AVRO_READER_TYPE)) == RapidsReaderType.COALESCING

  lazy val isAvroMultiThreadReadEnabled: Boolean = isAvroAutoReaderEnabled ||
    RapidsReaderType.withName(get(AVRO_READER_TYPE)) == RapidsReaderType.MULTITHREADED

  lazy val maxNumAvroFilesParallel: Int = get(AVRO_MULTITHREAD_READ_MAX_NUM_FILES_PARALLEL)

  lazy val isDeltaWriteEnabled: Boolean = get(ENABLE_DELTA_WRITE)

  lazy val isIcebergEnabled: Boolean = get(ENABLE_ICEBERG)

  lazy val isIcebergReadEnabled: Boolean = get(ENABLE_ICEBERG_READ)

  lazy val isHiveDelimitedTextEnabled: Boolean = get(ENABLE_HIVE_TEXT)

  lazy val isHiveDelimitedTextReadEnabled: Boolean = get(ENABLE_HIVE_TEXT_READ)

  lazy val isHiveDelimitedTextWriteEnabled: Boolean = get(ENABLE_HIVE_TEXT_WRITE)

  lazy val shouldHiveReadFloats: Boolean = get(ENABLE_READ_HIVE_FLOATS)

  lazy val shouldHiveReadDoubles: Boolean = get(ENABLE_READ_HIVE_DOUBLES)

  lazy val shouldHiveReadDecimals: Boolean = get(ENABLE_READ_HIVE_DECIMALS)

  lazy val shuffleManagerEnabled: Boolean = get(SHUFFLE_MANAGER_ENABLED)

  lazy val shuffleManagerMode: String = get(SHUFFLE_MANAGER_MODE)

  lazy val shuffleTransportClassName: String = get(SHUFFLE_TRANSPORT_CLASS_NAME)

  lazy val shuffleTransportEarlyStartHeartbeatInterval: Int = get(
    SHUFFLE_TRANSPORT_EARLY_START_HEARTBEAT_INTERVAL)

  lazy val shuffleTransportEarlyStartHeartbeatTimeout: Int = get(
    SHUFFLE_TRANSPORT_EARLY_START_HEARTBEAT_TIMEOUT)

  lazy val shuffleTransportEarlyStart: Boolean = get(SHUFFLE_TRANSPORT_EARLY_START)

  lazy val shuffleTransportMaxReceiveInflightBytes: Long = get(
    SHUFFLE_TRANSPORT_MAX_RECEIVE_INFLIGHT_BYTES)

  lazy val shuffleUcxActiveMessagesForceRndv: Boolean = get(SHUFFLE_UCX_ACTIVE_MESSAGES_FORCE_RNDV)

  lazy val shuffleUcxUseWakeup: Boolean = get(SHUFFLE_UCX_USE_WAKEUP)

  lazy val shuffleUcxListenerStartPort: Int = get(SHUFFLE_UCX_LISTENER_START_PORT)

  lazy val shuffleUcxMgmtHost: String = get(SHUFFLE_UCX_MGMT_SERVER_HOST)

  lazy val shuffleUcxMgmtConnTimeout: Int = get(SHUFFLE_UCX_MGMT_CONNECTION_TIMEOUT)

  lazy val shuffleUcxBounceBuffersSize: Long = get(SHUFFLE_UCX_BOUNCE_BUFFERS_SIZE)

  lazy val shuffleUcxDeviceBounceBuffersCount: Int = get(SHUFFLE_UCX_BOUNCE_BUFFERS_DEVICE_COUNT)

  lazy val shuffleUcxHostBounceBuffersCount: Int = get(SHUFFLE_UCX_BOUNCE_BUFFERS_HOST_COUNT)

  lazy val shuffleMaxClientThreads: Int = get(SHUFFLE_MAX_CLIENT_THREADS)

  lazy val shuffleMaxClientTasks: Int = get(SHUFFLE_MAX_CLIENT_TASKS)

  lazy val shuffleClientThreadKeepAliveTime: Int = get(SHUFFLE_CLIENT_THREAD_KEEPALIVE)

  lazy val shuffleMaxServerTasks: Int = get(SHUFFLE_MAX_SERVER_TASKS)

  lazy val shuffleMaxMetadataSize: Long = get(SHUFFLE_MAX_METADATA_SIZE)

  lazy val shuffleCompressionCodec: String = get(SHUFFLE_COMPRESSION_CODEC)

  lazy val shuffleCompressionLz4ChunkSize: Long = get(SHUFFLE_COMPRESSION_LZ4_CHUNK_SIZE)

  lazy val shuffleCompressionMaxBatchMemory: Long = get(SHUFFLE_COMPRESSION_MAX_BATCH_MEMORY)

  lazy val shuffleMultiThreadedMaxBytesInFlight: Long =
    get(SHUFFLE_MULTITHREADED_MAX_BYTES_IN_FLIGHT)

  lazy val shuffleMultiThreadedWriterThreads: Int = get(SHUFFLE_MULTITHREADED_WRITER_THREADS)

  lazy val shuffleMultiThreadedReaderThreads: Int = get(SHUFFLE_MULTITHREADED_READER_THREADS)

  def isUCXShuffleManagerMode: Boolean =
    RapidsShuffleManagerMode
      .withName(get(SHUFFLE_MANAGER_MODE)) == RapidsShuffleManagerMode.UCX

  def isMultiThreadedShuffleManagerMode: Boolean =
    RapidsShuffleManagerMode
      .withName(get(SHUFFLE_MANAGER_MODE)) == RapidsShuffleManagerMode.MULTITHREADED

  def isCacheOnlyShuffleManagerMode: Boolean =
    RapidsShuffleManagerMode
      .withName(get(SHUFFLE_MANAGER_MODE)) == RapidsShuffleManagerMode.CACHE_ONLY

  def isGPUShuffle: Boolean = isUCXShuffleManagerMode || isCacheOnlyShuffleManagerMode

  lazy val shimsProviderOverride: Option[String] = get(SHIMS_PROVIDER_OVERRIDE)

  lazy val cudfVersionOverride: Boolean = get(CUDF_VERSION_OVERRIDE)

  lazy val allowDisableEntirePlan: Boolean = get(ALLOW_DISABLE_ENTIRE_PLAN)

  lazy val useArrowCopyOptimization: Boolean = get(USE_ARROW_OPT)

  lazy val getCloudSchemes: Seq[String] =
    DEFAULT_CLOUD_SCHEMES ++ get(CLOUD_SCHEMES).getOrElse(Seq.empty)

  lazy val optimizerEnabled: Boolean = get(OPTIMIZER_ENABLED)

  lazy val optimizerExplain: String = get(OPTIMIZER_EXPLAIN)

  lazy val optimizerShouldExplainAll: Boolean = optimizerExplain.equalsIgnoreCase("ALL")

  lazy val optimizerClassName: String = get(OPTIMIZER_CLASS_NAME)

  lazy val defaultRowCount: Long = get(OPTIMIZER_DEFAULT_ROW_COUNT)

  lazy val defaultCpuOperatorCost: Double = get(OPTIMIZER_DEFAULT_CPU_OPERATOR_COST)

  lazy val defaultCpuExpressionCost: Double = get(OPTIMIZER_DEFAULT_CPU_EXPRESSION_COST)

  lazy val defaultGpuOperatorCost: Double = get(OPTIMIZER_DEFAULT_GPU_OPERATOR_COST)

  lazy val defaultGpuExpressionCost: Double = get(OPTIMIZER_DEFAULT_GPU_EXPRESSION_COST)

  lazy val cpuReadMemorySpeed: Double = get(OPTIMIZER_CPU_READ_SPEED)

  lazy val cpuWriteMemorySpeed: Double = get(OPTIMIZER_CPU_WRITE_SPEED)

  lazy val gpuReadMemorySpeed: Double = get(OPTIMIZER_GPU_READ_SPEED)

  lazy val gpuWriteMemorySpeed: Double = get(OPTIMIZER_GPU_WRITE_SPEED)

  lazy val getAlluxioHome: String = get(ALLUXIO_HOME)

  lazy val getAlluxioMaster: String = get(ALLUXIO_MASTER)

  lazy val getAlluxioMasterPort: Int = get(ALLUXIO_MASTER_PORT)

  lazy val getAlluxioPathsToReplace: Option[Seq[String]] = get(ALLUXIO_PATHS_REPLACE)

  lazy val getAlluxioAutoMountEnabled: Boolean = get(ALLUXIO_AUTOMOUNT_ENABLED)

  lazy val getAlluxioBucketRegex: String = get(ALLUXIO_BUCKET_REGEX)

  lazy val getAlluxioUser: String = get(ALLUXIO_USER)

  lazy val getAlluxioReplacementAlgo: String = get(ALLUXIO_REPLACEMENT_ALGO)

  lazy val isAlluxioReplacementAlgoConvertTime: Boolean =
    get(ALLUXIO_REPLACEMENT_ALGO) == "CONVERT_TIME"

  lazy val isAlluxioReplacementAlgoTaskTime: Boolean =
    get(ALLUXIO_REPLACEMENT_ALGO) == "TASK_TIME"

  lazy val getAlluxioLargeFileThreshold: Long = get(ALLUXIO_LARGE_FILE_THRESHOLD)

  lazy val enableAlluxioSlowDisk: Boolean = get(ALLUXIO_SLOW_DISK)

  lazy val driverTimeZone: Option[String] = get(DRIVER_TIMEZONE)

  lazy val isRangeWindowByteEnabled: Boolean = get(ENABLE_RANGE_WINDOW_BYTES)

  lazy val isRangeWindowShortEnabled: Boolean = get(ENABLE_RANGE_WINDOW_SHORT)

  lazy val isRangeWindowIntEnabled: Boolean = get(ENABLE_RANGE_WINDOW_INT)

  lazy val isRangeWindowLongEnabled: Boolean = get(ENABLE_RANGE_WINDOW_LONG)

  lazy val isRangeWindowFloatEnabled: Boolean = get(ENABLE_RANGE_WINDOW_FLOAT)

  lazy val isRangeWindowDoubleEnabled: Boolean = get(ENABLE_RANGE_WINDOW_DOUBLE)

  lazy val isRangeWindowDecimalEnabled: Boolean = get(ENABLE_RANGE_WINDOW_DECIMAL)

  lazy val allowSinglePassPartialSortAgg: Boolean = get(ENABLE_SINGLE_PASS_PARTIAL_SORT_AGG)

  lazy val forceSinglePassPartialSortAgg: Boolean = get(FORCE_SINGLE_PASS_PARTIAL_SORT_AGG)

  lazy val isRegExpEnabled: Boolean = get(ENABLE_REGEXP)

  lazy val maxRegExpStateMemory: Long =  {
    val size = get(REGEXP_MAX_STATE_MEMORY_BYTES)
    if (size > 3 * gpuTargetBatchSizeBytes) {
      logWarning(s"${REGEXP_MAX_STATE_MEMORY_BYTES.key} is more than 3 times " +
        s"${GPU_BATCH_SIZE_BYTES.key}. This may cause regular expression operations to " +
        s"encounter GPU out of memory errors.")
    }
    size
  }

  lazy val getSparkGpuResourceName: String = get(SPARK_GPU_RESOURCE_NAME)

  lazy val isCpuBasedUDFEnabled: Boolean = get(ENABLE_CPU_BASED_UDF)

  lazy val isFastSampleEnabled: Boolean = get(ENABLE_FAST_SAMPLE)

  lazy val isDetectDeltaLogQueries: Boolean = get(DETECT_DELTA_LOG_QUERIES)

  lazy val isDetectDeltaCheckpointQueries: Boolean = get(DETECT_DELTA_CHECKPOINT_QUERIES)

  lazy val concurrentWriterPartitionFlushSize: Long = get(CONCURRENT_WRITER_PARTITION_FLUSH_SIZE)

  lazy val isAqeExchangeReuseFixupEnabled: Boolean = get(ENABLE_AQE_EXCHANGE_REUSE_FIXUP)

  lazy val chunkedPackPoolSize: Long = get(CHUNKED_PACK_POOL_SIZE)

  lazy val chunkedPackBounceBufferSize: Long = get(CHUNKED_PACK_BOUNCE_BUFFER_SIZE)

  lazy val spillToDiskBounceBufferSize: Long = get(SPILL_TO_DISK_BOUNCE_BUFFER_SIZE)

  lazy val splitUntilSizeOverride: Option[Long] = get(SPLIT_UNTIL_SIZE_OVERRIDE)

  lazy val nonUTCTimeZoneEnabled: Boolean = get(NON_UTC_TIME_ZONE_ENABLED)

  private val optimizerDefaults = Map(
    // this is not accurate because CPU projections do have a cost due to appending values
    // to each row that is produced, but this needs to be a really small number because
    // GpuProject cost is zero (in our cost model) and we don't want to encourage moving to
    // the GPU just to do a trivial projection, so we pretend the overhead of a
    // CPU projection (beyond evaluating the expressions) is also zero
    "spark.rapids.sql.optimizer.cpu.exec.ProjectExec" -> "0",
    // The cost of a GPU projection is mostly the cost of evaluating the expressions
    // to produce the projected columns
    "spark.rapids.sql.optimizer.gpu.exec.ProjectExec" -> "0",
    // union does not further process data produced by its children
    "spark.rapids.sql.optimizer.cpu.exec.UnionExec" -> "0",
    "spark.rapids.sql.optimizer.gpu.exec.UnionExec" -> "0"
  )

  def isOperatorEnabled(key: String, incompat: Boolean, isDisabledByDefault: Boolean): Boolean = {
    val default = !(isDisabledByDefault || incompat) || (incompat && isIncompatEnabled)
    conf.get(key).map(toBoolean(_, key)).getOrElse(default)
  }

  /**
   * Get the GPU cost of an expression, for use in the cost-based optimizer.
   */
  def getGpuExpressionCost(operatorName: String): Option[Double] = {
    val key = s"spark.rapids.sql.optimizer.gpu.expr.$operatorName"
    getOptionalCost(key)
  }

  /**
   * Get the GPU cost of an operator, for use in the cost-based optimizer.
   */
  def getGpuOperatorCost(operatorName: String): Option[Double] = {
    val key = s"spark.rapids.sql.optimizer.gpu.exec.$operatorName"
    getOptionalCost(key)
  }

  /**
   * Get the CPU cost of an expression, for use in the cost-based optimizer.
   */
  def getCpuExpressionCost(operatorName: String): Option[Double] = {
    val key = s"spark.rapids.sql.optimizer.cpu.expr.$operatorName"
    getOptionalCost(key)
  }

  /**
   * Get the CPU cost of an operator, for use in the cost-based optimizer.
   */
  def getCpuOperatorCost(operatorName: String): Option[Double] = {
    val key = s"spark.rapids.sql.optimizer.cpu.exec.$operatorName"
    getOptionalCost(key)
  }

  private def getOptionalCost(key: String) = {
    // user-provided value takes precedence, then look in defaults map
    conf.get(key).orElse(optimizerDefaults.get(key)).map(toDouble(_, key))
  }

  /**
   * To judge whether "key" is explicitly set by the users.
   */
  def isConfExplicitlySet(key: String): Boolean = {
    conf.contains(key)
  }
}<|MERGE_RESOLUTION|>--- conflicted
+++ resolved
@@ -2098,11 +2098,7 @@
         |On startup use: `--conf [conf key]=[conf value]`. For example:
         |
         |```
-<<<<<<< HEAD
-        |${SPARK_HOME}/bin/spark-shell --jars rapids-4-spark_2.12-23.12.0-cuda11.jar \
-=======
         |${SPARK_HOME}/bin/spark-shell --jars rapids-4-spark_2.12-23.12.1-SNAPSHOT-cuda11.jar \
->>>>>>> 1a4ba5c7
         |--conf spark.plugins=com.nvidia.spark.SQLPlugin \
         |--conf spark.rapids.sql.concurrentGpuTasks=2
         |```
