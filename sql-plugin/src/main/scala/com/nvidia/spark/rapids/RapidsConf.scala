/*
 * Copyright (c) 2019-2025, NVIDIA CORPORATION.
 *
 * Licensed under the Apache License, Version 2.0 (the "License");
 * you may not use this file except in compliance with the License.
 * You may obtain a copy of the License at
 *
 *     http://www.apache.org/licenses/LICENSE-2.0
 *
 * Unless required by applicable law or agreed to in writing, software
 * distributed under the License is distributed on an "AS IS" BASIS,
 * WITHOUT WARRANTIES OR CONDITIONS OF ANY KIND, either express or implied.
 * See the License for the specific language governing permissions and
 * limitations under the License.
 */
package com.nvidia.spark.rapids

import java.io.{File, FileOutputStream}
import java.util

import scala.collection.JavaConverters._
import scala.collection.mutable.{HashMap, ListBuffer}

import ai.rapids.cudf.Cuda
import com.nvidia.spark.rapids.jni.RmmSpark.OomInjectionType
import com.nvidia.spark.rapids.jni.kudo.DumpOption
import com.nvidia.spark.rapids.lore.{LoreId, OutputLoreId}

import org.apache.spark.SparkConf
import org.apache.spark.internal.Logging
import org.apache.spark.network.util.{ByteUnit, JavaUtils}
import org.apache.spark.sql.catalyst.analysis.FunctionRegistry
import org.apache.spark.sql.internal.SQLConf
import org.apache.spark.sql.rapids.RapidsPrivateUtil

object ConfHelper {
  def toBoolean(s: String, key: String): Boolean = {
    try {
      s.trim.toBoolean
    } catch {
      case _: IllegalArgumentException =>
        throw new IllegalArgumentException(s"$key should be boolean, but was $s")
    }
  }

  def toInteger(s: String, key: String): Integer = {
    try {
      s.trim.toInt
    } catch {
      case _: IllegalArgumentException =>
        throw new IllegalArgumentException(s"$key should be integer, but was $s")
    }
  }

  def toLong(s: String, key: String): Long = {
    try {
      s.trim.toLong
    } catch {
      case _: IllegalArgumentException =>
        throw new IllegalArgumentException(s"$key should be long, but was $s")
    }
  }

  def toDouble(s: String, key: String): Double = {
    try {
      s.trim.toDouble
    } catch {
      case _: IllegalArgumentException =>
        throw new IllegalArgumentException(s"$key should be double, but was $s")
    }
  }

  def stringToSeq(str: String): Seq[String] = {
    // Here 'split' returns a mutable array, 'toList' will convert it into a immutable list
    str.split(",").map(_.trim()).filter(_.nonEmpty).toList
  }

  def stringToSeq[T](str: String, converter: String => T): Seq[T] = {
    stringToSeq(str).map(converter)
  }

  def seqToString[T](v: Seq[T], stringConverter: T => String): String = {
    v.map(stringConverter).mkString(",")
  }

  def byteFromString(str: String, unit: ByteUnit): Long = {
    val (input, multiplier) =
      if (str.nonEmpty && str.head == '-') {
        (str.substring(1), -1)
      } else {
        (str, 1)
      }
    multiplier * JavaUtils.byteStringAs(input, unit)
  }

  def makeConfAnchor(key: String, text: String = null): String = {
    val t = if (text != null) text else key
    // The anchor cannot be too long, so for now
    val a = key.replaceFirst("spark.rapids.", "")
    "<a name=\"" + s"$a" + "\"></a>" + t
  }

  def getSqlFunctionsForClass[T](exprClass: Class[T]): Option[Seq[String]] = {
    sqlFunctionsByClass.get(exprClass.getCanonicalName)
  }

  lazy val sqlFunctionsByClass: Map[String, Seq[String]] = {
    val functionsByClass = new HashMap[String, Seq[String]]
    FunctionRegistry.expressions.foreach { case (sqlFn, (expressionInfo, _)) =>
      val className = expressionInfo.getClassName
      val fnSeq = functionsByClass.getOrElse(className, Seq[String]())
      val fnCleaned = if (sqlFn != "|") {
        sqlFn
      } else {
        "\\|"
      }
      functionsByClass.update(className, fnSeq :+ s"`$fnCleaned`")
    }
    functionsByClass.mapValues(_.sorted).toMap
  }
}

abstract class ConfEntry[T](val key: String, val converter: String => T, val doc: String,
    val isInternal: Boolean, val isStartUpOnly: Boolean, val isCommonlyUsed: Boolean) {

  def get(conf: Map[String, String]): T
  def get(conf: SQLConf): T
  def help(asTable: Boolean = false): Unit

  override def toString: String = key
}

class ConfEntryWithDefault[T](key: String, converter: String => T, doc: String,
    isInternal: Boolean, isStartupOnly: Boolean, isCommonlyUsed: Boolean = false,
    val defaultValue: T)
  extends ConfEntry[T](key, converter, doc, isInternal, isStartupOnly, isCommonlyUsed) {

  override def get(conf: Map[String, String]): T = {
    conf.get(key).map(converter).getOrElse(defaultValue)
  }

  override def get(conf: SQLConf): T = {
    val tmp = conf.getConfString(key, null)
    if (tmp == null) {
      defaultValue
    } else {
      converter(tmp)
    }
  }

  override def help(asTable: Boolean = false): Unit = {
    if (!isInternal) {
      val startupOnlyStr = if (isStartupOnly) "Startup" else "Runtime"
      if (asTable) {
        import ConfHelper.makeConfAnchor
        println(s"${makeConfAnchor(key)}|$doc|$defaultValue|$startupOnlyStr")
      } else {
        println(s"$key:")
        println(s"\t$doc")
        println(s"\tdefault $defaultValue")
        println(s"\ttype $startupOnlyStr")
        println()
      }
    }
  }
}

class OptionalConfEntry[T](key: String, val rawConverter: String => T, doc: String,
    isInternal: Boolean, isStartupOnly: Boolean, isCommonlyUsed: Boolean = false)
  extends ConfEntry[Option[T]](key, s => Some(rawConverter(s)), doc, isInternal,
  isStartupOnly, isCommonlyUsed) {

  override def get(conf: Map[String, String]): Option[T] = {
    conf.get(key).map(rawConverter)
  }

  override def get(conf: SQLConf): Option[T] = {
    val tmp = conf.getConfString(key, null)
    if (tmp == null) {
      None
    } else {
      Some(rawConverter(tmp))
    }
  }

  override def help(asTable: Boolean = false): Unit = {
    if (!isInternal) {
      val startupOnlyStr = if (isStartupOnly) "Startup" else "Runtime"
      if (asTable) {
        import ConfHelper.makeConfAnchor
        println(s"${makeConfAnchor(key)}|$doc|None|$startupOnlyStr")
      } else {
        println(s"$key:")
        println(s"\t$doc")
        println("\tNone")
        println(s"\ttype $startupOnlyStr")
        println()
      }
    }
  }
}

class TypedConfBuilder[T](
    val parent: ConfBuilder,
    val converter: String => T,
    val stringConverter: T => String) {

  def this(parent: ConfBuilder, converter: String => T) = {
    this(parent, converter, Option(_).map(_.toString).orNull)
  }

  /** Apply a transformation to the user-provided values of the config entry. */
  def transform(fn: T => T): TypedConfBuilder[T] = {
    new TypedConfBuilder(parent, s => fn(converter(s)), stringConverter)
  }

  /** Checks if the user-provided value for the config matches the validator. */
  def checkValue(validator: T => Boolean, errorMsg: String): TypedConfBuilder[T] = {
    transform { v =>
      if (!validator(v)) {
        throw new IllegalArgumentException(errorMsg)
      }
      v
    }
  }

  /** Check that user-provided values for the config match a pre-defined set. */
  def checkValues(validValues: Set[T]): TypedConfBuilder[T] = {
    transform { v =>
      if (!validValues.contains(v)) {
        throw new IllegalArgumentException(
          s"The value of ${parent.key} should be one of ${validValues.mkString(", ")}, but was $v")
      }
      v
    }
  }

  def createWithDefault(value: T): ConfEntryWithDefault[T] = {
    // 'converter' will check the validity of default 'value', if it's not valid,
    // then 'converter' will throw an exception
    val transformedValue = converter(stringConverter(value))
    val ret = new ConfEntryWithDefault[T](parent.key, converter,
      parent.doc, parent.isInternal, parent.isStartupOnly, parent.isCommonlyUsed, transformedValue)
    parent.register(ret)
    ret
  }

  /** Turns the config entry into a sequence of values of the underlying type. */
  def toSequence: TypedConfBuilder[Seq[T]] = {
    new TypedConfBuilder(parent, ConfHelper.stringToSeq(_, converter),
      ConfHelper.seqToString(_, stringConverter))
  }

  def createOptional: OptionalConfEntry[T] = {
    val ret = new OptionalConfEntry[T](parent.key, converter,
      parent.doc, parent.isInternal, parent.isStartupOnly, parent.isCommonlyUsed)
    parent.register(ret)
    ret
  }
}

class ConfBuilder(val key: String, val register: ConfEntry[_] => Unit) {

  import ConfHelper._

  var doc: String = null
  var isInternal: Boolean = false
  var isStartupOnly: Boolean = false
  var isCommonlyUsed: Boolean = false

  def doc(data: String): ConfBuilder = {
    this.doc = data
    this
  }

  def internal(): ConfBuilder = {
    this.isInternal = true
    this
  }

  def startupOnly(): ConfBuilder = {
    this.isStartupOnly = true
    this
  }

  def commonlyUsed(): ConfBuilder = {
    this.isCommonlyUsed = true
    this
  }

  def booleanConf: TypedConfBuilder[Boolean] = {
    new TypedConfBuilder[Boolean](this, toBoolean(_, key))
  }

  def bytesConf(unit: ByteUnit): TypedConfBuilder[Long] = {
    new TypedConfBuilder[Long](this, byteFromString(_, unit))
  }

  def integerConf: TypedConfBuilder[Integer] = {
    new TypedConfBuilder[Integer](this, toInteger(_, key))
  }

  def longConf: TypedConfBuilder[Long] = {
    new TypedConfBuilder[Long](this, toLong(_, key))
  }

  def doubleConf: TypedConfBuilder[Double] = {
    new TypedConfBuilder(this, toDouble(_, key))
  }

  def stringConf: TypedConfBuilder[String] = {
    new TypedConfBuilder[String](this, identity[String])
  }
}

object RapidsReaderType extends Enumeration {
  type RapidsReaderType = Value
  val AUTO, COALESCING, MULTITHREADED, PERFILE = Value
}

object RapidsConf {
  val MULTITHREAD_READ_NUM_THREADS_DEFAULT = 20
  private val registeredConfs = new ListBuffer[ConfEntry[_]]()

  private def register(entry: ConfEntry[_]): Unit = {
    registeredConfs += entry
  }

  def conf(key: String): ConfBuilder = {
    new ConfBuilder(key, register)
  }

  // Resource Configuration

  val PINNED_POOL_SIZE = conf("spark.rapids.memory.pinnedPool.size")
    .doc("The size of the pinned memory pool in bytes unless otherwise specified. " +
      "Use 0 to disable the pool.")
    .startupOnly()
    .commonlyUsed()
    .bytesConf(ByteUnit.BYTE)
    .createWithDefault(0)

  val PINNED_POOL_SET_CUIO_DEFAULT = conf("spark.rapids.memory.pinnedPool.setCuioDefault")
    .doc("If set to true, the pinned pool configured for the plugin will be shared with " +
      "cuIO for small pinned allocations.")
    .startupOnly()
    .internal()
    .booleanConf
    .createWithDefault(true)

  val OFF_HEAP_LIMIT_ENABLED = conf("spark.rapids.memory.host.offHeapLimit.enabled")
      .doc("Should the off heap limit be enforced or not.")
      .startupOnly()
      // This might change as a part of https://github.com/NVIDIA/spark-rapids/issues/8878
      .internal()
      .booleanConf
      .createWithDefault(false)

  val OFF_HEAP_LIMIT_SIZE = conf("spark.rapids.memory.host.offHeapLimit.size")
      .doc("The maximum amount of off heap memory that the plugin will use. " +
          "This includes pinned memory and some overhead memory. If pinned is larger " +
          "than this - overhead pinned will be truncated.")
      .startupOnly()
      .internal() // https://github.com/NVIDIA/spark-rapids/issues/8878 should be replaced with
      // .commonlyUsed()
      .bytesConf(ByteUnit.BYTE)
      .createOptional // The default

  val TASK_OVERHEAD_SIZE = conf("spark.rapids.memory.host.taskOverhead.size")
      .doc("The amount of off heap memory reserved per task for overhead activities " +
          "like C++ heap/stack and a few other small things that are hard to control for.")
      .startupOnly()
      .internal() // https://github.com/NVIDIA/spark-rapids/issues/8878
      .bytesConf(ByteUnit.BYTE)
      .createWithDefault(15L * 1024 * 1024) // 15 MiB

  val RMM_DEBUG = conf("spark.rapids.memory.gpu.debug")
    .doc("Provides a log of GPU memory allocations and frees. If set to " +
      "STDOUT or STDERR the logging will go there. Setting it to NONE disables logging. " +
      "All other values are reserved for possible future expansion and in the mean time will " +
      "disable logging.")
    .startupOnly()
    .stringConf
    .createWithDefault("NONE")

  val SPARK_RMM_STATE_DEBUG = conf("spark.rapids.memory.gpu.state.debug")
      .doc("To better recover from out of memory errors, RMM will track several states for " +
          "the threads that interact with the GPU. This provides a log of those state " +
          "transitions to aid in debugging it. STDOUT or STDERR will have the logging go there " +
          "empty string will disable logging and anything else will be treated as a file to " +
          "write the logs to.")
      .startupOnly()
      .stringConf
      .createWithDefault("")

  val SPARK_RMM_STATE_ENABLE = conf("spark.rapids.memory.gpu.state.enable")
      .doc("Enabled or disable using the SparkRMM state tracking to improve " +
          "OOM response. This includes possibly retrying parts of the processing in " +
          "the case of an OOM")
      .startupOnly()
      .internal()
      .booleanConf
      .createWithDefault(true)

  val GPU_OOM_DUMP_DIR = conf("spark.rapids.memory.gpu.oomDumpDir")
    .doc("The path to a local directory where a heap dump will be created if the GPU " +
      "encounters an unrecoverable out-of-memory (OOM) error. The filename will be of the " +
      "form: \"gpu-oom-<pid>-<dumpId>.hprof\" where <pid> is the process ID, and " +
      "the dumpId is a sequence number to disambiguate multiple heap dumps " +
      "per process lifecycle")
    .startupOnly()
    .stringConf
    .createOptional

  val GPU_OOM_MAX_RETRIES =
    conf("spark.rapids.memory.gpu.oomMaxRetries")
      .doc("The number of times that an OOM will be re-attempted after the device store " +
        "can't spill anymore. In practice, we can use Cuda.deviceSynchronize to allow temporary " +
        "state in the allocator and in the various streams to catch up, in hopes we can satisfy " +
        "an allocation which was failing due to the interim state of memory.")
      .internal()
      .integerConf
      .createWithDefault(2)

  val GPU_COREDUMP_DIR = conf("spark.rapids.gpu.coreDump.dir")
    .doc("The URI to a directory where a GPU core dump will be created if the GPU encounters " +
      "an exception. The URI can reference a distributed filesystem. The filename will be of the " +
      "form gpucore-<appID>-<executorID>.nvcudmp, where <appID> is the Spark application ID and " +
      "<executorID> is the executor ID.")
    .internal()
    .stringConf
    .createOptional

val GPU_COREDUMP_PIPE_PATTERN = conf("spark.rapids.gpu.coreDump.pipePattern")
    .doc("The pattern to use to generate the named pipe path. Occurrences of %p in the pattern " +
      "will be replaced with the process ID of the executor.")
    .internal
    .stringConf
    .createWithDefault("gpucorepipe.%p")

  val GPU_COREDUMP_FULL = conf("spark.rapids.gpu.coreDump.full")
    .doc("If true, GPU coredumps will be a full coredump (i.e.: with local, shared, and global " +
      "memory).")
    .internal()
    .booleanConf
    .createWithDefault(false)

  val GPU_COREDUMP_COMPRESSION_CODEC = conf("spark.rapids.gpu.coreDump.compression.codec")
    .doc("The codec used to compress GPU core dumps. Spark provides the codecs " +
      "lz4, lzf, snappy, and zstd.")
    .internal()
    .stringConf
    .createWithDefault("zstd")

  val GPU_COREDUMP_COMPRESS = conf("spark.rapids.gpu.coreDump.compress")
    .doc("If true, GPU coredumps will be compressed using the compression codec specified " +
      s"in $GPU_COREDUMP_COMPRESSION_CODEC")
    .internal()
    .booleanConf
    .createWithDefault(true)

  private val RMM_ALLOC_MAX_FRACTION_KEY = "spark.rapids.memory.gpu.maxAllocFraction"
  private val RMM_ALLOC_MIN_FRACTION_KEY = "spark.rapids.memory.gpu.minAllocFraction"
  private val RMM_ALLOC_RESERVE_KEY = "spark.rapids.memory.gpu.reserve"

  val RMM_ALLOC_FRACTION = conf("spark.rapids.memory.gpu.allocFraction")
    .doc("The fraction of available (free) GPU memory that should be allocated for pooled " +
      "memory. This must be less than or equal to the maximum limit configured via " +
      s"$RMM_ALLOC_MAX_FRACTION_KEY, and greater than or equal to the minimum limit configured " +
      s"via $RMM_ALLOC_MIN_FRACTION_KEY.")
    .startupOnly()
    .doubleConf
    .checkValue(v => v >= 0 && v <= 1, "The fraction value must be in [0, 1].")
    .createWithDefault(1)

  val RMM_EXACT_ALLOC = conf("spark.rapids.memory.gpu.allocSize")
      .doc("The exact size in byte that RMM should allocate. This is intended to only be " +
          "used for testing.")
      .internal() // If this becomes public we need to add in checks for the value when it is used.
      .bytesConf(ByteUnit.BYTE)
      .createOptional

  val RMM_ALLOC_MAX_FRACTION = conf(RMM_ALLOC_MAX_FRACTION_KEY)
    .doc("The fraction of total GPU memory that limits the maximum size of the RMM pool. " +
        s"The value must be greater than or equal to the setting for $RMM_ALLOC_FRACTION. " +
        "Note that this limit will be reduced by the reserve memory configured in " +
        s"$RMM_ALLOC_RESERVE_KEY.")
    .startupOnly()
    .commonlyUsed()
    .doubleConf
    .checkValue(v => v >= 0 && v <= 1, "The fraction value must be in [0, 1].")
    .createWithDefault(1)

  val RMM_ALLOC_MIN_FRACTION = conf(RMM_ALLOC_MIN_FRACTION_KEY)
    .doc("The fraction of total GPU memory that limits the minimum size of the RMM pool. " +
      s"The value must be less than or equal to the setting for $RMM_ALLOC_FRACTION.")
    .startupOnly()
    .commonlyUsed()
    .doubleConf
    .checkValue(v => v >= 0 && v <= 1, "The fraction value must be in [0, 1].")
    .createWithDefault(0.25)

  val RMM_ALLOC_RESERVE = conf(RMM_ALLOC_RESERVE_KEY)
      .doc("The amount of GPU memory that should remain unallocated by RMM and left for " +
          "system use such as memory needed for kernels and kernel launches.")
      .startupOnly()
      .bytesConf(ByteUnit.BYTE)
      .createWithDefault(ByteUnit.MiB.toBytes(640))

  val HOST_SPILL_STORAGE_SIZE = conf("spark.rapids.memory.host.spillStorageSize")
    .doc("Amount of off-heap host memory to use for buffering spilled GPU data before spilling " +
        "to local disk. Use -1 to set the amount to the combined size of pinned and pageable " +
        "memory pools.")
    .startupOnly()
    .commonlyUsed()
    .bytesConf(ByteUnit.BYTE)
    .createWithDefault(-1)

  val UNSPILL = conf("spark.rapids.memory.gpu.unspill.enabled")
    .doc("When a spilled GPU buffer is needed again, should it be unspilled, or only copied " +
        "back into GPU memory temporarily. Unspilling may be useful for GPU buffers that are " +
        "needed frequently, for example, broadcast variables; however, it may also increase GPU " +
        "memory usage")
    .startupOnly()
    .booleanConf
    .createWithDefault(false)

  val RMM_POOL = conf("spark.rapids.memory.gpu.pool")
    .doc("Select the RMM pooling allocator to use. Valid values are \"DEFAULT\", \"ARENA\", " +
      "\"ASYNC\", and \"NONE\". With \"DEFAULT\", the RMM pool allocator is used; with " +
      "\"ARENA\", the RMM arena allocator is used; with \"ASYNC\", the new CUDA stream-ordered " +
      "memory allocator in CUDA 11.2+ is used. If set to \"NONE\", pooling is disabled and RMM " +
      "just passes through to CUDA memory allocation directly.")
    .startupOnly()
    .stringConf
    .createWithDefault("ASYNC")

  val CONCURRENT_GPU_TASKS = conf("spark.rapids.sql.concurrentGpuTasks")
      .doc("Set the number of tasks that can execute concurrently per GPU. " +
          "Tasks may temporarily block when the number of concurrent tasks in the executor " +
          "exceeds this amount. Allowing too many concurrent tasks on the same GPU may lead to " +
          "GPU out of memory errors.")
      .commonlyUsed()
      .integerConf
      .createWithDefault(2)

  val GPU_BATCH_SIZE_BYTES = conf("spark.rapids.sql.batchSizeBytes")
    .doc("Set the target number of bytes for a GPU batch. Splits sizes for input data " +
      "is covered by separate configs.")
    .commonlyUsed()
    .bytesConf(ByteUnit.BYTE)
    .checkValue(v => v > 0, "Batch size must be positive")
    .createWithDefault(1 * 1024 * 1024 * 1024) // 1 GiB is the default

  val CHUNKED_READER = conf("spark.rapids.sql.reader.chunked")
    .doc("Enable a chunked reader where possible. A chunked reader allows " +
      "reading highly compressed data that could not be read otherwise, but at the expense " +
      "of more GPU memory, and in some cases more GPU computation. "+
      "Currently this only supports ORC and Parquet formats.")
    .booleanConf
    .createWithDefault(true)

  val CHUNKED_READER_MEMORY_USAGE_RATIO = conf("spark.rapids.sql.reader.chunked.memoryUsageRatio")
    .doc("A value to compute soft limit on the internal memory usage of the chunked reader " +
      "(if being used). Such limit is calculated as the multiplication of this value and " +
      s"'${GPU_BATCH_SIZE_BYTES.key}'.")
    .internal()
    .startupOnly()
    .doubleConf
    .checkValue(v => v > 0, "The ratio value must be positive.")
    .createWithDefault(4)

  val LIMIT_CHUNKED_READER_MEMORY_USAGE = conf("spark.rapids.sql.reader.chunked.limitMemoryUsage")
    .doc("Enable a soft limit on the internal memory usage of the chunked reader " +
      "(if being used). Such limit is calculated as the multiplication of " +
      s"'${GPU_BATCH_SIZE_BYTES.key}' and '${CHUNKED_READER_MEMORY_USAGE_RATIO.key}'." +
      "For example, if batchSizeBytes is set to 1GB and memoryUsageRatio is 4, " +
      "the chunked reader will try to keep its memory usage under 4GB.")
    .booleanConf
    .createOptional

  val CHUNKED_SUBPAGE_READER = conf("spark.rapids.sql.reader.chunked.subPage")
    .doc("Enable a chunked reader where possible for reading data that is smaller " +
      "than the typical row group/page limit. Currently deprecated and replaced by " +
      s"'${LIMIT_CHUNKED_READER_MEMORY_USAGE}'.")
    .booleanConf
    .createOptional

  val MAX_GPU_COLUMN_SIZE_BYTES = conf("spark.rapids.sql.columnSizeBytes")
    .doc("Limit the max number of bytes for a GPU column. It is same as the cudf " +
      "row count limit of a column. It is used by the multi-file readers. " +
      "See com.nvidia.spark.rapids.BatchWithPartitionDataUtils.")
    .internal()
    .bytesConf(ByteUnit.BYTE)
    .checkValue(v => v >= 0 && v <= Integer.MAX_VALUE,
      s"Column size must be positive and not exceed ${Integer.MAX_VALUE} bytes.")
    .createWithDefault(Integer.MAX_VALUE) // 2 GiB is the default

  val MAX_READER_BATCH_SIZE_ROWS = conf("spark.rapids.sql.reader.batchSizeRows")
    .doc("Soft limit on the maximum number of rows the reader will read per batch. " +
      "The orc and parquet readers will read row groups until this limit is met or exceeded. " +
      "The limit is respected by the csv reader.")
    .commonlyUsed()
    .integerConf
    .createWithDefault(Integer.MAX_VALUE)

  val MAX_READER_BATCH_SIZE_BYTES = conf("spark.rapids.sql.reader.batchSizeBytes")
    .doc("Soft limit on the maximum number of bytes the reader reads per batch. " +
      "The readers will read chunks of data until this limit is met or exceeded. " +
      "Note that the reader may estimate the number of bytes that will be used on the GPU " +
      "in some cases based on the schema and number of rows in each batch.")
    .commonlyUsed()
    .bytesConf(ByteUnit.BYTE)
    .createWithDefault(Integer.MAX_VALUE)

  val DRIVER_TIMEZONE = conf("spark.rapids.driver.user.timezone")
    .doc("This config is used to inform the executor plugin about the driver's timezone " +
      "and is not intended to be set by the user.")
    .internal()
    .stringConf
    .createOptional

  // Internal Features

  val UVM_ENABLED = conf("spark.rapids.memory.uvm.enabled")
    .doc("UVM or universal memory can allow main host memory to act essentially as swap " +
      "for device(GPU) memory. This allows the GPU to process more data than fits in memory, but " +
      "can result in slower processing. This is an experimental feature.")
    .internal()
    .startupOnly()
    .booleanConf
    .createWithDefault(false)

  val EXPORT_COLUMNAR_RDD = conf("spark.rapids.sql.exportColumnarRdd")
    .doc("Spark has no simply way to export columnar RDD data.  This turns on special " +
      "processing/tagging that allows the RDD to be picked back apart into a Columnar RDD.")
    .internal()
    .booleanConf
    .createWithDefault(false)

  val SHUFFLED_HASH_JOIN_OPTIMIZE_SHUFFLE =
    conf("spark.rapids.sql.shuffledHashJoin.optimizeShuffle")
      .doc("Enable or disable an optimization where shuffled build side batches are kept " +
        "on the host while the first stream batch is loaded onto the GPU. The optimization " +
        "increases off-heap host memory usage to avoid holding onto the GPU semaphore while " +
        "waiting for stream side IO.")
      .internal()
      .booleanConf
      .createWithDefault(true)

  val USE_SHUFFLED_SYMMETRIC_HASH_JOIN = conf("spark.rapids.sql.join.useShuffledSymmetricHashJoin")
    .doc("Use the experimental shuffle symmetric hash join designed to improve handling of large " +
      "symmetric joins. Requires spark.rapids.sql.shuffledHashJoin.optimizeShuffle=true.")
    .internal()
    .booleanConf
    .createWithDefault(true)

  val USE_SHUFFLED_ASYMMETRIC_HASH_JOIN =
    conf("spark.rapids.sql.join.useShuffledAsymmetricHashJoin")
      .doc("Use the experimental shuffle asymmetric hash join designed to improve handling of " +
        "large joins for left and right outer joins. Requires " +
        "spark.rapids.sql.shuffledHashJoin.optimizeShuffle=true and " +
        "spark.rapids.sql.join.useShuffledSymmetricHashJoin=true")
      .internal()
      .booleanConf
      .createWithDefault(true)

  val JOIN_OUTER_MAGNIFICATION_THRESHOLD =
    conf("spark.rapids.sql.join.outer.magnificationFactorThreshold")
      .doc("The magnification factor threshold at which outer joins will consider using the " +
        "unnatural side of the join to build the hash table")
      .internal()
      .integerConf
      .createWithDefault(10000)

  val STABLE_SORT = conf("spark.rapids.sql.stableSort.enabled")
      .doc("Enable or disable stable sorting. Apache Spark's sorting is typically a stable " +
          "sort, but sort stability cannot be guaranteed in distributed work loads because the " +
          "order in which upstream data arrives to a task is not guaranteed. Sort stability then " +
          "only matters when reading and sorting data from a file using a single task/partition. " +
          "Because of limitations in the plugin when you enable stable sorting all of the data " +
          "for a single task will be combined into a single batch before sorting. This currently " +
          "disables spilling from GPU memory if the data size is too large.")
      .booleanConf
      .createWithDefault(false)

  val FILE_SCAN_PRUNE_PARTITION_ENABLED = conf("spark.rapids.sql.fileScanPrunePartition.enabled")
    .doc("Enable or disable the partition column pruning for v1 file scan. Spark always asks " +
        "for all the partition columns even a query doesn't need them. Generation of " +
        "partition columns is relatively expensive for the GPU. Enabling this allows the " +
        "GPU to generate only required partition columns to save time and GPU " +
        "memory.")
    .internal()
    .booleanConf
    .createWithDefault(true)

  // METRICS

  val METRICS_LEVEL = conf("spark.rapids.sql.metrics.level")
      .doc("GPU plans can produce a lot more metrics than CPU plans do. In very large " +
          "queries this can sometimes result in going over the max result size limit for the " +
          "driver. Supported values include " +
          "DEBUG which will enable all metrics supported and typically only needs to be enabled " +
          "when debugging the plugin. " +
          "MODERATE which should output enough metrics to understand how long each part of the " +
          "query is taking and how much data is going to each part of the query. " +
          "ESSENTIAL which disables most metrics except those Apache Spark CPU plans will also " +
          "report or their equivalents.")
      .commonlyUsed()
      .stringConf
      .transform(_.toUpperCase(java.util.Locale.ROOT))
      .checkValues(Set("DEBUG", "MODERATE", "ESSENTIAL"))
      .createWithDefault("MODERATE")

  val PROFILE_PATH = conf("spark.rapids.profile.pathPrefix")
    .doc("Enables profiling and specifies a URI path to use when writing profile data")
    .internal()
    .stringConf
    .createOptional

  val PROFILE_EXECUTORS = conf("spark.rapids.profile.executors")
    .doc("Comma-separated list of executors IDs and hyphenated ranges of executor IDs to " +
      "profile when profiling is enabled")
    .internal()
    .stringConf
    .createWithDefault("0")

  val PROFILE_TIME_RANGES_SECONDS = conf("spark.rapids.profile.timeRangesInSeconds")
    .doc("Comma-separated list of start-end ranges of time, in seconds, since executor startup " +
      "to start and stop profiling. For example, a value of 10-30,100-110 will have the profiler " +
      "wait for 10 seconds after executor startup then profile for 20 seconds, then wait for " +
      "70 seconds then profile again for the next 10 seconds")
    .internal()
    .stringConf
    .createOptional

  val PROFILE_JOBS = conf("spark.rapids.profile.jobs")
    .doc("Comma-separated list of job IDs and hyphenated ranges of job IDs to " +
      "profile when profiling is enabled")
    .internal()
    .stringConf
    .createOptional

  val PROFILE_STAGES = conf("spark.rapids.profile.stages")
    .doc("Comma-separated list of stage IDs and hyphenated ranges of stage IDs to " +
      "profile when profiling is enabled")
    .internal()
    .stringConf
    .createOptional

  val PROFILE_TASK_LIMIT_PER_STAGE = conf("spark.rapids.profile.taskLimitPerStage")
    .doc("Limit the number of tasks to profile per stage. A value <= 0 will profile all tasks.")
    .internal()
    .integerConf
    .createWithDefault(0)

  val PROFILE_ASYNC_ALLOC_CAPTURE = conf("spark.rapids.profile.asyncAllocCapture")
    .doc("Whether the profiler should capture async CUDA allocation and free events")
    .internal()
    .booleanConf
    .createWithDefault(false)

  val PROFILE_DRIVER_POLL_MILLIS = conf("spark.rapids.profile.driverPollMillis")
    .doc("Interval in milliseconds the executors will poll for job and stage completion when " +
      "stage-level profiling is used.")
    .internal()
    .integerConf
    .createWithDefault(1000)

  val PROFILE_COMPRESSION = conf("spark.rapids.profile.compression")
    .doc("Specifies the compression codec to use when writing profile data, one of " +
      "zstd or none")
    .internal()
    .stringConf
    .transform(_.toLowerCase(java.util.Locale.ROOT))
    .checkValues(Set("zstd", "none"))
    .createWithDefault("zstd")

  val PROFILE_FLUSH_PERIOD_MILLIS = conf("spark.rapids.profile.flushPeriodMillis")
    .doc("Specifies the time period in milliseconds to flush profile records. " +
      "A value <= 0 will disable time period flushing.")
    .internal()
    .integerConf
    .createWithDefault(0)

  val PROFILE_WRITE_BUFFER_SIZE = conf("spark.rapids.profile.writeBufferSize")
    .doc("Buffer size to use when writing profile records.")
    .internal()
    .bytesConf(ByteUnit.BYTE)
    .createWithDefault(8 * 1024 * 1024)

  // ENABLE/DISABLE PROCESSING

  val SQL_ENABLED = conf("spark.rapids.sql.enabled")
    .doc("Enable (true) or disable (false) sql operations on the GPU")
    .commonlyUsed()
    .booleanConf
    .createWithDefault(true)

  val SQL_MODE = conf("spark.rapids.sql.mode")
    .doc("Set the mode for the Rapids Accelerator. The supported modes are explainOnly and " +
         "executeOnGPU. This config can not be changed at runtime, you must restart the " +
         "application for it to take affect. The default mode is executeOnGPU, which means " +
         "the RAPIDS Accelerator plugin convert the Spark operations and execute them on the " +
         "GPU when possible. The explainOnly mode allows running queries on the CPU and the " +
         "RAPIDS Accelerator will evaluate the queries as if it was going to run on the GPU. " +
         "The explanations of what would have run on the GPU and why are output in log " +
         "messages. When using explainOnly mode, the default explain output is ALL, this can " +
         "be changed by setting spark.rapids.sql.explain. See that config for more details.")
    .startupOnly()
    .stringConf
    .transform(_.toLowerCase(java.util.Locale.ROOT))
    .checkValues(Set("explainonly", "executeongpu"))
    .createWithDefault("executeongpu")

  val UDF_COMPILER_ENABLED = conf("spark.rapids.sql.udfCompiler.enabled")
    .doc("When set to true, Scala UDFs will be considered for compilation as Catalyst expressions")
    .commonlyUsed()
    .booleanConf
    .createWithDefault(false)

  val DFUDF_ENABLED = conf("spark.rapids.sql.dfudf.enabled")
    .doc("When set to false, the DataFrame UDF plugin is disabled. True enables it.")
    .internal()
    .booleanConf
    .createWithDefault(true)

  val INCOMPATIBLE_OPS = conf("spark.rapids.sql.incompatibleOps.enabled")
    .doc("For operations that work, but are not 100% compatible with the Spark equivalent " +
      "set if they should be enabled by default or disabled by default.")
    .booleanConf
    .createWithDefault(true)

  val INCOMPATIBLE_DATE_FORMATS = conf("spark.rapids.sql.incompatibleDateFormats.enabled")
    .doc("When parsing strings as dates and timestamps in functions like unix_timestamp, some " +
         "formats are fully supported on the GPU and some are unsupported and will fall back to " +
         "the CPU.  Some formats behave differently on the GPU than the CPU.  Spark on the CPU " +
         "interprets date formats with unsupported trailing characters as nulls, while Spark on " +
         "the GPU will parse the date with invalid trailing characters. More detail can be found " +
         "at [parsing strings as dates or timestamps]" +
         "(../compatibility.md#parsing-strings-as-dates-or-timestamps).")
      .booleanConf
      .createWithDefault(false)

  val IMPROVED_FLOAT_OPS = conf("spark.rapids.sql.improvedFloatOps.enabled")
    .doc("For some floating point operations spark uses one way to compute the value " +
      "and the underlying cudf implementation can use an improved algorithm. " +
      "In some cases this can result in cudf producing an answer when spark overflows.")
    .booleanConf
    .createWithDefault(true)

  val NEED_DECIMAL_OVERFLOW_GUARANTEES = conf("spark.rapids.sql.decimalOverflowGuarantees")
      .doc("FOR TESTING ONLY. DO NOT USE IN PRODUCTION. Please see the decimal section of " +
          "the compatibility documents for more information on this config.")
      .booleanConf
      .createWithDefault(true)

  val ENABLE_WINDOW_COLLECT_LIST = conf("spark.rapids.sql.window.collectList.enabled")
      .doc("The output size of collect list for a window operation is proportional to " +
          "the window size squared. The current GPU implementation does not handle this well " +
          "and is disabled by default. If you know that your window size is very small you " +
          "can try to enable it.")
      .booleanConf
      .createWithDefault(false)

  val ENABLE_WINDOW_COLLECT_SET = conf("spark.rapids.sql.window.collectSet.enabled")
      .doc("The output size of collect set for a window operation can be proportional to " +
          "the window size squared. The current GPU implementation does not handle this well " +
          "and is disabled by default. If you know that your window size is very small you " +
          "can try to enable it.")
      .booleanConf
      .createWithDefault(false)

  val ENABLE_WINDOW_UNBOUNDED_AGG = conf("spark.rapids.sql.window.unboundedAgg.enabled")
      .doc("This is a temporary internal config to turn on an unbounded to unbounded " +
          "window optimization that is still a work in progress. It should eventually replace " +
          "the double pass window exec.")
      .internal()
      .booleanConf
      .createWithDefault(false)

  val ENABLE_FLOAT_AGG = conf("spark.rapids.sql.variableFloatAgg.enabled")
    .doc("Spark assumes that all operations produce the exact same result each time. " +
      "This is not true for some floating point aggregations, which can produce slightly " +
      "different results on the GPU as the aggregation is done in parallel.  This can enable " +
      "those operations if you know the query is only computing it once.")
    .booleanConf
    .createWithDefault(true)

  val ENABLE_REPLACE_SORTMERGEJOIN = conf("spark.rapids.sql.replaceSortMergeJoin.enabled")
    .doc("Allow replacing sortMergeJoin with HashJoin")
    .booleanConf
    .createWithDefault(true)

  val ENABLE_HASH_OPTIMIZE_SORT = conf("spark.rapids.sql.hashOptimizeSort.enabled")
    .doc("Whether sorts should be inserted after some hashed operations to improve " +
      "output ordering. This can improve output file sizes when saving to columnar formats.")
    .booleanConf
    .createWithDefault(false)

  val ENABLE_CAST_FLOAT_TO_DECIMAL = conf("spark.rapids.sql.castFloatToDecimal.enabled")
    .doc("Casting from floating point types to decimal on the GPU returns results that have " +
      "tiny difference compared to results returned from CPU.")
    .booleanConf
    .createWithDefault(true)

  val ENABLE_CAST_FLOAT_TO_STRING = conf("spark.rapids.sql.castFloatToString.enabled")
    .doc("Casting from floating point types to string on the GPU returns results that have " +
      "a different precision than the default results of Spark.")
    .booleanConf
    .createWithDefault(true)

  val ENABLE_FLOAT_FORMAT_NUMBER = conf("spark.rapids.sql.formatNumberFloat.enabled")
    .doc("format_number with floating point types on the GPU returns results that have " +
      "a different precision than the default results of Spark.")
    .booleanConf
    .createWithDefault(true)

  val ENABLE_CAST_FLOAT_TO_INTEGRAL_TYPES =
    conf("spark.rapids.sql.castFloatToIntegralTypes.enabled")
      .doc("Casting from floating point types to integral types on the GPU supports a " +
          "slightly different range of values when using Spark 3.1.0 or later. Refer to the CAST " +
          "documentation for more details.")
      .booleanConf
      .createWithDefault(true)

  val ENABLE_CAST_DECIMAL_TO_FLOAT = conf("spark.rapids.sql.castDecimalToFloat.enabled")
      .doc("Casting from decimal to floating point types on the GPU returns results that have " +
          "tiny difference compared to results returned from CPU.")
      .booleanConf
      .createWithDefault(true)

  val ENABLE_CAST_STRING_TO_FLOAT = conf("spark.rapids.sql.castStringToFloat.enabled")
    .doc("When set to true, enables casting from strings to float types (float, double) " +
      "on the GPU. Currently hex values aren't supported on the GPU. Also note that casting from " +
      "string to float types on the GPU returns incorrect results when the string represents any " +
      "number \"1.7976931348623158E308\" <= x < \"1.7976931348623159E308\" " +
      "and \"-1.7976931348623158E308\" >= x > \"-1.7976931348623159E308\" in both these cases " +
      "the GPU returns Double.MaxValue while CPU returns \"+Infinity\" and \"-Infinity\" " +
      "respectively")
    .booleanConf
    .createWithDefault(true)

  val ENABLE_CAST_STRING_TO_TIMESTAMP = conf("spark.rapids.sql.castStringToTimestamp.enabled")
    .doc("When set to true, casting from string to timestamp is supported on the GPU. The GPU " +
      "only supports a subset of formats when casting strings to timestamps. Refer to the CAST " +
      "documentation for more details.")
    .booleanConf
    .createWithDefault(false)

  val HAS_EXTENDED_YEAR_VALUES = conf("spark.rapids.sql.hasExtendedYearValues")
      .doc("Spark 3.2.0+ extended parsing of years in dates and " +
          "timestamps to support the full range of possible values. Prior " +
          "to this it was limited to a positive 4 digit year. The Accelerator does not " +
          "support the extended range yet. This config indicates if your data includes " +
          "this extended range or not, or if you don't care about getting the correct " +
          "values on values with the extended range.")
      .booleanConf
      .createWithDefault(true)

  val ENABLE_INNER_JOIN = conf("spark.rapids.sql.join.inner.enabled")
      .doc("When set to true inner joins are enabled on the GPU")
      .booleanConf
      .createWithDefault(true)

  val ENABLE_CROSS_JOIN = conf("spark.rapids.sql.join.cross.enabled")
      .doc("When set to true cross joins are enabled on the GPU")
      .booleanConf
      .createWithDefault(true)

  val ENABLE_LEFT_OUTER_JOIN = conf("spark.rapids.sql.join.leftOuter.enabled")
      .doc("When set to true left outer joins are enabled on the GPU")
      .booleanConf
      .createWithDefault(true)

  val ENABLE_RIGHT_OUTER_JOIN = conf("spark.rapids.sql.join.rightOuter.enabled")
      .doc("When set to true right outer joins are enabled on the GPU")
      .booleanConf
      .createWithDefault(true)

  val ENABLE_FULL_OUTER_JOIN = conf("spark.rapids.sql.join.fullOuter.enabled")
      .doc("When set to true full outer joins are enabled on the GPU")
      .booleanConf
      .createWithDefault(true)

  val ENABLE_LEFT_SEMI_JOIN = conf("spark.rapids.sql.join.leftSemi.enabled")
      .doc("When set to true left semi joins are enabled on the GPU")
      .booleanConf
      .createWithDefault(true)

  val ENABLE_LEFT_ANTI_JOIN = conf("spark.rapids.sql.join.leftAnti.enabled")
      .doc("When set to true left anti joins are enabled on the GPU")
      .booleanConf
      .createWithDefault(true)

  val ENABLE_EXISTENCE_JOIN = conf("spark.rapids.sql.join.existence.enabled")
      .doc("When set to true existence joins are enabled on the GPU")
      .booleanConf
      .createWithDefault(true)

  val ENABLE_PROJECT_AST = conf("spark.rapids.sql.projectAstEnabled")
      .doc("Enable project operations to use cudf AST expressions when possible.")
      .internal()
      .booleanConf
      .createWithDefault(false)

  val ENABLE_TIERED_PROJECT = conf("spark.rapids.sql.tiered.project.enabled")
      .doc("Enable tiered projections.")
      .internal()
      .booleanConf
      .createWithDefault(true)

  val ENABLE_COMBINED_EXPR_PREFIX = "spark.rapids.sql.expression.combined."

  val ENABLE_COMBINED_EXPRESSIONS = conf("spark.rapids.sql.combined.expressions.enabled")
    .doc("For some expressions it can be much more efficient to combine multiple " +
      "expressions together into a single kernel call. This enables or disables that " +
      s"feature. Note that this requires that $ENABLE_TIERED_PROJECT is turned on or " +
      "else there is no performance improvement. You can also disable this feature for " +
      "expressions that support it. Each config is expression specific and starts with " +
      s"$ENABLE_COMBINED_EXPR_PREFIX followed by the name of the GPU expression class " +
      s"similar to what we do for enabling converting individual expressions to the GPU.")
    .internal()
    .booleanConf
    .createWithDefault(true)

  val ENABLE_RLIKE_REGEX_REWRITE = conf("spark.rapids.sql.rLikeRegexRewrite.enabled")
      .doc("Enable the optimization to rewrite rlike regex to contains in some cases.")
      .internal()
      .booleanConf
      .createWithDefault(true)

  // FILE FORMATS
  val MULTITHREAD_READ_NUM_THREADS = conf("spark.rapids.sql.multiThreadedRead.numThreads")
      .doc("The maximum number of threads on each executor to use for reading small " +
        "files in parallel. This can not be changed at runtime after the executor has " +
        "started. Used with COALESCING and MULTITHREADED readers, see " +
        "spark.rapids.sql.format.parquet.reader.type, " +
        "spark.rapids.sql.format.orc.reader.type, or " +
        "spark.rapids.sql.format.avro.reader.type for a discussion of reader types. " +
        "If it is not set explicitly and spark.executor.cores is set, it will be tried to " +
        "assign value of `max(MULTITHREAD_READ_NUM_THREADS_DEFAULT, spark.executor.cores)`, " +
        s"where MULTITHREAD_READ_NUM_THREADS_DEFAULT = $MULTITHREAD_READ_NUM_THREADS_DEFAULT" +
        ".")
      .startupOnly()
      .commonlyUsed()
      .integerConf
      .checkValue(v => v > 0, "The thread count must be greater than zero.")
      .createWithDefault(MULTITHREAD_READ_NUM_THREADS_DEFAULT)

  val ENABLE_PARQUET = conf("spark.rapids.sql.format.parquet.enabled")
    .doc("When set to false disables all parquet input and output acceleration")
    .booleanConf
    .createWithDefault(true)

  val ENABLE_PARQUET_INT96_WRITE = conf("spark.rapids.sql.format.parquet.writer.int96.enabled")
    .doc("When set to false, disables accelerated parquet write if the " +
      "spark.sql.parquet.outputTimestampType is set to INT96")
    .booleanConf
    .createWithDefault(true)

  object ParquetFooterReaderType extends Enumeration {
    val JAVA, NATIVE, AUTO = Value
  }

  val PARQUET_READER_FOOTER_TYPE =
    conf("spark.rapids.sql.format.parquet.reader.footer.type")
      .doc("In some cases reading the footer of the file is very expensive. Typically this " +
          "happens when there are a large number of columns and relatively few " +
          "of them are being read on a large number of files. " +
          "This provides the ability to use a different path to parse and filter the footer. " +
          "AUTO is the default and decides which path to take using a heuristic. JAVA " +
          "follows closely with what Apache Spark does. NATIVE will parse and " +
          "filter the footer using C++.")
      .stringConf
      .transform(_.toUpperCase(java.util.Locale.ROOT))
      .checkValues(ParquetFooterReaderType.values.map(_.toString))
      .createWithDefault(ParquetFooterReaderType.AUTO.toString)

  // This is an experimental feature now. And eventually, should be enabled or disabled depending
  // on something that we don't know yet but would try to figure out.
  val ENABLE_CPU_BASED_UDF = conf("spark.rapids.sql.rowBasedUDF.enabled")
    .doc("When set to true, optimizes a row-based UDF in a GPU operation by transferring " +
      "only the data it needs between GPU and CPU inside a query operation, instead of falling " +
      "this operation back to CPU. This is an experimental feature, and this config might be " +
      "removed in the future.")
    .booleanConf
    .createWithDefault(false)

  val PARQUET_READER_TYPE = conf("spark.rapids.sql.format.parquet.reader.type")
    .doc("Sets the Parquet reader type. We support different types that are optimized for " +
      "different environments. The original Spark style reader can be selected by setting this " +
      "to PERFILE which individually reads and copies files to the GPU. Loading many small files " +
      "individually has high overhead, and using either COALESCING or MULTITHREADED is " +
      "recommended instead. The COALESCING reader is good when using a local file system where " +
      "the executors are on the same nodes or close to the nodes the data is being read on. " +
      "This reader coalesces all the files assigned to a task into a single host buffer before " +
      "sending it down to the GPU. It copies blocks from a single file into a host buffer in " +
      s"separate threads in parallel, see $MULTITHREAD_READ_NUM_THREADS. " +
      "MULTITHREADED is good for cloud environments where you are reading from a blobstore " +
      "that is totally separate and likely has a higher I/O read cost. Many times the cloud " +
      "environments also get better throughput when you have multiple readers in parallel. " +
      "This reader uses multiple threads to read each file in parallel and each file is sent " +
      "to the GPU separately. This allows the CPU to keep reading while GPU is also doing work. " +
      s"See $MULTITHREAD_READ_NUM_THREADS and " +
      "spark.rapids.sql.format.parquet.multiThreadedRead.maxNumFilesParallel to control " +
      "the number of threads and amount of memory used. " +
      "By default this is set to AUTO so we select the reader we think is best. This will " +
      "either be the COALESCING or the MULTITHREADED based on whether we think the file is " +
      "in the cloud. See spark.rapids.cloudSchemes.")
    .stringConf
    .transform(_.toUpperCase(java.util.Locale.ROOT))
    .checkValues(RapidsReaderType.values.map(_.toString))
    .createWithDefault(RapidsReaderType.AUTO.toString)

  val PARQUET_DECOMPRESS_CPU =
    conf("spark.rapids.sql.format.parquet.decompressCpu")
      .doc("If true then the CPU is eligible to decompress Parquet data rather than the GPU. " +
          s"See other spark.rapids.sql.format.parquet.decompressCpu.* configuration settings " +
          "to control this for specific compression codecs.")
      .internal()
      .booleanConf
      .createWithDefault(false)

  val PARQUET_DECOMPRESS_CPU_SNAPPY =
    conf("spark.rapids.sql.format.parquet.decompressCpu.snappy")
      .doc(s"If true and $PARQUET_DECOMPRESS_CPU is true then the CPU decompresses " +
          "Parquet Snappy data rather than the GPU")
      .internal()
      .booleanConf
      .createWithDefault(true)

  val PARQUET_DECOMPRESS_CPU_ZSTD =
    conf("spark.rapids.sql.format.parquet.decompressCpu.zstd")
      .doc(s"If true and $PARQUET_DECOMPRESS_CPU is true then the CPU decompresses " +
          "Parquet Zstandard data rather than the GPU")
      .internal()
      .booleanConf
      .createWithDefault(true)

  val READER_MULTITHREADED_COMBINE_THRESHOLD =
    conf("spark.rapids.sql.reader.multithreaded.combine.sizeBytes")
      .doc("The target size in bytes to combine multiple small files together when using the " +
        "MULTITHREADED parquet or orc reader. With combine disabled, the MULTITHREADED reader " +
        "reads the files in parallel and sends individual files down to the GPU, but that can " +
        "be inefficient for small files. When combine is enabled, files that are ready within " +
        "spark.rapids.sql.reader.multithreaded.combine.waitTime together, up to this " +
        "threshold size, are combined before sending down to GPU. This can be disabled by " +
        "setting it to 0. Note that combine also will not go over the " +
        "spark.rapids.sql.reader.batchSizeRows or spark.rapids.sql.reader.batchSizeBytes limits.")
      .bytesConf(ByteUnit.BYTE)
      .createWithDefault(64 * 1024 * 1024) // 64M

  val READER_MULTITHREADED_COMBINE_WAIT_TIME =
    conf("spark.rapids.sql.reader.multithreaded.combine.waitTime")
      .doc("When using the multithreaded parquet or orc reader with combine mode, how long " +
        "to wait, in milliseconds, for more files to finish if haven't met the size threshold. " +
        "Note that this will wait this amount of time from when the last file was available, " +
        "so total wait time could be larger then this.")
      .integerConf
      .createWithDefault(200) // ms

  val READER_MULTITHREADED_READ_KEEP_ORDER =
    conf("spark.rapids.sql.reader.multithreaded.read.keepOrder")
      .doc("When using the MULTITHREADED reader, if this is set to true we read " +
        "the files in the same order Spark does, otherwise the order may not be the same. " +
        "Now it is supported only for parquet and orc.")
      .booleanConf
      .createWithDefault(true)

  val PARQUET_MULTITHREADED_COMBINE_THRESHOLD =
    conf("spark.rapids.sql.format.parquet.multithreaded.combine.sizeBytes")
      .doc("The target size in bytes to combine multiple small files together when using the " +
        "MULTITHREADED parquet reader. With combine disabled, the MULTITHREADED reader reads the " +
        "files in parallel and sends individual files down to the GPU, but that can be " +
        "inefficient for small files. When combine is enabled, files that are ready within " +
        "spark.rapids.sql.format.parquet.multithreaded.combine.waitTime together, up to this " +
        "threshold size, are combined before sending down to GPU. This can be disabled by " +
        "setting it to 0. Note that combine also will not go over the " +
        "spark.rapids.sql.reader.batchSizeRows or spark.rapids.sql.reader.batchSizeBytes " +
        s"limits. DEPRECATED: use $READER_MULTITHREADED_COMBINE_THRESHOLD instead.")
      .bytesConf(ByteUnit.BYTE)
      .createOptional

  val PARQUET_MULTITHREADED_COMBINE_WAIT_TIME =
    conf("spark.rapids.sql.format.parquet.multithreaded.combine.waitTime")
      .doc("When using the multithreaded parquet reader with combine mode, how long " +
        "to wait, in milliseconds, for more files to finish if haven't met the size threshold. " +
        "Note that this will wait this amount of time from when the last file was available, " +
        "so total wait time could be larger then this. " +
        s"DEPRECATED: use $READER_MULTITHREADED_COMBINE_WAIT_TIME instead.")
      .integerConf
      .createOptional

  val PARQUET_MULTITHREADED_READ_KEEP_ORDER =
    conf("spark.rapids.sql.format.parquet.multithreaded.read.keepOrder")
      .doc("When using the MULTITHREADED reader, if this is set to true we read " +
        "the files in the same order Spark does, otherwise the order may not be the same. " +
        s"DEPRECATED: use $READER_MULTITHREADED_READ_KEEP_ORDER instead.")
      .booleanConf
      .createOptional

  /** List of schemes that are always considered cloud storage schemes */
  private lazy val DEFAULT_CLOUD_SCHEMES =
    Seq("abfs", "abfss", "dbfs", "gs", "s3", "s3a", "s3n", "wasbs", "cosn")

  val CLOUD_SCHEMES = conf("spark.rapids.cloudSchemes")
    .doc("Comma separated list of additional URI schemes that are to be considered cloud based " +
      s"filesystems. Schemes already included: ${DEFAULT_CLOUD_SCHEMES.mkString(", ")}. Cloud " +
      "based stores generally would be total separate from the executors and likely have a " +
      "higher I/O read cost. Many times the cloud filesystems also get better throughput when " +
      "you have multiple readers in parallel. This is used with " +
      "spark.rapids.sql.format.parquet.reader.type")
    .commonlyUsed()
    .stringConf
    .toSequence
    .createOptional

  val PARQUET_MULTITHREAD_READ_NUM_THREADS =
    conf("spark.rapids.sql.format.parquet.multiThreadedRead.numThreads")
      .doc("The maximum number of threads, on the executor, to use for reading small " +
        "Parquet files in parallel. This can not be changed at runtime after the executor has " +
        "started. Used with COALESCING and MULTITHREADED reader, see " +
        s"$PARQUET_READER_TYPE. DEPRECATED: use $MULTITHREAD_READ_NUM_THREADS")
      .startupOnly()
      .integerConf
      .createOptional

  val PARQUET_MULTITHREAD_READ_MAX_NUM_FILES_PARALLEL =
    conf("spark.rapids.sql.format.parquet.multiThreadedRead.maxNumFilesParallel")
      .doc("A limit on the maximum number of files per task processed in parallel on the CPU " +
        "side before the file is sent to the GPU. This affects the amount of host memory used " +
        "when reading the files in parallel. Used with MULTITHREADED reader, see " +
        s"$PARQUET_READER_TYPE.")
      .integerConf
      .checkValue(v => v > 0, "The maximum number of files must be greater than 0.")
      .createWithDefault(Integer.MAX_VALUE)

  val ENABLE_PARQUET_READ = conf("spark.rapids.sql.format.parquet.read.enabled")
    .doc("When set to false disables parquet input acceleration")
    .booleanConf
    .createWithDefault(true)

  val ENABLE_PARQUET_WRITE = conf("spark.rapids.sql.format.parquet.write.enabled")
    .doc("When set to false disables parquet output acceleration")
    .booleanConf
    .createWithDefault(true)

  val ENABLE_ORC = conf("spark.rapids.sql.format.orc.enabled")
    .doc("When set to false disables all orc input and output acceleration")
    .booleanConf
    .createWithDefault(true)

  val ENABLE_ORC_READ = conf("spark.rapids.sql.format.orc.read.enabled")
    .doc("When set to false disables orc input acceleration")
    .booleanConf
    .createWithDefault(true)

  val ENABLE_ORC_WRITE = conf("spark.rapids.sql.format.orc.write.enabled")
    .doc("When set to false disables orc output acceleration")
    .booleanConf
    .createWithDefault(true)

  val ENABLE_ORC_BOOL = conf("spark.rapids.sql.format.orc.write.boolType.enabled")
    .doc("When set to false disables boolean columns for ORC writes. " +
      "Set to true if you want to experiment. " +
      "See https://github.com/NVIDIA/spark-rapids/issues/11736.")
    .internal()
    .booleanConf
    .createWithDefault(false)

  val TEST_ORC_STRIPE_SIZE_ROWS = conf("spark.rapids.sql.test.orc.write.stripeSizeRows")
    .doc("Only to be used in tests. When set to a valid value(no less than 512, as specified " +
      "in cudf), the ORC writer will use this value as the maximum number of rows per stripe. " +
      "Additionally, the ORC writer rounds the number of elements in each stripe " +
      "(except the last) to a multiple of 8 to efficiently encode the validity masks. " +
      "If not set, the ORC writer will use the default value 1,000,000.")
    .internal()
    .integerConf
    .checkValue(v => v >= 512, "The stripe size rows must be no less than 512.")
    .createOptional

  val ENABLE_EXPAND_PREPROJECT = conf("spark.rapids.sql.expandPreproject.enabled")
    .doc("When set to false disables the pre-projection for GPU Expand. " +
      "Pre-projection leverages the tiered projection to evaluate expressions that " +
      "semantically equal across Expand projection lists before expanding, to avoid " +
      s"duplicate evaluations. '${ENABLE_TIERED_PROJECT.key}' should also set to true " +
      "to enable this.")
    .internal()
    .booleanConf
    .createWithDefault(true)

  val ENABLE_COALESCE_AFTER_EXPAND = conf("spark.rapids.sql.coalesceAfterExpand.enabled")
    .doc("When set to false disables the coalesce after GPU Expand. ")
    .internal()
    .booleanConf
    .createWithDefault(true)

  val ENABLE_ORC_FLOAT_TYPES_TO_STRING =
    conf("spark.rapids.sql.format.orc.floatTypesToString.enable")
    .doc("When reading an ORC file, the source data schemas(schemas of ORC file) may differ " +
      "from the target schemas (schemas of the reader), we need to handle the castings from " +
      "source type to target type. Since float/double numbers in GPU have different precision " +
      "with CPU, when casting float/double to string, the result of GPU is different from " +
      "result of CPU spark. Its default value is `true` (this means the strings result will " +
      "differ from result of CPU). If it's set `false` explicitly and there exists casting " +
      "from float/double to string in the job, then such behavior will cause an exception, " +
      "and the job will fail.")
    .booleanConf
    .createWithDefault(true)

  val ORC_READER_TYPE = conf("spark.rapids.sql.format.orc.reader.type")
    .doc("Sets the ORC reader type. We support different types that are optimized for " +
      "different environments. The original Spark style reader can be selected by setting this " +
      "to PERFILE which individually reads and copies files to the GPU. Loading many small files " +
      "individually has high overhead, and using either COALESCING or MULTITHREADED is " +
      "recommended instead. The COALESCING reader is good when using a local file system where " +
      "the executors are on the same nodes or close to the nodes the data is being read on. " +
      "This reader coalesces all the files assigned to a task into a single host buffer before " +
      "sending it down to the GPU. It copies blocks from a single file into a host buffer in " +
      s"separate threads in parallel, see $MULTITHREAD_READ_NUM_THREADS. " +
      "MULTITHREADED is good for cloud environments where you are reading from a blobstore " +
      "that is totally separate and likely has a higher I/O read cost. Many times the cloud " +
      "environments also get better throughput when you have multiple readers in parallel. " +
      "This reader uses multiple threads to read each file in parallel and each file is sent " +
      "to the GPU separately. This allows the CPU to keep reading while GPU is also doing work. " +
      s"See $MULTITHREAD_READ_NUM_THREADS and " +
      "spark.rapids.sql.format.orc.multiThreadedRead.maxNumFilesParallel to control " +
      "the number of threads and amount of memory used. " +
      "By default this is set to AUTO so we select the reader we think is best. This will " +
      "either be the COALESCING or the MULTITHREADED based on whether we think the file is " +
      "in the cloud. See spark.rapids.cloudSchemes.")
    .stringConf
    .transform(_.toUpperCase(java.util.Locale.ROOT))
    .checkValues(RapidsReaderType.values.map(_.toString))
    .createWithDefault(RapidsReaderType.AUTO.toString)

  val ORC_MULTITHREAD_READ_NUM_THREADS =
    conf("spark.rapids.sql.format.orc.multiThreadedRead.numThreads")
      .doc("The maximum number of threads, on the executor, to use for reading small " +
        "ORC files in parallel. This can not be changed at runtime after the executor has " +
        "started. Used with MULTITHREADED reader, see " +
        s"$ORC_READER_TYPE. DEPRECATED: use $MULTITHREAD_READ_NUM_THREADS")
      .startupOnly()
      .integerConf
      .createOptional

  val ORC_MULTITHREAD_READ_MAX_NUM_FILES_PARALLEL =
    conf("spark.rapids.sql.format.orc.multiThreadedRead.maxNumFilesParallel")
      .doc("A limit on the maximum number of files per task processed in parallel on the CPU " +
        "side before the file is sent to the GPU. This affects the amount of host memory used " +
        "when reading the files in parallel. Used with MULTITHREADED reader, see " +
        s"$ORC_READER_TYPE.")
      .integerConf
      .checkValue(v => v > 0, "The maximum number of files must be greater than 0.")
      .createWithDefault(Integer.MAX_VALUE)

  val ENABLE_CSV = conf("spark.rapids.sql.format.csv.enabled")
    .doc("When set to false disables all csv input and output acceleration. " +
      "(only input is currently supported anyways)")
    .booleanConf
    .createWithDefault(true)

  val ENABLE_CSV_READ = conf("spark.rapids.sql.format.csv.read.enabled")
    .doc("When set to false disables csv input acceleration")
    .booleanConf
    .createWithDefault(true)

  val ENABLE_READ_CSV_FLOATS = conf("spark.rapids.sql.csv.read.float.enabled")
    .doc("CSV reading is not 100% compatible when reading floats.")
    .booleanConf
    .createWithDefault(true)

  val ENABLE_READ_CSV_DOUBLES = conf("spark.rapids.sql.csv.read.double.enabled")
    .doc("CSV reading is not 100% compatible when reading doubles.")
    .booleanConf
    .createWithDefault(true)

  val ENABLE_READ_CSV_DECIMALS = conf("spark.rapids.sql.csv.read.decimal.enabled")
    .doc("CSV reading is not 100% compatible when reading decimals.")
    .booleanConf
    .createWithDefault(false)

  val ENABLE_JSON = conf("spark.rapids.sql.format.json.enabled")
    .doc("When set to true enables all json input and output acceleration. " +
      "(only input is currently supported anyways)")
    .booleanConf
    .createWithDefault(true)

  val ENABLE_JSON_READ = conf("spark.rapids.sql.format.json.read.enabled")
    .doc("When set to true enables json input acceleration")
    .booleanConf
    .createWithDefault(true)

  val ENABLE_READ_JSON_FLOATS = conf("spark.rapids.sql.json.read.float.enabled")
    .doc("JSON reading is not 100% compatible when reading floats.")
    .booleanConf
    .createWithDefault(true)

  val ENABLE_READ_JSON_DOUBLES = conf("spark.rapids.sql.json.read.double.enabled")
    .doc("JSON reading is not 100% compatible when reading doubles.")
    .booleanConf
    .createWithDefault(true)

  val ENABLE_READ_JSON_DECIMALS = conf("spark.rapids.sql.json.read.decimal.enabled")
    .doc("When reading a quoted string as a decimal Spark supports reading non-ascii " +
        "unicode digits, and the RAPIDS Accelerator does not.")
    .booleanConf
    .createWithDefault(true)

  val ENABLE_READ_JSON_DATE_TIME = conf("spark.rapids.sql.json.read.datetime.enabled")
    .doc("JSON reading is not 100% compatible when reading dates and timestamps.")
    .booleanConf
    .createWithDefault(false)

  val ENABLE_AVRO = conf("spark.rapids.sql.format.avro.enabled")
    .doc("When set to true enables all avro input and output acceleration. " +
      "(only input is currently supported anyways)")
    .booleanConf
    .createWithDefault(false)

  val ENABLE_AVRO_READ = conf("spark.rapids.sql.format.avro.read.enabled")
    .doc("When set to true enables avro input acceleration")
    .booleanConf
    .createWithDefault(false)

  val AVRO_READER_TYPE = conf("spark.rapids.sql.format.avro.reader.type")
    .doc("Sets the Avro reader type. We support different types that are optimized for " +
      "different environments. The original Spark style reader can be selected by setting this " +
      "to PERFILE which individually reads and copies files to the GPU. Loading many small files " +
      "individually has high overhead, and using either COALESCING or MULTITHREADED is " +
      "recommended instead. The COALESCING reader is good when using a local file system where " +
      "the executors are on the same nodes or close to the nodes the data is being read on. " +
      "This reader coalesces all the files assigned to a task into a single host buffer before " +
      "sending it down to the GPU. It copies blocks from a single file into a host buffer in " +
      s"separate threads in parallel, see $MULTITHREAD_READ_NUM_THREADS. " +
      "MULTITHREADED is good for cloud environments where you are reading from a blobstore " +
      "that is totally separate and likely has a higher I/O read cost. Many times the cloud " +
      "environments also get better throughput when you have multiple readers in parallel. " +
      "This reader uses multiple threads to read each file in parallel and each file is sent " +
      "to the GPU separately. This allows the CPU to keep reading while GPU is also doing work. " +
      s"See $MULTITHREAD_READ_NUM_THREADS and " +
      "spark.rapids.sql.format.avro.multiThreadedRead.maxNumFilesParallel to control " +
      "the number of threads and amount of memory used. " +
      "By default this is set to AUTO so we select the reader we think is best. This will " +
      "either be the COALESCING or the MULTITHREADED based on whether we think the file is " +
      "in the cloud. See spark.rapids.cloudSchemes.")
    .stringConf
    .transform(_.toUpperCase(java.util.Locale.ROOT))
    .checkValues(RapidsReaderType.values.map(_.toString))
    .createWithDefault(RapidsReaderType.AUTO.toString)

  val AVRO_MULTITHREAD_READ_NUM_THREADS =
    conf("spark.rapids.sql.format.avro.multiThreadedRead.numThreads")
      .doc("The maximum number of threads, on one executor, to use for reading small " +
        "Avro files in parallel. This can not be changed at runtime after the executor has " +
        "started. Used with MULTITHREADED reader, see " +
        s"$AVRO_READER_TYPE. DEPRECATED: use $MULTITHREAD_READ_NUM_THREADS")
      .startupOnly()
      .integerConf
      .createOptional

  val AVRO_MULTITHREAD_READ_MAX_NUM_FILES_PARALLEL =
    conf("spark.rapids.sql.format.avro.multiThreadedRead.maxNumFilesParallel")
      .doc("A limit on the maximum number of files per task processed in parallel on the CPU " +
        "side before the file is sent to the GPU. This affects the amount of host memory used " +
        "when reading the files in parallel. Used with MULTITHREADED reader, see " +
        s"$AVRO_READER_TYPE.")
      .integerConf
      .checkValue(v => v > 0, "The maximum number of files must be greater than 0.")
      .createWithDefault(Integer.MAX_VALUE)

  val ENABLE_DELTA_WRITE = conf("spark.rapids.sql.format.delta.write.enabled")
      .doc("When set to false disables Delta Lake output acceleration.")
      .booleanConf
      .createWithDefault(true)

  val ENABLE_ICEBERG = conf("spark.rapids.sql.format.iceberg.enabled")
    .doc("When set to false disables all Iceberg acceleration")
    .booleanConf
    .createWithDefault(true)

  val ENABLE_ICEBERG_READ = conf("spark.rapids.sql.format.iceberg.read.enabled")
    .doc("When set to false disables Iceberg input acceleration")
    .booleanConf
    .createWithDefault(true)

  val ENABLE_HIVE_TEXT: ConfEntryWithDefault[Boolean] =
    conf("spark.rapids.sql.format.hive.text.enabled")
      .doc("When set to false disables Hive text table acceleration. " +
           "Array/Struct/Map columns are unsupported for acceleration.")
      .booleanConf
      .createWithDefault(true)

  val ENABLE_HIVE_TEXT_READ: ConfEntryWithDefault[Boolean] =
    conf("spark.rapids.sql.format.hive.text.read.enabled")
      .doc("When set to false disables Hive text table read acceleration. " +
           "Array/Struct/Map columns are unsupported for read acceleration.")
      .booleanConf
      .createWithDefault(true)

  val ENABLE_HIVE_TEXT_WRITE: ConfEntryWithDefault[Boolean] =
    conf("spark.rapids.sql.format.hive.text.write.enabled")
      .doc("When set to false disables Hive text table write acceleration. " +
           "Array/Struct/Map columns are unsupported for write acceleration.")
      .booleanConf
      .createWithDefault(true)

  val ENABLE_READ_HIVE_FLOATS = conf("spark.rapids.sql.format.hive.text.read.float.enabled")
      .doc("Hive text file reading is not 100% compatible when reading floats.")
      .booleanConf
      .createWithDefault(true)

  val ENABLE_READ_HIVE_DOUBLES = conf("spark.rapids.sql.format.hive.text.read.double.enabled")
      .doc("Hive text file reading is not 100% compatible when reading doubles.")
      .booleanConf
      .createWithDefault(true)

  val ENABLE_READ_HIVE_DECIMALS = conf("spark.rapids.sql.format.hive.text.read.decimal.enabled")
      .doc("Hive text file reading is not 100% compatible when reading decimals. Hive has " +
          "more limitations on what is valid compared to the GPU implementation in some corner " +
          "cases. See https://github.com/NVIDIA/spark-rapids/issues/7246")
      .booleanConf
      .createWithDefault(true)

  val ENABLE_RANGE_WINDOW_BYTES = conf("spark.rapids.sql.window.range.byte.enabled")
    .doc("When the order-by column of a range based window is byte type and " +
      "the range boundary calculated for a value has overflow, CPU and GPU will get " +
      "the different results. When set to false disables the range window acceleration for the " +
      "byte type order-by column")
    .booleanConf
    .createWithDefault(false)

  val ENABLE_RANGE_WINDOW_SHORT = conf("spark.rapids.sql.window.range.short.enabled")
    .doc("When the order-by column of a range based window is short type and " +
      "the range boundary calculated for a value has overflow, CPU and GPU will get " +
      "the different results. When set to false disables the range window acceleration for the " +
      "short type order-by column")
    .booleanConf
    .createWithDefault(false)

  val ENABLE_RANGE_WINDOW_INT = conf("spark.rapids.sql.window.range.int.enabled")
    .doc("When the order-by column of a range based window is int type and " +
      "the range boundary calculated for a value has overflow, CPU and GPU will get " +
      "the different results. When set to false disables the range window acceleration for the " +
      "int type order-by column")
    .booleanConf
    .createWithDefault(true)

  val ENABLE_RANGE_WINDOW_LONG = conf("spark.rapids.sql.window.range.long.enabled")
    .doc("When the order-by column of a range based window is long type and " +
      "the range boundary calculated for a value has overflow, CPU and GPU will get " +
      "the different results. When set to false disables the range window acceleration for the " +
      "long type order-by column")
    .booleanConf
    .createWithDefault(true)

  val ENABLE_RANGE_WINDOW_FLOAT: ConfEntryWithDefault[Boolean] =
    conf("spark.rapids.sql.window.range.float.enabled")
      .doc("When set to false, this disables the range window acceleration for the " +
        "FLOAT type order-by column")
      .booleanConf
      .createWithDefault(true)

  val ENABLE_RANGE_WINDOW_DOUBLE: ConfEntryWithDefault[Boolean] =
    conf("spark.rapids.sql.window.range.double.enabled")
      .doc("When set to false, this disables the range window acceleration for the " +
        "double type order-by column")
      .booleanConf
      .createWithDefault(true)

  val ENABLE_RANGE_WINDOW_DECIMAL: ConfEntryWithDefault[Boolean] =
    conf("spark.rapids.sql.window.range.decimal.enabled")
    .doc("When set to false, this disables the range window acceleration for the " +
      "DECIMAL type order-by column")
    .booleanConf
    .createWithDefault(true)

  val BATCHED_BOUNDED_ROW_WINDOW_MAX: ConfEntryWithDefault[Integer] =
    conf("spark.rapids.sql.window.batched.bounded.row.max")
      .doc("Max value for bounded row window preceding/following extents " +
      "permissible for the window to be evaluated in batched mode. This value affects " +
      "both the preceding and following bounds, potentially doubling the window size " +
      "permitted for batched execution")
      .integerConf
      .createWithDefault(value = 100)

  val ENABLE_SINGLE_PASS_PARTIAL_SORT_AGG: ConfEntryWithDefault[Boolean] =
    conf("spark.rapids.sql.agg.singlePassPartialSortEnabled")
    .doc("Enable or disable a single pass partial sort optimization where if a heuristic " +
        "indicates it would be good we pre-sort the data before a partial agg and then " +
        "do the agg in a single pass with no merge, so there is no spilling")
    .internal()
    .booleanConf
    .createWithDefault(true)

  val SKIP_AGG_PASS_REDUCTION_RATIO = conf("spark.rapids.sql.agg.skipAggPassReductionRatio")
    .doc("In non-final aggregation stages, if the previous pass has a row reduction ratio " +
        "greater than this value, the next aggregation pass will be skipped." +
        "Setting this to 1 essentially disables this feature.")
    .doubleConf
    .checkValue(v => v >= 0 && v <= 1, "The ratio value must be in [0, 1].")
    .createWithDefault(1.0)

  val FORCE_SINGLE_PASS_PARTIAL_SORT_AGG: ConfEntryWithDefault[Boolean] =
    conf("spark.rapids.sql.agg.forceSinglePassPartialSort")
    .doc("Force a single pass partial sort agg to happen in all cases that it could, " +
        "no matter what the heuristic says. This is really just for testing.")
    .internal()
    .booleanConf
    .createWithDefault(false)

  val ENABLE_REGEXP = conf("spark.rapids.sql.regexp.enabled")
    .doc("Specifies whether supported regular expressions will be evaluated on the GPU. " +
      "Unsupported expressions will fall back to CPU. However, there are some known edge cases " +
      "that will still execute on GPU and produce incorrect results and these are documented in " +
      "the compatibility guide. Setting this config to false will make all regular expressions " +
      "run on the CPU instead.")
    .booleanConf
    .createWithDefault(true)

  val REGEXP_MAX_STATE_MEMORY_BYTES = conf("spark.rapids.sql.regexp.maxStateMemoryBytes")
    .doc("Specifies the maximum memory on GPU to be used for regular expressions." +
      "The memory usage is an estimate based on an upper-bound approximation on the " +
      "complexity of the regular expression. Note that the actual memory usage may " +
      "still be higher than this estimate depending on the number of rows in the data" +
      "column and the input strings themselves. It is recommended to not set this to " +
      s"more than 3 times ${GPU_BATCH_SIZE_BYTES.key}")
    .bytesConf(ByteUnit.BYTE)
    .createWithDefault(Integer.MAX_VALUE)

  // INTERNAL TEST AND DEBUG CONFIGS

  val TEST_RETRY_OOM_INJECTION_MODE = conf("spark.rapids.sql.test.injectRetryOOM")
    .doc("Only to be used in tests. If `true` the retry iterator will inject a GpuRetryOOM " +
         "or CpuRetryOOM once per invocation. Furthermore an extended config " +
         "`num_ooms=<int>,skip=<int>,type=CPU|GPU|CPU_OR_GPU,split=<bool>` can be provided to " +
         "specify the number of OOMs to generate; how many to skip before doing so; whether to " +
         "filter by allocation events by host(CPU), device(GPU), or both (CPU_OR_GPU); " +
         "whether to inject *SplitAndRetryOOM instead of plain *RetryOOM exceptions." +
         "Note *SplitAndRetryOOM exceptions are not always handled - use with care.")
    .internal()
    .stringConf
    .createWithDefault(false.toString)

  val FOLDABLE_NON_LIT_ALLOWED = conf("spark.rapids.sql.test.isFoldableNonLitAllowed")
    .doc("Only to be used in tests. If `true` the foldable expressions that are not literals " +
      "will be allowed")
    .internal()
    .booleanConf
    .createWithDefault(false)

  val TEST_RETRY_CONTEXT_CHECK_ENABLED = conf("spark.rapids.sql.test.retryContextCheck.enabled")
    .doc("Only to be used in tests. When set to true, enable the context check for " +
      "GPU nondeterministic expressions but declaring to be retryable. A GPU retryable " +
      "nondeterministic expression should run inside a checkpoint-restore context. And it " +
      "will blow up when the context does not satisfy.")
    .internal()
    .booleanConf
    .createWithDefault(false)

  val TEST_CONF = conf("spark.rapids.sql.test.enabled")
    .doc("Intended to be used by unit tests, if enabled all operations must run on the " +
      "GPU or an error happens.")
    .internal()
    .booleanConf
    .createWithDefault(false)

  val TEST_ALLOWED_NONGPU = conf("spark.rapids.sql.test.allowedNonGpu")
    .doc("Comma separate string of exec or expression class names that are allowed " +
      "to not be GPU accelerated for testing.")
    .internal()
    .stringConf
    .toSequence
    .createWithDefault(Nil)

  val TEST_VALIDATE_EXECS_ONGPU = conf("spark.rapids.sql.test.validateExecsInGpuPlan")
    .doc("Comma separate string of exec class names to validate they " +
      "are GPU accelerated. Used for testing.")
    .internal()
    .stringConf
    .toSequence
    .createWithDefault(Nil)

  val HASH_SUB_PARTITION_TEST_ENABLED = conf("spark.rapids.sql.test.subPartitioning.enabled")
    .doc("Setting to true will force hash joins to use the sub-partitioning algorithm if " +
      s"${TEST_CONF.key} is also enabled, while false means always disabling it. This is " +
      "intended for tests. Do not set any value under production environments, since it " +
      "will override the default behavior that will choose one automatically according to " +
      "the input batch size")
    .internal()
    .booleanConf
    .createOptional

  val LOG_TRANSFORMATIONS = conf("spark.rapids.sql.debug.logTransformations")
    .doc("When enabled, all query transformations will be logged.")
    .internal()
    .booleanConf
    .createWithDefault(false)

  val OUTPUT_DEBUG_DUMP_PREFIX = conf("spark.rapids.sql.output.debug.dumpPrefix")
    .doc("A path prefix where data that is intended to be written out as the result " +
      "of a query should be dumped for debugging. The format of this is based on " +
      "JCudfSerialization and is trying to capture the underlying table so that if " +
      "there are errors in the output format we can try to recreate it.")
    .internal()
    .stringConf
    .createOptional

  val PARQUET_DEBUG_DUMP_PREFIX = conf("spark.rapids.sql.parquet.debug.dumpPrefix")
    .doc("A path prefix where Parquet split file data is dumped for debugging.")
    .internal()
    .stringConf
    .createOptional

  val PARQUET_DEBUG_DUMP_ALWAYS = conf("spark.rapids.sql.parquet.debug.dumpAlways")
    .doc(s"This only has an effect if $PARQUET_DEBUG_DUMP_PREFIX is set. If true then " +
      "Parquet data is dumped for every read operation otherwise only on a read error.")
    .internal()
    .booleanConf
    .createWithDefault(false)

  val ORC_DEBUG_DUMP_PREFIX = conf("spark.rapids.sql.orc.debug.dumpPrefix")
    .doc("A path prefix where ORC split file data is dumped for debugging.")
    .internal()
    .stringConf
    .createOptional

  val ORC_DEBUG_DUMP_ALWAYS = conf("spark.rapids.sql.orc.debug.dumpAlways")
    .doc(s"This only has an effect if $ORC_DEBUG_DUMP_PREFIX is set. If true then " +
      "ORC data is dumped for every read operation otherwise only on a read error.")
    .internal()
    .booleanConf
    .createWithDefault(false)

  val AVRO_DEBUG_DUMP_PREFIX = conf("spark.rapids.sql.avro.debug.dumpPrefix")
    .doc("A path prefix where AVRO split file data is dumped for debugging.")
    .internal()
    .stringConf
    .createOptional

  val AVRO_DEBUG_DUMP_ALWAYS = conf("spark.rapids.sql.avro.debug.dumpAlways")
    .doc(s"This only has an effect if $AVRO_DEBUG_DUMP_PREFIX is set. If true then " +
      "Avro data is dumped for every read operation otherwise only on a read error.")
    .internal()
    .booleanConf
    .createWithDefault(false)

  val HYBRID_PARQUET_READER = conf("spark.rapids.sql.hybrid.parquet.enabled")
    .doc("Use HybridScan to read Parquet data using CPUs. The underlying implementation " +
      "leverages both Gluten and Velox. Supports Spark 3.2.2, 3.3.1, 3.4.2, and 3.5.1 " +
      "as Gluten does, also supports other versions but not fully tested.")
    .internal()
    .booleanConf
    .createWithDefault(false)

  val HYBRID_PARQUET_PRELOAD_CAP = conf("spark.rapids.sql.hybrid.parquet.numPreloadedBatches")
    .doc("Preloading capacity of HybridParquetScan. If > 0, will enable preloading" +
      " the result of HybridParquetScan asynchronously in a separate thread")
    .internal()
    .integerConf
    .createWithDefault(0)

  // This config name is the same as HybridPluginWrapper in Hybrid jar,
  // can not refer to Hybrid jar because of the jar is optional.
  val LOAD_HYBRID_BACKEND = conf("spark.rapids.sql.hybrid.loadBackend")
    .doc("Load hybrid backend as an extra plugin of spark-rapids during launch time")
    .internal()
    .startupOnly()
    .booleanConf
    .createWithDefault(false)

  object HybridFilterPushdownType extends Enumeration {
    val CPU, GPU, OFF = Value
  }

  val PUSH_DOWN_FILTERS_TO_HYBRID = conf("spark.rapids.sql.hybrid.parquet.filterPushDown")
    .doc("Push down all supported filters to CPU if set to CPU. " +
      "If set to GPU, no filters will be pushed down so all filters are on the GPU. " +
      "If set to OFF, filters will be both pushed down and keeped on the GPU. " +
      "OFF is to make the behavior same as before.")
    .internal()
    .stringConf
    .transform(_.toUpperCase(java.util.Locale.ROOT))
    .checkValues(HybridFilterPushdownType.values.map(_.toString))
    .createWithDefault(HybridFilterPushdownType.CPU.toString)

  val HYBRID_EXPRS_WHITELIST = conf("spark.rapids.sql.hybrid.whitelistExprs")
    .doc("White list of expressions that can be pushed down to CPU. " +
      "The expressions are separated by comma.")
    .internal()
    .stringConf
    .createWithDefault("")

  val HASH_AGG_REPLACE_MODE = conf("spark.rapids.sql.hashAgg.replaceMode")
    .doc("Only when hash aggregate exec has these modes (\"all\" by default): " +
      "\"all\" (try to replace all aggregates, default), " +
      "\"complete\" (exclusively replace complete aggregates), " +
      "\"partial\" (exclusively replace partial aggregates), " +
      "\"final\" (exclusively replace final aggregates)." +
      " These modes can be connected with &(AND) or |(OR) to form sophisticated patterns.")
    .internal()
    .stringConf
    .createWithDefault("all")

  val PARTIAL_MERGE_DISTINCT_ENABLED = conf("spark.rapids.sql.partialMerge.distinct.enabled")
    .doc("Enables aggregates that are in PartialMerge mode to run on the GPU if true")
    .internal()
    .booleanConf
    .createWithDefault(true)

  val SHUFFLE_MANAGER_ENABLED = conf("spark.rapids.shuffle.enabled")
    .doc("Enable or disable the RAPIDS Shuffle Manager at runtime. " +
      "The [RAPIDS Shuffle Manager](https://docs.nvidia.com/spark-rapids/user-guide/latest" +
      "/additional-functionality/rapids-shuffle.html) must " +
      "already be configured. When set to `false`, the built-in Spark shuffle will be used. ")
    .booleanConf
    .createWithDefault(true)

  object RapidsShuffleManagerMode extends Enumeration {
    val UCX, CACHE_ONLY, MULTITHREADED = Value
  }

  val SHUFFLE_MANAGER_MODE = conf("spark.rapids.shuffle.mode")
    .doc("RAPIDS Shuffle Manager mode. " +
      "\"MULTITHREADED\": shuffle file writes and reads are parallelized using a thread pool. " +
      "\"UCX\": (requires UCX installation) uses accelerated transports for " +
      "transferring shuffle blocks. " +
      "\"CACHE_ONLY\": use when running a single executor, for short-circuit cached " +
      "shuffle (for testing purposes).")
    .startupOnly()
    .stringConf
    .checkValues(RapidsShuffleManagerMode.values.map(_.toString))
    .createWithDefault(RapidsShuffleManagerMode.MULTITHREADED.toString)

  val SHUFFLE_TRANSPORT_EARLY_START = conf("spark.rapids.shuffle.transport.earlyStart")
    .doc("Enable early connection establishment for RAPIDS Shuffle")
    .startupOnly()
    .booleanConf
    .createWithDefault(true)

  val SHUFFLE_TRANSPORT_EARLY_START_HEARTBEAT_INTERVAL =
    conf("spark.rapids.shuffle.transport.earlyStart.heartbeatInterval")
      .doc("Shuffle early start heartbeat interval (milliseconds). " +
        "Executors will send a heartbeat RPC message to the driver at this interval")
      .startupOnly()
      .integerConf
      .createWithDefault(5000)

  val SHUFFLE_TRANSPORT_EARLY_START_HEARTBEAT_TIMEOUT =
    conf("spark.rapids.shuffle.transport.earlyStart.heartbeatTimeout")
      .doc(s"Shuffle early start heartbeat timeout (milliseconds). " +
        s"Executors that don't heartbeat within this timeout will be considered stale. " +
        s"This timeout must be higher than the value for " +
        s"${SHUFFLE_TRANSPORT_EARLY_START_HEARTBEAT_INTERVAL.key}")
      .startupOnly()
      .integerConf
      .createWithDefault(10000)

  val SHUFFLE_TRANSPORT_CLASS_NAME = conf("spark.rapids.shuffle.transport.class")
    .doc("The class of the specific RapidsShuffleTransport to use during the shuffle.")
    .internal()
    .startupOnly()
    .stringConf
    .createWithDefault("com.nvidia.spark.rapids.shuffle.ucx.UCXShuffleTransport")

  val SHUFFLE_TRANSPORT_MAX_RECEIVE_INFLIGHT_BYTES =
    conf("spark.rapids.shuffle.transport.maxReceiveInflightBytes")
      .doc("Maximum aggregate amount of bytes that be fetched at any given time from peers " +
        "during shuffle")
      .startupOnly()
      .bytesConf(ByteUnit.BYTE)
      .createWithDefault(1024 * 1024 * 1024)

  val SHUFFLE_UCX_ACTIVE_MESSAGES_FORCE_RNDV =
    conf("spark.rapids.shuffle.ucx.activeMessages.forceRndv")
      .doc("Set to true to force 'rndv' mode for all UCX Active Messages. " +
        "This should only be required with UCX 1.10.x. UCX 1.11.x deployments should " +
        "set to false.")
      .startupOnly()
      .booleanConf
      .createWithDefault(false)

  val SHUFFLE_UCX_USE_WAKEUP = conf("spark.rapids.shuffle.ucx.useWakeup")
    .doc("When set to true, use UCX's event-based progress (epoll) in order to wake up " +
      "the progress thread when needed, instead of a hot loop.")
    .startupOnly()
    .booleanConf
    .createWithDefault(true)

  val SHUFFLE_UCX_LISTENER_START_PORT = conf("spark.rapids.shuffle.ucx.listenerStartPort")
    .doc("Starting port to try to bind the UCX listener.")
    .internal()
    .startupOnly()
    .integerConf
    .createWithDefault(0)

  val SHUFFLE_UCX_MGMT_SERVER_HOST = conf("spark.rapids.shuffle.ucx.managementServerHost")
    .doc("The host to be used to start the management server")
    .startupOnly()
    .stringConf
    .createWithDefault(null)

  val SHUFFLE_UCX_MGMT_CONNECTION_TIMEOUT =
    conf("spark.rapids.shuffle.ucx.managementConnectionTimeout")
    .doc("The timeout for client connections to a remote peer")
    .internal()
    .startupOnly()
    .integerConf
    .createWithDefault(0)

  val SHUFFLE_UCX_BOUNCE_BUFFERS_SIZE = conf("spark.rapids.shuffle.ucx.bounceBuffers.size")
    .doc("The size of bounce buffer to use in bytes. Note that this size will be the same " +
      "for device and host memory")
    .internal()
    .startupOnly()
    .bytesConf(ByteUnit.BYTE)
    .createWithDefault(4 * 1024  * 1024)

  val SHUFFLE_UCX_BOUNCE_BUFFERS_DEVICE_COUNT =
    conf("spark.rapids.shuffle.ucx.bounceBuffers.device.count")
    .doc("The number of bounce buffers to pre-allocate from device memory")
    .internal()
    .startupOnly()
    .integerConf
    .createWithDefault(32)

  val SHUFFLE_UCX_BOUNCE_BUFFERS_HOST_COUNT =
    conf("spark.rapids.shuffle.ucx.bounceBuffers.host.count")
    .doc("The number of bounce buffers to pre-allocate from host memory")
    .internal()
    .startupOnly()
    .integerConf
    .createWithDefault(32)

  val SHUFFLE_MAX_CLIENT_THREADS = conf("spark.rapids.shuffle.maxClientThreads")
    .doc("The maximum number of threads that the shuffle client should be allowed to start")
    .internal()
    .startupOnly()
    .integerConf
    .createWithDefault(50)

  val SHUFFLE_MAX_CLIENT_TASKS = conf("spark.rapids.shuffle.maxClientTasks")
    .doc("The maximum number of tasks shuffle clients will queue before adding threads " +
      s"(up to spark.rapids.shuffle.maxClientThreads), or slowing down the transport")
    .internal()
    .startupOnly()
    .integerConf
    .createWithDefault(100)

  val SHUFFLE_CLIENT_THREAD_KEEPALIVE = conf("spark.rapids.shuffle.clientThreadKeepAlive")
    .doc("The number of seconds that the ThreadPoolExecutor will allow an idle client " +
      "shuffle thread to stay alive, before reclaiming.")
    .internal()
    .startupOnly()
    .integerConf
    .createWithDefault(30)

  val SHUFFLE_MAX_SERVER_TASKS = conf("spark.rapids.shuffle.maxServerTasks")
    .doc("The maximum number of tasks the shuffle server will queue up for its thread")
    .internal()
    .startupOnly()
    .integerConf
    .createWithDefault(1000)

  val SHUFFLE_MAX_METADATA_SIZE = conf("spark.rapids.shuffle.maxMetadataSize")
    .doc("The maximum size of a metadata message that the shuffle plugin will keep in its " +
      "direct message pool. ")
    .internal()
    .startupOnly()
    .bytesConf(ByteUnit.BYTE)
    .createWithDefault(500 * 1024)

  val SHUFFLE_COMPRESSION_CODEC = conf("spark.rapids.shuffle.compression.codec")
    .doc("The GPU codec used to compress shuffle data when using RAPIDS shuffle. " +
      "Supported codecs: zstd, lz4, copy, none")
    .internal()
    .startupOnly()
    .stringConf
    .createWithDefault("none")

val SHUFFLE_COMPRESSION_LZ4_CHUNK_SIZE = conf("spark.rapids.shuffle.compression.lz4.chunkSize")
    .doc("A configurable chunk size to use when compressing with LZ4.")
    .internal()
    .startupOnly()
    .bytesConf(ByteUnit.BYTE)
    .createWithDefault(64 * 1024)

  val SHUFFLE_COMPRESSION_ZSTD_CHUNK_SIZE =
    conf("spark.rapids.shuffle.compression.zstd.chunkSize")
      .doc("A configurable chunk size to use when compressing with ZSTD.")
      .internal()
      .startupOnly()
      .bytesConf(ByteUnit.BYTE)
      .createWithDefault(64 * 1024)

  val FORCE_HIVE_HASH_FOR_BUCKETED_WRITE =
    conf("spark.rapids.sql.format.write.forceHiveHashForBucketing")
      .doc("Hive write commands before Spark 330 use Murmur3Hash for bucketed write. " +
        "When enabled, HiveHash will be always used for this instead of Murmur3. This is " +
        "used to align with some customized Spark binaries before 330.")
      .internal()
      .booleanConf
      .createWithDefault(false)

  val SHUFFLE_MULTITHREADED_MAX_BYTES_IN_FLIGHT =
    conf("spark.rapids.shuffle.multiThreaded.maxBytesInFlight")
      .doc(
        "The size limit, in bytes, that the RAPIDS shuffle manager configured in " +
        "\"MULTITHREADED\" mode will allow to be serialized or deserialized concurrently " +
        "per task. This is also the maximum amount of memory that will be used per task. " +
        "This should be set larger " +
        "than Spark's default maxBytesInFlight (48MB). The larger this setting is, the " +
        "more compressed shuffle chunks are processed concurrently. In practice, " +
        "care needs to be taken to not go over the amount of off-heap memory that Netty has " +
        "available. See https://github.com/NVIDIA/spark-rapids/issues/9153.")
      .startupOnly()
      .bytesConf(ByteUnit.BYTE)
      .createWithDefault(128 * 1024 * 1024)

  val SHUFFLE_MULTITHREADED_WRITER_THREADS =
    conf("spark.rapids.shuffle.multiThreaded.writer.threads")
      .doc("The number of threads to use for writing shuffle blocks per executor in the " +
          "RAPIDS shuffle manager configured in \"MULTITHREADED\" mode. " +
          "There are two special values: " +
          "0 = feature is disabled, falls back to Spark built-in shuffle writer; " +
          "1 = our implementation of Spark's built-in shuffle writer with extra metrics.")
      .startupOnly()
      .integerConf
      .createWithDefault(20)

  val SHUFFLE_PARTITIONING_MAX_CPU_BATCH_SIZE =
    conf("spark.rapids.shuffle.partitioning.maxCpuBatchSize")
      .doc("The maximum size of a sliced batch output to the CPU side " +
        "when GPU partitioning shuffle data. This can be used to limit the peak on-heap memory " +
        "used by CPU to serialize the shuffle data, especially for skew data cases. " +
        "The default value is maximum size of an Array minus 2k overhead (2147483639L - 2048L), " +
        "user should only set a smaller value than default value to avoid subsequent failures.")
      .internal()
      .bytesConf(ByteUnit.BYTE)
      .checkValue(v => v > 0 && v <= 2147483639L - 2048L,
        s"maxCpuBatchSize must be positive and not exceed ${2147483639L - 2048L} bytes.")
      // The maximum size of an Array minus a bit for overhead for metadata
      .createWithDefault(2147483639L - 2048L)

  val SHUFFLE_MULTITHREADED_READER_THREADS =
    conf("spark.rapids.shuffle.multiThreaded.reader.threads")
        .doc("The number of threads to use for reading shuffle blocks per executor in the " +
            "RAPIDS shuffle manager configured in \"MULTITHREADED\" mode. " +
            "There are two special values: " +
            "0 = feature is disabled, falls back to Spark built-in shuffle reader; " +
            "1 = our implementation of Spark's built-in shuffle reader with extra metrics.")
        .startupOnly()
        .integerConf
        .createWithDefault(20)

  val SHUFFLE_KUDO_SERIALIZER_ENABLED = conf("spark.rapids.shuffle.kudo.serializer.enabled")
    .doc("Enable or disable the Kudo serializer for the shuffle.")
    .internal()
    .startupOnly()
    .booleanConf
    .createWithDefault(false)

  val SHUFFLE_KUDO_SERIALIZER_MEASURE_BUFFER_COPY_ENABLED =
    conf("spark.rapids.shuffle.kudo.serializer.measure.buffer.copy.enabled")
    .doc("Enable or disable measuring buffer copy time when using Kudo serializer for the shuffle.")
    .internal()
    .startupOnly()
    .booleanConf
    .createWithDefault(false)

  // ["NEVER", "ALWAYS", "ONFAILURE"]
  private val KudoDebugModes = 
    DumpOption.values.map(_.toString.toUpperCase(java.util.Locale.ROOT)).toSet 

  val SHUFFLE_KUDO_SERIALIZER_DEBUG_MODE = conf("spark.rapids.shuffle.kudo.serializer.debug.mode")
    .doc("Debug mode for Kudo serializer for the shuffle. If Always, it will dump the " +
      "kudo tables to a file in spark.rapids.shuffle.kudo.serializer.debug.dump.path.prefix. " +
      "If Never, it will not dump the kudo tables data. If OnFailure, it will only dump the " +
      "kudo tables data when the shuffle fails.")
    .internal()
    .startupOnly()
    .stringConf
    .transform(_.toUpperCase(java.util.Locale.ROOT))
    .checkValues(KudoDebugModes)
    .createWithDefault("NEVER")

  val SHUFFLE_KUDO_SERIALIZER_DEBUG_DUMP_PREFIX = 
    conf("spark.rapids.shuffle.kudo.serializer.debug.dump.path.prefix")
    .doc("The path prefix to use for the kudo tables when using Kudo serializer for the shuffle.")
    .internal()
    .startupOnly()
    .stringConf
    .createOptional

  // USER FACING DEBUG CONFIGS

  val SHUFFLE_COMPRESSION_MAX_BATCH_MEMORY =
    conf("spark.rapids.shuffle.compression.maxBatchMemory")
      .internal()
      .bytesConf(ByteUnit.BYTE)
      .createWithDefault(1024 * 1024 * 1024)

  val EXPLAIN = conf("spark.rapids.sql.explain")
    .doc("Explain why some parts of a query were not placed on a GPU or not. Possible " +
      "values are ALL: print everything, NONE: print nothing, NOT_ON_GPU: print only parts of " +
      "a query that did not go on the GPU")
    .commonlyUsed()
    .stringConf
    .createWithDefault("NOT_ON_GPU")

  val SHIMS_PROVIDER_OVERRIDE = conf("spark.rapids.shims-provider-override")
    .internal()
    .startupOnly()
    .doc("Overrides the automatic Spark shim detection logic and forces a specific shims " +
      "provider class to be used. Set to the fully qualified shims provider class to use. " +
      "If you are using a custom Spark version such as Spark 3.2.0 then this can be used to " +
      "specify the shims provider that matches the base Spark version of Spark 3.2.0, i.e.: " +
      "com.nvidia.spark.rapids.shims.spark320.SparkShimServiceProvider. If you modified Spark " +
      "then there is no guarantee the RAPIDS Accelerator will function properly." +
      "When tested in a combined jar with other Shims, it's expected that the provided " +
      "implementation follows the same convention as existing Spark shims. If its class" +
      " name has the form com.nvidia.spark.rapids.shims.<shimId>.YourSparkShimServiceProvider. " +
      "The last package name component, i.e., shimId, can be used in the combined jar as the root" +
      " directory /shimId for any incompatible classes. When tested in isolation, no special " +
      "jar root is required"
    )
    .stringConf
    .createOptional

  val CUDF_VERSION_OVERRIDE = conf("spark.rapids.cudfVersionOverride")
    .internal()
    .startupOnly()
    .doc("Overrides the cudf version compatibility check between cudf jar and RAPIDS Accelerator " +
      "jar. If you are sure that the cudf jar which is mentioned in the classpath is compatible " +
      "with the RAPIDS Accelerator version, then set this to true.")
    .booleanConf
    .createWithDefault(false)

  object AllowMultipleJars extends Enumeration {
    val ALWAYS, SAME_REVISION, NEVER = Value
  }

  val ALLOW_MULTIPLE_JARS = conf("spark.rapids.sql.allowMultipleJars")
    .startupOnly()
    .doc("Allow multiple rapids-4-spark, spark-rapids-jni, and cudf jars on the classpath. " +
      "Spark will take the first one it finds, so the version may not be expected. Possisble " +
      "values are ALWAYS: allow all jars, SAME_REVISION: only allow jars with the same " +
      "revision, NEVER: do not allow multiple jars at all.")
    .stringConf
    .transform(_.toUpperCase(java.util.Locale.ROOT))
    .checkValues(AllowMultipleJars.values.map(_.toString))
    .createWithDefault(AllowMultipleJars.SAME_REVISION.toString)

  val ALLOW_DISABLE_ENTIRE_PLAN = conf("spark.rapids.allowDisableEntirePlan")
    .internal()
    .doc("The plugin has the ability to detect possibe incompatibility with some specific " +
      "queries and cluster configurations. In those cases the plugin will disable GPU support " +
      "for the entire query. Set this to false if you want to override that behavior, but use " +
      "with caution.")
    .booleanConf
    .createWithDefault(true)

  val OPTIMIZER_ENABLED = conf("spark.rapids.sql.optimizer.enabled")
      .internal()
      .doc("Enable cost-based optimizer that will attempt to avoid " +
          "transitions to GPU for operations that will not result in improved performance " +
          "over CPU")
      .booleanConf
      .createWithDefault(false)

  val OPTIMIZER_EXPLAIN = conf("spark.rapids.sql.optimizer.explain")
      .internal()
      .doc("Explain why some parts of a query were not placed on a GPU due to " +
          "optimization rules. Possible values are ALL: print everything, NONE: print nothing")
      .stringConf
      .createWithDefault("NONE")

  val OPTIMIZER_DEFAULT_ROW_COUNT = conf("spark.rapids.sql.optimizer.defaultRowCount")
    .internal()
    .doc("The cost-based optimizer uses estimated row counts to calculate costs and sometimes " +
      "there is no row count available so we need a default assumption to use in this case")
    .longConf
    .createWithDefault(1000000)

  val OPTIMIZER_CLASS_NAME = conf("spark.rapids.sql.optimizer.className")
    .internal()
    .doc("Optimizer implementation class name. The class must implement the " +
      "com.nvidia.spark.rapids.Optimizer trait")
    .stringConf
    .createWithDefault("com.nvidia.spark.rapids.CostBasedOptimizer")

  val OPTIMIZER_DEFAULT_CPU_OPERATOR_COST = conf("spark.rapids.sql.optimizer.cpu.exec.default")
    .internal()
    .doc("Default per-row CPU cost of executing an operator, in seconds")
    .doubleConf
    .createWithDefault(0.0002)

  val OPTIMIZER_DEFAULT_CPU_EXPRESSION_COST = conf("spark.rapids.sql.optimizer.cpu.expr.default")
    .internal()
    .doc("Default per-row CPU cost of evaluating an expression, in seconds")
    .doubleConf
    .createWithDefault(0.0)

  val OPTIMIZER_DEFAULT_GPU_OPERATOR_COST = conf("spark.rapids.sql.optimizer.gpu.exec.default")
      .internal()
      .doc("Default per-row GPU cost of executing an operator, in seconds")
      .doubleConf
      .createWithDefault(0.0001)

  val OPTIMIZER_DEFAULT_GPU_EXPRESSION_COST = conf("spark.rapids.sql.optimizer.gpu.expr.default")
      .internal()
      .doc("Default per-row GPU cost of evaluating an expression, in seconds")
      .doubleConf
      .createWithDefault(0.0)

  val OPTIMIZER_CPU_READ_SPEED = conf(
    "spark.rapids.sql.optimizer.cpuReadSpeed")
      .internal()
      .doc("Speed of reading data from CPU memory in GB/s")
      .doubleConf
      .createWithDefault(30.0)

  val OPTIMIZER_CPU_WRITE_SPEED = conf(
    "spark.rapids.sql.optimizer.cpuWriteSpeed")
    .internal()
    .doc("Speed of writing data to CPU memory in GB/s")
    .doubleConf
    .createWithDefault(30.0)

  val OPTIMIZER_GPU_READ_SPEED = conf(
    "spark.rapids.sql.optimizer.gpuReadSpeed")
    .internal()
    .doc("Speed of reading data from GPU memory in GB/s")
    .doubleConf
    .createWithDefault(320.0)

  val OPTIMIZER_GPU_WRITE_SPEED = conf(
    "spark.rapids.sql.optimizer.gpuWriteSpeed")
    .internal()
    .doc("Speed of writing data to GPU memory in GB/s")
    .doubleConf
    .createWithDefault(320.0)

  val USE_ARROW_OPT = conf("spark.rapids.arrowCopyOptimizationEnabled")
    .doc("Option to turn off using the optimized Arrow copy code when reading from " +
      "ArrowColumnVector in HostColumnarToGpu. Left as internal as user shouldn't " +
      "have to turn it off, but its convenient for testing.")
    .internal()
    .booleanConf
    .createWithDefault(true)

  val SPARK_GPU_RESOURCE_NAME = conf("spark.rapids.gpu.resourceName")
    .doc("The name of the Spark resource that represents a GPU that you want the plugin to use " +
      "if using custom resources with Spark.")
    .startupOnly()
    .stringConf
    .createWithDefault("gpu")

  val SUPPRESS_PLANNING_FAILURE = conf("spark.rapids.sql.suppressPlanningFailure")
    .doc("Option to fallback an individual query to CPU if an unexpected condition prevents the " +
      "query plan from being converted to a GPU-enabled one. Note this is different from " +
      "a normal CPU fallback for a yet-to-be-supported Spark SQL feature. If this happens " +
      "the error should be reported and investigated as a GitHub issue.")
    .booleanConf
    .createWithDefault(value = false)

  val ENABLE_FAST_SAMPLE = conf("spark.rapids.sql.fast.sample")
    .doc("Option to turn on fast sample. If enable it is inconsistent with CPU sample " +
      "because of GPU sample algorithm is inconsistent with CPU.")
    .booleanConf
    .createWithDefault(value = false)

  val DETECT_DELTA_LOG_QUERIES = conf("spark.rapids.sql.detectDeltaLogQueries")
    .doc("Queries against Delta Lake _delta_log JSON files are not efficient on the GPU. When " +
      "this option is enabled, the plugin will attempt to detect these queries and fall back " +
      "to the CPU.")
    .booleanConf
    .createWithDefault(value = true)

  val DETECT_DELTA_CHECKPOINT_QUERIES = conf("spark.rapids.sql.detectDeltaCheckpointQueries")
    .doc("Queries against Delta Lake _delta_log checkpoint Parquet files are not efficient on " +
      "the GPU. When this option is enabled, the plugin will attempt to detect these queries " +
      "and fall back to the CPU.")
    .booleanConf
    .createWithDefault(value = true)

  val NUM_FILES_FILTER_PARALLEL = conf("spark.rapids.sql.coalescing.reader.numFilterParallel")
    .doc("This controls the number of files the coalescing reader will run " +
      "in each thread when it filters blocks for reading. If this value is greater than zero " +
      "the files will be filtered in a multithreaded manner where each thread filters " +
      "the number of files set by this config. If this is set to zero the files are " +
      "filtered serially. This uses the same thread pool as the multithreaded reader, " +
      s"see $MULTITHREAD_READ_NUM_THREADS.")
    .integerConf
    .createWithDefault(value = 0)

  val CONCURRENT_WRITER_PARTITION_FLUSH_SIZE =
    conf("spark.rapids.sql.concurrentWriterPartitionFlushSize")
        .doc("The flush size of the concurrent writer cache in bytes for each partition. " +
            "If specified spark.sql.maxConcurrentOutputFileWriters, use concurrent writer to " +
            "write data. Concurrent writer first caches data for each partition and begins to " +
            "flush the data if it finds one partition with a size that is greater than or equal " +
            "to this config. The default value is 0, which will try to select a size based off " +
            "of file type specific configs. E.g.: It uses `write.parquet.row-group-size-bytes` " +
            "config for Parquet type and `orc.stripe.size` config for Orc type. " +
            "If the value is greater than 0, will use this positive value." +
            "Max value may get better performance but not always, because concurrent writer uses " +
            "spillable cache and big value may cause more IO swaps.")
        .bytesConf(ByteUnit.BYTE)
        .createWithDefault(0L)

  val NUM_SUB_PARTITIONS = conf("spark.rapids.sql.join.hash.numSubPartitions")
    .doc("The number of partitions for the repartition in each partition for big hash join. " +
      "GPU will try to repartition the data into smaller partitions in each partition when the " +
      "data from the build side is too large to fit into a single batch.")
    .internal()
    .integerConf
    .createWithDefault(16)

  val SIZED_JOIN_PARTITION_AMPLIFICATION =
    conf("spark.rapids.sql.join.sizedJoin.buildPartitionNumberAmplification")
      .doc("In sized join, by default we'll use bytes_of_build_size/batch_size + 1 as the number " +
        "of partitions for the build side. This config is used to amplify the number of " +
        "partitions for the build side. The default value is 1, which means we'll use the " +
        "default number of partitions. If the value is greater than 1, we'll amplify the " +
        "number of partitions by this value.")
      .internal()
      .doubleConf
      .checkValue(v => v >= 1, "The amplification factor must be greater than or equal to 1")
      .createWithDefault(1)

  val ENABLE_AQE_EXCHANGE_REUSE_FIXUP = conf("spark.rapids.sql.aqeExchangeReuseFixup.enable")
      .doc("Option to turn on the fixup of exchange reuse when running with " +
          "adaptive query execution.")
      .internal()
      .booleanConf
      .createWithDefault(true)

  val CHUNKED_PACK_POOL_SIZE = conf("spark.rapids.sql.chunkedPack.poolSize")
      .doc("Amount of GPU memory (in bytes) to set aside at startup for the chunked pack " +
           "scratch space, needed during spill from GPU to host memory. As a rule of thumb, each " +
           "column should see around 200B that will be allocated from this pool. " +
           "With the default of 10MB, a table of ~60,000 columns can be spilled using only this " +
           "pool. If this config is 0B, or if allocations fail, the plugin will retry with " +
           "the regular GPU memory resource.")
      .internal()
      .bytesConf(ByteUnit.BYTE)
      .createWithDefault(10L*1024*1024)

  val CHUNKED_PACK_BOUNCE_BUFFER_SIZE = conf("spark.rapids.sql.chunkedPack.bounceBufferSize")
      .doc("Amount of GPU memory (in bytes) to set aside at startup per chunked pack " +
          "bounce buffer, needed during spill from GPU to host memory. ")
      .internal()
      .bytesConf(ByteUnit.BYTE)
      .checkValue(v => v >= 1L*1024*1024,
        "The chunked pack bounce buffer must be at least 1MB in size")
      .createWithDefault(32L * 1024 * 1024)

  val CHUNKED_PACK_BOUNCE_BUFFER_COUNT = conf("spark.rapids.sql.chunkedPack.bounceBuffers")
    .doc("Number of chunked pack bounce buffers, needed during spill from GPU to host memory. ")
    .internal()
    .integerConf
    .checkValue(v => v >= 1,
      "The chunked pack bounce buffer count must be at least 1")
    .createWithDefault(4)

  val SPILL_TO_DISK_BOUNCE_BUFFER_SIZE =
    conf("spark.rapids.memory.host.spillToDiskBounceBufferSize")
      .doc("Amount of host memory (in bytes) to set aside at startup for the " +
        "bounce buffer used for gpu to disk spill that bypasses the host store.")
      .internal()
      .bytesConf(ByteUnit.BYTE)
      .checkValue(v => v >= 1,
        "The gpu to disk spill bounce buffer must have a positive size")
      .createWithDefault(32L * 1024 * 1024)

  val SPILL_TO_DISK_BOUNCE_BUFFER_COUNT =
    conf("spark.rapids.memory.host.spillToDiskBounceBuffers")
      .doc("Number of bounce buffers used for gpu to disk spill that bypasses the host store.")
      .internal()
      .integerConf
      .checkValue(v => v >= 1,
        "The gpu to disk spill bounce buffer count must be positive")
      .createWithDefault(4)

  val SPLIT_UNTIL_SIZE_OVERRIDE = conf("spark.rapids.sql.test.overrides.splitUntilSize")
      .doc("Only for tests: override the value of GpuDeviceManager.splitUntilSize")
      .internal()
      .longConf
      .createOptional

  val TEST_IO_ENCRYPTION = conf("spark.rapids.test.io.encryption")
    .doc("Only for tests: verify for IO encryption")
    .internal()
    .booleanConf
    .createOptional

  val SKIP_GPU_ARCH_CHECK = conf("spark.rapids.skipGpuArchitectureCheck")
    .doc("When true, skips GPU architecture compatibility check. Note that this check " +
      "might still be present in cuDF.")
    .internal()
    .booleanConf
    .createWithDefault(false)

  val TEST_GET_JSON_OBJECT_SAVE_PATH = conf("spark.rapids.sql.expression.GetJsonObject.debugPath")
    .doc("Only for tests: specify a directory to save CSV debug output for get_json_object " +
      "if the output differs from the CPU version. Multiple files may be saved")
    .internal()
    .stringConf
    .createOptional

  val TEST_GET_JSON_OBJECT_SAVE_ROWS =
    conf("spark.rapids.sql.expression.GetJsonObject.debugSaveRows")
      .doc("Only for tests: when a debugPath is provided this is the number " +
        "of rows that is saved per file. There may be multiple files if there " +
        "are multiple tasks or multiple batches within a task")
      .internal()
      .integerConf
      .createWithDefault(1024)

  val DELTA_LOW_SHUFFLE_MERGE_SCATTER_DEL_VECTOR_BATCH_SIZE =
    conf("spark.rapids.sql.delta.lowShuffleMerge.deletion.scatter.max.size")
      .doc("Option to set max batch size when scattering deletion vector")
      .internal()
      .integerConf
      .createWithDefault(32 * 1024)

  val DELTA_LOW_SHUFFLE_MERGE_DEL_VECTOR_BROADCAST_THRESHOLD =
    conf("spark.rapids.sql.delta.lowShuffleMerge.deletionVector.broadcast.threshold")
      .doc("Currently we need to broadcast deletion vector to all executors to perform low " +
        "shuffle merge. When we detect the deletion vector broadcast size is larger than this " +
        "value, we will fallback to normal shuffle merge.")
      .bytesConf(ByteUnit.BYTE)
      .createWithDefault(20 * 1024 * 1024)

  val ENABLE_DELTA_LOW_SHUFFLE_MERGE =
    conf("spark.rapids.sql.delta.lowShuffleMerge.enabled")
    .doc("Option to turn on the low shuffle merge for Delta Lake. Currently there are some " +
      "limitations for this feature: " +
      "1. We only support Databricks Runtime 13.3 and Deltalake 2.4. " +
      s"2. The file scan mode must be set to ${RapidsReaderType.PERFILE} " +
      "3. The deletion vector size must be smaller than " +
      s"${DELTA_LOW_SHUFFLE_MERGE_DEL_VECTOR_BROADCAST_THRESHOLD.key} ")
    .booleanConf
    .createWithDefault(false)

  val ENABLE_HASH_FUNCTION_IN_PARTITIONING =
    conf("spark.rapids.sql.partitioning.hashFunction.enabled")
      .doc("When false, Only Murmur3Hash is used for GPU hash partitioning to " +
        "align with the regular Spark. When enabled, GPU will try to infer the hash " +
        "function from the CPU hash partitioning and use the same one. This is for " +
        "a customized Spark supporting multiple hash functions in hash partitioning. " +
        "So far only 'HiveHash' and 'Murmur3Hash' are supported on GPU. This requires " +
        s"'${INCOMPATIBLE_OPS.key}' to also be set to true.")
      .internal()
      .booleanConf
      .createWithDefault(true)

  val TAG_LORE_ID_ENABLED = conf("spark.rapids.sql.lore.tag.enabled")
    .doc("Enable add a LORE id to each gpu plan node")
    .internal()
    .booleanConf
    .createWithDefault(true)

  val LORE_DUMP_IDS = conf("spark.rapids.sql.lore.idsToDump")
    .doc("Specify the LORE ids of operators to dump. The format is a comma separated list of " +
      "LORE ids. For example: \"1[0]\" will dump partition 0 of input of gpu operator " +
      "with lore id 1. For more details, please refer to " +
      "[the LORE documentation](../dev/lore.md). If this is not set, no data will be dumped.")
    .stringConf
    .createOptional

  val LORE_DUMP_PATH = conf("spark.rapids.sql.lore.dumpPath")
    .doc(s"The path to dump the LORE nodes' input data. This must be set if ${LORE_DUMP_IDS.key} " +
      "has been set. The data of each LORE node will be dumped to a subfolder with name " +
      "'loreId-<LORE id>' under this path. For more details, please refer to " +
      "[the LORE documentation](../dev/lore.md).")
    .stringConf
    .createOptional

  val CASE_WHEN_FUSE =
    conf("spark.rapids.sql.case_when.fuse")
      .doc("If when branches is greater than 2 and all then/else values in case when are string " +
        "scalar, fuse mode improves the performance. By default this is enabled.")
      .internal()
      .booleanConf
      .createWithDefault(true)

  val TRACE_TASK_GPU_OWNERSHIP = conf("spark.rapids.sql.nvtx.traceTaskGpuOwnership")
    .doc("Enable tracing of the GPU ownership of tasks. This can be useful for debugging " +
      "deadlocks and other issues related to GPU semaphore.")
    .internal()
    .booleanConf
    .createWithDefault(false)

  val ENABLE_ASYNC_OUTPUT_WRITE =
    conf("spark.rapids.sql.asyncWrite.queryOutput.enabled")
      .doc("Option to turn on the async query output write. During the final output write, the " +
        "task first copies the output to the host memory, and then writes it into the storage. " +
        "When this option is enabled, the task will asynchronously write the output in the host " +
        "memory to the storage. Only the Parquet and ORC formats are supported currently.")
      .internal()
      .booleanConf
      .createWithDefault(false)

  val ASYNC_QUERY_OUTPUT_WRITE_HOLD_GPU_IN_TASK =
    conf("spark.rapids.sql.queryOutput.holdGpuInTask")
      .doc("Option to hold GPU semaphore between batch processing during the final output write. " +
        "This option could degrade query performance if it is enabled without the async query " +
        "output write. It is recommended to consider enabling this option only when " +
        s"${ENABLE_ASYNC_OUTPUT_WRITE.key} is set. This option is off by default when the async " +
        "query output write is disabled; otherwise, it is on.")
      .internal()
      .booleanConf
      .createOptional

  val ASYNC_WRITE_MAX_IN_FLIGHT_HOST_MEMORY_BYTES =
    conf("spark.rapids.sql.asyncWrite.maxInFlightHostMemoryBytes")
      .doc("Maximum number of host memory bytes per executor that can be in-flight for async " +
        "query output write. Tasks may be blocked if the total host memory bytes in-flight " +
        "exceeds this value.")
      .internal()
      .bytesConf(ByteUnit.BYTE)
      .createWithDefault(2L * 1024 * 1024 * 1024)

  private def printSectionHeader(category: String): Unit =
    println(s"\n### $category")

  private def printToggleHeader(category: String): Unit = {
    printSectionHeader(category)
    println("Name | Description | Default Value | Notes")
    println("-----|-------------|---------------|------------------")
  }

  private def printToggleHeaderWithSqlFunction(category: String): Unit = {
    printSectionHeader(category)
    println("Name | SQL Function(s) | Description | Default Value | Notes")
    println("-----|-----------------|-------------|---------------|------")
  }

  def help(asTable: Boolean = false): Unit = {
    helpCommon(asTable)
    helpAdvanced(asTable)
  }

  def helpCommon(asTable: Boolean = false): Unit = {
    if (asTable) {
      println("---")
      println("layout: page")
      println("title: Configuration")
      println("nav_order: 4")
      println("---")
      println(s"<!-- Generated by RapidsConf.help. DO NOT EDIT! -->")
      // scalastyle:off line.size.limit
      println("""# RAPIDS Accelerator for Apache Spark Configuration
        |The following is the list of options that `rapids-plugin-4-spark` supports.
        |
        |On startup use: `--conf [conf key]=[conf value]`. For example:
        |
        |```
<<<<<<< HEAD
        |${SPARK_HOME}/bin/spark-shell --jars rapids-4-spark_2.12-25.02.1-cuda11.jar \
=======
        |${SPARK_HOME}/bin/spark-shell --jars rapids-4-spark_2.12-25.04.0-SNAPSHOT-cuda11.jar \
>>>>>>> 19c13a4e
        |--conf spark.plugins=com.nvidia.spark.SQLPlugin \
        |--conf spark.rapids.sql.concurrentGpuTasks=2
        |```
        |
        |At runtime use: `spark.conf.set("[conf key]", [conf value])`. For example:
        |
        |```
        |scala> spark.conf.set("spark.rapids.sql.concurrentGpuTasks", 2)
        |```
        |
        | All configs can be set on startup, but some configs, especially for shuffle, will not
        | work if they are set at runtime. Please check the column of "Applicable at" to see
        | when the config can be set. "Startup" means only valid on startup, "Runtime" means
        | valid on both startup and runtime.
        |""".stripMargin)
      // scalastyle:on line.size.limit
      println("\n## General Configuration\n")
      println("Name | Description | Default Value | Applicable at")
      println("-----|-------------|--------------|--------------")
    } else {
      println("Commonly Used Rapids Configs:")
    }
    val allConfs = registeredConfs.clone()
    allConfs.append(RapidsPrivateUtil.getPrivateConfigs(): _*)
    val outputConfs = allConfs.filter(_.isCommonlyUsed)
    outputConfs.sortBy(_.key).foreach(_.help(asTable))
    if (asTable) {
      // scalastyle:off line.size.limit
      println("""
        |For more advanced configs, please refer to the [RAPIDS Accelerator for Apache Spark Advanced Configuration](./additional-functionality/advanced_configs.md) page.
        |""".stripMargin)
      // scalastyle:on line.size.limit
    }
  }

  def helpAdvanced(asTable: Boolean = false): Unit = {
    if (asTable) {
      println("---")
      println("layout: page")
      // print advanced configuration
      println("title: Advanced Configuration")
      println("parent: Additional Functionality")
      println("nav_order: 10")
      println("---")
      println(s"<!-- Generated by RapidsConf.help. DO NOT EDIT! -->")
      // scalastyle:off line.size.limit
      println("""# RAPIDS Accelerator for Apache Spark Advanced Configuration
        |Most users will not need to modify the configuration options listed below.
        |They are documented here for completeness and advanced usage.
        |
        |The following configuration options are supported by the RAPIDS Accelerator for Apache Spark.
        |
        |For commonly used configurations and examples of setting options, please refer to the
        |[RAPIDS Accelerator for Configuration](../configs.md) page.
        |""".stripMargin)
      // scalastyle:on line.size.limit
      println("\n## Advanced Configuration\n")

      println("Name | Description | Default Value | Applicable at")
      println("-----|-------------|--------------|--------------")
    } else {
      println("Advanced Rapids Configs:")
    }
    val allConfs = registeredConfs.clone()
    allConfs.append(RapidsPrivateUtil.getPrivateConfigs(): _*)
    val outputConfs = allConfs.filterNot(_.isCommonlyUsed)
    outputConfs.sortBy(_.key).foreach(_.help(asTable))
    if (asTable) {
      println("")
      // scalastyle:off line.size.limit
      println("""## Supported GPU Operators and Fine Tuning
        |_The RAPIDS Accelerator for Apache Spark_ can be configured to enable or disable specific
        |GPU accelerated expressions.  Enabled expressions are candidates for GPU execution. If the
        |expression is configured as disabled, the accelerator plugin will not attempt replacement,
        |and it will run on the CPU.
        |
        |Please leverage the [`spark.rapids.sql.explain`](#sql.explain) setting to get
        |feedback from the plugin as to why parts of a query may not be executing on the GPU.
        |
        |**NOTE:** Setting
        |[`spark.rapids.sql.incompatibleOps.enabled=true`](#sql.incompatibleOps.enabled)
        |will enable all the settings in the table below which are not enabled by default due to
        |incompatibilities.""".stripMargin)
      // scalastyle:on line.size.limit

      printToggleHeaderWithSqlFunction("Expressions\n")
    }
    GpuOverrides.expressions.values.toSeq.sortBy(_.tag.toString).foreach { rule =>
      val sqlFunctions =
        ConfHelper.getSqlFunctionsForClass(rule.tag.runtimeClass).map(_.mkString(", "))

      // this is only for formatting, this is done to ensure the table has a column for a
      // row where there isn't a SQL function
      rule.confHelp(asTable, Some(sqlFunctions.getOrElse(" ")))
    }
    if (asTable) {
      printToggleHeader("Execution\n")
    }
    GpuOverrides.execs.values.toSeq.sortBy(_.tag.toString).foreach(_.confHelp(asTable))
    if (asTable) {
      printToggleHeader("Commands\n")
    }
    GpuOverrides.commonRunnableCmds.values.toSeq.sortBy(_.tag.toString).foreach(_.confHelp(asTable))
    if (asTable) {
      printToggleHeader("Scans\n")
    }
    GpuOverrides.scans.values.toSeq.sortBy(_.tag.toString).foreach(_.confHelp(asTable))
    if (asTable) {
      printToggleHeader("Partitioning\n")
    }
    GpuOverrides.parts.values.toSeq.sortBy(_.tag.toString).foreach(_.confHelp(asTable))
  }
  def main(args: Array[String]): Unit = {
    // Include the configs in PythonConfEntries
    com.nvidia.spark.rapids.python.PythonConfEntries.init()
    val configs = new FileOutputStream(new File(args(0)))
    Console.withOut(configs) {
      Console.withErr(configs) {
        RapidsConf.helpCommon(true)
      }
    }
    val advanced = new FileOutputStream(new File(args(1)))
    Console.withOut(advanced) {
      Console.withErr(advanced) {
        RapidsConf.helpAdvanced(true)
      }
    }
  }
}

class RapidsConf(conf: Map[String, String]) extends Logging {

  import ConfHelper._
  import RapidsConf._

  def this(sqlConf: SQLConf) = {
    this(sqlConf.getAllConfs)
  }

  def this(sparkConf: SparkConf) = {
    this(Map(sparkConf.getAll: _*))
  }

  def get[T](entry: ConfEntry[T]): T = {
    entry.get(conf)
  }

  lazy val rapidsConfMap: util.Map[String, String] = conf.filterKeys(
    _.startsWith("spark.rapids.")).toMap.asJava

  lazy val metricsLevel: String = get(METRICS_LEVEL)

  lazy val profilePath: Option[String] = get(PROFILE_PATH)

  lazy val profileExecutors: String = get(PROFILE_EXECUTORS)

  lazy val profileTimeRangesSeconds: Option[String] = get(PROFILE_TIME_RANGES_SECONDS)

  lazy val profileJobs: Option[String] = get(PROFILE_JOBS)

  lazy val profileStages: Option[String] = get(PROFILE_STAGES)

  lazy val profileTaskLimitPerStage: Int = get(PROFILE_TASK_LIMIT_PER_STAGE)

  lazy val profileDriverPollMillis: Int = get(PROFILE_DRIVER_POLL_MILLIS)

  lazy val profileAsyncAllocCapture: Boolean = get(PROFILE_ASYNC_ALLOC_CAPTURE)

  lazy val profileCompression: String = get(PROFILE_COMPRESSION)

  lazy val profileFlushPeriodMillis: Int = get(PROFILE_FLUSH_PERIOD_MILLIS)

  lazy val profileWriteBufferSize: Long = get(PROFILE_WRITE_BUFFER_SIZE)

  lazy val isSqlEnabled: Boolean = get(SQL_ENABLED)

  lazy val isSqlExecuteOnGPU: Boolean = get(SQL_MODE).equals("executeongpu")

  lazy val isSqlExplainOnlyEnabled: Boolean = get(SQL_MODE).equals("explainonly")

  lazy val isUdfCompilerEnabled: Boolean = get(UDF_COMPILER_ENABLED)

  lazy val isDfUdfEnabled: Boolean = get(DFUDF_ENABLED)

  lazy val exportColumnarRdd: Boolean = get(EXPORT_COLUMNAR_RDD)

  lazy val shuffledHashJoinOptimizeShuffle: Boolean = get(SHUFFLED_HASH_JOIN_OPTIMIZE_SHUFFLE)

  lazy val useShuffledSymmetricHashJoin: Boolean = get(USE_SHUFFLED_SYMMETRIC_HASH_JOIN)

  lazy val useShuffledAsymmetricHashJoin: Boolean =
    get(USE_SHUFFLED_ASYMMETRIC_HASH_JOIN)

  lazy val joinOuterMagnificationThreshold: Int = get(JOIN_OUTER_MAGNIFICATION_THRESHOLD)

  lazy val sizedJoinPartitionAmplification: Double = get(SIZED_JOIN_PARTITION_AMPLIFICATION)

  lazy val stableSort: Boolean = get(STABLE_SORT)

  lazy val isFileScanPrunePartitionEnabled: Boolean = get(FILE_SCAN_PRUNE_PARTITION_ENABLED)

  lazy val isIncompatEnabled: Boolean = get(INCOMPATIBLE_OPS)

  lazy val incompatDateFormats: Boolean = get(INCOMPATIBLE_DATE_FORMATS)

  lazy val includeImprovedFloat: Boolean = get(IMPROVED_FLOAT_OPS)

  lazy val pinnedPoolSize: Long = get(PINNED_POOL_SIZE)

  lazy val pinnedPoolCuioDefault: Boolean = get(PINNED_POOL_SET_CUIO_DEFAULT)

  lazy val offHeapLimitEnabled: Boolean = get(OFF_HEAP_LIMIT_ENABLED)

  lazy val offHeapLimit: Option[Long] = get(OFF_HEAP_LIMIT_SIZE)

  lazy val perTaskOverhead: Long = get(TASK_OVERHEAD_SIZE)

  lazy val concurrentGpuTasks: Int = get(CONCURRENT_GPU_TASKS)

  lazy val isTestEnabled: Boolean = get(TEST_CONF)

  lazy val isRetryContextCheckEnabled: Boolean = get(TEST_RETRY_CONTEXT_CHECK_ENABLED)

  lazy val isFoldableNonLitAllowed: Boolean = get(FOLDABLE_NON_LIT_ALLOWED)

  lazy val asyncWriteMaxInFlightHostMemoryBytes: Long =
    get(ASYNC_WRITE_MAX_IN_FLIGHT_HOST_MEMORY_BYTES)

  /**
   * Convert a string value to the injection configuration OomInjection.
   *
   * The new format is a CSV in any order
   *  "num_ooms=<integer>,skip=<integer>,type=<string value of OomInjectionType>"
   *
   * "type" maps to OomInjectionType to run count against oomCount and skipCount
   * "num_ooms" maps to oomCount (default 1), the number of allocations resulting in an OOM
   * "skip" maps to skipCount (default 0), the number of matching  allocations to skip before
   * injecting an OOM at the skip+1st allocation.
   * *split* maps to withSplit (default false), determining whether to inject
   * *SplitAndRetryOOM instead of plain *RetryOOM exceptions
   *
   * For backwards compatibility support existing binary configuration
   *   "false", disabled, i.e. oomCount=0, skipCount=0, injectionType=None
   *   "true" or anything else but "false"  yields the default
   *      oomCount=1, skipCount=0, injectionType=CPU_OR_GPU, withSplit=false
   */
  lazy val testRetryOOMInjectionMode : OomInjectionConf = {
    get(TEST_RETRY_OOM_INJECTION_MODE).toLowerCase match {
      case "false" =>
        OomInjectionConf(numOoms = 0, skipCount = 0,
        oomInjectionFilter = OomInjectionType.CPU_OR_GPU, withSplit = false)
      case "true" =>
        OomInjectionConf(numOoms = 1, skipCount = 0,
          oomInjectionFilter = OomInjectionType.CPU_OR_GPU, withSplit = false)
      case injectConfStr =>
        val injectConfMap = injectConfStr.split(',').map(_.split('=')).collect {
          case Array(k, v) => k -> v
        }.toMap
        val numOoms = injectConfMap.getOrElse("num_ooms", 1.toString)
        val skipCount = injectConfMap.getOrElse("skip", 0.toString)
        val oomFilterStr = injectConfMap
          .getOrElse("type", OomInjectionType.CPU_OR_GPU.toString)
          .toUpperCase()
        val oomFilter = OomInjectionType.valueOf(oomFilterStr)
        val withSplit = injectConfMap.getOrElse("split", false.toString)
        val ret = OomInjectionConf(
          numOoms = numOoms.toInt,
          skipCount = skipCount.toInt,
          oomInjectionFilter = oomFilter,
          withSplit = withSplit.toBoolean
        )
        logDebug(s"Parsed ${ret} from ${injectConfStr} via injectConfMap=${injectConfMap}");
        ret
    }
  }

  lazy val testingAllowedNonGpu: Seq[String] = get(TEST_ALLOWED_NONGPU)

  lazy val validateExecsInGpuPlan: Seq[String] = get(TEST_VALIDATE_EXECS_ONGPU)

  lazy val logQueryTransformations: Boolean = get(LOG_TRANSFORMATIONS)

  lazy val rmmDebugLocation: String = get(RMM_DEBUG)

  lazy val sparkRmmDebugLocation: String = get(SPARK_RMM_STATE_DEBUG)

  lazy val sparkRmmStateEnable: Boolean = get(SPARK_RMM_STATE_ENABLE)

  lazy val gpuOomDumpDir: Option[String] = get(GPU_OOM_DUMP_DIR)

  lazy val gpuOomMaxRetries: Int = get(GPU_OOM_MAX_RETRIES)

  lazy val gpuCoreDumpDir: Option[String] = get(GPU_COREDUMP_DIR)

  lazy val gpuCoreDumpPipePattern: String = get(GPU_COREDUMP_PIPE_PATTERN)

  lazy val isGpuCoreDumpFull: Boolean = get(GPU_COREDUMP_FULL)

  lazy val isGpuCoreDumpCompressed: Boolean = get(GPU_COREDUMP_COMPRESS)

  lazy val gpuCoreDumpCompressionCodec: String = get(GPU_COREDUMP_COMPRESSION_CODEC)

  lazy val isUvmEnabled: Boolean = get(UVM_ENABLED)

  lazy val rmmPool: String = {
    var pool = get(RMM_POOL)
    if ("ASYNC".equalsIgnoreCase(pool)) {
      val driverVersion = Cuda.getDriverVersion
      val runtimeVersion = Cuda.getRuntimeVersion
      var fallbackMessage: Option[String] = None
      if (runtimeVersion < 11020 || driverVersion < 11020) {
        fallbackMessage = Some("CUDA runtime/driver does not support the ASYNC allocator")
      } else if (driverVersion < 11050) {
        fallbackMessage = Some("CUDA drivers before 11.5 have known incompatibilities with " +
          "the ASYNC allocator")
      }
      if (fallbackMessage.isDefined) {
        logWarning(s"${fallbackMessage.get}, falling back to ARENA")
        pool = "ARENA"
      }
    }
    pool
  }

  lazy val rmmExactAlloc: Option[Long] = get(RMM_EXACT_ALLOC)

  lazy val rmmAllocFraction: Double = get(RMM_ALLOC_FRACTION)

  lazy val rmmAllocMaxFraction: Double = get(RMM_ALLOC_MAX_FRACTION)

  lazy val rmmAllocMinFraction: Double = get(RMM_ALLOC_MIN_FRACTION)

  lazy val rmmAllocReserve: Long = get(RMM_ALLOC_RESERVE)

  lazy val hostSpillStorageSize: Long = get(HOST_SPILL_STORAGE_SIZE)

  lazy val isUnspillEnabled: Boolean = get(UNSPILL)

  lazy val needDecimalGuarantees: Boolean = get(NEED_DECIMAL_OVERFLOW_GUARANTEES)

  lazy val gpuTargetBatchSizeBytes: Long = get(GPU_BATCH_SIZE_BYTES)

  lazy val isWindowCollectListEnabled: Boolean = get(ENABLE_WINDOW_COLLECT_LIST)

  lazy val isWindowCollectSetEnabled: Boolean = get(ENABLE_WINDOW_COLLECT_SET)

  lazy val isWindowUnboundedAggEnabled: Boolean = get(ENABLE_WINDOW_UNBOUNDED_AGG)

  lazy val isFloatAggEnabled: Boolean = get(ENABLE_FLOAT_AGG)

  lazy val explain: String = get(EXPLAIN)

  lazy val shouldExplain: Boolean = !explain.equalsIgnoreCase("NONE")

  lazy val shouldExplainAll: Boolean = explain.equalsIgnoreCase("ALL")

  lazy val chunkedReaderEnabled: Boolean = get(CHUNKED_READER)

  lazy val limitChunkedReaderMemoryUsage: Boolean = {
    val hasLimit = get(LIMIT_CHUNKED_READER_MEMORY_USAGE)
    val deprecatedConf = get(CHUNKED_SUBPAGE_READER)
    if (deprecatedConf.isDefined) {
      logWarning(s"'${CHUNKED_SUBPAGE_READER.key}' is deprecated and is replaced by " +
        s"'${LIMIT_CHUNKED_READER_MEMORY_USAGE}'.")
      if (hasLimit.isDefined && hasLimit.get != deprecatedConf.get) {
        throw new IllegalStateException(s"Both '${CHUNKED_SUBPAGE_READER.key}' and " +
          s"'${LIMIT_CHUNKED_READER_MEMORY_USAGE.key}' are set but using different values.")
      }
    }
    hasLimit.getOrElse(deprecatedConf.getOrElse(true))
  }

  lazy val chunkedReaderMemoryUsageRatio: Double = get(CHUNKED_READER_MEMORY_USAGE_RATIO)

  lazy val maxReadBatchSizeRows: Int = get(MAX_READER_BATCH_SIZE_ROWS)

  lazy val maxReadBatchSizeBytes: Long = get(MAX_READER_BATCH_SIZE_BYTES)

  lazy val maxGpuColumnSizeBytes: Long = get(MAX_GPU_COLUMN_SIZE_BYTES)

  lazy val outputDebugDumpPrefix: Option[String] = get(OUTPUT_DEBUG_DUMP_PREFIX)

  lazy val parquetDebugDumpPrefix: Option[String] = get(PARQUET_DEBUG_DUMP_PREFIX)

  lazy val parquetDebugDumpAlways: Boolean = get(PARQUET_DEBUG_DUMP_ALWAYS)

  lazy val orcDebugDumpPrefix: Option[String] = get(ORC_DEBUG_DUMP_PREFIX)

  lazy val orcDebugDumpAlways: Boolean = get(ORC_DEBUG_DUMP_ALWAYS)

  lazy val avroDebugDumpPrefix: Option[String] = get(AVRO_DEBUG_DUMP_PREFIX)

  lazy val avroDebugDumpAlways: Boolean = get(AVRO_DEBUG_DUMP_ALWAYS)

  lazy val useHybridParquetReader: Boolean = get(HYBRID_PARQUET_READER)

  lazy val hybridParquetPreloadBatches: Int = get(HYBRID_PARQUET_PRELOAD_CAP)

  lazy val loadHybridBackend: Boolean = get(LOAD_HYBRID_BACKEND)

  lazy val pushDownFiltersToHybrid: String = get(PUSH_DOWN_FILTERS_TO_HYBRID)

  lazy val hybridExprsWhitelist: String = get(HYBRID_EXPRS_WHITELIST)

  lazy val hashAggReplaceMode: String = get(HASH_AGG_REPLACE_MODE)

  lazy val partialMergeDistinctEnabled: Boolean = get(PARTIAL_MERGE_DISTINCT_ENABLED)

  lazy val enableReplaceSortMergeJoin: Boolean = get(ENABLE_REPLACE_SORTMERGEJOIN)

  lazy val enableHashOptimizeSort: Boolean = get(ENABLE_HASH_OPTIMIZE_SORT)

  lazy val areInnerJoinsEnabled: Boolean = get(ENABLE_INNER_JOIN)

  lazy val areCrossJoinsEnabled: Boolean = get(ENABLE_CROSS_JOIN)

  lazy val areLeftOuterJoinsEnabled: Boolean = get(ENABLE_LEFT_OUTER_JOIN)

  lazy val areRightOuterJoinsEnabled: Boolean = get(ENABLE_RIGHT_OUTER_JOIN)

  lazy val areFullOuterJoinsEnabled: Boolean = get(ENABLE_FULL_OUTER_JOIN)

  lazy val areLeftSemiJoinsEnabled: Boolean = get(ENABLE_LEFT_SEMI_JOIN)

  lazy val areLeftAntiJoinsEnabled: Boolean = get(ENABLE_LEFT_ANTI_JOIN)

  lazy val areExistenceJoinsEnabled: Boolean = get(ENABLE_EXISTENCE_JOIN)

  lazy val isCastDecimalToFloatEnabled: Boolean = get(ENABLE_CAST_DECIMAL_TO_FLOAT)

  lazy val isCastFloatToDecimalEnabled: Boolean = get(ENABLE_CAST_FLOAT_TO_DECIMAL)

  lazy val isCastFloatToStringEnabled: Boolean = get(ENABLE_CAST_FLOAT_TO_STRING)

  lazy val isFloatFormatNumberEnabled: Boolean = get(ENABLE_FLOAT_FORMAT_NUMBER)

  lazy val isCastStringToTimestampEnabled: Boolean = get(ENABLE_CAST_STRING_TO_TIMESTAMP)

  lazy val hasExtendedYearValues: Boolean = get(HAS_EXTENDED_YEAR_VALUES)

  lazy val isCastStringToFloatEnabled: Boolean = get(ENABLE_CAST_STRING_TO_FLOAT)

  lazy val isCastFloatToIntegralTypesEnabled: Boolean = get(ENABLE_CAST_FLOAT_TO_INTEGRAL_TYPES)

  lazy val isProjectAstEnabled: Boolean = get(ENABLE_PROJECT_AST)

  lazy val isTieredProjectEnabled: Boolean = get(ENABLE_TIERED_PROJECT)

  lazy val isCombinedExpressionsEnabled: Boolean = get(ENABLE_COMBINED_EXPRESSIONS)

  lazy val isRlikeRegexRewriteEnabled: Boolean = get(ENABLE_RLIKE_REGEX_REWRITE)

  lazy val isExpandPreprojectEnabled: Boolean = get(ENABLE_EXPAND_PREPROJECT)

  lazy val isCoalesceAfterExpandEnabled: Boolean = get(ENABLE_COALESCE_AFTER_EXPAND)

  lazy val multiThreadReadNumThreads: Int = {
    // Use the largest value set among all the options.
    val deprecatedConfs = Seq(
      PARQUET_MULTITHREAD_READ_NUM_THREADS,
      ORC_MULTITHREAD_READ_NUM_THREADS,
      AVRO_MULTITHREAD_READ_NUM_THREADS)
    val values = get(MULTITHREAD_READ_NUM_THREADS) +: deprecatedConfs.flatMap { deprecatedConf =>
      val confValue = get(deprecatedConf)
      confValue.foreach { _ =>
        logWarning(s"$deprecatedConf is deprecated, use $MULTITHREAD_READ_NUM_THREADS. " +
          "Conflicting multithreaded read thread count settings will use the largest value.")
      }
      confValue
    }
    values.max
  }

  lazy val numFilesFilterParallel: Int = get(NUM_FILES_FILTER_PARALLEL)

  lazy val isParquetEnabled: Boolean = get(ENABLE_PARQUET)

  lazy val isParquetInt96WriteEnabled: Boolean = get(ENABLE_PARQUET_INT96_WRITE)

  lazy val parquetReaderFooterType: ParquetFooterReaderType.Value = {
    get(PARQUET_READER_FOOTER_TYPE) match {
      case "AUTO" => ParquetFooterReaderType.AUTO
      case "NATIVE" => ParquetFooterReaderType.NATIVE
      case "JAVA" => ParquetFooterReaderType.JAVA
      case other =>
        throw new IllegalArgumentException(s"Internal Error $other is not supported for " +
            s"${PARQUET_READER_FOOTER_TYPE.key}")
    }
  }

  lazy val isParquetPerFileReadEnabled: Boolean =
    RapidsReaderType.withName(get(PARQUET_READER_TYPE)) == RapidsReaderType.PERFILE

  lazy val isParquetAutoReaderEnabled: Boolean =
    RapidsReaderType.withName(get(PARQUET_READER_TYPE)) == RapidsReaderType.AUTO

  lazy val isParquetCoalesceFileReadEnabled: Boolean = isParquetAutoReaderEnabled ||
    RapidsReaderType.withName(get(PARQUET_READER_TYPE)) == RapidsReaderType.COALESCING

  lazy val isParquetMultiThreadReadEnabled: Boolean = isParquetAutoReaderEnabled ||
    RapidsReaderType.withName(get(PARQUET_READER_TYPE)) == RapidsReaderType.MULTITHREADED

  lazy val parquetDecompressCpu: Boolean = get(PARQUET_DECOMPRESS_CPU)

  lazy val parquetDecompressCpuSnappy: Boolean = get(PARQUET_DECOMPRESS_CPU_SNAPPY)

  lazy val parquetDecompressCpuZstd: Boolean = get(PARQUET_DECOMPRESS_CPU_ZSTD)

  lazy val maxNumParquetFilesParallel: Int = get(PARQUET_MULTITHREAD_READ_MAX_NUM_FILES_PARALLEL)

  lazy val isParquetReadEnabled: Boolean = get(ENABLE_PARQUET_READ)

  lazy val getMultithreadedCombineThreshold: Long =
    get(READER_MULTITHREADED_COMBINE_THRESHOLD)

  lazy val getMultithreadedCombineWaitTime: Int =
    get(READER_MULTITHREADED_COMBINE_WAIT_TIME)

  lazy val getMultithreadedReaderKeepOrder: Boolean =
    get(READER_MULTITHREADED_READ_KEEP_ORDER)

  lazy val isParquetWriteEnabled: Boolean = get(ENABLE_PARQUET_WRITE)

  lazy val isOrcEnabled: Boolean = get(ENABLE_ORC)

  lazy val isOrcReadEnabled: Boolean = get(ENABLE_ORC_READ)

  lazy val isOrcWriteEnabled: Boolean = get(ENABLE_ORC_WRITE)

  lazy val isOrcFloatTypesToStringEnable: Boolean = get(ENABLE_ORC_FLOAT_TYPES_TO_STRING)

  lazy val isOrcPerFileReadEnabled: Boolean =
    RapidsReaderType.withName(get(ORC_READER_TYPE)) == RapidsReaderType.PERFILE

  lazy val isOrcAutoReaderEnabled: Boolean =
    RapidsReaderType.withName(get(ORC_READER_TYPE)) == RapidsReaderType.AUTO

  lazy val isOrcCoalesceFileReadEnabled: Boolean = isOrcAutoReaderEnabled ||
    RapidsReaderType.withName(get(ORC_READER_TYPE)) == RapidsReaderType.COALESCING

  lazy val isOrcMultiThreadReadEnabled: Boolean = isOrcAutoReaderEnabled ||
    RapidsReaderType.withName(get(ORC_READER_TYPE)) == RapidsReaderType.MULTITHREADED

  lazy val maxNumOrcFilesParallel: Int = get(ORC_MULTITHREAD_READ_MAX_NUM_FILES_PARALLEL)

  lazy val testOrcStripeSizeRows: Option[Integer] = get(TEST_ORC_STRIPE_SIZE_ROWS)

  lazy val isOrcBoolTypeEnabled: Boolean = get(ENABLE_ORC_BOOL)

  lazy val isCsvEnabled: Boolean = get(ENABLE_CSV)

  lazy val isCsvReadEnabled: Boolean = get(ENABLE_CSV_READ)

  lazy val isCsvFloatReadEnabled: Boolean = get(ENABLE_READ_CSV_FLOATS)

  lazy val isCsvDoubleReadEnabled: Boolean = get(ENABLE_READ_CSV_DOUBLES)

  lazy val isCsvDecimalReadEnabled: Boolean = get(ENABLE_READ_CSV_DECIMALS)

  lazy val isJsonEnabled: Boolean = get(ENABLE_JSON)

  lazy val isJsonReadEnabled: Boolean = get(ENABLE_JSON_READ)

  lazy val isJsonFloatReadEnabled: Boolean = get(ENABLE_READ_JSON_FLOATS)

  lazy val isJsonDoubleReadEnabled: Boolean = get(ENABLE_READ_JSON_DOUBLES)

  lazy val isJsonDecimalReadEnabled: Boolean = get(ENABLE_READ_JSON_DECIMALS)

  lazy val isJsonDateTimeReadEnabled: Boolean = get(ENABLE_READ_JSON_DATE_TIME)

  lazy val isAvroEnabled: Boolean = get(ENABLE_AVRO)

  lazy val isAvroReadEnabled: Boolean = get(ENABLE_AVRO_READ)

  lazy val isAvroPerFileReadEnabled: Boolean =
    RapidsReaderType.withName(get(AVRO_READER_TYPE)) == RapidsReaderType.PERFILE

  lazy val isAvroAutoReaderEnabled: Boolean =
    RapidsReaderType.withName(get(AVRO_READER_TYPE)) == RapidsReaderType.AUTO

  lazy val isAvroCoalesceFileReadEnabled: Boolean = isAvroAutoReaderEnabled ||
    RapidsReaderType.withName(get(AVRO_READER_TYPE)) == RapidsReaderType.COALESCING

  lazy val isAvroMultiThreadReadEnabled: Boolean = isAvroAutoReaderEnabled ||
    RapidsReaderType.withName(get(AVRO_READER_TYPE)) == RapidsReaderType.MULTITHREADED

  lazy val maxNumAvroFilesParallel: Int = get(AVRO_MULTITHREAD_READ_MAX_NUM_FILES_PARALLEL)

  lazy val isDeltaWriteEnabled: Boolean = get(ENABLE_DELTA_WRITE)

  lazy val isIcebergEnabled: Boolean = get(ENABLE_ICEBERG)

  lazy val isIcebergReadEnabled: Boolean = get(ENABLE_ICEBERG_READ)

  lazy val isHiveDelimitedTextEnabled: Boolean = get(ENABLE_HIVE_TEXT)

  lazy val isHiveDelimitedTextReadEnabled: Boolean = get(ENABLE_HIVE_TEXT_READ)

  lazy val isHiveDelimitedTextWriteEnabled: Boolean = get(ENABLE_HIVE_TEXT_WRITE)

  lazy val shouldHiveReadFloats: Boolean = get(ENABLE_READ_HIVE_FLOATS)

  lazy val shouldHiveReadDoubles: Boolean = get(ENABLE_READ_HIVE_DOUBLES)

  lazy val shouldHiveReadDecimals: Boolean = get(ENABLE_READ_HIVE_DECIMALS)

  lazy val shuffleManagerEnabled: Boolean = get(SHUFFLE_MANAGER_ENABLED)

  lazy val shuffleManagerMode: String = get(SHUFFLE_MANAGER_MODE)

  lazy val shuffleTransportClassName: String = get(SHUFFLE_TRANSPORT_CLASS_NAME)

  lazy val shuffleTransportEarlyStartHeartbeatInterval: Int = get(
    SHUFFLE_TRANSPORT_EARLY_START_HEARTBEAT_INTERVAL)

  lazy val shuffleTransportEarlyStartHeartbeatTimeout: Int = get(
    SHUFFLE_TRANSPORT_EARLY_START_HEARTBEAT_TIMEOUT)

  lazy val shuffleTransportEarlyStart: Boolean = get(SHUFFLE_TRANSPORT_EARLY_START)

  lazy val shuffleTransportMaxReceiveInflightBytes: Long = get(
    SHUFFLE_TRANSPORT_MAX_RECEIVE_INFLIGHT_BYTES)

  lazy val shuffleUcxActiveMessagesForceRndv: Boolean = get(SHUFFLE_UCX_ACTIVE_MESSAGES_FORCE_RNDV)

  lazy val shuffleUcxUseWakeup: Boolean = get(SHUFFLE_UCX_USE_WAKEUP)

  lazy val shuffleUcxListenerStartPort: Int = get(SHUFFLE_UCX_LISTENER_START_PORT)

  lazy val shuffleUcxMgmtHost: String = get(SHUFFLE_UCX_MGMT_SERVER_HOST)

  lazy val shuffleUcxMgmtConnTimeout: Int = get(SHUFFLE_UCX_MGMT_CONNECTION_TIMEOUT)

  lazy val shuffleUcxBounceBuffersSize: Long = get(SHUFFLE_UCX_BOUNCE_BUFFERS_SIZE)

  lazy val shuffleUcxDeviceBounceBuffersCount: Int = get(SHUFFLE_UCX_BOUNCE_BUFFERS_DEVICE_COUNT)

  lazy val shuffleUcxHostBounceBuffersCount: Int = get(SHUFFLE_UCX_BOUNCE_BUFFERS_HOST_COUNT)

  lazy val shuffleMaxClientThreads: Int = get(SHUFFLE_MAX_CLIENT_THREADS)

  lazy val shuffleMaxClientTasks: Int = get(SHUFFLE_MAX_CLIENT_TASKS)

  lazy val shuffleClientThreadKeepAliveTime: Int = get(SHUFFLE_CLIENT_THREAD_KEEPALIVE)

  lazy val shuffleMaxServerTasks: Int = get(SHUFFLE_MAX_SERVER_TASKS)

  lazy val shuffleMaxMetadataSize: Long = get(SHUFFLE_MAX_METADATA_SIZE)

  lazy val shuffleCompressionCodec: String = get(SHUFFLE_COMPRESSION_CODEC)

  lazy val shuffleCompressionLz4ChunkSize: Long = get(SHUFFLE_COMPRESSION_LZ4_CHUNK_SIZE)

  lazy val shuffleCompressionZstdChunkSize: Long = get(SHUFFLE_COMPRESSION_ZSTD_CHUNK_SIZE)

  lazy val shuffleCompressionMaxBatchMemory: Long = get(SHUFFLE_COMPRESSION_MAX_BATCH_MEMORY)

  lazy val shuffleMultiThreadedMaxBytesInFlight: Long =
    get(SHUFFLE_MULTITHREADED_MAX_BYTES_IN_FLIGHT)

  lazy val shuffleMultiThreadedWriterThreads: Int = get(SHUFFLE_MULTITHREADED_WRITER_THREADS)

  lazy val shuffleMultiThreadedReaderThreads: Int = get(SHUFFLE_MULTITHREADED_READER_THREADS)

  lazy val shuffleParitioningMaxCpuBatchSize: Long = get(SHUFFLE_PARTITIONING_MAX_CPU_BATCH_SIZE)

  lazy val shuffleKudoSerializerEnabled: Boolean = get(SHUFFLE_KUDO_SERIALIZER_ENABLED)

  lazy val shuffleKudoMeasureBufferCopyEnabled: Boolean =
    get(SHUFFLE_KUDO_SERIALIZER_MEASURE_BUFFER_COPY_ENABLED)

  lazy val shuffleKudoSerializerDebugMode: DumpOption = {
    val mode = get(SHUFFLE_KUDO_SERIALIZER_DEBUG_MODE)
    mode match {
      case "NEVER" => DumpOption.Never
      case "ALWAYS" => DumpOption.Always
      case "ONFAILURE" => DumpOption.OnFailure
      case _ => {
        logWarning(s"Invalid value for ${SHUFFLE_KUDO_SERIALIZER_DEBUG_MODE.key}: $mode. " +
          "Using default value: Never")
        DumpOption.Never
      }
    }
  }

  lazy val shuffleKudoSerializerDebugDumpPrefix: Option[String] = {
    val prefix = get(SHUFFLE_KUDO_SERIALIZER_DEBUG_DUMP_PREFIX)
    shuffleKudoSerializerDebugMode match {
      case DumpOption.Never => prefix
      case _ => {
        prefix match {
          case None => {
            logWarning("spark.rapids.shuffle.kudo.serializer.debug.dump.path.prefix is not set, " +
              "so Kudo serializer debug will not be enabled")
            None
          }
          case Some(p) => {
            if (p.isEmpty) {
              logWarning("spark.rapids.shuffle.kudo.serializer.debug.dump.path.prefix is empty, " +
                "so Kudo serializer debug will not be enabled")
              Some("")
            } else {
              Some(p)
            }
          }
        }
      }
    }
  }

  def isUCXShuffleManagerMode: Boolean =
    RapidsShuffleManagerMode
      .withName(get(SHUFFLE_MANAGER_MODE)) == RapidsShuffleManagerMode.UCX

  def isMultiThreadedShuffleManagerMode: Boolean =
    RapidsShuffleManagerMode
      .withName(get(SHUFFLE_MANAGER_MODE)) == RapidsShuffleManagerMode.MULTITHREADED

  def isCacheOnlyShuffleManagerMode: Boolean =
    RapidsShuffleManagerMode
      .withName(get(SHUFFLE_MANAGER_MODE)) == RapidsShuffleManagerMode.CACHE_ONLY

  def isGPUShuffle: Boolean = isUCXShuffleManagerMode || isCacheOnlyShuffleManagerMode

  lazy val shimsProviderOverride: Option[String] = get(SHIMS_PROVIDER_OVERRIDE)

  lazy val cudfVersionOverride: Boolean = get(CUDF_VERSION_OVERRIDE)

  lazy val allowMultipleJars: AllowMultipleJars.Value = {
    get(ALLOW_MULTIPLE_JARS) match {
      case "ALWAYS" => AllowMultipleJars.ALWAYS
      case "NEVER" => AllowMultipleJars.NEVER
      case "SAME_REVISION" => AllowMultipleJars.SAME_REVISION
      case other =>
        throw new IllegalArgumentException(s"Internal Error $other is not supported for " +
            s"${ALLOW_MULTIPLE_JARS.key}")
    }
  }

  lazy val allowDisableEntirePlan: Boolean = get(ALLOW_DISABLE_ENTIRE_PLAN)

  lazy val useArrowCopyOptimization: Boolean = get(USE_ARROW_OPT)

  lazy val getCloudSchemes: Seq[String] =
    DEFAULT_CLOUD_SCHEMES ++ get(CLOUD_SCHEMES).getOrElse(Seq.empty)

  lazy val optimizerEnabled: Boolean = get(OPTIMIZER_ENABLED)

  lazy val optimizerExplain: String = get(OPTIMIZER_EXPLAIN)

  lazy val optimizerShouldExplainAll: Boolean = optimizerExplain.equalsIgnoreCase("ALL")

  lazy val optimizerClassName: String = get(OPTIMIZER_CLASS_NAME)

  lazy val defaultRowCount: Long = get(OPTIMIZER_DEFAULT_ROW_COUNT)

  lazy val defaultCpuOperatorCost: Double = get(OPTIMIZER_DEFAULT_CPU_OPERATOR_COST)

  lazy val defaultCpuExpressionCost: Double = get(OPTIMIZER_DEFAULT_CPU_EXPRESSION_COST)

  lazy val defaultGpuOperatorCost: Double = get(OPTIMIZER_DEFAULT_GPU_OPERATOR_COST)

  lazy val defaultGpuExpressionCost: Double = get(OPTIMIZER_DEFAULT_GPU_EXPRESSION_COST)

  lazy val cpuReadMemorySpeed: Double = get(OPTIMIZER_CPU_READ_SPEED)

  lazy val cpuWriteMemorySpeed: Double = get(OPTIMIZER_CPU_WRITE_SPEED)

  lazy val gpuReadMemorySpeed: Double = get(OPTIMIZER_GPU_READ_SPEED)

  lazy val gpuWriteMemorySpeed: Double = get(OPTIMIZER_GPU_WRITE_SPEED)

  lazy val driverTimeZone: Option[String] = get(DRIVER_TIMEZONE)

  lazy val isRangeWindowByteEnabled: Boolean = get(ENABLE_RANGE_WINDOW_BYTES)

  lazy val isRangeWindowShortEnabled: Boolean = get(ENABLE_RANGE_WINDOW_SHORT)

  lazy val isRangeWindowIntEnabled: Boolean = get(ENABLE_RANGE_WINDOW_INT)

  lazy val isRangeWindowLongEnabled: Boolean = get(ENABLE_RANGE_WINDOW_LONG)

  lazy val isRangeWindowFloatEnabled: Boolean = get(ENABLE_RANGE_WINDOW_FLOAT)

  lazy val isRangeWindowDoubleEnabled: Boolean = get(ENABLE_RANGE_WINDOW_DOUBLE)

  lazy val isRangeWindowDecimalEnabled: Boolean = get(ENABLE_RANGE_WINDOW_DECIMAL)

  lazy val batchedBoundedRowsWindowMax: Int = get(BATCHED_BOUNDED_ROW_WINDOW_MAX)

  lazy val allowSinglePassPartialSortAgg: Boolean = get(ENABLE_SINGLE_PASS_PARTIAL_SORT_AGG)

  lazy val forceSinglePassPartialSortAgg: Boolean = get(FORCE_SINGLE_PASS_PARTIAL_SORT_AGG)

  lazy val skipAggPassReductionRatio: Double = get(SKIP_AGG_PASS_REDUCTION_RATIO)

  lazy val isRegExpEnabled: Boolean = get(ENABLE_REGEXP)

  lazy val maxRegExpStateMemory: Long =  {
    val size = get(REGEXP_MAX_STATE_MEMORY_BYTES)
    if (size > 3 * gpuTargetBatchSizeBytes) {
      logWarning(s"${REGEXP_MAX_STATE_MEMORY_BYTES.key} is more than 3 times " +
        s"${GPU_BATCH_SIZE_BYTES.key}. This may cause regular expression operations to " +
        s"encounter GPU out of memory errors.")
    }
    size
  }

  lazy val getSparkGpuResourceName: String = get(SPARK_GPU_RESOURCE_NAME)

  lazy val isCpuBasedUDFEnabled: Boolean = get(ENABLE_CPU_BASED_UDF)

  lazy val isFastSampleEnabled: Boolean = get(ENABLE_FAST_SAMPLE)

  lazy val isForceHiveHashForBucketedWrite: Boolean = get(FORCE_HIVE_HASH_FOR_BUCKETED_WRITE)

  lazy val isDetectDeltaLogQueries: Boolean = get(DETECT_DELTA_LOG_QUERIES)

  lazy val isDetectDeltaCheckpointQueries: Boolean = get(DETECT_DELTA_CHECKPOINT_QUERIES)

  lazy val concurrentWriterPartitionFlushSize: Long = get(CONCURRENT_WRITER_PARTITION_FLUSH_SIZE)

  lazy val isAqeExchangeReuseFixupEnabled: Boolean = get(ENABLE_AQE_EXCHANGE_REUSE_FIXUP)

  lazy val chunkedPackPoolSize: Long = get(CHUNKED_PACK_POOL_SIZE)

  lazy val chunkedPackBounceBufferSize: Long = get(CHUNKED_PACK_BOUNCE_BUFFER_SIZE)

  lazy val chunkedPackBounceBufferCount: Int = get(CHUNKED_PACK_BOUNCE_BUFFER_COUNT)

  lazy val spillToDiskBounceBufferSize: Long = get(SPILL_TO_DISK_BOUNCE_BUFFER_SIZE)

  lazy val spillToDiskBounceBufferCount: Int = get(SPILL_TO_DISK_BOUNCE_BUFFER_COUNT)

  lazy val splitUntilSizeOverride: Option[Long] = get(SPLIT_UNTIL_SIZE_OVERRIDE)

  lazy val skipGpuArchCheck: Boolean = get(SKIP_GPU_ARCH_CHECK)

  lazy val testGetJsonObjectSavePath: Option[String] = get(TEST_GET_JSON_OBJECT_SAVE_PATH)

  lazy val testGetJsonObjectSaveRows: Int = get(TEST_GET_JSON_OBJECT_SAVE_ROWS)

  lazy val isDeltaLowShuffleMergeEnabled: Boolean = get(ENABLE_DELTA_LOW_SHUFFLE_MERGE)

  lazy val isHashFuncPartitioningEnabled: Boolean = get(ENABLE_HASH_FUNCTION_IN_PARTITIONING)

  lazy val isTagLoreIdEnabled: Boolean = get(TAG_LORE_ID_ENABLED)

  lazy val loreDumpIds: Map[LoreId, OutputLoreId] = get(LORE_DUMP_IDS)
    .map(OutputLoreId.parse)
    .getOrElse(Map.empty)

  lazy val loreDumpPath: Option[String] = get(LORE_DUMP_PATH)

  lazy val caseWhenFuseEnabled: Boolean = get(CASE_WHEN_FUSE)

  lazy val isAsyncOutputWriteEnabled: Boolean = get(ENABLE_ASYNC_OUTPUT_WRITE)

  private val optimizerDefaults = Map(
    // this is not accurate because CPU projections do have a cost due to appending values
    // to each row that is produced, but this needs to be a really small number because
    // GpuProject cost is zero (in our cost model) and we don't want to encourage moving to
    // the GPU just to do a trivial projection, so we pretend the overhead of a
    // CPU projection (beyond evaluating the expressions) is also zero
    "spark.rapids.sql.optimizer.cpu.exec.ProjectExec" -> "0",
    // The cost of a GPU projection is mostly the cost of evaluating the expressions
    // to produce the projected columns
    "spark.rapids.sql.optimizer.gpu.exec.ProjectExec" -> "0",
    // union does not further process data produced by its children
    "spark.rapids.sql.optimizer.cpu.exec.UnionExec" -> "0",
    "spark.rapids.sql.optimizer.gpu.exec.UnionExec" -> "0"
  )

  def isOperatorEnabled(key: String, incompat: Boolean, isDisabledByDefault: Boolean): Boolean = {
    val default = !(isDisabledByDefault || incompat) || (incompat && isIncompatEnabled)
    conf.get(key).map(toBoolean(_, key)).getOrElse(default)
  }

  /**
   * Get the GPU cost of an expression, for use in the cost-based optimizer.
   */
  def getGpuExpressionCost(operatorName: String): Option[Double] = {
    val key = s"spark.rapids.sql.optimizer.gpu.expr.$operatorName"
    getOptionalCost(key)
  }

  /**
   * Get the GPU cost of an operator, for use in the cost-based optimizer.
   */
  def getGpuOperatorCost(operatorName: String): Option[Double] = {
    val key = s"spark.rapids.sql.optimizer.gpu.exec.$operatorName"
    getOptionalCost(key)
  }

  /**
   * Get the CPU cost of an expression, for use in the cost-based optimizer.
   */
  def getCpuExpressionCost(operatorName: String): Option[Double] = {
    val key = s"spark.rapids.sql.optimizer.cpu.expr.$operatorName"
    getOptionalCost(key)
  }

  /**
   * Get the CPU cost of an operator, for use in the cost-based optimizer.
   */
  def getCpuOperatorCost(operatorName: String): Option[Double] = {
    val key = s"spark.rapids.sql.optimizer.cpu.exec.$operatorName"
    getOptionalCost(key)
  }

  private def getOptionalCost(key: String) = {
    // user-provided value takes precedence, then look in defaults map
    conf.get(key).orElse(optimizerDefaults.get(key)).map(toDouble(_, key))
  }

  /**
   * To judge whether "key" is explicitly set by the users.
   */
  def isConfExplicitlySet(key: String): Boolean = {
    conf.contains(key)
  }
}

case class OomInjectionConf(
  numOoms: Int,
  skipCount: Int,
  withSplit: Boolean,
  oomInjectionFilter: OomInjectionType
)<|MERGE_RESOLUTION|>--- conflicted
+++ resolved
@@ -2559,11 +2559,7 @@
         |On startup use: `--conf [conf key]=[conf value]`. For example:
         |
         |```
-<<<<<<< HEAD
-        |${SPARK_HOME}/bin/spark-shell --jars rapids-4-spark_2.12-25.02.1-cuda11.jar \
-=======
         |${SPARK_HOME}/bin/spark-shell --jars rapids-4-spark_2.12-25.04.0-SNAPSHOT-cuda11.jar \
->>>>>>> 19c13a4e
         |--conf spark.plugins=com.nvidia.spark.SQLPlugin \
         |--conf spark.rapids.sql.concurrentGpuTasks=2
         |```
