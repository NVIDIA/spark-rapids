--- conflicted
+++ resolved
@@ -513,17 +513,6 @@
     .createWithDefault(true)
 
   val SQL_MODE = conf("spark.rapids.sql.mode")
-<<<<<<< HEAD
-    .doc("Set the mode for the plugin. The supported modes are explainOnly and executeOnGPU. " +
-         "This config can not be changed at runtime, you must restart the application for it " +
-         "to take affect. The default mode is executeOnGPU, which means the sql plugin will " +
-         "convert the Spark operations and execute them on the GPU when possible. The " +
-         "explainOnly mode allows running queries on the CPU and the plugin will evaluate " +
-         "the queries as if it was going to run on the GPU. The explanations of what would " +
-         "have run on the GPU and why are output in log messages. When using explainOnly " +
-         "mode, the default explain output is ALL, this can be changed by setting " +
-         "spark.rapids.sql.explain. Seeing that config for more details.")
-=======
     .doc("Set the mode for the Rapids Accelerator. The supported modes are explainOnly and " +
          "executeOnGPU. This config can not be changed at runtime, you must restart the " +
          "application for it to take affect. The default mode is executeOnGPU, which means " +
@@ -533,7 +522,6 @@
          "The explanations of what would have run on the GPU and why are output in log " +
          "messages. When using explainOnly mode, the default explain output is ALL, this can " +
          "be changed by setting spark.rapids.sql.explain. See that config for more details.")
->>>>>>> 9a5eac3f
     .stringConf
     .transform(_.toLowerCase(java.util.Locale.ROOT))
     .checkValues(Set("explainonly", "executeongpu"))
