--- conflicted
+++ resolved
@@ -2309,11 +2309,7 @@
         |On startup use: `--conf [conf key]=[conf value]`. For example:
         |
         |```
-<<<<<<< HEAD
-        |${SPARK_HOME}/bin/spark-shell --jars rapids-4-spark_2.12-24.04.1-cuda11.jar \
-=======
         |${SPARK_HOME}/bin/spark-shell --jars rapids-4-spark_2.12-24.06.0-SNAPSHOT-cuda11.jar \
->>>>>>> 022fdd1d
         |--conf spark.plugins=com.nvidia.spark.SQLPlugin \
         |--conf spark.rapids.sql.concurrentGpuTasks=2
         |```
