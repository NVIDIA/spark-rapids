/*
 * Copyright (c) 2019-2022, NVIDIA CORPORATION.
 *
 * Licensed under the Apache License, Version 2.0 (the "License");
 * you may not use this file except in compliance with the License.
 * You may obtain a copy of the License at
 *
 *     http://www.apache.org/licenses/LICENSE-2.0
 *
 * Unless required by applicable law or agreed to in writing, software
 * distributed under the License is distributed on an "AS IS" BASIS,
 * WITHOUT WARRANTIES OR CONDITIONS OF ANY KIND, either express or implied.
 * See the License for the specific language governing permissions and
 * limitations under the License.
 */
package com.nvidia.spark.rapids

import java.io.{File, FileOutputStream}
import java.util

import scala.collection.JavaConverters._
import scala.collection.mutable.{HashMap, ListBuffer}

import ai.rapids.cudf.Cuda

import org.apache.spark.SparkConf
import org.apache.spark.internal.Logging
import org.apache.spark.network.util.{ByteUnit, JavaUtils}
import org.apache.spark.sql.catalyst.analysis.FunctionRegistry
import org.apache.spark.sql.internal.SQLConf

object ConfHelper {
  def toBoolean(s: String, key: String): Boolean = {
    try {
      s.trim.toBoolean
    } catch {
      case _: IllegalArgumentException =>
        throw new IllegalArgumentException(s"$key should be boolean, but was $s")
    }
  }

  def toInteger(s: String, key: String): Integer = {
    try {
      s.trim.toInt
    } catch {
      case _: IllegalArgumentException =>
        throw new IllegalArgumentException(s"$key should be integer, but was $s")
    }
  }

  def toLong(s: String, key: String): Long = {
    try {
      s.trim.toLong
    } catch {
      case _: IllegalArgumentException =>
        throw new IllegalArgumentException(s"$key should be long, but was $s")
    }
  }

  def toDouble(s: String, key: String): Double = {
    try {
      s.trim.toDouble
    } catch {
      case _: IllegalArgumentException =>
        throw new IllegalArgumentException(s"$key should be integer, but was $s")
    }
  }

  def stringToSeq(str: String): Seq[String] = {
    str.split(",").map(_.trim()).filter(_.nonEmpty)
  }

  def stringToSeq[T](str: String, converter: String => T): Seq[T] = {
    stringToSeq(str).map(converter)
  }

  def seqToString[T](v: Seq[T], stringConverter: T => String): String = {
    v.map(stringConverter).mkString(",")
  }

  def byteFromString(str: String, unit: ByteUnit): Long = {
    val (input, multiplier) =
      if (str.nonEmpty && str.head == '-') {
        (str.substring(1), -1)
      } else {
        (str, 1)
      }
    multiplier * JavaUtils.byteStringAs(input, unit)
  }

  def makeConfAnchor(key: String, text: String = null): String = {
    val t = if (text != null) text else key
    // The anchor cannot be too long, so for now
    val a = key.replaceFirst("spark.rapids.", "")
    "<a name=\"" + s"$a" + "\"></a>" + t
  }

  def getSqlFunctionsForClass[T](exprClass: Class[T]): Option[Seq[String]] = {
    sqlFunctionsByClass.get(exprClass.getCanonicalName)
  }

  lazy val sqlFunctionsByClass: Map[String, Seq[String]] = {
    val functionsByClass = new HashMap[String, Seq[String]]
    FunctionRegistry.expressions.foreach { case (sqlFn, (expressionInfo, _)) =>
      val className = expressionInfo.getClassName
      val fnSeq = functionsByClass.getOrElse(className, Seq[String]())
      val fnCleaned = if (sqlFn != "|") {
        sqlFn
      } else {
        "\\|"
      }
      functionsByClass.update(className, fnSeq :+ s"`$fnCleaned`")
    }
    functionsByClass.toMap
  }
}

abstract class ConfEntry[T](val key: String, val converter: String => T,
    val doc: String, val isInternal: Boolean) {

  def get(conf: Map[String, String]): T
  def get(conf: SQLConf): T
  def help(asTable: Boolean = false): Unit

  override def toString: String = key
}

class ConfEntryWithDefault[T](key: String, converter: String => T, doc: String,
    isInternal: Boolean, val defaultValue: T)
  extends ConfEntry[T](key, converter, doc, isInternal) {

  override def get(conf: Map[String, String]): T = {
    conf.get(key).map(converter).getOrElse(defaultValue)
  }

  override def get(conf: SQLConf): T = {
    val tmp = conf.getConfString(key, null)
    if (tmp == null) {
      defaultValue
    } else {
      converter(tmp)
    }
  }

  override def help(asTable: Boolean = false): Unit = {
    if (!isInternal) {
      if (asTable) {
        import ConfHelper.makeConfAnchor
        println(s"${makeConfAnchor(key)}|$doc|$defaultValue")
      } else {
        println(s"$key:")
        println(s"\t$doc")
        println(s"\tdefault $defaultValue")
        println()
      }
    }
  }
}

class OptionalConfEntry[T](key: String, val rawConverter: String => T, doc: String,
    isInternal: Boolean)
  extends ConfEntry[Option[T]](key, s => Some(rawConverter(s)), doc, isInternal) {

  override def get(conf: Map[String, String]): Option[T] = {
    conf.get(key).map(rawConverter)
  }

  override def get(conf: SQLConf): Option[T] = {
    val tmp = conf.getConfString(key, null)
    if (tmp == null) {
      None
    } else {
      Some(rawConverter(tmp))
    }
  }

  override def help(asTable: Boolean = false): Unit = {
    if (!isInternal) {
      if (asTable) {
        import ConfHelper.makeConfAnchor
        println(s"${makeConfAnchor(key)}|$doc|None")
      } else {
        println(s"$key:")
        println(s"\t$doc")
        println("\tNone")
        println()
      }
    }
  }
}

class TypedConfBuilder[T](
    val parent: ConfBuilder,
    val converter: String => T,
    val stringConverter: T => String) {

  def this(parent: ConfBuilder, converter: String => T) = {
    this(parent, converter, Option(_).map(_.toString).orNull)
  }

  /** Apply a transformation to the user-provided values of the config entry. */
  def transform(fn: T => T): TypedConfBuilder[T] = {
    new TypedConfBuilder(parent, s => fn(converter(s)), stringConverter)
  }

  /** Checks if the user-provided value for the config matches the validator. */
  def checkValue(validator: T => Boolean, errorMsg: String): TypedConfBuilder[T] = {
    transform { v =>
      if (!validator(v)) {
        throw new IllegalArgumentException(errorMsg)
      }
      v
    }
  }

  /** Check that user-provided values for the config match a pre-defined set. */
  def checkValues(validValues: Set[T]): TypedConfBuilder[T] = {
    transform { v =>
      if (!validValues.contains(v)) {
        throw new IllegalArgumentException(
          s"The value of ${parent.key} should be one of ${validValues.mkString(", ")}, but was $v")
      }
      v
    }
  }

  def createWithDefault(value: T): ConfEntryWithDefault[T] = {
    val ret = new ConfEntryWithDefault[T](parent.key, converter,
      parent.doc, parent.isInternal, value)
    parent.register(ret)
    ret
  }

  /** Turns the config entry into a sequence of values of the underlying type. */
  def toSequence: TypedConfBuilder[Seq[T]] = {
    new TypedConfBuilder(parent, ConfHelper.stringToSeq(_, converter),
      ConfHelper.seqToString(_, stringConverter))
  }

  def createOptional: OptionalConfEntry[T] = {
    val ret = new OptionalConfEntry[T](parent.key, converter,
      parent.doc, parent.isInternal)
    parent.register(ret)
    ret
  }
}

class ConfBuilder(val key: String, val register: ConfEntry[_] => Unit) {

  import ConfHelper._

  var doc: String = null
  var isInternal: Boolean = false

  def doc(data: String): ConfBuilder = {
    this.doc = data
    this
  }

  def internal(): ConfBuilder = {
    this.isInternal = true
    this
  }

  def booleanConf: TypedConfBuilder[Boolean] = {
    new TypedConfBuilder[Boolean](this, toBoolean(_, key))
  }

  def bytesConf(unit: ByteUnit): TypedConfBuilder[Long] = {
    new TypedConfBuilder[Long](this, byteFromString(_, unit))
  }

  def integerConf: TypedConfBuilder[Integer] = {
    new TypedConfBuilder[Integer](this, toInteger(_, key))
  }

  def longConf: TypedConfBuilder[Long] = {
    new TypedConfBuilder[Long](this, toLong(_, key))
  }

  def doubleConf: TypedConfBuilder[Double] = {
    new TypedConfBuilder(this, toDouble(_, key))
  }

  def stringConf: TypedConfBuilder[String] = {
    new TypedConfBuilder[String](this, identity[String])
  }
}

object RapidsReaderType extends Enumeration {
  type RapidsReaderType = Value
  val AUTO, COALESCING, MULTITHREADED, PERFILE = Value
}

object RapidsConf {
  private val registeredConfs = new ListBuffer[ConfEntry[_]]()

  private def register(entry: ConfEntry[_]): Unit = {
    registeredConfs += entry
  }

  def conf(key: String): ConfBuilder = {
    new ConfBuilder(key, register)
  }

  // Resource Configuration

  val PINNED_POOL_SIZE = conf("spark.rapids.memory.pinnedPool.size")
    .doc("The size of the pinned memory pool in bytes unless otherwise specified. " +
      "Use 0 to disable the pool.")
    .bytesConf(ByteUnit.BYTE)
    .createWithDefault(0)

  val PAGEABLE_POOL_SIZE = conf("spark.rapids.memory.host.pageablePool.size")
    .doc("The size of the pageable memory pool in bytes unless otherwise specified. " +
      "Use 0 to disable the pool.")
    .bytesConf(ByteUnit.BYTE)
    .createWithDefault(ByteUnit.GiB.toBytes(1))

  val RMM_DEBUG = conf("spark.rapids.memory.gpu.debug")
    .doc("Provides a log of GPU memory allocations and frees. If set to " +
      "STDOUT or STDERR the logging will go there. Setting it to NONE disables logging. " +
      "All other values are reserved for possible future expansion and in the mean time will " +
      "disable logging.")
    .stringConf
    .createWithDefault("NONE")

  val GPU_OOM_DUMP_DIR = conf("spark.rapids.memory.gpu.oomDumpDir")
    .doc("The path to a local directory where a heap dump will be created if the GPU " +
      "encounters an unrecoverable out-of-memory (OOM) error. The filename will be of the " +
      "form: \"gpu-oom-<pid>.hprof\" where <pid> is the process ID.")
    .stringConf
    .createOptional

  private val RMM_ALLOC_MAX_FRACTION_KEY = "spark.rapids.memory.gpu.maxAllocFraction"
  private val RMM_ALLOC_MIN_FRACTION_KEY = "spark.rapids.memory.gpu.minAllocFraction"
  private val RMM_ALLOC_RESERVE_KEY = "spark.rapids.memory.gpu.reserve"

  val RMM_ALLOC_FRACTION = conf("spark.rapids.memory.gpu.allocFraction")
    .doc("The fraction of available (free) GPU memory that should be allocated for pooled " +
      "memory. This must be less than or equal to the maximum limit configured via " +
      s"$RMM_ALLOC_MAX_FRACTION_KEY, and greater than or equal to the minimum limit configured " +
      s"via $RMM_ALLOC_MIN_FRACTION_KEY.")
    .doubleConf
    .checkValue(v => v >= 0 && v <= 1, "The fraction value must be in [0, 1].")
    .createWithDefault(1)

  val RMM_EXACT_ALLOC = conf("spark.rapids.memory.gpu.allocSize")
      .doc("The exact size in byte that RMM should allocate. This is intended to only be " +
          "used for testing.")
      .internal() // If this becomes public we need to add in checks for the value when it is used.
      .bytesConf(ByteUnit.BYTE)
      .createOptional

  val RMM_ALLOC_MAX_FRACTION = conf(RMM_ALLOC_MAX_FRACTION_KEY)
    .doc("The fraction of total GPU memory that limits the maximum size of the RMM pool. " +
        s"The value must be greater than or equal to the setting for $RMM_ALLOC_FRACTION. " +
        "Note that this limit will be reduced by the reserve memory configured in " +
        s"$RMM_ALLOC_RESERVE_KEY.")
    .doubleConf
    .checkValue(v => v >= 0 && v <= 1, "The fraction value must be in [0, 1].")
    .createWithDefault(1)

  val RMM_ALLOC_MIN_FRACTION = conf(RMM_ALLOC_MIN_FRACTION_KEY)
    .doc("The fraction of total GPU memory that limits the minimum size of the RMM pool. " +
      s"The value must be less than or equal to the setting for $RMM_ALLOC_FRACTION.")
    .doubleConf
    .checkValue(v => v >= 0 && v <= 1, "The fraction value must be in [0, 1].")
    .createWithDefault(0.25)

  val RMM_ALLOC_RESERVE = conf(RMM_ALLOC_RESERVE_KEY)
      .doc("The amount of GPU memory that should remain unallocated by RMM and left for " +
          "system use such as memory needed for kernels and kernel launches.")
      .bytesConf(ByteUnit.BYTE)
      .createWithDefault(ByteUnit.MiB.toBytes(640))

  val HOST_SPILL_STORAGE_SIZE = conf("spark.rapids.memory.host.spillStorageSize")
    .doc("Amount of off-heap host memory to use for buffering spilled GPU data before spilling " +
        "to local disk. Use -1 to set the amount to the combined size of pinned and pageable " +
        "memory pools.")
    .bytesConf(ByteUnit.BYTE)
    .createWithDefault(-1)

  val UNSPILL = conf("spark.rapids.memory.gpu.unspill.enabled")
    .doc("When a spilled GPU buffer is needed again, should it be unspilled, or only copied " +
        "back into GPU memory temporarily. Unspilling may be useful for GPU buffers that are " +
        "needed frequently, for example, broadcast variables; however, it may also increase GPU " +
        "memory usage")
      .booleanConf
      .createWithDefault(false)

  val GDS_SPILL = conf("spark.rapids.memory.gpu.direct.storage.spill.enabled")
    .doc("Should GPUDirect Storage (GDS) be used to spill GPU memory buffers directly to disk. " +
      "GDS must be enabled and the directory `spark.local.dir` must support GDS. This is an " +
      "experimental feature. For more information on GDS, see " +
      "https://docs.nvidia.com/gpudirect-storage/.")
    .booleanConf
    .createWithDefault(false)

  val GDS_SPILL_BATCH_WRITE_BUFFER_SIZE =
    conf("spark.rapids.memory.gpu.direct.storage.spill.batchWriteBuffer.size")
    .doc("The size of the GPU memory buffer used to batch small buffers when spilling to GDS. " +
        "Note that this buffer is mapped to the PCI Base Address Register (BAR) space, which may " +
        "be very limited on some GPUs (e.g. the NVIDIA T4 only has 256 MiB), and it is also used " +
        "by UCX bounce buffers.")
    .bytesConf(ByteUnit.BYTE)
    .createWithDefault(ByteUnit.MiB.toBytes(8))

  val POOLED_MEM = conf("spark.rapids.memory.gpu.pooling.enabled")
    .doc("Should RMM act as a pooling allocator for GPU memory, or should it just pass " +
      "through to CUDA memory allocation directly. DEPRECATED: please use " +
      "spark.rapids.memory.gpu.pool instead.")
    .booleanConf
    .createWithDefault(true)

  val RMM_POOL = conf("spark.rapids.memory.gpu.pool")
    .doc("Select the RMM pooling allocator to use. Valid values are \"DEFAULT\", \"ARENA\", " +
      "\"ASYNC\", and \"NONE\". With \"DEFAULT\", the RMM pool allocator is used; with " +
      "\"ARENA\", the RMM arena allocator is used; with \"ASYNC\", the new CUDA stream-ordered " +
      "memory allocator in CUDA 11.2+ is used. If set to \"NONE\", pooling is disabled and RMM " +
      "just passes through to CUDA memory allocation directly.")
    .stringConf
    .createWithDefault("ASYNC")

  val CONCURRENT_GPU_TASKS = conf("spark.rapids.sql.concurrentGpuTasks")
      .doc("Set the number of tasks that can execute concurrently per GPU. " +
          "Tasks may temporarily block when the number of concurrent tasks in the executor " +
          "exceeds this amount. Allowing too many concurrent tasks on the same GPU may lead to " +
          "GPU out of memory errors.")
      .integerConf
      .createWithDefault(1)

  val SHUFFLE_SPILL_THREADS = conf("spark.rapids.sql.shuffle.spillThreads")
    .doc("Number of threads used to spill shuffle data to disk in the background.")
    .integerConf
    .createWithDefault(6)

  val GPU_BATCH_SIZE_BYTES = conf("spark.rapids.sql.batchSizeBytes")
    .doc("Set the target number of bytes for a GPU batch. Splits sizes for input data " +
      "is covered by separate configs. The maximum setting is 2 GB to avoid exceeding the " +
      "cudf row count limit of a column.")
    .bytesConf(ByteUnit.BYTE)
    .checkValue(v => v >= 0 && v <= Integer.MAX_VALUE,
      s"Batch size must be positive and not exceed ${Integer.MAX_VALUE} bytes.")
    .createWithDefault(Integer.MAX_VALUE)

  val MAX_READER_BATCH_SIZE_ROWS = conf("spark.rapids.sql.reader.batchSizeRows")
    .doc("Soft limit on the maximum number of rows the reader will read per batch. " +
      "The orc and parquet readers will read row groups until this limit is met or exceeded. " +
      "The limit is respected by the csv reader.")
    .integerConf
    .createWithDefault(Integer.MAX_VALUE)

  val MAX_READER_BATCH_SIZE_BYTES = conf("spark.rapids.sql.reader.batchSizeBytes")
    .doc("Soft limit on the maximum number of bytes the reader reads per batch. " +
      "The readers will read chunks of data until this limit is met or exceeded. " +
      "Note that the reader may estimate the number of bytes that will be used on the GPU " +
      "in some cases based on the schema and number of rows in each batch.")
    .bytesConf(ByteUnit.BYTE)
    .createWithDefault(Integer.MAX_VALUE)

  val DRIVER_TIMEZONE = conf("spark.rapids.driver.user.timezone")
    .doc("This config is used to inform the executor plugin about the driver's timezone " +
      "and is not intended to be set by the user.")
    .internal()
    .stringConf
    .createOptional

  // Internal Features

  val UVM_ENABLED = conf("spark.rapids.memory.uvm.enabled")
    .doc("UVM or universal memory can allow main host memory to act essentially as swap " +
      "for device(GPU) memory. This allows the GPU to process more data than fits in memory, but " +
      "can result in slower processing. This is an experimental feature.")
    .internal()
    .booleanConf
    .createWithDefault(false)

  val EXPORT_COLUMNAR_RDD = conf("spark.rapids.sql.exportColumnarRdd")
    .doc("Spark has no simply way to export columnar RDD data.  This turns on special " +
      "processing/tagging that allows the RDD to be picked back apart into a Columnar RDD.")
    .internal()
    .booleanConf
    .createWithDefault(false)

  val SHUFFLED_HASH_JOIN_OPTIMIZE_SHUFFLE =
    conf("spark.rapids.sql.shuffledHashJoin.optimizeShuffle")
      .doc("Enable or disable an optimization where shuffled build side batches are kept " +
        "on the host while the first stream batch is loaded onto the GPU. The optimization " +
        "increases off-heap host memory usage to avoid holding onto the GPU semaphore while " +
        "waiting for stream side IO.")
      .internal()
      .booleanConf
      .createWithDefault(true)

  val STABLE_SORT = conf("spark.rapids.sql.stableSort.enabled")
      .doc("Enable or disable stable sorting. Apache Spark's sorting is typically a stable " +
          "sort, but sort stability cannot be guaranteed in distributed work loads because the " +
          "order in which upstream data arrives to a task is not guaranteed. Sort stability then " +
          "only matters when reading and sorting data from a file using a single task/partition. " +
          "Because of limitations in the plugin when you enable stable sorting all of the data " +
          "for a single task will be combined into a single batch before sorting. This currently " +
          "disables spilling from GPU memory if the data size is too large.")
      .booleanConf
      .createWithDefault(false)

  // METRICS

  val METRICS_LEVEL = conf("spark.rapids.sql.metrics.level")
      .doc("GPU plans can produce a lot more metrics than CPU plans do. In very large " +
          "queries this can sometimes result in going over the max result size limit for the " +
          "driver. Supported values include " +
          "DEBUG which will enable all metrics supported and typically only needs to be enabled " +
          "when debugging the plugin. " +
          "MODERATE which should output enough metrics to understand how long each part of the " +
          "query is taking and how much data is going to each part of the query. " +
          "ESSENTIAL which disables most metrics except those Apache Spark CPU plans will also " +
          "report or their equivalents.")
      .stringConf
      .transform(_.toUpperCase(java.util.Locale.ROOT))
      .checkValues(Set("DEBUG", "MODERATE", "ESSENTIAL"))
      .createWithDefault("MODERATE")

  // ENABLE/DISABLE PROCESSING

  val IMPROVED_TIMESTAMP_OPS =
    conf("spark.rapids.sql.improvedTimeOps.enabled")
      .doc("When set to true, some operators will avoid overflowing by converting epoch days " +
          " directly to seconds without first converting to microseconds")
      .booleanConf
      .createWithDefault(false)

  val SQL_ENABLED = conf("spark.rapids.sql.enabled")
    .doc("Enable (true) or disable (false) sql operations on the GPU")
    .booleanConf
    .createWithDefault(true)

  val SQL_MODE = conf("spark.rapids.sql.mode")
    .doc("Set the mode for the Rapids Accelerator. The supported modes are explainOnly and " +
         "executeOnGPU. This config can not be changed at runtime, you must restart the " +
         "application for it to take affect. The default mode is executeOnGPU, which means " +
         "the RAPIDS Accelerator plugin convert the Spark operations and execute them on the " +
         "GPU when possible. The explainOnly mode allows running queries on the CPU and the " +
         "RAPIDS Accelerator will evaluate the queries as if it was going to run on the GPU. " +
         "The explanations of what would have run on the GPU and why are output in log " +
         "messages. When using explainOnly mode, the default explain output is ALL, this can " +
         "be changed by setting spark.rapids.sql.explain. See that config for more details.")
    .stringConf
    .transform(_.toLowerCase(java.util.Locale.ROOT))
    .checkValues(Set("explainonly", "executeongpu"))
    .createWithDefault("executeongpu")

  val UDF_COMPILER_ENABLED = conf("spark.rapids.sql.udfCompiler.enabled")
    .doc("When set to true, Scala UDFs will be considered for compilation as Catalyst expressions")
    .booleanConf
    .createWithDefault(false)

  val INCOMPATIBLE_OPS = conf("spark.rapids.sql.incompatibleOps.enabled")
    .doc("For operations that work, but are not 100% compatible with the Spark equivalent " +
      "set if they should be enabled by default or disabled by default.")
    .booleanConf
    .createWithDefault(false)

  val INCOMPATIBLE_DATE_FORMATS = conf("spark.rapids.sql.incompatibleDateFormats.enabled")
    .doc("When parsing strings as dates and timestamps in functions like unix_timestamp, some " +
         "formats are fully supported on the GPU and some are unsupported and will fall back to " +
         "the CPU.  Some formats behave differently on the GPU than the CPU.  Spark on the CPU " +
         "interprets date formats with unsupported trailing characters as nulls, while Spark on " +
         "the GPU will parse the date with invalid trailing characters. More detail can be found " +
         "at [parsing strings as dates or timestamps]" +
         "(compatibility.md#parsing-strings-as-dates-or-timestamps).")
      .booleanConf
      .createWithDefault(false)

  val IMPROVED_FLOAT_OPS = conf("spark.rapids.sql.improvedFloatOps.enabled")
    .doc("For some floating point operations spark uses one way to compute the value " +
      "and the underlying cudf implementation can use an improved algorithm. " +
      "In some cases this can result in cudf producing an answer when spark overflows. " +
      "Because this is not as compatible with spark, we have it disabled by default.")
    .booleanConf
    .createWithDefault(false)

  val HAS_NANS = conf("spark.rapids.sql.hasNans")
    .doc("Config to indicate if your data has NaN's. Cudf doesn't " +
      "currently support NaN's properly so you can get corrupt data if you have NaN's in your " +
      "data and it runs on the GPU.")
    .booleanConf
    .createWithDefault(true)

  val NEED_DECIMAL_OVERFLOW_GUARANTEES = conf("spark.rapids.sql.decimalOverflowGuarantees")
      .doc("FOR TESTING ONLY. DO NOT USE IN PRODUCTION. Please see the decimal section of " +
          "the compatibility documents for more information on this config.")
      .booleanConf
      .createWithDefault(true)

  val ENABLE_FLOAT_AGG = conf("spark.rapids.sql.variableFloatAgg.enabled")
    .doc("Spark assumes that all operations produce the exact same result each time. " +
      "This is not true for some floating point aggregations, which can produce slightly " +
      "different results on the GPU as the aggregation is done in parallel.  This can enable " +
      "those operations if you know the query is only computing it once.")
    .booleanConf
    .createWithDefault(false)

  val ENABLE_REPLACE_SORTMERGEJOIN = conf("spark.rapids.sql.replaceSortMergeJoin.enabled")
    .doc("Allow replacing sortMergeJoin with HashJoin")
    .booleanConf
    .createWithDefault(true)

  val ENABLE_HASH_OPTIMIZE_SORT = conf("spark.rapids.sql.hashOptimizeSort.enabled")
    .doc("Whether sorts should be inserted after some hashed operations to improve " +
      "output ordering. This can improve output file sizes when saving to columnar formats.")
    .booleanConf
    .createWithDefault(false)

  val ENABLE_CAST_FLOAT_TO_DECIMAL = conf("spark.rapids.sql.castFloatToDecimal.enabled")
    .doc("Casting from floating point types to decimal on the GPU returns results that have " +
      "tiny difference compared to results returned from CPU.")
    .booleanConf
    .createWithDefault(false)

  val ENABLE_CAST_FLOAT_TO_STRING = conf("spark.rapids.sql.castFloatToString.enabled")
    .doc("Casting from floating point types to string on the GPU returns results that have " +
      "a different precision than the default results of Spark.")
    .booleanConf
    .createWithDefault(false)

  val ENABLE_CAST_FLOAT_TO_INTEGRAL_TYPES =
    conf("spark.rapids.sql.castFloatToIntegralTypes.enabled")
      .doc("Casting from floating point types to integral types on the GPU supports a " +
          "slightly different range of values when using Spark 3.1.0 or later. Refer to the CAST " +
          "documentation for more details.")
      .booleanConf
      .createWithDefault(false)

  val ENABLE_CAST_DECIMAL_TO_FLOAT = conf("spark.rapids.sql.castDecimalToFloat.enabled")
      .doc("Casting from decimal to floating point types on the GPU returns results that have " +
          "tiny difference compared to results returned from CPU.")
      .booleanConf
      .createWithDefault(false)

  val ENABLE_CAST_STRING_TO_FLOAT = conf("spark.rapids.sql.castStringToFloat.enabled")
    .doc("When set to true, enables casting from strings to float types (float, double) " +
      "on the GPU. Currently hex values aren't supported on the GPU. Also note that casting from " +
      "string to float types on the GPU returns incorrect results when the string represents any " +
      "number \"1.7976931348623158E308\" <= x < \"1.7976931348623159E308\" " +
      "and \"-1.7976931348623158E308\" >= x > \"-1.7976931348623159E308\" in both these cases " +
      "the GPU returns Double.MaxValue while CPU returns \"+Infinity\" and \"-Infinity\" " +
      "respectively")
    .booleanConf
    .createWithDefault(false)

  val ENABLE_CAST_STRING_TO_TIMESTAMP = conf("spark.rapids.sql.castStringToTimestamp.enabled")
    .doc("When set to true, casting from string to timestamp is supported on the GPU. The GPU " +
      "only supports a subset of formats when casting strings to timestamps. Refer to the CAST " +
      "documentation for more details.")
    .booleanConf
    .createWithDefault(false)

  val HAS_EXTENDED_YEAR_VALUES = conf("spark.rapids.sql.hasExtendedYearValues")
      .doc("Spark 3.2.0+ extended parsing of years in dates and " +
          "timestamps to support the full range of possible values. Prior " +
          "to this it was limited to a positive 4 digit year. The Accelerator does not " +
          "support the extended range yet. This config indicates if your data includes " +
          "this extended range or not, or if you don't care about getting the correct " +
          "values on values with the extended range.")
      .booleanConf
      .createWithDefault(true)

  val ENABLE_CAST_DECIMAL_TO_STRING = conf("spark.rapids.sql.castDecimalToString.enabled")
      .doc("When set to true, casting from decimal to string is supported on the GPU. The GPU " +
        "does NOT produce exact same string as spark produces, but producing strings which are " +
        "semantically equal. For instance, given input BigDecimal(123, -2), the GPU produces " +
        "\"12300\", which spark produces \"1.23E+4\".")
      .booleanConf
      .createWithDefault(false)

  val ENABLE_INNER_JOIN = conf("spark.rapids.sql.join.inner.enabled")
      .doc("When set to true inner joins are enabled on the GPU")
      .booleanConf
      .createWithDefault(true)

  val ENABLE_CROSS_JOIN = conf("spark.rapids.sql.join.cross.enabled")
      .doc("When set to true cross joins are enabled on the GPU")
      .booleanConf
      .createWithDefault(true)

  val ENABLE_LEFT_OUTER_JOIN = conf("spark.rapids.sql.join.leftOuter.enabled")
      .doc("When set to true left outer joins are enabled on the GPU")
      .booleanConf
      .createWithDefault(true)

  val ENABLE_RIGHT_OUTER_JOIN = conf("spark.rapids.sql.join.rightOuter.enabled")
      .doc("When set to true right outer joins are enabled on the GPU")
      .booleanConf
      .createWithDefault(true)

  val ENABLE_FULL_OUTER_JOIN = conf("spark.rapids.sql.join.fullOuter.enabled")
      .doc("When set to true full outer joins are enabled on the GPU")
      .booleanConf
      .createWithDefault(true)

  val ENABLE_LEFT_SEMI_JOIN = conf("spark.rapids.sql.join.leftSemi.enabled")
      .doc("When set to true left semi joins are enabled on the GPU")
      .booleanConf
      .createWithDefault(true)

  val ENABLE_LEFT_ANTI_JOIN = conf("spark.rapids.sql.join.leftAnti.enabled")
      .doc("When set to true left anti joins are enabled on the GPU")
      .booleanConf
      .createWithDefault(true)

  val ENABLE_EXISTENCE_JOIN = conf("spark.rapids.sql.join.existence.enabled")
      .doc("When set to true existence joins are enabled on the GPU")
      .booleanConf
      .createWithDefault(true)

  val ENABLE_PROJECT_AST = conf("spark.rapids.sql.projectAstEnabled")
      .doc("Enable project operations to use cudf AST expressions when possible.")
      .internal()
      .booleanConf
      .createWithDefault(false)

  // FILE FORMATS
  val ENABLE_PARQUET = conf("spark.rapids.sql.format.parquet.enabled")
    .doc("When set to false disables all parquet input and output acceleration")
    .booleanConf
    .createWithDefault(true)

  val ENABLE_PARQUET_INT96_WRITE = conf("spark.rapids.sql.format.parquet.writer.int96.enabled")
    .doc("When set to false, disables accelerated parquet write if the " +
      "spark.sql.parquet.outputTimestampType is set to INT96")
    .booleanConf
    .createWithDefault(true)

  object ParquetFooterReaderType extends Enumeration {
    val JAVA, NATIVE = Value
  }

  val PARQUET_READER_FOOTER_TYPE =
    conf("spark.rapids.sql.format.parquet.reader.footer.type")
      .doc("In some cases reading the footer of the file is very expensive. Typically this " +
          "happens when there are a large number of columns and relatively few " +
          "of them are being read on a large number of files. " +
          "This provides the ability to use a different path to parse and filter the footer. " +
          "JAVA is the default and should match closely with Apache Spark. NATIVE will parse and " +
          "filter the footer using C++. In the worst case this can be slower than JAVA, but " +
          "not by much if anything. This is still a very experimental feature and there are " +
          "known bugs and limitations. It should work for most cases when reading data that " +
          "complies with the latest Parquet standard, but can run into issues for older data " +
          "that does not fully comply with it.")
      .stringConf
      .transform(_.toUpperCase(java.util.Locale.ROOT))
      .checkValues(ParquetFooterReaderType.values.map(_.toString))
      .createWithDefault(ParquetFooterReaderType.JAVA.toString)

  // This is an experimental feature now. And eventually, should be enabled or disabled depending
  // on something that we don't know yet but would try to figure out.
  val ENABLE_CPU_BASED_UDF = conf("spark.rapids.sql.rowBasedUDF.enabled")
    .doc("When set to true, optimizes a row-based UDF in a GPU operation by transferring " +
      "only the data it needs between GPU and CPU inside a query operation, instead of falling " +
      "this operation back to CPU. This is an experimental feature, and this config might be " +
      "removed in the future.")
    .booleanConf
    .createWithDefault(false)

  val PARQUET_READER_TYPE = conf("spark.rapids.sql.format.parquet.reader.type")
    .doc("Sets the parquet reader type. We support different types that are optimized for " +
      "different environments. The original Spark style reader can be selected by setting this " +
      "to PERFILE which individually reads and copies files to the GPU. Loading many small files " +
      "individually has high overhead, and using either COALESCING or MULTITHREADED is " +
      "recommended instead. The COALESCING reader is good when using a local file system where " +
      "the executors are on the same nodes or close to the nodes the data is being read on. " +
      "This reader coalesces all the files assigned to a task into a single host buffer before " +
      "sending it down to the GPU. It copies blocks from a single file into a host buffer in " +
      "separate threads in parallel, see " +
      "spark.rapids.sql.format.parquet.multiThreadedRead.numThreads. " +
      "MULTITHREADED is good for cloud environments where you are reading from a blobstore " +
      "that is totally separate and likely has a higher I/O read cost. Many times the cloud " +
      "environments also get better throughput when you have multiple readers in parallel. " +
      "This reader uses multiple threads to read each file in parallel and each file is sent " +
      "to the GPU separately. This allows the CPU to keep reading while GPU is also doing work. " +
      "See spark.rapids.sql.format.parquet.multiThreadedRead.numThreads and " +
      "spark.rapids.sql.format.parquet.multiThreadedRead.maxNumFilesParallel to control " +
      "the number of threads and amount of memory used. " +
      "By default this is set to AUTO so we select the reader we think is best. This will " +
      "either be the COALESCING or the MULTITHREADED based on whether we think the file is " +
      "in the cloud. See spark.rapids.cloudSchemes.")
    .stringConf
    .transform(_.toUpperCase(java.util.Locale.ROOT))
    .checkValues(RapidsReaderType.values.map(_.toString))
    .createWithDefault(RapidsReaderType.AUTO.toString)

  /** List of schemes that are always considered cloud storage schemes */
  private lazy val DEFAULT_CLOUD_SCHEMES =
    Seq("abfs", "abfss", "dbfs", "gs", "s3", "s3a", "s3n", "wasbs")

  val CLOUD_SCHEMES = conf("spark.rapids.cloudSchemes")
    .doc("Comma separated list of additional URI schemes that are to be considered cloud based " +
      s"filesystems. Schemes already included: ${DEFAULT_CLOUD_SCHEMES.mkString(", ")}. Cloud " +
      "based stores generally would be total separate from the executors and likely have a " +
      "higher I/O read cost. Many times the cloud filesystems also get better throughput when " +
      "you have multiple readers in parallel. This is used with " +
      "spark.rapids.sql.format.parquet.reader.type")
    .stringConf
    .toSequence
    .createOptional

  val PARQUET_MULTITHREAD_READ_NUM_THREADS =
    conf("spark.rapids.sql.format.parquet.multiThreadedRead.numThreads")
      .doc("The maximum number of threads, on the executor, to use for reading small " +
        "parquet files in parallel. This can not be changed at runtime after the executor has " +
        "started. Used with COALESCING and MULTITHREADED reader, see " +
        "spark.rapids.sql.format.parquet.reader.type.")
      .integerConf
      .createWithDefault(20)

  val PARQUET_MULTITHREAD_READ_MAX_NUM_FILES_PARALLEL =
    conf("spark.rapids.sql.format.parquet.multiThreadedRead.maxNumFilesParallel")
      .doc("A limit on the maximum number of files per task processed in parallel on the CPU " +
        "side before the file is sent to the GPU. This affects the amount of host memory used " +
        "when reading the files in parallel. Used with MULTITHREADED reader, see " +
        "spark.rapids.sql.format.parquet.reader.type")
      .integerConf
      .checkValue(v => v > 0, "The maximum number of files must be greater than 0.")
      .createWithDefault(Integer.MAX_VALUE)

  val ENABLE_PARQUET_READ = conf("spark.rapids.sql.format.parquet.read.enabled")
    .doc("When set to false disables parquet input acceleration")
    .booleanConf
    .createWithDefault(true)

  val ENABLE_PARQUET_WRITE = conf("spark.rapids.sql.format.parquet.write.enabled")
    .doc("When set to false disables parquet output acceleration")
    .booleanConf
    .createWithDefault(true)

  val ENABLE_ORC = conf("spark.rapids.sql.format.orc.enabled")
    .doc("When set to false disables all orc input and output acceleration")
    .booleanConf
    .createWithDefault(true)

  val ENABLE_ORC_READ = conf("spark.rapids.sql.format.orc.read.enabled")
    .doc("When set to false disables orc input acceleration")
    .booleanConf
    .createWithDefault(true)

  val ENABLE_ORC_WRITE = conf("spark.rapids.sql.format.orc.write.enabled")
    .doc("When set to false disables orc output acceleration")
    .booleanConf
    .createWithDefault(true)

  val ORC_READER_TYPE = conf("spark.rapids.sql.format.orc.reader.type")
    .doc("Sets the orc reader type. We support different types that are optimized for " +
      "different environments. The original Spark style reader can be selected by setting this " +
      "to PERFILE which individually reads and copies files to the GPU. Loading many small files " +
      "individually has high overhead, and using either COALESCING or MULTITHREADED is " +
      "recommended instead. The COALESCING reader is good when using a local file system where " +
      "the executors are on the same nodes or close to the nodes the data is being read on. " +
      "This reader coalesces all the files assigned to a task into a single host buffer before " +
      "sending it down to the GPU. It copies blocks from a single file into a host buffer in " +
      "separate threads in parallel, see " +
      "spark.rapids.sql.format.orc.multiThreadedRead.numThreads. " +
      "MULTITHREADED is good for cloud environments where you are reading from a blobstore " +
      "that is totally separate and likely has a higher I/O read cost. Many times the cloud " +
      "environments also get better throughput when you have multiple readers in parallel. " +
      "This reader uses multiple threads to read each file in parallel and each file is sent " +
      "to the GPU separately. This allows the CPU to keep reading while GPU is also doing work. " +
      "See spark.rapids.sql.format.orc.multiThreadedRead.numThreads and " +
      "spark.rapids.sql.format.orc.multiThreadedRead.maxNumFilesParallel to control " +
      "the number of threads and amount of memory used. " +
      "By default this is set to AUTO so we select the reader we think is best. This will " +
      "either be the COALESCING or the MULTITHREADED based on whether we think the file is " +
      "in the cloud. See spark.rapids.cloudSchemes.")
    .stringConf
    .transform(_.toUpperCase(java.util.Locale.ROOT))
    .checkValues(RapidsReaderType.values.map(_.toString))
    .createWithDefault(RapidsReaderType.AUTO.toString)

  val ORC_MULTITHREAD_READ_NUM_THREADS =
    conf("spark.rapids.sql.format.orc.multiThreadedRead.numThreads")
      .doc("The maximum number of threads, on the executor, to use for reading small " +
        "orc files in parallel. This can not be changed at runtime after the executor has " +
        "started. Used with MULTITHREADED reader, see " +
        "spark.rapids.sql.format.orc.reader.type.")
      .integerConf
      .createWithDefault(20)

  val ORC_MULTITHREAD_READ_MAX_NUM_FILES_PARALLEL =
    conf("spark.rapids.sql.format.orc.multiThreadedRead.maxNumFilesParallel")
      .doc("A limit on the maximum number of files per task processed in parallel on the CPU " +
        "side before the file is sent to the GPU. This affects the amount of host memory used " +
        "when reading the files in parallel. Used with MULTITHREADED reader, see " +
        "spark.rapids.sql.format.orc.reader.type")
      .integerConf
      .checkValue(v => v > 0, "The maximum number of files must be greater than 0.")
      .createWithDefault(Integer.MAX_VALUE)

  val ENABLE_CSV = conf("spark.rapids.sql.format.csv.enabled")
    .doc("When set to false disables all csv input and output acceleration. " +
      "(only input is currently supported anyways)")
    .booleanConf
    .createWithDefault(true)

  val ENABLE_CSV_READ = conf("spark.rapids.sql.format.csv.read.enabled")
    .doc("When set to false disables csv input acceleration")
    .booleanConf
    .createWithDefault(true)

  val ENABLE_READ_CSV_FLOATS = conf("spark.rapids.sql.csv.read.float.enabled")
    .doc("CSV reading is not 100% compatible when reading floats.")
    .booleanConf
    .createWithDefault(false)

  val ENABLE_READ_CSV_DOUBLES = conf("spark.rapids.sql.csv.read.double.enabled")
    .doc("CSV reading is not 100% compatible when reading doubles.")
    .booleanConf
    .createWithDefault(false)

  val ENABLE_READ_CSV_DECIMALS = conf("spark.rapids.sql.csv.read.decimal.enabled")
    .doc("CSV reading is not 100% compatible when reading decimals.")
    .booleanConf
    .createWithDefault(false)

  val ENABLE_JSON = conf("spark.rapids.sql.format.json.enabled")
    .doc("When set to true enables all json input and output acceleration. " +
      "(only input is currently supported anyways)")
    .booleanConf
    .createWithDefault(false)

  val ENABLE_JSON_READ = conf("spark.rapids.sql.format.json.read.enabled")
    .doc("When set to true enables json input acceleration")
    .booleanConf
    .createWithDefault(false)

  val ENABLE_READ_JSON_FLOATS = conf("spark.rapids.sql.json.read.float.enabled")
    .doc("JSON reading is not 100% compatible when reading floats.")
    .booleanConf
    .createWithDefault(false)

  val ENABLE_READ_JSON_DOUBLES = conf("spark.rapids.sql.json.read.double.enabled")
    .doc("JSON reading is not 100% compatible when reading doubles.")
    .booleanConf
    .createWithDefault(false)

  val ENABLE_READ_JSON_DECIMALS = conf("spark.rapids.sql.json.read.decimal.enabled")
    .doc("JSON reading is not 100% compatible when reading decimals.")
    .booleanConf
    .createWithDefault(false)

  val ENABLE_AVRO = conf("spark.rapids.sql.format.avro.enabled")
    .doc("When set to true enables all avro input and output acceleration. " +
      "(only input is currently supported anyways)")
    .booleanConf
    .createWithDefault(false)

  val ENABLE_AVRO_READ = conf("spark.rapids.sql.format.avro.read.enabled")
    .doc("When set to true enables avro input acceleration")
    .booleanConf
    .createWithDefault(false)

  val AVRO_READER_TYPE = conf("spark.rapids.sql.format.avro.reader.type")
    .doc("Sets the avro reader type. We support different types that are optimized for " +
      "different environments. The original Spark style reader can be selected by setting this " +
      "to PERFILE which individually reads and copies files to the GPU. Loading many small files " +
      "individually has high overhead, and using either COALESCING or MULTITHREADED is " +
      "recommended instead. The COALESCING reader is good when using a local file system where " +
      "the executors are on the same nodes or close to the nodes the data is being read on. " +
      "This reader coalesces all the files assigned to a task into a single host buffer before " +
      "sending it down to the GPU. It copies blocks from a single file into a host buffer in " +
      "separate threads in parallel, see " +
      "spark.rapids.sql.format.avro.multiThreadedRead.numThreads. " +
      "MULTITHREADED is good for cloud environments where you are reading from a blobstore " +
      "that is totally separate and likely has a higher I/O read cost. Many times the cloud " +
      "environments also get better throughput when you have multiple readers in parallel. " +
      "This reader uses multiple threads to read each file in parallel and each file is sent " +
      "to the GPU separately. This allows the CPU to keep reading while GPU is also doing work. " +
      "See spark.rapids.sql.format.avro.multiThreadedRead.numThreads and " +
      "spark.rapids.sql.format.avro.multiThreadedRead.maxNumFilesParallel to control " +
      "the number of threads and amount of memory used. " +
      "By default this is set to AUTO so we select the reader we think is best. This will " +
      "either be the COALESCING or the MULTITHREADED based on whether we think the file is " +
      "in the cloud. See spark.rapids.cloudSchemes.")
    .stringConf
    .transform(_.toUpperCase(java.util.Locale.ROOT))
    .checkValues(RapidsReaderType.values.map(_.toString))
    .createWithDefault(RapidsReaderType.AUTO.toString)

  val AVRO_MULTITHREAD_READ_NUM_THREADS =
    conf("spark.rapids.sql.format.avro.multiThreadedRead.numThreads")
      .doc("The maximum number of threads, on one executor, to use for reading small " +
        "avro files in parallel. This can not be changed at runtime after the executor has " +
        "started. Used with MULTITHREADED reader, see " +
        "spark.rapids.sql.format.avro.reader.type.")
      .integerConf
      .createWithDefault(20)

<<<<<<< HEAD
  val ENABLE_ICEBERG = conf("spark.rapids.sql.format.iceberg.enabled")
    .doc("When set to false disables all Iceberg acceleration")
    .booleanConf
    .createWithDefault(true)

  val ENABLE_ICEBERG_READ = conf("spark.rapids.sql.format.iceberg.enabled")
    .doc("When set to false disables Iceberg input acceleration")
    .booleanConf
    .createWithDefault(true)
=======
  val AVRO_MULTITHREAD_READ_MAX_NUM_FILES_PARALLEL =
    conf("spark.rapids.sql.format.avro.multiThreadedRead.maxNumFilesParallel")
      .doc("A limit on the maximum number of files per task processed in parallel on the CPU " +
        "side before the file is sent to the GPU. This affects the amount of host memory used " +
        "when reading the files in parallel. Used with MULTITHREADED reader, see " +
        "spark.rapids.sql.format.avro.reader.type")
      .integerConf
      .checkValue(v => v > 0, "The maximum number of files must be greater than 0.")
      .createWithDefault(Integer.MAX_VALUE)
>>>>>>> ae279054

  val ENABLE_RANGE_WINDOW_BYTES = conf("spark.rapids.sql.window.range.byte.enabled")
    .doc("When the order-by column of a range based window is byte type and " +
      "the range boundary calculated for a value has overflow, CPU and GPU will get " +
      "the different results. When set to false disables the range window acceleration for the " +
      "byte type order-by column")
    .booleanConf
    .createWithDefault(false)

  val ENABLE_RANGE_WINDOW_SHORT = conf("spark.rapids.sql.window.range.short.enabled")
    .doc("When the order-by column of a range based window is short type and " +
      "the range boundary calculated for a value has overflow, CPU and GPU will get " +
      "the different results. When set to false disables the range window acceleration for the " +
      "short type order-by column")
    .booleanConf
    .createWithDefault(false)

  val ENABLE_RANGE_WINDOW_INT = conf("spark.rapids.sql.window.range.int.enabled")
    .doc("When the order-by column of a range based window is int type and " +
      "the range boundary calculated for a value has overflow, CPU and GPU will get " +
      "the different results. When set to false disables the range window acceleration for the " +
      "int type order-by column")
    .booleanConf
    .createWithDefault(true)

  val ENABLE_RANGE_WINDOW_LONG = conf("spark.rapids.sql.window.range.long.enabled")
    .doc("When the order-by column of a range based window is long type and " +
      "the range boundary calculated for a value has overflow, CPU and GPU will get " +
      "the different results. When set to false disables the range window acceleration for the " +
      "long type order-by column")
    .booleanConf
    .createWithDefault(true)

  val ENABLE_REGEXP = conf("spark.rapids.sql.regexp.enabled")
    .doc("Specifies whether regular expressions should be evaluated on GPU. Complex expressions " +
      "can cause out of memory issues so this is disabled by default. Setting this config to " +
      "true will make supported regular expressions run on the GPU. See the compatibility " +
      "guide for more information about which regular expressions are supported on the GPU.")
    .booleanConf
    .createWithDefault(false)

  // INTERNAL TEST AND DEBUG CONFIGS

  val TEST_CONF = conf("spark.rapids.sql.test.enabled")
    .doc("Intended to be used by unit tests, if enabled all operations must run on the " +
      "GPU or an error happens.")
    .internal()
    .booleanConf
    .createWithDefault(false)

  val TEST_ALLOWED_NONGPU = conf("spark.rapids.sql.test.allowedNonGpu")
    .doc("Comma separate string of exec or expression class names that are allowed " +
      "to not be GPU accelerated for testing.")
    .internal()
    .stringConf
    .toSequence
    .createWithDefault(Nil)

  val TEST_VALIDATE_EXECS_ONGPU = conf("spark.rapids.sql.test.validateExecsInGpuPlan")
    .doc("Comma separate string of exec class names to validate they " +
      "are GPU accelerated. Used for testing.")
    .internal()
    .stringConf
    .toSequence
    .createWithDefault(Nil)

  val PARQUET_DEBUG_DUMP_PREFIX = conf("spark.rapids.sql.parquet.debug.dumpPrefix")
    .doc("A path prefix where Parquet split file data is dumped for debugging.")
    .internal()
    .stringConf
    .createWithDefault(null)

  val ORC_DEBUG_DUMP_PREFIX = conf("spark.rapids.sql.orc.debug.dumpPrefix")
    .doc("A path prefix where ORC split file data is dumped for debugging.")
    .internal()
    .stringConf
    .createWithDefault(null)

  val AVRO_DEBUG_DUMP_PREFIX = conf("spark.rapids.sql.avro.debug.dumpPrefix")
    .doc("A path prefix where AVRO split file data is dumped for debugging.")
    .internal()
    .stringConf
    .createWithDefault(null)

  val HASH_AGG_REPLACE_MODE = conf("spark.rapids.sql.hashAgg.replaceMode")
    .doc("Only when hash aggregate exec has these modes (\"all\" by default): " +
      "\"all\" (try to replace all aggregates, default), " +
      "\"complete\" (exclusively replace complete aggregates), " +
      "\"partial\" (exclusively replace partial aggregates), " +
      "\"final\" (exclusively replace final aggregates)." +
      " These modes can be connected with &(AND) or |(OR) to form sophisticated patterns.")
    .internal()
    .stringConf
    .createWithDefault("all")

  val PARTIAL_MERGE_DISTINCT_ENABLED = conf("spark.rapids.sql.partialMerge.distinct.enabled")
    .doc("Enables aggregates that are in PartialMerge mode to run on the GPU if true")
    .internal()
    .booleanConf
    .createWithDefault(true)

  val SHUFFLE_MANAGER_ENABLED = conf("spark.rapids.shuffle.enabled")
    .doc("Enable or disable the RAPIDS Shuffle Manager at runtime. " +
      "The [RAPIDS Shuffle Manager](additional-functionality/rapids-shuffle.md) must " +
      "already be configured. When set to `false`, the built-in Spark shuffle will be used. ")
    .booleanConf
    .createWithDefault(true)

  val SHUFFLE_TRANSPORT_ENABLE = conf("spark.rapids.shuffle.transport.enabled")
    .doc("Enable the RAPIDS Shuffle Transport for accelerated shuffle. By default, this " +
        "requires UCX to be installed in the system. Consider setting to false if running with " +
        "a single executor and UCX is not available, for short-circuit cached shuffle " +
        "(i.e. for testing purposes)")
    .internal()
    .booleanConf
    .createWithDefault(true)

  val SHUFFLE_TRANSPORT_EARLY_START = conf("spark.rapids.shuffle.transport.earlyStart")
    .doc("Enable early connection establishment for RAPIDS Shuffle")
    .booleanConf
    .createWithDefault(true)

  val SHUFFLE_TRANSPORT_EARLY_START_HEARTBEAT_INTERVAL =
    conf("spark.rapids.shuffle.transport.earlyStart.heartbeatInterval")
      .doc("Shuffle early start heartbeat interval (milliseconds). " +
        "Executors will send a heartbeat RPC message to the driver at this interval")
      .integerConf
      .createWithDefault(5000)

  val SHUFFLE_TRANSPORT_EARLY_START_HEARTBEAT_TIMEOUT =
    conf("spark.rapids.shuffle.transport.earlyStart.heartbeatTimeout")
      .doc(s"Shuffle early start heartbeat timeout (milliseconds). " +
        s"Executors that don't heartbeat within this timeout will be considered stale. " +
        s"This timeout must be higher than the value for " +
        s"${SHUFFLE_TRANSPORT_EARLY_START_HEARTBEAT_INTERVAL.key}")
      .integerConf
      .createWithDefault(10000)

  val SHUFFLE_TRANSPORT_CLASS_NAME = conf("spark.rapids.shuffle.transport.class")
    .doc("The class of the specific RapidsShuffleTransport to use during the shuffle.")
    .internal()
    .stringConf
    .createWithDefault("com.nvidia.spark.rapids.shuffle.ucx.UCXShuffleTransport")

  val SHUFFLE_TRANSPORT_MAX_RECEIVE_INFLIGHT_BYTES =
    conf("spark.rapids.shuffle.transport.maxReceiveInflightBytes")
      .doc("Maximum aggregate amount of bytes that be fetched at any given time from peers " +
        "during shuffle")
      .bytesConf(ByteUnit.BYTE)
      .createWithDefault(1024 * 1024 * 1024)

  val SHUFFLE_UCX_ACTIVE_MESSAGES_FORCE_RNDV =
    conf("spark.rapids.shuffle.ucx.activeMessages.forceRndv")
      .doc("Set to true to force 'rndv' mode for all UCX Active Messages. " +
        "This should only be required with UCX 1.10.x. UCX 1.11.x deployments should " +
        "set to false.")
      .booleanConf
      .createWithDefault(false)

  val SHUFFLE_UCX_USE_WAKEUP = conf("spark.rapids.shuffle.ucx.useWakeup")
    .doc("When set to true, use UCX's event-based progress (epoll) in order to wake up " +
      "the progress thread when needed, instead of a hot loop.")
    .booleanConf
    .createWithDefault(true)

  val SHUFFLE_UCX_LISTENER_START_PORT = conf("spark.rapids.shuffle.ucx.listenerStartPort")
    .doc("Starting port to try to bind the UCX listener.")
    .internal()
    .integerConf
    .createWithDefault(0)

  val SHUFFLE_UCX_MGMT_SERVER_HOST = conf("spark.rapids.shuffle.ucx.managementServerHost")
    .doc("The host to be used to start the management server")
    .stringConf
    .createWithDefault(null)

  val SHUFFLE_UCX_MGMT_CONNECTION_TIMEOUT =
    conf("spark.rapids.shuffle.ucx.managementConnectionTimeout")
    .doc("The timeout for client connections to a remote peer")
    .internal()
    .integerConf
    .createWithDefault(0)

  val SHUFFLE_UCX_BOUNCE_BUFFERS_SIZE = conf("spark.rapids.shuffle.ucx.bounceBuffers.size")
    .doc("The size of bounce buffer to use in bytes. Note that this size will be the same " +
      "for device and host memory")
    .internal()
    .bytesConf(ByteUnit.BYTE)
    .createWithDefault(4 * 1024  * 1024)

  val SHUFFLE_UCX_BOUNCE_BUFFERS_DEVICE_COUNT =
    conf("spark.rapids.shuffle.ucx.bounceBuffers.device.count")
    .doc("The number of bounce buffers to pre-allocate from device memory")
    .internal()
    .integerConf
    .createWithDefault(32)

  val SHUFFLE_UCX_BOUNCE_BUFFERS_HOST_COUNT =
    conf("spark.rapids.shuffle.ucx.bounceBuffers.host.count")
    .doc("The number of bounce buffers to pre-allocate from host memory")
    .internal()
    .integerConf
    .createWithDefault(32)

  val SHUFFLE_MAX_CLIENT_THREADS = conf("spark.rapids.shuffle.maxClientThreads")
    .doc("The maximum number of threads that the shuffle client should be allowed to start")
    .internal()
    .integerConf
    .createWithDefault(50)

  val SHUFFLE_MAX_CLIENT_TASKS = conf("spark.rapids.shuffle.maxClientTasks")
    .doc("The maximum number of tasks shuffle clients will queue before adding threads " +
      s"(up to spark.rapids.shuffle.maxClientThreads), or slowing down the transport")
    .internal()
    .integerConf
    .createWithDefault(100)

  val SHUFFLE_CLIENT_THREAD_KEEPALIVE = conf("spark.rapids.shuffle.clientThreadKeepAlive")
    .doc("The number of seconds that the ThreadPoolExecutor will allow an idle client " +
      "shuffle thread to stay alive, before reclaiming.")
    .internal()
    .integerConf
    .createWithDefault(30)

  val SHUFFLE_MAX_SERVER_TASKS = conf("spark.rapids.shuffle.maxServerTasks")
    .doc("The maximum number of tasks the shuffle server will queue up for its thread")
    .internal()
    .integerConf
    .createWithDefault(1000)

  val SHUFFLE_MAX_METADATA_SIZE = conf("spark.rapids.shuffle.maxMetadataSize")
    .doc("The maximum size of a metadata message that the shuffle plugin will keep in its " +
      "direct message pool. ")
    .internal()
    .bytesConf(ByteUnit.BYTE)
    .createWithDefault(500 * 1024)

  val SHUFFLE_COMPRESSION_CODEC = conf("spark.rapids.shuffle.compression.codec")
      .doc("The GPU codec used to compress shuffle data when using RAPIDS shuffle. " +
          "Supported codecs: lz4, copy, none")
      .internal()
      .stringConf
      .createWithDefault("none")

  val SHUFFLE_COMPRESSION_LZ4_CHUNK_SIZE = conf("spark.rapids.shuffle.compression.lz4.chunkSize")
    .doc("A configurable chunk size to use when compressing with LZ4.")
    .internal()
    .bytesConf(ByteUnit.BYTE)
    .createWithDefault(64 * 1024)

  // ALLUXIO CONFIGS

  val ALLUXIO_PATHS_REPLACE = conf("spark.rapids.alluxio.pathsToReplace")
    .doc("List of paths to be replaced with corresponding alluxio scheme. Eg, when configure" +
      "is set to \"s3:/foo->alluxio://0.1.2.3:19998/foo,gcs:/bar->alluxio://0.1.2.3:19998/bar\", " +
      "which means:  " +
      "     s3:/foo/a.csv will be replaced to alluxio://0.1.2.3:19998/foo/a.csv and " +
      "     gcs:/bar/b.csv will be replaced to alluxio://0.1.2.3:19998/bar/b.csv")
    .stringConf
    .toSequence
    .createOptional

  // USER FACING DEBUG CONFIGS

  val SHUFFLE_COMPRESSION_MAX_BATCH_MEMORY =
    conf("spark.rapids.shuffle.compression.maxBatchMemory")
      .internal()
      .bytesConf(ByteUnit.BYTE)
      .createWithDefault(1024 * 1024 * 1024)

  val EXPLAIN = conf("spark.rapids.sql.explain")
    .doc("Explain why some parts of a query were not placed on a GPU or not. Possible " +
      "values are ALL: print everything, NONE: print nothing, NOT_ON_GPU: print only parts of " +
      "a query that did not go on the GPU")
    .stringConf
    .createWithDefault("NONE")

  val SHIMS_PROVIDER_OVERRIDE = conf("spark.rapids.shims-provider-override")
    .internal()
    .doc("Overrides the automatic Spark shim detection logic and forces a specific shims " +
      "provider class to be used. Set to the fully qualified shims provider class to use. " +
      "If you are using a custom Spark version such as Spark 3.1.1.0 then this can be used to " +
      "specify the shims provider that matches the base Spark version of Spark 3.1.1, i.e.: " +
      "com.nvidia.spark.rapids.shims.spark311.SparkShimServiceProvider. If you modified Spark " +
      "then there is no guarantee the RAPIDS Accelerator will function properly." +
      "When tested in a combined jar with other Shims, it's expected that the provided " +
      "implementation follows the same convention as existing Spark shims. If its class" +
      " name has the form com.nvidia.spark.rapids.shims.<shimId>.YourSparkShimServiceProvider. " +
      "The last package name component, i.e., shimId, can be used in the combined jar as the root" +
      " directory /shimId for any incompatible classes. When tested in isolation, no special " +
      "jar root is required"
    )
    .stringConf
    .createOptional

  val CUDF_VERSION_OVERRIDE = conf("spark.rapids.cudfVersionOverride")
    .internal()
    .doc("Overrides the cudf version compatibility check between cudf jar and RAPIDS Accelerator " +
      "jar. If you are sure that the cudf jar which is mentioned in the classpath is compatible " +
      "with the RAPIDS Accelerator version, then set this to true.")
    .booleanConf
    .createWithDefault(false)

  val ALLOW_DISABLE_ENTIRE_PLAN = conf("spark.rapids.allowDisableEntirePlan")
    .internal()
    .doc("The plugin has the ability to detect possibe incompatibility with some specific " +
      "queries and cluster configurations. In those cases the plugin will disable GPU support " +
      "for the entire query. Set this to false if you want to override that behavior, but use " +
      "with caution.")
    .booleanConf
    .createWithDefault(true)

  val OPTIMIZER_ENABLED = conf("spark.rapids.sql.optimizer.enabled")
      .internal()
      .doc("Enable cost-based optimizer that will attempt to avoid " +
          "transitions to GPU for operations that will not result in improved performance " +
          "over CPU")
      .booleanConf
      .createWithDefault(false)

  val OPTIMIZER_EXPLAIN = conf("spark.rapids.sql.optimizer.explain")
      .internal()
      .doc("Explain why some parts of a query were not placed on a GPU due to " +
          "optimization rules. Possible values are ALL: print everything, NONE: print nothing")
      .stringConf
      .createWithDefault("NONE")

  val OPTIMIZER_DEFAULT_ROW_COUNT = conf("spark.rapids.sql.optimizer.defaultRowCount")
    .internal()
    .doc("The cost-based optimizer uses estimated row counts to calculate costs and sometimes " +
      "there is no row count available so we need a default assumption to use in this case")
    .longConf
    .createWithDefault(1000000)

  val OPTIMIZER_CLASS_NAME = conf("spark.rapids.sql.optimizer.className")
    .internal()
    .doc("Optimizer implementation class name. The class must implement the " +
      "com.nvidia.spark.rapids.Optimizer trait")
    .stringConf
    .createWithDefault("com.nvidia.spark.rapids.CostBasedOptimizer")

  val OPTIMIZER_DEFAULT_CPU_OPERATOR_COST = conf("spark.rapids.sql.optimizer.cpu.exec.default")
    .internal()
    .doc("Default per-row CPU cost of executing an operator, in seconds")
    .doubleConf
    .createWithDefault(0.0002)

  val OPTIMIZER_DEFAULT_CPU_EXPRESSION_COST = conf("spark.rapids.sql.optimizer.cpu.expr.default")
    .internal()
    .doc("Default per-row CPU cost of evaluating an expression, in seconds")
    .doubleConf
    .createWithDefault(0.0)

  val OPTIMIZER_DEFAULT_GPU_OPERATOR_COST = conf("spark.rapids.sql.optimizer.gpu.exec.default")
      .internal()
      .doc("Default per-row GPU cost of executing an operator, in seconds")
      .doubleConf
      .createWithDefault(0.0001)

  val OPTIMIZER_DEFAULT_GPU_EXPRESSION_COST = conf("spark.rapids.sql.optimizer.gpu.expr.default")
      .internal()
      .doc("Default per-row GPU cost of evaluating an expression, in seconds")
      .doubleConf
      .createWithDefault(0.0)

  val OPTIMIZER_CPU_READ_SPEED = conf(
    "spark.rapids.sql.optimizer.cpuReadSpeed")
      .internal()
      .doc("Speed of reading data from CPU memory in GB/s")
      .doubleConf
      .createWithDefault(30.0)

  val OPTIMIZER_CPU_WRITE_SPEED = conf(
    "spark.rapids.sql.optimizer.cpuWriteSpeed")
    .internal()
    .doc("Speed of writing data to CPU memory in GB/s")
    .doubleConf
    .createWithDefault(30.0)

  val OPTIMIZER_GPU_READ_SPEED = conf(
    "spark.rapids.sql.optimizer.gpuReadSpeed")
    .internal()
    .doc("Speed of reading data from GPU memory in GB/s")
    .doubleConf
    .createWithDefault(320.0)

  val OPTIMIZER_GPU_WRITE_SPEED = conf(
    "spark.rapids.sql.optimizer.gpuWriteSpeed")
    .internal()
    .doc("Speed of writing data to GPU memory in GB/s")
    .doubleConf
    .createWithDefault(320.0)

  val USE_ARROW_OPT = conf("spark.rapids.arrowCopyOptimizationEnabled")
    .doc("Option to turn off using the optimized Arrow copy code when reading from " +
      "ArrowColumnVector in HostColumnarToGpu. Left as internal as user shouldn't " +
      "have to turn it off, but its convenient for testing.")
    .internal()
    .booleanConf
    .createWithDefault(true)

  val FORCE_SHIMCALLER_CLASSLOADER = conf("spark.rapids.force.caller.classloader")
    .doc("Option to statically add shim's parallel world classloader URLs to " +
      "the classloader of the ShimLoader class, typically Bootstrap classloader. This option" +
      " uses reflection with setAccessible true on a classloader that is not created by Spark.")
    .internal()
    .booleanConf
    .createWithDefault(value = true)

  val SPARK_GPU_RESOURCE_NAME = conf("spark.rapids.gpu.resourceName")
    .doc("The name of the Spark resource that represents a GPU that you want the plugin to use " +
      "if using custom resources with Spark.")
    .stringConf
    .createWithDefault("gpu")

  val SUPPRESS_PLANNING_FAILURE = conf("spark.rapids.sql.suppressPlanningFailure")
    .doc("Option to fallback an individual query to CPU if an unexpected condition prevents the " +
      "query plan from being converted to a GPU-enabled one. Note this is different from " +
      "a normal CPU fallback for a yet-to-be-supported Spark SQL feature. If this happens " +
      "the error should be reported and investigated as a GitHub issue.")
    .booleanConf
    .createWithDefault(value = false)

  val ENABLE_FAST_SAMPLE = conf("spark.rapids.sql.fast.sample")
    .doc("Option to turn on fast sample. If enable it is inconsistent with CPU sample " +
      "because of GPU sample algorithm is inconsistent with CPU.")
    .booleanConf
    .createWithDefault(value = false)

  private def printSectionHeader(category: String): Unit =
    println(s"\n### $category")

  private def printToggleHeader(category: String): Unit = {
    printSectionHeader(category)
    println("Name | Description | Default Value | Notes")
    println("-----|-------------|---------------|------------------")
  }

  private def printToggleHeaderWithSqlFunction(category: String): Unit = {
    printSectionHeader(category)
    println("Name | SQL Function(s) | Description | Default Value | Notes")
    println("-----|-----------------|-------------|---------------|------")
  }

  def help(asTable: Boolean = false): Unit = {
    if (asTable) {
      println("---")
      println("layout: page")
      println("title: Configuration")
      println("nav_order: 4")
      println("---")
      println(s"<!-- Generated by RapidsConf.help. DO NOT EDIT! -->")
      // scalastyle:off line.size.limit
      println("""# RAPIDS Accelerator for Apache Spark Configuration
        |The following is the list of options that `rapids-plugin-4-spark` supports.
        |
        |On startup use: `--conf [conf key]=[conf value]`. For example:
        |
        |```
        |${SPARK_HOME}/bin/spark --jars rapids-4-spark_2.12-22.06.0-SNAPSHOT-cuda11.jar \
        |--conf spark.plugins=com.nvidia.spark.SQLPlugin \
        |--conf spark.rapids.sql.incompatibleOps.enabled=true
        |```
        |
        |At runtime use: `spark.conf.set("[conf key]", [conf value])`. For example:
        |
        |```
        |scala> spark.conf.set("spark.rapids.sql.incompatibleOps.enabled", true)
        |```
        |
        | All configs can be set on startup, but some configs, especially for shuffle, will not
        | work if they are set at runtime.
        |""".stripMargin)
      // scalastyle:on line.size.limit

      println("\n## General Configuration\n")
      println("Name | Description | Default Value")
      println("-----|-------------|--------------")
    } else {
      println("Rapids Configs:")
    }
    registeredConfs.sortBy(_.key).foreach(_.help(asTable))
    if (asTable) {
      println("")
      // scalastyle:off line.size.limit
      println("""## Supported GPU Operators and Fine Tuning
        |_The RAPIDS Accelerator for Apache Spark_ can be configured to enable or disable specific
        |GPU accelerated expressions.  Enabled expressions are candidates for GPU execution. If the
        |expression is configured as disabled, the accelerator plugin will not attempt replacement,
        |and it will run on the CPU.
        |
        |Please leverage the [`spark.rapids.sql.explain`](#sql.explain) setting to get
        |feedback from the plugin as to why parts of a query may not be executing on the GPU.
        |
        |**NOTE:** Setting
        |[`spark.rapids.sql.incompatibleOps.enabled=true`](#sql.incompatibleOps.enabled)
        |will enable all the settings in the table below which are not enabled by default due to
        |incompatibilities.""".stripMargin)
      // scalastyle:on line.size.limit

      printToggleHeaderWithSqlFunction("Expressions\n")
    }
    GpuOverrides.expressions.values.toSeq.sortBy(_.tag.toString).foreach { rule =>
      val sqlFunctions =
        ConfHelper.getSqlFunctionsForClass(rule.tag.runtimeClass).map(_.mkString(", "))

      // this is only for formatting, this is done to ensure the table has a column for a
      // row where there isn't a SQL function
      rule.confHelp(asTable, Some(sqlFunctions.getOrElse(" ")))
    }
    if (asTable) {
      printToggleHeader("Execution\n")
    }
    GpuOverrides.execs.values.toSeq.sortBy(_.tag.toString).foreach(_.confHelp(asTable))
    if (asTable) {
      printToggleHeader("Scans\n")
    }
    GpuOverrides.scans.values.toSeq.sortBy(_.tag.toString).foreach(_.confHelp(asTable))
    if (asTable) {
      printToggleHeader("Partitioning\n")
    }
    GpuOverrides.parts.values.toSeq.sortBy(_.tag.toString).foreach(_.confHelp(asTable))
  }
  def main(args: Array[String]): Unit = {
    // Include the configs in PythonConfEntries
    com.nvidia.spark.rapids.python.PythonConfEntries.init()
    val out = new FileOutputStream(new File(args(0)))
    Console.withOut(out) {
      Console.withErr(out) {
        RapidsConf.help(true)
      }
    }
  }
}

class RapidsConf(conf: Map[String, String]) extends Logging {

  import ConfHelper._
  import RapidsConf._

  def this(sqlConf: SQLConf) = {
    this(sqlConf.getAllConfs)
  }

  def this(sparkConf: SparkConf) = {
    this(Map(sparkConf.getAll: _*))
  }

  def get[T](entry: ConfEntry[T]): T = {
    entry.get(conf)
  }

  lazy val rapidsConfMap: util.Map[String, String] = conf.filterKeys(
    _.startsWith("spark.rapids.")).asJava

  lazy val metricsLevel: String = get(METRICS_LEVEL)

  lazy val isSqlEnabled: Boolean = get(SQL_ENABLED)

  lazy val isSqlExecuteOnGPU: Boolean = get(SQL_MODE).equals("executeongpu")

  lazy val isSqlExplainOnlyEnabled: Boolean = get(SQL_MODE).equals("explainonly")

  lazy val isUdfCompilerEnabled: Boolean = get(UDF_COMPILER_ENABLED)

  lazy val exportColumnarRdd: Boolean = get(EXPORT_COLUMNAR_RDD)

  lazy val shuffledHashJoinOptimizeShuffle: Boolean = get(SHUFFLED_HASH_JOIN_OPTIMIZE_SHUFFLE)

  lazy val stableSort: Boolean = get(STABLE_SORT)

  lazy val isIncompatEnabled: Boolean = get(INCOMPATIBLE_OPS)

  lazy val incompatDateFormats: Boolean = get(INCOMPATIBLE_DATE_FORMATS)

  lazy val includeImprovedFloat: Boolean = get(IMPROVED_FLOAT_OPS)

  lazy val pinnedPoolSize: Long = get(PINNED_POOL_SIZE)

  lazy val pageablePoolSize: Long = get(PAGEABLE_POOL_SIZE)

  lazy val concurrentGpuTasks: Int = get(CONCURRENT_GPU_TASKS)

  lazy val isTestEnabled: Boolean = get(TEST_CONF)

  lazy val testingAllowedNonGpu: Seq[String] = get(TEST_ALLOWED_NONGPU)

  lazy val validateExecsInGpuPlan: Seq[String] = get(TEST_VALIDATE_EXECS_ONGPU)

  lazy val rmmDebugLocation: String = get(RMM_DEBUG)

  lazy val gpuOomDumpDir: Option[String] = get(GPU_OOM_DUMP_DIR)

  lazy val isUvmEnabled: Boolean = get(UVM_ENABLED)

  lazy val isPooledMemEnabled: Boolean = get(POOLED_MEM)

  lazy val rmmPool: String = {
    var pool = get(RMM_POOL)
    if ("ASYNC".equalsIgnoreCase(pool)) {
      val driverVersion = Cuda.getDriverVersion
      val runtimeVersion = Cuda.getRuntimeVersion
      var fallbackMessage: Option[String] = None
      if (runtimeVersion < 11020 || driverVersion < 11020) {
        fallbackMessage = Some("CUDA runtime/driver does not support the ASYNC allocator")
      } else if (driverVersion < 11050) {
        fallbackMessage = Some("CUDA drivers before 11.5 have known incompatibilities with " +
          "the ASYNC allocator")
      }
      if (fallbackMessage.isDefined) {
        logWarning(s"${fallbackMessage.get}, falling back to ARENA")
        pool = "ARENA"
      }
    }
    pool
  }

  lazy val rmmExactAlloc: Option[Long] = get(RMM_EXACT_ALLOC)

  lazy val rmmAllocFraction: Double = get(RMM_ALLOC_FRACTION)

  lazy val rmmAllocMaxFraction: Double = get(RMM_ALLOC_MAX_FRACTION)

  lazy val rmmAllocMinFraction: Double = get(RMM_ALLOC_MIN_FRACTION)

  lazy val rmmAllocReserve: Long = get(RMM_ALLOC_RESERVE)

  lazy val hostSpillStorageSize: Long = get(HOST_SPILL_STORAGE_SIZE)

  lazy val isUnspillEnabled: Boolean = get(UNSPILL)

  lazy val isGdsSpillEnabled: Boolean = get(GDS_SPILL)

  lazy val gdsSpillBatchWriteBufferSize: Long = get(GDS_SPILL_BATCH_WRITE_BUFFER_SIZE)

  lazy val hasNans: Boolean = get(HAS_NANS)

  lazy val needDecimalGuarantees: Boolean = get(NEED_DECIMAL_OVERFLOW_GUARANTEES)

  lazy val gpuTargetBatchSizeBytes: Long = get(GPU_BATCH_SIZE_BYTES)

  lazy val isFloatAggEnabled: Boolean = get(ENABLE_FLOAT_AGG)

  lazy val explain: String = get(EXPLAIN)

  lazy val shouldExplain: Boolean = !explain.equalsIgnoreCase("NONE")

  lazy val shouldExplainAll: Boolean = explain.equalsIgnoreCase("ALL")

  lazy val isImprovedTimestampOpsEnabled: Boolean = get(IMPROVED_TIMESTAMP_OPS)

  lazy val maxReadBatchSizeRows: Int = get(MAX_READER_BATCH_SIZE_ROWS)

  lazy val maxReadBatchSizeBytes: Long = get(MAX_READER_BATCH_SIZE_BYTES)

  lazy val parquetDebugDumpPrefix: String = get(PARQUET_DEBUG_DUMP_PREFIX)

  lazy val orcDebugDumpPrefix: String = get(ORC_DEBUG_DUMP_PREFIX)

  lazy val avroDebugDumpPrefix: String = get(AVRO_DEBUG_DUMP_PREFIX)

  lazy val hashAggReplaceMode: String = get(HASH_AGG_REPLACE_MODE)

  lazy val partialMergeDistinctEnabled: Boolean = get(PARTIAL_MERGE_DISTINCT_ENABLED)

  lazy val enableReplaceSortMergeJoin: Boolean = get(ENABLE_REPLACE_SORTMERGEJOIN)

  lazy val enableHashOptimizeSort: Boolean = get(ENABLE_HASH_OPTIMIZE_SORT)

  lazy val areInnerJoinsEnabled: Boolean = get(ENABLE_INNER_JOIN)

  lazy val areCrossJoinsEnabled: Boolean = get(ENABLE_CROSS_JOIN)

  lazy val areLeftOuterJoinsEnabled: Boolean = get(ENABLE_LEFT_OUTER_JOIN)

  lazy val areRightOuterJoinsEnabled: Boolean = get(ENABLE_RIGHT_OUTER_JOIN)

  lazy val areFullOuterJoinsEnabled: Boolean = get(ENABLE_FULL_OUTER_JOIN)

  lazy val areLeftSemiJoinsEnabled: Boolean = get(ENABLE_LEFT_SEMI_JOIN)

  lazy val areLeftAntiJoinsEnabled: Boolean = get(ENABLE_LEFT_ANTI_JOIN)

  lazy val areExistenceJoinsEnabled: Boolean = get(ENABLE_EXISTENCE_JOIN)

  lazy val isCastDecimalToFloatEnabled: Boolean = get(ENABLE_CAST_DECIMAL_TO_FLOAT)

  lazy val isCastFloatToDecimalEnabled: Boolean = get(ENABLE_CAST_FLOAT_TO_DECIMAL)

  lazy val isCastFloatToStringEnabled: Boolean = get(ENABLE_CAST_FLOAT_TO_STRING)

  lazy val isCastStringToTimestampEnabled: Boolean = get(ENABLE_CAST_STRING_TO_TIMESTAMP)

  lazy val hasExtendedYearValues: Boolean = get(HAS_EXTENDED_YEAR_VALUES)

  lazy val isCastStringToFloatEnabled: Boolean = get(ENABLE_CAST_STRING_TO_FLOAT)

  lazy val isCastFloatToIntegralTypesEnabled: Boolean = get(ENABLE_CAST_FLOAT_TO_INTEGRAL_TYPES)

  lazy val isCastDecimalToStringEnabled: Boolean = get(ENABLE_CAST_DECIMAL_TO_STRING)

  lazy val isProjectAstEnabled: Boolean = get(ENABLE_PROJECT_AST)

  lazy val isParquetEnabled: Boolean = get(ENABLE_PARQUET)

  lazy val isParquetInt96WriteEnabled: Boolean = get(ENABLE_PARQUET_INT96_WRITE)

  lazy val parquetReaderFooterType: ParquetFooterReaderType.Value = {
    get(PARQUET_READER_FOOTER_TYPE) match {
      case "NATIVE" => ParquetFooterReaderType.NATIVE
      case "JAVA" => ParquetFooterReaderType.JAVA
      case other =>
        throw new IllegalArgumentException(s"Internal Error $other is not supported for " +
            s"${PARQUET_READER_FOOTER_TYPE.key}")
    }
  }

  lazy val isParquetPerFileReadEnabled: Boolean =
    RapidsReaderType.withName(get(PARQUET_READER_TYPE)) == RapidsReaderType.PERFILE

  lazy val isParquetAutoReaderEnabled: Boolean =
    RapidsReaderType.withName(get(PARQUET_READER_TYPE)) == RapidsReaderType.AUTO

  lazy val isParquetCoalesceFileReadEnabled: Boolean = isParquetAutoReaderEnabled ||
    RapidsReaderType.withName(get(PARQUET_READER_TYPE)) == RapidsReaderType.COALESCING

  lazy val isParquetMultiThreadReadEnabled: Boolean = isParquetAutoReaderEnabled ||
    RapidsReaderType.withName(get(PARQUET_READER_TYPE)) == RapidsReaderType.MULTITHREADED

  lazy val parquetMultiThreadReadNumThreads: Int = get(PARQUET_MULTITHREAD_READ_NUM_THREADS)

  lazy val maxNumParquetFilesParallel: Int = get(PARQUET_MULTITHREAD_READ_MAX_NUM_FILES_PARALLEL)

  lazy val isParquetReadEnabled: Boolean = get(ENABLE_PARQUET_READ)

  lazy val isParquetWriteEnabled: Boolean = get(ENABLE_PARQUET_WRITE)

  lazy val isOrcEnabled: Boolean = get(ENABLE_ORC)

  lazy val isOrcReadEnabled: Boolean = get(ENABLE_ORC_READ)

  lazy val isOrcWriteEnabled: Boolean = get(ENABLE_ORC_WRITE)

  lazy val isOrcPerFileReadEnabled: Boolean =
    RapidsReaderType.withName(get(ORC_READER_TYPE)) == RapidsReaderType.PERFILE

  lazy val isOrcAutoReaderEnabled: Boolean =
    RapidsReaderType.withName(get(ORC_READER_TYPE)) == RapidsReaderType.AUTO

  lazy val isOrcCoalesceFileReadEnabled: Boolean = isOrcAutoReaderEnabled ||
    RapidsReaderType.withName(get(ORC_READER_TYPE)) == RapidsReaderType.COALESCING

  lazy val isOrcMultiThreadReadEnabled: Boolean = isOrcAutoReaderEnabled ||
    RapidsReaderType.withName(get(ORC_READER_TYPE)) == RapidsReaderType.MULTITHREADED

  lazy val orcMultiThreadReadNumThreads: Int = get(ORC_MULTITHREAD_READ_NUM_THREADS)

  lazy val maxNumOrcFilesParallel: Int = get(ORC_MULTITHREAD_READ_MAX_NUM_FILES_PARALLEL)

  lazy val isCsvEnabled: Boolean = get(ENABLE_CSV)

  lazy val isCsvReadEnabled: Boolean = get(ENABLE_CSV_READ)

  lazy val isCsvFloatReadEnabled: Boolean = get(ENABLE_READ_CSV_FLOATS)

  lazy val isCsvDoubleReadEnabled: Boolean = get(ENABLE_READ_CSV_DOUBLES)

  lazy val isCsvDecimalReadEnabled: Boolean = get(ENABLE_READ_CSV_DECIMALS)

  lazy val isJsonEnabled: Boolean = get(ENABLE_JSON)

  lazy val isJsonReadEnabled: Boolean = get(ENABLE_JSON_READ)

  lazy val isJsonFloatReadEnabled: Boolean = get(ENABLE_READ_JSON_FLOATS)

  lazy val isJsonDoubleReadEnabled: Boolean = get(ENABLE_READ_JSON_DOUBLES)

  lazy val isJsonDecimalReadEnabled: Boolean = get(ENABLE_READ_JSON_DECIMALS)

  lazy val isAvroEnabled: Boolean = get(ENABLE_AVRO)

  lazy val isAvroReadEnabled: Boolean = get(ENABLE_AVRO_READ)

  lazy val isAvroPerFileReadEnabled: Boolean =
    RapidsReaderType.withName(get(AVRO_READER_TYPE)) == RapidsReaderType.PERFILE

  lazy val isAvroAutoReaderEnabled: Boolean =
    RapidsReaderType.withName(get(AVRO_READER_TYPE)) == RapidsReaderType.AUTO

  lazy val isAvroCoalesceFileReadEnabled: Boolean = isAvroAutoReaderEnabled ||
    RapidsReaderType.withName(get(AVRO_READER_TYPE)) == RapidsReaderType.COALESCING

  lazy val isAvroMultiThreadReadEnabled: Boolean = isAvroAutoReaderEnabled ||
    RapidsReaderType.withName(get(AVRO_READER_TYPE)) == RapidsReaderType.MULTITHREADED

  lazy val avroMultiThreadReadNumThreads: Int = get(AVRO_MULTITHREAD_READ_NUM_THREADS)

<<<<<<< HEAD
  lazy val isIcebergEnabled: Boolean = get(ENABLE_ICEBERG)

  lazy val isIcebergReadEnabled: Boolean = get(ENABLE_ICEBERG_READ)
=======
  lazy val maxNumAvroFilesParallel: Int = get(AVRO_MULTITHREAD_READ_MAX_NUM_FILES_PARALLEL)
>>>>>>> ae279054

  lazy val shuffleManagerEnabled: Boolean = get(SHUFFLE_MANAGER_ENABLED)

  lazy val shuffleTransportEnabled: Boolean = get(SHUFFLE_TRANSPORT_ENABLE)

  lazy val shuffleTransportClassName: String = get(SHUFFLE_TRANSPORT_CLASS_NAME)

  lazy val shuffleTransportEarlyStartHeartbeatInterval: Int = get(
    SHUFFLE_TRANSPORT_EARLY_START_HEARTBEAT_INTERVAL)

  lazy val shuffleTransportEarlyStartHeartbeatTimeout: Int = get(
    SHUFFLE_TRANSPORT_EARLY_START_HEARTBEAT_TIMEOUT)

  lazy val shuffleTransportEarlyStart: Boolean = get(SHUFFLE_TRANSPORT_EARLY_START)

  lazy val shuffleTransportMaxReceiveInflightBytes: Long = get(
    SHUFFLE_TRANSPORT_MAX_RECEIVE_INFLIGHT_BYTES)

  lazy val shuffleUcxActiveMessagesForceRndv: Boolean = get(SHUFFLE_UCX_ACTIVE_MESSAGES_FORCE_RNDV)

  lazy val shuffleUcxUseWakeup: Boolean = get(SHUFFLE_UCX_USE_WAKEUP)

  lazy val shuffleUcxListenerStartPort: Int = get(SHUFFLE_UCX_LISTENER_START_PORT)

  lazy val shuffleUcxMgmtHost: String = get(SHUFFLE_UCX_MGMT_SERVER_HOST)

  lazy val shuffleUcxMgmtConnTimeout: Int = get(SHUFFLE_UCX_MGMT_CONNECTION_TIMEOUT)

  lazy val shuffleUcxBounceBuffersSize: Long = get(SHUFFLE_UCX_BOUNCE_BUFFERS_SIZE)

  lazy val shuffleUcxDeviceBounceBuffersCount: Int = get(SHUFFLE_UCX_BOUNCE_BUFFERS_DEVICE_COUNT)

  lazy val shuffleUcxHostBounceBuffersCount: Int = get(SHUFFLE_UCX_BOUNCE_BUFFERS_HOST_COUNT)

  lazy val shuffleMaxClientThreads: Int = get(SHUFFLE_MAX_CLIENT_THREADS)

  lazy val shuffleMaxClientTasks: Int = get(SHUFFLE_MAX_CLIENT_TASKS)

  lazy val shuffleClientThreadKeepAliveTime: Int = get(SHUFFLE_CLIENT_THREAD_KEEPALIVE)

  lazy val shuffleMaxServerTasks: Int = get(SHUFFLE_MAX_SERVER_TASKS)

  lazy val shuffleMaxMetadataSize: Long = get(SHUFFLE_MAX_METADATA_SIZE)

  lazy val shuffleCompressionCodec: String = get(SHUFFLE_COMPRESSION_CODEC)

  lazy val shuffleCompressionLz4ChunkSize: Long = get(SHUFFLE_COMPRESSION_LZ4_CHUNK_SIZE)

  lazy val shuffleCompressionMaxBatchMemory: Long = get(SHUFFLE_COMPRESSION_MAX_BATCH_MEMORY)

  lazy val shimsProviderOverride: Option[String] = get(SHIMS_PROVIDER_OVERRIDE)

  lazy val cudfVersionOverride: Boolean = get(CUDF_VERSION_OVERRIDE)

  lazy val allowDisableEntirePlan: Boolean = get(ALLOW_DISABLE_ENTIRE_PLAN)

  lazy val useArrowCopyOptimization: Boolean = get(USE_ARROW_OPT)

  lazy val getCloudSchemes: Seq[String] =
    DEFAULT_CLOUD_SCHEMES ++ get(CLOUD_SCHEMES).getOrElse(Seq.empty)

  lazy val optimizerEnabled: Boolean = get(OPTIMIZER_ENABLED)

  lazy val optimizerExplain: String = get(OPTIMIZER_EXPLAIN)

  lazy val optimizerShouldExplainAll: Boolean = optimizerExplain.equalsIgnoreCase("ALL")

  lazy val optimizerClassName: String = get(OPTIMIZER_CLASS_NAME)

  lazy val defaultRowCount: Long = get(OPTIMIZER_DEFAULT_ROW_COUNT)

  lazy val defaultCpuOperatorCost: Double = get(OPTIMIZER_DEFAULT_CPU_OPERATOR_COST)

  lazy val defaultCpuExpressionCost: Double = get(OPTIMIZER_DEFAULT_CPU_EXPRESSION_COST)

  lazy val defaultGpuOperatorCost: Double = get(OPTIMIZER_DEFAULT_GPU_OPERATOR_COST)

  lazy val defaultGpuExpressionCost: Double = get(OPTIMIZER_DEFAULT_GPU_EXPRESSION_COST)

  lazy val cpuReadMemorySpeed: Double = get(OPTIMIZER_CPU_READ_SPEED)

  lazy val cpuWriteMemorySpeed: Double = get(OPTIMIZER_CPU_WRITE_SPEED)

  lazy val gpuReadMemorySpeed: Double = get(OPTIMIZER_GPU_READ_SPEED)

  lazy val gpuWriteMemorySpeed: Double = get(OPTIMIZER_GPU_WRITE_SPEED)

  lazy val getAlluxioPathsToReplace: Option[Seq[String]] = get(ALLUXIO_PATHS_REPLACE)

  lazy val driverTimeZone: Option[String] = get(DRIVER_TIMEZONE)

  lazy val isRangeWindowByteEnabled: Boolean = get(ENABLE_RANGE_WINDOW_BYTES)

  lazy val isRangeWindowShortEnabled: Boolean = get(ENABLE_RANGE_WINDOW_SHORT)

  lazy val isRangeWindowIntEnabled: Boolean = get(ENABLE_RANGE_WINDOW_INT)

  lazy val isRangeWindowLongEnabled: Boolean = get(ENABLE_RANGE_WINDOW_LONG)

  lazy val isRegExpEnabled: Boolean = get(ENABLE_REGEXP)

  lazy val getSparkGpuResourceName: String = get(SPARK_GPU_RESOURCE_NAME)

  lazy val isCpuBasedUDFEnabled: Boolean = get(ENABLE_CPU_BASED_UDF)

  lazy val isFastSampleEnabled: Boolean = get(ENABLE_FAST_SAMPLE)

  private val optimizerDefaults = Map(
    // this is not accurate because CPU projections do have a cost due to appending values
    // to each row that is produced, but this needs to be a really small number because
    // GpuProject cost is zero (in our cost model) and we don't want to encourage moving to
    // the GPU just to do a trivial projection, so we pretend the overhead of a
    // CPU projection (beyond evaluating the expressions) is also zero
    "spark.rapids.sql.optimizer.cpu.exec.ProjectExec" -> "0",
    // The cost of a GPU projection is mostly the cost of evaluating the expressions
    // to produce the projected columns
    "spark.rapids.sql.optimizer.gpu.exec.ProjectExec" -> "0",
    // union does not further process data produced by its children
    "spark.rapids.sql.optimizer.cpu.exec.UnionExec" -> "0",
    "spark.rapids.sql.optimizer.gpu.exec.UnionExec" -> "0"
  )

  def isOperatorEnabled(key: String, incompat: Boolean, isDisabledByDefault: Boolean): Boolean = {
    val default = !(isDisabledByDefault || incompat) || (incompat && isIncompatEnabled)
    conf.get(key).map(toBoolean(_, key)).getOrElse(default)
  }

  /**
   * Get the GPU cost of an expression, for use in the cost-based optimizer.
   */
  def getGpuExpressionCost(operatorName: String): Option[Double] = {
    val key = s"spark.rapids.sql.optimizer.gpu.expr.$operatorName"
    getOptionalCost(key)
  }

  /**
   * Get the GPU cost of an operator, for use in the cost-based optimizer.
   */
  def getGpuOperatorCost(operatorName: String): Option[Double] = {
    val key = s"spark.rapids.sql.optimizer.gpu.exec.$operatorName"
    getOptionalCost(key)
  }

  /**
   * Get the CPU cost of an expression, for use in the cost-based optimizer.
   */
  def getCpuExpressionCost(operatorName: String): Option[Double] = {
    val key = s"spark.rapids.sql.optimizer.cpu.expr.$operatorName"
    getOptionalCost(key)
  }

  /**
   * Get the CPU cost of an operator, for use in the cost-based optimizer.
   */
  def getCpuOperatorCost(operatorName: String): Option[Double] = {
    val key = s"spark.rapids.sql.optimizer.cpu.exec.$operatorName"
    getOptionalCost(key)
  }

  private def getOptionalCost(key: String) = {
    // user-provided value takes precedence, then look in defaults map
    conf.get(key).orElse(optimizerDefaults.get(key)).map(toDouble(_, key))
  }
}<|MERGE_RESOLUTION|>--- conflicted
+++ resolved
@@ -994,17 +994,6 @@
       .integerConf
       .createWithDefault(20)
 
-<<<<<<< HEAD
-  val ENABLE_ICEBERG = conf("spark.rapids.sql.format.iceberg.enabled")
-    .doc("When set to false disables all Iceberg acceleration")
-    .booleanConf
-    .createWithDefault(true)
-
-  val ENABLE_ICEBERG_READ = conf("spark.rapids.sql.format.iceberg.enabled")
-    .doc("When set to false disables Iceberg input acceleration")
-    .booleanConf
-    .createWithDefault(true)
-=======
   val AVRO_MULTITHREAD_READ_MAX_NUM_FILES_PARALLEL =
     conf("spark.rapids.sql.format.avro.multiThreadedRead.maxNumFilesParallel")
       .doc("A limit on the maximum number of files per task processed in parallel on the CPU " +
@@ -1014,7 +1003,16 @@
       .integerConf
       .checkValue(v => v > 0, "The maximum number of files must be greater than 0.")
       .createWithDefault(Integer.MAX_VALUE)
->>>>>>> ae279054
+
+  val ENABLE_ICEBERG = conf("spark.rapids.sql.format.iceberg.enabled")
+    .doc("When set to false disables all Iceberg acceleration")
+    .booleanConf
+    .createWithDefault(true)
+
+  val ENABLE_ICEBERG_READ = conf("spark.rapids.sql.format.iceberg.enabled")
+    .doc("When set to false disables Iceberg input acceleration")
+    .booleanConf
+    .createWithDefault(true)
 
   val ENABLE_RANGE_WINDOW_BYTES = conf("spark.rapids.sql.window.range.byte.enabled")
     .doc("When the order-by column of a range based window is byte type and " +
@@ -1812,13 +1810,11 @@
 
   lazy val avroMultiThreadReadNumThreads: Int = get(AVRO_MULTITHREAD_READ_NUM_THREADS)
 
-<<<<<<< HEAD
+  lazy val maxNumAvroFilesParallel: Int = get(AVRO_MULTITHREAD_READ_MAX_NUM_FILES_PARALLEL)
+
   lazy val isIcebergEnabled: Boolean = get(ENABLE_ICEBERG)
 
   lazy val isIcebergReadEnabled: Boolean = get(ENABLE_ICEBERG_READ)
-=======
-  lazy val maxNumAvroFilesParallel: Int = get(AVRO_MULTITHREAD_READ_MAX_NUM_FILES_PARALLEL)
->>>>>>> ae279054
 
   lazy val shuffleManagerEnabled: Boolean = get(SHUFFLE_MANAGER_ENABLED)
 
