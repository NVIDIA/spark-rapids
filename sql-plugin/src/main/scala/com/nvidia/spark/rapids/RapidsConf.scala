/*
 * Copyright (c) 2019-2023, NVIDIA CORPORATION.
 *
 * Licensed under the Apache License, Version 2.0 (the "License");
 * you may not use this file except in compliance with the License.
 * You may obtain a copy of the License at
 *
 *     http://www.apache.org/licenses/LICENSE-2.0
 *
 * Unless required by applicable law or agreed to in writing, software
 * distributed under the License is distributed on an "AS IS" BASIS,
 * WITHOUT WARRANTIES OR CONDITIONS OF ANY KIND, either express or implied.
 * See the License for the specific language governing permissions and
 * limitations under the License.
 */
package com.nvidia.spark.rapids

import java.io.{File, FileOutputStream}
import java.util

import scala.collection.JavaConverters._
import scala.collection.mutable.{HashMap, ListBuffer}

import ai.rapids.cudf.Cuda

import org.apache.spark.SparkConf
import org.apache.spark.internal.Logging
import org.apache.spark.network.util.{ByteUnit, JavaUtils}
import org.apache.spark.sql.catalyst.analysis.FunctionRegistry
import org.apache.spark.sql.internal.SQLConf
import org.apache.spark.sql.rapids.RapidsPrivateUtil

object ConfHelper {
  def toBoolean(s: String, key: String): Boolean = {
    try {
      s.trim.toBoolean
    } catch {
      case _: IllegalArgumentException =>
        throw new IllegalArgumentException(s"$key should be boolean, but was $s")
    }
  }

  def toInteger(s: String, key: String): Integer = {
    try {
      s.trim.toInt
    } catch {
      case _: IllegalArgumentException =>
        throw new IllegalArgumentException(s"$key should be integer, but was $s")
    }
  }

  def toLong(s: String, key: String): Long = {
    try {
      s.trim.toLong
    } catch {
      case _: IllegalArgumentException =>
        throw new IllegalArgumentException(s"$key should be long, but was $s")
    }
  }

  def toDouble(s: String, key: String): Double = {
    try {
      s.trim.toDouble
    } catch {
      case _: IllegalArgumentException =>
        throw new IllegalArgumentException(s"$key should be integer, but was $s")
    }
  }

  def stringToSeq(str: String): Seq[String] = {
    // Here 'split' returns a mutable array, 'toList' will convert it into a immutable list
    str.split(",").map(_.trim()).filter(_.nonEmpty).toList
  }

  def stringToSeq[T](str: String, converter: String => T): Seq[T] = {
    stringToSeq(str).map(converter)
  }

  def seqToString[T](v: Seq[T], stringConverter: T => String): String = {
    v.map(stringConverter).mkString(",")
  }

  def byteFromString(str: String, unit: ByteUnit): Long = {
    val (input, multiplier) =
      if (str.nonEmpty && str.head == '-') {
        (str.substring(1), -1)
      } else {
        (str, 1)
      }
    multiplier * JavaUtils.byteStringAs(input, unit)
  }

  def makeConfAnchor(key: String, text: String = null): String = {
    val t = if (text != null) text else key
    // The anchor cannot be too long, so for now
    val a = key.replaceFirst("spark.rapids.", "")
    "<a name=\"" + s"$a" + "\"></a>" + t
  }

  def getSqlFunctionsForClass[T](exprClass: Class[T]): Option[Seq[String]] = {
    sqlFunctionsByClass.get(exprClass.getCanonicalName)
  }

  lazy val sqlFunctionsByClass: Map[String, Seq[String]] = {
    val functionsByClass = new HashMap[String, Seq[String]]
    FunctionRegistry.expressions.foreach { case (sqlFn, (expressionInfo, _)) =>
      val className = expressionInfo.getClassName
      val fnSeq = functionsByClass.getOrElse(className, Seq[String]())
      val fnCleaned = if (sqlFn != "|") {
        sqlFn
      } else {
        "\\|"
      }
      functionsByClass.update(className, fnSeq :+ s"`$fnCleaned`")
    }
    functionsByClass.toMap
  }
}

abstract class ConfEntry[T](val key: String, val converter: String => T,
    val doc: String, val isInternal: Boolean, val isStartUpOnly: Boolean) {

  def get(conf: Map[String, String]): T
  def get(conf: SQLConf): T
  def help(asTable: Boolean = false): Unit

  override def toString: String = key
}

class ConfEntryWithDefault[T](key: String, converter: String => T, doc: String,
    isInternal: Boolean, isStartupOnly: Boolean, val defaultValue: T)
  extends ConfEntry[T](key, converter, doc, isInternal, isStartupOnly) {

  override def get(conf: Map[String, String]): T = {
    conf.get(key).map(converter).getOrElse(defaultValue)
  }

  override def get(conf: SQLConf): T = {
    val tmp = conf.getConfString(key, null)
    if (tmp == null) {
      defaultValue
    } else {
      converter(tmp)
    }
  }

  override def help(asTable: Boolean = false): Unit = {
    if (!isInternal) {
      val startupOnlyStr = if (isStartupOnly) "Startup" else "Runtime"
      if (asTable) {
        import ConfHelper.makeConfAnchor
        println(s"${makeConfAnchor(key)}|$doc|$defaultValue|$startupOnlyStr")
      } else {
        println(s"$key:")
        println(s"\t$doc")
        println(s"\tdefault $defaultValue")
        println(s"\ttype $startupOnlyStr")
        println()
      }
    }
  }
}

class OptionalConfEntry[T](key: String, val rawConverter: String => T, doc: String,
    isInternal: Boolean, isStartupOnly: Boolean)
  extends ConfEntry[Option[T]](key, s => Some(rawConverter(s)), doc, isInternal, isStartupOnly) {

  override def get(conf: Map[String, String]): Option[T] = {
    conf.get(key).map(rawConverter)
  }

  override def get(conf: SQLConf): Option[T] = {
    val tmp = conf.getConfString(key, null)
    if (tmp == null) {
      None
    } else {
      Some(rawConverter(tmp))
    }
  }

  override def help(asTable: Boolean = false): Unit = {
    if (!isInternal) {
      val startupOnlyStr = if (isStartupOnly) "Startup" else "Runtime"
      if (asTable) {
        import ConfHelper.makeConfAnchor
        println(s"${makeConfAnchor(key)}|$doc|None|$startupOnlyStr")
      } else {
        println(s"$key:")
        println(s"\t$doc")
        println("\tNone")
        println(s"\ttype $startupOnlyStr")
        println()
      }
    }
  }
}

class TypedConfBuilder[T](
    val parent: ConfBuilder,
    val converter: String => T,
    val stringConverter: T => String) {

  def this(parent: ConfBuilder, converter: String => T) = {
    this(parent, converter, Option(_).map(_.toString).orNull)
  }

  /** Apply a transformation to the user-provided values of the config entry. */
  def transform(fn: T => T): TypedConfBuilder[T] = {
    new TypedConfBuilder(parent, s => fn(converter(s)), stringConverter)
  }

  /** Checks if the user-provided value for the config matches the validator. */
  def checkValue(validator: T => Boolean, errorMsg: String): TypedConfBuilder[T] = {
    transform { v =>
      if (!validator(v)) {
        throw new IllegalArgumentException(errorMsg)
      }
      v
    }
  }

  /** Check that user-provided values for the config match a pre-defined set. */
  def checkValues(validValues: Set[T]): TypedConfBuilder[T] = {
    transform { v =>
      if (!validValues.contains(v)) {
        throw new IllegalArgumentException(
          s"The value of ${parent.key} should be one of ${validValues.mkString(", ")}, but was $v")
      }
      v
    }
  }

  def createWithDefault(value: T): ConfEntryWithDefault[T] = {
    // 'converter' will check the validity of default 'value', if it's not valid,
    // then 'converter' will throw an exception
    val transformedValue = converter(stringConverter(value))
    val ret = new ConfEntryWithDefault[T](parent.key, converter,
      parent.doc, parent.isInternal, parent.isStartupOnly, transformedValue)
    parent.register(ret)
    ret
  }

  /** Turns the config entry into a sequence of values of the underlying type. */
  def toSequence: TypedConfBuilder[Seq[T]] = {
    new TypedConfBuilder(parent, ConfHelper.stringToSeq(_, converter),
      ConfHelper.seqToString(_, stringConverter))
  }

  def createOptional: OptionalConfEntry[T] = {
    val ret = new OptionalConfEntry[T](parent.key, converter,
      parent.doc, parent.isInternal, parent.isStartupOnly)
    parent.register(ret)
    ret
  }
}

class ConfBuilder(val key: String, val register: ConfEntry[_] => Unit) {

  import ConfHelper._

  var doc: String = null
  var isInternal: Boolean = false
  var isStartupOnly: Boolean = false

  def doc(data: String): ConfBuilder = {
    this.doc = data
    this
  }

  def internal(): ConfBuilder = {
    this.isInternal = true
    this
  }

  def startupOnly(): ConfBuilder = {
    this.isStartupOnly = true
    this
  }

  def booleanConf: TypedConfBuilder[Boolean] = {
    new TypedConfBuilder[Boolean](this, toBoolean(_, key))
  }

  def bytesConf(unit: ByteUnit): TypedConfBuilder[Long] = {
    new TypedConfBuilder[Long](this, byteFromString(_, unit))
  }

  def integerConf: TypedConfBuilder[Integer] = {
    new TypedConfBuilder[Integer](this, toInteger(_, key))
  }

  def longConf: TypedConfBuilder[Long] = {
    new TypedConfBuilder[Long](this, toLong(_, key))
  }

  def doubleConf: TypedConfBuilder[Double] = {
    new TypedConfBuilder(this, toDouble(_, key))
  }

  def stringConf: TypedConfBuilder[String] = {
    new TypedConfBuilder[String](this, identity[String])
  }
}

object RapidsReaderType extends Enumeration {
  type RapidsReaderType = Value
  val AUTO, COALESCING, MULTITHREADED, PERFILE = Value
}

object RapidsConf {
  val MULTITHREAD_READ_NUM_THREADS_DEFAULT = 20
  private val registeredConfs = new ListBuffer[ConfEntry[_]]()

  private def register(entry: ConfEntry[_]): Unit = {
    registeredConfs += entry
  }

  def conf(key: String): ConfBuilder = {
    new ConfBuilder(key, register)
  }

  // Resource Configuration

  val PINNED_POOL_SIZE = conf("spark.rapids.memory.pinnedPool.size")
    .doc("The size of the pinned memory pool in bytes unless otherwise specified. " +
      "Use 0 to disable the pool.")
    .startupOnly()
    .bytesConf(ByteUnit.BYTE)
    .createWithDefault(0)

  val PAGEABLE_POOL_SIZE = conf("spark.rapids.memory.host.pageablePool.size")
    .doc("The size of the pageable memory pool in bytes unless otherwise specified. " +
      "Use 0 to disable the pool.")
    .startupOnly()
    .bytesConf(ByteUnit.BYTE)
    .createWithDefault(ByteUnit.GiB.toBytes(1))

  val RMM_DEBUG = conf("spark.rapids.memory.gpu.debug")
    .doc("Provides a log of GPU memory allocations and frees. If set to " +
      "STDOUT or STDERR the logging will go there. Setting it to NONE disables logging. " +
      "All other values are reserved for possible future expansion and in the mean time will " +
      "disable logging.")
    .startupOnly()
    .stringConf
    .createWithDefault("NONE")

  val SPARK_RMM_STATE_DEBUG = conf("spark.rapids.memory.gpu.state.debug")
      .doc("To better recover from out of memory errors, RMM will track several states for " +
          "the threads that interact with the GPU. This provides a log of those state " +
          "transitions to aid in debugging it. STDOUT or STDERR will have the logging go there " +
          "empty string will disable logging and anything else will be treated as a file to " +
          "write the logs to.")
      .startupOnly()
      .stringConf
      .createWithDefault("")

  val SPARK_RMM_STATE_ENABLE = conf("spark.rapids.memory.gpu.state.enable")
      .doc("Enabled or disable using the SparkRMM state tracking to improve " +
          "OOM response. This includes possibly retrying parts of the processing in " +
          "the case of an OOM")
      .startupOnly()
      .internal()
      .booleanConf
      .createWithDefault(true)

  val GPU_OOM_DUMP_DIR = conf("spark.rapids.memory.gpu.oomDumpDir")
    .doc("The path to a local directory where a heap dump will be created if the GPU " +
      "encounters an unrecoverable out-of-memory (OOM) error. The filename will be of the " +
      "form: \"gpu-oom-<pid>-<dumpId>.hprof\" where <pid> is the process ID, and " +
      "the dumpId is a sequence number to disambiguate multiple heap dumps " +
      "per process lifecycle")
    .startupOnly()
    .stringConf
    .createOptional

  val GPU_OOM_MAX_RETRIES =
    conf("spark.rapids.memory.gpu.oomMaxRetries")
      .doc("The number of times that an OOM will be re-attempted after the device store " +
        "can't spill anymore. In practice, we can use Cuda.deviceSynchronize to allow temporary " +
        "state in the allocator and in the various streams to catch up, in hopes we can satisfy " +
        "an allocation which was failing due to the interim state of memory.")
      .internal()
      .integerConf
      .createWithDefault(2)

  private val RMM_ALLOC_MAX_FRACTION_KEY = "spark.rapids.memory.gpu.maxAllocFraction"
  private val RMM_ALLOC_MIN_FRACTION_KEY = "spark.rapids.memory.gpu.minAllocFraction"
  private val RMM_ALLOC_RESERVE_KEY = "spark.rapids.memory.gpu.reserve"

  val RMM_ALLOC_FRACTION = conf("spark.rapids.memory.gpu.allocFraction")
    .doc("The fraction of available (free) GPU memory that should be allocated for pooled " +
      "memory. This must be less than or equal to the maximum limit configured via " +
      s"$RMM_ALLOC_MAX_FRACTION_KEY, and greater than or equal to the minimum limit configured " +
      s"via $RMM_ALLOC_MIN_FRACTION_KEY.")
    .startupOnly()
    .doubleConf
    .checkValue(v => v >= 0 && v <= 1, "The fraction value must be in [0, 1].")
    .createWithDefault(1)

  val RMM_EXACT_ALLOC = conf("spark.rapids.memory.gpu.allocSize")
      .doc("The exact size in byte that RMM should allocate. This is intended to only be " +
          "used for testing.")
      .internal() // If this becomes public we need to add in checks for the value when it is used.
      .bytesConf(ByteUnit.BYTE)
      .createOptional

  val RMM_ALLOC_MAX_FRACTION = conf(RMM_ALLOC_MAX_FRACTION_KEY)
    .doc("The fraction of total GPU memory that limits the maximum size of the RMM pool. " +
        s"The value must be greater than or equal to the setting for $RMM_ALLOC_FRACTION. " +
        "Note that this limit will be reduced by the reserve memory configured in " +
        s"$RMM_ALLOC_RESERVE_KEY.")
    .startupOnly()
    .doubleConf
    .checkValue(v => v >= 0 && v <= 1, "The fraction value must be in [0, 1].")
    .createWithDefault(1)

  val RMM_ALLOC_MIN_FRACTION = conf(RMM_ALLOC_MIN_FRACTION_KEY)
    .doc("The fraction of total GPU memory that limits the minimum size of the RMM pool. " +
      s"The value must be less than or equal to the setting for $RMM_ALLOC_FRACTION.")
    .startupOnly()
    .doubleConf
    .checkValue(v => v >= 0 && v <= 1, "The fraction value must be in [0, 1].")
    .createWithDefault(0.25)

  val RMM_ALLOC_RESERVE = conf(RMM_ALLOC_RESERVE_KEY)
      .doc("The amount of GPU memory that should remain unallocated by RMM and left for " +
          "system use such as memory needed for kernels and kernel launches.")
      .startupOnly()
      .bytesConf(ByteUnit.BYTE)
      .createWithDefault(ByteUnit.MiB.toBytes(640))

  val HOST_SPILL_STORAGE_SIZE = conf("spark.rapids.memory.host.spillStorageSize")
    .doc("Amount of off-heap host memory to use for buffering spilled GPU data before spilling " +
        "to local disk. Use -1 to set the amount to the combined size of pinned and pageable " +
        "memory pools.")
    .startupOnly()
    .bytesConf(ByteUnit.BYTE)
    .createWithDefault(-1)

  val UNSPILL = conf("spark.rapids.memory.gpu.unspill.enabled")
    .doc("When a spilled GPU buffer is needed again, should it be unspilled, or only copied " +
        "back into GPU memory temporarily. Unspilling may be useful for GPU buffers that are " +
        "needed frequently, for example, broadcast variables; however, it may also increase GPU " +
        "memory usage")
    .startupOnly()
    .booleanConf
    .createWithDefault(false)

  val GDS_SPILL = conf("spark.rapids.memory.gpu.direct.storage.spill.enabled")
    .doc("Should GPUDirect Storage (GDS) be used to spill GPU memory buffers directly to disk. " +
      "GDS must be enabled and the directory `spark.local.dir` must support GDS. This is an " +
      "experimental feature. For more information on GDS, see " +
      "https://docs.nvidia.com/gpudirect-storage/.")
    .startupOnly()
    .booleanConf
    .createWithDefault(false)

  val GDS_SPILL_BATCH_WRITE_BUFFER_SIZE =
    conf("spark.rapids.memory.gpu.direct.storage.spill.batchWriteBuffer.size")
    .doc("The size of the GPU memory buffer used to batch small buffers when spilling to GDS. " +
        "Note that this buffer is mapped to the PCI Base Address Register (BAR) space, which may " +
        "be very limited on some GPUs (e.g. the NVIDIA T4 only has 256 MiB), and it is also used " +
        "by UCX bounce buffers.")
    .startupOnly()
    .bytesConf(ByteUnit.BYTE)
    .createWithDefault(ByteUnit.MiB.toBytes(8))

  val POOLED_MEM = conf("spark.rapids.memory.gpu.pooling.enabled")
    .doc("Should RMM act as a pooling allocator for GPU memory, or should it just pass " +
      "through to CUDA memory allocation directly. DEPRECATED: please use " +
      "spark.rapids.memory.gpu.pool instead.")
    .startupOnly()
    .booleanConf
    .createWithDefault(true)

  val RMM_POOL = conf("spark.rapids.memory.gpu.pool")
    .doc("Select the RMM pooling allocator to use. Valid values are \"DEFAULT\", \"ARENA\", " +
      "\"ASYNC\", and \"NONE\". With \"DEFAULT\", the RMM pool allocator is used; with " +
      "\"ARENA\", the RMM arena allocator is used; with \"ASYNC\", the new CUDA stream-ordered " +
      "memory allocator in CUDA 11.2+ is used. If set to \"NONE\", pooling is disabled and RMM " +
      "just passes through to CUDA memory allocation directly.")
    .startupOnly()
    .stringConf
    .createWithDefault("ASYNC")

  val CONCURRENT_GPU_TASKS = conf("spark.rapids.sql.concurrentGpuTasks")
      .doc("Set the number of tasks that can execute concurrently per GPU. " +
          "Tasks may temporarily block when the number of concurrent tasks in the executor " +
          "exceeds this amount. Allowing too many concurrent tasks on the same GPU may lead to " +
          "GPU out of memory errors.")
      .integerConf
      .createWithDefault(1)

  val SHUFFLE_SPILL_THREADS = conf("spark.rapids.sql.shuffle.spillThreads")
    .doc("Number of threads used to spill shuffle data to disk in the background.")
    .integerConf
    .createWithDefault(6)

  val GPU_BATCH_SIZE_BYTES = conf("spark.rapids.sql.batchSizeBytes")
    .doc("Set the target number of bytes for a GPU batch. Splits sizes for input data " +
      "is covered by separate configs. The maximum setting is 2 GB to avoid exceeding the " +
      "cudf row count limit of a column.")
    .bytesConf(ByteUnit.BYTE)
    .checkValue(v => v >= 0 && v <= Integer.MAX_VALUE,
      s"Batch size must be positive and not exceed ${Integer.MAX_VALUE} bytes.")
    .createWithDefault(Integer.MAX_VALUE)

  val MAX_READER_BATCH_SIZE_ROWS = conf("spark.rapids.sql.reader.batchSizeRows")
    .doc("Soft limit on the maximum number of rows the reader will read per batch. " +
      "The orc and parquet readers will read row groups until this limit is met or exceeded. " +
      "The limit is respected by the csv reader.")
    .integerConf
    .createWithDefault(Integer.MAX_VALUE)

  val CHUNKED_READER = conf("spark.rapids.sql.reader.chunked")
      .doc("Enable a chunked reader where possible. A chunked reader allows " +
          "reading highly compressed data that could not be read otherwise, but at the expense " +
          "of more GPU memory, and in some cases more GPU computation.")
      .booleanConf
      .createWithDefault(true)

  val MAX_READER_BATCH_SIZE_BYTES = conf("spark.rapids.sql.reader.batchSizeBytes")
    .doc("Soft limit on the maximum number of bytes the reader reads per batch. " +
      "The readers will read chunks of data until this limit is met or exceeded. " +
      "Note that the reader may estimate the number of bytes that will be used on the GPU " +
      "in some cases based on the schema and number of rows in each batch.")
    .bytesConf(ByteUnit.BYTE)
    .createWithDefault(Integer.MAX_VALUE)

  val DRIVER_TIMEZONE = conf("spark.rapids.driver.user.timezone")
    .doc("This config is used to inform the executor plugin about the driver's timezone " +
      "and is not intended to be set by the user.")
    .internal()
    .stringConf
    .createOptional

  // Internal Features

  val UVM_ENABLED = conf("spark.rapids.memory.uvm.enabled")
    .doc("UVM or universal memory can allow main host memory to act essentially as swap " +
      "for device(GPU) memory. This allows the GPU to process more data than fits in memory, but " +
      "can result in slower processing. This is an experimental feature.")
    .internal()
    .startupOnly()
    .booleanConf
    .createWithDefault(false)

  val EXPORT_COLUMNAR_RDD = conf("spark.rapids.sql.exportColumnarRdd")
    .doc("Spark has no simply way to export columnar RDD data.  This turns on special " +
      "processing/tagging that allows the RDD to be picked back apart into a Columnar RDD.")
    .internal()
    .booleanConf
    .createWithDefault(false)

  val SHUFFLED_HASH_JOIN_OPTIMIZE_SHUFFLE =
    conf("spark.rapids.sql.shuffledHashJoin.optimizeShuffle")
      .doc("Enable or disable an optimization where shuffled build side batches are kept " +
        "on the host while the first stream batch is loaded onto the GPU. The optimization " +
        "increases off-heap host memory usage to avoid holding onto the GPU semaphore while " +
        "waiting for stream side IO.")
      .internal()
      .booleanConf
      .createWithDefault(true)

  val STABLE_SORT = conf("spark.rapids.sql.stableSort.enabled")
      .doc("Enable or disable stable sorting. Apache Spark's sorting is typically a stable " +
          "sort, but sort stability cannot be guaranteed in distributed work loads because the " +
          "order in which upstream data arrives to a task is not guaranteed. Sort stability then " +
          "only matters when reading and sorting data from a file using a single task/partition. " +
          "Because of limitations in the plugin when you enable stable sorting all of the data " +
          "for a single task will be combined into a single batch before sorting. This currently " +
          "disables spilling from GPU memory if the data size is too large.")
      .booleanConf
      .createWithDefault(false)

  val FILE_SCAN_PRUNE_PARTITION_ENABLED = conf("spark.rapids.sql.fileScanPrunePartition.enabled")
    .doc("Enable or disable the partition column pruning for v1 file scan. Spark always asks " +
        "for all the partition columns even a query doesn't need them. Generation of " +
        "partition columns is relatively expensive for the GPU. Enabling this allows the " +
        "GPU to generate only required partition columns to save time and GPU " +
        "memory.")
    .internal()
    .booleanConf
    .createWithDefault(true)

  // METRICS

  val METRICS_LEVEL = conf("spark.rapids.sql.metrics.level")
      .doc("GPU plans can produce a lot more metrics than CPU plans do. In very large " +
          "queries this can sometimes result in going over the max result size limit for the " +
          "driver. Supported values include " +
          "DEBUG which will enable all metrics supported and typically only needs to be enabled " +
          "when debugging the plugin. " +
          "MODERATE which should output enough metrics to understand how long each part of the " +
          "query is taking and how much data is going to each part of the query. " +
          "ESSENTIAL which disables most metrics except those Apache Spark CPU plans will also " +
          "report or their equivalents.")
      .stringConf
      .transform(_.toUpperCase(java.util.Locale.ROOT))
      .checkValues(Set("DEBUG", "MODERATE", "ESSENTIAL"))
      .createWithDefault("MODERATE")

  // ENABLE/DISABLE PROCESSING

  val IMPROVED_TIMESTAMP_OPS =
    conf("spark.rapids.sql.improvedTimeOps.enabled")
      .doc("When set to true, some operators will avoid overflowing by converting epoch days " +
          "directly to seconds without first converting to microseconds")
      .booleanConf
      .createWithDefault(false)

  val SQL_ENABLED = conf("spark.rapids.sql.enabled")
    .doc("Enable (true) or disable (false) sql operations on the GPU")
    .booleanConf
    .createWithDefault(true)

  val SQL_MODE = conf("spark.rapids.sql.mode")
    .doc("Set the mode for the Rapids Accelerator. The supported modes are explainOnly and " +
         "executeOnGPU. This config can not be changed at runtime, you must restart the " +
         "application for it to take affect. The default mode is executeOnGPU, which means " +
         "the RAPIDS Accelerator plugin convert the Spark operations and execute them on the " +
         "GPU when possible. The explainOnly mode allows running queries on the CPU and the " +
         "RAPIDS Accelerator will evaluate the queries as if it was going to run on the GPU. " +
         "The explanations of what would have run on the GPU and why are output in log " +
         "messages. When using explainOnly mode, the default explain output is ALL, this can " +
         "be changed by setting spark.rapids.sql.explain. See that config for more details.")
    .startupOnly()
    .stringConf
    .transform(_.toLowerCase(java.util.Locale.ROOT))
    .checkValues(Set("explainonly", "executeongpu"))
    .createWithDefault("executeongpu")

  val UDF_COMPILER_ENABLED = conf("spark.rapids.sql.udfCompiler.enabled")
    .doc("When set to true, Scala UDFs will be considered for compilation as Catalyst expressions")
    .booleanConf
    .createWithDefault(false)

  val INCOMPATIBLE_OPS = conf("spark.rapids.sql.incompatibleOps.enabled")
    .doc("For operations that work, but are not 100% compatible with the Spark equivalent " +
      "set if they should be enabled by default or disabled by default.")
    .booleanConf
    .createWithDefault(true)

  val INCOMPATIBLE_DATE_FORMATS = conf("spark.rapids.sql.incompatibleDateFormats.enabled")
    .doc("When parsing strings as dates and timestamps in functions like unix_timestamp, some " +
         "formats are fully supported on the GPU and some are unsupported and will fall back to " +
         "the CPU.  Some formats behave differently on the GPU than the CPU.  Spark on the CPU " +
         "interprets date formats with unsupported trailing characters as nulls, while Spark on " +
         "the GPU will parse the date with invalid trailing characters. More detail can be found " +
         "at [parsing strings as dates or timestamps]" +
         "(compatibility.md#parsing-strings-as-dates-or-timestamps).")
      .booleanConf
      .createWithDefault(false)

  val IMPROVED_FLOAT_OPS = conf("spark.rapids.sql.improvedFloatOps.enabled")
    .doc("For some floating point operations spark uses one way to compute the value " +
      "and the underlying cudf implementation can use an improved algorithm. " +
      "In some cases this can result in cudf producing an answer when spark overflows.")
    .booleanConf
    .createWithDefault(true)

  val NEED_DECIMAL_OVERFLOW_GUARANTEES = conf("spark.rapids.sql.decimalOverflowGuarantees")
      .doc("FOR TESTING ONLY. DO NOT USE IN PRODUCTION. Please see the decimal section of " +
          "the compatibility documents for more information on this config.")
      .booleanConf
      .createWithDefault(true)

  val ENABLE_FLOAT_AGG = conf("spark.rapids.sql.variableFloatAgg.enabled")
    .doc("Spark assumes that all operations produce the exact same result each time. " +
      "This is not true for some floating point aggregations, which can produce slightly " +
      "different results on the GPU as the aggregation is done in parallel.  This can enable " +
      "those operations if you know the query is only computing it once.")
    .booleanConf
    .createWithDefault(true)

  val ENABLE_REPLACE_SORTMERGEJOIN = conf("spark.rapids.sql.replaceSortMergeJoin.enabled")
    .doc("Allow replacing sortMergeJoin with HashJoin")
    .booleanConf
    .createWithDefault(true)

  val ENABLE_HASH_OPTIMIZE_SORT = conf("spark.rapids.sql.hashOptimizeSort.enabled")
    .doc("Whether sorts should be inserted after some hashed operations to improve " +
      "output ordering. This can improve output file sizes when saving to columnar formats.")
    .booleanConf
    .createWithDefault(false)

  val ENABLE_CAST_FLOAT_TO_DECIMAL = conf("spark.rapids.sql.castFloatToDecimal.enabled")
    .doc("Casting from floating point types to decimal on the GPU returns results that have " +
      "tiny difference compared to results returned from CPU.")
    .booleanConf
    .createWithDefault(true)

  val ENABLE_CAST_FLOAT_TO_STRING = conf("spark.rapids.sql.castFloatToString.enabled")
    .doc("Casting from floating point types to string on the GPU returns results that have " +
      "a different precision than the default results of Spark.")
    .booleanConf
    .createWithDefault(true)

  val ENABLE_CAST_FLOAT_TO_INTEGRAL_TYPES =
    conf("spark.rapids.sql.castFloatToIntegralTypes.enabled")
      .doc("Casting from floating point types to integral types on the GPU supports a " +
          "slightly different range of values when using Spark 3.1.0 or later. Refer to the CAST " +
          "documentation for more details.")
      .booleanConf
      .createWithDefault(true)

  val ENABLE_CAST_DECIMAL_TO_FLOAT = conf("spark.rapids.sql.castDecimalToFloat.enabled")
      .doc("Casting from decimal to floating point types on the GPU returns results that have " +
          "tiny difference compared to results returned from CPU.")
      .booleanConf
      .createWithDefault(true)

  val ENABLE_CAST_STRING_TO_FLOAT = conf("spark.rapids.sql.castStringToFloat.enabled")
    .doc("When set to true, enables casting from strings to float types (float, double) " +
      "on the GPU. Currently hex values aren't supported on the GPU. Also note that casting from " +
      "string to float types on the GPU returns incorrect results when the string represents any " +
      "number \"1.7976931348623158E308\" <= x < \"1.7976931348623159E308\" " +
      "and \"-1.7976931348623158E308\" >= x > \"-1.7976931348623159E308\" in both these cases " +
      "the GPU returns Double.MaxValue while CPU returns \"+Infinity\" and \"-Infinity\" " +
      "respectively")
    .booleanConf
    .createWithDefault(true)

  val ENABLE_CAST_STRING_TO_TIMESTAMP = conf("spark.rapids.sql.castStringToTimestamp.enabled")
    .doc("When set to true, casting from string to timestamp is supported on the GPU. The GPU " +
      "only supports a subset of formats when casting strings to timestamps. Refer to the CAST " +
      "documentation for more details.")
    .booleanConf
    .createWithDefault(false)

  val HAS_EXTENDED_YEAR_VALUES = conf("spark.rapids.sql.hasExtendedYearValues")
      .doc("Spark 3.2.0+ extended parsing of years in dates and " +
          "timestamps to support the full range of possible values. Prior " +
          "to this it was limited to a positive 4 digit year. The Accelerator does not " +
          "support the extended range yet. This config indicates if your data includes " +
          "this extended range or not, or if you don't care about getting the correct " +
          "values on values with the extended range.")
      .booleanConf
      .createWithDefault(true)

  val ENABLE_CAST_DECIMAL_TO_STRING = conf("spark.rapids.sql.castDecimalToString.enabled")
      .doc("When set to true, casting from decimal to string is supported on the GPU. The GPU " +
        "does NOT produce exact same string as spark produces, but producing strings which are " +
        "semantically equal. For instance, given input BigDecimal(123, -2), the GPU produces " +
        "\"12300\", which spark produces \"1.23E+4\".")
      .booleanConf
      .createWithDefault(false)

  val ENABLE_INNER_JOIN = conf("spark.rapids.sql.join.inner.enabled")
      .doc("When set to true inner joins are enabled on the GPU")
      .booleanConf
      .createWithDefault(true)

  val ENABLE_CROSS_JOIN = conf("spark.rapids.sql.join.cross.enabled")
      .doc("When set to true cross joins are enabled on the GPU")
      .booleanConf
      .createWithDefault(true)

  val ENABLE_LEFT_OUTER_JOIN = conf("spark.rapids.sql.join.leftOuter.enabled")
      .doc("When set to true left outer joins are enabled on the GPU")
      .booleanConf
      .createWithDefault(true)

  val ENABLE_RIGHT_OUTER_JOIN = conf("spark.rapids.sql.join.rightOuter.enabled")
      .doc("When set to true right outer joins are enabled on the GPU")
      .booleanConf
      .createWithDefault(true)

  val ENABLE_FULL_OUTER_JOIN = conf("spark.rapids.sql.join.fullOuter.enabled")
      .doc("When set to true full outer joins are enabled on the GPU")
      .booleanConf
      .createWithDefault(true)

  val ENABLE_LEFT_SEMI_JOIN = conf("spark.rapids.sql.join.leftSemi.enabled")
      .doc("When set to true left semi joins are enabled on the GPU")
      .booleanConf
      .createWithDefault(true)

  val ENABLE_LEFT_ANTI_JOIN = conf("spark.rapids.sql.join.leftAnti.enabled")
      .doc("When set to true left anti joins are enabled on the GPU")
      .booleanConf
      .createWithDefault(true)

  val ENABLE_EXISTENCE_JOIN = conf("spark.rapids.sql.join.existence.enabled")
      .doc("When set to true existence joins are enabled on the GPU")
      .booleanConf
      .createWithDefault(true)

  val ENABLE_PROJECT_AST = conf("spark.rapids.sql.projectAstEnabled")
      .doc("Enable project operations to use cudf AST expressions when possible.")
      .internal()
      .booleanConf
      .createWithDefault(false)

  val ENABLE_TIERED_PROJECT = conf("spark.rapids.sql.tiered.project.enabled")
      .doc("Enable tiered projections.")
      .internal()
      .booleanConf
      .createWithDefault(true)

  // FILE FORMATS
  val MULTITHREAD_READ_NUM_THREADS = conf("spark.rapids.sql.multiThreadedRead.numThreads")
      .doc("The maximum number of threads on each executor to use for reading small " +
        "files in parallel. This can not be changed at runtime after the executor has " +
        "started. Used with COALESCING and MULTITHREADED readers, see " +
        "spark.rapids.sql.format.parquet.reader.type, " +
        "spark.rapids.sql.format.orc.reader.type, or " +
        "spark.rapids.sql.format.avro.reader.type for a discussion of reader types. " +
        "If it is not set explicitly and spark.executor.cores is set, it will be tried to " +
        "assign value of `max(MULTITHREAD_READ_NUM_THREADS_DEFAULT, spark.executor.cores)`, " +
        s"where MULTITHREAD_READ_NUM_THREADS_DEFAULT = $MULTITHREAD_READ_NUM_THREADS_DEFAULT" +
        ".")
      .startupOnly()
      .integerConf
      .checkValue(v => v > 0, "The thread count must be greater than zero.")
      .createWithDefault(MULTITHREAD_READ_NUM_THREADS_DEFAULT)

  val ENABLE_PARQUET = conf("spark.rapids.sql.format.parquet.enabled")
    .doc("When set to false disables all parquet input and output acceleration")
    .booleanConf
    .createWithDefault(true)

  val ENABLE_PARQUET_INT96_WRITE = conf("spark.rapids.sql.format.parquet.writer.int96.enabled")
    .doc("When set to false, disables accelerated parquet write if the " +
      "spark.sql.parquet.outputTimestampType is set to INT96")
    .booleanConf
    .createWithDefault(true)

  object ParquetFooterReaderType extends Enumeration {
    val JAVA, NATIVE, AUTO = Value
  }

  val PARQUET_READER_FOOTER_TYPE =
    conf("spark.rapids.sql.format.parquet.reader.footer.type")
      .doc("In some cases reading the footer of the file is very expensive. Typically this " +
          "happens when there are a large number of columns and relatively few " +
          "of them are being read on a large number of files. " +
          "This provides the ability to use a different path to parse and filter the footer. " +
          "AUTO is the default and decides which path to take using a heuristic. JAVA " +
          "follows closely with what Apache Spark does. NATIVE will parse and " +
          "filter the footer using C++.")
      .stringConf
      .transform(_.toUpperCase(java.util.Locale.ROOT))
      .checkValues(ParquetFooterReaderType.values.map(_.toString))
      .createWithDefault(ParquetFooterReaderType.AUTO.toString)

  // This is an experimental feature now. And eventually, should be enabled or disabled depending
  // on something that we don't know yet but would try to figure out.
  val ENABLE_CPU_BASED_UDF = conf("spark.rapids.sql.rowBasedUDF.enabled")
    .doc("When set to true, optimizes a row-based UDF in a GPU operation by transferring " +
      "only the data it needs between GPU and CPU inside a query operation, instead of falling " +
      "this operation back to CPU. This is an experimental feature, and this config might be " +
      "removed in the future.")
    .booleanConf
    .createWithDefault(false)

  val PARQUET_READER_TYPE = conf("spark.rapids.sql.format.parquet.reader.type")
    .doc("Sets the Parquet reader type. We support different types that are optimized for " +
      "different environments. The original Spark style reader can be selected by setting this " +
      "to PERFILE which individually reads and copies files to the GPU. Loading many small files " +
      "individually has high overhead, and using either COALESCING or MULTITHREADED is " +
      "recommended instead. The COALESCING reader is good when using a local file system where " +
      "the executors are on the same nodes or close to the nodes the data is being read on. " +
      "This reader coalesces all the files assigned to a task into a single host buffer before " +
      "sending it down to the GPU. It copies blocks from a single file into a host buffer in " +
      s"separate threads in parallel, see $MULTITHREAD_READ_NUM_THREADS. " +
      "MULTITHREADED is good for cloud environments where you are reading from a blobstore " +
      "that is totally separate and likely has a higher I/O read cost. Many times the cloud " +
      "environments also get better throughput when you have multiple readers in parallel. " +
      "This reader uses multiple threads to read each file in parallel and each file is sent " +
      "to the GPU separately. This allows the CPU to keep reading while GPU is also doing work. " +
      s"See $MULTITHREAD_READ_NUM_THREADS and " +
      "spark.rapids.sql.format.parquet.multiThreadedRead.maxNumFilesParallel to control " +
      "the number of threads and amount of memory used. " +
      "By default this is set to AUTO so we select the reader we think is best. This will " +
      "either be the COALESCING or the MULTITHREADED based on whether we think the file is " +
      "in the cloud. See spark.rapids.cloudSchemes.")
    .stringConf
    .transform(_.toUpperCase(java.util.Locale.ROOT))
    .checkValues(RapidsReaderType.values.map(_.toString))
    .createWithDefault(RapidsReaderType.AUTO.toString)

  val PARQUET_MULTITHREADED_COMBINE_THRESHOLD =
    conf("spark.rapids.sql.format.parquet.multithreaded.combine.sizeBytes")
      .doc("The target size in bytes to combine multiple small files together when using the " +
        "MULTITHREADED parquet reader. With combine disabled, the MULTITHREADED reader reads the " +
        "files in parallel and sends individual files down to the GPU, but that can be " +
        "inefficient for small files. When combine is enabled, files that are ready within " +
        "spark.rapids.sql.format.parquet.multithreaded.combine.waitTime together, up to this " +
        "threshold size, are combined before sending down to GPU. This can be disabled by " +
        "setting it to 0. Note that combine also will not go over the " +
        "spark.rapids.sql.reader.batchSizeRows or spark.rapids.sql.reader.batchSizeBytes limits.")
      .bytesConf(ByteUnit.BYTE)
      .createWithDefault(64 * 1024 * 1024) // 64M

  val PARQUET_MULTITHREADED_COMBINE_WAIT_TIME =
    conf("spark.rapids.sql.format.parquet.multithreaded.combine.waitTime")
      .doc("When using the multithreaded parquet reader with combine mode, how long " +
        "to wait, in milliseconds, for more files to finish if haven't met the size threshold. " +
        "Note that this will wait this amount of time from when the last file was available, " +
        "so total wait time could be larger then this.")
      .integerConf
      .createWithDefault(200) // ms

  val PARQUET_MULTITHREADED_READ_KEEP_ORDER =
    conf("spark.rapids.sql.format.parquet.multithreaded.read.keepOrder")
      .doc("When using the MULTITHREADED reader, if this is set to true we read " +
        "the files in the same order Spark does, otherwise the order may not be the same.")
      .booleanConf
      .createWithDefault(true)

  /** List of schemes that are always considered cloud storage schemes */
  private lazy val DEFAULT_CLOUD_SCHEMES =
    Seq("abfs", "abfss", "dbfs", "gs", "s3", "s3a", "s3n", "wasbs")

  val CLOUD_SCHEMES = conf("spark.rapids.cloudSchemes")
    .doc("Comma separated list of additional URI schemes that are to be considered cloud based " +
      s"filesystems. Schemes already included: ${DEFAULT_CLOUD_SCHEMES.mkString(", ")}. Cloud " +
      "based stores generally would be total separate from the executors and likely have a " +
      "higher I/O read cost. Many times the cloud filesystems also get better throughput when " +
      "you have multiple readers in parallel. This is used with " +
      "spark.rapids.sql.format.parquet.reader.type")
    .stringConf
    .toSequence
    .createOptional

  val PARQUET_MULTITHREAD_READ_NUM_THREADS =
    conf("spark.rapids.sql.format.parquet.multiThreadedRead.numThreads")
      .doc("The maximum number of threads, on the executor, to use for reading small " +
        "Parquet files in parallel. This can not be changed at runtime after the executor has " +
        "started. Used with COALESCING and MULTITHREADED reader, see " +
        s"$PARQUET_READER_TYPE. DEPRECATED: use $MULTITHREAD_READ_NUM_THREADS")
      .startupOnly()
      .integerConf
      .createOptional

  val PARQUET_MULTITHREAD_READ_MAX_NUM_FILES_PARALLEL =
    conf("spark.rapids.sql.format.parquet.multiThreadedRead.maxNumFilesParallel")
      .doc("A limit on the maximum number of files per task processed in parallel on the CPU " +
        "side before the file is sent to the GPU. This affects the amount of host memory used " +
        "when reading the files in parallel. Used with MULTITHREADED reader, see " +
        s"$PARQUET_READER_TYPE.")
      .integerConf
      .checkValue(v => v > 0, "The maximum number of files must be greater than 0.")
      .createWithDefault(Integer.MAX_VALUE)

  val ENABLE_PARQUET_READ = conf("spark.rapids.sql.format.parquet.read.enabled")
    .doc("When set to false disables parquet input acceleration")
    .booleanConf
    .createWithDefault(true)

  val ENABLE_PARQUET_WRITE = conf("spark.rapids.sql.format.parquet.write.enabled")
    .doc("When set to false disables parquet output acceleration")
    .booleanConf
    .createWithDefault(true)

  val ENABLE_ORC = conf("spark.rapids.sql.format.orc.enabled")
    .doc("When set to false disables all orc input and output acceleration")
    .booleanConf
    .createWithDefault(true)

  val ENABLE_ORC_READ = conf("spark.rapids.sql.format.orc.read.enabled")
    .doc("When set to false disables orc input acceleration")
    .booleanConf
    .createWithDefault(true)

  val ENABLE_ORC_WRITE = conf("spark.rapids.sql.format.orc.write.enabled")
    .doc("When set to false disables orc output acceleration")
    .booleanConf
    .createWithDefault(true)

  val ENABLE_ORC_FLOAT_TYPES_TO_STRING =
    conf("spark.rapids.sql.format.orc.floatTypesToString.enable")
    .doc("When reading an ORC file, the source data schemas(schemas of ORC file) may differ " +
      "from the target schemas (schemas of the reader), we need to handle the castings from " +
      "source type to target type. Since float/double numbers in GPU have different precision " +
      "with CPU, when casting float/double to string, the result of GPU is different from " +
      "result of CPU spark. Its default value is `true` (this means the strings result will " +
      "differ from result of CPU). If it's set `false` explicitly and there exists casting " +
      "from float/double to string in the job, then such behavior will cause an exception, " +
      "and the job will fail.")
    .booleanConf
    .createWithDefault(true)

  val ORC_READER_TYPE = conf("spark.rapids.sql.format.orc.reader.type")
    .doc("Sets the ORC reader type. We support different types that are optimized for " +
      "different environments. The original Spark style reader can be selected by setting this " +
      "to PERFILE which individually reads and copies files to the GPU. Loading many small files " +
      "individually has high overhead, and using either COALESCING or MULTITHREADED is " +
      "recommended instead. The COALESCING reader is good when using a local file system where " +
      "the executors are on the same nodes or close to the nodes the data is being read on. " +
      "This reader coalesces all the files assigned to a task into a single host buffer before " +
      "sending it down to the GPU. It copies blocks from a single file into a host buffer in " +
      s"separate threads in parallel, see $MULTITHREAD_READ_NUM_THREADS. " +
      "MULTITHREADED is good for cloud environments where you are reading from a blobstore " +
      "that is totally separate and likely has a higher I/O read cost. Many times the cloud " +
      "environments also get better throughput when you have multiple readers in parallel. " +
      "This reader uses multiple threads to read each file in parallel and each file is sent " +
      "to the GPU separately. This allows the CPU to keep reading while GPU is also doing work. " +
      s"See $MULTITHREAD_READ_NUM_THREADS and " +
      "spark.rapids.sql.format.orc.multiThreadedRead.maxNumFilesParallel to control " +
      "the number of threads and amount of memory used. " +
      "By default this is set to AUTO so we select the reader we think is best. This will " +
      "either be the COALESCING or the MULTITHREADED based on whether we think the file is " +
      "in the cloud. See spark.rapids.cloudSchemes.")
    .stringConf
    .transform(_.toUpperCase(java.util.Locale.ROOT))
    .checkValues(RapidsReaderType.values.map(_.toString))
    .createWithDefault(RapidsReaderType.AUTO.toString)

  val ORC_MULTITHREAD_READ_NUM_THREADS =
    conf("spark.rapids.sql.format.orc.multiThreadedRead.numThreads")
      .doc("The maximum number of threads, on the executor, to use for reading small " +
        "ORC files in parallel. This can not be changed at runtime after the executor has " +
        "started. Used with MULTITHREADED reader, see " +
        s"$ORC_READER_TYPE. DEPRECATED: use $MULTITHREAD_READ_NUM_THREADS")
      .startupOnly()
      .integerConf
      .createOptional

  val ORC_MULTITHREAD_READ_MAX_NUM_FILES_PARALLEL =
    conf("spark.rapids.sql.format.orc.multiThreadedRead.maxNumFilesParallel")
      .doc("A limit on the maximum number of files per task processed in parallel on the CPU " +
        "side before the file is sent to the GPU. This affects the amount of host memory used " +
        "when reading the files in parallel. Used with MULTITHREADED reader, see " +
        s"$ORC_READER_TYPE.")
      .integerConf
      .checkValue(v => v > 0, "The maximum number of files must be greater than 0.")
      .createWithDefault(Integer.MAX_VALUE)

  val ENABLE_CSV = conf("spark.rapids.sql.format.csv.enabled")
    .doc("When set to false disables all csv input and output acceleration. " +
      "(only input is currently supported anyways)")
    .booleanConf
    .createWithDefault(true)

  val ENABLE_CSV_READ = conf("spark.rapids.sql.format.csv.read.enabled")
    .doc("When set to false disables csv input acceleration")
    .booleanConf
    .createWithDefault(true)

  val ENABLE_READ_CSV_FLOATS = conf("spark.rapids.sql.csv.read.float.enabled")
    .doc("CSV reading is not 100% compatible when reading floats.")
    .booleanConf
    .createWithDefault(true)

  val ENABLE_READ_CSV_DOUBLES = conf("spark.rapids.sql.csv.read.double.enabled")
    .doc("CSV reading is not 100% compatible when reading doubles.")
    .booleanConf
    .createWithDefault(true)

  val ENABLE_READ_CSV_DECIMALS = conf("spark.rapids.sql.csv.read.decimal.enabled")
    .doc("CSV reading is not 100% compatible when reading decimals.")
    .booleanConf
    .createWithDefault(false)

  val ENABLE_JSON = conf("spark.rapids.sql.format.json.enabled")
    .doc("When set to true enables all json input and output acceleration. " +
      "(only input is currently supported anyways)")
    .booleanConf
    .createWithDefault(false)

  val ENABLE_JSON_READ = conf("spark.rapids.sql.format.json.read.enabled")
    .doc("When set to true enables json input acceleration")
    .booleanConf
    .createWithDefault(false)

  val ENABLE_READ_JSON_FLOATS = conf("spark.rapids.sql.json.read.float.enabled")
    .doc("JSON reading is not 100% compatible when reading floats.")
    .booleanConf
    .createWithDefault(true)

  val ENABLE_READ_JSON_DOUBLES = conf("spark.rapids.sql.json.read.double.enabled")
    .doc("JSON reading is not 100% compatible when reading doubles.")
    .booleanConf
    .createWithDefault(true)

  val ENABLE_READ_JSON_DECIMALS = conf("spark.rapids.sql.json.read.decimal.enabled")
    .doc("JSON reading is not 100% compatible when reading decimals.")
    .booleanConf
    .createWithDefault(false)

  val ENABLE_AVRO = conf("spark.rapids.sql.format.avro.enabled")
    .doc("When set to true enables all avro input and output acceleration. " +
      "(only input is currently supported anyways)")
    .booleanConf
    .createWithDefault(false)

  val ENABLE_AVRO_READ = conf("spark.rapids.sql.format.avro.read.enabled")
    .doc("When set to true enables avro input acceleration")
    .booleanConf
    .createWithDefault(false)

  val AVRO_READER_TYPE = conf("spark.rapids.sql.format.avro.reader.type")
    .doc("Sets the Avro reader type. We support different types that are optimized for " +
      "different environments. The original Spark style reader can be selected by setting this " +
      "to PERFILE which individually reads and copies files to the GPU. Loading many small files " +
      "individually has high overhead, and using either COALESCING or MULTITHREADED is " +
      "recommended instead. The COALESCING reader is good when using a local file system where " +
      "the executors are on the same nodes or close to the nodes the data is being read on. " +
      "This reader coalesces all the files assigned to a task into a single host buffer before " +
      "sending it down to the GPU. It copies blocks from a single file into a host buffer in " +
      s"separate threads in parallel, see $MULTITHREAD_READ_NUM_THREADS. " +
      "MULTITHREADED is good for cloud environments where you are reading from a blobstore " +
      "that is totally separate and likely has a higher I/O read cost. Many times the cloud " +
      "environments also get better throughput when you have multiple readers in parallel. " +
      "This reader uses multiple threads to read each file in parallel and each file is sent " +
      "to the GPU separately. This allows the CPU to keep reading while GPU is also doing work. " +
      s"See $MULTITHREAD_READ_NUM_THREADS and " +
      "spark.rapids.sql.format.avro.multiThreadedRead.maxNumFilesParallel to control " +
      "the number of threads and amount of memory used. " +
      "By default this is set to AUTO so we select the reader we think is best. This will " +
      "either be the COALESCING or the MULTITHREADED based on whether we think the file is " +
      "in the cloud. See spark.rapids.cloudSchemes.")
    .stringConf
    .transform(_.toUpperCase(java.util.Locale.ROOT))
    .checkValues(RapidsReaderType.values.map(_.toString))
    .createWithDefault(RapidsReaderType.AUTO.toString)

  val AVRO_MULTITHREAD_READ_NUM_THREADS =
    conf("spark.rapids.sql.format.avro.multiThreadedRead.numThreads")
      .doc("The maximum number of threads, on one executor, to use for reading small " +
        "Avro files in parallel. This can not be changed at runtime after the executor has " +
        "started. Used with MULTITHREADED reader, see " +
        s"$AVRO_READER_TYPE. DEPRECATED: use $MULTITHREAD_READ_NUM_THREADS")
      .startupOnly()
      .integerConf
      .createOptional

  val AVRO_MULTITHREAD_READ_MAX_NUM_FILES_PARALLEL =
    conf("spark.rapids.sql.format.avro.multiThreadedRead.maxNumFilesParallel")
      .doc("A limit on the maximum number of files per task processed in parallel on the CPU " +
        "side before the file is sent to the GPU. This affects the amount of host memory used " +
        "when reading the files in parallel. Used with MULTITHREADED reader, see " +
        s"$AVRO_READER_TYPE.")
      .integerConf
      .checkValue(v => v > 0, "The maximum number of files must be greater than 0.")
      .createWithDefault(Integer.MAX_VALUE)

  val ENABLE_DELTA_WRITE = conf("spark.rapids.sql.format.delta.write.enabled")
      .doc("When set to false disables Delta Lake output acceleration.")
      .booleanConf
      .createWithDefault(true)

  val ENABLE_ICEBERG = conf("spark.rapids.sql.format.iceberg.enabled")
    .doc("When set to false disables all Iceberg acceleration")
    .booleanConf
    .createWithDefault(true)

  val ENABLE_ICEBERG_READ = conf("spark.rapids.sql.format.iceberg.read.enabled")
    .doc("When set to false disables Iceberg input acceleration")
    .booleanConf
    .createWithDefault(true)

  val ENABLE_HIVE_TEXT: ConfEntryWithDefault[Boolean] =
    conf("spark.rapids.sql.format.hive.text.enabled")
      .doc("When set to false disables Hive text table acceleration")
      .booleanConf
      .createWithDefault(true)

  val ENABLE_HIVE_TEXT_READ: ConfEntryWithDefault[Boolean] =
    conf("spark.rapids.sql.format.hive.text.read.enabled")
      .doc("When set to false disables Hive text table read acceleration")
      .booleanConf
      .createWithDefault(true)

  val ENABLE_HIVE_TEXT_WRITE: ConfEntryWithDefault[Boolean] =
    conf("spark.rapids.sql.format.hive.text.write.enabled")
      .doc("When set to false disables Hive text table write acceleration")
      .booleanConf
      .createWithDefault(false)

  val ENABLE_READ_HIVE_FLOATS = conf("spark.rapids.sql.format.hive.text.read.float.enabled")
      .doc("Hive text file reading is not 100% compatible when reading floats.")
      .booleanConf
      .createWithDefault(true)

  val ENABLE_READ_HIVE_DOUBLES = conf("spark.rapids.sql.format.hive.text.read.double.enabled")
      .doc("Hive text file reading is not 100% compatible when reading doubles.")
      .booleanConf
      .createWithDefault(true)

  val ENABLE_READ_HIVE_DECIMALS = conf("spark.rapids.sql.format.hive.text.read.decimal.enabled")
      .doc("Hive text file reading is not 100% compatible when reading decimals. Hive has " +
          "more limitations on what is valid compared to the GPU implementation in some corner " +
          "cases. See https://github.com/NVIDIA/spark-rapids/issues/7246")
      .booleanConf
      .createWithDefault(true)

  val ENABLE_RANGE_WINDOW_BYTES = conf("spark.rapids.sql.window.range.byte.enabled")
    .doc("When the order-by column of a range based window is byte type and " +
      "the range boundary calculated for a value has overflow, CPU and GPU will get " +
      "the different results. When set to false disables the range window acceleration for the " +
      "byte type order-by column")
    .booleanConf
    .createWithDefault(false)

  val ENABLE_RANGE_WINDOW_SHORT = conf("spark.rapids.sql.window.range.short.enabled")
    .doc("When the order-by column of a range based window is short type and " +
      "the range boundary calculated for a value has overflow, CPU and GPU will get " +
      "the different results. When set to false disables the range window acceleration for the " +
      "short type order-by column")
    .booleanConf
    .createWithDefault(false)

  val ENABLE_RANGE_WINDOW_INT = conf("spark.rapids.sql.window.range.int.enabled")
    .doc("When the order-by column of a range based window is int type and " +
      "the range boundary calculated for a value has overflow, CPU and GPU will get " +
      "the different results. When set to false disables the range window acceleration for the " +
      "int type order-by column")
    .booleanConf
    .createWithDefault(true)

  val ENABLE_RANGE_WINDOW_LONG = conf("spark.rapids.sql.window.range.long.enabled")
    .doc("When the order-by column of a range based window is long type and " +
      "the range boundary calculated for a value has overflow, CPU and GPU will get " +
      "the different results. When set to false disables the range window acceleration for the " +
      "long type order-by column")
    .booleanConf
    .createWithDefault(true)

  val ENABLE_RANGE_WINDOW_DECIMAL: ConfEntryWithDefault[Boolean] =
    conf("spark.rapids.sql.window.range.decimal.enabled")
    .doc("When set to false, this disables the range window acceleration for the " +
      "DECIMAL type order-by column")
    .booleanConf
    .createWithDefault(true)

  val ENABLE_REGEXP = conf("spark.rapids.sql.regexp.enabled")
    .doc("Specifies whether supported regular expressions will be evaluated on the GPU. " +
      "Unsupported expressions will fall back to CPU. However, there are some known edge cases " +
      "that will still execute on GPU and produce incorrect results and these are documented in " +
      "the compatibility guide. Setting this config to false will make all regular expressions " +
      "run on the CPU instead.")
    .booleanConf
    .createWithDefault(true)

  val REGEXP_MAX_STATE_MEMORY_BYTES = conf("spark.rapids.sql.regexp.maxStateMemoryBytes")
    .doc("Specifies the maximum memory on GPU to be used for regular expressions." +
      "The memory usage is an estimate based on an upper-bound approximation on the " +
      "complexity of the regular expression. Note that the actual memory usage may " +
      "still be higher than this estimate depending on the number of rows in the data" +
      "column and the input strings themselves. It is recommended to not set this to " +
      s"more than 3 times ${GPU_BATCH_SIZE_BYTES.key}")
    .bytesConf(ByteUnit.BYTE)
    .createWithDefault(Integer.MAX_VALUE)

  // INTERNAL TEST AND DEBUG CONFIGS

  val TEST_RETRY_OOM_INJECTION_ENABLED = conf("spark.rapids.sql.test.injectRetryOOM")
    .doc("Only to be used in tests. If enabled the retry iterator will inject a RetryOOM " +
         "once per invocation.")
    .internal()
    .booleanConf
    .createWithDefault(false)

  val TEST_CONF = conf("spark.rapids.sql.test.enabled")
    .doc("Intended to be used by unit tests, if enabled all operations must run on the " +
      "GPU or an error happens.")
    .internal()
    .booleanConf
    .createWithDefault(false)

  val TEST_ALLOWED_NONGPU = conf("spark.rapids.sql.test.allowedNonGpu")
    .doc("Comma separate string of exec or expression class names that are allowed " +
      "to not be GPU accelerated for testing.")
    .internal()
    .stringConf
    .toSequence
    .createWithDefault(Nil)

  val TEST_VALIDATE_EXECS_ONGPU = conf("spark.rapids.sql.test.validateExecsInGpuPlan")
    .doc("Comma separate string of exec class names to validate they " +
      "are GPU accelerated. Used for testing.")
    .internal()
    .stringConf
    .toSequence
    .createWithDefault(Nil)

  val HASH_SUB_PARTITION_TEST_ENABLED = conf("spark.rapids.sql.test.subPartitioning.enabled")
    .doc("Setting to true will force hash joins to use the sub-partitioning algorithm if " +
      s"${TEST_CONF.key} is also enabled, while false means always disabling it. This is " +
      "intended for tests. Do not set any value under production environments, since it " +
      "will override the default behavior that will choose one automatically according to " +
      "the input batch size")
    .internal()
    .booleanConf
    .createOptional

  val LOG_TRANSFORMATIONS = conf("spark.rapids.sql.debug.logTransformations")
    .doc("When enabled, all query transformations will be logged.")
    .internal()
    .booleanConf
    .createWithDefault(false)

  val PARQUET_DEBUG_DUMP_PREFIX = conf("spark.rapids.sql.parquet.debug.dumpPrefix")
    .doc("A path prefix where Parquet split file data is dumped for debugging.")
    .internal()
    .stringConf
    .createWithDefault(null)

  val ORC_DEBUG_DUMP_PREFIX = conf("spark.rapids.sql.orc.debug.dumpPrefix")
    .doc("A path prefix where ORC split file data is dumped for debugging.")
    .internal()
    .stringConf
    .createWithDefault(null)

  val AVRO_DEBUG_DUMP_PREFIX = conf("spark.rapids.sql.avro.debug.dumpPrefix")
    .doc("A path prefix where AVRO split file data is dumped for debugging.")
    .internal()
    .stringConf
    .createWithDefault(null)

  val HASH_AGG_REPLACE_MODE = conf("spark.rapids.sql.hashAgg.replaceMode")
    .doc("Only when hash aggregate exec has these modes (\"all\" by default): " +
      "\"all\" (try to replace all aggregates, default), " +
      "\"complete\" (exclusively replace complete aggregates), " +
      "\"partial\" (exclusively replace partial aggregates), " +
      "\"final\" (exclusively replace final aggregates)." +
      " These modes can be connected with &(AND) or |(OR) to form sophisticated patterns.")
    .internal()
    .stringConf
    .createWithDefault("all")

  val PARTIAL_MERGE_DISTINCT_ENABLED = conf("spark.rapids.sql.partialMerge.distinct.enabled")
    .doc("Enables aggregates that are in PartialMerge mode to run on the GPU if true")
    .internal()
    .booleanConf
    .createWithDefault(true)

  val SHUFFLE_MANAGER_ENABLED = conf("spark.rapids.shuffle.enabled")
    .doc("Enable or disable the RAPIDS Shuffle Manager at runtime. " +
      "The [RAPIDS Shuffle Manager](additional-functionality/rapids-shuffle.md) must " +
      "already be configured. When set to `false`, the built-in Spark shuffle will be used. ")
    .booleanConf
    .createWithDefault(true)

  object RapidsShuffleManagerMode extends Enumeration {
    val UCX, CACHE_ONLY, MULTITHREADED = Value
  }

  val SHUFFLE_MANAGER_MODE = conf("spark.rapids.shuffle.mode")
    .doc("RAPIDS Shuffle Manager mode. " +
      "\"MULTITHREADED\": shuffle file writes and reads are parallelized using a thread pool. " +
      "\"UCX\": (requires UCX installation) uses accelerated transports for " +
      "transferring shuffle blocks. " +
      "\"CACHE_ONLY\": use when running a single executor, for short-circuit cached " +
      "shuffle (for testing purposes).")
    .startupOnly()
    .stringConf
    .checkValues(RapidsShuffleManagerMode.values.map(_.toString))
    .createWithDefault(RapidsShuffleManagerMode.MULTITHREADED.toString)

  val SHUFFLE_TRANSPORT_EARLY_START = conf("spark.rapids.shuffle.transport.earlyStart")
    .doc("Enable early connection establishment for RAPIDS Shuffle")
    .startupOnly()
    .booleanConf
    .createWithDefault(true)

  val SHUFFLE_TRANSPORT_EARLY_START_HEARTBEAT_INTERVAL =
    conf("spark.rapids.shuffle.transport.earlyStart.heartbeatInterval")
      .doc("Shuffle early start heartbeat interval (milliseconds). " +
        "Executors will send a heartbeat RPC message to the driver at this interval")
      .startupOnly()
      .integerConf
      .createWithDefault(5000)

  val SHUFFLE_TRANSPORT_EARLY_START_HEARTBEAT_TIMEOUT =
    conf("spark.rapids.shuffle.transport.earlyStart.heartbeatTimeout")
      .doc(s"Shuffle early start heartbeat timeout (milliseconds). " +
        s"Executors that don't heartbeat within this timeout will be considered stale. " +
        s"This timeout must be higher than the value for " +
        s"${SHUFFLE_TRANSPORT_EARLY_START_HEARTBEAT_INTERVAL.key}")
      .startupOnly()
      .integerConf
      .createWithDefault(10000)

  val SHUFFLE_TRANSPORT_CLASS_NAME = conf("spark.rapids.shuffle.transport.class")
    .doc("The class of the specific RapidsShuffleTransport to use during the shuffle.")
    .internal()
    .startupOnly()
    .stringConf
    .createWithDefault("com.nvidia.spark.rapids.shuffle.ucx.UCXShuffleTransport")

  val SHUFFLE_TRANSPORT_MAX_RECEIVE_INFLIGHT_BYTES =
    conf("spark.rapids.shuffle.transport.maxReceiveInflightBytes")
      .doc("Maximum aggregate amount of bytes that be fetched at any given time from peers " +
        "during shuffle")
      .startupOnly()
      .bytesConf(ByteUnit.BYTE)
      .createWithDefault(1024 * 1024 * 1024)

  val SHUFFLE_UCX_ACTIVE_MESSAGES_FORCE_RNDV =
    conf("spark.rapids.shuffle.ucx.activeMessages.forceRndv")
      .doc("Set to true to force 'rndv' mode for all UCX Active Messages. " +
        "This should only be required with UCX 1.10.x. UCX 1.11.x deployments should " +
        "set to false.")
      .startupOnly()
      .booleanConf
      .createWithDefault(false)

  val SHUFFLE_UCX_USE_WAKEUP = conf("spark.rapids.shuffle.ucx.useWakeup")
    .doc("When set to true, use UCX's event-based progress (epoll) in order to wake up " +
      "the progress thread when needed, instead of a hot loop.")
    .startupOnly()
    .booleanConf
    .createWithDefault(true)

  val SHUFFLE_UCX_LISTENER_START_PORT = conf("spark.rapids.shuffle.ucx.listenerStartPort")
    .doc("Starting port to try to bind the UCX listener.")
    .internal()
    .startupOnly()
    .integerConf
    .createWithDefault(0)

  val SHUFFLE_UCX_MGMT_SERVER_HOST = conf("spark.rapids.shuffle.ucx.managementServerHost")
    .doc("The host to be used to start the management server")
    .startupOnly()
    .stringConf
    .createWithDefault(null)

  val SHUFFLE_UCX_MGMT_CONNECTION_TIMEOUT =
    conf("spark.rapids.shuffle.ucx.managementConnectionTimeout")
    .doc("The timeout for client connections to a remote peer")
    .internal()
    .startupOnly()
    .integerConf
    .createWithDefault(0)

  val SHUFFLE_UCX_BOUNCE_BUFFERS_SIZE = conf("spark.rapids.shuffle.ucx.bounceBuffers.size")
    .doc("The size of bounce buffer to use in bytes. Note that this size will be the same " +
      "for device and host memory")
    .internal()
    .startupOnly()
    .bytesConf(ByteUnit.BYTE)
    .createWithDefault(4 * 1024  * 1024)

  val SHUFFLE_UCX_BOUNCE_BUFFERS_DEVICE_COUNT =
    conf("spark.rapids.shuffle.ucx.bounceBuffers.device.count")
    .doc("The number of bounce buffers to pre-allocate from device memory")
    .internal()
    .startupOnly()
    .integerConf
    .createWithDefault(32)

  val SHUFFLE_UCX_BOUNCE_BUFFERS_HOST_COUNT =
    conf("spark.rapids.shuffle.ucx.bounceBuffers.host.count")
    .doc("The number of bounce buffers to pre-allocate from host memory")
    .internal()
    .startupOnly()
    .integerConf
    .createWithDefault(32)

  val SHUFFLE_MAX_CLIENT_THREADS = conf("spark.rapids.shuffle.maxClientThreads")
    .doc("The maximum number of threads that the shuffle client should be allowed to start")
    .internal()
    .startupOnly()
    .integerConf
    .createWithDefault(50)

  val SHUFFLE_MAX_CLIENT_TASKS = conf("spark.rapids.shuffle.maxClientTasks")
    .doc("The maximum number of tasks shuffle clients will queue before adding threads " +
      s"(up to spark.rapids.shuffle.maxClientThreads), or slowing down the transport")
    .internal()
    .startupOnly()
    .integerConf
    .createWithDefault(100)

  val SHUFFLE_CLIENT_THREAD_KEEPALIVE = conf("spark.rapids.shuffle.clientThreadKeepAlive")
    .doc("The number of seconds that the ThreadPoolExecutor will allow an idle client " +
      "shuffle thread to stay alive, before reclaiming.")
    .internal()
    .startupOnly()
    .integerConf
    .createWithDefault(30)

  val SHUFFLE_MAX_SERVER_TASKS = conf("spark.rapids.shuffle.maxServerTasks")
    .doc("The maximum number of tasks the shuffle server will queue up for its thread")
    .internal()
    .startupOnly()
    .integerConf
    .createWithDefault(1000)

  val SHUFFLE_MAX_METADATA_SIZE = conf("spark.rapids.shuffle.maxMetadataSize")
    .doc("The maximum size of a metadata message that the shuffle plugin will keep in its " +
      "direct message pool. ")
    .internal()
    .startupOnly()
    .bytesConf(ByteUnit.BYTE)
    .createWithDefault(500 * 1024)

  val SHUFFLE_COMPRESSION_CODEC = conf("spark.rapids.shuffle.compression.codec")
      .doc("The GPU codec used to compress shuffle data when using RAPIDS shuffle. " +
          "Supported codecs: lz4, copy, none")
      .internal()
      .startupOnly()
      .stringConf
      .createWithDefault("none")

  val SHUFFLE_COMPRESSION_LZ4_CHUNK_SIZE = conf("spark.rapids.shuffle.compression.lz4.chunkSize")
    .doc("A configurable chunk size to use when compressing with LZ4.")
    .internal()
    .startupOnly()
    .bytesConf(ByteUnit.BYTE)
    .createWithDefault(64 * 1024)

  val SHUFFLE_MULTITHREADED_MAX_BYTES_IN_FLIGHT =
    conf("spark.rapids.shuffle.multiThreaded.maxBytesInFlight")
      .doc("The size limit, in bytes, that the RAPIDS shuffle manager configured in " +
          "\"MULTITHREADED\" mode will allow to be deserialized concurrently per task. This is " +
        "also the maximum amount of memory that will be used per task. This should ideally be " +
        "at least the same size as the batch size so we don't have to wait to process a " +
        "single batch.")
      .startupOnly()
      .bytesConf(ByteUnit.BYTE)
      .createWithDefault(Integer.MAX_VALUE)

  val SHUFFLE_MULTITHREADED_WRITER_THREADS =
    conf("spark.rapids.shuffle.multiThreaded.writer.threads")
      .doc("The number of threads to use for writing shuffle blocks per executor in the " +
          "RAPIDS shuffle manager configured in \"MULTITHREADED\" mode. " +
          "There are two special values: " +
          "0 = feature is disabled, falls back to Spark built-in shuffle writer; " +
          "1 = our implementation of Spark's built-in shuffle writer with extra metrics.")
      .startupOnly()
      .integerConf
      .createWithDefault(20)

  val SHUFFLE_MULTITHREADED_READER_THREADS =
    conf("spark.rapids.shuffle.multiThreaded.reader.threads")
        .doc("The number of threads to use for reading shuffle blocks per executor in the " +
            "RAPIDS shuffle manager configured in \"MULTITHREADED\" mode. " +
            "There are two special values: " +
            "0 = feature is disabled, falls back to Spark built-in shuffle reader; " +
            "1 = our implementation of Spark's built-in shuffle reader with extra metrics.")
        .startupOnly()
        .integerConf
        .createWithDefault(20)

  // ALLUXIO CONFIGS
  val ALLUXIO_MASTER = conf("spark.rapids.alluxio.master")
    .doc("The Alluxio master hostname. If not set, read Alluxio master URL from " +
      "spark.rapids.alluxio.home locally. This config is useful when Alluxio master " +
      "and Spark driver are not co-located.")
    .startupOnly()
    .stringConf
    .createWithDefault("")

  val ALLUXIO_MASTER_PORT = conf("spark.rapids.alluxio.master.port")
    .doc("The Alluxio master port. If not set, read Alluxio master port from " +
      "spark.rapids.alluxio.home locally. This config is useful when Alluxio master " +
      "and Spark driver are not co-located.")
    .startupOnly()
    .integerConf
    .createWithDefault(19998)

  val ALLUXIO_HOME = conf("spark.rapids.alluxio.home")
    .doc("The Alluxio installation home path or link to the installation home path. ")
    .startupOnly()
    .stringConf
    .createWithDefault("/opt/alluxio")

  val ALLUXIO_PATHS_REPLACE = conf("spark.rapids.alluxio.pathsToReplace")
    .doc("List of paths to be replaced with corresponding Alluxio scheme. " +
      "E.g. when configure is set to " +
      "\"s3://foo->alluxio://0.1.2.3:19998/foo,gs://bar->alluxio://0.1.2.3:19998/bar\", " +
      "it means: " +
      "\"s3://foo/a.csv\" will be replaced to \"alluxio://0.1.2.3:19998/foo/a.csv\" and " +
      "\"gs://bar/b.csv\" will be replaced to \"alluxio://0.1.2.3:19998/bar/b.csv\". " +
      "To use this config, you have to mount the buckets to Alluxio by yourself. " +
      "If you set this config, spark.rapids.alluxio.automount.enabled won't be valid.")
    .startupOnly()
    .stringConf
    .toSequence
    .createOptional

  val ALLUXIO_AUTOMOUNT_ENABLED = conf("spark.rapids.alluxio.automount.enabled")
    .doc("Enable the feature of auto mounting the cloud storage to Alluxio. " +
      "It requires the Alluxio master is the same node of Spark driver node. " +
      "The Alluxio master's host and port will be read from alluxio.master.hostname and " +
      "alluxio.master.rpc.port(default: 19998) from ALLUXIO_HOME/conf/alluxio-site.properties, " +
      "then replace a cloud path which matches spark.rapids.alluxio.bucket.regex like " +
      "\"s3://bar/b.csv\" to \"alluxio://0.1.2.3:19998/bar/b.csv\", " +
      "and the bucket \"s3://bar\" will be mounted to \"/bar\" in Alluxio automatically.")
    .booleanConf
    .createWithDefault(false)

  val ALLUXIO_BUCKET_REGEX = conf("spark.rapids.alluxio.bucket.regex")
    .doc("A regex to decide which bucket should be auto-mounted to Alluxio. " +
      "E.g. when setting as \"^s3://bucket.*\", " +
      "the bucket which starts with \"s3://bucket\" will be mounted to Alluxio " +
      "and the path \"s3://bucket-foo/a.csv\" will be replaced to " +
      "\"alluxio://0.1.2.3:19998/bucket-foo/a.csv\". " +
      "It's only valid when setting spark.rapids.alluxio.automount.enabled=true. " +
      "The default value matches all the buckets in \"s3://\" or \"s3a://\" scheme.")
    .stringConf
    .createWithDefault("^s3a{0,1}://.*")

  val ALLUXIO_USER = conf("spark.rapids.alluxio.user")
      .doc("Alluxio user is set on the Alluxio client, " +
          "which is used to mount or get information. " +
          "By default it should be the user that running the Alluxio processes. " +
          "The default value is ubuntu.")
      .stringConf
      .createWithDefault("ubuntu")

  val ALLUXIO_REPLACEMENT_ALGO = conf("spark.rapids.alluxio.replacement.algo")
    .doc("The algorithm used when replacing the UFS path with the Alluxio path. CONVERT_TIME " +
      "and TASK_TIME are the valid options. CONVERT_TIME indicates that we do it " +
      "when we convert it to a GPU file read, this has extra overhead of creating an entirely " +
      "new file index, which requires listing the files and getting all new file info from " +
      "Alluxio. TASK_TIME replaces the path as late as possible inside of the task. " +
      "By waiting and replacing it at task time, it just replaces " +
      "the path without fetching the file information again, this is faster " +
      "but doesn't update locality information if that has a bit impact on performance.")
    .stringConf
    .checkValues(Set("CONVERT_TIME", "TASK_TIME"))
    .createWithDefault("TASK_TIME")

  val ALLUXIO_LARGE_FILE_THRESHOLD = conf("spark.rapids.alluxio.large.file.threshold")
    .doc("The threshold is used to identify whether average size of files is large " +
      "when reading from S3. If reading large files from S3 and " +
      "the disks used by Alluxio are slow, " +
      "directly reading from S3 is better than reading caches from Alluxio, " +
      "because S3 network bandwidth is faster than local disk. " +
      "This improvement takes effect when spark.rapids.alluxio.slow.disk is enabled.")
    .bytesConf(ByteUnit.BYTE)
    .createWithDefault(64 * 1024 * 1024) // 64M

  val ALLUXIO_SLOW_DISK = conf("spark.rapids.alluxio.slow.disk")
    .doc("Indicates whether the disks used by Alluxio are slow. " +
      "If it's true and reading S3 large files, " +
      "Rapids Accelerator reads from S3 directly instead of reading from Alluxio caches. " +
      "Refer to spark.rapids.alluxio.large.file.threshold which defines a threshold that " +
      "identifying whether files are large. " +
      "Typically, it's slow disks if speed is less than 300M/second. " +
      "If using convert time spark.rapids.alluxio.replacement.algo, " +
      "this may not apply to all file types like Delta files")
    .booleanConf
    .createWithDefault(true)

  // USER FACING DEBUG CONFIGS

  val SHUFFLE_COMPRESSION_MAX_BATCH_MEMORY =
    conf("spark.rapids.shuffle.compression.maxBatchMemory")
      .internal()
      .bytesConf(ByteUnit.BYTE)
      .createWithDefault(1024 * 1024 * 1024)

  val EXPLAIN = conf("spark.rapids.sql.explain")
    .doc("Explain why some parts of a query were not placed on a GPU or not. Possible " +
      "values are ALL: print everything, NONE: print nothing, NOT_ON_GPU: print only parts of " +
      "a query that did not go on the GPU")
    .stringConf
    .createWithDefault("NOT_ON_GPU")

  val SHIMS_PROVIDER_OVERRIDE = conf("spark.rapids.shims-provider-override")
    .internal()
    .startupOnly()
    .doc("Overrides the automatic Spark shim detection logic and forces a specific shims " +
      "provider class to be used. Set to the fully qualified shims provider class to use. " +
      "If you are using a custom Spark version such as Spark 3.1.1.0 then this can be used to " +
      "specify the shims provider that matches the base Spark version of Spark 3.1.1, i.e.: " +
      "com.nvidia.spark.rapids.shims.spark311.SparkShimServiceProvider. If you modified Spark " +
      "then there is no guarantee the RAPIDS Accelerator will function properly." +
      "When tested in a combined jar with other Shims, it's expected that the provided " +
      "implementation follows the same convention as existing Spark shims. If its class" +
      " name has the form com.nvidia.spark.rapids.shims.<shimId>.YourSparkShimServiceProvider. " +
      "The last package name component, i.e., shimId, can be used in the combined jar as the root" +
      " directory /shimId for any incompatible classes. When tested in isolation, no special " +
      "jar root is required"
    )
    .stringConf
    .createOptional

  val CUDF_VERSION_OVERRIDE = conf("spark.rapids.cudfVersionOverride")
    .internal()
    .startupOnly()
    .doc("Overrides the cudf version compatibility check between cudf jar and RAPIDS Accelerator " +
      "jar. If you are sure that the cudf jar which is mentioned in the classpath is compatible " +
      "with the RAPIDS Accelerator version, then set this to true.")
    .booleanConf
    .createWithDefault(false)

  val ALLOW_DISABLE_ENTIRE_PLAN = conf("spark.rapids.allowDisableEntirePlan")
    .internal()
    .doc("The plugin has the ability to detect possibe incompatibility with some specific " +
      "queries and cluster configurations. In those cases the plugin will disable GPU support " +
      "for the entire query. Set this to false if you want to override that behavior, but use " +
      "with caution.")
    .booleanConf
    .createWithDefault(true)

  val OPTIMIZER_ENABLED = conf("spark.rapids.sql.optimizer.enabled")
      .internal()
      .doc("Enable cost-based optimizer that will attempt to avoid " +
          "transitions to GPU for operations that will not result in improved performance " +
          "over CPU")
      .booleanConf
      .createWithDefault(false)

  val OPTIMIZER_EXPLAIN = conf("spark.rapids.sql.optimizer.explain")
      .internal()
      .doc("Explain why some parts of a query were not placed on a GPU due to " +
          "optimization rules. Possible values are ALL: print everything, NONE: print nothing")
      .stringConf
      .createWithDefault("NONE")

  val OPTIMIZER_DEFAULT_ROW_COUNT = conf("spark.rapids.sql.optimizer.defaultRowCount")
    .internal()
    .doc("The cost-based optimizer uses estimated row counts to calculate costs and sometimes " +
      "there is no row count available so we need a default assumption to use in this case")
    .longConf
    .createWithDefault(1000000)

  val OPTIMIZER_CLASS_NAME = conf("spark.rapids.sql.optimizer.className")
    .internal()
    .doc("Optimizer implementation class name. The class must implement the " +
      "com.nvidia.spark.rapids.Optimizer trait")
    .stringConf
    .createWithDefault("com.nvidia.spark.rapids.CostBasedOptimizer")

  val OPTIMIZER_DEFAULT_CPU_OPERATOR_COST = conf("spark.rapids.sql.optimizer.cpu.exec.default")
    .internal()
    .doc("Default per-row CPU cost of executing an operator, in seconds")
    .doubleConf
    .createWithDefault(0.0002)

  val OPTIMIZER_DEFAULT_CPU_EXPRESSION_COST = conf("spark.rapids.sql.optimizer.cpu.expr.default")
    .internal()
    .doc("Default per-row CPU cost of evaluating an expression, in seconds")
    .doubleConf
    .createWithDefault(0.0)

  val OPTIMIZER_DEFAULT_GPU_OPERATOR_COST = conf("spark.rapids.sql.optimizer.gpu.exec.default")
      .internal()
      .doc("Default per-row GPU cost of executing an operator, in seconds")
      .doubleConf
      .createWithDefault(0.0001)

  val OPTIMIZER_DEFAULT_GPU_EXPRESSION_COST = conf("spark.rapids.sql.optimizer.gpu.expr.default")
      .internal()
      .doc("Default per-row GPU cost of evaluating an expression, in seconds")
      .doubleConf
      .createWithDefault(0.0)

  val OPTIMIZER_CPU_READ_SPEED = conf(
    "spark.rapids.sql.optimizer.cpuReadSpeed")
      .internal()
      .doc("Speed of reading data from CPU memory in GB/s")
      .doubleConf
      .createWithDefault(30.0)

  val OPTIMIZER_CPU_WRITE_SPEED = conf(
    "spark.rapids.sql.optimizer.cpuWriteSpeed")
    .internal()
    .doc("Speed of writing data to CPU memory in GB/s")
    .doubleConf
    .createWithDefault(30.0)

  val OPTIMIZER_GPU_READ_SPEED = conf(
    "spark.rapids.sql.optimizer.gpuReadSpeed")
    .internal()
    .doc("Speed of reading data from GPU memory in GB/s")
    .doubleConf
    .createWithDefault(320.0)

  val OPTIMIZER_GPU_WRITE_SPEED = conf(
    "spark.rapids.sql.optimizer.gpuWriteSpeed")
    .internal()
    .doc("Speed of writing data to GPU memory in GB/s")
    .doubleConf
    .createWithDefault(320.0)

  val USE_ARROW_OPT = conf("spark.rapids.arrowCopyOptimizationEnabled")
    .doc("Option to turn off using the optimized Arrow copy code when reading from " +
      "ArrowColumnVector in HostColumnarToGpu. Left as internal as user shouldn't " +
      "have to turn it off, but its convenient for testing.")
    .internal()
    .booleanConf
    .createWithDefault(true)

  val SPARK_GPU_RESOURCE_NAME = conf("spark.rapids.gpu.resourceName")
    .doc("The name of the Spark resource that represents a GPU that you want the plugin to use " +
      "if using custom resources with Spark.")
    .startupOnly()
    .stringConf
    .createWithDefault("gpu")

  val SUPPRESS_PLANNING_FAILURE = conf("spark.rapids.sql.suppressPlanningFailure")
    .doc("Option to fallback an individual query to CPU if an unexpected condition prevents the " +
      "query plan from being converted to a GPU-enabled one. Note this is different from " +
      "a normal CPU fallback for a yet-to-be-supported Spark SQL feature. If this happens " +
      "the error should be reported and investigated as a GitHub issue.")
    .booleanConf
    .createWithDefault(value = false)

  val ENABLE_FAST_SAMPLE = conf("spark.rapids.sql.fast.sample")
    .doc("Option to turn on fast sample. If enable it is inconsistent with CPU sample " +
      "because of GPU sample algorithm is inconsistent with CPU.")
    .booleanConf
    .createWithDefault(value = false)

  val DETECT_DELTA_LOG_QUERIES = conf("spark.rapids.sql.detectDeltaLogQueries")
    .doc("Queries against Delta Lake _delta_log JSON files are not efficient on the GPU. When " +
      "this option is enabled, the plugin will attempt to detect these queries and fall back " +
      "to the CPU.")
    .booleanConf
    .createWithDefault(value = true)

  val DETECT_DELTA_CHECKPOINT_QUERIES = conf("spark.rapids.sql.detectDeltaCheckpointQueries")
    .doc("Queries against Delta Lake _delta_log checkpoint Parquet files are not efficient on " +
      "the GPU. When this option is enabled, the plugin will attempt to detect these queries " +
      "and fall back to the CPU.")
    .booleanConf
    .createWithDefault(value = true)

  val NUM_FILES_FILTER_PARALLEL = conf("spark.rapids.sql.coalescing.reader.numFilterParallel")
    .doc("This controls the number of files the coalescing reader will run " +
      "in each thread when it filters blocks for reading. If this value is greater than zero " +
      "the files will be filtered in a multithreaded manner where each thread filters " +
      "the number of files set by this config. If this is set to zero the files are " +
      "filtered serially. This uses the same thread pool as the multithreaded reader, " +
      s"see $MULTITHREAD_READ_NUM_THREADS. Note that filtering multithreaded " +
      "is useful with Alluxio.")
    .integerConf
    .createWithDefault(value = 0)

  val CONCURRENT_WRITER_PARTITION_FLUSH_SIZE =
    conf("spark.rapids.sql.concurrentWriterPartitionFlushSize")
        .doc("The flush size of the concurrent writer cache in bytes for each partition. " +
            "If specified spark.sql.maxConcurrentOutputFileWriters, use concurrent writer to " +
            "write data. Concurrent writer first caches data for each partition and begins to " +
            "flush the data if it finds one partition with a size that is greater than or equal " +
            "to this config. The default value is 0, which will try to select a size based off " +
            "of file type specific configs. E.g.: It uses `write.parquet.row-group-size-bytes` " +
            "config for Parquet type and `orc.stripe.size` config for Orc type. " +
            "If the value is greater than 0, will use this positive value." +
            "Max value may get better performance but not always, because concurrent writer uses " +
            "spillable cache and big value may cause more IO swaps.")
        .bytesConf(ByteUnit.BYTE)
        .createWithDefault(0L)

  val NUM_SUB_PARTITIONS = conf("spark.rapids.sql.join.hash.numSubPartitions")
    .doc("The number of partitions for the repartition in each partition for big hash join. " +
      "GPU will try to repartition the data into smaller partitions in each partition when the " +
      "data from the build side is too large to fit into a single batch.")
    .internal()
    .integerConf
    .createWithDefault(16)

  val ENABLE_AQE_EXCHANGE_REUSE_FIXUP = conf("spark.rapids.sql.aqeExchangeReuseFixup.enable")
      .doc("Option to turn on the fixup of exchange reuse when running with " +
          "adaptive query execution.")
      .internal()
      .booleanConf
      .createWithDefault(true)

  private def printSectionHeader(category: String): Unit =
    println(s"\n### $category")

  private def printToggleHeader(category: String): Unit = {
    printSectionHeader(category)
    println("Name | Description | Default Value | Notes")
    println("-----|-------------|---------------|------------------")
  }

  private def printToggleHeaderWithSqlFunction(category: String): Unit = {
    printSectionHeader(category)
    println("Name | SQL Function(s) | Description | Default Value | Notes")
    println("-----|-----------------|-------------|---------------|------")
  }

  def help(asTable: Boolean = false): Unit = {
    if (asTable) {
      println("---")
      println("layout: page")
      println("title: Configuration")
      println("nav_order: 4")
      println("---")
      println(s"<!-- Generated by RapidsConf.help. DO NOT EDIT! -->")
      // scalastyle:off line.size.limit
      println("""# RAPIDS Accelerator for Apache Spark Configuration
        |The following is the list of options that `rapids-plugin-4-spark` supports.
        |
        |On startup use: `--conf [conf key]=[conf value]`. For example:
        |
        |```
<<<<<<< HEAD
        |${SPARK_HOME}/bin/spark-shell --jars rapids-4-spark_2.12-23.04.0-cuda11.jar \
=======
        |${SPARK_HOME}/bin/spark-shell --jars rapids-4-spark_2.12-23.04.1-SNAPSHOT-cuda11.jar \
>>>>>>> 3fb3e585
        |--conf spark.plugins=com.nvidia.spark.SQLPlugin \
        |--conf spark.rapids.sql.concurrentGpuTasks=2
        |```
        |
        |At runtime use: `spark.conf.set("[conf key]", [conf value])`. For example:
        |
        |```
        |scala> spark.conf.set("spark.rapids.sql.concurrentGpuTasks", 2)
        |```
        |
        | All configs can be set on startup, but some configs, especially for shuffle, will not
        | work if they are set at runtime. Please check the column of "Applicable at" to see
        | when the config can be set. "Startup" means only valid on startup, "Runtime" means
        | valid on both startup and runtime.
        |""".stripMargin)
      // scalastyle:on line.size.limit

      println("\n## General Configuration\n")
      println("Name | Description | Default Value | Applicable at")
      println("-----|-------------|--------------|--------------")
    } else {
      println("Rapids Configs:")
    }
    val allConfs = registeredConfs.clone()
    allConfs.append(RapidsPrivateUtil.getPrivateConfigs(): _*)
    allConfs.sortBy(_.key).foreach(_.help(asTable))
    if (asTable) {
      println("")
      // scalastyle:off line.size.limit
      println("""## Supported GPU Operators and Fine Tuning
        |_The RAPIDS Accelerator for Apache Spark_ can be configured to enable or disable specific
        |GPU accelerated expressions.  Enabled expressions are candidates for GPU execution. If the
        |expression is configured as disabled, the accelerator plugin will not attempt replacement,
        |and it will run on the CPU.
        |
        |Please leverage the [`spark.rapids.sql.explain`](#sql.explain) setting to get
        |feedback from the plugin as to why parts of a query may not be executing on the GPU.
        |
        |**NOTE:** Setting
        |[`spark.rapids.sql.incompatibleOps.enabled=true`](#sql.incompatibleOps.enabled)
        |will enable all the settings in the table below which are not enabled by default due to
        |incompatibilities.""".stripMargin)
      // scalastyle:on line.size.limit

      printToggleHeaderWithSqlFunction("Expressions\n")
    }
    GpuOverrides.expressions.values.toSeq.sortBy(_.tag.toString).foreach { rule =>
      val sqlFunctions =
        ConfHelper.getSqlFunctionsForClass(rule.tag.runtimeClass).map(_.mkString(", "))

      // this is only for formatting, this is done to ensure the table has a column for a
      // row where there isn't a SQL function
      rule.confHelp(asTable, Some(sqlFunctions.getOrElse(" ")))
    }
    if (asTable) {
      printToggleHeader("Execution\n")
    }
    GpuOverrides.execs.values.toSeq.sortBy(_.tag.toString).foreach(_.confHelp(asTable))
    if (asTable) {
      printToggleHeader("Commands\n")
    }
    GpuOverrides.commonRunnableCmds.values.toSeq.sortBy(_.tag.toString).foreach(_.confHelp(asTable))
    if (asTable) {
      printToggleHeader("Scans\n")
    }
    GpuOverrides.scans.values.toSeq.sortBy(_.tag.toString).foreach(_.confHelp(asTable))
    if (asTable) {
      printToggleHeader("Partitioning\n")
    }
    GpuOverrides.parts.values.toSeq.sortBy(_.tag.toString).foreach(_.confHelp(asTable))
  }
  def main(args: Array[String]): Unit = {
    // Include the configs in PythonConfEntries
    com.nvidia.spark.rapids.python.PythonConfEntries.init()
    val out = new FileOutputStream(new File(args(0)))
    Console.withOut(out) {
      Console.withErr(out) {
        RapidsConf.help(true)
      }
    }
  }
}

class RapidsConf(conf: Map[String, String]) extends Logging {

  import ConfHelper._
  import RapidsConf._

  def this(sqlConf: SQLConf) = {
    this(sqlConf.getAllConfs)
  }

  def this(sparkConf: SparkConf) = {
    this(Map(sparkConf.getAll: _*))
  }

  def get[T](entry: ConfEntry[T]): T = {
    entry.get(conf)
  }

  lazy val rapidsConfMap: util.Map[String, String] = conf.filterKeys(
    _.startsWith("spark.rapids.")).asJava

  lazy val metricsLevel: String = get(METRICS_LEVEL)

  lazy val isSqlEnabled: Boolean = get(SQL_ENABLED)

  lazy val isSqlExecuteOnGPU: Boolean = get(SQL_MODE).equals("executeongpu")

  lazy val isSqlExplainOnlyEnabled: Boolean = get(SQL_MODE).equals("explainonly")

  lazy val isUdfCompilerEnabled: Boolean = get(UDF_COMPILER_ENABLED)

  lazy val exportColumnarRdd: Boolean = get(EXPORT_COLUMNAR_RDD)

  lazy val shuffledHashJoinOptimizeShuffle: Boolean = get(SHUFFLED_HASH_JOIN_OPTIMIZE_SHUFFLE)

  lazy val stableSort: Boolean = get(STABLE_SORT)

  lazy val isFileScanPrunePartitionEnabled: Boolean = get(FILE_SCAN_PRUNE_PARTITION_ENABLED)

  lazy val isIncompatEnabled: Boolean = get(INCOMPATIBLE_OPS)

  lazy val incompatDateFormats: Boolean = get(INCOMPATIBLE_DATE_FORMATS)

  lazy val includeImprovedFloat: Boolean = get(IMPROVED_FLOAT_OPS)

  lazy val pinnedPoolSize: Long = get(PINNED_POOL_SIZE)

  lazy val pageablePoolSize: Long = get(PAGEABLE_POOL_SIZE)

  lazy val concurrentGpuTasks: Int = get(CONCURRENT_GPU_TASKS)

  lazy val isTestEnabled: Boolean = get(TEST_CONF)

  lazy val testRetryOOMInjectionEnabled : Boolean = get(TEST_RETRY_OOM_INJECTION_ENABLED)

  lazy val testingAllowedNonGpu: Seq[String] = get(TEST_ALLOWED_NONGPU)

  lazy val validateExecsInGpuPlan: Seq[String] = get(TEST_VALIDATE_EXECS_ONGPU)

  lazy val logQueryTransformations: Boolean = get(LOG_TRANSFORMATIONS)

  lazy val rmmDebugLocation: String = get(RMM_DEBUG)

  lazy val sparkRmmDebugLocation: String = get(SPARK_RMM_STATE_DEBUG)

  lazy val sparkRmmStateEnable: Boolean = get(SPARK_RMM_STATE_ENABLE)

  lazy val gpuOomDumpDir: Option[String] = get(GPU_OOM_DUMP_DIR)

  lazy val gpuOomMaxRetries: Int = get(GPU_OOM_MAX_RETRIES)

  lazy val isUvmEnabled: Boolean = get(UVM_ENABLED)

  lazy val isPooledMemEnabled: Boolean = get(POOLED_MEM)

  lazy val rmmPool: String = {
    var pool = get(RMM_POOL)
    if ("ASYNC".equalsIgnoreCase(pool)) {
      val driverVersion = Cuda.getDriverVersion
      val runtimeVersion = Cuda.getRuntimeVersion
      var fallbackMessage: Option[String] = None
      if (runtimeVersion < 11020 || driverVersion < 11020) {
        fallbackMessage = Some("CUDA runtime/driver does not support the ASYNC allocator")
      } else if (driverVersion < 11050) {
        fallbackMessage = Some("CUDA drivers before 11.5 have known incompatibilities with " +
          "the ASYNC allocator")
      }
      if (fallbackMessage.isDefined) {
        logWarning(s"${fallbackMessage.get}, falling back to ARENA")
        pool = "ARENA"
      }
    }
    pool
  }

  lazy val rmmExactAlloc: Option[Long] = get(RMM_EXACT_ALLOC)

  lazy val rmmAllocFraction: Double = get(RMM_ALLOC_FRACTION)

  lazy val rmmAllocMaxFraction: Double = get(RMM_ALLOC_MAX_FRACTION)

  lazy val rmmAllocMinFraction: Double = get(RMM_ALLOC_MIN_FRACTION)

  lazy val rmmAllocReserve: Long = get(RMM_ALLOC_RESERVE)

  lazy val hostSpillStorageSize: Long = get(HOST_SPILL_STORAGE_SIZE)

  lazy val isUnspillEnabled: Boolean = get(UNSPILL)

  lazy val isGdsSpillEnabled: Boolean = get(GDS_SPILL)

  lazy val gdsSpillBatchWriteBufferSize: Long = get(GDS_SPILL_BATCH_WRITE_BUFFER_SIZE)

  lazy val needDecimalGuarantees: Boolean = get(NEED_DECIMAL_OVERFLOW_GUARANTEES)

  lazy val gpuTargetBatchSizeBytes: Long = get(GPU_BATCH_SIZE_BYTES)

  lazy val isFloatAggEnabled: Boolean = get(ENABLE_FLOAT_AGG)

  lazy val explain: String = get(EXPLAIN)

  lazy val shouldExplain: Boolean = !explain.equalsIgnoreCase("NONE")

  lazy val shouldExplainAll: Boolean = explain.equalsIgnoreCase("ALL")

  lazy val isImprovedTimestampOpsEnabled: Boolean = get(IMPROVED_TIMESTAMP_OPS)

  lazy val chunkedReaderEnabled: Boolean = get(CHUNKED_READER)

  lazy val maxReadBatchSizeRows: Int = get(MAX_READER_BATCH_SIZE_ROWS)

  lazy val maxReadBatchSizeBytes: Long = get(MAX_READER_BATCH_SIZE_BYTES)

  lazy val parquetDebugDumpPrefix: String = get(PARQUET_DEBUG_DUMP_PREFIX)

  lazy val orcDebugDumpPrefix: String = get(ORC_DEBUG_DUMP_PREFIX)

  lazy val avroDebugDumpPrefix: String = get(AVRO_DEBUG_DUMP_PREFIX)

  lazy val hashAggReplaceMode: String = get(HASH_AGG_REPLACE_MODE)

  lazy val partialMergeDistinctEnabled: Boolean = get(PARTIAL_MERGE_DISTINCT_ENABLED)

  lazy val enableReplaceSortMergeJoin: Boolean = get(ENABLE_REPLACE_SORTMERGEJOIN)

  lazy val enableHashOptimizeSort: Boolean = get(ENABLE_HASH_OPTIMIZE_SORT)

  lazy val areInnerJoinsEnabled: Boolean = get(ENABLE_INNER_JOIN)

  lazy val areCrossJoinsEnabled: Boolean = get(ENABLE_CROSS_JOIN)

  lazy val areLeftOuterJoinsEnabled: Boolean = get(ENABLE_LEFT_OUTER_JOIN)

  lazy val areRightOuterJoinsEnabled: Boolean = get(ENABLE_RIGHT_OUTER_JOIN)

  lazy val areFullOuterJoinsEnabled: Boolean = get(ENABLE_FULL_OUTER_JOIN)

  lazy val areLeftSemiJoinsEnabled: Boolean = get(ENABLE_LEFT_SEMI_JOIN)

  lazy val areLeftAntiJoinsEnabled: Boolean = get(ENABLE_LEFT_ANTI_JOIN)

  lazy val areExistenceJoinsEnabled: Boolean = get(ENABLE_EXISTENCE_JOIN)

  lazy val isCastDecimalToFloatEnabled: Boolean = get(ENABLE_CAST_DECIMAL_TO_FLOAT)

  lazy val isCastFloatToDecimalEnabled: Boolean = get(ENABLE_CAST_FLOAT_TO_DECIMAL)

  lazy val isCastFloatToStringEnabled: Boolean = get(ENABLE_CAST_FLOAT_TO_STRING)

  lazy val isCastStringToTimestampEnabled: Boolean = get(ENABLE_CAST_STRING_TO_TIMESTAMP)

  lazy val hasExtendedYearValues: Boolean = get(HAS_EXTENDED_YEAR_VALUES)

  lazy val isCastStringToFloatEnabled: Boolean = get(ENABLE_CAST_STRING_TO_FLOAT)

  lazy val isCastFloatToIntegralTypesEnabled: Boolean = get(ENABLE_CAST_FLOAT_TO_INTEGRAL_TYPES)

  lazy val isCastDecimalToStringEnabled: Boolean = get(ENABLE_CAST_DECIMAL_TO_STRING)

  lazy val isProjectAstEnabled: Boolean = get(ENABLE_PROJECT_AST)

  lazy val isTieredProjectEnabled: Boolean = get(ENABLE_TIERED_PROJECT)

  lazy val multiThreadReadNumThreads: Int = {
    // Use the largest value set among all the options.
    val deprecatedConfs = Seq(
      PARQUET_MULTITHREAD_READ_NUM_THREADS,
      ORC_MULTITHREAD_READ_NUM_THREADS,
      AVRO_MULTITHREAD_READ_NUM_THREADS)
    val values = get(MULTITHREAD_READ_NUM_THREADS) +: deprecatedConfs.flatMap { deprecatedConf =>
      val confValue = get(deprecatedConf)
      confValue.foreach { _ =>
        logWarning(s"$deprecatedConf is deprecated, use $MULTITHREAD_READ_NUM_THREADS. " +
          "Conflicting multithreaded read thread count settings will use the largest value.")
      }
      confValue
    }
    values.max
  }

  lazy val numFilesFilterParallel: Int = get(NUM_FILES_FILTER_PARALLEL)

  lazy val isParquetEnabled: Boolean = get(ENABLE_PARQUET)

  lazy val isParquetInt96WriteEnabled: Boolean = get(ENABLE_PARQUET_INT96_WRITE)

  lazy val parquetReaderFooterType: ParquetFooterReaderType.Value = {
    get(PARQUET_READER_FOOTER_TYPE) match {
      case "AUTO" => ParquetFooterReaderType.AUTO
      case "NATIVE" => ParquetFooterReaderType.NATIVE
      case "JAVA" => ParquetFooterReaderType.JAVA
      case other =>
        throw new IllegalArgumentException(s"Internal Error $other is not supported for " +
            s"${PARQUET_READER_FOOTER_TYPE.key}")
    }
  }

  lazy val isParquetPerFileReadEnabled: Boolean =
    RapidsReaderType.withName(get(PARQUET_READER_TYPE)) == RapidsReaderType.PERFILE

  lazy val isParquetAutoReaderEnabled: Boolean =
    RapidsReaderType.withName(get(PARQUET_READER_TYPE)) == RapidsReaderType.AUTO

  lazy val isParquetCoalesceFileReadEnabled: Boolean = isParquetAutoReaderEnabled ||
    RapidsReaderType.withName(get(PARQUET_READER_TYPE)) == RapidsReaderType.COALESCING

  lazy val isParquetMultiThreadReadEnabled: Boolean = isParquetAutoReaderEnabled ||
    RapidsReaderType.withName(get(PARQUET_READER_TYPE)) == RapidsReaderType.MULTITHREADED

  lazy val maxNumParquetFilesParallel: Int = get(PARQUET_MULTITHREAD_READ_MAX_NUM_FILES_PARALLEL)

  lazy val isParquetReadEnabled: Boolean = get(ENABLE_PARQUET_READ)

  lazy val getParquetMultithreadedCombineThreshold: Long =
    get(PARQUET_MULTITHREADED_COMBINE_THRESHOLD)

  lazy val getParquetMultithreadedCombineWaitTime: Int =
    get(PARQUET_MULTITHREADED_COMBINE_WAIT_TIME)

  lazy val getParquetMultithreadedReaderKeepOrder: Boolean =
    get(PARQUET_MULTITHREADED_READ_KEEP_ORDER)

  lazy val isParquetWriteEnabled: Boolean = get(ENABLE_PARQUET_WRITE)

  lazy val isOrcEnabled: Boolean = get(ENABLE_ORC)

  lazy val isOrcReadEnabled: Boolean = get(ENABLE_ORC_READ)

  lazy val isOrcWriteEnabled: Boolean = get(ENABLE_ORC_WRITE)

  lazy val isOrcFloatTypesToStringEnable: Boolean = get(ENABLE_ORC_FLOAT_TYPES_TO_STRING)

  lazy val isOrcPerFileReadEnabled: Boolean =
    RapidsReaderType.withName(get(ORC_READER_TYPE)) == RapidsReaderType.PERFILE

  lazy val isOrcAutoReaderEnabled: Boolean =
    RapidsReaderType.withName(get(ORC_READER_TYPE)) == RapidsReaderType.AUTO

  lazy val isOrcCoalesceFileReadEnabled: Boolean = isOrcAutoReaderEnabled ||
    RapidsReaderType.withName(get(ORC_READER_TYPE)) == RapidsReaderType.COALESCING

  lazy val isOrcMultiThreadReadEnabled: Boolean = isOrcAutoReaderEnabled ||
    RapidsReaderType.withName(get(ORC_READER_TYPE)) == RapidsReaderType.MULTITHREADED

  lazy val maxNumOrcFilesParallel: Int = get(ORC_MULTITHREAD_READ_MAX_NUM_FILES_PARALLEL)

  lazy val isCsvEnabled: Boolean = get(ENABLE_CSV)

  lazy val isCsvReadEnabled: Boolean = get(ENABLE_CSV_READ)

  lazy val isCsvFloatReadEnabled: Boolean = get(ENABLE_READ_CSV_FLOATS)

  lazy val isCsvDoubleReadEnabled: Boolean = get(ENABLE_READ_CSV_DOUBLES)

  lazy val isCsvDecimalReadEnabled: Boolean = get(ENABLE_READ_CSV_DECIMALS)

  lazy val isJsonEnabled: Boolean = get(ENABLE_JSON)

  lazy val isJsonReadEnabled: Boolean = get(ENABLE_JSON_READ)

  lazy val isJsonFloatReadEnabled: Boolean = get(ENABLE_READ_JSON_FLOATS)

  lazy val isJsonDoubleReadEnabled: Boolean = get(ENABLE_READ_JSON_DOUBLES)

  lazy val isJsonDecimalReadEnabled: Boolean = get(ENABLE_READ_JSON_DECIMALS)

  lazy val isAvroEnabled: Boolean = get(ENABLE_AVRO)

  lazy val isAvroReadEnabled: Boolean = get(ENABLE_AVRO_READ)

  lazy val isAvroPerFileReadEnabled: Boolean =
    RapidsReaderType.withName(get(AVRO_READER_TYPE)) == RapidsReaderType.PERFILE

  lazy val isAvroAutoReaderEnabled: Boolean =
    RapidsReaderType.withName(get(AVRO_READER_TYPE)) == RapidsReaderType.AUTO

  lazy val isAvroCoalesceFileReadEnabled: Boolean = isAvroAutoReaderEnabled ||
    RapidsReaderType.withName(get(AVRO_READER_TYPE)) == RapidsReaderType.COALESCING

  lazy val isAvroMultiThreadReadEnabled: Boolean = isAvroAutoReaderEnabled ||
    RapidsReaderType.withName(get(AVRO_READER_TYPE)) == RapidsReaderType.MULTITHREADED

  lazy val maxNumAvroFilesParallel: Int = get(AVRO_MULTITHREAD_READ_MAX_NUM_FILES_PARALLEL)

  lazy val isDeltaWriteEnabled: Boolean = get(ENABLE_DELTA_WRITE)

  lazy val isIcebergEnabled: Boolean = get(ENABLE_ICEBERG)

  lazy val isIcebergReadEnabled: Boolean = get(ENABLE_ICEBERG_READ)

  lazy val isHiveDelimitedTextEnabled: Boolean = get(ENABLE_HIVE_TEXT)

  lazy val isHiveDelimitedTextReadEnabled: Boolean = get(ENABLE_HIVE_TEXT_READ)

  lazy val isHiveDelimitedTextWriteEnabled: Boolean = get(ENABLE_HIVE_TEXT_WRITE)

  lazy val shouldHiveReadFloats: Boolean = get(ENABLE_READ_HIVE_FLOATS)

  lazy val shouldHiveReadDoubles: Boolean = get(ENABLE_READ_HIVE_DOUBLES)

  lazy val shouldHiveReadDecimals: Boolean = get(ENABLE_READ_HIVE_DECIMALS)

  lazy val shuffleManagerEnabled: Boolean = get(SHUFFLE_MANAGER_ENABLED)

  lazy val shuffleManagerMode: String = get(SHUFFLE_MANAGER_MODE)

  lazy val shuffleTransportClassName: String = get(SHUFFLE_TRANSPORT_CLASS_NAME)

  lazy val shuffleTransportEarlyStartHeartbeatInterval: Int = get(
    SHUFFLE_TRANSPORT_EARLY_START_HEARTBEAT_INTERVAL)

  lazy val shuffleTransportEarlyStartHeartbeatTimeout: Int = get(
    SHUFFLE_TRANSPORT_EARLY_START_HEARTBEAT_TIMEOUT)

  lazy val shuffleTransportEarlyStart: Boolean = get(SHUFFLE_TRANSPORT_EARLY_START)

  lazy val shuffleTransportMaxReceiveInflightBytes: Long = get(
    SHUFFLE_TRANSPORT_MAX_RECEIVE_INFLIGHT_BYTES)

  lazy val shuffleUcxActiveMessagesForceRndv: Boolean = get(SHUFFLE_UCX_ACTIVE_MESSAGES_FORCE_RNDV)

  lazy val shuffleUcxUseWakeup: Boolean = get(SHUFFLE_UCX_USE_WAKEUP)

  lazy val shuffleUcxListenerStartPort: Int = get(SHUFFLE_UCX_LISTENER_START_PORT)

  lazy val shuffleUcxMgmtHost: String = get(SHUFFLE_UCX_MGMT_SERVER_HOST)

  lazy val shuffleUcxMgmtConnTimeout: Int = get(SHUFFLE_UCX_MGMT_CONNECTION_TIMEOUT)

  lazy val shuffleUcxBounceBuffersSize: Long = get(SHUFFLE_UCX_BOUNCE_BUFFERS_SIZE)

  lazy val shuffleUcxDeviceBounceBuffersCount: Int = get(SHUFFLE_UCX_BOUNCE_BUFFERS_DEVICE_COUNT)

  lazy val shuffleUcxHostBounceBuffersCount: Int = get(SHUFFLE_UCX_BOUNCE_BUFFERS_HOST_COUNT)

  lazy val shuffleMaxClientThreads: Int = get(SHUFFLE_MAX_CLIENT_THREADS)

  lazy val shuffleMaxClientTasks: Int = get(SHUFFLE_MAX_CLIENT_TASKS)

  lazy val shuffleClientThreadKeepAliveTime: Int = get(SHUFFLE_CLIENT_THREAD_KEEPALIVE)

  lazy val shuffleMaxServerTasks: Int = get(SHUFFLE_MAX_SERVER_TASKS)

  lazy val shuffleMaxMetadataSize: Long = get(SHUFFLE_MAX_METADATA_SIZE)

  lazy val shuffleCompressionCodec: String = get(SHUFFLE_COMPRESSION_CODEC)

  lazy val shuffleCompressionLz4ChunkSize: Long = get(SHUFFLE_COMPRESSION_LZ4_CHUNK_SIZE)

  lazy val shuffleCompressionMaxBatchMemory: Long = get(SHUFFLE_COMPRESSION_MAX_BATCH_MEMORY)

  lazy val shuffleMultiThreadedMaxBytesInFlight: Long =
    get(SHUFFLE_MULTITHREADED_MAX_BYTES_IN_FLIGHT)

  lazy val shuffleMultiThreadedWriterThreads: Int = get(SHUFFLE_MULTITHREADED_WRITER_THREADS)

  lazy val shuffleMultiThreadedReaderThreads: Int = get(SHUFFLE_MULTITHREADED_READER_THREADS)

  def isUCXShuffleManagerMode: Boolean =
    RapidsShuffleManagerMode
      .withName(get(SHUFFLE_MANAGER_MODE)) == RapidsShuffleManagerMode.UCX

  def isMultiThreadedShuffleManagerMode: Boolean =
    RapidsShuffleManagerMode
      .withName(get(SHUFFLE_MANAGER_MODE)) == RapidsShuffleManagerMode.MULTITHREADED

  def isCacheOnlyShuffleManagerMode: Boolean =
    RapidsShuffleManagerMode
      .withName(get(SHUFFLE_MANAGER_MODE)) == RapidsShuffleManagerMode.CACHE_ONLY

  def isGPUShuffle: Boolean = isUCXShuffleManagerMode || isCacheOnlyShuffleManagerMode

  lazy val shimsProviderOverride: Option[String] = get(SHIMS_PROVIDER_OVERRIDE)

  lazy val cudfVersionOverride: Boolean = get(CUDF_VERSION_OVERRIDE)

  lazy val allowDisableEntirePlan: Boolean = get(ALLOW_DISABLE_ENTIRE_PLAN)

  lazy val useArrowCopyOptimization: Boolean = get(USE_ARROW_OPT)

  lazy val getCloudSchemes: Seq[String] =
    DEFAULT_CLOUD_SCHEMES ++ get(CLOUD_SCHEMES).getOrElse(Seq.empty)

  lazy val optimizerEnabled: Boolean = get(OPTIMIZER_ENABLED)

  lazy val optimizerExplain: String = get(OPTIMIZER_EXPLAIN)

  lazy val optimizerShouldExplainAll: Boolean = optimizerExplain.equalsIgnoreCase("ALL")

  lazy val optimizerClassName: String = get(OPTIMIZER_CLASS_NAME)

  lazy val defaultRowCount: Long = get(OPTIMIZER_DEFAULT_ROW_COUNT)

  lazy val defaultCpuOperatorCost: Double = get(OPTIMIZER_DEFAULT_CPU_OPERATOR_COST)

  lazy val defaultCpuExpressionCost: Double = get(OPTIMIZER_DEFAULT_CPU_EXPRESSION_COST)

  lazy val defaultGpuOperatorCost: Double = get(OPTIMIZER_DEFAULT_GPU_OPERATOR_COST)

  lazy val defaultGpuExpressionCost: Double = get(OPTIMIZER_DEFAULT_GPU_EXPRESSION_COST)

  lazy val cpuReadMemorySpeed: Double = get(OPTIMIZER_CPU_READ_SPEED)

  lazy val cpuWriteMemorySpeed: Double = get(OPTIMIZER_CPU_WRITE_SPEED)

  lazy val gpuReadMemorySpeed: Double = get(OPTIMIZER_GPU_READ_SPEED)

  lazy val gpuWriteMemorySpeed: Double = get(OPTIMIZER_GPU_WRITE_SPEED)

  lazy val getAlluxioHome: String = get(ALLUXIO_HOME)

  lazy val getAlluxioMaster: String = get(ALLUXIO_MASTER)

  lazy val getAlluxioMasterPort: Int = get(ALLUXIO_MASTER_PORT)

  lazy val getAlluxioPathsToReplace: Option[Seq[String]] = get(ALLUXIO_PATHS_REPLACE)

  lazy val getAlluxioAutoMountEnabled: Boolean = get(ALLUXIO_AUTOMOUNT_ENABLED)

  lazy val getAlluxioBucketRegex: String = get(ALLUXIO_BUCKET_REGEX)

  lazy val getAlluxioUser: String = get(ALLUXIO_USER)

  lazy val getAlluxioReplacementAlgo: String = get(ALLUXIO_REPLACEMENT_ALGO)

  lazy val isAlluxioReplacementAlgoConvertTime: Boolean =
    get(ALLUXIO_REPLACEMENT_ALGO) == "CONVERT_TIME"

  lazy val isAlluxioReplacementAlgoTaskTime: Boolean =
    get(ALLUXIO_REPLACEMENT_ALGO) == "TASK_TIME"

  lazy val getAlluxioLargeFileThreshold: Long = get(ALLUXIO_LARGE_FILE_THRESHOLD)

  lazy val enableAlluxioSlowDisk: Boolean = get(ALLUXIO_SLOW_DISK)

  lazy val driverTimeZone: Option[String] = get(DRIVER_TIMEZONE)

  lazy val isRangeWindowByteEnabled: Boolean = get(ENABLE_RANGE_WINDOW_BYTES)

  lazy val isRangeWindowShortEnabled: Boolean = get(ENABLE_RANGE_WINDOW_SHORT)

  lazy val isRangeWindowIntEnabled: Boolean = get(ENABLE_RANGE_WINDOW_INT)

  lazy val isRangeWindowLongEnabled: Boolean = get(ENABLE_RANGE_WINDOW_LONG)

  lazy val isRangeWindowDecimalEnabled: Boolean = get(ENABLE_RANGE_WINDOW_DECIMAL)

  lazy val isRegExpEnabled: Boolean = get(ENABLE_REGEXP)

  lazy val maxRegExpStateMemory: Long =  {
    val size = get(REGEXP_MAX_STATE_MEMORY_BYTES)
    if (size > 3 * gpuTargetBatchSizeBytes) {
      logWarning(s"${REGEXP_MAX_STATE_MEMORY_BYTES.key} is more than 3 times " +
        s"${GPU_BATCH_SIZE_BYTES.key}. This may cause regular expression operations to " +
        s"encounter GPU out of memory errors.")
    }
    size
  }

  lazy val getSparkGpuResourceName: String = get(SPARK_GPU_RESOURCE_NAME)

  lazy val isCpuBasedUDFEnabled: Boolean = get(ENABLE_CPU_BASED_UDF)

  lazy val isFastSampleEnabled: Boolean = get(ENABLE_FAST_SAMPLE)

  lazy val isDetectDeltaLogQueries: Boolean = get(DETECT_DELTA_LOG_QUERIES)

  lazy val isDetectDeltaCheckpointQueries: Boolean = get(DETECT_DELTA_CHECKPOINT_QUERIES)

  lazy val concurrentWriterPartitionFlushSize: Long = get(CONCURRENT_WRITER_PARTITION_FLUSH_SIZE)

  lazy val isAqeExchangeReuseFixupEnabled: Boolean = get(ENABLE_AQE_EXCHANGE_REUSE_FIXUP)

  private val optimizerDefaults = Map(
    // this is not accurate because CPU projections do have a cost due to appending values
    // to each row that is produced, but this needs to be a really small number because
    // GpuProject cost is zero (in our cost model) and we don't want to encourage moving to
    // the GPU just to do a trivial projection, so we pretend the overhead of a
    // CPU projection (beyond evaluating the expressions) is also zero
    "spark.rapids.sql.optimizer.cpu.exec.ProjectExec" -> "0",
    // The cost of a GPU projection is mostly the cost of evaluating the expressions
    // to produce the projected columns
    "spark.rapids.sql.optimizer.gpu.exec.ProjectExec" -> "0",
    // union does not further process data produced by its children
    "spark.rapids.sql.optimizer.cpu.exec.UnionExec" -> "0",
    "spark.rapids.sql.optimizer.gpu.exec.UnionExec" -> "0"
  )

  def isOperatorEnabled(key: String, incompat: Boolean, isDisabledByDefault: Boolean): Boolean = {
    val default = !(isDisabledByDefault || incompat) || (incompat && isIncompatEnabled)
    conf.get(key).map(toBoolean(_, key)).getOrElse(default)
  }

  /**
   * Get the GPU cost of an expression, for use in the cost-based optimizer.
   */
  def getGpuExpressionCost(operatorName: String): Option[Double] = {
    val key = s"spark.rapids.sql.optimizer.gpu.expr.$operatorName"
    getOptionalCost(key)
  }

  /**
   * Get the GPU cost of an operator, for use in the cost-based optimizer.
   */
  def getGpuOperatorCost(operatorName: String): Option[Double] = {
    val key = s"spark.rapids.sql.optimizer.gpu.exec.$operatorName"
    getOptionalCost(key)
  }

  /**
   * Get the CPU cost of an expression, for use in the cost-based optimizer.
   */
  def getCpuExpressionCost(operatorName: String): Option[Double] = {
    val key = s"spark.rapids.sql.optimizer.cpu.expr.$operatorName"
    getOptionalCost(key)
  }

  /**
   * Get the CPU cost of an operator, for use in the cost-based optimizer.
   */
  def getCpuOperatorCost(operatorName: String): Option[Double] = {
    val key = s"spark.rapids.sql.optimizer.cpu.exec.$operatorName"
    getOptionalCost(key)
  }

  private def getOptionalCost(key: String) = {
    // user-provided value takes precedence, then look in defaults map
    conf.get(key).orElse(optimizerDefaults.get(key)).map(toDouble(_, key))
  }

  /**
   * To judge whether "key" is explicitly set by the users.
   */
  def isConfExplicitlySet(key: String): Boolean = {
    conf.contains(key)
  }
}<|MERGE_RESOLUTION|>--- conflicted
+++ resolved
@@ -1886,11 +1886,7 @@
         |On startup use: `--conf [conf key]=[conf value]`. For example:
         |
         |```
-<<<<<<< HEAD
-        |${SPARK_HOME}/bin/spark-shell --jars rapids-4-spark_2.12-23.04.0-cuda11.jar \
-=======
-        |${SPARK_HOME}/bin/spark-shell --jars rapids-4-spark_2.12-23.04.1-SNAPSHOT-cuda11.jar \
->>>>>>> 3fb3e585
+        |${SPARK_HOME}/bin/spark-shell --jars rapids-4-spark_2.12-23.04.1-cuda11.jar \
         |--conf spark.plugins=com.nvidia.spark.SQLPlugin \
         |--conf spark.rapids.sql.concurrentGpuTasks=2
         |```
