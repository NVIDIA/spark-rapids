/*
 * Copyright (c) 2020-2021, NVIDIA CORPORATION.
 *
 * Licensed under the Apache License, Version 2.0 (the "License");
 * you may not use this file except in compliance with the License.
 * You may obtain a copy of the License at
 *
 *     http://www.apache.org/licenses/LICENSE-2.0
 *
 * Unless required by applicable law or agreed to in writing, software
 * distributed under the License is distributed on an "AS IS" BASIS,
 * WITHOUT WARRANTIES OR CONDITIONS OF ANY KIND, either express or implied.
 * See the License for the specific language governing permissions and
 * limitations under the License.
 */

package com.nvidia.spark.rapids

import java.nio.ByteBuffer

import org.apache.arrow.memory.ReferenceManager
import org.apache.arrow.vector.ValueVector
import org.apache.hadoop.fs.Path

import org.apache.spark.rdd.RDD
import org.apache.spark.sql.{SparkSession, SparkSessionExtensions}
import org.apache.spark.sql.catalyst.{InternalRow, TableIdentifier}
import org.apache.spark.sql.catalyst.analysis.Resolver
import org.apache.spark.sql.catalyst.encoders.ExpressionEncoder
import org.apache.spark.sql.catalyst.expressions.{Alias, Expression, ExprId, NullOrdering, SortDirection, SortOrder}
import org.apache.spark.sql.catalyst.plans.JoinType
import org.apache.spark.sql.catalyst.plans.logical.Statistics
import org.apache.spark.sql.catalyst.plans.physical.{BroadcastMode, Partitioning}
import org.apache.spark.sql.catalyst.rules.Rule
import org.apache.spark.sql.catalyst.trees.TreeNode
import org.apache.spark.sql.connector.read.Scan
import org.apache.spark.sql.execution.SparkPlan
import org.apache.spark.sql.execution.adaptive.{QueryStageExec, ShuffleQueryStageExec}
import org.apache.spark.sql.execution.command.RunnableCommand
import org.apache.spark.sql.execution.datasources.{FileIndex, FilePartition, HadoopFsRelation, PartitionDirectory, PartitionedFile}
import org.apache.spark.sql.execution.exchange.{ReusedExchangeExec, ShuffleExchangeExec}
import org.apache.spark.sql.execution.joins._
import org.apache.spark.sql.internal.SQLConf
import org.apache.spark.sql.rapids.{GpuFileSourceScanExec, ShuffleManagerShimBase}
import org.apache.spark.sql.rapids.execution.{GpuBroadcastExchangeExecBase, GpuBroadcastNestedLoopJoinExecBase, GpuShuffleExchangeExecBase}
import org.apache.spark.sql.types._
import org.apache.spark.storage.{BlockId, BlockManagerId}

/**
 * Spark BuildSide, BuildRight, BuildLeft moved packages in Spark 3.1
 * so create GPU versions of these that can be agnostic to Spark version.
 */
sealed abstract class GpuBuildSide

case object GpuBuildRight extends GpuBuildSide

case object GpuBuildLeft extends GpuBuildSide

sealed abstract class ShimVersion

case class SparkShimVersion(major: Int, minor: Int, patch: Int) extends ShimVersion {
  override def toString(): String = s"$major.$minor.$patch"
}

case class DatabricksShimVersion(major: Int, minor: Int, patch: Int) extends ShimVersion {
  override def toString(): String = s"$major.$minor.$patch-databricks"
}

case class EMRShimVersion(major: Int, minor: Int, patch: Int) extends ShimVersion {
  override def toString(): String = s"$major.$minor.$patch-amzn"
}

trait SparkShims {
  def getSparkShimVersion: ShimVersion
  def parquetRebaseReadKey: String
  def parquetRebaseWriteKey: String
  def avroRebaseReadKey: String
  def avroRebaseWriteKey: String
  def parquetRebaseRead(conf: SQLConf): String
  def parquetRebaseWrite(conf: SQLConf): String
  def v1RepairTableCommand(tableName: TableIdentifier): RunnableCommand

  def isGpuBroadcastHashJoin(plan: SparkPlan): Boolean
  def isGpuShuffledHashJoin(plan: SparkPlan): Boolean
  def isBroadcastExchangeLike(plan: SparkPlan): Boolean
  def isShuffleExchangeLike(plan: SparkPlan): Boolean
  def getQueryStageRuntimeStatistics(plan: QueryStageExec): Statistics
  def getRapidsShuffleManagerClass: String
  def getBuildSide(join: HashJoin): GpuBuildSide
  def getBuildSide(join: BroadcastNestedLoopJoinExec): GpuBuildSide
  def getExprs: Map[Class[_ <: Expression], ExprRule[_ <: Expression]]
  def getGpuColumnarToRowTransition(plan: SparkPlan,
     exportColumnRdd: Boolean): GpuColumnarToRowExecParent
  def getExecs: Map[Class[_ <: SparkPlan], ExecRule[_ <: SparkPlan]]
  def getScans: Map[Class[_ <: Scan], ScanRule[_ <: Scan]]

  def getScalaUDFAsExpression(
    function: AnyRef,
    dataType: DataType,
    children: Seq[Expression],
    inputEncoders: Seq[Option[ExpressionEncoder[_]]] = Nil,
    outputEncoder: Option[ExpressionEncoder[_]] = None,
    udfName: Option[String] = None,
    nullable: Boolean = true,
    udfDeterministic: Boolean = true): Expression

  def getGpuBroadcastNestedLoopJoinShim(
    left: SparkPlan,
    right: SparkPlan,
    join: BroadcastNestedLoopJoinExec,
    joinType: JoinType,
    condition: Option[Expression],
    targetSizeBytes: Long): GpuBroadcastNestedLoopJoinExecBase


  def getGpuBroadcastExchangeExec(
      mode: BroadcastMode,
      child: SparkPlan): GpuBroadcastExchangeExecBase

  def getGpuShuffleExchangeExec(
      outputPartitioning: Partitioning,
      child: SparkPlan,
      cpuShuffle: Option[ShuffleExchangeExec] = None): GpuShuffleExchangeExecBase

  def getGpuShuffleExchangeExec(
      queryStage: ShuffleQueryStageExec): GpuShuffleExchangeExecBase

  def getMapSizesByExecutorId(
    shuffleId: Int,
    startMapIndex: Int,
    endMapIndex: Int,
    startPartition: Int,
    endPartition: Int): Iterator[(BlockManagerId, Seq[(BlockId, Long, Int)])]

  def injectQueryStagePrepRule(
      extensions: SparkSessionExtensions,
      rule: SparkSession => Rule[SparkPlan])

  def getShuffleManagerShims(): ShuffleManagerShimBase

  def createFilePartition(index: Int, files: Array[PartitionedFile]): FilePartition

  def getPartitionFileNames(partitions: Seq[PartitionDirectory]): Seq[String]
  def getPartitionFileStatusSize(partitions: Seq[PartitionDirectory]): Long
  def getPartitionedFiles(partitions: Array[PartitionDirectory]): Array[PartitionedFile]
  def getPartitionSplitFiles(
      partitions: Array[PartitionDirectory],
      maxSplitBytes: Long,
      relation: HadoopFsRelation): Array[PartitionedFile]
  def getFileScanRDD(
    sparkSession: SparkSession,
    readFunction: (PartitionedFile) => Iterator[InternalRow],
    filePartitions: Seq[FilePartition]): RDD[InternalRow]

  def getFileSourceMaxMetadataValueLength(sqlConf: SQLConf): Int

  def copyParquetBatchScanExec(
      batchScanExec: GpuBatchScanExec,
      queryUsesInputFile: Boolean): GpuBatchScanExec

  def copyFileSourceScanExec(
      scanExec: GpuFileSourceScanExec,
      queryUsesInputFile: Boolean): GpuFileSourceScanExec

  def checkColumnNameDuplication(
      schema: StructType,
      colType: String,
      resolver: Resolver): Unit

  def sortOrderChildren(s: SortOrder): Seq[Expression]

  def sortOrder(child: Expression, direction: SortDirection): SortOrder = {
    sortOrder(child, direction, direction.defaultNullOrdering)
  }

  def sortOrder(
      child: Expression,
      direction: SortDirection,
      nullOrdering: NullOrdering): SortOrder

  def copySortOrderWithNewChild(s: SortOrder, child: Expression): SortOrder

  def alias(child: Expression, name: String)(
      exprId: ExprId,
      qualifier: Seq[String] = Seq.empty,
      explicitMetadata: Option[Metadata] = None): Alias

  def shouldIgnorePath(path: String): Boolean

<<<<<<< HEAD
  def getLegacyComplexTypeToString(): Boolean

  def getArrowDataBuf(vec: ValueVector): ByteBuffer
  def getArrowValidityBuf(vec: ValueVector): ByteBuffer
  def getArrowOffsetsBuf(vec: ValueVector): ByteBuffer
=======
  def getArrowDataBuf(vec: ValueVector): (ByteBuffer, ReferenceManager)
  def getArrowValidityBuf(vec: ValueVector): (ByteBuffer, ReferenceManager)
  def getArrowOffsetsBuf(vec: ValueVector): (ByteBuffer, ReferenceManager)
>>>>>>> e37c4987

  def replaceWithAlluxioPathIfNeeded(
      conf: RapidsConf,
      relation: HadoopFsRelation,
      partitionFilters: Seq[Expression],
      dataFilters: Seq[Expression]): FileIndex

  def replacePartitionDirectoryFiles(
    partitionDir: PartitionDirectory,
    replaceFunc: Path => Path): Seq[Path]

  def shouldFailDivByZero(): Boolean

  def findOperators(plan: SparkPlan, predicate: SparkPlan => Boolean): Seq[SparkPlan]

  def reusedExchangeExecPfn: PartialFunction[SparkPlan, ReusedExchangeExec]

  /** dropped by SPARK-34234 */
  def attachTreeIfSupported[TreeType <: TreeNode[_], A](
    tree: TreeType,
    msg: String = "")(
    f: => A
  ): A
}<|MERGE_RESOLUTION|>--- conflicted
+++ resolved
@@ -187,17 +187,11 @@
 
   def shouldIgnorePath(path: String): Boolean
 
-<<<<<<< HEAD
   def getLegacyComplexTypeToString(): Boolean
 
-  def getArrowDataBuf(vec: ValueVector): ByteBuffer
-  def getArrowValidityBuf(vec: ValueVector): ByteBuffer
-  def getArrowOffsetsBuf(vec: ValueVector): ByteBuffer
-=======
   def getArrowDataBuf(vec: ValueVector): (ByteBuffer, ReferenceManager)
   def getArrowValidityBuf(vec: ValueVector): (ByteBuffer, ReferenceManager)
   def getArrowOffsetsBuf(vec: ValueVector): (ByteBuffer, ReferenceManager)
->>>>>>> e37c4987
 
   def replaceWithAlluxioPathIfNeeded(
       conf: RapidsConf,
