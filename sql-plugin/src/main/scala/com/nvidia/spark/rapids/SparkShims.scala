--- conflicted
+++ resolved
@@ -253,7 +253,6 @@
 
   def aqeShuffleReaderExec: ExecRule[_ <: SparkPlan]
 
-<<<<<<< HEAD
   /**
    * Walk the plan recursively and return a list of operators that match the predicate
    */
@@ -265,9 +264,8 @@
    * to bypass the check for those.
    */
   def skipAssertIsOnTheGpu(plan: SparkPlan): Boolean
-=======
+
   def leafNodeDefaultParallelism(ss: SparkSession): Int
->>>>>>> 960d52d1
 }
 
 abstract class SparkCommonShims extends SparkShims {
