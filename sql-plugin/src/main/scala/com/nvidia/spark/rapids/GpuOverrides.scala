/*
 * Copyright (c) 2019-2021, NVIDIA CORPORATION.
 *
 * Licensed under the Apache License, Version 2.0 (the "License");
 * you may not use this file except in compliance with the License.
 * You may obtain a copy of the License at
 *
 *     http://www.apache.org/licenses/LICENSE-2.0
 *
 * Unless required by applicable law or agreed to in writing, software
 * distributed under the License is distributed on an "AS IS" BASIS,
 * WITHOUT WARRANTIES OR CONDITIONS OF ANY KIND, either express or implied.
 * See the License for the specific language governing permissions and
 * limitations under the License.
 */

package com.nvidia.spark.rapids

import java.time.ZoneId

import scala.collection.mutable.ListBuffer
import scala.reflect.ClassTag

import ai.rapids.cudf.DType

import org.apache.spark.internal.Logging
import org.apache.spark.sql.SparkSession
import org.apache.spark.sql.catalyst.expressions._
import org.apache.spark.sql.catalyst.expressions.aggregate._
import org.apache.spark.sql.catalyst.expressions.rapids.TimeStamp
import org.apache.spark.sql.catalyst.optimizer.NormalizeNaNAndZero
import org.apache.spark.sql.catalyst.plans.physical._
import org.apache.spark.sql.catalyst.rules.Rule
import org.apache.spark.sql.connector.read.Scan
import org.apache.spark.sql.execution._
import org.apache.spark.sql.execution.ScalarSubquery
import org.apache.spark.sql.execution.adaptive.{AdaptiveSparkPlanExec, BroadcastQueryStageExec, CustomShuffleReaderExec, ShuffleQueryStageExec}
import org.apache.spark.sql.execution.aggregate.{HashAggregateExec, SortAggregateExec}
import org.apache.spark.sql.execution.command.{CreateDataSourceTableAsSelectCommand, DataWritingCommand, DataWritingCommandExec, ExecutedCommandExec}
import org.apache.spark.sql.execution.datasources.{FileFormat, InsertIntoHadoopFsRelationCommand}
import org.apache.spark.sql.execution.datasources.csv.CSVFileFormat
import org.apache.spark.sql.execution.datasources.json.JsonFileFormat
import org.apache.spark.sql.execution.datasources.parquet.ParquetFileFormat
import org.apache.spark.sql.execution.datasources.text.TextFileFormat
import org.apache.spark.sql.execution.datasources.v2.{AlterNamespaceSetPropertiesExec, AlterTableExec, AtomicReplaceTableExec, BatchScanExec, CreateNamespaceExec, CreateTableExec, DeleteFromTableExec, DescribeNamespaceExec, DescribeTableExec, DropNamespaceExec, DropTableExec, RefreshTableExec, RenameTableExec, ReplaceTableExec, SetCatalogAndNamespaceExec, ShowCurrentNamespaceExec, ShowNamespacesExec, ShowTablePropertiesExec, ShowTablesExec}
import org.apache.spark.sql.execution.datasources.v2.csv.CSVScan
import org.apache.spark.sql.execution.exchange.{BroadcastExchangeExec, ShuffleExchangeExec}
import org.apache.spark.sql.execution.joins._
import org.apache.spark.sql.execution.python._
import org.apache.spark.sql.execution.python.rapids.GpuAggregateInPandasExecMeta
import org.apache.spark.sql.execution.window.WindowExec
import org.apache.spark.sql.hive.rapids.GpuHiveOverrides
import org.apache.spark.sql.internal.SQLConf
import org.apache.spark.sql.rapids._
import org.apache.spark.sql.rapids.catalyst.expressions.GpuRand
import org.apache.spark.sql.rapids.execution.{GpuBroadcastMeta, GpuBroadcastNestedLoopJoinMeta, GpuCustomShuffleReaderExec, GpuShuffleExchangeExecBase, GpuShuffleMeta}
import org.apache.spark.sql.rapids.execution.python._
import org.apache.spark.sql.types._
import org.apache.spark.unsafe.types.{CalendarInterval, UTF8String}

/**
 * Base class for all ReplacementRules
 * @param doWrap wraps a part of the plan in a [[RapidsMeta]] for further processing.
 * @param desc a description of what this part of the plan does.
 * @param tag metadata used to determine what INPUT is at runtime.
 * @tparam INPUT the exact type of the class we are wrapping.
 * @tparam BASE the generic base class for this type of stage, i.e. SparkPlan, Expression, etc.
 * @tparam WRAP_TYPE base class that should be returned by doWrap.
 */
abstract class ReplacementRule[INPUT <: BASE, BASE, WRAP_TYPE <: RapidsMeta[INPUT, BASE, _]](
    protected var doWrap: (
        INPUT,
        RapidsConf,
        Option[RapidsMeta[_, _, _]],
        DataFromReplacementRule) => WRAP_TYPE,
    protected var desc: String,
    protected val checks: Option[TypeChecks[_]],
    final val tag: ClassTag[INPUT]) extends DataFromReplacementRule {

  private var _incompatDoc: Option[String] = None
  private var _disabledDoc: Option[String] = None
  private var _visible: Boolean = true

  def isVisible: Boolean = _visible
  def description: String = desc

  override def incompatDoc: Option[String] = _incompatDoc
  override def disabledMsg: Option[String] = _disabledDoc
  override def getChecks: Option[TypeChecks[_]] = checks

  /**
   * Mark this expression as incompatible with the original Spark version
   * @param str a description of how it is incompatible.
   * @return this for chaining.
   */
  final def incompat(str: String) : this.type = {
    _incompatDoc = Some(str)
    this
  }

  /**
   * Mark this expression as disabled by default.
   * @param str a description of why it is disabled by default.
   * @return this for chaining.
   */
  final def disabledByDefault(str: String) : this.type = {
    _disabledDoc = Some(str)
    this
  }

  final def invisible(): this.type = {
    _visible = false
    this
  }

  /**
   * Provide a function that will wrap a spark type in a [[RapidsMeta]] instance that is used for
   * conversion to a GPU version.
   * @param func the function
   * @return this for chaining.
   */
  final def wrap(func: (
      INPUT,
      RapidsConf,
      Option[RapidsMeta[_, _, _]],
      DataFromReplacementRule) => WRAP_TYPE): this.type = {
    doWrap = func
    this
  }

  /**
   * Set a description of what the operation does.
   * @param str the description.
   * @return this for chaining
   */
  final def desc(str: String): this.type = {
    this.desc = str
    this
  }

  private var confKeyCache: String = null
  protected val confKeyPart: String

  override def confKey: String = {
    if (confKeyCache == null) {
      confKeyCache = "spark.rapids.sql." + confKeyPart + "." + tag.runtimeClass.getSimpleName
    }
    confKeyCache
  }

  def notes(): Option[String] = if (incompatDoc.isDefined) {
    Some(s"This is not 100% compatible with the Spark version because ${incompatDoc.get}")
  } else if (disabledMsg.isDefined) {
    Some(s"This is disabled by default because ${disabledMsg.get}")
  } else {
    None
  }

  def confHelp(asTable: Boolean = false, sparkSQLFunctions: Option[String] = None): Unit = {
    if (_visible) {
      val notesMsg = notes()
      if (asTable) {
        import ConfHelper.makeConfAnchor
        print(s"${makeConfAnchor(confKey)}")
        if (sparkSQLFunctions.isDefined) {
          print(s"|${sparkSQLFunctions.get}")
        }
        print(s"|$desc|${notesMsg.isEmpty}|")
        if (notesMsg.isDefined) {
          print(s"${notesMsg.get}")
        } else {
          print("None")
        }
        println("|")
      } else {
        println(s"$confKey:")
        println(s"\tEnable (true) or disable (false) the $tag $operationName.")
        if (sparkSQLFunctions.isDefined) {
          println(s"\tsql function: ${sparkSQLFunctions.get}")
        }
        println(s"\t$desc")
        if (notesMsg.isDefined) {
          println(s"\t${notesMsg.get}")
        }
        println(s"\tdefault: ${notesMsg.isEmpty}")
        println()
      }
    }
  }

  final def wrap(
      op: BASE,
      conf: RapidsConf,
      parent: Option[RapidsMeta[_, _, _]],
      r: DataFromReplacementRule): WRAP_TYPE = {
    doWrap(op.asInstanceOf[INPUT], conf, parent, r)
  }

  def getClassFor: Class[_] = tag.runtimeClass
}

/**
 * Holds everything that is needed to replace an Expression with a GPU enabled version.
 */
class ExprRule[INPUT <: Expression](
    doWrap: (
        INPUT,
        RapidsConf,
        Option[RapidsMeta[_, _, _]],
        DataFromReplacementRule) => BaseExprMeta[INPUT],
    desc: String,
    checks: Option[ExprChecks],
    tag: ClassTag[INPUT])
  extends ReplacementRule[INPUT, Expression, BaseExprMeta[INPUT]](
    doWrap, desc, checks, tag) {

  override val confKeyPart = "expression"
  override val operationName = "Expression"
}

/**
 * Holds everything that is needed to replace a `Scan` with a GPU enabled version.
 */
class ScanRule[INPUT <: Scan](
    doWrap: (
        INPUT,
        RapidsConf,
        Option[RapidsMeta[_, _, _]],
        DataFromReplacementRule) => ScanMeta[INPUT],
    desc: String,
    tag: ClassTag[INPUT])
  extends ReplacementRule[INPUT, Scan, ScanMeta[INPUT]](
    doWrap, desc, None, tag) {

  override val confKeyPart: String = "input"
  override val operationName: String = "Input"
}

/**
 * Holds everything that is needed to replace a `Partitioning` with a GPU enabled version.
 */
class PartRule[INPUT <: Partitioning](
    doWrap: (
        INPUT,
        RapidsConf,
        Option[RapidsMeta[_, _, _]],
        DataFromReplacementRule) => PartMeta[INPUT],
    desc: String,
    tag: ClassTag[INPUT])
  extends ReplacementRule[INPUT, Partitioning, PartMeta[INPUT]](
    doWrap, desc, None, tag) {

  override val confKeyPart: String = "partitioning"
  override val operationName: String = "Partitioning"
}

/**
 * Holds everything that is needed to replace a `SparkPlan` with a GPU enabled version.
 */
class ExecRule[INPUT <: SparkPlan](
    doWrap: (
        INPUT,
        RapidsConf,
        Option[RapidsMeta[_, _, _]],
        DataFromReplacementRule) => SparkPlanMeta[INPUT],
    desc: String,
    checks: Option[ExecChecks],
    tag: ClassTag[INPUT])
  extends ReplacementRule[INPUT, SparkPlan, SparkPlanMeta[INPUT]](
    doWrap, desc, checks, tag) {

  // TODO finish this...

  override val confKeyPart: String = "exec"
  override val operationName: String = "Exec"
}

/**
 * Holds everything that is needed to replace a `DataWritingCommand` with a
 * GPU enabled version.
 */
class DataWritingCommandRule[INPUT <: DataWritingCommand](
    doWrap: (
        INPUT,
        RapidsConf,
        Option[RapidsMeta[_, _, _]],
        DataFromReplacementRule) => DataWritingCommandMeta[INPUT],
    desc: String,
    tag: ClassTag[INPUT])
    extends ReplacementRule[INPUT, DataWritingCommand, DataWritingCommandMeta[INPUT]](
      doWrap, desc, None, tag) {

  override val confKeyPart: String = "output"
  override val operationName: String = "Output"
}

final class InsertIntoHadoopFsRelationCommandMeta(
    cmd: InsertIntoHadoopFsRelationCommand,
    conf: RapidsConf,
    parent: Option[RapidsMeta[_, _, _]],
    rule: DataFromReplacementRule)
    extends DataWritingCommandMeta[InsertIntoHadoopFsRelationCommand](cmd, conf, parent, rule) {

  private var fileFormat: Option[ColumnarFileFormat] = None

  override def tagSelfForGpu(): Unit = {
    if (cmd.bucketSpec.isDefined) {
      willNotWorkOnGpu("bucketing is not supported")
    }

    val spark = SparkSession.active

    fileFormat = cmd.fileFormat match {
      case _: CSVFileFormat =>
        willNotWorkOnGpu("CSV output is not supported")
        None
      case _: JsonFileFormat =>
        willNotWorkOnGpu("JSON output is not supported")
        None
      case f if GpuOrcFileFormat.isSparkOrcFormat(f) =>
        GpuOrcFileFormat.tagGpuSupport(this, spark, cmd.options, cmd.query.schema)
      case _: ParquetFileFormat =>
        GpuParquetFileFormat.tagGpuSupport(this, spark, cmd.options, cmd.query.schema)
      case _: TextFileFormat =>
        willNotWorkOnGpu("text output is not supported")
        None
      case f =>
        willNotWorkOnGpu(s"unknown file format: ${f.getClass.getCanonicalName}")
        None
    }
  }

  override def convertToGpu(): GpuDataWritingCommand = {
    val format = fileFormat.getOrElse(
      throw new IllegalStateException("fileFormat missing, tagSelfForGpu not called?"))

    GpuInsertIntoHadoopFsRelationCommand(
      cmd.outputPath,
      cmd.staticPartitions,
      cmd.ifPartitionNotExists,
      cmd.partitionColumns,
      cmd.bucketSpec,
      format,
      cmd.options,
      cmd.query,
      cmd.mode,
      cmd.catalogTable,
      cmd.fileIndex,
      cmd.outputColumnNames)
  }
}

final class CreateDataSourceTableAsSelectCommandMeta(
    cmd: CreateDataSourceTableAsSelectCommand,
    conf: RapidsConf,
    parent: Option[RapidsMeta[_, _, _]],
    rule: DataFromReplacementRule)
  extends DataWritingCommandMeta[CreateDataSourceTableAsSelectCommand](cmd, conf, parent, rule) {

  private var origProvider: Class[_] = _
  private var gpuProvider: Option[ColumnarFileFormat] = None

  override def tagSelfForGpu(): Unit = {
    if (cmd.table.bucketSpec.isDefined) {
      willNotWorkOnGpu("bucketing is not supported")
    }
    if (cmd.table.provider.isEmpty) {
      willNotWorkOnGpu("provider must be defined")
    }

    val spark = SparkSession.active
    origProvider =
      GpuDataSource.lookupDataSourceWithFallback(cmd.table.provider.get, spark.sessionState.conf)
    // Note that the data source V2 always fallsback to the V1 currently.
    // If that changes then this will start failing because we don't have a mapping.
    gpuProvider = origProvider.getConstructor().newInstance() match {
      case f: FileFormat if GpuOrcFileFormat.isSparkOrcFormat(f) =>
        GpuOrcFileFormat.tagGpuSupport(this, spark, cmd.table.storage.properties, cmd.query.schema)
      case _: ParquetFileFormat =>
        GpuParquetFileFormat.tagGpuSupport(this, spark,
          cmd.table.storage.properties, cmd.query.schema)
      case ds =>
        willNotWorkOnGpu(s"Data source class not supported: ${ds}")
        None
    }
  }

  override def convertToGpu(): GpuDataWritingCommand = {
    val newProvider = gpuProvider.getOrElse(
      throw new IllegalStateException("fileFormat unexpected, tagSelfForGpu not called?"))

    GpuCreateDataSourceTableAsSelectCommand(
      cmd.table,
      cmd.mode,
      cmd.query,
      cmd.outputColumnNames,
      origProvider,
      newProvider)
  }
}

/**
 * Listener trait so that tests can confirm that the expected optimizations are being applied
 */
trait GpuOverridesListener {
  def optimizedPlan(
      plan: SparkPlanMeta[SparkPlan],
      sparkPlan: SparkPlan,
      costOptimizations: Seq[Optimization])
}

object GpuOverrides {
  val FLOAT_DIFFERS_GROUP_INCOMPAT =
    "when enabling these, there may be extra groups produced for floating point grouping " +
    "keys (e.g. -0.0, and 0.0)"
  val CASE_MODIFICATION_INCOMPAT =
    "in some cases unicode characters change byte width when changing the case. The GPU string " +
    "conversion does not support these characters. For a full list of unsupported characters " +
    "see https://github.com/rapidsai/cudf/issues/3132"
  val UTC_TIMEZONE_ID = ZoneId.of("UTC").normalized()
  // Based on https://docs.oracle.com/javase/8/docs/api/java/util/regex/Pattern.html
  private[this] lazy val regexList: Seq[String] = Seq("\\", "\u0000", "\\x", "\t", "\n", "\r",
    "\f", "\\a", "\\e", "\\cx", "[", "]", "^", "&", ".", "*", "\\d", "\\D", "\\h", "\\H", "\\s",
    "\\S", "\\v", "\\V", "\\w", "\\w", "\\p", "$", "\\b", "\\B", "\\A", "\\G", "\\Z", "\\z", "\\R",
    "?", "|", "(", ")", "{", "}", "\\k", "\\Q", "\\E", ":", "!", "<=", ">")

  private[this] val _commonTypes = TypeSig.commonCudfTypes + TypeSig.NULL + TypeSig.DECIMAL

  private[this] val pluginSupportedOrderableSig = _commonTypes +
    TypeSig.STRUCT.nested(_commonTypes)

  private[this] def isStructType(dataType: DataType) = dataType match {
    case StructType(_) => true
    case _ => false
  }

  // this listener mechanism is global and is intended for use by unit tests only
  private val listeners: ListBuffer[GpuOverridesListener] = new ListBuffer[GpuOverridesListener]()

  def addListener(listener: GpuOverridesListener): Unit = {
    listeners += listener
  }

  def removeListener(listener: GpuOverridesListener): Unit = {
    listeners -= listener
  }

  def removeAllListeners(): Unit = {
    listeners.clear()
  }

  def canRegexpBeTreatedLikeARegularString(strLit: UTF8String): Boolean = {
    val s = strLit.toString
    !regexList.exists(pattern => s.contains(pattern))
  }

  private def convertExprToGpuIfPossible(expr: Expression, conf: RapidsConf): Expression = {
    if (expr.find(_.isInstanceOf[GpuExpression]).isDefined) {
      // already been converted
      expr
    } else {
      val wrapped = wrapExpr(expr, conf, None)
      wrapped.tagForGpu()
      if (wrapped.canExprTreeBeReplaced) {
        wrapped.convertToGpu()
      } else {
        expr
      }
    }
  }

  private def gpuOrderingSemanticEquals(
      found: Expression,
      required: Expression,
      conf: RapidsConf): Boolean =
    found.deterministic &&
        required.deterministic &&
        convertExprToGpuIfPossible(found, conf).canonicalized ==
            convertExprToGpuIfPossible(required, conf).canonicalized

  private def orderingSatisfies(
      found: SortOrder,
      required: SortOrder,
      conf: RapidsConf): Boolean = {
    val foundChildren = ShimLoader.getSparkShims.sortOrderChildren(found)
    found.direction == required.direction &&
        found.nullOrdering == required.nullOrdering &&
        foundChildren.exists(gpuOrderingSemanticEquals(_, required.child, conf))
  }

  private def orderingSatisfies(
      ordering1: Seq[SortOrder],
      ordering2: Seq[SortOrder],
      conf: RapidsConf): Boolean = {
    // We cannot use SortOrder.orderingSatisfies because there is a corner case where
    // some operators like a Literal can be a part of SortOrder, which then results in errors
    // because we may have converted it over to a GpuLiteral at that point and a Literal
    // is not equivalent to a GpuLiteral, even though it should be.
    if (ordering2.isEmpty) {
      true
    } else if (ordering2.length > ordering1.length) {
      false
    } else {
      ordering2.zip(ordering1).forall {
        case (o2, o1) => orderingSatisfies(o1, o2, conf)
      }
    }
  }

  private def convertPartToGpuIfPossible(part: Partitioning, conf: RapidsConf): Partitioning = {
    part match {
      case _: GpuPartitioning => part
      case _ =>
        val wrapped = wrapPart(part, conf, None)
        wrapped.tagForGpu()
        if (wrapped.canThisBeReplaced) {
          wrapped.convertToGpu()
        } else {
          part
        }
    }
  }

  /**
   * Removes unnecessary CPU shuffles that Spark can add to the plan when it does not realize
   * a GPU partitioning satisfies a CPU distribution because CPU and GPU expressions are not
   * semantically equal.
   */
  def removeExtraneousShuffles(plan: SparkPlan, conf: RapidsConf): SparkPlan = {
    plan.transformUp {
      case cpuShuffle: ShuffleExchangeExec =>
        cpuShuffle.child match {
          case sqse: ShuffleQueryStageExec =>
            GpuTransitionOverrides.getNonQueryStagePlan(sqse) match {
              case gpuShuffle: GpuShuffleExchangeExecBase =>
                val converted = convertPartToGpuIfPossible(cpuShuffle.outputPartitioning, conf)
                if (converted == gpuShuffle.outputPartitioning) {
                  sqse
                } else {
                  cpuShuffle
                }
              case _ => cpuShuffle
            }
          case _ => cpuShuffle
        }
    }
  }

  @scala.annotation.tailrec
  def extractLit(exp: Expression): Option[Literal] = exp match {
    case l: Literal => Some(l)
    case a: Alias => extractLit(a.child)
    case _ => None
  }

  def isOfType(l: Option[Literal], t: DataType): Boolean = l.exists(_.dataType == t)

  def isStringLit(exp: Expression): Boolean =
    isOfType(extractLit(exp), StringType)

  def extractStringLit(exp: Expression): Option[String] = extractLit(exp) match {
    case Some(Literal(v: UTF8String, StringType)) =>
      val s = if (v == null) null else v.toString
      Some(s)
    case _ => None
  }

  def isLit(exp: Expression): Boolean = extractLit(exp).isDefined

  def isNullLit(lit: Literal): Boolean = {
    lit.value == null
  }

  def isNullOrEmptyOrRegex(exp: Expression): Boolean = {
    val lit = extractLit(exp)
    if (!isOfType(lit, StringType)) {
      false
    } else if (isNullLit(lit.get)) {
      //isOfType check above ensures that this lit.get does not throw
      true
    } else {
      val strLit = lit.get.value.asInstanceOf[UTF8String].toString
      if (strLit.isEmpty) {
        true
      } else {
        regexList.exists(pattern => strLit.contains(pattern))
      }
    }
  }

  def areAllSupportedTypes(types: DataType*): Boolean = types.forall(isSupportedType(_))

  /**
   * Is this particular type supported or not.
   * @param dataType the type to check
   * @param allowNull should NullType be allowed
   * @param allowDecimal should DecimalType be allowed
   * @param allowBinary should BinaryType be allowed
   * @param allowCalendarInterval should CalendarIntervalType be allowed
   * @param allowArray should ArrayType be allowed
   * @param allowStruct should StructType be allowed
   * @param allowStringMaps should a Map[String, String] specifically be allowed
   * @param allowMaps should MapType be allowed generically
   * @param allowNesting should nested types like array struct and map allow nested types
   *                     within them, or only primitive types.
   * @return true if it is allowed else false
   */
  def isSupportedType(dataType: DataType,
      allowNull: Boolean = false,
      allowDecimal: Boolean = false,
      allowBinary: Boolean = false,
      allowCalendarInterval: Boolean = false,
      allowArray: Boolean = false,
      allowStruct: Boolean = false,
      allowStringMaps: Boolean = false,
      allowMaps: Boolean = false,
      allowNesting: Boolean = false): Boolean = {
    def checkNested(dataType: DataType): Boolean = {
      isSupportedType(dataType,
        allowNull = allowNull,
        allowDecimal = allowDecimal,
        allowBinary = allowBinary && allowNesting,
        allowCalendarInterval = allowCalendarInterval && allowNesting,
        allowArray = allowArray && allowNesting,
        allowStruct = allowStruct && allowNesting,
        allowStringMaps = allowStringMaps && allowNesting,
        allowMaps = allowMaps && allowNesting,
        allowNesting = allowNesting)
    }
    dataType match {
      case BooleanType => true
      case ByteType => true
      case ShortType => true
      case IntegerType => true
      case LongType => true
      case FloatType => true
      case DoubleType => true
      case DateType => true
      case TimestampType => ZoneId.systemDefault().normalized() == GpuOverrides.UTC_TIMEZONE_ID
      case StringType => true
      case dt: DecimalType if allowDecimal => dt.precision <= DType.DECIMAL64_MAX_PRECISION
      case NullType => allowNull
      case BinaryType => allowBinary
      case CalendarIntervalType => allowCalendarInterval
      case ArrayType(elementType, _) if allowArray => checkNested(elementType)
      case MapType(StringType, StringType, _) if allowStringMaps => true
      case MapType(keyType, valueType, _) if allowMaps =>
        checkNested(keyType) && checkNested(valueType)
      case StructType(fields) if allowStruct =>
        fields.map(_.dataType).forall(checkNested)
      case _ => false
    }
  }

  /**
   * Checks to see if any expressions are a String Literal
   */
  def isAnyStringLit(expressions: Seq[Expression]): Boolean =
    expressions.exists(isStringLit)

  def expr[INPUT <: Expression](
      desc: String,
      pluginChecks: ExprChecks,
      doWrap: (INPUT, RapidsConf, Option[RapidsMeta[_, _, _]], DataFromReplacementRule)
          => BaseExprMeta[INPUT])
      (implicit tag: ClassTag[INPUT]): ExprRule[INPUT] = {
    assert(desc != null)
    assert(doWrap != null)
    new ExprRule[INPUT](doWrap, desc, Some(pluginChecks), tag)
  }

  def scan[INPUT <: Scan](
      desc: String,
      doWrap: (INPUT, RapidsConf, Option[RapidsMeta[_, _, _]], DataFromReplacementRule)
          => ScanMeta[INPUT])
      (implicit tag: ClassTag[INPUT]): ScanRule[INPUT] = {
    assert(desc != null)
    assert(doWrap != null)
    new ScanRule[INPUT](doWrap, desc, tag)
  }

  def part[INPUT <: Partitioning](
      desc: String,
      doWrap: (INPUT, RapidsConf, Option[RapidsMeta[_, _, _]], DataFromReplacementRule)
          => PartMeta[INPUT])
      (implicit tag: ClassTag[INPUT]): PartRule[INPUT] = {
    assert(desc != null)
    assert(doWrap != null)
    new PartRule[INPUT](doWrap, desc, tag)
  }

  /**
   * Create an exec rule that should never be replaced, because it is something that should always
   * run on the CPU, or should just be ignored totally for what ever reason.
   */
  def neverReplaceExec[INPUT <: SparkPlan](desc: String)
      (implicit tag: ClassTag[INPUT]): ExecRule[INPUT] = {
    assert(desc != null)
    def doWrap(
        exec: INPUT,
        conf: RapidsConf,
        p: Option[RapidsMeta[_, _, _]],
        cc: DataFromReplacementRule) =
      new DoNotReplaceOrWarnSparkPlanMeta[INPUT](exec, conf, p)
    new ExecRule[INPUT](doWrap, desc, None, tag).invisible()
  }

  def exec[INPUT <: SparkPlan](
      desc: String,
      pluginChecks: ExecChecks,
      doWrap: (INPUT, RapidsConf, Option[RapidsMeta[_, _, _]], DataFromReplacementRule)
          => SparkPlanMeta[INPUT])
    (implicit tag: ClassTag[INPUT]): ExecRule[INPUT] = {
    assert(desc != null)
    assert(doWrap != null)
    new ExecRule[INPUT](doWrap, desc, Some(pluginChecks), tag)
  }

  def dataWriteCmd[INPUT <: DataWritingCommand](
      desc: String,
      doWrap: (INPUT, RapidsConf, Option[RapidsMeta[_, _, _]], DataFromReplacementRule)
          => DataWritingCommandMeta[INPUT])
      (implicit tag: ClassTag[INPUT]): DataWritingCommandRule[INPUT] = {
    assert(desc != null)
    assert(doWrap != null)
    new DataWritingCommandRule[INPUT](doWrap, desc, tag)
  }

  def wrapExpr[INPUT <: Expression](
      expr: INPUT,
      conf: RapidsConf,
      parent: Option[RapidsMeta[_, _, _]]): BaseExprMeta[INPUT] =
    expressions.get(expr.getClass)
      .map(r => r.wrap(expr, conf, parent, r).asInstanceOf[BaseExprMeta[INPUT]])
      .getOrElse(new RuleNotFoundExprMeta(expr, conf, parent))

  val commonExpressions: Map[Class[_ <: Expression], ExprRule[_ <: Expression]] = Seq(
    expr[Literal](
      "Holds a static value from the query",
      ExprChecks.projectNotLambda(
        TypeSig.commonCudfTypes + TypeSig.NULL + TypeSig.DECIMAL + TypeSig.CALENDAR
          + TypeSig.ARRAY.nested(TypeSig.commonCudfTypes + TypeSig.NULL + TypeSig.DECIMAL),
        TypeSig.all),
      (lit, conf, p, r) => new LiteralExprMeta(lit, conf, p, r)),
    expr[Signum](
      "Returns -1.0, 0.0 or 1.0 as expr is negative, 0 or positive",
      ExprChecks.mathUnary,
      (a, conf, p, r) => new UnaryExprMeta[Signum](a, conf, p, r) {
        override def convertToGpu(child: Expression): GpuExpression = GpuSignum(child)
      }),
    expr[Alias](
      "Gives a column a name",
      ExprChecks.unaryProjectNotLambdaInputMatchesOutput(
        (TypeSig.commonCudfTypes + TypeSig.NULL + TypeSig.MAP + TypeSig.ARRAY + TypeSig.STRUCT
            + TypeSig.DECIMAL).nested(),
        TypeSig.all),
      (a, conf, p, r) => new UnaryExprMeta[Alias](a, conf, p, r) {
        override def convertToGpu(child: Expression): GpuExpression =
          GpuAlias(child, a.name)(a.exprId, a.qualifier, a.explicitMetadata)
      }),
    expr[AttributeReference](
      "References an input column",
      ExprChecks.projectNotLambda((TypeSig.commonCudfTypes + TypeSig.NULL + TypeSig.MAP +
                TypeSig.ARRAY + TypeSig.STRUCT + TypeSig.DECIMAL).nested(), TypeSig.all),
      (att, conf, p, r) => new BaseExprMeta[AttributeReference](att, conf, p, r) {
        // This is the only NOOP operator.  It goes away when things are bound
        override def convertToGpu(): Expression = att

        // There are so many of these that we don't need to print them out, unless it
        // will not work on the GPU
        override def print(append: StringBuilder, depth: Int, all: Boolean): Unit = {
          if (!this.canThisBeReplaced || cannotRunOnGpuBecauseOfSparkPlan) {
            super.print(append, depth, all)
          }
        }
      }),
    expr[PromotePrecision](
      "PromotePrecision before arithmetic operations between DecimalType data",
      ExprChecks.unaryProjectNotLambdaInputMatchesOutput(TypeSig.DECIMAL, TypeSig.DECIMAL),
      (a, conf, p, r) => new UnaryExprMeta[PromotePrecision](a, conf, p, r) {
        override def convertToGpu(child: Expression): GpuExpression = GpuPromotePrecision(child)
      }),
    expr[CheckOverflow](
      "CheckOverflow after arithmetic operations between DecimalType data",
      ExprChecks.unaryProjectNotLambdaInputMatchesOutput(TypeSig.DECIMAL, TypeSig.DECIMAL),
      (a, conf, p, r) => new UnaryExprMeta[CheckOverflow](a, conf, p, r) {
        override def convertToGpu(child: Expression): GpuExpression =
          GpuCheckOverflow(child, wrapped.dataType, wrapped.nullOnOverflow)
      }),
    expr[ToDegrees](
      "Converts radians to degrees",
      ExprChecks.mathUnary,
      (a, conf, p, r) => new UnaryExprMeta[ToDegrees](a, conf, p, r) {
        override def convertToGpu(child: Expression): GpuToDegrees = GpuToDegrees(child)
      }),
    expr[ToRadians](
      "Converts degrees to radians",
      ExprChecks.mathUnary,
      (a, conf, p, r) => new UnaryExprMeta[ToRadians](a, conf, p, r) {
        override def convertToGpu(child: Expression): GpuToRadians = GpuToRadians(child)
      }),
    expr[WindowExpression](
      "Calculates a return value for every input row of a table based on a group (or " +
        "\"window\") of rows",
      ExprChecks.windowOnly(
        TypeSig.commonCudfTypes + TypeSig.DECIMAL +
          TypeSig.ARRAY.nested(TypeSig.commonCudfTypes + TypeSig.DECIMAL + TypeSig.STRUCT),
        TypeSig.all,
        Seq(ParamCheck("windowFunction",
          TypeSig.commonCudfTypes + TypeSig.DECIMAL +
            TypeSig.ARRAY.nested(TypeSig.commonCudfTypes + TypeSig.DECIMAL + TypeSig.STRUCT),
          TypeSig.all),
          ParamCheck("windowSpec",
            TypeSig.CALENDAR + TypeSig.NULL + TypeSig.integral + TypeSig.DECIMAL,
            TypeSig.numericAndInterval))),
      (windowExpression, conf, p, r) => new GpuWindowExpressionMeta(windowExpression, conf, p, r)),
    expr[SpecifiedWindowFrame](
      "Specification of the width of the group (or \"frame\") of input rows " +
        "around which a window function is evaluated",
      ExprChecks.projectOnly(
        TypeSig.CALENDAR + TypeSig.NULL + TypeSig.integral,
        TypeSig.numericAndInterval,
        Seq(
          ParamCheck("lower",
            TypeSig.CALENDAR + TypeSig.NULL + TypeSig.integral,
            TypeSig.numericAndInterval),
          ParamCheck("upper",
            TypeSig.CALENDAR + TypeSig.NULL + TypeSig.integral,
            TypeSig.numericAndInterval))),
      (windowFrame, conf, p, r) => new GpuSpecifiedWindowFrameMeta(windowFrame, conf, p, r) ),
    expr[WindowSpecDefinition](
      "Specification of a window function, indicating the partitioning-expression, the row " +
        "ordering, and the width of the window",
      WindowSpecCheck,
      (windowSpec, conf, p, r) => new GpuWindowSpecDefinitionMeta(windowSpec, conf, p, r)),
    expr[CurrentRow.type](
      "Special boundary for a window frame, indicating stopping at the current row",
      ExprChecks.projectOnly(TypeSig.NULL, TypeSig.NULL),
      (currentRow, conf, p, r) => new ExprMeta[CurrentRow.type](currentRow, conf, p, r) {
        override def convertToGpu(): GpuExpression = GpuSpecialFrameBoundary(currentRow)
      }),
    expr[UnboundedPreceding.type](
      "Special boundary for a window frame, indicating all rows preceding the current row",
      ExprChecks.projectOnly(TypeSig.NULL, TypeSig.NULL),
      (unboundedPreceding, conf, p, r) =>
        new ExprMeta[UnboundedPreceding.type](unboundedPreceding, conf, p, r) {
          override def convertToGpu(): GpuExpression = GpuSpecialFrameBoundary(unboundedPreceding)
        }),
    expr[UnboundedFollowing.type](
      "Special boundary for a window frame, indicating all rows preceding the current row",
      ExprChecks.projectOnly(TypeSig.NULL, TypeSig.NULL),
      (unboundedFollowing, conf, p, r) =>
        new ExprMeta[UnboundedFollowing.type](unboundedFollowing, conf, p, r) {
          override def convertToGpu(): GpuExpression = GpuSpecialFrameBoundary(unboundedFollowing)
        }),
    expr[RowNumber](
      "Window function that returns the index for the row within the aggregation window",
      ExprChecks.windowOnly(TypeSig.INT, TypeSig.INT),
      (rowNumber, conf, p, r) => new ExprMeta[RowNumber](rowNumber, conf, p, r) {
        override def convertToGpu(): GpuExpression = GpuRowNumber()
      }),
    expr[Lead](
      "Window function that returns N entries ahead of this one",
      ExprChecks.windowOnly(TypeSig.numeric + TypeSig.BOOLEAN +
          TypeSig.DATE + TypeSig.TIMESTAMP, TypeSig.all,
        Seq(ParamCheck("input", TypeSig.numeric + TypeSig.BOOLEAN +
            TypeSig.DATE + TypeSig.TIMESTAMP, TypeSig.all),
          ParamCheck("offset", TypeSig.INT, TypeSig.INT),
          ParamCheck("default", TypeSig.numeric + TypeSig.BOOLEAN +
              TypeSig.DATE + TypeSig.TIMESTAMP + TypeSig.NULL, TypeSig.all))),
      (lead, conf, p, r) => new OffsetWindowFunctionMeta[Lead](lead, conf, p, r) {
        override def convertToGpu(): GpuExpression =
          GpuLead(input.convertToGpu(), offset.convertToGpu(), default.convertToGpu())
      }),
    expr[Lag](
      "Window function that returns N entries behind this one",
      ExprChecks.windowOnly(TypeSig.numeric + TypeSig.BOOLEAN +
          TypeSig.DATE + TypeSig.TIMESTAMP, TypeSig.all,
        Seq(ParamCheck("input", TypeSig.numeric + TypeSig.BOOLEAN +
            TypeSig.DATE + TypeSig.TIMESTAMP, TypeSig.all),
          ParamCheck("offset", TypeSig.INT, TypeSig.INT),
          ParamCheck("default", TypeSig.numeric + TypeSig.BOOLEAN +
              TypeSig.DATE + TypeSig.TIMESTAMP + TypeSig.NULL, TypeSig.all))),
      (lag, conf, p, r) => new OffsetWindowFunctionMeta[Lag](lag, conf, p, r) {
        override def convertToGpu(): GpuExpression =
          GpuLag(input.convertToGpu(), offset.convertToGpu(), default.convertToGpu())
      }),
    expr[UnaryMinus](
      "Negate a numeric value",
      ExprChecks.unaryProjectNotLambdaInputMatchesOutput(
        TypeSig.numeric,
        TypeSig.numericAndInterval),
      (a, conf, p, r) => new UnaryExprMeta[UnaryMinus](a, conf, p, r) {
        override def convertToGpu(child: Expression): GpuExpression = GpuUnaryMinus(child)
      }),
    expr[UnaryPositive](
      "A numeric value with a + in front of it",
      ExprChecks.unaryProjectNotLambdaInputMatchesOutput(
        TypeSig.numeric,
        TypeSig.numericAndInterval),
      (a, conf, p, r) => new UnaryExprMeta[UnaryPositive](a, conf, p, r) {
        override def convertToGpu(child: Expression): GpuExpression = GpuUnaryPositive(child)
      }),
    expr[Year](
      "Returns the year from a date or timestamp",
      ExprChecks.unaryProjectNotLambda(TypeSig.INT, TypeSig.INT, TypeSig.DATE, TypeSig.DATE),
      (a, conf, p, r) => new UnaryExprMeta[Year](a, conf, p, r) {
        override def convertToGpu(child: Expression): GpuExpression = GpuYear(child)
      }),
    expr[Month](
      "Returns the month from a date or timestamp",
      ExprChecks.unaryProjectNotLambda(TypeSig.INT, TypeSig.INT, TypeSig.DATE, TypeSig.DATE),
      (a, conf, p, r) => new UnaryExprMeta[Month](a, conf, p, r) {
        override def convertToGpu(child: Expression): GpuExpression = GpuMonth(child)
      }),
    expr[Quarter](
      "Returns the quarter of the year for date, in the range 1 to 4",
      ExprChecks.unaryProjectNotLambda(TypeSig.INT, TypeSig.INT, TypeSig.DATE, TypeSig.DATE),
      (a, conf, p, r) => new UnaryExprMeta[Quarter](a, conf, p, r) {
        override def convertToGpu(child: Expression): GpuExpression = GpuQuarter(child)
      }),
    expr[DayOfMonth](
      "Returns the day of the month from a date or timestamp",
      ExprChecks.unaryProjectNotLambda(TypeSig.INT, TypeSig.INT, TypeSig.DATE, TypeSig.DATE),
      (a, conf, p, r) => new UnaryExprMeta[DayOfMonth](a, conf, p, r) {
        override def convertToGpu(child: Expression): GpuExpression = GpuDayOfMonth(child)
      }),
    expr[DayOfYear](
      "Returns the day of the year from a date or timestamp",
      ExprChecks.unaryProjectNotLambda(TypeSig.INT, TypeSig.INT, TypeSig.DATE, TypeSig.DATE),
      (a, conf, p, r) => new UnaryExprMeta[DayOfYear](a, conf, p, r) {
        override def convertToGpu(child: Expression): GpuExpression = GpuDayOfYear(child)
      }),
    expr[Abs](
      "Absolute value",
      ExprChecks.unaryProjectNotLambdaInputMatchesOutput(
        TypeSig.numeric, TypeSig.numeric),
      (a, conf, p, r) => new UnaryExprMeta[Abs](a, conf, p, r) {
        override def convertToGpu(child: Expression): GpuExpression = GpuAbs(child)
      }),
    expr[Acos](
      "Inverse cosine",
      ExprChecks.mathUnary,
      (a, conf, p, r) => new UnaryExprMeta[Acos](a, conf, p, r) {
        override def convertToGpu(child: Expression): GpuExpression = GpuAcos(child)
      }),
    expr[Acosh](
      "Inverse hyperbolic cosine",
      ExprChecks.mathUnary,
      (a, conf, p, r) => new UnaryExprMeta[Acosh](a, conf, p, r) {
        override def convertToGpu(child: Expression): GpuExpression =
          if (conf.includeImprovedFloat) {
            GpuAcoshImproved(child)
          } else {
            GpuAcoshCompat(child)
          }
      }),
    expr[Asin](
      "Inverse sine",
      ExprChecks.mathUnary,
      (a, conf, p, r) => new UnaryExprMeta[Asin](a, conf, p, r) {
        override def convertToGpu(child: Expression): GpuExpression = GpuAsin(child)
      }),
    expr[Asinh](
      "Inverse hyperbolic sine",
      ExprChecks.mathUnary,
      (a, conf, p, r) => new UnaryExprMeta[Asinh](a, conf, p, r) {
        override def convertToGpu(child: Expression): GpuExpression =
          if (conf.includeImprovedFloat) {
            GpuAsinhImproved(child)
          } else {
            GpuAsinhCompat(child)
          }
      }),
    expr[Sqrt](
      "Square root",
      ExprChecks.mathUnary,
      (a, conf, p, r) => new UnaryExprMeta[Sqrt](a, conf, p, r) {
        override def convertToGpu(child: Expression): GpuExpression = GpuSqrt(child)
      }),
    expr[Cbrt](
      "Cube root",
      ExprChecks.mathUnary,
      (a, conf, p, r) => new UnaryExprMeta[Cbrt](a, conf, p, r) {
        override def convertToGpu(child: Expression): GpuExpression = GpuCbrt(child)
      }),
    expr[Floor](
      "Floor of a number",
      ExprChecks.unaryProjectNotLambdaInputMatchesOutput(
        TypeSig.DOUBLE + TypeSig.LONG + TypeSig.DECIMAL,
        TypeSig.DOUBLE + TypeSig.LONG + TypeSig.DECIMAL),
      (a, conf, p, r) => new UnaryExprMeta[Floor](a, conf, p, r) {
        override def convertToGpu(child: Expression): GpuExpression = GpuFloor(child)
      }),
    expr[Ceil](
      "Ceiling of a number",
      ExprChecks.unaryProjectNotLambdaInputMatchesOutput(
        TypeSig.DOUBLE + TypeSig.LONG + TypeSig.DECIMAL,
        TypeSig.DOUBLE + TypeSig.LONG + TypeSig.DECIMAL),
      (a, conf, p, r) => new UnaryExprMeta[Ceil](a, conf, p, r) {
        override def convertToGpu(child: Expression): GpuExpression = GpuCeil(child)
      }),
    expr[Not](
      "Boolean not operator",
      ExprChecks.unaryProjectNotLambdaInputMatchesOutput(TypeSig.BOOLEAN, TypeSig.BOOLEAN),
      (a, conf, p, r) => new UnaryExprMeta[Not](a, conf, p, r) {
        override def convertToGpu(child: Expression): GpuExpression = GpuNot(child)
      }),
    expr[IsNull](
      "Checks if a value is null",
      ExprChecks.unaryProjectNotLambda(TypeSig.BOOLEAN, TypeSig.BOOLEAN,
        (TypeSig.commonCudfTypes + TypeSig.NULL + TypeSig.MAP + TypeSig.ARRAY +
            TypeSig.STRUCT + TypeSig.DECIMAL).nested(),
        TypeSig.all),
      (a, conf, p, r) => new UnaryExprMeta[IsNull](a, conf, p, r) {
        override def convertToGpu(child: Expression): GpuExpression = GpuIsNull(child)
      }),
    expr[IsNotNull](
      "Checks if a value is not null",
      ExprChecks.unaryProjectNotLambda(TypeSig.BOOLEAN, TypeSig.BOOLEAN,
        (TypeSig.commonCudfTypes + TypeSig.NULL + TypeSig.MAP + TypeSig.ARRAY +
            TypeSig.STRUCT + TypeSig.DECIMAL).nested(),
        TypeSig.all),
      (a, conf, p, r) => new UnaryExprMeta[IsNotNull](a, conf, p, r) {
        override def convertToGpu(child: Expression): GpuExpression = GpuIsNotNull(child)
      }),
    expr[IsNaN](
      "Checks if a value is NaN",
      ExprChecks.unaryProjectNotLambda(TypeSig.BOOLEAN, TypeSig.BOOLEAN,
        TypeSig.DOUBLE + TypeSig.FLOAT, TypeSig.DOUBLE + TypeSig.FLOAT),
      (a, conf, p, r) => new UnaryExprMeta[IsNaN](a, conf, p, r) {
        override def convertToGpu(child: Expression): GpuExpression = GpuIsNan(child)
      }),
    expr[Rint](
      "Rounds up a double value to the nearest double equal to an integer",
      ExprChecks.mathUnary,
      (a, conf, p, r) => new UnaryExprMeta[Rint](a, conf, p, r) {
        override def convertToGpu(child: Expression): GpuExpression = GpuRint(child)
      }),
    expr[BitwiseNot](
      "Returns the bitwise NOT of the operands",
      ExprChecks.unaryProjectNotLambdaInputMatchesOutput(
        TypeSig.integral, TypeSig.integral),
      (a, conf, p, r) => new UnaryExprMeta[BitwiseNot](a, conf, p, r) {
        override def convertToGpu(child: Expression): GpuExpression = GpuBitwiseNot(child)
      }),
    expr[AtLeastNNonNulls](
      "Checks if number of non null/Nan values is greater than a given value",
      ExprChecks.projectNotLambda(TypeSig.BOOLEAN, TypeSig.BOOLEAN,
        repeatingParamCheck = Some(RepeatingParamCheck("input",
          (TypeSig.commonCudfTypes + TypeSig.NULL + TypeSig.DECIMAL + TypeSig.MAP + TypeSig.ARRAY +
              TypeSig.STRUCT).nested(),
          TypeSig.all))),
      (a, conf, p, r) => new ExprMeta[AtLeastNNonNulls](a, conf, p, r) {
        def convertToGpu(): GpuExpression =
          GpuAtLeastNNonNulls(a.n, childExprs.map(_.convertToGpu()))
      }),
    expr[DateAdd](
      "Returns the date that is num_days after start_date",
      ExprChecks.binaryProjectNotLambda(TypeSig.DATE, TypeSig.DATE,
        ("startDate", TypeSig.DATE, TypeSig.DATE),
        ("days",
            TypeSig.INT + TypeSig.SHORT + TypeSig.BYTE,
            TypeSig.INT + TypeSig.SHORT + TypeSig.BYTE)),
      (a, conf, p, r) => new BinaryExprMeta[DateAdd](a, conf, p, r) {
        override def convertToGpu(lhs: Expression, rhs: Expression): GpuExpression =
          GpuDateAdd(lhs, rhs)
      }),
    expr[DateSub](
      "Returns the date that is num_days before start_date",
      ExprChecks.binaryProjectNotLambda(TypeSig.DATE, TypeSig.DATE,
        ("startDate", TypeSig.DATE, TypeSig.DATE),
        ("days",
            TypeSig.INT + TypeSig.SHORT + TypeSig.BYTE,
            TypeSig.INT + TypeSig.SHORT + TypeSig.BYTE)),
      (a, conf, p, r) => new BinaryExprMeta[DateSub](a, conf, p, r) {
        override def convertToGpu(lhs: Expression, rhs: Expression): GpuExpression =
          GpuDateSub(lhs, rhs)
      }),
    expr[NaNvl](
      "Evaluates to `left` iff left is not NaN, `right` otherwise",
      ExprChecks.binaryProjectNotLambda(TypeSig.fp, TypeSig.fp,
        ("lhs", TypeSig.fp, TypeSig.fp),
        ("rhs", TypeSig.fp, TypeSig.fp)),
      (a, conf, p, r) => new BinaryExprMeta[NaNvl](a, conf, p, r) {
        override def convertToGpu(lhs: Expression, rhs: Expression): GpuExpression =
          GpuNaNvl(lhs, rhs)
      }),
    expr[ShiftLeft](
      "Bitwise shift left (<<)",
      ExprChecks.binaryProjectNotLambda(TypeSig.INT + TypeSig.LONG, TypeSig.INT + TypeSig.LONG,
        ("value", TypeSig.INT + TypeSig.LONG, TypeSig.INT + TypeSig.LONG),
        ("amount", TypeSig.INT, TypeSig.INT)),
      (a, conf, p, r) => new BinaryExprMeta[ShiftLeft](a, conf, p, r) {
        override def convertToGpu(lhs: Expression, rhs: Expression): GpuExpression =
          GpuShiftLeft(lhs, rhs)
      }),
    expr[ShiftRight](
      "Bitwise shift right (>>)",
      ExprChecks.binaryProjectNotLambda(TypeSig.INT + TypeSig.LONG, TypeSig.INT + TypeSig.LONG,
        ("value", TypeSig.INT + TypeSig.LONG, TypeSig.INT + TypeSig.LONG),
        ("amount", TypeSig.INT, TypeSig.INT)),
      (a, conf, p, r) => new BinaryExprMeta[ShiftRight](a, conf, p, r) {
        override def convertToGpu(lhs: Expression, rhs: Expression): GpuExpression =
          GpuShiftRight(lhs, rhs)
      }),
    expr[ShiftRightUnsigned](
      "Bitwise unsigned shift right (>>>)",
      ExprChecks.binaryProjectNotLambda(TypeSig.INT + TypeSig.LONG, TypeSig.INT + TypeSig.LONG,
        ("value", TypeSig.INT + TypeSig.LONG, TypeSig.INT + TypeSig.LONG),
        ("amount", TypeSig.INT, TypeSig.INT)),
      (a, conf, p, r) => new BinaryExprMeta[ShiftRightUnsigned](a, conf, p, r) {
        override def convertToGpu(lhs: Expression, rhs: Expression): GpuExpression =
          GpuShiftRightUnsigned(lhs, rhs)
      }),
    expr[BitwiseAnd](
      "Returns the bitwise AND of the operands",
      ExprChecks.binaryProjectNotLambda(TypeSig.integral, TypeSig.integral,
        ("lhs", TypeSig.integral, TypeSig.integral),
        ("rhs", TypeSig.integral, TypeSig.integral)),
      (a, conf, p, r) => new BinaryExprMeta[BitwiseAnd](a, conf, p, r) {
        override def convertToGpu(lhs: Expression, rhs: Expression): GpuExpression =
          GpuBitwiseAnd(lhs, rhs)
      }),
    expr[BitwiseOr](
      "Returns the bitwise OR of the operands",
      ExprChecks.binaryProjectNotLambda(TypeSig.integral, TypeSig.integral,
        ("lhs", TypeSig.integral, TypeSig.integral),
        ("rhs", TypeSig.integral, TypeSig.integral)),
      (a, conf, p, r) => new BinaryExprMeta[BitwiseOr](a, conf, p, r) {
        override def convertToGpu(lhs: Expression, rhs: Expression): GpuExpression =
          GpuBitwiseOr(lhs, rhs)
      }),
    expr[BitwiseXor](
      "Returns the bitwise XOR of the operands",
      ExprChecks.binaryProjectNotLambda(TypeSig.integral, TypeSig.integral,
        ("lhs", TypeSig.integral, TypeSig.integral),
        ("rhs", TypeSig.integral, TypeSig.integral)),
      (a, conf, p, r) => new BinaryExprMeta[BitwiseXor](a, conf, p, r) {
        override def convertToGpu(lhs: Expression, rhs: Expression): GpuExpression =
          GpuBitwiseXor(lhs, rhs)
      }),
    expr[Coalesce] (
      "Returns the first non-null argument if exists. Otherwise, null",
      ExprChecks.projectNotLambda(
        TypeSig.commonCudfTypes + TypeSig.NULL + TypeSig.DECIMAL, TypeSig.all,
        repeatingParamCheck = Some(RepeatingParamCheck("param",
          TypeSig.commonCudfTypes + TypeSig.NULL + TypeSig.DECIMAL,
          TypeSig.all))),
      (a, conf, p, r) => new ExprMeta[Coalesce](a, conf, p, r) {
        override def convertToGpu(): GpuExpression = GpuCoalesce(childExprs.map(_.convertToGpu()))
      }),
    expr[Least] (
      "Returns the least value of all parameters, skipping null values",
      ExprChecks.projectNotLambda(
        TypeSig.commonCudfTypes + TypeSig.NULL + TypeSig.DECIMAL, TypeSig.orderable,
        repeatingParamCheck = Some(RepeatingParamCheck("param",
          TypeSig.commonCudfTypes + TypeSig.NULL + TypeSig.DECIMAL,
          TypeSig.orderable))),
      (a, conf, p, r) => new ExprMeta[Least](a, conf, p, r) {
        override def convertToGpu(): GpuExpression = GpuLeast(childExprs.map(_.convertToGpu()))
      }),
    expr[Greatest] (
      "Returns the greatest value of all parameters, skipping null values",
      ExprChecks.projectNotLambda(
        TypeSig.commonCudfTypes + TypeSig.NULL + TypeSig.DECIMAL, TypeSig.orderable,
        repeatingParamCheck = Some(RepeatingParamCheck("param",
          TypeSig.commonCudfTypes + TypeSig.NULL + TypeSig.DECIMAL,
          TypeSig.orderable))),
      (a, conf, p, r) => new ExprMeta[Greatest](a, conf, p, r) {
        override def convertToGpu(): GpuExpression = GpuGreatest(childExprs.map(_.convertToGpu()))
      }),
    expr[Atan](
      "Inverse tangent",
      ExprChecks.mathUnary,
      (a, conf, p, r) => new UnaryExprMeta[Atan](a, conf, p, r) {
        override def convertToGpu(child: Expression): GpuExpression = GpuAtan(child)
      }),
    expr[Atanh](
      "Inverse hyperbolic tangent",
      ExprChecks.mathUnary,
      (a, conf, p, r) => new UnaryExprMeta[Atanh](a, conf, p, r) {
        override def convertToGpu(child: Expression): GpuExpression = GpuAtanh(child)
      }),
    expr[Cos](
      "Cosine",
      ExprChecks.mathUnary,
      (a, conf, p, r) => new UnaryExprMeta[Cos](a, conf, p, r) {
        override def convertToGpu(child: Expression): GpuExpression = GpuCos(child)
      }),
    expr[Exp](
      "Euler's number e raised to a power",
      ExprChecks.mathUnary,
      (a, conf, p, r) => new UnaryExprMeta[Exp](a, conf, p, r) {
        override def convertToGpu(child: Expression): GpuExpression = GpuExp(child)
      }),
    expr[Expm1](
      "Euler's number e raised to a power minus 1",
      ExprChecks.mathUnary,
      (a, conf, p, r) => new UnaryExprMeta[Expm1](a, conf, p, r) {
        override def convertToGpu(child: Expression): GpuExpression = GpuExpm1(child)
      }),
    expr[InitCap](
      "Returns str with the first letter of each word in uppercase. " +
      "All other letters are in lowercase",
      ExprChecks.unaryProjectNotLambdaInputMatchesOutput(TypeSig.STRING, TypeSig.STRING),
      (a, conf, p, r) => new UnaryExprMeta[InitCap](a, conf, p, r) {
        override def convertToGpu(child: Expression): GpuExpression = GpuInitCap(child)
      }).incompat(CASE_MODIFICATION_INCOMPAT + " Spark also only sees the space character as " +
      "a word deliminator, but this uses more white space characters."),
    expr[Log](
      "Natural log",
      ExprChecks.mathUnary,
      (a, conf, p, r) => new UnaryExprMeta[Log](a, conf, p, r) {
        override def convertToGpu(child: Expression): GpuExpression = GpuLog(child)
      }),
    expr[Log1p](
      "Natural log 1 + expr",
      ExprChecks.mathUnary,
      (a, conf, p, r) => new UnaryExprMeta[Log1p](a, conf, p, r) {
        override def convertToGpu(child: Expression): GpuExpression =
          GpuLog(GpuAdd(child, GpuLiteral(1d, DataTypes.DoubleType)))
      }),
    expr[Log2](
      "Log base 2",
      ExprChecks.mathUnary,
      (a, conf, p, r) => new UnaryExprMeta[Log2](a, conf, p, r) {
        override def convertToGpu(child: Expression): GpuExpression =
          GpuLogarithm(child, GpuLiteral(2d, DataTypes.DoubleType))
      }),
    expr[Log10](
      "Log base 10",
      ExprChecks.mathUnary,
      (a, conf, p, r) => new UnaryExprMeta[Log10](a, conf, p, r) {
        override def convertToGpu(child: Expression): GpuExpression =
          GpuLogarithm(child, GpuLiteral(10d, DataTypes.DoubleType))
      }),
    expr[Logarithm](
      "Log variable base",
      ExprChecks.binaryProjectNotLambda(TypeSig.DOUBLE, TypeSig.DOUBLE,
        ("value", TypeSig.DOUBLE, TypeSig.DOUBLE),
        ("base", TypeSig.DOUBLE, TypeSig.DOUBLE)),
      (a, conf, p, r) => new BinaryExprMeta[Logarithm](a, conf, p, r) {
        override def convertToGpu(lhs: Expression, rhs: Expression): GpuExpression =
          // the order of the parameters is transposed intentionally
          GpuLogarithm(rhs, lhs)
      }),
    expr[Sin](
      "Sine",
      ExprChecks.mathUnary,
      (a, conf, p, r) => new UnaryExprMeta[Sin](a, conf, p, r) {
        override def convertToGpu(child: Expression): GpuExpression = GpuSin(child)
      }),
    expr[Sinh](
      "Hyperbolic sine",
      ExprChecks.mathUnary,
      (a, conf, p, r) => new UnaryExprMeta[Sinh](a, conf, p, r) {
        override def convertToGpu(child: Expression): GpuExpression = GpuSinh(child)
      }),
    expr[Cosh](
      "Hyperbolic cosine",
      ExprChecks.mathUnary,
      (a, conf, p, r) => new UnaryExprMeta[Cosh](a, conf, p, r) {
        override def convertToGpu(child: Expression): GpuExpression = GpuCosh(child)
      }),
    expr[Cot](
      "Cotangent",
      ExprChecks.mathUnary,
      (a, conf, p, r) => new UnaryExprMeta[Cot](a, conf, p, r) {
        override def convertToGpu(child: Expression): GpuExpression = GpuCot(child)
      }),
    expr[Tanh](
      "Hyperbolic tangent",
      ExprChecks.mathUnary,
      (a, conf, p, r) => new UnaryExprMeta[Tanh](a, conf, p, r) {
        override def convertToGpu(child: Expression): GpuExpression = GpuTanh(child)
      }),
    expr[Tan](
      "Tangent",
      ExprChecks.mathUnary,
      (a, conf, p, r) => new UnaryExprMeta[Tan](a, conf, p, r) {
        override def convertToGpu(child: Expression): GpuExpression = GpuTan(child)
      }),
    expr[NormalizeNaNAndZero](
      "Normalize NaN and zero",
      ExprChecks.unaryProjectNotLambdaInputMatchesOutput(
        TypeSig.DOUBLE + TypeSig.FLOAT,
        TypeSig.DOUBLE + TypeSig.FLOAT),
      (a, conf, p, r) => new UnaryExprMeta[NormalizeNaNAndZero](a, conf, p, r) {
        override def convertToGpu(child: Expression): GpuExpression =
          GpuNormalizeNaNAndZero(child)
      }),
    expr[KnownFloatingPointNormalized](
      "Tag to prevent redundant normalization",
      ExprChecks.unaryProjectNotLambdaInputMatchesOutput(
        TypeSig.DOUBLE + TypeSig.FLOAT,
        TypeSig.DOUBLE + TypeSig.FLOAT),
      (a, conf, p, r) => new UnaryExprMeta[KnownFloatingPointNormalized](a, conf, p, r) {
        override def convertToGpu(child: Expression): GpuExpression =
          GpuKnownFloatingPointNormalized(child)
      }),
    expr[DateDiff](
      "Returns the number of days from startDate to endDate",
      ExprChecks.binaryProjectNotLambda(TypeSig.INT, TypeSig.INT,
        ("lhs", TypeSig.DATE, TypeSig.DATE),
        ("rhs", TypeSig.DATE, TypeSig.DATE)),
      (a, conf, p, r) => new BinaryExprMeta[DateDiff](a, conf, p, r) {
        override def convertToGpu(lhs: Expression, rhs: Expression): GpuExpression = {
          GpuDateDiff(lhs, rhs)
        }
    }),
    expr[TimeAdd](
      "Adds interval to timestamp",
      ExprChecks.binaryProjectNotLambda(TypeSig.TIMESTAMP, TypeSig.TIMESTAMP,
        ("start", TypeSig.TIMESTAMP, TypeSig.TIMESTAMP),
        ("interval", TypeSig.lit(TypeEnum.CALENDAR)
          .withPsNote(TypeEnum.CALENDAR, "month intervals are not supported"),
          TypeSig.CALENDAR)),
      (timeAdd, conf, p, r) => new BinaryExprMeta[TimeAdd](timeAdd, conf, p, r) {
        override def tagExprForGpu(): Unit = {
          GpuOverrides.extractLit(timeAdd.interval).foreach { lit =>
            val intvl = lit.value.asInstanceOf[CalendarInterval]
            if (intvl.months != 0) {
              willNotWorkOnGpu("interval months isn't supported")
            }
          }
          checkTimeZoneId(timeAdd.timeZoneId)
        }

        override def convertToGpu(lhs: Expression, rhs: Expression): GpuExpression =
          GpuTimeAdd(lhs, rhs)
    }),
    expr[DateAddInterval](
      "Adds interval to date",
      ExprChecks.binaryProjectNotLambda(TypeSig.DATE, TypeSig.DATE,
        ("start", TypeSig.DATE, TypeSig.DATE),
        ("interval", TypeSig.lit(TypeEnum.CALENDAR)
          .withPsNote(TypeEnum.CALENDAR, "month intervals are not supported"),
          TypeSig.CALENDAR)),
      (dateAddInterval, conf, p, r) =>
        new BinaryExprMeta[DateAddInterval](dateAddInterval, conf, p, r) {
          override def tagExprForGpu(): Unit = {
            GpuOverrides.extractLit(dateAddInterval.interval).foreach { lit =>
              val intvl = lit.value.asInstanceOf[CalendarInterval]
              if (intvl.months != 0) {
                willNotWorkOnGpu("interval months isn't supported")
              }
            }
            checkTimeZoneId(dateAddInterval.timeZoneId)
          }

          override def convertToGpu(lhs: Expression, rhs: Expression): GpuExpression =
            GpuDateAddInterval(lhs, rhs)
        }),
    expr[ToUnixTimestamp](
      "Returns the UNIX timestamp of the given time",
      ExprChecks.binaryProjectNotLambda(TypeSig.LONG, TypeSig.LONG,
        ("timeExp",
            TypeSig.STRING + TypeSig.DATE + TypeSig.TIMESTAMP,
            TypeSig.STRING + TypeSig.DATE + TypeSig.TIMESTAMP),
        ("format", TypeSig.lit(TypeEnum.STRING)
            .withPsNote(TypeEnum.STRING, "A limited number of formats are supported"),
            TypeSig.STRING)),
      (a, conf, p, r) => new UnixTimeExprMeta[ToUnixTimestamp](a, conf, p, r){
        override def convertToGpu(lhs: Expression, rhs: Expression): GpuExpression = {
          if (conf.isImprovedTimestampOpsEnabled) {
            // passing the already converted strf string for a little optimization
            GpuToUnixTimestampImproved(lhs, rhs, sparkFormat, strfFormat)
          } else {
            GpuToUnixTimestamp(lhs, rhs, sparkFormat, strfFormat)
          }
        }
      }),
    expr[UnixTimestamp](
      "Returns the UNIX timestamp of current or specified time",
      ExprChecks.binaryProjectNotLambda(TypeSig.LONG, TypeSig.LONG,
        ("timeExp",
            TypeSig.STRING + TypeSig.DATE + TypeSig.TIMESTAMP,
            TypeSig.STRING + TypeSig.DATE + TypeSig.TIMESTAMP),
        ("format", TypeSig.lit(TypeEnum.STRING)
            .withPsNote(TypeEnum.STRING, "A limited number of formats are supported"),
            TypeSig.STRING)),
      (a, conf, p, r) => new UnixTimeExprMeta[UnixTimestamp](a, conf, p, r){
        override def convertToGpu(lhs: Expression, rhs: Expression): GpuExpression = {
          if (conf.isImprovedTimestampOpsEnabled) {
            // passing the already converted strf string for a little optimization
            GpuUnixTimestampImproved(lhs, rhs, sparkFormat, strfFormat)
          } else {
            GpuUnixTimestamp(lhs, rhs, sparkFormat, strfFormat)
          }
        }
      }),
    expr[Hour](
      "Returns the hour component of the string/timestamp",
      ExprChecks.unaryProjectNotLambda(TypeSig.INT, TypeSig.INT,
        TypeSig.TIMESTAMP, TypeSig.TIMESTAMP),
      (hour, conf, p, r) => new UnaryExprMeta[Hour](hour, conf, p, r) {
        override def tagExprForGpu(): Unit = {
          checkTimeZoneId(hour.timeZoneId)
        }

        override def convertToGpu(expr: Expression): GpuExpression = GpuHour(expr)
      }),
    expr[Minute](
      "Returns the minute component of the string/timestamp",
      ExprChecks.unaryProjectNotLambda(TypeSig.INT, TypeSig.INT,
        TypeSig.TIMESTAMP, TypeSig.TIMESTAMP),
      (minute, conf, p, r) => new UnaryExprMeta[Minute](minute, conf, p, r) {
        override def tagExprForGpu(): Unit = {
         checkTimeZoneId(minute.timeZoneId)
        }

        override def convertToGpu(expr: Expression): GpuExpression =
          GpuMinute(expr)
      }),
    expr[Second](
      "Returns the second component of the string/timestamp",
      ExprChecks.unaryProjectNotLambda(TypeSig.INT, TypeSig.INT,
        TypeSig.TIMESTAMP, TypeSig.TIMESTAMP),
      (second, conf, p, r) => new UnaryExprMeta[Second](second, conf, p, r) {
        override def tagExprForGpu(): Unit = {
          checkTimeZoneId(second.timeZoneId)
        }

        override def convertToGpu(expr: Expression): GpuExpression =
          GpuSecond(expr)
      }),
    expr[WeekDay](
      "Returns the day of the week (0 = Monday...6=Sunday)",
      ExprChecks.unaryProjectNotLambda(TypeSig.INT, TypeSig.INT,
        TypeSig.DATE, TypeSig.DATE),
      (a, conf, p, r) => new UnaryExprMeta[WeekDay](a, conf, p, r) {
        override def convertToGpu(expr: Expression): GpuExpression =
          GpuWeekDay(expr)
      }),
    expr[DayOfWeek](
      "Returns the day of the week (1 = Sunday...7=Saturday)",
      ExprChecks.unaryProjectNotLambda(TypeSig.INT, TypeSig.INT,
        TypeSig.DATE, TypeSig.DATE),
      (a, conf, p, r) => new UnaryExprMeta[DayOfWeek](a, conf, p, r) {
        override def convertToGpu(expr: Expression): GpuExpression =
          GpuDayOfWeek(expr)
      }),
    expr[LastDay](
      "Returns the last day of the month which the date belongs to",
      ExprChecks.unaryProjectNotLambdaInputMatchesOutput(TypeSig.DATE, TypeSig.DATE),
      (a, conf, p, r) => new UnaryExprMeta[LastDay](a, conf, p, r) {
        override def convertToGpu(expr: Expression): GpuExpression =
          GpuLastDay(expr)
      }),
    expr[FromUnixTime](
      "Get the string from a unix timestamp",
      ExprChecks.binaryProjectNotLambda(TypeSig.STRING, TypeSig.STRING,
        ("sec", TypeSig.LONG, TypeSig.LONG),
        ("format", TypeSig.lit(TypeEnum.STRING)
            .withPsNote(TypeEnum.STRING, "Only a limited number of formats are supported"),
            TypeSig.STRING)),
      (a, conf, p, r) => new UnixTimeExprMeta[FromUnixTime](a, conf, p, r) {
        override def convertToGpu(lhs: Expression, rhs: Expression): GpuExpression =
          // passing the already converted strf string for a little optimization
          GpuFromUnixTime(lhs, rhs, strfFormat)
      }),
    expr[Pmod](
      "Pmod",
      ExprChecks.binaryProjectNotLambda(TypeSig.integral + TypeSig.fp, TypeSig.numeric,
        ("lhs", TypeSig.integral + TypeSig.fp, TypeSig.numeric),
        ("rhs", TypeSig.integral + TypeSig.fp, TypeSig.numeric)),
      (a, conf, p, r) => new BinaryExprMeta[Pmod](a, conf, p, r) {
        override def convertToGpu(lhs: Expression, rhs: Expression): GpuExpression =
          GpuPmod(lhs, rhs)
      }),
    expr[Add](
      "Addition",
      ExprChecks.binaryProjectNotLambda(
        TypeSig.numeric, TypeSig.numericAndInterval,
        ("lhs", TypeSig.numeric, TypeSig.numericAndInterval),
        ("rhs", TypeSig.numeric, TypeSig.numericAndInterval)),
      (a, conf, p, r) => new BinaryExprMeta[Add](a, conf, p, r) {
        override def convertToGpu(lhs: Expression, rhs: Expression): GpuExpression =
          GpuAdd(lhs, rhs)
      }),
    expr[Subtract](
      "Subtraction",
      ExprChecks.binaryProjectNotLambda(
        TypeSig.numeric, TypeSig.numericAndInterval,
        ("lhs", TypeSig.numeric, TypeSig.numericAndInterval),
        ("rhs", TypeSig.numeric, TypeSig.numericAndInterval)),
      (a, conf, p, r) => new BinaryExprMeta[Subtract](a, conf, p, r) {
        override def convertToGpu(lhs: Expression, rhs: Expression): GpuExpression =
          GpuSubtract(lhs, rhs)
      }),
    expr[Multiply](
      "Multiplication",
      ExprChecks.binaryProjectNotLambda(TypeSig.numeric +
          TypeSig.psNote(TypeEnum.DECIMAL, "Because of Spark's inner workings the full range " +
              "of decimal precision (even for 64-bit values) is not supported."),
        TypeSig.numeric,
        ("lhs", TypeSig.numeric, TypeSig.numeric),
        ("rhs", TypeSig.numeric, TypeSig.numeric)),
      (a, conf, p, r) => new BinaryExprMeta[Multiply](a, conf, p, r) {
        override def tagExprForGpu(): Unit = {
          // Multiplication of Decimal types is a little odd. Spark will cast the inputs
          // to a common wider value where scale is max of the two input scales, and precision is
          // max of the two input non-scale portions + the new scale. Then it will do the multiply,
          // which will produce a return scale that is 2x that of the wider scale, but lie about it
          // in the return type of the Multiply operator. Then in CheckOverflow it will reset the
          // scale and check the precision so that they know it fits in final desired result which
          // is precision1 + precision2 + 1 for precision and scale1 + scale2 for scale, based off
          // of the precision and scale for the original input values. We would like to avoid all
          // of this if possible because having a temporary intermediate value that can have a
          // scale quite a bit larger than the final result reduces the maximum precision that
          // we could support, as we don't have unlimited precision. But sadly because of how
          // the logical plan is compiled down to the physical plan we have lost what the original
          // types were and cannot recover it. As such for now we are going to do what Spark does,
          // but we have to recompute/recheck the temporary precision to be sure it will fit
          // on the GPU.
          (childExprs.head.dataType, childExprs(1).dataType) match {
            case (l: DecimalType, r: DecimalType) =>
              val intermediateResult = GpuMultiplyUtil.decimalDataType(l, r)
              if (intermediateResult.precision > DType.DECIMAL64_MAX_PRECISION) {
                willNotWorkOnGpu("The actual output precision of the multiply is too large" +
                    s" to fit on the GPU $intermediateResult")
              }
            case _ => // NOOP
          }
        }

        override def convertToGpu(lhs: Expression, rhs: Expression): GpuExpression =
          GpuMultiply(lhs, rhs)
      }),
    expr[And](
      "Logical AND",
      ExprChecks.binaryProjectNotLambda(TypeSig.BOOLEAN, TypeSig.BOOLEAN,
        ("lhs", TypeSig.BOOLEAN, TypeSig.BOOLEAN),
        ("rhs", TypeSig.BOOLEAN, TypeSig.BOOLEAN)),
      (a, conf, p, r) => new BinaryExprMeta[And](a, conf, p, r) {
        override def convertToGpu(lhs: Expression, rhs: Expression): GpuExpression =
          GpuAnd(lhs, rhs)
      }),
    expr[Or](
      "Logical OR",
      ExprChecks.binaryProjectNotLambda(TypeSig.BOOLEAN, TypeSig.BOOLEAN,
        ("lhs", TypeSig.BOOLEAN, TypeSig.BOOLEAN),
        ("rhs", TypeSig.BOOLEAN, TypeSig.BOOLEAN)),
      (a, conf, p, r) => new BinaryExprMeta[Or](a, conf, p, r) {
        override def convertToGpu(lhs: Expression, rhs: Expression): GpuExpression =
          GpuOr(lhs, rhs)
      }),
    expr[EqualNullSafe](
      "Check if the values are equal including nulls <=>",
      ExprChecks.binaryProjectNotLambda(
        TypeSig.commonCudfTypes + TypeSig.NULL + TypeSig.DECIMAL, TypeSig.all,
        ("lhs", TypeSig.commonCudfTypes + TypeSig.NULL + TypeSig.DECIMAL, TypeSig.all),
        ("rhs", TypeSig.commonCudfTypes + TypeSig.NULL + TypeSig.DECIMAL, TypeSig.all)),
      (a, conf, p, r) => new BinaryExprMeta[EqualNullSafe](a, conf, p, r) {
        override def convertToGpu(lhs: Expression, rhs: Expression): GpuExpression =
          GpuEqualNullSafe(lhs, rhs)
      }),
    expr[EqualTo](
      "Check if the values are equal",
      ExprChecks.binaryProjectNotLambda(
        TypeSig.commonCudfTypes + TypeSig.NULL + TypeSig.DECIMAL, TypeSig.all,
        ("lhs", TypeSig.commonCudfTypes + TypeSig.NULL + TypeSig.DECIMAL, TypeSig.all),
        ("rhs", TypeSig.commonCudfTypes + TypeSig.NULL + TypeSig.DECIMAL, TypeSig.all)),
      (a, conf, p, r) => new BinaryExprMeta[EqualTo](a, conf, p, r) {
        override def convertToGpu(lhs: Expression, rhs: Expression): GpuExpression =
          GpuEqualTo(lhs, rhs)
      }),
    expr[GreaterThan](
      "> operator",
      ExprChecks.binaryProjectNotLambda(
        TypeSig.commonCudfTypes + TypeSig.NULL + TypeSig.DECIMAL, TypeSig.all,
        ("lhs", TypeSig.commonCudfTypes + TypeSig.NULL + TypeSig.DECIMAL, TypeSig.all),
        ("rhs", TypeSig.commonCudfTypes + TypeSig.NULL + TypeSig.DECIMAL, TypeSig.all)),
      (a, conf, p, r) => new BinaryExprMeta[GreaterThan](a, conf, p, r) {
        override def convertToGpu(lhs: Expression, rhs: Expression): GpuExpression =
          GpuGreaterThan(lhs, rhs)
      }),
    expr[GreaterThanOrEqual](
      ">= operator",
      ExprChecks.binaryProjectNotLambda(
        TypeSig.commonCudfTypes + TypeSig.NULL + TypeSig.DECIMAL, TypeSig.all,
        ("lhs", TypeSig.commonCudfTypes + TypeSig.NULL + TypeSig.DECIMAL, TypeSig.all),
        ("rhs", TypeSig.commonCudfTypes + TypeSig.NULL + TypeSig.DECIMAL, TypeSig.all)),
      (a, conf, p, r) => new BinaryExprMeta[GreaterThanOrEqual](a, conf, p, r) {
        override def convertToGpu(lhs: Expression, rhs: Expression): GpuExpression =
          GpuGreaterThanOrEqual(lhs, rhs)
      }),
    expr[In](
      "IN operator",
      ExprChecks.projectNotLambda(TypeSig.BOOLEAN, TypeSig.BOOLEAN,
        Seq(ParamCheck("value", TypeSig.commonCudfTypes + TypeSig.NULL + TypeSig.DECIMAL,
          TypeSig.all)),
        Some(RepeatingParamCheck("list", (TypeSig.commonCudfTypes + TypeSig.DECIMAL).withAllLit(),
          TypeSig.all))),
      (in, conf, p, r) => new ExprMeta[In](in, conf, p, r) {
        override def tagExprForGpu(): Unit = {
          val unaliased = in.list.map(extractLit)
          val hasNullLiteral = unaliased.exists {
            case Some(l) => l.value == null
            case _ => false
          }
          if (hasNullLiteral) {
            willNotWorkOnGpu("nulls are not supported")
          }
        }
        override def convertToGpu(): GpuExpression =
          GpuInSet(childExprs.head.convertToGpu(), in.list.asInstanceOf[Seq[Literal]])
      }),
    expr[InSet](
      "INSET operator",
      ExprChecks.unaryProjectNotLambda(TypeSig.BOOLEAN, TypeSig.BOOLEAN,
        TypeSig.commonCudfTypes + TypeSig.NULL + TypeSig.DECIMAL, TypeSig.all),
      (in, conf, p, r) => new ExprMeta[InSet](in, conf, p, r) {
        override def tagExprForGpu(): Unit = {
          if (in.hset.contains(null)) {
            willNotWorkOnGpu("nulls are not supported")
          }
        }
        override def convertToGpu(): GpuExpression =
          GpuInSet(childExprs.head.convertToGpu(), in.hset.map(LiteralHelper(_)).toSeq)
      }),
    expr[LessThan](
      "< operator",
      ExprChecks.binaryProjectNotLambda(
        TypeSig.commonCudfTypes + TypeSig.NULL + TypeSig.DECIMAL, TypeSig.all,
        ("lhs", TypeSig.commonCudfTypes + TypeSig.NULL + TypeSig.DECIMAL, TypeSig.all),
        ("rhs", TypeSig.commonCudfTypes + TypeSig.NULL + TypeSig.DECIMAL, TypeSig.all)),
      (a, conf, p, r) => new BinaryExprMeta[LessThan](a, conf, p, r) {
        override def convertToGpu(lhs: Expression, rhs: Expression): GpuExpression =
          GpuLessThan(lhs, rhs)
      }),
    expr[LessThanOrEqual](
      "<= operator",
      ExprChecks.binaryProjectNotLambda(
        TypeSig.commonCudfTypes + TypeSig.NULL + TypeSig.DECIMAL, TypeSig.all,
        ("lhs", TypeSig.commonCudfTypes + TypeSig.NULL + TypeSig.DECIMAL, TypeSig.all),
        ("rhs", TypeSig.commonCudfTypes + TypeSig.NULL + TypeSig.DECIMAL, TypeSig.all)),
      (a, conf, p, r) => new BinaryExprMeta[LessThanOrEqual](a, conf, p, r) {
        override def convertToGpu(lhs: Expression, rhs: Expression): GpuExpression =
          GpuLessThanOrEqual(lhs, rhs)
      }),
    expr[CaseWhen](
      "CASE WHEN expression",
      CaseWhenCheck,
      (a, conf, p, r) => new ExprMeta[CaseWhen](a, conf, p, r) {
        override def tagExprForGpu(): Unit = {
          val anyLit = a.branches.exists { case (predicate, _) => isLit(predicate) }
          if (anyLit) {
            willNotWorkOnGpu("literal predicates are not supported")
          }
        }
        override def convertToGpu(): GpuExpression = {
          val branches = childExprs.grouped(2).flatMap {
            case Seq(cond, value) => Some((cond.convertToGpu(), value.convertToGpu()))
            case Seq(_) => None
          }.toArray.toSeq  // force materialization to make the seq serializable
          val elseValue = if (childExprs.size % 2 != 0) {
            Some(childExprs.last.convertToGpu())
          } else {
            None
          }
          GpuCaseWhen(branches, elseValue)
        }
      }),
    expr[If](
      "IF expression",
      ExprChecks.projectNotLambda(TypeSig.commonCudfTypes + TypeSig.NULL + TypeSig.DECIMAL,
        TypeSig.all,
        Seq(ParamCheck("predicate", TypeSig.psNote(TypeEnum.BOOLEAN,
          "literal values are not supported"), TypeSig.BOOLEAN),
          ParamCheck("trueValue", TypeSig.commonCudfTypes + TypeSig.NULL + TypeSig.DECIMAL,
            TypeSig.all),
          ParamCheck("falseValue", TypeSig.commonCudfTypes + TypeSig.NULL + TypeSig.DECIMAL,
            TypeSig.all))),
      (a, conf, p, r) => new ExprMeta[If](a, conf, p, r) {
        override def tagExprForGpu(): Unit = {
          if (isLit(a.predicate)) {
            willNotWorkOnGpu(s"literal predicate ${a.predicate} is not supported")
          }
        }
        override def convertToGpu(): GpuExpression = {
          val boolExpr :: trueExpr :: falseExpr :: Nil = childExprs.map(_.convertToGpu())
          GpuIf(boolExpr, trueExpr, falseExpr)
        }
      }),
    expr[Pow](
      "lhs ^ rhs",
      ExprChecks.binaryProjectNotLambda(
        TypeSig.DOUBLE, TypeSig.DOUBLE,
        ("lhs", TypeSig.DOUBLE, TypeSig.DOUBLE),
        ("rhs", TypeSig.DOUBLE, TypeSig.DOUBLE)),
      (a, conf, p, r) => new BinaryExprMeta[Pow](a, conf, p, r) {
        override def convertToGpu(lhs: Expression, rhs: Expression): GpuExpression =
          GpuPow(lhs, rhs)
      }),
    expr[Divide](
      "Division",
      ExprChecks.binaryProjectNotLambda(
        TypeSig.DOUBLE +
            TypeSig.psNote(TypeEnum.DECIMAL, "Because of Spark's inner workings the full range " +
                "of decimal precision (even for 64-bit values) is not supported."),
        TypeSig.DOUBLE + TypeSig.DECIMAL,
        ("lhs", TypeSig.DOUBLE + TypeSig.DECIMAL, TypeSig.DOUBLE + TypeSig.DECIMAL),
        ("rhs", TypeSig.DOUBLE + TypeSig.DECIMAL, TypeSig.DOUBLE + TypeSig.DECIMAL)),
      (a, conf, p, r) => new BinaryExprMeta[Divide](a, conf, p, r) {
        override def tagExprForGpu(): Unit = {
          // Division of Decimal types is a little odd. Spark will cast the inputs
          // to a common wider value where scale is max of the two input scales, and precision is
          // max of the two input non-scale portions + the new scale. Then it will do the divide,
          // which the rules for it are a little complex, but lie about it
          // in the return type of the Divide operator. Then in CheckOverflow it will reset the
          // scale and check the precision so that they know it fits in final desired result.
          // We would like to avoid all of this if possible because having a temporary intermediate
          // value that can have a scale quite a bit larger than the final result reduces the
          // maximum precision that we could support, as we don't have unlimited precision. But
          // sadly because of how the logical plan is compiled down to the physical plan we have
          // lost what the original types were and cannot recover it. As such for now we are going
          // to do what Spark does, but we have to recompute/recheck the temporary precision to be
          // sure it will fit on the GPU. In addition to this we have it a little harder because
          // the decimal divide itself will do rounding on the result before it is returned,
          // effectively calculating an extra digit of precision. Because cudf does not support this
          // right now we actually increase the scale (and corresponding precision) to get an extra
          // decimal place so we can round it in GpuCheckOverflow
          (childExprs.head.dataType, childExprs(1).dataType) match {
            case (l: DecimalType, r: DecimalType) =>
              val outputType = GpuDivideUtil.decimalDataType(l, r)
              // Case 1: OutputType.precision doesn't get truncated
              //   We will never hit a case where outputType.precision < outputType.scale + r.scale.
              //   So there is no need to protect against that.
              //   The only two cases in which there is a possibility of the intermediary scale
              //   exceeding the intermediary precision is when l.precision < l.scale or l
              //   .precision < 0, both of which aren't possible.
              //   Proof:
              //   case 1:
              //   outputType.precision = p1 - s1 + s2 + s1 + p2 + 1 + 1
              //   outputType.scale = p1 + s2 + p2 + 1 + 1
              //   To find out if outputType.precision < outputType.scale simplifies to p1 < s1,
              //   which is never possible
              //
              //   case 2:
              //   outputType.precision = p1 - s1 + s2 + 6 + 1
              //   outputType.scale = 6 + 1
              //   To find out if outputType.precision < outputType.scale simplifies to p1 < 0
              //   which is never possible
              // Case 2: OutputType.precision gets truncated to 38
              //   In this case we have to make sure the r.precision + l.scale + r.scale + 1 <= 38
              //   Otherwise the intermediate result will overflow
              // TODO We should revisit the proof one more time after we support 128-bit decimals
              if (l.precision + l.scale + r.scale + 1 > 38) {
                willNotWorkOnGpu("The intermediate output precision of the divide is too " +
                  s"large to be supported on the GPU i.e. Decimal(${outputType.precision}, " +
                  s"${outputType.scale + r.scale})")
              } else {
                val intermediateResult =
                  DecimalType(outputType.precision, outputType.scale + r.scale)
                if (intermediateResult.precision > DType.DECIMAL64_MAX_PRECISION) {
                  willNotWorkOnGpu("The actual output precision of the divide is too large" +
                    s" to fit on the GPU $intermediateResult")
                }
              }
            case _ => // NOOP
          }
        }

        override def convertToGpu(lhs: Expression, rhs: Expression): GpuExpression =
          GpuDivide(lhs, rhs)
      }),
    expr[IntegralDivide](
      "Division with a integer result",
      ExprChecks.binaryProjectNotLambda(
        TypeSig.LONG, TypeSig.LONG,
        ("lhs", TypeSig.LONG + TypeSig.DECIMAL, TypeSig.LONG + TypeSig.DECIMAL),
        ("rhs", TypeSig.LONG + TypeSig.DECIMAL, TypeSig.LONG + TypeSig.DECIMAL)),
      (a, conf, p, r) => new BinaryExprMeta[IntegralDivide](a, conf, p, r) {
        override def convertToGpu(lhs: Expression, rhs: Expression): GpuExpression =
          GpuIntegralDivide(lhs, rhs)
      }),
    expr[Remainder](
      "Remainder or modulo",
      ExprChecks.binaryProjectNotLambda(
        TypeSig.integral + TypeSig.fp, TypeSig.numeric,
        ("lhs", TypeSig.integral + TypeSig.fp, TypeSig.numeric),
        ("rhs", TypeSig.integral + TypeSig.fp, TypeSig.numeric)),
      (a, conf, p, r) => new BinaryExprMeta[Remainder](a, conf, p, r) {
        override def convertToGpu(lhs: Expression, rhs: Expression): GpuExpression =
          GpuRemainder(lhs, rhs)
      }),
    expr[AggregateExpression](
      "Aggregate expression",
      ExprChecks.fullAgg(
        TypeSig.commonCudfTypes + TypeSig.NULL + TypeSig.DECIMAL +
          TypeSig.ARRAY.nested(TypeSig.commonCudfTypes + TypeSig.DECIMAL + TypeSig.STRUCT),
        TypeSig.all,
        Seq(ParamCheck(
          "aggFunc",
          TypeSig.commonCudfTypes + TypeSig.NULL + TypeSig.DECIMAL +
            TypeSig.ARRAY.nested(TypeSig.commonCudfTypes + TypeSig.DECIMAL + TypeSig.STRUCT),
          TypeSig.all)),
        Some(RepeatingParamCheck("filter", TypeSig.BOOLEAN, TypeSig.BOOLEAN))),
      (a, conf, p, r) => new ExprMeta[AggregateExpression](a, conf, p, r) {
        private val filter: Option[BaseExprMeta[_]] =
          a.filter.map(GpuOverrides.wrapExpr(_, conf, Some(this)))
        private val childrenExprMeta: Seq[BaseExprMeta[Expression]] =
          a.children.map(GpuOverrides.wrapExpr(_, conf, Some(this)))
        override val childExprs: Seq[BaseExprMeta[_]] =
          childrenExprMeta ++ filter.toSeq

        override def convertToGpu(): GpuExpression = {
          // handle the case AggregateExpression has the resultIds parameter where its
          // Seq[ExprIds] instead of single ExprId.
          val resultId = try {
            val resultMethod = a.getClass.getMethod("resultId")
            resultMethod.invoke(a).asInstanceOf[ExprId]
          } catch {
            case _: Exception =>
              val resultMethod = a.getClass.getMethod("resultIds")
              resultMethod.invoke(a).asInstanceOf[Seq[ExprId]](0)
          }
          GpuAggregateExpression(childExprs(0).convertToGpu().asInstanceOf[GpuAggregateFunction],
            a.mode, a.isDistinct, filter.map(_.convertToGpu()), resultId)
        }
      }),
    expr[SortOrder](
      "Sort order",
      ExprChecks.projectOnly(
        pluginSupportedOrderableSig,
        TypeSig.orderable,
        Seq(ParamCheck(
          "input",
          pluginSupportedOrderableSig,
          TypeSig.orderable))),
      (sortOrder, conf, p, r) => new BaseExprMeta[SortOrder](sortOrder, conf, p, r) {
        override def tagExprForGpu(): Unit = {
          if (isStructType(sortOrder.dataType)) {
            val nullOrdering = sortOrder.nullOrdering
            val directionDefaultNullOrdering = sortOrder.direction.defaultNullOrdering
            val direction = sortOrder.direction.sql
            if (nullOrdering != directionDefaultNullOrdering) {
              willNotWorkOnGpu(s"only default null ordering $directionDefaultNullOrdering " +
                s"for direction $direction is supported for nested types; actual: ${nullOrdering}")
            }
          }
        }

        // One of the few expressions that are not replaced with a GPU version
        override def convertToGpu(): Expression =
          sortOrder.withNewChildren(childExprs.map(_.convertToGpu()))
      }),
    expr[Count](
      "Count aggregate operator",
      ExprChecks.fullAgg(
        TypeSig.LONG, TypeSig.LONG,
        repeatingParamCheck = Some(RepeatingParamCheck(
          "input", TypeSig.commonCudfTypes + TypeSig.NULL + TypeSig.DECIMAL, TypeSig.all))),
      (count, conf, p, r) => new ExprMeta[Count](count, conf, p, r) {
        override def tagExprForGpu(): Unit = {
          if (count.children.size > 1) {
            willNotWorkOnGpu("count of multiple columns not supported")
          }
        }
        override def convertToGpu(): GpuExpression = GpuCount(childExprs.map(_.convertToGpu()))
      }),
    expr[Max](
      "Max aggregate operator",
      ExprChecksImpl(
        ExprChecks.fullAgg(
          TypeSig.commonCudfTypes + TypeSig.NULL, TypeSig.orderable,
          Seq(ParamCheck("input",
            TypeSig.commonCudfTypes + TypeSig.NULL, TypeSig.orderable))
        ).asInstanceOf[ExprChecksImpl].contexts
          ++
          ExprChecks.windowOnly(
            TypeSig.commonCudfTypes + TypeSig.DECIMAL + TypeSig.NULL, TypeSig.orderable,
            Seq(ParamCheck("input",
              TypeSig.commonCudfTypes + TypeSig.DECIMAL + TypeSig.NULL, TypeSig.orderable))
          ).asInstanceOf[ExprChecksImpl].contexts
      ),
      (max, conf, p, r) => new AggExprMeta[Max](max, conf, p, r) {
        override def tagExprForGpu(): Unit = {
          val dataType = max.child.dataType
          if (conf.hasNans && (dataType == DoubleType || dataType == FloatType)) {
            willNotWorkOnGpu("Max aggregation on floating point columns that can contain NaNs " +
              "will compute incorrect results. If it is known that there are no NaNs, set " +
              s" ${RapidsConf.HAS_NANS} to false.")
          }
        }

        override def convertToGpu(child: Expression): GpuExpression = GpuMax(child)
      }),
    expr[Min](
      "Min aggregate operator",
      ExprChecksImpl(
        ExprChecks.fullAgg(
          TypeSig.commonCudfTypes + TypeSig.NULL, TypeSig.orderable,
          Seq(ParamCheck("input",
            TypeSig.commonCudfTypes + TypeSig.NULL, TypeSig.orderable))
        ).asInstanceOf[ExprChecksImpl].contexts
          ++
          ExprChecks.windowOnly(
            TypeSig.commonCudfTypes + TypeSig.DECIMAL + TypeSig.NULL, TypeSig.orderable,
            Seq(ParamCheck("input",
              TypeSig.commonCudfTypes + TypeSig.DECIMAL + TypeSig.NULL, TypeSig.orderable))
          ).asInstanceOf[ExprChecksImpl].contexts
      ),
      (a, conf, p, r) => new AggExprMeta[Min](a, conf, p, r) {
        override def tagExprForGpu(): Unit = {
          val dataType = a.child.dataType
          if (conf.hasNans && (dataType == DoubleType || dataType == FloatType)) {
            willNotWorkOnGpu("Min aggregation on floating point columns that can contain NaNs " +
              "will compute incorrect results. If it is known that there are no NaNs, set " +
              s" ${RapidsConf.HAS_NANS} to false.")
          }
        }

        override def convertToGpu(child: Expression): GpuExpression = GpuMin(child)
      }),
    expr[Sum](
      "Sum aggregate operator",
      ExprChecksImpl(
        ExprChecks.fullAgg(
          TypeSig.LONG + TypeSig.DOUBLE, TypeSig.LONG + TypeSig.DOUBLE + TypeSig.DECIMAL,
          Seq(ParamCheck("input", TypeSig.integral + TypeSig.fp, TypeSig.numeric))
        ).asInstanceOf[ExprChecksImpl].contexts
          ++
          ExprChecks.windowOnly(
            TypeSig.LONG + TypeSig.DOUBLE + TypeSig.DECIMAL,
            TypeSig.LONG + TypeSig.DOUBLE + TypeSig.DECIMAL,
            Seq(ParamCheck("input", TypeSig.numeric, TypeSig.numeric))
          ).asInstanceOf[ExprChecksImpl].contexts
      ),
      (a, conf, p, r) => new AggExprMeta[Sum](a, conf, p, r) {
        override def tagExprForGpu(): Unit = {
          val dataType = a.child.dataType
          if (!conf.isFloatAggEnabled && (dataType == DoubleType || dataType == FloatType)) {
            willNotWorkOnGpu("the GPU will sum floating point values in" +
              " parallel and the result is not always identical each time. This can cause some" +
              " Spark queries to produce an incorrect answer if the value is computed more than" +
              " once as part of the same query.  To enable this anyways set" +
              s" ${RapidsConf.ENABLE_FLOAT_AGG} to true.")
          }
        }

        override def convertToGpu(child: Expression): GpuExpression = GpuSum(child, a.dataType)
      }),
    expr[Average](
      "Average aggregate operator",
      ExprChecks.fullAgg(
        TypeSig.DOUBLE, TypeSig.DOUBLE + TypeSig.DECIMAL,
        Seq(ParamCheck("input", TypeSig.integral + TypeSig.fp, TypeSig.numeric))),
      (a, conf, p, r) => new AggExprMeta[Average](a, conf, p, r) {
        override def tagExprForGpu(): Unit = {
          val dataType = a.child.dataType
          if (!conf.isFloatAggEnabled && (dataType == DoubleType || dataType == FloatType)) {
            willNotWorkOnGpu("the GPU will sum floating point values in" +
              " parallel to compute an average and the result is not always identical each time." +
              " This can cause some Spark queries to produce an incorrect answer if the value is" +
              " computed more than once as part of the same query. To enable this anyways set" +
              s" ${RapidsConf.ENABLE_FLOAT_AGG} to true")
          }
        }

        override def convertToGpu(child: Expression): GpuExpression = GpuAverage(child)
      }),
    expr[BRound](
      "Round an expression to d decimal places using HALF_EVEN rounding mode",
      ExprChecks.binaryProjectNotLambda(
        TypeSig.numeric, TypeSig.numeric,
        ("value", TypeSig.numeric +
            TypeSig.psNote(TypeEnum.FLOAT, "result may round slightly differently") +
            TypeSig.psNote(TypeEnum.DOUBLE, "result may round slightly differently"),
            TypeSig.numeric),
        ("scale", TypeSig.lit(TypeEnum.INT), TypeSig.lit(TypeEnum.INT))),
      (a, conf, p, r) => new BinaryExprMeta[BRound](a, conf, p, r) {
        override def tagExprForGpu(): Unit = {
          a.child.dataType match {
            case FloatType | DoubleType if !conf.isIncompatEnabled =>
              willNotWorkOnGpu("rounding floating point numbers may be slightly off " +
                  s"compared to Spark's result, to enable set ${RapidsConf.INCOMPATIBLE_OPS}")
            case _ => // NOOP
          }
        }
        override def convertToGpu(lhs: Expression, rhs: Expression): GpuExpression =
          GpuBRound(lhs, rhs)
      }),
    expr[Round](
      "Round an expression to d decimal places using HALF_UP rounding mode",
      ExprChecks.binaryProjectNotLambda(
        TypeSig.numeric, TypeSig.numeric,
        ("value", TypeSig.numeric +
            TypeSig.psNote(TypeEnum.FLOAT, "result may round slightly differently") +
            TypeSig.psNote(TypeEnum.DOUBLE, "result may round slightly differently"),
            TypeSig.numeric),
        ("scale", TypeSig.lit(TypeEnum.INT), TypeSig.lit(TypeEnum.INT))),
      (a, conf, p, r) => new BinaryExprMeta[Round](a, conf, p, r) {
        override def tagExprForGpu(): Unit = {
          a.child.dataType match {
            case FloatType | DoubleType if !conf.isIncompatEnabled =>
              willNotWorkOnGpu("rounding floating point numbers may be slightly off " +
                  s"compared to Spark's result, to enable set ${RapidsConf.INCOMPATIBLE_OPS}")
            case _ => // NOOP
          }
        }
        override def convertToGpu(lhs: Expression, rhs: Expression): GpuExpression =
          GpuRound(lhs, rhs)
      }),
    expr[PythonUDF](
      "UDF run in an external python process. Does not actually run on the GPU, but " +
          "the transfer of data to/from it can be accelerated.",
      ExprChecks.fullAggAndProject(
        TypeSig.commonCudfTypes + TypeSig.ARRAY.nested(TypeSig.commonCudfTypes),
        TypeSig.all,
        repeatingParamCheck = Some(RepeatingParamCheck(
          "param",
          (TypeSig.commonCudfTypes + TypeSig.ARRAY + TypeSig.STRUCT).nested(),
          TypeSig.all))),
      (a, conf, p, r) => new ExprMeta[PythonUDF](a, conf, p, r) {
        override def replaceMessage: String = "not block GPU acceleration"
        override def noReplacementPossibleMessage(reasons: String): String =
          s"blocks running on GPU because $reasons"

        override def convertToGpu(): GpuExpression =
          GpuPythonUDF(a.name, a.func, a.dataType,
            childExprs.map(_.convertToGpu()),
            a.evalType, a.udfDeterministic, a.resultId)
        }),
    expr[Rand](
      "Generate a random column with i.i.d. uniformly distributed values in [0, 1)",
      ExprChecks.projectNotLambda(TypeSig.DOUBLE, TypeSig.DOUBLE,
        Seq(ParamCheck("seed",
          (TypeSig.INT + TypeSig.LONG).withAllLit(),
          (TypeSig.INT + TypeSig.LONG).withAllLit()))),
      (a, conf, p, r) => new UnaryExprMeta[Rand](a, conf, p, r) {
        override def convertToGpu(child: Expression): GpuExpression = GpuRand(child)
      }),
    expr[SparkPartitionID] (
      "Returns the current partition id",
      ExprChecks.projectNotLambda(TypeSig.INT, TypeSig.INT),
      (a, conf, p, r) => new ExprMeta[SparkPartitionID](a, conf, p, r) {
        override def convertToGpu(): GpuExpression = GpuSparkPartitionID()
      }),
    expr[MonotonicallyIncreasingID] (
      "Returns monotonically increasing 64-bit integers",
      ExprChecks.projectNotLambda(TypeSig.LONG, TypeSig.LONG),
      (a, conf, p, r) => new ExprMeta[MonotonicallyIncreasingID](a, conf, p, r) {
        override def convertToGpu(): GpuExpression = GpuMonotonicallyIncreasingID()
      }),
    expr[InputFileName] (
      "Returns the name of the file being read, or empty string if not available",
      ExprChecks.projectNotLambda(TypeSig.STRING, TypeSig.STRING),
      (a, conf, p, r) => new ExprMeta[InputFileName](a, conf, p, r) {
        override def convertToGpu(): GpuExpression = GpuInputFileName()
      }),
    expr[InputFileBlockStart] (
      "Returns the start offset of the block being read, or -1 if not available",
      ExprChecks.projectNotLambda(TypeSig.LONG, TypeSig.LONG),
      (a, conf, p, r) => new ExprMeta[InputFileBlockStart](a, conf, p, r) {
        override def convertToGpu(): GpuExpression = GpuInputFileBlockStart()
      }),
    expr[InputFileBlockLength] (
      "Returns the length of the block being read, or -1 if not available",
      ExprChecks.projectNotLambda(TypeSig.LONG, TypeSig.LONG),
      (a, conf, p, r) => new ExprMeta[InputFileBlockLength](a, conf, p, r) {
        override def convertToGpu(): GpuExpression = GpuInputFileBlockLength()
      }),
    expr[Md5] (
      "MD5 hash operator",
      ExprChecks.unaryProjectNotLambda(TypeSig.STRING, TypeSig.STRING,
        TypeSig.BINARY, TypeSig.BINARY),
      (a, conf, p, r) => new UnaryExprMeta[Md5](a, conf, p, r) {
        override def convertToGpu(child: Expression): GpuExpression = GpuMd5(child)
      }),
    expr[Upper](
      "String uppercase operator",
      ExprChecks.unaryProjectNotLambdaInputMatchesOutput(TypeSig.STRING, TypeSig.STRING),
      (a, conf, p, r) => new UnaryExprMeta[Upper](a, conf, p, r) {
        override def convertToGpu(child: Expression): GpuExpression = GpuUpper(child)
      })
      .incompat(CASE_MODIFICATION_INCOMPAT),
    expr[Lower](
      "String lowercase operator",
      ExprChecks.unaryProjectNotLambdaInputMatchesOutput(TypeSig.STRING, TypeSig.STRING),
      (a, conf, p, r) => new UnaryExprMeta[Lower](a, conf, p, r) {
        override def convertToGpu(child: Expression): GpuExpression = GpuLower(child)
      })
      .incompat(CASE_MODIFICATION_INCOMPAT),
    expr[StringLPad](
      "Pad a string on the left",
      ExprChecks.projectNotLambda(TypeSig.STRING, TypeSig.STRING,
        Seq(ParamCheck("str", TypeSig.STRING, TypeSig.STRING),
          ParamCheck("len", TypeSig.lit(TypeEnum.INT), TypeSig.INT),
          ParamCheck("pad", TypeSig.lit(TypeEnum.STRING), TypeSig.STRING))),
      (in, conf, p, r) => new TernaryExprMeta[StringLPad](in, conf, p, r) {
        override def tagExprForGpu(): Unit = {
          extractLit(in.pad).foreach { padLit =>
            if (padLit.value != null &&
                padLit.value.asInstanceOf[UTF8String].toString.length != 1) {
              willNotWorkOnGpu("only a single character is supported for pad")
            }
          }
        }
        override def convertToGpu(
            str: Expression,
            width: Expression,
            pad: Expression): GpuExpression =
          GpuStringLPad(str, width, pad)
      }),
    expr[StringRPad](
      "Pad a string on the right",
      ExprChecks.projectNotLambda(TypeSig.STRING, TypeSig.STRING,
        Seq(ParamCheck("str", TypeSig.STRING, TypeSig.STRING),
          ParamCheck("len", TypeSig.lit(TypeEnum.INT), TypeSig.INT),
          ParamCheck("pad", TypeSig.lit(TypeEnum.STRING), TypeSig.STRING))),
      (in, conf, p, r) => new TernaryExprMeta[StringRPad](in, conf, p, r) {
        override def tagExprForGpu(): Unit = {
          extractLit(in.pad).foreach { padLit =>
            if (padLit.value != null &&
                padLit.value.asInstanceOf[UTF8String].toString.length != 1) {
              willNotWorkOnGpu("only a single character is supported for pad")
            }
          }
        }
        override def convertToGpu(
            str: Expression,
            width: Expression,
            pad: Expression): GpuExpression =
          GpuStringRPad(str, width, pad)
      }),
    expr[StringSplit](
       "Splits `str` around occurrences that match `regex`",
      ExprChecks.projectNotLambda(TypeSig.ARRAY.nested(TypeSig.STRING),
        TypeSig.ARRAY.nested(TypeSig.STRING),
        Seq(ParamCheck("str", TypeSig.STRING, TypeSig.STRING),
          ParamCheck("regexp", TypeSig.lit(TypeEnum.STRING)
              .withPsNote(TypeEnum.STRING, "very limited subset of regex supported"),
            TypeSig.STRING),
          ParamCheck("limit", TypeSig.lit(TypeEnum.INT), TypeSig.INT))),
      (in, conf, p, r) => new GpuStringSplitMeta(in, conf, p, r)),
    expr[GetStructField](
      "Gets the named field of the struct",
      ExprChecks.unaryProjectNotLambda(
        (TypeSig.commonCudfTypes + TypeSig.ARRAY + TypeSig.STRUCT + TypeSig.MAP + TypeSig.NULL +
            TypeSig.DECIMAL).nested(),
        TypeSig.all,
        TypeSig.STRUCT.nested(TypeSig.commonCudfTypes + TypeSig.ARRAY +
            TypeSig.STRUCT + TypeSig.MAP + TypeSig.NULL + TypeSig.DECIMAL),
        TypeSig.STRUCT.nested(TypeSig.all)),
      (expr, conf, p, r) => new UnaryExprMeta[GetStructField](expr, conf, p, r) {
        override def convertToGpu(arr: Expression): GpuExpression =
          GpuGetStructField(arr, expr.ordinal, expr.name)
      }),
    expr[GetArrayItem](
      "Gets the field at `ordinal` in the Array",
      ExprChecks.binaryProjectNotLambda(
        (TypeSig.commonCudfTypes + TypeSig.ARRAY + TypeSig.STRUCT + TypeSig.NULL +
            TypeSig.DECIMAL + TypeSig.MAP).nested(),
        TypeSig.all,
        ("array", TypeSig.ARRAY.nested(TypeSig.commonCudfTypes + TypeSig.ARRAY +
            TypeSig.STRUCT + TypeSig.NULL + TypeSig.DECIMAL + TypeSig.MAP),
            TypeSig.ARRAY.nested(TypeSig.all)),
        ("ordinal", TypeSig.lit(TypeEnum.INT), TypeSig.INT)),
      (in, conf, p, r) => new GpuGetArrayItemMeta(in, conf, p, r)),
    expr[GetMapValue](
      "Gets Value from a Map based on a key",
      ExprChecks.binaryProjectNotLambda(TypeSig.STRING, TypeSig.all,
        ("map", TypeSig.MAP.nested(TypeSig.STRING), TypeSig.MAP.nested(TypeSig.all)),
        ("key", TypeSig.lit(TypeEnum.STRING), TypeSig.all)),
      (in, conf, p, r) => new GpuGetMapValueMeta(in, conf, p, r)),
    expr[CreateNamedStruct](
      "Creates a struct with the given field names and values",
      CreateNamedStructCheck,
      (in, conf, p, r) => new ExprMeta[CreateNamedStruct](in, conf, p, r) {
        override def convertToGpu(): GpuExpression =
          GpuCreateNamedStruct(childExprs.map(_.convertToGpu()))
      }),
    expr[ArrayContains](
      "Returns a boolean if the array contains the passed in key",
      ExprChecks.binaryProjectNotLambda(
        TypeSig.BOOLEAN,
        TypeSig.BOOLEAN,
        ("array", TypeSig.ARRAY.nested(TypeSig.commonCudfTypes + TypeSig.NULL),
          TypeSig.ARRAY.nested(TypeSig.all)),
        ("key", TypeSig.commonCudfTypes, TypeSig.all)),
      (in, conf, p, r) => new BinaryExprMeta[ArrayContains](in, conf, p, r) {
        override def tagExprForGpu(): Unit = {
          // do not support literal arrays as LHS
          if (extractLit(in.left).isDefined) {
            willNotWorkOnGpu("Literal arrays are not supported for array_contains")
          }

          val rhsVal = extractLit(in.right)
          val mightHaveNans = (in.right.dataType, rhsVal) match {
            case (FloatType, Some(f: Literal)) => f.value.asInstanceOf[Float].isNaN
            case (DoubleType, Some(d: Literal)) => d.value.asInstanceOf[Double].isNaN
            case (FloatType | DoubleType, None) => conf.hasNans // RHS is a column
            case _ => false
          }
          if (mightHaveNans) {
            willNotWorkOnGpu("Comparisons with NaN values are not supported and" +
              "will compute incorrect results. If it is known that there are no NaNs, set " +
              s" ${RapidsConf.HAS_NANS} to false.")
          }
        }
        override def convertToGpu(lhs: Expression, rhs: Expression): GpuExpression =
          GpuArrayContains(lhs, rhs)
      }),
    expr[CreateArray](
      " Returns an array with the given elements",
      ExprChecks.projectNotLambda(
        TypeSig.ARRAY.nested(TypeSig.numeric + TypeSig.NULL + TypeSig.STRING +
            TypeSig.BOOLEAN + TypeSig.DATE + TypeSig.TIMESTAMP),
        TypeSig.ARRAY.nested(TypeSig.all),
        repeatingParamCheck = Some(RepeatingParamCheck("arg",
          TypeSig.numeric + TypeSig.NULL + TypeSig.STRING +
              TypeSig.BOOLEAN + TypeSig.DATE + TypeSig.TIMESTAMP,
          TypeSig.all))),
      (in, conf, p, r) => new ExprMeta[CreateArray](in, conf, p, r) {
        override def convertToGpu(): GpuExpression =
          GpuCreateArray(childExprs.map(_.convertToGpu()), wrapped.useStringTypeWhenEmpty)
      }),
    expr[StringLocate](
      "Substring search operator",
      ExprChecks.projectNotLambda(TypeSig.INT, TypeSig.INT,
        Seq(ParamCheck("substr", TypeSig.lit(TypeEnum.STRING), TypeSig.STRING),
          ParamCheck("str", TypeSig.STRING, TypeSig.STRING),
          ParamCheck("start", TypeSig.lit(TypeEnum.INT), TypeSig.INT))),
      (in, conf, p, r) => new TernaryExprMeta[StringLocate](in, conf, p, r) {
        override def convertToGpu(
            val0: Expression,
            val1: Expression,
            val2: Expression): GpuExpression =
          GpuStringLocate(val0, val1, val2)
      }),
    expr[Substring](
      "Substring operator",
      ExprChecks.projectNotLambda(TypeSig.STRING, TypeSig.STRING + TypeSig.BINARY,
        Seq(ParamCheck("str", TypeSig.STRING, TypeSig.STRING + TypeSig.BINARY),
          ParamCheck("pos", TypeSig.lit(TypeEnum.INT), TypeSig.INT),
          ParamCheck("len", TypeSig.lit(TypeEnum.INT), TypeSig.INT))),
      (in, conf, p, r) => new TernaryExprMeta[Substring](in, conf, p, r) {
        override def convertToGpu(
            column: Expression,
            position: Expression,
            length: Expression): GpuExpression =
          GpuSubstring(column, position, length)
      }),
    expr[SubstringIndex](
      "substring_index operator",
      ExprChecks.projectNotLambda(TypeSig.STRING, TypeSig.STRING,
        Seq(ParamCheck("str", TypeSig.STRING, TypeSig.STRING),
          ParamCheck("delim", TypeSig.lit(TypeEnum.STRING)
              .withPsNote(TypeEnum.STRING, "only a single character is allowed"), TypeSig.STRING),
          ParamCheck("count", TypeSig.lit(TypeEnum.INT), TypeSig.INT))),
      (in, conf, p, r) => new SubstringIndexMeta(in, conf, p, r)),
    expr[StringReplace](
      "StringReplace operator",
      ExprChecks.projectNotLambda(TypeSig.STRING, TypeSig.STRING,
        Seq(ParamCheck("src", TypeSig.STRING, TypeSig.STRING),
          ParamCheck("search", TypeSig.lit(TypeEnum.STRING), TypeSig.STRING),
          ParamCheck("replace", TypeSig.lit(TypeEnum.STRING), TypeSig.STRING))),
      (in, conf, p, r) => new TernaryExprMeta[StringReplace](in, conf, p, r) {
        override def convertToGpu(
            column: Expression,
            target: Expression,
            replace: Expression): GpuExpression =
          GpuStringReplace(column, target, replace)
      }),
    expr[StringTrim](
      "StringTrim operator",
      ExprChecks.projectNotLambda(TypeSig.STRING, TypeSig.STRING,
        Seq(ParamCheck("src", TypeSig.STRING, TypeSig.STRING)),
        // Should really be an OptionalParam
        Some(RepeatingParamCheck("trimStr", TypeSig.lit(TypeEnum.STRING), TypeSig.STRING))),
      (in, conf, p, r) => new String2TrimExpressionMeta[StringTrim](in, conf, p, r) {
        override def convertToGpu(
            column: Expression,
            target: Option[Expression] = None): GpuExpression =
          GpuStringTrim(column, target)
      }),
    expr[StringTrimLeft](
      "StringTrimLeft operator",
      ExprChecks.projectNotLambda(TypeSig.STRING, TypeSig.STRING,
        Seq(ParamCheck("src", TypeSig.STRING, TypeSig.STRING)),
        // Should really be an OptionalParam
        Some(RepeatingParamCheck("trimStr", TypeSig.lit(TypeEnum.STRING), TypeSig.STRING))),
      (in, conf, p, r) =>
        new String2TrimExpressionMeta[StringTrimLeft](in, conf, p, r) {
          override def convertToGpu(
            column: Expression,
            target: Option[Expression] = None): GpuExpression =
            GpuStringTrimLeft(column, target)
        }),
    expr[StringTrimRight](
      "StringTrimRight operator",
      ExprChecks.projectNotLambda(TypeSig.STRING, TypeSig.STRING,
        Seq(ParamCheck("src", TypeSig.STRING, TypeSig.STRING)),
        // Should really be an OptionalParam
        Some(RepeatingParamCheck("trimStr", TypeSig.lit(TypeEnum.STRING), TypeSig.STRING))),
      (in, conf, p, r) =>
        new String2TrimExpressionMeta[StringTrimRight](in, conf, p, r) {
          override def convertToGpu(
              column: Expression,
              target: Option[Expression] = None): GpuExpression =
            GpuStringTrimRight(column, target)
        }),
    expr[StartsWith](
      "Starts with",
      ExprChecks.binaryProjectNotLambda(TypeSig.BOOLEAN, TypeSig.BOOLEAN,
        ("src", TypeSig.STRING, TypeSig.STRING),
        ("search", TypeSig.lit(TypeEnum.STRING), TypeSig.STRING)),
      (a, conf, p, r) => new BinaryExprMeta[StartsWith](a, conf, p, r) {
        override def convertToGpu(lhs: Expression, rhs: Expression): GpuExpression =
          GpuStartsWith(lhs, rhs)
      }),
    expr[EndsWith](
      "Ends with",
      ExprChecks.binaryProjectNotLambda(TypeSig.BOOLEAN, TypeSig.BOOLEAN,
        ("src", TypeSig.STRING, TypeSig.STRING),
        ("search", TypeSig.lit(TypeEnum.STRING), TypeSig.STRING)),
      (a, conf, p, r) => new BinaryExprMeta[EndsWith](a, conf, p, r) {
        override def convertToGpu(lhs: Expression, rhs: Expression): GpuExpression =
          GpuEndsWith(lhs, rhs)
      }),
    expr[Concat](
      "String concatenate NO separator",
      ExprChecks.projectNotLambda(TypeSig.STRING,
        (TypeSig.STRING + TypeSig.BINARY + TypeSig.ARRAY).nested(TypeSig.all),
        repeatingParamCheck = Some(RepeatingParamCheck("input", TypeSig.STRING,
          (TypeSig.STRING + TypeSig.BINARY + TypeSig.ARRAY).nested(TypeSig.all)))),
      (a, conf, p, r) => new ComplexTypeMergingExprMeta[Concat](a, conf, p, r) {
        override def convertToGpu(child: Seq[Expression]): GpuExpression = GpuConcat(child)
      }),
    expr[Murmur3Hash] (
      "Murmur3 hash operator",
      ExprChecks.projectNotLambda(TypeSig.INT, TypeSig.INT,
        repeatingParamCheck = Some(RepeatingParamCheck("input",
          TypeSig.commonCudfTypes + TypeSig.NULL + TypeSig.DECIMAL,
          TypeSig.all))),
      (a, conf, p, r) => new ExprMeta[Murmur3Hash](a, conf, p, r) {
        override val childExprs: Seq[BaseExprMeta[_]] = a.children
          .map(GpuOverrides.wrapExpr(_, conf, Some(this)))
        def convertToGpu(): GpuExpression =
          GpuMurmur3Hash(childExprs.map(_.convertToGpu()), a.seed)
      }),
    expr[Contains](
      "Contains",
      ExprChecks.binaryProjectNotLambda(TypeSig.BOOLEAN, TypeSig.BOOLEAN,
        ("src", TypeSig.STRING, TypeSig.STRING),
        ("search", TypeSig.lit(TypeEnum.STRING), TypeSig.STRING)),
      (a, conf, p, r) => new BinaryExprMeta[Contains](a, conf, p, r) {
        override def convertToGpu(lhs: Expression, rhs: Expression): GpuExpression =
          GpuContains(lhs, rhs)
      }),
    expr[Like](
      "Like",
      ExprChecks.binaryProjectNotLambda(TypeSig.BOOLEAN, TypeSig.BOOLEAN,
        ("src", TypeSig.STRING, TypeSig.STRING),
        ("search", TypeSig.lit(TypeEnum.STRING), TypeSig.STRING)),
      (a, conf, p, r) => new BinaryExprMeta[Like](a, conf, p, r) {
        override def convertToGpu(lhs: Expression, rhs: Expression): GpuExpression =
          GpuLike(lhs, rhs, a.escapeChar)
      }),
    expr[Length](
      "String character length or binary byte length",
      ExprChecks.unaryProjectNotLambda(TypeSig.INT, TypeSig.INT,
        TypeSig.STRING, TypeSig.STRING + TypeSig.BINARY),
      (a, conf, p, r) => new UnaryExprMeta[Length](a, conf, p, r) {
        override def convertToGpu(child: Expression): GpuExpression = GpuLength(child)
      }),
    expr[Size](
      "The size of an array or a map",
      ExprChecks.unaryProjectNotLambda(TypeSig.INT, TypeSig.INT,
        (TypeSig.ARRAY + TypeSig.MAP).nested(TypeSig.commonCudfTypes + TypeSig.NULL
            + TypeSig.DECIMAL + TypeSig.ARRAY + TypeSig.STRUCT + TypeSig.MAP),
        (TypeSig.ARRAY + TypeSig.MAP).nested(TypeSig.all)),
      (a, conf, p, r) => new UnaryExprMeta[Size](a, conf, p, r) {
        override def convertToGpu(child: Expression): GpuExpression =
          GpuSize(child, a.legacySizeOfNull)
      }),
    expr[UnscaledValue](
      "Convert a Decimal to an unscaled long value for some aggregation optimizations",
      ExprChecks.unaryProject(TypeSig.LONG, TypeSig.LONG,
        TypeSig.DECIMAL, TypeSig.DECIMAL),
      (a, conf, p, r) => new UnaryExprMeta[UnscaledValue](a, conf, p, r) {
        override def convertToGpu(child: Expression): GpuExpression = GpuUnscaledValue(child)
      }),
    expr[MakeDecimal](
      "Create a Decimal from an unscaled long value for some aggregation optimizations",
      ExprChecks.unaryProject(TypeSig.DECIMAL, TypeSig.DECIMAL,
        TypeSig.LONG, TypeSig.LONG),
      (a, conf, p, r) => new UnaryExprMeta[MakeDecimal](a, conf, p, r) {
        override def convertToGpu(child: Expression): GpuExpression =
          GpuMakeDecimal(child, a.precision, a.scale, a.nullOnOverflow)
      }),
    expr[Explode](
      "Given an input array produces a sequence of rows for each value in the array. "
        + "Explode with outer Generate is not supported under GPU runtime." ,
      ExprChecks.unaryProject(
        // Here is a walk-around representation, since multi-level nested type is not supported yet.
        // related issue: https://github.com/NVIDIA/spark-rapids/issues/1901
        TypeSig.ARRAY.nested(TypeSig.STRUCT
          + TypeSig.commonCudfTypes + TypeSig.DECIMAL + TypeSig.NULL + TypeSig.ARRAY),
        TypeSig.ARRAY.nested(TypeSig.all),
        TypeSig.ARRAY.nested(
          TypeSig.commonCudfTypes + TypeSig.DECIMAL + TypeSig.NULL + TypeSig.ARRAY),
        (TypeSig.ARRAY + TypeSig.MAP).nested(TypeSig.all)),
      (a, conf, p, r) => new GeneratorExprMeta[Explode](a, conf, p, r) {
        override def convertToGpu(): GpuExpression = GpuExplode(childExprs(0).convertToGpu())
      }),
    expr[PosExplode](
      "Given an input array produces a sequence of rows for each value in the array. "
        + "PosExplode with outer Generate is not supported under GPU runtime." ,
      ExprChecks.unaryProject(
        // Here is a walk-around representation, since multi-level nested type is not supported yet.
        // related issue: https://github.com/NVIDIA/spark-rapids/issues/1901
        TypeSig.ARRAY.nested(TypeSig.STRUCT
          + TypeSig.commonCudfTypes + TypeSig.DECIMAL + TypeSig.NULL + TypeSig.ARRAY),
        TypeSig.ARRAY.nested(TypeSig.all),
        TypeSig.ARRAY.nested(
          TypeSig.commonCudfTypes + TypeSig.DECIMAL + TypeSig.NULL + TypeSig.ARRAY),
        TypeSig.ARRAY.nested(
          TypeSig.commonCudfTypes + TypeSig.DECIMAL + TypeSig.NULL + TypeSig.ARRAY)),
      (a, conf, p, r) => new GeneratorExprMeta[PosExplode](a, conf, p, r) {
        override def convertToGpu(): GpuExpression = GpuPosExplode(childExprs(0).convertToGpu())
      }),
    expr[CollectList](
      "Collect a list of elements, now only supported by windowing.",
      // It should be 'fullAgg' eventually but now only support windowing,
      // so 'aggNotGroupByOrReduction'
      ExprChecks.aggNotGroupByOrReduction(
        TypeSig.ARRAY.nested(TypeSig.commonCudfTypes + TypeSig.DECIMAL + TypeSig.STRUCT),
        TypeSig.ARRAY.nested(TypeSig.all),
        Seq(ParamCheck("input",
          TypeSig.commonCudfTypes + TypeSig.DECIMAL +
            TypeSig.STRUCT.nested(TypeSig.commonCudfTypes + TypeSig.DECIMAL),
          TypeSig.all))),
      (c, conf, p, r) => new ExprMeta[CollectList](c, conf, p, r) {
        override def convertToGpu(): GpuExpression = GpuCollectList(
          childExprs.head.convertToGpu(), c.mutableAggBufferOffset, c.inputAggBufferOffset)
<<<<<<< HEAD
      }).disabledByDefault("for now the GPU collects null values to a list, but Spark does not." +
      " This will be fixed in future releases."),
    expr[GetJsonObject](
      "Extracts a json object from path",
      ExprChecks.projectOnly(
        TypeSig.STRING, TypeSig.STRING, Seq(ParamCheck("json", TypeSig.STRING, TypeSig.STRING),
          ParamCheck("path", TypeSig.lit(TypeEnum.STRING), TypeSig.STRING))),
      (a, conf, p, r) => new BinaryExprMeta[GetJsonObject](a, conf, p, r) {
        override def convertToGpu(lhs: Expression, rhs: Expression): GpuExpression =
          GpuGetJsonObject(lhs, rhs)
      }
    ),
=======
      }),
>>>>>>> c24e23df
    expr[ScalarSubquery](
      "Subquery that will return only one row and one column",
      ExprChecks.projectOnly(
        TypeSig.commonCudfTypes + TypeSig.NULL + TypeSig.DECIMAL,
        TypeSig.commonCudfTypes + TypeSig.NULL + TypeSig.DECIMAL,
        Nil, None),
      (a, conf, p, r) => new ExprMeta[ScalarSubquery](a, conf, p, r) {
        override def convertToGpu(): GpuExpression = GpuScalarSubquery(a.plan, a.exprId)
      }
    ),
    GpuScalaUDF.exprMeta
  ).map(r => (r.getClassFor.asSubclass(classOf[Expression]), r)).toMap

  // Shim expressions should be last to allow overrides with shim-specific versions
  val expressions: Map[Class[_ <: Expression], ExprRule[_ <: Expression]] =
    commonExpressions ++ GpuHiveOverrides.exprs ++ ShimLoader.getSparkShims.getExprs ++
      TimeStamp.getExprs

  def wrapScan[INPUT <: Scan](
      scan: INPUT,
      conf: RapidsConf,
      parent: Option[RapidsMeta[_, _, _]]): ScanMeta[INPUT] =
    scans.get(scan.getClass)
      .map(r => r.wrap(scan, conf, parent, r).asInstanceOf[ScanMeta[INPUT]])
      .getOrElse(new RuleNotFoundScanMeta(scan, conf, parent))

  val commonScans: Map[Class[_ <: Scan], ScanRule[_ <: Scan]] = Seq(
    GpuOverrides.scan[CSVScan](
      "CSV parsing",
      (a, conf, p, r) => new ScanMeta[CSVScan](a, conf, p, r) {
        override def tagSelfForGpu(): Unit = GpuCSVScan.tagSupport(this)

        override def convertToGpu(): Scan =
          GpuCSVScan(a.sparkSession,
            a.fileIndex,
            a.dataSchema,
            a.readDataSchema,
            a.readPartitionSchema,
            a.options,
            a.partitionFilters,
            a.dataFilters,
            conf.maxReadBatchSizeRows,
            conf.maxReadBatchSizeBytes)
      })).map(r => (r.getClassFor.asSubclass(classOf[Scan]), r)).toMap

  val scans: Map[Class[_ <: Scan], ScanRule[_ <: Scan]] =
    commonScans ++ ShimLoader.getSparkShims.getScans

  def wrapPart[INPUT <: Partitioning](
      part: INPUT,
      conf: RapidsConf,
      parent: Option[RapidsMeta[_, _, _]]): PartMeta[INPUT] =
    parts.get(part.getClass)
      .map(r => r.wrap(part, conf, parent, r).asInstanceOf[PartMeta[INPUT]])
      .getOrElse(new RuleNotFoundPartMeta(part, conf, parent))

  val parts : Map[Class[_ <: Partitioning], PartRule[_ <: Partitioning]] = Seq(
    part[HashPartitioning](
      "Hash based partitioning",
      (hp, conf, p, r) => new PartMeta[HashPartitioning](hp, conf, p, r) {
        override val childExprs: Seq[BaseExprMeta[_]] =
          hp.expressions.map(GpuOverrides.wrapExpr(_, conf, Some(this)))

        override def tagPartForGpu(): Unit = {
          // This needs to match what murmur3 supports.
          // TODO In 0.5 we should make the checks self documenting, and look more like what
          //  SparkPlan and Expression support
          //  https://github.com/NVIDIA/spark-rapids/issues/1915
          val sig = TypeSig.commonCudfTypes + TypeSig.NULL + TypeSig.DECIMAL
          hp.children.foreach { child =>
            sig.tagExprParam(this, child, "hash_key")
          }
        }

        override def convertToGpu(): GpuPartitioning =
          GpuHashPartitioning(childExprs.map(_.convertToGpu()), hp.numPartitions)
      }),
    part[RangePartitioning](
      "Range partitioning",
      (rp, conf, p, r) => new PartMeta[RangePartitioning](rp, conf, p, r) {
        override val childExprs: Seq[BaseExprMeta[_]] =
          rp.ordering.map(GpuOverrides.wrapExpr(_, conf, Some(this)))

        override def tagPartForGpu() {
          val numPartitions = rp.numPartitions
          if (numPartitions > 1 && rp.ordering.exists(so => isStructType(so.dataType))) {
            willNotWorkOnGpu("only single partition sort is supported for nested types, " +
              s"actual partitions: $numPartitions")
          }
        }

        override def convertToGpu(): GpuPartitioning = {
          if (rp.numPartitions > 1) {
            val gpuOrdering = childExprs.map(_.convertToGpu()).asInstanceOf[Seq[SortOrder]]
            GpuRangePartitioning(gpuOrdering, rp.numPartitions)
          } else {
            GpuSinglePartitioning
          }
        }
      }),
    part[RoundRobinPartitioning](
      "Round robin partitioning",
      (rrp, conf, p, r) => new PartMeta[RoundRobinPartitioning](rrp, conf, p, r) {
        override def convertToGpu(): GpuPartitioning = {
          GpuRoundRobinPartitioning(rrp.numPartitions)
        }
      }),
    part[SinglePartition.type](
      "Single partitioning",
      (sp, conf, p, r) => new PartMeta[SinglePartition.type](sp, conf, p, r) {
        override def convertToGpu(): GpuPartitioning = GpuSinglePartitioning
      })
  ).map(r => (r.getClassFor.asSubclass(classOf[Partitioning]), r)).toMap

  def wrapDataWriteCmds[INPUT <: DataWritingCommand](
      writeCmd: INPUT,
      conf: RapidsConf,
      parent: Option[RapidsMeta[_, _, _]]): DataWritingCommandMeta[INPUT] =
    dataWriteCmds.get(writeCmd.getClass)
      .map(r => r.wrap(writeCmd, conf, parent, r).asInstanceOf[DataWritingCommandMeta[INPUT]])
      .getOrElse(new RuleNotFoundDataWritingCommandMeta(writeCmd, conf, parent))

  val dataWriteCmds: Map[Class[_ <: DataWritingCommand],
      DataWritingCommandRule[_ <: DataWritingCommand]] = Seq(
    dataWriteCmd[InsertIntoHadoopFsRelationCommand](
      "Write to Hadoop filesystem",
      (a, conf, p, r) => new InsertIntoHadoopFsRelationCommandMeta(a, conf, p, r)),
    dataWriteCmd[CreateDataSourceTableAsSelectCommand](
      "Create table with select command",
      (a, conf, p, r) => new CreateDataSourceTableAsSelectCommandMeta(a, conf, p, r))
  ).map(r => (r.getClassFor.asSubclass(classOf[DataWritingCommand]), r)).toMap

  def wrapPlan[INPUT <: SparkPlan](
      plan: INPUT,
      conf: RapidsConf,
      parent: Option[RapidsMeta[_, _, _]]): SparkPlanMeta[INPUT]  =
    execs.get(plan.getClass)
      .map(r => r.wrap(plan, conf, parent, r).asInstanceOf[SparkPlanMeta[INPUT]])
      .getOrElse(new RuleNotFoundSparkPlanMeta(plan, conf, parent))

  val commonExecs: Map[Class[_ <: SparkPlan], ExecRule[_ <: SparkPlan]] = Seq(
    exec[GenerateExec] (
      "The backend for operations that generate more output rows than input rows like explode",
      ExecChecks(
        TypeSig.commonCudfTypes + TypeSig.DECIMAL + TypeSig.ARRAY.nested(
          TypeSig.commonCudfTypes + TypeSig.NULL + TypeSig.DECIMAL + TypeSig.ARRAY),
        TypeSig.all),
      (gen, conf, p, r) => new GpuGenerateExecSparkPlanMeta(gen, conf, p, r)),
    exec[ProjectExec](
      "The backend for most select, withColumn and dropColumn statements",
      ExecChecks(
        (TypeSig.commonCudfTypes + TypeSig.NULL + TypeSig.STRUCT + TypeSig.MAP +
            TypeSig.ARRAY + TypeSig.DECIMAL).nested(),
        TypeSig.all),
      (proj, conf, p, r) => {
        new SparkPlanMeta[ProjectExec](proj, conf, p, r) {
          override def convertToGpu(): GpuExec =
            GpuProjectExec(childExprs.map(_.convertToGpu()), childPlans(0).convertIfNeeded())
        }
      }),
    exec[RangeExec](
      "The backend for range operator",
      ExecChecks(TypeSig.LONG, TypeSig.LONG),
      (range, conf, p, r) => {
        new SparkPlanMeta[RangeExec](range, conf, p, r) {
          override def convertToGpu(): GpuExec =
            GpuRangeExec(range.range, conf.gpuTargetBatchSizeBytes)
        }
      }),
    exec[BatchScanExec](
      "The backend for most file input",
      ExecChecks(
        (TypeSig.commonCudfTypes + TypeSig.STRUCT + TypeSig.MAP + TypeSig.ARRAY +
            TypeSig.DECIMAL).nested(),
        TypeSig.all),
      (p, conf, parent, r) => new SparkPlanMeta[BatchScanExec](p, conf, parent, r) {
        override val childScans: scala.Seq[ScanMeta[_]] =
          Seq(GpuOverrides.wrapScan(p.scan, conf, Some(this)))

        override def convertToGpu(): GpuExec =
          GpuBatchScanExec(p.output, childScans(0).convertToGpu())
      }),
    exec[CoalesceExec](
      "The backend for the dataframe coalesce method",
      ExecChecks(TypeSig.commonCudfTypes + TypeSig.NULL, TypeSig.all),
      (coalesce, conf, parent, r) => new SparkPlanMeta[CoalesceExec](coalesce, conf, parent, r) {
        override def convertToGpu(): GpuExec =
          GpuCoalesceExec(coalesce.numPartitions, childPlans.head.convertIfNeeded())
      }),
    exec[DataWritingCommandExec](
      "Writing data",
      ExecChecks((TypeSig.commonCudfTypes +
        TypeSig.DECIMAL.withPsNote(TypeEnum.DECIMAL, "Only supported for Parquet")).nested(),
        TypeSig.all),
      (p, conf, parent, r) => new SparkPlanMeta[DataWritingCommandExec](p, conf, parent, r) {
        override val childDataWriteCmds: scala.Seq[DataWritingCommandMeta[_]] =
          Seq(GpuOverrides.wrapDataWriteCmds(p.cmd, conf, Some(this)))

        override def convertToGpu(): GpuExec =
          GpuDataWritingCommandExec(childDataWriteCmds.head.convertToGpu(),
            childPlans.head.convertIfNeeded())
      }),
    exec[TakeOrderedAndProjectExec](
      "Take the first limit elements as defined by the sortOrder, and do projection if needed.",
      ExecChecks(pluginSupportedOrderableSig, TypeSig.all),
      (takeExec, conf, p, r) =>
        new SparkPlanMeta[TakeOrderedAndProjectExec](takeExec, conf, p, r) {
          val sortOrder: Seq[BaseExprMeta[SortOrder]] =
            takeExec.sortOrder.map(GpuOverrides.wrapExpr(_, conf, Some(this)))
          val projectList: Seq[BaseExprMeta[NamedExpression]] =
            takeExec.projectList.map(GpuOverrides.wrapExpr(_, conf, Some(this)))
          override val childExprs: Seq[BaseExprMeta[_]] = sortOrder ++ projectList

          override def convertToGpu(): GpuExec = {
            // To avoid metrics confusion we split a single stage up into multiple parts
            val so = sortOrder.map(_.convertToGpu().asInstanceOf[SortOrder])
            GpuTopN(takeExec.limit,
              so,
              projectList.map(_.convertToGpu().asInstanceOf[NamedExpression]),
              ShimLoader.getSparkShims.getGpuShuffleExchangeExec(GpuSinglePartitioning,
                GpuTopN(takeExec.limit,
                  so,
                  takeExec.child.output,
                  childPlans.head.convertIfNeeded())))
          }
        }),
    exec[LocalLimitExec](
      "Per-partition limiting of results",
      ExecChecks(TypeSig.commonCudfTypes + TypeSig.DECIMAL + TypeSig.NULL,
        TypeSig.all),
      (localLimitExec, conf, p, r) =>
        new SparkPlanMeta[LocalLimitExec](localLimitExec, conf, p, r) {
          override def convertToGpu(): GpuExec =
            GpuLocalLimitExec(localLimitExec.limit, childPlans.head.convertIfNeeded())
        }),
    exec[ArrowEvalPythonExec](
      "The backend of the Scalar Pandas UDFs. Accelerates the data transfer between the" +
        " Java process and the Python process. It also supports scheduling GPU resources" +
        " for the Python process when enabled",
      ExecChecks(
        (TypeSig.commonCudfTypes + TypeSig.ARRAY + TypeSig.STRUCT).nested(),
        TypeSig.all),
      (e, conf, p, r) =>
        new SparkPlanMeta[ArrowEvalPythonExec](e, conf, p, r) {
          val udfs: Seq[BaseExprMeta[PythonUDF]] =
            e.udfs.map(GpuOverrides.wrapExpr(_, conf, Some(this)))
          val resultAttrs: Seq[BaseExprMeta[Attribute]] =
            e.resultAttrs.map(GpuOverrides.wrapExpr(_, conf, Some(this)))
          override val childExprs: Seq[BaseExprMeta[_]] = udfs ++ resultAttrs

          override def replaceMessage: String = "partially run on GPU"
          override def noReplacementPossibleMessage(reasons: String): String =
            s"cannot run even partially on the GPU because $reasons"

          override def convertToGpu(): GpuExec =
            GpuArrowEvalPythonExec(udfs.map(_.convertToGpu()).asInstanceOf[Seq[GpuPythonUDF]],
              resultAttrs.map(_.convertToGpu()).asInstanceOf[Seq[Attribute]],
              childPlans.head.convertIfNeeded(),
              e.evalType)
        }),
    exec[GlobalLimitExec](
      "Limiting of results across partitions",
      ExecChecks(TypeSig.commonCudfTypes + TypeSig.NULL + TypeSig.DECIMAL, TypeSig.all),
      (globalLimitExec, conf, p, r) =>
        new SparkPlanMeta[GlobalLimitExec](globalLimitExec, conf, p, r) {
          override def convertToGpu(): GpuExec =
            GpuGlobalLimitExec(globalLimitExec.limit, childPlans.head.convertIfNeeded())
        }),
    exec[CollectLimitExec](
      "Reduce to single partition and apply limit",
      ExecChecks(pluginSupportedOrderableSig, TypeSig.all),
      (collectLimitExec, conf, p, r) => new GpuCollectLimitMeta(collectLimitExec, conf, p, r))
        .disabledByDefault("Collect Limit replacement can be slower on the GPU, if huge number " +
          "of rows in a batch it could help by limiting the number of rows transferred from " +
          "GPU to CPU"),
    exec[FilterExec](
      "The backend for most filter statements",
      ExecChecks((TypeSig.commonCudfTypes + TypeSig.NULL + TypeSig.STRUCT + TypeSig.MAP +
          TypeSig.ARRAY + TypeSig.DECIMAL).nested(), TypeSig.all),
      (filter, conf, p, r) => new SparkPlanMeta[FilterExec](filter, conf, p, r) {
        override def convertToGpu(): GpuExec =
          GpuFilterExec(childExprs(0).convertToGpu(), childPlans(0).convertIfNeeded())
      }),
    exec[ShuffleExchangeExec](
      "The backend for most data being exchanged between processes",
      ExecChecks((TypeSig.commonCudfTypes + TypeSig.NULL + TypeSig.DECIMAL + TypeSig.ARRAY +
        TypeSig.STRUCT).nested(), TypeSig.all),
      (shuffle, conf, p, r) => new GpuShuffleMeta(shuffle, conf, p, r)),
    exec[UnionExec](
      "The backend for the union operator",
      ExecChecks(TypeSig.commonCudfTypes + TypeSig.NULL + TypeSig.DECIMAL +
        TypeSig.STRUCT.nested(TypeSig.commonCudfTypes + TypeSig.NULL + TypeSig.DECIMAL)
        .withPsNote(TypeEnum.STRUCT,
          "unionByName will not optionally impute nulls for missing struct fields  " +
          "when the column is a struct and there are non-overlapping fields"), TypeSig.all),
      (union, conf, p, r) => new SparkPlanMeta[UnionExec](union, conf, p, r) {
        override def convertToGpu(): GpuExec =
          GpuUnionExec(childPlans.map(_.convertIfNeeded()))
      }),
    exec[BroadcastExchangeExec](
      "The backend for broadcast exchange of data",
      ExecChecks(TypeSig.commonCudfTypes + TypeSig.NULL + TypeSig.DECIMAL, TypeSig.all),
      (exchange, conf, p, r) => new GpuBroadcastMeta(exchange, conf, p, r)),
    exec[BroadcastNestedLoopJoinExec](
      "Implementation of join using brute force",
      ExecChecks(TypeSig.commonCudfTypes + TypeSig.NULL + TypeSig.DECIMAL, TypeSig.all),
      (join, conf, p, r) => new GpuBroadcastNestedLoopJoinMeta(join, conf, p, r))
        .disabledByDefault("large joins can cause out of memory errors"),
    exec[CartesianProductExec](
      "Implementation of join using brute force",
      ExecChecks(TypeSig.commonCudfTypes + TypeSig.NULL + TypeSig.DECIMAL, TypeSig.all),
      (join, conf, p, r) => new SparkPlanMeta[CartesianProductExec](join, conf, p, r) {
        val condition: Option[BaseExprMeta[_]] =
          join.condition.map(GpuOverrides.wrapExpr(_, conf, Some(this)))

        override val childExprs: Seq[BaseExprMeta[_]] = condition.toSeq

        override def convertToGpu(): GpuExec =
          GpuCartesianProductExec(
            childPlans.head.convertIfNeeded(),
            childPlans(1).convertIfNeeded(),
            condition.map(_.convertToGpu()),
            conf.gpuTargetBatchSizeBytes)
      })
        .disabledByDefault("large joins can cause out of memory errors"),
    exec[HashAggregateExec](
      "The backend for hash based aggregations",
      ExecChecks(
        (TypeSig.commonCudfTypes + TypeSig.NULL + TypeSig.DECIMAL + TypeSig.MAP + TypeSig.ARRAY)
          .nested(TypeSig.commonCudfTypes + TypeSig.NULL),
        TypeSig.all),
      (agg, conf, p, r) => new GpuHashAggregateMeta(agg, conf, p, r)),
    exec[SortAggregateExec](
      "The backend for sort based aggregations",
      ExecChecks(
        (TypeSig.commonCudfTypes + TypeSig.NULL + TypeSig.DECIMAL + TypeSig.MAP)
            .nested(TypeSig.STRING),
        TypeSig.all),
      (agg, conf, p, r) => new GpuSortAggregateMeta(agg, conf, p, r)),
    exec[SortExec](
      "The backend for the sort operator",
      // The SortOrder TypeSig will govern what types can actually be used as sorting key data type.
      // The types below are allowed as inputs and outputs.
      ExecChecks(pluginSupportedOrderableSig + (TypeSig.ARRAY + TypeSig.STRUCT).nested(),
        TypeSig.all),
      (sort, conf, p, r) => new GpuSortMeta(sort, conf, p, r) {
        override def tagPlanForGpu() {
          if (!conf.stableSort && sort.sortOrder.exists(so => isStructType(so.dataType))) {
            willNotWorkOnGpu("it's disabled for nested types " +
              s"unless ${RapidsConf.STABLE_SORT.key} is true")
          }
        }
      }),
    exec[ExpandExec](
      "The backend for the expand operator",
      ExecChecks(TypeSig.commonCudfTypes + TypeSig.NULL + TypeSig.DECIMAL, TypeSig.all),
      (expand, conf, p, r) => new GpuExpandExecMeta(expand, conf, p, r)),
    exec[WindowExec](
      "Window-operator backend",
      ExecChecks(
        TypeSig.commonCudfTypes + TypeSig.DECIMAL +
          TypeSig.STRUCT.nested(TypeSig.commonCudfTypes + TypeSig.DECIMAL) +
          TypeSig.ARRAY.nested(TypeSig.commonCudfTypes + TypeSig.DECIMAL + TypeSig.STRUCT),
        TypeSig.all),
      (windowOp, conf, p, r) =>
        new GpuWindowExecMeta(windowOp, conf, p, r)
    ),
    exec[CustomShuffleReaderExec](
      "A wrapper of shuffle query stage",
      ExecChecks((TypeSig.commonCudfTypes + TypeSig.NULL + TypeSig.DECIMAL + TypeSig.ARRAY +
        TypeSig.STRUCT).nested(), TypeSig.all),
      (exec, conf, p, r) =>
      new SparkPlanMeta[CustomShuffleReaderExec](exec, conf, p, r) {
        override def tagPlanForGpu(): Unit = {
          if (!exec.child.supportsColumnar) {
            willNotWorkOnGpu(
              "Unable to replace CustomShuffleReader due to child not being columnar")
          }
        }

        override def convertToGpu(): GpuExec = {
          GpuCustomShuffleReaderExec(childPlans.head.convertIfNeeded(),
            exec.partitionSpecs)
        }
      }),
    exec[MapInPandasExec](
      "The backend for Map Pandas Iterator UDF, it runs on CPU itself now but supports " +
        " scheduling GPU resources for the Python process when enabled",
      ExecChecks.hiddenHack(),
      (mapPy, conf, p, r) => new GpuMapInPandasExecMeta(mapPy, conf, p, r))
        .disabledByDefault("Performance is not ideal now"),
    exec[FlatMapGroupsInPandasExec](
      "The backend for Grouped Map Pandas UDF, it runs on CPU itself now but supports " +
        " scheduling GPU resources for the Python process when enabled",
      ExecChecks.hiddenHack(),
      (flatPy, conf, p, r) => new GpuFlatMapGroupsInPandasExecMeta(flatPy, conf, p, r))
        .disabledByDefault("Performance is not ideal now"),
    exec[AggregateInPandasExec](
      "The backend for Grouped Aggregation Pandas UDF, it runs on CPU itself now but supports" +
        " scheduling GPU resources for the Python process when enabled",
      ExecChecks.hiddenHack(),
      (aggPy, conf, p, r) => new GpuAggregateInPandasExecMeta(aggPy, conf, p, r))
        .disabledByDefault("Performance is not ideal now"),
    exec[FlatMapCoGroupsInPandasExec](
      "The backend for CoGrouped Aggregation Pandas UDF, it runs on CPU itself now but supports" +
        " scheduling GPU resources for the Python process when enabled",
      ExecChecks.hiddenHack(),
      (flatCoPy, conf, p, r) => new GpuFlatMapCoGroupsInPandasExecMeta(flatCoPy, conf, p, r))
        .disabledByDefault("Performance is not ideal now"),
    neverReplaceExec[AlterNamespaceSetPropertiesExec]("Namespace metadata operation"),
    neverReplaceExec[CreateNamespaceExec]("Namespace metadata operation"),
    neverReplaceExec[DescribeNamespaceExec]("Namespace metadata operation"),
    neverReplaceExec[DropNamespaceExec]("Namespace metadata operation"),
    neverReplaceExec[SetCatalogAndNamespaceExec]("Namespace metadata operation"),
    neverReplaceExec[ShowCurrentNamespaceExec]("Namespace metadata operation"),
    neverReplaceExec[ShowNamespacesExec]("Namespace metadata operation"),
    neverReplaceExec[ExecutedCommandExec]("Table metadata operation"),
    neverReplaceExec[AlterTableExec]("Table metadata operation"),
    neverReplaceExec[CreateTableExec]("Table metadata operation"),
    neverReplaceExec[DeleteFromTableExec]("Table metadata operation"),
    neverReplaceExec[DescribeTableExec]("Table metadata operation"),
    neverReplaceExec[DropTableExec]("Table metadata operation"),
    neverReplaceExec[AtomicReplaceTableExec]("Table metadata operation"),
    neverReplaceExec[RefreshTableExec]("Table metadata operation"),
    neverReplaceExec[RenameTableExec]("Table metadata operation"),
    neverReplaceExec[ReplaceTableExec]("Table metadata operation"),
    neverReplaceExec[ShowTablePropertiesExec]("Table metadata operation"),
    neverReplaceExec[ShowTablesExec]("Table metadata operation"),
    neverReplaceExec[AdaptiveSparkPlanExec]("Wrapper for adaptive query plan"),
    neverReplaceExec[BroadcastQueryStageExec]("Broadcast query stage"),
    neverReplaceExec[ShuffleQueryStageExec]("Shuffle query stage")
  ).map(r => (r.getClassFor.asSubclass(classOf[SparkPlan]), r)).toMap
  val execs: Map[Class[_ <: SparkPlan], ExecRule[_ <: SparkPlan]] =
    commonExecs ++ ShimLoader.getSparkShims.getExecs

  def getTimeParserPolicy: TimeParserPolicy = {
    val policy = SQLConf.get.getConfString(SQLConf.LEGACY_TIME_PARSER_POLICY.key, "EXCEPTION")
    policy match {
      case "LEGACY" => LegacyTimeParserPolicy
      case "EXCEPTION" => ExceptionTimeParserPolicy
      case "CORRECTED" => CorrectedTimeParserPolicy
    }
  }

}
/** Tag the initial plan when AQE is enabled */
case class GpuQueryStagePrepOverrides() extends Rule[SparkPlan] with Logging {
  override def apply(plan: SparkPlan) :SparkPlan = {
    // Note that we disregard the GPU plan returned here and instead rely on side effects of
    // tagging the underlying SparkPlan.
    GpuOverrides().apply(plan)
    // return the original plan which is now modified as a side-effect of invoking GpuOverrides
    plan
  }
}

case class GpuOverrides() extends Rule[SparkPlan] with Logging {

  // Spark calls this method once for the whole plan when AQE is off. When AQE is on, it
  // gets called once for each query stage (where a query stage is an `Exchange`).
  override def apply(plan: SparkPlan) :SparkPlan = {
    val conf = new RapidsConf(plan.conf)
    if (conf.isSqlEnabled) {
      val updatedPlan = if (plan.conf.adaptiveExecutionEnabled) {
        // AQE can cause Spark to inject undesired CPU shuffles into the plan because GPU and CPU
        // distribution expressions are not semantically equal.
        GpuOverrides.removeExtraneousShuffles(plan, conf)
      } else {
        plan
      }
      applyOverrides(updatedPlan, conf)
    } else {
      plan
    }
  }

  private def applyOverrides(plan: SparkPlan, conf: RapidsConf): SparkPlan = {
    val wrap = GpuOverrides.wrapPlan(plan, conf, None)
    wrap.tagForGpu()
    val reasonsToNotReplaceEntirePlan = wrap.getReasonsNotToReplaceEntirePlan
    val exp = conf.explain
    if (conf.allowDisableEntirePlan && reasonsToNotReplaceEntirePlan.nonEmpty) {
      if (!exp.equalsIgnoreCase("NONE")) {
        logWarning("Can't replace any part of this plan due to: " +
            s"${reasonsToNotReplaceEntirePlan.mkString(",")}")
      }
      plan
    } else {
      val optimizations = if (conf.optimizerEnabled) {
        // we need to run these rules both before and after CBO because the cost
        // is impacted by forcing operators onto CPU due to other rules that we have
        wrap.runAfterTagRules()
        val optimizer = new CostBasedOptimizer(conf)
        optimizer.optimize(wrap)
      } else {
        Seq.empty
      }
      wrap.runAfterTagRules()
      if (!exp.equalsIgnoreCase("NONE")) {
        wrap.tagForExplain()
        val explain = wrap.explain(exp.equalsIgnoreCase("ALL"))
        if (!explain.isEmpty) {
          logWarning(s"\n$explain")
          if (conf.optimizerExplain.equalsIgnoreCase("ALL") && optimizations.nonEmpty) {
            logWarning(s"Cost-based optimizations applied:\n${optimizations.mkString("\n")}")
          }
        }
      }
      val convertedPlan = wrap.convertIfNeeded()
      val sparkPlan = addSortsIfNeeded(convertedPlan, conf)
      GpuOverrides.listeners.foreach(_.optimizedPlan(wrap, sparkPlan, optimizations))
      sparkPlan
    }
  }

  private final class SortDataFromReplacementRule extends DataFromReplacementRule {
    override val operationName: String = "Exec"
    override def confKey = "spark.rapids.sql.exec.SortExec"

    override def getChecks: Option[TypeChecks[_]] = None
  }

  // copied from Spark EnsureRequirements but only does the ordering checks and
  // check to convert any SortExec added to GpuSortExec
  private def ensureOrdering(operator: SparkPlan, conf: RapidsConf): SparkPlan = {
    val requiredChildOrderings: Seq[Seq[SortOrder]] = operator.requiredChildOrdering
    var children: Seq[SparkPlan] = operator.children
    assert(requiredChildOrderings.length == children.length)

    // Now that we've performed any necessary shuffles, add sorts to guarantee output orderings:
    children = children.zip(requiredChildOrderings).map { case (child, requiredOrdering) =>
      // If child.outputOrdering already satisfies the requiredOrdering, we do not need to sort.
      if (GpuOverrides.orderingSatisfies(child.outputOrdering, requiredOrdering, conf)) {
        child
      } else {
        val sort = SortExec(requiredOrdering, global = false, child = child)
        // just specifically check Sort to see if we can change Sort to GPUSort
        val sortMeta = new GpuSortMeta(sort, conf, None, new SortDataFromReplacementRule)
        sortMeta.initReasons()
        sortMeta.tagPlanForGpu()
        if (sortMeta.canThisBeReplaced) {
          sortMeta.convertToGpu()
        } else {
          sort
        }
      }
    }
    operator.withNewChildren(children)
  }

  def addSortsIfNeeded(plan: SparkPlan, conf: RapidsConf): SparkPlan = {
    plan.transformUp {
      case operator: SparkPlan =>
        ensureOrdering(operator, conf)
    }
  }
}<|MERGE_RESOLUTION|>--- conflicted
+++ resolved
@@ -2437,9 +2437,7 @@
       (c, conf, p, r) => new ExprMeta[CollectList](c, conf, p, r) {
         override def convertToGpu(): GpuExpression = GpuCollectList(
           childExprs.head.convertToGpu(), c.mutableAggBufferOffset, c.inputAggBufferOffset)
-<<<<<<< HEAD
-      }).disabledByDefault("for now the GPU collects null values to a list, but Spark does not." +
-      " This will be fixed in future releases."),
+      }),
     expr[GetJsonObject](
       "Extracts a json object from path",
       ExprChecks.projectOnly(
@@ -2450,9 +2448,6 @@
           GpuGetJsonObject(lhs, rhs)
       }
     ),
-=======
-      }),
->>>>>>> c24e23df
     expr[ScalarSubquery](
       "Subquery that will return only one row and one column",
       ExprChecks.projectOnly(
