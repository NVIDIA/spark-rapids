/*
 * Copyright (c) 2019-2025, NVIDIA CORPORATION.
 *
 * Licensed under the Apache License, Version 2.0 (the "License");
 * you may not use this file except in compliance with the License.
 * You may obtain a copy of the License at
 *
 *     http://www.apache.org/licenses/LICENSE-2.0
 *
 * Unless required by applicable law or agreed to in writing, software
 * distributed under the License is distributed on an "AS IS" BASIS,
 * WITHOUT WARRANTIES OR CONDITIONS OF ANY KIND, either express or implied.
 * See the License for the specific language governing permissions and
 * limitations under the License.
 */

package com.nvidia.spark.rapids

import java.time.ZoneId

import scala.collection.mutable.ListBuffer
import scala.reflect.ClassTag
import scala.util.control.NonFatal

import ai.rapids.cudf.DType
import com.nvidia.spark.rapids.RapidsConf.{SUPPRESS_PLANNING_FAILURE, TEST_CONF}
import com.nvidia.spark.rapids.jni.GpuTimeZoneDB
import com.nvidia.spark.rapids.jni.Hash
import com.nvidia.spark.rapids.lore.GpuLore
import com.nvidia.spark.rapids.shims._
import com.nvidia.spark.rapids.window.{GpuDenseRank, GpuLag, GpuLead, GpuPercentRank, GpuRank, GpuRowNumber, GpuSpecialFrameBoundary, GpuWindowExecMeta, GpuWindowSpecDefinitionMeta}
import org.apache.hadoop.fs.Path

import org.apache.spark.internal.Logging
import org.apache.spark.rapids.hybrid.HybridExecutionUtils
import org.apache.spark.sql.{DataFrame, SparkSession}
import org.apache.spark.sql.catalyst.expressions._
import org.apache.spark.sql.catalyst.expressions.aggregate._
import org.apache.spark.sql.catalyst.expressions.rapids.TimeStamp
import org.apache.spark.sql.catalyst.json.rapids.GpuJsonScan
import org.apache.spark.sql.catalyst.json.rapids.GpuJsonScan.JsonToStructsReaderType
import org.apache.spark.sql.catalyst.optimizer.NormalizeNaNAndZero
import org.apache.spark.sql.catalyst.plans.physical._
import org.apache.spark.sql.catalyst.rules.Rule
import org.apache.spark.sql.catalyst.trees.TreeNodeTag
import org.apache.spark.sql.catalyst.util.{ArrayData, DateTimeUtils}
import org.apache.spark.sql.connector.read.Scan
import org.apache.spark.sql.execution._
import org.apache.spark.sql.execution.adaptive.{AdaptiveSparkPlanExec, BroadcastQueryStageExec, QueryStageExec, ShuffleQueryStageExec}
import org.apache.spark.sql.execution.aggregate.{HashAggregateExec, ObjectHashAggregateExec, SortAggregateExec}
import org.apache.spark.sql.execution.columnar.InMemoryTableScanExec
import org.apache.spark.sql.execution.command.{DataWritingCommand, DataWritingCommandExec, ExecutedCommandExec, RunnableCommand}
import org.apache.spark.sql.execution.datasources.{InsertIntoHadoopFsRelationCommand, SaveIntoDataSourceCommand}
import org.apache.spark.sql.execution.datasources.csv.CSVFileFormat
import org.apache.spark.sql.execution.datasources.json.JsonFileFormat
import org.apache.spark.sql.execution.datasources.parquet.ParquetFileFormat
import org.apache.spark.sql.execution.datasources.text.TextFileFormat
import org.apache.spark.sql.execution.datasources.v2._
import org.apache.spark.sql.execution.datasources.v2.csv.CSVScan
import org.apache.spark.sql.execution.datasources.v2.json.JsonScan
import org.apache.spark.sql.execution.exchange.{BroadcastExchangeExec, ReusedExchangeExec, ShuffleExchangeExec}
import org.apache.spark.sql.execution.joins._
import org.apache.spark.sql.execution.python._
import org.apache.spark.sql.execution.window.WindowExec
import org.apache.spark.sql.hive.rapids.GpuHiveOverrides
import org.apache.spark.sql.internal.SQLConf
import org.apache.spark.sql.rapids._
import org.apache.spark.sql.rapids.aggregate._
import org.apache.spark.sql.rapids.catalyst.expressions.GpuRand
import org.apache.spark.sql.rapids.execution._
import org.apache.spark.sql.rapids.execution.python._
import org.apache.spark.sql.rapids.execution.python.GpuFlatMapGroupsInPandasExecMeta
import org.apache.spark.sql.rapids.shims.{GpuAscii, GpuMapInPandasExecMeta, GpuTimeAdd}
import org.apache.spark.sql.rapids.zorder.ZOrderRules
import org.apache.spark.sql.types._
import org.apache.spark.unsafe.types.{CalendarInterval, UTF8String}

/**
 * Base class for all ReplacementRules
 * @param doWrap wraps a part of the plan in a [[RapidsMeta]] for further processing.
 * @param desc a description of what this part of the plan does.
 * @param tag metadata used to determine what INPUT is at runtime.
 * @tparam INPUT the exact type of the class we are wrapping.
 * @tparam BASE the generic base class for this type of stage, i.e. SparkPlan, Expression, etc.
 * @tparam WRAP_TYPE base class that should be returned by doWrap.
 */
abstract class ReplacementRule[INPUT <: BASE, BASE, WRAP_TYPE <: RapidsMeta[INPUT, BASE, _]](
    protected var doWrap: (
        INPUT,
        RapidsConf,
        Option[RapidsMeta[_, _, _]],
        DataFromReplacementRule) => WRAP_TYPE,
    protected var desc: String,
    protected val checks: Option[TypeChecks[_]],
    final val tag: ClassTag[INPUT]) extends DataFromReplacementRule {

  private var _incompatDoc: Option[String] = None
  private var _disabledDoc: Option[String] = None
  private var _visible: Boolean = true

  def isVisible: Boolean = _visible
  def description: String = desc

  override def incompatDoc: Option[String] = _incompatDoc
  override def disabledMsg: Option[String] = _disabledDoc
  override def getChecks: Option[TypeChecks[_]] = checks

  /**
   * Mark this expression as incompatible with the original Spark version
   * @param str a description of how it is incompatible.
   * @return this for chaining.
   */
  final def incompat(str: String) : this.type = {
    _incompatDoc = Some(str)
    this
  }

  /**
   * Mark this expression as disabled by default.
   * @param str a description of why it is disabled by default.
   * @return this for chaining.
   */
  final def disabledByDefault(str: String) : this.type = {
    _disabledDoc = Some(str)
    this
  }

  final def invisible(): this.type = {
    _visible = false
    this
  }

  /**
   * Provide a function that will wrap a spark type in a [[RapidsMeta]] instance that is used for
   * conversion to a GPU version.
   * @param func the function
   * @return this for chaining.
   */
  final def wrap(func: (
      INPUT,
      RapidsConf,
      Option[RapidsMeta[_, _, _]],
      DataFromReplacementRule) => WRAP_TYPE): this.type = {
    doWrap = func
    this
  }

  /**
   * Set a description of what the operation does.
   * @param str the description.
   * @return this for chaining
   */
  final def desc(str: String): this.type = {
    this.desc = str
    this
  }

  private var confKeyCache: String = null
  protected val confKeyPart: String

  override def confKey: String = {
    if (confKeyCache == null) {
      confKeyCache = "spark.rapids.sql." + confKeyPart + "." + tag.runtimeClass.getSimpleName
    }
    confKeyCache
  }

  def notes(): Option[String] = if (incompatDoc.isDefined) {
    Some(s"This is not 100% compatible with the Spark version because ${incompatDoc.get}")
  } else if (disabledMsg.isDefined) {
    Some(s"This is disabled by default because ${disabledMsg.get}")
  } else {
    None
  }

  def confHelp(asTable: Boolean = false, sparkSQLFunctions: Option[String] = None): Unit = {
    if (_visible) {
      val notesMsg = notes()
      if (asTable) {
        import ConfHelper.makeConfAnchor
        print(s"${makeConfAnchor(confKey)}")
        if (sparkSQLFunctions.isDefined) {
          print(s"|${sparkSQLFunctions.get}")
        }
        val incompatOps = RapidsConf.INCOMPATIBLE_OPS.asInstanceOf[ConfEntryWithDefault[Boolean]]
        val expressionEnabled = disabledMsg.isEmpty &&
          (incompatDoc.isEmpty || incompatOps.defaultValue)
        print(s"|$desc|$expressionEnabled|")
        if (notesMsg.isDefined) {
          print(s"${notesMsg.get}")
        } else {
          print("None")
        }
        println("|")
      } else {
        println(s"$confKey:")
        println(s"\tEnable (true) or disable (false) the $tag $operationName.")
        if (sparkSQLFunctions.isDefined) {
          println(s"\tsql function: ${sparkSQLFunctions.get}")
        }
        println(s"\t$desc")
        if (notesMsg.isDefined) {
          println(s"\t${notesMsg.get}")
        }
        println(s"\tdefault: ${notesMsg.isEmpty}")
        println()
      }
    }
  }

  final def wrap(
      op: BASE,
      conf: RapidsConf,
      parent: Option[RapidsMeta[_, _, _]],
      r: DataFromReplacementRule): WRAP_TYPE = {
    doWrap(op.asInstanceOf[INPUT], conf, parent, r)
  }

  def getClassFor: Class[_] = tag.runtimeClass
}

/**
 * Holds everything that is needed to replace an Expression with a GPU enabled version.
 */
class ExprRule[INPUT <: Expression](
    doWrap: (
        INPUT,
        RapidsConf,
        Option[RapidsMeta[_, _, _]],
        DataFromReplacementRule) => BaseExprMeta[INPUT],
    desc: String,
    checks: Option[ExprChecks],
    tag: ClassTag[INPUT])
  extends ReplacementRule[INPUT, Expression, BaseExprMeta[INPUT]](
    doWrap, desc, checks, tag) {

  override val confKeyPart = "expression"
  override val operationName = "Expression"
}

/**
 * Holds everything that is needed to replace a `Scan` with a GPU enabled version.
 */
class ScanRule[INPUT <: Scan](
    doWrap: (
        INPUT,
        RapidsConf,
        Option[RapidsMeta[_, _, _]],
        DataFromReplacementRule) => ScanMeta[INPUT],
    desc: String,
    tag: ClassTag[INPUT])
  extends ReplacementRule[INPUT, Scan, ScanMeta[INPUT]](
    doWrap, desc, None, tag) {

  override val confKeyPart: String = "input"
  override val operationName: String = "Input"
}

/**
 * Holds everything that is needed to replace a `Partitioning` with a GPU enabled version.
 */
class PartRule[INPUT <: Partitioning](
    doWrap: (
        INPUT,
        RapidsConf,
        Option[RapidsMeta[_, _, _]],
        DataFromReplacementRule) => PartMeta[INPUT],
    desc: String,
    checks: Option[PartChecks],
    tag: ClassTag[INPUT])
  extends ReplacementRule[INPUT, Partitioning, PartMeta[INPUT]](
    doWrap, desc, checks, tag) {

  override val confKeyPart: String = "partitioning"
  override val operationName: String = "Partitioning"
}

/**
 * Holds everything that is needed to replace a `SparkPlan` with a GPU enabled version.
 */
class ExecRule[INPUT <: SparkPlan](
    doWrap: (
        INPUT,
        RapidsConf,
        Option[RapidsMeta[_, _, _]],
        DataFromReplacementRule) => SparkPlanMeta[INPUT],
    desc: String,
    checks: Option[ExecChecks],
    tag: ClassTag[INPUT])
  extends ReplacementRule[INPUT, SparkPlan, SparkPlanMeta[INPUT]](
    doWrap, desc, checks, tag) {

  // TODO finish this...

  override val confKeyPart: String = "exec"
  override val operationName: String = "Exec"
}

/**
 * Holds everything that is needed to replace a `DataWritingCommand` with a
 * GPU enabled version.
 */
class DataWritingCommandRule[INPUT <: DataWritingCommand](
    doWrap: (
        INPUT,
        RapidsConf,
        Option[RapidsMeta[_, _, _]],
        DataFromReplacementRule) => DataWritingCommandMeta[INPUT],
    desc: String,
    tag: ClassTag[INPUT])
    extends ReplacementRule[INPUT, DataWritingCommand, DataWritingCommandMeta[INPUT]](
      doWrap, desc, None, tag) {

  override val confKeyPart: String = "output"
  override val operationName: String = "Output"
}

final class InsertIntoHadoopFsRelationCommandMeta(
    cmd: InsertIntoHadoopFsRelationCommand,
    conf: RapidsConf,
    parent: Option[RapidsMeta[_, _, _]],
    rule: DataFromReplacementRule)
    extends DataWritingCommandMeta[InsertIntoHadoopFsRelationCommand](cmd, conf, parent, rule) {

  private var fileFormat: Option[ColumnarFileFormat] = None

  override def tagSelfForGpuInternal(): Unit = {
    if (BucketingUtilsShim.isHiveHashBucketing(cmd.options)) {
      BucketingUtilsShim.tagForHiveBucketingWrite(this, cmd.bucketSpec, cmd.outputColumns,
        conf.isForceHiveHashForBucketedWrite)
    } else {
      BucketIdMetaUtils.tagForBucketingWrite(this, cmd.bucketSpec, cmd.outputColumns)
    }
    val spark = SparkSession.active
    val formatCls = cmd.fileFormat.getClass
    fileFormat = if (formatCls == classOf[CSVFileFormat]) {
      willNotWorkOnGpu("CSV output is not supported")
      None
    } else if (formatCls == classOf[JsonFileFormat]) {
      willNotWorkOnGpu("JSON output is not supported")
      None
    } else if (GpuOrcFileFormat.isSparkOrcFormat(formatCls)) {
      GpuOrcFileFormat.tagGpuSupport(this, spark, cmd.options, cmd.query.schema)
    } else if (formatCls == classOf[ParquetFileFormat]) {
      GpuParquetFileFormat.tagGpuSupport(this, spark, cmd.options, cmd.query.schema)
    } else if (formatCls == classOf[TextFileFormat]) {
      willNotWorkOnGpu("text output is not supported")
      None
    } else {
      willNotWorkOnGpu(s"unknown file format: ${formatCls.getCanonicalName}")
      None
    }
  }

  override def convertToGpu(): GpuDataWritingCommand = {
    val format = fileFormat.getOrElse(
      throw new IllegalStateException("fileFormat missing, tagSelfForGpu not called?"))

    GpuInsertIntoHadoopFsRelationCommand(
      cmd.outputPath,
      cmd.staticPartitions,
      cmd.ifPartitionNotExists,
      cmd.partitionColumns,
      cmd.bucketSpec,
      format,
      cmd.options,
      cmd.query,
      cmd.mode,
      cmd.catalogTable,
      cmd.fileIndex,
      cmd.outputColumnNames,
      conf.stableSort,
      conf.concurrentWriterPartitionFlushSize,
      conf.outputDebugDumpPrefix)
  }
}

/**
 * Holds everything that is needed to replace a `RunnableCommand` with a
 * GPU enabled version.
 */
class RunnableCommandRule[INPUT <: RunnableCommand](
    doWrap: (
        INPUT,
            RapidsConf,
            Option[RapidsMeta[_, _, _]],
            DataFromReplacementRule) => RunnableCommandMeta[INPUT],
    desc: String,
    tag: ClassTag[INPUT])
    extends ReplacementRule[INPUT, RunnableCommand, RunnableCommandMeta[INPUT]](
      doWrap, desc, None, tag) {

  override val confKeyPart: String = "command"
  override val operationName: String = "Command"
}

/**
 * Listener trait so that tests can confirm that the expected optimizations are being applied
 */
trait GpuOverridesListener {
  def optimizedPlan(
      plan: SparkPlanMeta[SparkPlan],
      sparkPlan: SparkPlan,
      costOptimizations: Seq[Optimization]): Unit
}

sealed trait FileFormatType
object CsvFormatType extends FileFormatType {
  override def toString = "CSV"
}
object HiveDelimitedTextFormatType extends FileFormatType {
  override def toString = "HiveText"
}
object ParquetFormatType extends FileFormatType {
  override def toString = "Parquet"
}
object OrcFormatType extends FileFormatType {
  override def toString = "ORC"
}
object JsonFormatType extends FileFormatType {
  override def toString = "JSON"
}
object AvroFormatType extends FileFormatType {
  override def toString = "Avro"
}
object IcebergFormatType extends FileFormatType {
  override def toString = "Iceberg"
}
object DeltaFormatType extends FileFormatType {
  override def toString = "Delta"
}

sealed trait FileFormatOp
object ReadFileOp extends FileFormatOp {
  override def toString = "read"
}
object WriteFileOp extends FileFormatOp {
  override def toString = "write"
}

object GpuOverrides extends Logging {
  val FLOAT_DIFFERS_GROUP_INCOMPAT =
    "when enabling these, there may be extra groups produced for floating point grouping " +
    "keys (e.g. -0.0, and 0.0)"
  val CASE_MODIFICATION_INCOMPAT =
    "the Unicode version used by cuDF and the JVM may differ, resulting in some " +
    "corner-case characters not changing case correctly."
  val UTC_TIMEZONE_ID = ZoneId.of("UTC").normalized()
  // Based on https://docs.oracle.com/javase/8/docs/api/java/util/regex/Pattern.html
  private[this] lazy val regexList: Seq[String] = Seq("\\", "\u0000", "\\x", "\t", "\n", "\r",
    "\f", "\\a", "\\e", "\\cx", "[", "]", "^", "&", ".", "*", "\\d", "\\D", "\\h", "\\H", "\\s",
    "\\S", "\\v", "\\V", "\\w", "\\w", "\\p", "$", "\\b", "\\B", "\\A", "\\G", "\\Z", "\\z", "\\R",
    "?", "|", "(", ")", "{", "}", "\\k", "\\Q", "\\E", ":", "!", "<=", ">")
  val regexMetaChars = ".$^[]\\|?*+(){}"
  /**
   * Provides a way to log an info message about how long an operation took in milliseconds.
   */
  def logDuration[T](shouldLog: Boolean, msg: Double => String)(block: => T): T = {
    val start = System.nanoTime()
    val ret = block
    val end = System.nanoTime()
    if (shouldLog) {
      val timeTaken = (end - start).toDouble / java.util.concurrent.TimeUnit.MILLISECONDS.toNanos(1)
      logInfo(msg(timeTaken))
    }
    ret
  }

  val gpuCommonTypes = TypeSig.commonCudfTypes + TypeSig.NULL + TypeSig.DECIMAL_128

  val pluginSupportedOrderableSig: TypeSig = (gpuCommonTypes + TypeSig.STRUCT).nested()

  // this listener mechanism is global and is intended for use by unit tests only
  private lazy val listeners: ListBuffer[GpuOverridesListener] =
    new ListBuffer[GpuOverridesListener]()

  def addListener(listener: GpuOverridesListener): Unit = {
    listeners += listener
  }

  def removeListener(listener: GpuOverridesListener): Unit = {
    listeners -= listener
  }

  def removeAllListeners(): Unit = {
    listeners.clear()
  }

  private def convertPartToGpuIfPossible(part: Partitioning, conf: RapidsConf): Partitioning = {
    part match {
      case _: GpuPartitioning => part
      case _ =>
        val wrapped = wrapPart(part, conf, None)
        wrapped.tagForGpu()
        if (wrapped.canThisBeReplaced) {
          wrapped.convertToGpu()
        } else {
          part
        }
    }
  }

  /**
   * Removes unnecessary CPU shuffles that Spark can add to the plan when it does not realize
   * a GPU partitioning satisfies a CPU distribution because CPU and GPU expressions are not
   * semantically equal.
   */
  def removeExtraneousShuffles(plan: SparkPlan, conf: RapidsConf): SparkPlan = {
    plan.transformUp {
      case cpuShuffle: ShuffleExchangeExec =>
        cpuShuffle.child match {
          case sqse: ShuffleQueryStageExec =>
            GpuTransitionOverrides.getNonQueryStagePlan(sqse) match {
              case gpuShuffle: GpuShuffleExchangeExecBase =>
                val converted = convertPartToGpuIfPossible(cpuShuffle.outputPartitioning, conf)
                if (converted == gpuShuffle.outputPartitioning) {
                  sqse
                } else {
                  cpuShuffle
                }
              case _ => cpuShuffle
            }
          case _ => cpuShuffle
        }
    }
  }

  /**
   * On some Spark platforms, AQE planning can result in old CPU exchanges being placed in the
   * plan even after they have been replaced previously. This looks for subquery reuses of CPU
   * exchanges that can be replaced with recently planned GPU exchanges that match the original
   * CPU plan
   */
  def fixupCpuReusedExchanges(plan: SparkPlan): SparkPlan = {
    plan.transformUp {
      case bqse: BroadcastQueryStageExec =>
        bqse.plan match {
          case ReusedExchangeExec(output, b: BroadcastExchangeExec) =>
            val cpuCanonical = b.canonicalized.asInstanceOf[BroadcastExchangeExec]
            val gpuExchange = ExchangeMappingCache.findGpuExchangeReplacement(cpuCanonical)
            gpuExchange.map { g =>
              SparkShimImpl.newBroadcastQueryStageExec(bqse, ReusedExchangeExec(output, g))
            }.getOrElse(bqse)
          case _ => bqse
        }
    }
  }

  /**
   * Searches the plan for ReusedExchangeExec instances containing a GPU shuffle where the
   * output types between the two plan nodes do not match. In such a case the ReusedExchangeExec
   * will be updated to match the GPU shuffle output types.
   */
  def fixupReusedExchangeOutputs(plan: SparkPlan): SparkPlan = {
    def outputTypesMatch(a: Seq[Attribute], b: Seq[Attribute]): Boolean =
      a.corresponds(b)((x, y) => x.dataType == y.dataType)
    plan.transformUp {
      case sqse: ShuffleQueryStageExec =>
        sqse.plan match {
          case ReusedExchangeExec(output, gsee: GpuShuffleExchangeExecBase) if (
              !outputTypesMatch(output, gsee.output)) =>
            val newOutput = sqse.plan.output.zip(gsee.output).map { case (c, g) =>
              assert(c.isInstanceOf[AttributeReference] && g.isInstanceOf[AttributeReference],
                s"Expected AttributeReference but found $c and $g")
              AttributeReference(c.name, g.dataType, c.nullable, c.metadata)(c.exprId, c.qualifier)
            }
            AQEUtils.newReuseInstance(sqse, newOutput)
          case _ => sqse
        }
    }
  }

  @scala.annotation.tailrec
  def extractLit(exp: Expression): Option[Literal] = exp match {
    case l: Literal => Some(l)
    case a: Alias => extractLit(a.child)
    case _ => None
  }

  def isOfType(l: Option[Literal], t: DataType): Boolean = l.exists(_.dataType == t)

  def isStringLit(exp: Expression): Boolean =
    isOfType(extractLit(exp), StringType)

  def extractStringLit(exp: Expression): Option[String] = extractLit(exp) match {
    case Some(Literal(v: UTF8String, StringType)) =>
      val s = if (v == null) null else v.toString
      Some(s)
    case _ => None
  }

  def isLit(exp: Expression): Boolean = extractLit(exp).isDefined

  def isNullLit(lit: Literal): Boolean = {
    lit.value == null
  }

  def isSupportedStringReplacePattern(strLit: String): Boolean = {
    // check for regex special characters, except for \u0000, \n, \r, and \t which we can support
    val supported = Seq("\u0000", "\n", "\r", "\t")
    !regexList.filterNot(supported.contains(_)).exists(pattern => strLit.contains(pattern))
  }

  def isSupportedStringReplacePattern(exp: Expression): Boolean = {
    extractLit(exp) match {
      case Some(Literal(null, _)) => false
      case Some(Literal(value: UTF8String, DataTypes.StringType)) =>
        val strLit = value.toString
        if (strLit.isEmpty) {
          false
        } else {
          isSupportedStringReplacePattern(strLit)
        }
      case _ => false
    }
  }

  def isUTCTimezone(timezoneId: ZoneId): Boolean = {
    timezoneId.normalized() == UTC_TIMEZONE_ID
  }

  def isUTCTimezone(timezoneIdStr: String): Boolean = {
    isUTCTimezone(GpuTimeZoneDB.getZoneId(timezoneIdStr))
  }

  def isUTCTimezone(): Boolean = {
    val zoneId = DateTimeUtils.getZoneId(SQLConf.get.sessionLocalTimeZone)
    isUTCTimezone(zoneId.normalized())
  }

  def areAllSupportedTypes(types: DataType*): Boolean = types.forall(isSupportedType(_))

  /**
   * Is this particular type supported or not.
   * @param dataType the type to check
   * @param allowNull should NullType be allowed
   * @param allowDecimal should DecimalType be allowed
   * @param allowBinary should BinaryType be allowed
   * @param allowCalendarInterval should CalendarIntervalType be allowed
   * @param allowArray should ArrayType be allowed
   * @param allowStruct should StructType be allowed
   * @param allowStringMaps should a Map[String, String] specifically be allowed
   * @param allowMaps should MapType be allowed generically
   * @param allowNesting should nested types like array struct and map allow nested types
   *                     within them, or only primitive types.
   * @return true if it is allowed else false
   */
  def isSupportedType(dataType: DataType,
      allowNull: Boolean = false,
      allowDecimal: Boolean = false,
      allowBinary: Boolean = false,
      allowCalendarInterval: Boolean = false,
      allowArray: Boolean = false,
      allowStruct: Boolean = false,
      allowStringMaps: Boolean = false,
      allowMaps: Boolean = false,
      allowNesting: Boolean = false): Boolean = {
    def checkNested(dataType: DataType): Boolean = {
      isSupportedType(dataType,
        allowNull = allowNull,
        allowDecimal = allowDecimal,
        allowBinary = allowBinary && allowNesting,
        allowCalendarInterval = allowCalendarInterval && allowNesting,
        allowArray = allowArray && allowNesting,
        allowStruct = allowStruct && allowNesting,
        allowStringMaps = allowStringMaps && allowNesting,
        allowMaps = allowMaps && allowNesting,
        allowNesting = allowNesting)
    }
    dataType match {
      case BooleanType => true
      case ByteType => true
      case ShortType => true
      case IntegerType => true
      case LongType => true
      case FloatType => true
      case DoubleType => true
      case DateType => true
      case TimestampType => true
      case StringType => true
      case dt: DecimalType if allowDecimal => dt.precision <= DType.DECIMAL64_MAX_PRECISION
      case NullType => allowNull
      case BinaryType => allowBinary
      case CalendarIntervalType => allowCalendarInterval
      case ArrayType(elementType, _) if allowArray => checkNested(elementType)
      case MapType(StringType, StringType, _) if allowStringMaps => true
      case MapType(keyType, valueType, _) if allowMaps =>
        checkNested(keyType) && checkNested(valueType)
      case StructType(fields) if allowStruct =>
        fields.map(_.dataType).forall(checkNested)
      case _ => false
    }
  }

  /**
   * Checks to see if any expressions are a String Literal
   */
  def isAnyStringLit(expressions: Seq[Expression]): Boolean =
    expressions.exists(isStringLit)

  def isOrContainsFloatingPoint(dataType: DataType): Boolean =
    TrampolineUtil.dataTypeExistsRecursively(dataType, dt => dt == FloatType || dt == DoubleType)

  def isOrContainsDateOrTimestamp(dataType: DataType): Boolean =
    TrampolineUtil.dataTypeExistsRecursively(dataType, dt => dt == TimestampType || dt == DateType)

  def isOrContainsTimestamp(dataType: DataType): Boolean =
    TrampolineUtil.dataTypeExistsRecursively(dataType, dt => dt == TimestampType)

  /** Tries to predict whether an adaptive plan will end up with data on the GPU or not. */
  def probablyGpuPlan(adaptivePlan: AdaptiveSparkPlanExec, conf: RapidsConf): Boolean = {
    def findRootProcessingNode(plan: SparkPlan): SparkPlan = plan match {
      case p: AdaptiveSparkPlanExec => findRootProcessingNode(p.executedPlan)
      case p: QueryStageExec => findRootProcessingNode(p.plan)
      case p: ReusedSubqueryExec => findRootProcessingNode(p.child)
      case p: ReusedExchangeExec => findRootProcessingNode(p.child)
      case p => p
    }

    val aqeSubPlan = findRootProcessingNode(adaptivePlan.executedPlan)
    aqeSubPlan match {
      case _: GpuExec =>
        // plan is already on the GPU
        true
      case p =>
        // see if the root processing node of the current subplan will translate to the GPU
        val meta = GpuOverrides.wrapAndTagPlan(p, conf)
        meta.canThisBeReplaced
    }
  }

  def checkAndTagFloatAgg(dataType: DataType, conf: RapidsConf, meta: RapidsMeta[_,_,_]): Unit = {
    if (!conf.isFloatAggEnabled && isOrContainsFloatingPoint(dataType)) {
      meta.willNotWorkOnGpu("the GPU will aggregate floating point values in" +
          " parallel and the result is not always identical each time. This can cause" +
          " some Spark queries to produce an incorrect answer if the value is computed" +
          " more than once as part of the same query.  To enable this anyways set" +
          s" ${RapidsConf.ENABLE_FLOAT_AGG} to true.")
    }
  }

  /**
   * Helper function specific to ANSI mode for the aggregate functions that should
   * fallback, since we don't have the same overflow checks that Spark provides in
   * the CPU
   * @param checkType Something other than `None` triggers logic to detect whether
   *                  the agg should fallback in ANSI mode. Otherwise (None), it's
   *                  an automatic fallback.
   * @param meta agg expression meta
   */
  def checkAndTagAnsiAgg(checkType: Option[DataType], meta: AggExprMeta[_]): Unit = {
    val failOnError = SQLConf.get.ansiEnabled
    if (failOnError) {
      if (checkType.isDefined) {
        val typeToCheck = checkType.get
        val failedType = typeToCheck match {
          case _: DecimalType | LongType | IntegerType | ShortType | ByteType => true
          case _ =>  false
        }
        if (failedType) {
          meta.willNotWorkOnGpu(
            s"ANSI mode not supported for ${meta.expr} with $typeToCheck result type")
        }
      } else {
        // Average falls into this category, where it produces Doubles, but
        // internally it uses Double and Long, and Long could overflow (technically)
        // and failOnError given that it is based on catalyst Add.
        meta.willNotWorkOnGpu(
          s"ANSI mode not supported for ${meta.expr}")
      }
    }
  }

  def expr[INPUT <: Expression](
      desc: String,
      pluginChecks: ExprChecks,
      doWrap: (INPUT, RapidsConf, Option[RapidsMeta[_, _, _]], DataFromReplacementRule)
          => BaseExprMeta[INPUT])
      (implicit tag: ClassTag[INPUT]): ExprRule[INPUT] = {
    assert(desc != null)
    assert(doWrap != null)
    new ExprRule[INPUT](doWrap, desc, Some(pluginChecks), tag)
  }

  def scan[INPUT <: Scan](
      desc: String,
      doWrap: (INPUT, RapidsConf, Option[RapidsMeta[_, _, _]], DataFromReplacementRule)
          => ScanMeta[INPUT])
      (implicit tag: ClassTag[INPUT]): ScanRule[INPUT] = {
    assert(desc != null)
    assert(doWrap != null)
    new ScanRule[INPUT](doWrap, desc, tag)
  }

  def part[INPUT <: Partitioning](
      desc: String,
      checks: PartChecks,
      doWrap: (INPUT, RapidsConf, Option[RapidsMeta[_, _, _]], DataFromReplacementRule)
          => PartMeta[INPUT])
      (implicit tag: ClassTag[INPUT]): PartRule[INPUT] = {
    assert(desc != null)
    assert(doWrap != null)
    new PartRule[INPUT](doWrap, desc, Some(checks), tag)
  }

  /**
   * Create an exec rule that should never be replaced, because it is something that should always
   * run on the CPU, or should just be ignored totally for what ever reason.
   */
  def neverReplaceExec[INPUT <: SparkPlan](desc: String)
      (implicit tag: ClassTag[INPUT]): ExecRule[INPUT] = {
    assert(desc != null)
    def doWrap(
        exec: INPUT,
        conf: RapidsConf,
        p: Option[RapidsMeta[_, _, _]],
        cc: DataFromReplacementRule) =
      new DoNotReplaceOrWarnSparkPlanMeta[INPUT](exec, conf, p)
    new ExecRule[INPUT](doWrap, desc, None, tag).invisible()
  }

  def exec[INPUT <: SparkPlan](
      desc: String,
      pluginChecks: ExecChecks,
      doWrap: (INPUT, RapidsConf, Option[RapidsMeta[_, _, _]], DataFromReplacementRule)
          => SparkPlanMeta[INPUT])
    (implicit tag: ClassTag[INPUT]): ExecRule[INPUT] = {
    assert(desc != null)
    assert(doWrap != null)
    new ExecRule[INPUT](doWrap, desc, Some(pluginChecks), tag)
  }

  def dataWriteCmd[INPUT <: DataWritingCommand](
      desc: String,
      doWrap: (INPUT, RapidsConf, Option[RapidsMeta[_, _, _]], DataFromReplacementRule)
          => DataWritingCommandMeta[INPUT])
      (implicit tag: ClassTag[INPUT]): DataWritingCommandRule[INPUT] = {
    assert(desc != null)
    assert(doWrap != null)
    new DataWritingCommandRule[INPUT](doWrap, desc, tag)
  }

  def wrapExpr[INPUT <: Expression](
      expr: INPUT,
      conf: RapidsConf,
      parent: Option[RapidsMeta[_, _, _]]): BaseExprMeta[INPUT] =
    expressions.get(expr.getClass)
      .map(r => r.wrap(expr, conf, parent, r).asInstanceOf[BaseExprMeta[INPUT]])
      .getOrElse(new RuleNotFoundExprMeta(expr, conf, parent))

  val jsonStructReadTypes: TypeSig = (TypeSig.STRUCT + TypeSig.ARRAY +
      TypeSig.STRING + TypeSig.integral + TypeSig.fp + TypeSig.DECIMAL_128 + TypeSig.BOOLEAN +
      TypeSig.DATE + TypeSig.TIMESTAMP).nested()
    .withPsNote(TypeEnum.DATE, "DATE is not supported by default due to compatibility")
    .withPsNote(TypeEnum.TIMESTAMP, "TIMESTAMP is not supported by default due to compatibility")

  lazy val fileFormats: Map[FileFormatType, Map[FileFormatOp, FileFormatChecks]] = Map(
    (CsvFormatType, FileFormatChecks(
      cudfRead = TypeSig.commonCudfTypes + TypeSig.DECIMAL_128 +
        GpuTypeShims.additionalCsvSupportedTypes,
      cudfWrite = TypeSig.none,
      sparkSig = TypeSig.cpuAtomics)),
    (HiveDelimitedTextFormatType, FileFormatChecks(
      // Keep the supported types in sync with GpuHiveTextFileUtils.isSupportedType.
      cudfRead = TypeSig.commonCudfTypes + TypeSig.DECIMAL_128,
      cudfWrite = TypeSig.commonCudfTypes + TypeSig.DECIMAL_128,
      sparkSig = TypeSig.all)),
    (DeltaFormatType, FileFormatChecks(
      cudfRead = (TypeSig.commonCudfTypes + TypeSig.DECIMAL_128 + TypeSig.STRUCT +
          TypeSig.ARRAY + TypeSig.MAP + TypeSig.BINARY +
          GpuTypeShims.additionalParquetSupportedTypes).nested(),
      cudfWrite = (TypeSig.commonCudfTypes + TypeSig.DECIMAL_128 + TypeSig.STRUCT +
          TypeSig.ARRAY + TypeSig.MAP + TypeSig.BINARY +
          GpuTypeShims.additionalParquetSupportedTypes).nested(),
      sparkSig = (TypeSig.cpuAtomics + TypeSig.STRUCT + TypeSig.ARRAY + TypeSig.MAP +
          TypeSig.UDT + GpuTypeShims.additionalParquetSupportedTypes).nested())),
    (ParquetFormatType, FileFormatChecks(
      cudfRead = (TypeSig.commonCudfTypes + TypeSig.DECIMAL_128 + TypeSig.STRUCT +
          TypeSig.ARRAY + TypeSig.MAP + TypeSig.BINARY +
          GpuTypeShims.additionalParquetSupportedTypes).nested(),
      cudfWrite = (TypeSig.commonCudfTypes + TypeSig.DECIMAL_128 + TypeSig.STRUCT +
          TypeSig.ARRAY + TypeSig.MAP + TypeSig.BINARY +
          GpuTypeShims.additionalParquetSupportedTypes).nested(),
      sparkSig = (TypeSig.cpuAtomics + TypeSig.STRUCT + TypeSig.ARRAY + TypeSig.MAP +
          TypeSig.UDT + GpuTypeShims.additionalParquetSupportedTypes).nested())),
    (OrcFormatType, FileFormatChecks(
      cudfRead = (TypeSig.commonCudfTypes + TypeSig.ARRAY + TypeSig.DECIMAL_128 +
          TypeSig.STRUCT + TypeSig.MAP).nested(),
      cudfWrite = (TypeSig.commonCudfTypes + TypeSig.ARRAY +
          // Note Map is not put into nested, now CUDF only support single level map
          TypeSig.STRUCT + TypeSig.DECIMAL_128).nested() + TypeSig.MAP,
      sparkSig = (TypeSig.cpuAtomics + TypeSig.STRUCT + TypeSig.ARRAY + TypeSig.MAP +
          TypeSig.UDT).nested())),
    (JsonFormatType, FileFormatChecks(
      cudfRead = jsonStructReadTypes,
      cudfWrite = TypeSig.none,
      sparkSig = (TypeSig.cpuAtomics + TypeSig.STRUCT + TypeSig.ARRAY + TypeSig.MAP +
        TypeSig.UDT).nested())),
    (AvroFormatType, FileFormatChecks(
      cudfRead = TypeSig.BOOLEAN + TypeSig.BYTE + TypeSig.SHORT + TypeSig.INT + TypeSig.LONG +
        TypeSig.FLOAT + TypeSig.DOUBLE + TypeSig.STRING,
      cudfWrite = TypeSig.none,
      sparkSig = (TypeSig.cpuAtomics + TypeSig.STRUCT + TypeSig.ARRAY + TypeSig.MAP +
        TypeSig.UDT).nested())),
    (IcebergFormatType, FileFormatChecks(
      cudfRead = (TypeSig.commonCudfTypes + TypeSig.DECIMAL_128 + TypeSig.STRUCT + TypeSig.BINARY +
          TypeSig.ARRAY + TypeSig.MAP + GpuTypeShims.additionalParquetSupportedTypes).nested(),
      cudfWrite = TypeSig.none,
      sparkSig = (TypeSig.cpuAtomics + TypeSig.STRUCT + TypeSig.ARRAY + TypeSig.MAP +
          TypeSig.BINARY + TypeSig.UDT + GpuTypeShims.additionalParquetSupportedTypes).nested())))

  val commonExpressions: Map[Class[_ <: Expression], ExprRule[_ <: Expression]] = Seq(
    expr[Literal](
      "Holds a static value from the query",
      ExprChecks.projectAndAst(
        TypeSig.astTypes,
        (TypeSig.commonCudfTypes + TypeSig.NULL + TypeSig.DECIMAL_128 + TypeSig.CALENDAR
            + TypeSig.BINARY + TypeSig.ARRAY + TypeSig.MAP + TypeSig.STRUCT)
            .nested(TypeSig.commonCudfTypes + TypeSig.NULL + TypeSig.DECIMAL_128 +
                TypeSig.BINARY + TypeSig.ARRAY + TypeSig.MAP + TypeSig.STRUCT),
        TypeSig.all),
      (lit, conf, p, r) => new LiteralExprMeta(lit, conf, p, r)),
    expr[Signum](
      "Returns -1.0, 0.0 or 1.0 as expr is negative, 0 or positive",
      ExprChecks.mathUnary,
      (a, conf, p, r) => new UnaryExprMeta[Signum](a, conf, p, r) {
        override def convertToGpu(child: Expression): GpuExpression = GpuSignum(child)
      }),
    expr[Alias](
      "Gives a column a name",
      ExprChecks.unaryProjectAndAstInputMatchesOutput(
        TypeSig.astTypes + GpuTypeShims.additionalCommonOperatorSupportedTypes,
        (TypeSig.commonCudfTypes + TypeSig.NULL + TypeSig.MAP + TypeSig.ARRAY + TypeSig.STRUCT
            + TypeSig.DECIMAL_128 + TypeSig.BINARY
            + GpuTypeShims.additionalCommonOperatorSupportedTypes).nested(),
        TypeSig.all),
      (a, conf, p, r) => new UnaryAstExprMeta[Alias](a, conf, p, r) {
        override def convertToGpu(child: Expression): GpuExpression =
          GpuAlias(child, a.name)(a.exprId, a.qualifier, a.explicitMetadata)
      }),
    expr[BoundReference](
      "Reference to a bound variable",
      ExprChecks.projectAndAst(
        TypeSig.astTypes + GpuTypeShims.additionalCommonOperatorSupportedTypes,
        (TypeSig.commonCudfTypes + TypeSig.NULL + TypeSig.MAP + TypeSig.ARRAY + TypeSig.STRUCT +
          TypeSig.DECIMAL_128 + TypeSig.BINARY +
          GpuTypeShims.additionalCommonOperatorSupportedTypes).nested(),
        TypeSig.all),
      (currentRow, conf, p, r) => new ExprMeta[BoundReference](currentRow, conf, p, r) {
        override def convertToGpu(): GpuExpression = GpuBoundReference(
          currentRow.ordinal, currentRow.dataType, currentRow.nullable)(
          NamedExpression.newExprId, "")
      }),
    expr[AttributeReference](
      "References an input column",
      ExprChecks.projectAndAst(
        TypeSig.astTypes + GpuTypeShims.additionalArithmeticSupportedTypes,
        (TypeSig.commonCudfTypes + TypeSig.NULL + TypeSig.MAP + TypeSig.ARRAY +
            TypeSig.STRUCT + TypeSig.DECIMAL_128 + TypeSig.BINARY +
            GpuTypeShims.additionalArithmeticSupportedTypes).nested(),
        TypeSig.all),
      (att, conf, p, r) => new BaseExprMeta[AttributeReference](att, conf, p, r) {
        // This is the only NOOP operator.  It goes away when things are bound
        override def convertToGpu(): Expression = att

        // There are so many of these that we don't need to print them out, unless it
        // will not work on the GPU
        override def print(append: StringBuilder, depth: Int, all: Boolean): Unit = {
          if (!this.canThisBeReplaced || cannotRunOnGpuBecauseOfSparkPlan) {
            super.print(append, depth, all)
          }
        }
      }),

    expr[ToDegrees](
      "Converts radians to degrees",
      ExprChecks.mathUnary,
      (a, conf, p, r) => new UnaryExprMeta[ToDegrees](a, conf, p, r) {
        override def convertToGpu(child: Expression): GpuToDegrees = GpuToDegrees(child)
      }),
    expr[ToRadians](
      "Converts degrees to radians",
      ExprChecks.mathUnary,
      (a, conf, p, r) => new UnaryExprMeta[ToRadians](a, conf, p, r) {
        override def convertToGpu(child: Expression): GpuToRadians = GpuToRadians(child)
      }),
    expr[Bin](
      "Returns the string representation of the long value `expr` represented in binary",
      ExprChecks.unaryProject(TypeSig.STRING, TypeSig.STRING, TypeSig.LONG, TypeSig.LONG),
      (a, conf, p, r) => new UnaryExprMeta[Bin](a, conf, p, r) {
        override def convertToGpu(child: Expression): GpuBin = GpuBin(child)
      }),
    expr[WindowExpression](
      "Calculates a return value for every input row of a table based on a group (or " +
        "\"window\") of rows",
      ExprChecks.windowOnly(
        TypeSig.all,
        TypeSig.all,
        Seq(ParamCheck("windowFunction", TypeSig.all, TypeSig.all),
          ParamCheck("windowSpec",
            TypeSig.CALENDAR + TypeSig.NULL + TypeSig.integral + TypeSig.DECIMAL_64,
            TypeSig.numericAndInterval))),
      (windowExpression, conf, p, r) => new GpuWindowExpressionMeta(windowExpression, conf, p, r)),
    expr[SpecifiedWindowFrame](
      "Specification of the width of the group (or \"frame\") of input rows " +
        "around which a window function is evaluated",
      ExprChecks.projectOnly(
        TypeSig.CALENDAR + TypeSig.NULL + TypeSig.integral,
        TypeSig.numericAndInterval,
        Seq(
          ParamCheck("lower",
            TypeSig.CALENDAR + TypeSig.NULL + TypeSig.integral + TypeSig.DECIMAL_128 +
              TypeSig.FLOAT + TypeSig.DOUBLE,
            TypeSig.numericAndInterval),
          ParamCheck("upper",
            TypeSig.CALENDAR + TypeSig.NULL + TypeSig.integral + TypeSig.DECIMAL_128 +
              TypeSig.FLOAT + TypeSig.DOUBLE,
            TypeSig.numericAndInterval))),
      (windowFrame, conf, p, r) => new GpuSpecifiedWindowFrameMeta(windowFrame, conf, p, r) ),
    expr[WindowSpecDefinition](
      "Specification of a window function, indicating the partitioning-expression, the row " +
        "ordering, and the width of the window",
      WindowSpecCheck,
      (windowSpec, conf, p, r) => new GpuWindowSpecDefinitionMeta(windowSpec, conf, p, r)),
    expr[CurrentRow.type](
      "Special boundary for a window frame, indicating stopping at the current row",
      ExprChecks.projectOnly(TypeSig.NULL, TypeSig.NULL),
      (currentRow, conf, p, r) => new ExprMeta[CurrentRow.type](currentRow, conf, p, r) {
        override def convertToGpu(): GpuExpression = GpuSpecialFrameBoundary(currentRow)
      }),
    expr[UnboundedPreceding.type](
      "Special boundary for a window frame, indicating all rows preceding the current row",
      ExprChecks.projectOnly(TypeSig.NULL, TypeSig.NULL),
      (unboundedPreceding, conf, p, r) =>
        new ExprMeta[UnboundedPreceding.type](unboundedPreceding, conf, p, r) {
          override def convertToGpu(): GpuExpression = GpuSpecialFrameBoundary(unboundedPreceding)
        }),
    expr[UnboundedFollowing.type](
      "Special boundary for a window frame, indicating all rows preceding the current row",
      ExprChecks.projectOnly(TypeSig.NULL, TypeSig.NULL),
      (unboundedFollowing, conf, p, r) =>
        new ExprMeta[UnboundedFollowing.type](unboundedFollowing, conf, p, r) {
          override def convertToGpu(): GpuExpression = GpuSpecialFrameBoundary(unboundedFollowing)
        }),
    expr[RowNumber](
      "Window function that returns the index for the row within the aggregation window",
      ExprChecks.windowOnly(TypeSig.INT, TypeSig.INT,
        repeatingParamCheck =
          Some(RepeatingParamCheck("ordering",
            TypeSig.commonCudfTypes + TypeSig.DECIMAL_128 + TypeSig.NULL,
            TypeSig.all))),
      (rowNumber, conf, p, r) => new ExprMeta[RowNumber](rowNumber, conf, p, r) {
        override def convertToGpu(): GpuExpression = GpuRowNumber
      }),
    expr[Rank](
      "Window function that returns the rank value within the aggregation window",
      ExprChecks.windowOnly(TypeSig.INT, TypeSig.INT,
        repeatingParamCheck =
          Some(RepeatingParamCheck("ordering",
            TypeSig.commonCudfTypes + TypeSig.DECIMAL_128 + TypeSig.NULL,
            TypeSig.all))),
      (rank, conf, p, r) => new ExprMeta[Rank](rank, conf, p, r) {
        override def convertToGpu(): GpuExpression = GpuRank(childExprs.map(_.convertToGpu()))
      }),
    expr[DenseRank](
      "Window function that returns the dense rank value within the aggregation window",
      ExprChecks.windowOnly(TypeSig.INT, TypeSig.INT,
        repeatingParamCheck =
          Some(RepeatingParamCheck("ordering",
            TypeSig.commonCudfTypes + TypeSig.DECIMAL_128 + TypeSig.NULL,
            TypeSig.all))),
      (denseRank, conf, p, r) => new ExprMeta[DenseRank](denseRank, conf, p, r) {
        override def convertToGpu(): GpuExpression = GpuDenseRank(childExprs.map(_.convertToGpu()))
      }),
    expr[PercentRank](
      "Window function that returns the percent rank value within the aggregation window",
      ExprChecks.windowOnly(TypeSig.DOUBLE, TypeSig.DOUBLE,
        repeatingParamCheck =
          Some(RepeatingParamCheck("ordering",
            TypeSig.commonCudfTypes + TypeSig.DECIMAL_128 + TypeSig.NULL,
            TypeSig.all))),
      (percentRank, conf, p, r) => new ExprMeta[PercentRank](percentRank, conf, p, r) {
        override def convertToGpu(): GpuExpression =
          GpuPercentRank(childExprs.map(_.convertToGpu()))
      }),
    expr[Lead](
      "Window function that returns N entries ahead of this one",
      ExprChecks.windowOnly(
        (TypeSig.commonCudfTypes + TypeSig.DECIMAL_128 + TypeSig.NULL +
          TypeSig.ARRAY + TypeSig.STRUCT).nested(),
        TypeSig.all,
        Seq(
          ParamCheck("input",
            (TypeSig.commonCudfTypes + TypeSig.DECIMAL_128 +
              TypeSig.NULL + TypeSig.ARRAY + TypeSig.STRUCT).nested(),
            TypeSig.all),
          ParamCheck("offset", TypeSig.INT, TypeSig.INT),
          ParamCheck("default",
            (TypeSig.commonCudfTypes + TypeSig.DECIMAL_128 + TypeSig.NULL +
              TypeSig.ARRAY + TypeSig.STRUCT).nested(),
            TypeSig.all)
        )
      ),
      (lead, conf, p, r) => new OffsetWindowFunctionMeta[Lead](lead, conf, p, r) {
        override def convertToGpu(): GpuExpression =
          GpuLead(input.convertToGpu(), offset.convertToGpu(), default.convertToGpu())
      }),
    expr[Lag](
      "Window function that returns N entries behind this one",
      ExprChecks.windowOnly(
        (TypeSig.commonCudfTypes + TypeSig.DECIMAL_128 + TypeSig.NULL +
          TypeSig.ARRAY + TypeSig.STRUCT).nested(),
        TypeSig.all,
        Seq(
          ParamCheck("input",
            (TypeSig.commonCudfTypes + TypeSig.DECIMAL_128 +
              TypeSig.NULL + TypeSig.ARRAY + TypeSig.STRUCT).nested(),
            TypeSig.all),
          ParamCheck("offset", TypeSig.INT, TypeSig.INT),
          ParamCheck("default",
            (TypeSig.commonCudfTypes + TypeSig.DECIMAL_128 + TypeSig.NULL +
              TypeSig.ARRAY + TypeSig.STRUCT).nested(),
            TypeSig.all)
        )
      ),
      (lag, conf, p, r) => new OffsetWindowFunctionMeta[Lag](lag, conf, p, r) {
        override def convertToGpu(): GpuExpression =
          GpuLag(input.convertToGpu(), offset.convertToGpu(), default.convertToGpu())
      }),
    expr[PreciseTimestampConversion](
      "Expression used internally to convert the TimestampType to Long and back without losing " +
          "precision, i.e. in microseconds. Used in time windowing",
      ExprChecks.unaryProject(
        TypeSig.TIMESTAMP + TypeSig.LONG,
        TypeSig.TIMESTAMP + TypeSig.LONG,
        TypeSig.TIMESTAMP + TypeSig.LONG,
        TypeSig.TIMESTAMP + TypeSig.LONG),
      (a, conf, p, r) => new UnaryExprMeta[PreciseTimestampConversion](a, conf, p, r) {
        override def convertToGpu(child: Expression): GpuExpression =
          GpuPreciseTimestampConversion(child, a.fromType, a.toType)
      }),
    expr[UnaryMinus](
      "Negate a numeric value",
      ExprChecks.unaryProjectAndAstInputMatchesOutput(
        TypeSig.implicitCastsAstTypes,
        TypeSig.gpuNumeric + GpuTypeShims.additionalArithmeticSupportedTypes,
        TypeSig.numericAndInterval),
      (a, conf, p, r) => new UnaryAstExprMeta[UnaryMinus](a, conf, p, r) {
        val ansiEnabled = SQLConf.get.ansiEnabled

        override def tagSelfForAst(): Unit = {
          if (ansiEnabled && GpuAnsi.needBasicOpOverflowCheck(a.dataType)) {
            willNotWorkInAst("AST unary minus does not support ANSI mode.")
          }
        }

        override def convertToGpu(child: Expression): GpuExpression =
          GpuUnaryMinus(child, ansiEnabled)
      }),
    expr[UnaryPositive](
      "A numeric value with a + in front of it",
      ExprChecks.unaryProjectAndAstInputMatchesOutput(
        TypeSig.astTypes + GpuTypeShims.additionalArithmeticSupportedTypes,
        TypeSig.gpuNumeric + GpuTypeShims.additionalArithmeticSupportedTypes,
        TypeSig.numericAndInterval),
      (a, conf, p, r) => new ExprMeta[UnaryPositive](a, conf, p, r) {
        override val isFoldableNonLitAllowed: Boolean = true
        override def convertToGpu(): GpuExpression =
          GpuUnaryPositive(childExprs.head.convertToGpu())
      }),
    expr[Year](
      "Returns the year from a date or timestamp",
      ExprChecks.unaryProject(TypeSig.INT, TypeSig.INT, TypeSig.DATE, TypeSig.DATE),
      (a, conf, p, r) => new UnaryExprMeta[Year](a, conf, p, r) {
        override def convertToGpu(child: Expression): GpuExpression = GpuYear(child)
      }),
    expr[Month](
      "Returns the month from a date or timestamp",
      ExprChecks.unaryProject(TypeSig.INT, TypeSig.INT, TypeSig.DATE, TypeSig.DATE),
      (a, conf, p, r) => new UnaryExprMeta[Month](a, conf, p, r) {
        override def convertToGpu(child: Expression): GpuExpression = GpuMonth(child)
      }),
    expr[Quarter](
      "Returns the quarter of the year for date, in the range 1 to 4",
      ExprChecks.unaryProject(TypeSig.INT, TypeSig.INT, TypeSig.DATE, TypeSig.DATE),
      (a, conf, p, r) => new UnaryExprMeta[Quarter](a, conf, p, r) {
        override def convertToGpu(child: Expression): GpuExpression = GpuQuarter(child)
      }),
    expr[DayOfMonth](
      "Returns the day of the month from a date or timestamp",
      ExprChecks.unaryProject(TypeSig.INT, TypeSig.INT, TypeSig.DATE, TypeSig.DATE),
      (a, conf, p, r) => new UnaryExprMeta[DayOfMonth](a, conf, p, r) {
        override def convertToGpu(child: Expression): GpuExpression = GpuDayOfMonth(child)
      }),
    expr[DayOfYear](
      "Returns the day of the year from a date or timestamp",
      ExprChecks.unaryProject(TypeSig.INT, TypeSig.INT, TypeSig.DATE, TypeSig.DATE),
      (a, conf, p, r) => new UnaryExprMeta[DayOfYear](a, conf, p, r) {
        override def convertToGpu(child: Expression): GpuExpression = GpuDayOfYear(child)
      }),
    expr[SecondsToTimestamp](
      "Converts the number of seconds from unix epoch to a timestamp",
      ExprChecks.unaryProject(TypeSig.TIMESTAMP, TypeSig.TIMESTAMP,
      TypeSig.gpuNumeric, TypeSig.cpuNumeric),
      (a, conf, p, r) => new UnaryExprMeta[SecondsToTimestamp](a, conf, p, r) {
        override def convertToGpu(child: Expression): GpuExpression =
          GpuSecondsToTimestamp(child)
      }),
    expr[MillisToTimestamp](
      "Converts the number of milliseconds from unix epoch to a timestamp",
      ExprChecks.unaryProject(TypeSig.TIMESTAMP, TypeSig.TIMESTAMP,
      TypeSig.integral, TypeSig.integral),
      (a, conf, p, r) => new UnaryExprMeta[MillisToTimestamp](a, conf, p, r) {
        override def convertToGpu(child: Expression): GpuExpression =
          GpuMillisToTimestamp(child)
      }),
    expr[MicrosToTimestamp](
      "Converts the number of microseconds from unix epoch to a timestamp",
      ExprChecks.unaryProject(TypeSig.TIMESTAMP, TypeSig.TIMESTAMP,
      TypeSig.integral, TypeSig.integral),
      (a, conf, p, r) => new UnaryExprMeta[MicrosToTimestamp](a, conf, p, r) {
        override def convertToGpu(child: Expression): GpuExpression =
          GpuMicrosToTimestamp(child)
      }),
    expr[Acos](
      "Inverse cosine",
      ExprChecks.mathUnaryWithAst,
      (a, conf, p, r) => new UnaryAstExprMeta[Acos](a, conf, p, r) {
        override def convertToGpu(child: Expression): GpuExpression = GpuAcos(child)
      }),
    expr[Acosh](
      "Inverse hyperbolic cosine",
      ExprChecks.mathUnaryWithAst,
      (a, conf, p, r) => new UnaryAstExprMeta[Acosh](a, conf, p, r) {
        override def convertToGpu(child: Expression): GpuExpression =
          if (this.conf.includeImprovedFloat) {
            GpuAcoshImproved(child)
          } else {
            GpuAcoshCompat(child)
          }
      }),
    expr[Asin](
      "Inverse sine",
      ExprChecks.mathUnaryWithAst,
      (a, conf, p, r) => new UnaryAstExprMeta[Asin](a, conf, p, r) {
        override def convertToGpu(child: Expression): GpuExpression = GpuAsin(child)
      }),
    expr[Asinh](
      "Inverse hyperbolic sine",
      ExprChecks.mathUnaryWithAst,
      (a, conf, p, r) => new UnaryAstExprMeta[Asinh](a, conf, p, r) {
        override def convertToGpu(child: Expression): GpuExpression =
          if (this.conf.includeImprovedFloat) {
            GpuAsinhImproved(child)
          } else {
            GpuAsinhCompat(child)
          }

        override def tagSelfForAst(): Unit = {
          if (!this.conf.includeImprovedFloat) {
            // AST is not expressive enough yet to implement the conditional expression needed
            // to emulate Spark's behavior
            willNotWorkInAst("asinh is not AST compatible unless " +
                s"${RapidsConf.IMPROVED_FLOAT_OPS.key} is enabled")
          }
        }
      }),
    expr[Sqrt](
      "Square root",
      ExprChecks.mathUnaryWithAst,
      (a, conf, p, r) => new UnaryAstExprMeta[Sqrt](a, conf, p, r) {
        override def convertToGpu(child: Expression): GpuExpression = GpuSqrt(child)
      }),
    expr[Cbrt](
      "Cube root",
      ExprChecks.mathUnaryWithAst,
      (a, conf, p, r) => new UnaryAstExprMeta[Cbrt](a, conf, p, r) {
        override def convertToGpu(child: Expression): GpuExpression = GpuCbrt(child)
      }),
    expr[Hypot](
      "Pythagorean addition (Hypotenuse) of real numbers",
      ExprChecks.binaryProject(
        TypeSig.DOUBLE,
        TypeSig.DOUBLE,
        ("lhs", TypeSig.DOUBLE, TypeSig.DOUBLE),
        ("rhs", TypeSig.DOUBLE, TypeSig.DOUBLE)),
      (a, conf, p, r) => new BinaryExprMeta[Hypot](a, conf, p, r) {
        override def convertToGpu(lhs: Expression, rhs: Expression): GpuExpression =
          GpuHypot(lhs, rhs)
      }),
    expr[Floor](
      "Floor of a number",
      ExprChecks.unaryProjectInputMatchesOutput(
        TypeSig.DOUBLE + TypeSig.LONG + TypeSig.DECIMAL_128,
        TypeSig.DOUBLE + TypeSig.LONG + TypeSig.DECIMAL_128),
      (a, conf, p, r) => new UnaryExprMeta[Floor](a, conf, p, r) {
        override def tagExprForGpu(): Unit = {
          a.dataType match {
            case dt: DecimalType =>
              val precision = GpuFloorCeil.unboundedOutputPrecision(dt)
              if (precision > DType.DECIMAL128_MAX_PRECISION) {
                willNotWorkOnGpu(s"output precision $precision would require overflow " +
                    s"checks, which are not supported yet")
              }
            case _ => // NOOP
          }
        }

        override def convertToGpu(child: Expression): GpuExpression = {
          // use Spark `Floor.dataType` to keep consistent between Spark versions.
          GpuFloor(child, a.dataType)
        }
      }),
    expr[Ceil](
      "Ceiling of a number",
      ExprChecks.unaryProjectInputMatchesOutput(
        TypeSig.DOUBLE + TypeSig.LONG + TypeSig.DECIMAL_128,
        TypeSig.DOUBLE + TypeSig.LONG + TypeSig.DECIMAL_128),
      (a, conf, p, r) => new UnaryExprMeta[Ceil](a, conf, p, r) {
        override def tagExprForGpu(): Unit = {
          a.dataType match {
            case dt: DecimalType =>
              val precision = GpuFloorCeil.unboundedOutputPrecision(dt)
              if (precision > DType.DECIMAL128_MAX_PRECISION) {
                willNotWorkOnGpu(s"output precision $precision would require overflow " +
                    s"checks, which are not supported yet")
              }
            case _ => // NOOP
          }
        }

        override def convertToGpu(child: Expression): GpuExpression = {
          // use Spark `Ceil.dataType` to keep consistent between Spark versions.
          GpuCeil(child, a.dataType)
        }
      }),
    expr[Not](
      "Boolean not operator",
      ExprChecks.unaryProjectAndAstInputMatchesOutput(
        TypeSig.astTypes, TypeSig.BOOLEAN, TypeSig.BOOLEAN),
      (a, conf, p, r) => new UnaryAstExprMeta[Not](a, conf, p, r) {
        override def convertToGpu(child: Expression): GpuExpression = GpuNot(child)
      }),
    expr[IsNull](
      "Checks if a value is null",
      ExprChecks.unaryProjectAndAst(TypeSig.astTypes, TypeSig.BOOLEAN, TypeSig.BOOLEAN,
        (TypeSig.commonCudfTypes + TypeSig.NULL + TypeSig.MAP + TypeSig.ARRAY +
            TypeSig.STRUCT + TypeSig.DECIMAL_128 + TypeSig.BINARY +
            GpuTypeShims.additionalPredicateSupportedTypes).nested(),
        TypeSig.all),
      (a, conf, p, r) => new UnaryAstExprMeta[IsNull](a, conf, p, r) {
        override def convertToGpu(child: Expression): GpuExpression = GpuIsNull(child)
      }),
    expr[IsNotNull](
      "Checks if a value is not null",
      ExprChecks.unaryProjectAndAst(TypeSig.astTypes, TypeSig.BOOLEAN, TypeSig.BOOLEAN,
        (TypeSig.commonCudfTypes + TypeSig.NULL + TypeSig.MAP + TypeSig.ARRAY +
            TypeSig.STRUCT + TypeSig.DECIMAL_128 + TypeSig.BINARY +
            GpuTypeShims.additionalPredicateSupportedTypes).nested(),
        TypeSig.all),
      (a, conf, p, r) => new UnaryAstExprMeta[IsNotNull](a, conf, p, r) {
        override def convertToGpu(child: Expression): GpuExpression = GpuIsNotNull(child)
      }),
    expr[IsNaN](
      "Checks if a value is NaN",
      ExprChecks.unaryProject(TypeSig.BOOLEAN, TypeSig.BOOLEAN,
        TypeSig.DOUBLE + TypeSig.FLOAT, TypeSig.DOUBLE + TypeSig.FLOAT),
      (a, conf, p, r) => new UnaryExprMeta[IsNaN](a, conf, p, r) {
        override def convertToGpu(child: Expression): GpuExpression = GpuIsNan(child)
      }),
    expr[Rint](
      "Rounds up a double value to the nearest double equal to an integer",
      ExprChecks.mathUnaryWithAst,
      (a, conf, p, r) => new UnaryAstExprMeta[Rint](a, conf, p, r) {
        override def convertToGpu(child: Expression): GpuExpression = GpuRint(child)
      }),
    expr[AtLeastNNonNulls](
      "Checks if number of non null/Nan values is greater than a given value",
      ExprChecks.projectOnly(TypeSig.BOOLEAN, TypeSig.BOOLEAN,
        repeatingParamCheck = Some(RepeatingParamCheck("input",
          (TypeSig.commonCudfTypes + TypeSig.NULL + TypeSig.DECIMAL_128 + TypeSig.BINARY +
              TypeSig.MAP + TypeSig.ARRAY + TypeSig.STRUCT).nested(),
          TypeSig.all))),
      (a, conf, p, r) => new ExprMeta[AtLeastNNonNulls](a, conf, p, r) {
        def convertToGpu(): GpuExpression =
          GpuAtLeastNNonNulls(a.n, childExprs.map(_.convertToGpu()))
      }),
    expr[DateAdd](
      "Returns the date that is num_days after start_date",
      ExprChecks.binaryProject(TypeSig.DATE, TypeSig.DATE,
        ("startDate", TypeSig.DATE, TypeSig.DATE),
        ("days",
            TypeSig.INT + TypeSig.SHORT + TypeSig.BYTE,
            TypeSig.INT + TypeSig.SHORT + TypeSig.BYTE)),
      (a, conf, p, r) => new BinaryExprMeta[DateAdd](a, conf, p, r) {
        override def convertToGpu(lhs: Expression, rhs: Expression): GpuExpression =
          GpuDateAdd(lhs, rhs)
      }),
    expr[DateSub](
      "Returns the date that is num_days before start_date",
      ExprChecks.binaryProject(TypeSig.DATE, TypeSig.DATE,
        ("startDate", TypeSig.DATE, TypeSig.DATE),
        ("days",
            TypeSig.INT + TypeSig.SHORT + TypeSig.BYTE,
            TypeSig.INT + TypeSig.SHORT + TypeSig.BYTE)),
      (a, conf, p, r) => new BinaryExprMeta[DateSub](a, conf, p, r) {
        override def convertToGpu(lhs: Expression, rhs: Expression): GpuExpression =
          GpuDateSub(lhs, rhs)
      }),
    expr[NaNvl](
      "Evaluates to `left` iff left is not NaN, `right` otherwise",
      ExprChecks.binaryProject(TypeSig.fp, TypeSig.fp,
        ("lhs", TypeSig.fp, TypeSig.fp),
        ("rhs", TypeSig.fp, TypeSig.fp)),
      (a, conf, p, r) => new BinaryExprMeta[NaNvl](a, conf, p, r) {
        override def convertToGpu(lhs: Expression, rhs: Expression): GpuExpression =
          GpuNaNvl(lhs, rhs)
      }),
    expr[ShiftLeft](
      "Bitwise shift left (<<)",
      ExprChecks.binaryProject(TypeSig.INT + TypeSig.LONG, TypeSig.INT + TypeSig.LONG,
        ("value", TypeSig.INT + TypeSig.LONG, TypeSig.INT + TypeSig.LONG),
        ("amount", TypeSig.INT, TypeSig.INT)),
      (a, conf, p, r) => new BinaryExprMeta[ShiftLeft](a, conf, p, r) {
        override def convertToGpu(lhs: Expression, rhs: Expression): GpuExpression =
          GpuShiftLeft(lhs, rhs)
      }),
    expr[ShiftRight](
      "Bitwise shift right (>>)",
      ExprChecks.binaryProject(TypeSig.INT + TypeSig.LONG, TypeSig.INT + TypeSig.LONG,
        ("value", TypeSig.INT + TypeSig.LONG, TypeSig.INT + TypeSig.LONG),
        ("amount", TypeSig.INT, TypeSig.INT)),
      (a, conf, p, r) => new BinaryExprMeta[ShiftRight](a, conf, p, r) {
        override def convertToGpu(lhs: Expression, rhs: Expression): GpuExpression =
          GpuShiftRight(lhs, rhs)
      }),
    expr[ShiftRightUnsigned](
      "Bitwise unsigned shift right (>>>)",
      ExprChecks.binaryProject(TypeSig.INT + TypeSig.LONG, TypeSig.INT + TypeSig.LONG,
        ("value", TypeSig.INT + TypeSig.LONG, TypeSig.INT + TypeSig.LONG),
        ("amount", TypeSig.INT, TypeSig.INT)),
      (a, conf, p, r) => new BinaryExprMeta[ShiftRightUnsigned](a, conf, p, r) {
        override def convertToGpu(lhs: Expression, rhs: Expression): GpuExpression =
          GpuShiftRightUnsigned(lhs, rhs)
      }),
    expr[BitwiseAnd](
      "Returns the bitwise AND of the operands",
      ExprChecks.binaryProjectAndAst(
        TypeSig.implicitCastsAstTypes, TypeSig.integral, TypeSig.integral,
        ("lhs", TypeSig.integral, TypeSig.integral),
        ("rhs", TypeSig.integral, TypeSig.integral)),
      (a, conf, p, r) => new BinaryAstExprMeta[BitwiseAnd](a, conf, p, r) {
        override def convertToGpu(lhs: Expression, rhs: Expression): GpuExpression =
          GpuBitwiseAnd(lhs, rhs)
      }),
    expr[BitwiseOr](
      "Returns the bitwise OR of the operands",
      ExprChecks.binaryProjectAndAst(
        TypeSig.implicitCastsAstTypes, TypeSig.integral, TypeSig.integral,
        ("lhs", TypeSig.integral, TypeSig.integral),
        ("rhs", TypeSig.integral, TypeSig.integral)),
      (a, conf, p, r) => new BinaryAstExprMeta[BitwiseOr](a, conf, p, r) {
        override def convertToGpu(lhs: Expression, rhs: Expression): GpuExpression =
          GpuBitwiseOr(lhs, rhs)
      }),
    expr[BitwiseXor](
      "Returns the bitwise XOR of the operands",
      ExprChecks.binaryProjectAndAst(
        TypeSig.implicitCastsAstTypes, TypeSig.integral, TypeSig.integral,
        ("lhs", TypeSig.integral, TypeSig.integral),
        ("rhs", TypeSig.integral, TypeSig.integral)),
      (a, conf, p, r) => new BinaryAstExprMeta[BitwiseXor](a, conf, p, r) {
        override def convertToGpu(lhs: Expression, rhs: Expression): GpuExpression =
          GpuBitwiseXor(lhs, rhs)
      }),
<<<<<<< HEAD
    expr[BitwiseNot](
      "Returns the bitwise NOT of the operands",
      ExprChecks.unaryProjectAndAstInputMatchesOutput(
        TypeSig.implicitCastsAstTypes, TypeSig.integral, TypeSig.integral),
      (a, conf, p, r) => new UnaryAstExprMeta[BitwiseNot](a, conf, p, r) {
        override def convertToGpu(child: Expression): GpuExpression = GpuBitwiseNot(child)
      }),
    expr[BitwiseCount](
      "Returns the number of bits that are set in the input as unsigned 64-bit integer",
      ExprChecks.unaryProject(
        TypeSig.INT, TypeSig.INT,
        TypeSig.integral + TypeSig.BOOLEAN, TypeSig.integral + TypeSig.BOOLEAN),
      (a, conf, p, r) => new UnaryExprMeta[BitwiseCount](a, conf, p, r) {
        override def convertToGpu(child: Expression): GpuExpression = GpuBitwiseCount(child)
=======
    expr[BitAndAgg](
      "Returns the bitwise AND of all non-null input values",
      ExprChecks.reductionAndGroupByAgg(
        TypeSig.integral, TypeSig.integral,
        Seq(ParamCheck("input", TypeSig.integral, TypeSig.integral))),
      (a, conf, p, r) => new AggExprMeta[BitAndAgg](a, conf, p, r) {
        override def convertToGpu(childExprs: Seq[Expression]): GpuExpression =
          GpuBitAndAgg(childExprs.head)
      }),
    expr[BitOrAgg](
      "Returns the bitwise OR of all non-null input values",
      ExprChecks.reductionAndGroupByAgg(
        TypeSig.integral, TypeSig.integral,
        Seq(ParamCheck("input", TypeSig.integral, TypeSig.integral))),
      (a, conf, p, r) => new AggExprMeta[BitOrAgg](a, conf, p, r) {
        override def convertToGpu(childExprs: Seq[Expression]): GpuExpression =
          GpuBitOrAgg(childExprs.head)
      }),
    expr[BitXorAgg](
      "Returns the bitwise XOR of all non-null input values",
      ExprChecks.reductionAndGroupByAgg(
        TypeSig.integral, TypeSig.integral,
        Seq(ParamCheck("input", TypeSig.integral, TypeSig.integral))),
      (a, conf, p, r) => new AggExprMeta[BitXorAgg](a, conf, p, r) {
        override def convertToGpu(childExprs: Seq[Expression]): GpuExpression =
          GpuBitXorAgg(childExprs.head)
>>>>>>> 19f157e9
      }),
    expr[Coalesce] (
      "Returns the first non-null argument if exists. Otherwise, null",
      ExprChecks.projectOnly(
        (gpuCommonTypes + TypeSig.ARRAY + TypeSig.STRUCT + TypeSig.BINARY +
          TypeSig.MAP + GpuTypeShims.additionalArithmeticSupportedTypes).nested(),
        TypeSig.all,
        repeatingParamCheck = Some(RepeatingParamCheck("param",
          (gpuCommonTypes + TypeSig.ARRAY + TypeSig.STRUCT + TypeSig.BINARY +
            TypeSig.MAP + GpuTypeShims.additionalArithmeticSupportedTypes).nested(),
          TypeSig.all))),
      (a, conf, p, r) => new ExprMeta[Coalesce](a, conf, p, r) {
        override def convertToGpu(): GpuExpression = GpuCoalesce(childExprs.map(_.convertToGpu()))
      }),
    expr[Least] (
      "Returns the least value of all parameters, skipping null values",
      ExprChecks.projectOnly(
        TypeSig.commonCudfTypes + TypeSig.NULL + TypeSig.DECIMAL_128, TypeSig.orderable,
        repeatingParamCheck = Some(RepeatingParamCheck("param",
          TypeSig.commonCudfTypes + TypeSig.NULL + TypeSig.DECIMAL_128,
          TypeSig.orderable))),
      (a, conf, p, r) => new ExprMeta[Least](a, conf, p, r) {
        override def convertToGpu(): GpuExpression = GpuLeast(childExprs.map(_.convertToGpu()))
      }),
    expr[Greatest] (
      "Returns the greatest value of all parameters, skipping null values",
      ExprChecks.projectOnly(
        TypeSig.commonCudfTypes + TypeSig.NULL + TypeSig.DECIMAL_128, TypeSig.orderable,
        repeatingParamCheck = Some(RepeatingParamCheck("param",
          TypeSig.commonCudfTypes + TypeSig.NULL + TypeSig.DECIMAL_128,
          TypeSig.orderable))),
      (a, conf, p, r) => new ExprMeta[Greatest](a, conf, p, r) {
        override def convertToGpu(): GpuExpression = GpuGreatest(childExprs.map(_.convertToGpu()))
      }),
    expr[Atan](
      "Inverse tangent",
      ExprChecks.mathUnaryWithAst,
      (a, conf, p, r) => new UnaryAstExprMeta[Atan](a, conf, p, r) {
        override def convertToGpu(child: Expression): GpuExpression = GpuAtan(child)
      }),
    expr[Atanh](
      "Inverse hyperbolic tangent",
      ExprChecks.mathUnaryWithAst,
      (a, conf, p, r) => new UnaryAstExprMeta[Atanh](a, conf, p, r) {
        override def convertToGpu(child: Expression): GpuExpression = GpuAtanh(child)
      }),
    expr[Cos](
      "Cosine",
      ExprChecks.mathUnaryWithAst,
      (a, conf, p, r) => new UnaryAstExprMeta[Cos](a, conf, p, r) {
        override def convertToGpu(child: Expression): GpuExpression = GpuCos(child)
      }),
    expr[Exp](
      "Euler's number e raised to a power",
      ExprChecks.mathUnaryWithAst,
      (a, conf, p, r) => new UnaryAstExprMeta[Exp](a, conf, p, r) {
        override def convertToGpu(child: Expression): GpuExpression = GpuExp(child)
      }),
    expr[Expm1](
      "Euler's number e raised to a power minus 1",
      ExprChecks.mathUnaryWithAst,
      (a, conf, p, r) => new UnaryAstExprMeta[Expm1](a, conf, p, r) {
        override def convertToGpu(child: Expression): GpuExpression = GpuExpm1(child)
      }),
    expr[InitCap](
      "Returns str with the first letter of each word in uppercase. " +
      "All other letters are in lowercase",
      ExprChecks.unaryProjectInputMatchesOutput(TypeSig.STRING, TypeSig.STRING),
      (a, conf, p, r) => new UnaryExprMeta[InitCap](a, conf, p, r) {
        override def convertToGpu(child: Expression): GpuExpression = GpuInitCap(child)
      }).incompat(CASE_MODIFICATION_INCOMPAT),
    expr[Log](
      "Natural log",
      ExprChecks.mathUnary,
      (a, conf, p, r) => new UnaryExprMeta[Log](a, conf, p, r) {
        override def convertToGpu(child: Expression): GpuExpression = GpuLog(child)
      }),
    expr[Log1p](
      "Natural log 1 + expr",
      ExprChecks.mathUnary,
      (a, conf, p, r) => new UnaryExprMeta[Log1p](a, conf, p, r) {
        override def convertToGpu(child: Expression): GpuExpression = {
          // No need for overflow checking on the GpuAdd in Double as Double handles overflow
          // the same in all modes.
          GpuLog(GpuAdd(child, GpuLiteral(1d, DataTypes.DoubleType), false))
        }
      }),
    expr[Log2](
      "Log base 2",
      ExprChecks.mathUnary,
      (a, conf, p, r) => new UnaryExprMeta[Log2](a, conf, p, r) {
        override def convertToGpu(child: Expression): GpuExpression =
          GpuLogarithm(child, GpuLiteral(2d, DataTypes.DoubleType))
      }),
    expr[Log10](
      "Log base 10",
      ExprChecks.mathUnary,
      (a, conf, p, r) => new UnaryExprMeta[Log10](a, conf, p, r) {
        override def convertToGpu(child: Expression): GpuExpression =
          GpuLogarithm(child, GpuLiteral(10d, DataTypes.DoubleType))
      }),
    expr[Logarithm](
      "Log variable base",
      ExprChecks.binaryProject(TypeSig.DOUBLE, TypeSig.DOUBLE,
        ("value", TypeSig.DOUBLE, TypeSig.DOUBLE),
        ("base", TypeSig.DOUBLE, TypeSig.DOUBLE)),
      (a, conf, p, r) => new BinaryExprMeta[Logarithm](a, conf, p, r) {
        override def convertToGpu(lhs: Expression, rhs: Expression): GpuExpression =
          // the order of the parameters is transposed intentionally
          GpuLogarithm(rhs, lhs)
      }),
    expr[Sin](
      "Sine",
      ExprChecks.mathUnaryWithAst,
      (a, conf, p, r) => new UnaryAstExprMeta[Sin](a, conf, p, r) {
        override def convertToGpu(child: Expression): GpuExpression = GpuSin(child)
      }),
    expr[Sinh](
      "Hyperbolic sine",
      ExprChecks.mathUnaryWithAst,
      (a, conf, p, r) => new UnaryAstExprMeta[Sinh](a, conf, p, r) {
        override def convertToGpu(child: Expression): GpuExpression = GpuSinh(child)
      }),
    expr[Cosh](
      "Hyperbolic cosine",
      ExprChecks.mathUnaryWithAst,
      (a, conf, p, r) => new UnaryAstExprMeta[Cosh](a, conf, p, r) {
        override def convertToGpu(child: Expression): GpuExpression = GpuCosh(child)
      }),
    expr[Cot](
      "Cotangent",
      ExprChecks.mathUnaryWithAst,
      (a, conf, p, r) => new UnaryAstExprMeta[Cot](a, conf, p, r) {
        override def convertToGpu(child: Expression): GpuExpression = GpuCot(child)
      }),
    expr[Tanh](
      "Hyperbolic tangent",
      ExprChecks.mathUnaryWithAst,
      (a, conf, p, r) => new UnaryAstExprMeta[Tanh](a, conf, p, r) {
        override def convertToGpu(child: Expression): GpuExpression = GpuTanh(child)
      }),
    expr[Tan](
      "Tangent",
      ExprChecks.mathUnaryWithAst,
      (a, conf, p, r) => new UnaryAstExprMeta[Tan](a, conf, p, r) {
        override def convertToGpu(child: Expression): GpuExpression = GpuTan(child)
      }),
    expr[NormalizeNaNAndZero](
      "Normalize NaN and zero",
      ExprChecks.unaryProjectInputMatchesOutput(
        TypeSig.DOUBLE + TypeSig.FLOAT,
        TypeSig.DOUBLE + TypeSig.FLOAT),
      (a, conf, p, r) => new UnaryExprMeta[NormalizeNaNAndZero](a, conf, p, r) {
        override def convertToGpu(child: Expression): GpuExpression =
          GpuNormalizeNaNAndZero(child)
      }),
    expr[KnownFloatingPointNormalized](
      "Tag to prevent redundant normalization",
      ExprChecks.unaryProjectInputMatchesOutput(TypeSig.all, TypeSig.all),
      (a, conf, p, r) => new UnaryExprMeta[KnownFloatingPointNormalized](a, conf, p, r) {
        override def convertToGpu(child: Expression): GpuExpression =
          GpuKnownFloatingPointNormalized(child)
      }),
    expr[KnownNotNull](
      "Tag an expression as known to not be null",
      ExprChecks.unaryProjectInputMatchesOutput(
        (TypeSig.commonCudfTypes + TypeSig.DECIMAL_128 + TypeSig.BINARY + TypeSig.CALENDAR +
          TypeSig.ARRAY + TypeSig.MAP + TypeSig.STRUCT).nested(), TypeSig.all),
      (k, conf, p, r) => new UnaryExprMeta[KnownNotNull](k, conf, p, r) {
        override def convertToGpu(child: Expression): GpuExpression =
          GpuKnownNotNull(child)
      }),
    expr[DateDiff](
      "Returns the number of days from startDate to endDate",
      ExprChecks.binaryProject(TypeSig.INT, TypeSig.INT,
        ("lhs", TypeSig.DATE, TypeSig.DATE),
        ("rhs", TypeSig.DATE, TypeSig.DATE)),
      (a, conf, p, r) => new BinaryExprMeta[DateDiff](a, conf, p, r) {
        override def convertToGpu(lhs: Expression, rhs: Expression): GpuExpression = {
          GpuDateDiff(lhs, rhs)
        }
    }),
    expr[TimeAdd](
      "Adds interval to timestamp",
      ExprChecks.binaryProject(TypeSig.TIMESTAMP, TypeSig.TIMESTAMP,
        ("start", TypeSig.TIMESTAMP, TypeSig.TIMESTAMP),
        ("interval", TypeSig.lit(TypeEnum.CALENDAR)
          .withPsNote(TypeEnum.CALENDAR, "month intervals are not supported"),
          TypeSig.CALENDAR)),
      (timeAdd, conf, p, r) => new BinaryExprMeta[TimeAdd](timeAdd, conf, p, r) {
        override def tagExprForGpu(): Unit = {
          GpuOverrides.extractLit(timeAdd.interval).foreach { lit =>
            val intvl = lit.value.asInstanceOf[CalendarInterval]
            if (intvl.months != 0) {
              willNotWorkOnGpu("interval months isn't supported")
            }
          }
        }

        override def convertToGpu(lhs: Expression, rhs: Expression): GpuExpression =
          GpuTimeAdd(lhs, rhs)
    }),
    expr[DateAddInterval](
      "Adds interval to date",
      ExprChecks.binaryProject(TypeSig.DATE, TypeSig.DATE,
        ("start", TypeSig.DATE, TypeSig.DATE),
        ("interval", TypeSig.lit(TypeEnum.CALENDAR)
          .withPsNote(TypeEnum.CALENDAR, "month intervals are not supported"),
          TypeSig.CALENDAR)),
      (dateAddInterval, conf, p, r) =>
        new BinaryExprMeta[DateAddInterval](dateAddInterval, conf, p, r) {
          override def tagExprForGpu(): Unit = {
            GpuOverrides.extractLit(dateAddInterval.interval).foreach { lit =>
              val intvl = lit.value.asInstanceOf[CalendarInterval]
              if (intvl.months != 0) {
                willNotWorkOnGpu("interval months isn't supported")
              }
            }
          }

          override def convertToGpu(lhs: Expression, rhs: Expression): GpuExpression =
            GpuDateAddInterval(lhs, rhs)
        }),
    expr[DateFormatClass](
      "Converts timestamp to a value of string in the format specified by the date format",
      ExprChecks.binaryProject(TypeSig.STRING, TypeSig.STRING,
        ("timestamp", TypeSig.TIMESTAMP, TypeSig.TIMESTAMP),
        ("strfmt", TypeSig.lit(TypeEnum.STRING)
            .withPsNote(TypeEnum.STRING, "A limited number of formats are supported"),
            TypeSig.STRING)),
      (a, conf, p, r) => new UnixTimeExprMeta[DateFormatClass](a, conf, p, r) {
        override def isTimeZoneSupported = true
        override def convertToGpu(lhs: Expression, rhs: Expression): GpuExpression =
          GpuDateFormatClass(lhs, rhs, strfFormat, a.timeZoneId)
      }
    ),
    expr[ToUnixTimestamp](
      "Returns the UNIX timestamp of the given time",
      ExprChecks.binaryProject(TypeSig.LONG, TypeSig.LONG,
        ("timeExp",
            TypeSig.STRING + TypeSig.DATE + TypeSig.TIMESTAMP,
            TypeSig.STRING + TypeSig.DATE + TypeSig.TIMESTAMP),
        ("format", TypeSig.lit(TypeEnum.STRING)
            .withPsNote(TypeEnum.STRING, "A limited number of formats are supported"),
            TypeSig.STRING)),
      (a, conf, p, r) => new UnixTimeExprMeta[ToUnixTimestamp](a, conf, p, r) {
        // String type is not supported yet for non-UTC timezone.
        override def isTimeZoneSupported = true
        override def convertToGpu(lhs: Expression, rhs: Expression): GpuExpression = {
          GpuToUnixTimestamp(lhs, rhs, sparkFormat, strfFormat, a.timeZoneId)
        }
      }),
    expr[UnixTimestamp](
      "Returns the UNIX timestamp of current or specified time",
      ExprChecks.binaryProject(TypeSig.LONG, TypeSig.LONG,
        ("timeExp",
            TypeSig.STRING + TypeSig.DATE + TypeSig.TIMESTAMP,
            TypeSig.STRING + TypeSig.DATE + TypeSig.TIMESTAMP),
        ("format", TypeSig.lit(TypeEnum.STRING)
            .withPsNote(TypeEnum.STRING, "A limited number of formats are supported"),
            TypeSig.STRING)),
      (a, conf, p, r) => new UnixTimeExprMeta[UnixTimestamp](a, conf, p, r) {
        override def isTimeZoneSupported = true
        override def convertToGpu(lhs: Expression, rhs: Expression): GpuExpression = {
          GpuUnixTimestamp(lhs, rhs, sparkFormat, strfFormat, a.timeZoneId)
        }
      }),
    expr[Hour](
      "Returns the hour component of the string/timestamp",
      ExprChecks.unaryProject(TypeSig.INT, TypeSig.INT,
        TypeSig.TIMESTAMP, TypeSig.TIMESTAMP),
      (hour, conf, p, r) => new UnaryExprMeta[Hour](hour, conf, p, r) {
        override def isTimeZoneSupported = true
        override def convertToGpu(expr: Expression): GpuExpression = GpuHour(expr, hour.timeZoneId)
      }),
    expr[Minute](
      "Returns the minute component of the string/timestamp",
      ExprChecks.unaryProject(TypeSig.INT, TypeSig.INT,
        TypeSig.TIMESTAMP, TypeSig.TIMESTAMP),
      (minute, conf, p, r) => new UnaryExprMeta[Minute](minute, conf, p, r) {
        override def isTimeZoneSupported = true
        override def convertToGpu(expr: Expression): GpuExpression =
          GpuMinute(expr, minute.timeZoneId)
      }),
    expr[Second](
      "Returns the second component of the string/timestamp",
      ExprChecks.unaryProject(TypeSig.INT, TypeSig.INT,
        TypeSig.TIMESTAMP, TypeSig.TIMESTAMP),
      (second, conf, p, r) => new UnaryExprMeta[Second](second, conf, p, r) {
        override def isTimeZoneSupported = true
        override def convertToGpu(expr: Expression): GpuExpression =
          GpuSecond(expr, second.timeZoneId)
      }),
    expr[WeekDay](
      "Returns the day of the week (0 = Monday...6=Sunday)",
      ExprChecks.unaryProject(TypeSig.INT, TypeSig.INT,
        TypeSig.DATE, TypeSig.DATE),
      (a, conf, p, r) => new UnaryExprMeta[WeekDay](a, conf, p, r) {
        override def convertToGpu(expr: Expression): GpuExpression =
          GpuWeekDay(expr)
      }),
    expr[DayOfWeek](
      "Returns the day of the week (1 = Sunday...7=Saturday)",
      ExprChecks.unaryProject(TypeSig.INT, TypeSig.INT,
        TypeSig.DATE, TypeSig.DATE),
      (a, conf, p, r) => new UnaryExprMeta[DayOfWeek](a, conf, p, r) {
        override def convertToGpu(expr: Expression): GpuExpression =
          GpuDayOfWeek(expr)
      }),
    expr[LastDay](
      "Returns the last day of the month which the date belongs to",
      ExprChecks.unaryProjectInputMatchesOutput(TypeSig.DATE, TypeSig.DATE),
      (a, conf, p, r) => new UnaryExprMeta[LastDay](a, conf, p, r) {
        override def convertToGpu(expr: Expression): GpuExpression =
          GpuLastDay(expr)
      }),
    expr[FromUnixTime](
      "Get the string from a unix timestamp",
      ExprChecks.binaryProject(TypeSig.STRING, TypeSig.STRING,
        ("sec", TypeSig.LONG, TypeSig.LONG),
        ("format", TypeSig.lit(TypeEnum.STRING)
            .withPsNote(TypeEnum.STRING, "Only a limited number of formats are supported"),
            TypeSig.STRING)),
      (a, conf, p, r) => new FromUnixTimeMeta(a ,conf ,p ,r)),
    expr[FromUTCTimestamp](
      "Render the input UTC timestamp in the input timezone",
      ExprChecks.binaryProject(TypeSig.TIMESTAMP, TypeSig.TIMESTAMP,
        ("timestamp", TypeSig.TIMESTAMP, TypeSig.TIMESTAMP),
        ("timezone", TypeSig.lit(TypeEnum.STRING)
          .withPsNote(TypeEnum.STRING,
            "Only non-DST(Daylight Savings Time) timezones are supported"),
          TypeSig.lit(TypeEnum.STRING))),
      (a, conf, p, r) => new FromUTCTimestampExprMeta(a, conf, p, r)
    ),
    expr[ToUTCTimestamp](
      "Render the input timestamp in UTC",
      ExprChecks.binaryProject(TypeSig.TIMESTAMP, TypeSig.TIMESTAMP,
        ("timestamp", TypeSig.TIMESTAMP, TypeSig.TIMESTAMP),
        ("timezone", TypeSig.lit(TypeEnum.STRING)
          .withPsNote(TypeEnum.STRING,
            "Only non-DST(Daylight Savings Time) timezones are supported"),
          TypeSig.lit(TypeEnum.STRING))),
      (a, conf, p, r) => new ToUTCTimestampExprMeta(a, conf, p, r)
    ),
    expr[MonthsBetween](
      "If `timestamp1` is later than `timestamp2`, then the result " +
        "is positive. If `timestamp1` and `timestamp2` are on the same day of month, or both " +
        "are the last day of month, time of day will be ignored. Otherwise, the difference is " +
        "calculated based on 31 days per month, and rounded to 8 digits unless roundOff=false.",
      ExprChecks.projectOnly(TypeSig.DOUBLE, TypeSig.DOUBLE,
        Seq(ParamCheck("timestamp1", TypeSig.TIMESTAMP, TypeSig.TIMESTAMP),
          ParamCheck("timestamp2", TypeSig.TIMESTAMP, TypeSig.TIMESTAMP),
          ParamCheck("round", TypeSig.lit(TypeEnum.BOOLEAN), TypeSig.BOOLEAN))),
      (a, conf, p, r) => new MonthsBetweenExprMeta(a, conf, p, r)
    ),
    expr[TruncDate](
      "Truncate the date to the unit specified by the given string format",
      ExprChecks.binaryProject(TypeSig.DATE, TypeSig.DATE,
        ("date", TypeSig.DATE, TypeSig.DATE),
        ("format", TypeSig.STRING, TypeSig.STRING)),
      (a, conf, p, r) => new TruncDateExprMeta(a, conf, p, r)
    ),
    expr[TruncTimestamp](
      "Truncate the timestamp to the unit specified by the given string format",
      ExprChecks.binaryProject(TypeSig.TIMESTAMP, TypeSig.TIMESTAMP,
        ("format", TypeSig.STRING, TypeSig.STRING),
        ("date", TypeSig.TIMESTAMP, TypeSig.TIMESTAMP)),
      (a, conf, p, r) => new TruncTimestampExprMeta(a, conf, p, r)
    ),
    expr[Pmod](
      "Pmod",
      // Decimal support disabled https://github.com/NVIDIA/spark-rapids/issues/7553
      ExprChecks.binaryProject(TypeSig.integral + TypeSig.fp, TypeSig.cpuNumeric,
        ("lhs", (TypeSig.integral + TypeSig.fp).withPsNote(TypeEnum.DECIMAL,
          s"decimals with precision ${DecimalType.MAX_PRECISION} are not supported"),
            TypeSig.cpuNumeric),
        ("rhs", (TypeSig.integral + TypeSig.fp), TypeSig.cpuNumeric)),
      (a, conf, p, r) => new BinaryExprMeta[Pmod](a, conf, p, r) {
        override def tagExprForGpu(): Unit = {
          a.dataType match {
            case dt: DecimalType if dt.precision == DecimalType.MAX_PRECISION =>
              willNotWorkOnGpu("pmod at maximum decimal precision is not supported")
            case _ =>
          }
        }
        override def convertToGpu(lhs: Expression, rhs: Expression): GpuExpression =
          GpuPmod(lhs, rhs)
      }),
    expr[Add](
      "Addition",
      ExprChecks.binaryProjectAndAst(
        TypeSig.implicitCastsAstTypes,
        TypeSig.gpuNumeric + GpuTypeShims.additionalArithmeticSupportedTypes,
        TypeSig.numericAndInterval,
        ("lhs", TypeSig.gpuNumeric + GpuTypeShims.additionalArithmeticSupportedTypes,
            TypeSig.numericAndInterval),
        ("rhs", TypeSig.gpuNumeric + GpuTypeShims.additionalArithmeticSupportedTypes,
            TypeSig.numericAndInterval)),
      (a, conf, p, r) => new BinaryAstExprMeta[Add](a, conf, p, r) {
        private val ansiEnabled = SQLConf.get.ansiEnabled

        override def tagSelfForAst(): Unit = {
          if (ansiEnabled && GpuAnsi.needBasicOpOverflowCheck(a.dataType)) {
            willNotWorkInAst("AST Addition does not support ANSI mode.")
          }
        }

        override def convertToGpu(lhs: Expression, rhs: Expression): GpuExpression =
          GpuAdd(lhs, rhs, failOnError = ansiEnabled)
      }),
    expr[Subtract](
      "Subtraction",
      ExprChecks.binaryProjectAndAst(
        TypeSig.implicitCastsAstTypes,
        TypeSig.gpuNumeric + GpuTypeShims.additionalArithmeticSupportedTypes,
        TypeSig.numericAndInterval,
        ("lhs", TypeSig.gpuNumeric + GpuTypeShims.additionalArithmeticSupportedTypes,
            TypeSig.numericAndInterval),
        ("rhs", TypeSig.gpuNumeric + GpuTypeShims.additionalArithmeticSupportedTypes,
            TypeSig.numericAndInterval)),
      (a, conf, p, r) => new BinaryAstExprMeta[Subtract](a, conf, p, r) {
        private val ansiEnabled = SQLConf.get.ansiEnabled

        override def tagSelfForAst(): Unit = {
          if (ansiEnabled && GpuAnsi.needBasicOpOverflowCheck(a.dataType)) {
            willNotWorkInAst("AST Subtraction does not support ANSI mode.")
          }
        }

        override def convertToGpu(lhs: Expression, rhs: Expression): GpuExpression =
          GpuSubtract(lhs, rhs, ansiEnabled)
      }),
    expr[And](
      "Logical AND",
      ExprChecks.binaryProjectAndAst(TypeSig.BOOLEAN, TypeSig.BOOLEAN, TypeSig.BOOLEAN,
        ("lhs", TypeSig.BOOLEAN, TypeSig.BOOLEAN),
        ("rhs", TypeSig.BOOLEAN, TypeSig.BOOLEAN)),
      (a, conf, p, r) => new BinaryExprMeta[And](a, conf, p, r) {
        override def convertToGpu(lhs: Expression, rhs: Expression): GpuExpression =
          GpuAnd(lhs, rhs)
      }),
    expr[Or](
      "Logical OR",
      ExprChecks.binaryProjectAndAst(TypeSig.BOOLEAN, TypeSig.BOOLEAN, TypeSig.BOOLEAN,
        ("lhs", TypeSig.BOOLEAN, TypeSig.BOOLEAN),
        ("rhs", TypeSig.BOOLEAN, TypeSig.BOOLEAN)),
      (a, conf, p, r) => new BinaryExprMeta[Or](a, conf, p, r) {
        override def convertToGpu(lhs: Expression, rhs: Expression): GpuExpression =
          GpuOr(lhs, rhs)
      }),
    expr[EqualNullSafe](
      "Check if the values are equal including nulls <=>",
      ExprChecks.binaryProject(
        TypeSig.BOOLEAN, TypeSig.BOOLEAN,
        ("lhs", (TypeSig.commonCudfTypes + TypeSig.NULL + TypeSig.DECIMAL_128 +
            GpuTypeShims.additionalPredicateSupportedTypes + TypeSig.STRUCT).nested(),
            TypeSig.comparable),
        ("rhs", (TypeSig.commonCudfTypes + TypeSig.NULL + TypeSig.DECIMAL_128 +
            GpuTypeShims.additionalPredicateSupportedTypes + TypeSig.STRUCT).nested(),
            TypeSig.comparable)),
      (a, conf, p, r) => new BinaryExprMeta[EqualNullSafe](a, conf, p, r) {
        override def convertToGpu(lhs: Expression, rhs: Expression): GpuExpression =
          GpuEqualNullSafe(lhs, rhs)
      }),
    expr[EqualTo](
      "Check if the values are equal",
      ExprChecks.binaryProjectAndAst(
        TypeSig.comparisonAstTypes,
        TypeSig.BOOLEAN, TypeSig.BOOLEAN,
        ("lhs", (TypeSig.commonCudfTypes + TypeSig.NULL + TypeSig.DECIMAL_128 +
            GpuTypeShims.additionalPredicateSupportedTypes + TypeSig.STRUCT).nested(),
            TypeSig.comparable),
        ("rhs", (TypeSig.commonCudfTypes + TypeSig.NULL + TypeSig.DECIMAL_128 +
            GpuTypeShims.additionalPredicateSupportedTypes + TypeSig.STRUCT).nested(),
            TypeSig.comparable)),
      (a, conf, p, r) => new BinaryAstExprMeta[EqualTo](a, conf, p, r) {
        override def convertToGpu(lhs: Expression, rhs: Expression): GpuExpression =
          GpuEqualTo(lhs, rhs)
      }),
    expr[GreaterThan](
      "> operator",
      ExprChecks.binaryProjectAndAst(
        TypeSig.comparisonAstTypes,
        TypeSig.BOOLEAN, TypeSig.BOOLEAN,
        ("lhs", (TypeSig.commonCudfTypes + TypeSig.NULL + TypeSig.DECIMAL_128 +
            GpuTypeShims.additionalPredicateSupportedTypes + TypeSig.STRUCT).nested(),
            TypeSig.orderable),
        ("rhs", (TypeSig.commonCudfTypes + TypeSig.NULL + TypeSig.DECIMAL_128 +
            GpuTypeShims.additionalPredicateSupportedTypes + TypeSig.STRUCT).nested(),
            TypeSig.orderable)),
      (a, conf, p, r) => new BinaryAstExprMeta[GreaterThan](a, conf, p, r) {
        override def convertToGpu(lhs: Expression, rhs: Expression): GpuExpression =
          GpuStringInstr.optimizeContains(GpuGreaterThan(lhs, rhs))
      }),
    expr[GreaterThanOrEqual](
      ">= operator",
      ExprChecks.binaryProjectAndAst(
        TypeSig.comparisonAstTypes,
        TypeSig.BOOLEAN, TypeSig.BOOLEAN,
        ("lhs", (TypeSig.commonCudfTypes + TypeSig.NULL + TypeSig.DECIMAL_128 +
            GpuTypeShims.additionalPredicateSupportedTypes + TypeSig.STRUCT).nested(),
            TypeSig.orderable),
        ("rhs", (TypeSig.commonCudfTypes + TypeSig.NULL + TypeSig.DECIMAL_128 +
            GpuTypeShims.additionalPredicateSupportedTypes + TypeSig.STRUCT).nested(),
            TypeSig.orderable)),
      (a, conf, p, r) => new BinaryAstExprMeta[GreaterThanOrEqual](a, conf, p, r) {
        override def convertToGpu(lhs: Expression, rhs: Expression): GpuExpression =
          GpuStringInstr.optimizeContains(GpuGreaterThanOrEqual(lhs, rhs))
      }),
    expr[In](
      "IN operator",
      ExprChecks.projectOnly(TypeSig.BOOLEAN, TypeSig.BOOLEAN,
        Seq(ParamCheck("value", TypeSig.commonCudfTypes + TypeSig.NULL + TypeSig.DECIMAL_128,
          TypeSig.comparable)),
        Some(RepeatingParamCheck("list",
          (TypeSig.commonCudfTypes + TypeSig.DECIMAL_128).withAllLit(),
          TypeSig.comparable))),
      (in, conf, p, r) => new ExprMeta[In](in, conf, p, r) {
        override def tagExprForGpu(): Unit = {
          val unaliased = in.list.map(extractLit)
          val hasNullLiteral = unaliased.exists {
            case Some(l) => l.value == null
            case _ => false
          }
          if (hasNullLiteral) {
            willNotWorkOnGpu("nulls are not supported")
          }
        }
        override def convertToGpu(): GpuExpression =
          GpuInSet(childExprs.head.convertToGpu(), in.list.asInstanceOf[Seq[Literal]].map(_.value))
      }),
    expr[InSet](
      "INSET operator",
      ExprChecks.unaryProject(TypeSig.BOOLEAN, TypeSig.BOOLEAN,
        TypeSig.commonCudfTypes + TypeSig.NULL + TypeSig.DECIMAL_128, TypeSig.comparable),
      (in, conf, p, r) => new ExprMeta[InSet](in, conf, p, r) {
        override def tagExprForGpu(): Unit = {
          if (in.hset.contains(null)) {
            willNotWorkOnGpu("nulls are not supported")
          }
        }
        override def convertToGpu(): GpuExpression =
          GpuInSet(childExprs.head.convertToGpu(), in.hset.toSeq)
      }),
    expr[LessThan](
      "< operator",
      ExprChecks.binaryProjectAndAst(
        TypeSig.comparisonAstTypes,
        TypeSig.BOOLEAN, TypeSig.BOOLEAN,
        ("lhs", (TypeSig.commonCudfTypes + TypeSig.NULL + TypeSig.DECIMAL_128 +
            GpuTypeShims.additionalPredicateSupportedTypes + TypeSig.STRUCT).nested(),
            TypeSig.orderable),
        ("rhs", (TypeSig.commonCudfTypes + TypeSig.NULL + TypeSig.DECIMAL_128 +
            GpuTypeShims.additionalPredicateSupportedTypes + TypeSig.STRUCT).nested(),
            TypeSig.orderable)),
      (a, conf, p, r) => new BinaryAstExprMeta[LessThan](a, conf, p, r) {
        override def convertToGpu(lhs: Expression, rhs: Expression): GpuExpression =
          GpuStringInstr.optimizeContains(GpuLessThan(lhs, rhs))
      }),
    expr[LessThanOrEqual](
      "<= operator",
      ExprChecks.binaryProjectAndAst(
        TypeSig.comparisonAstTypes,
        TypeSig.BOOLEAN, TypeSig.BOOLEAN,
        ("lhs", (TypeSig.commonCudfTypes + TypeSig.NULL + TypeSig.DECIMAL_128 +
            GpuTypeShims.additionalPredicateSupportedTypes + TypeSig.STRUCT).nested(),
            TypeSig.orderable),
        ("rhs", (TypeSig.commonCudfTypes + TypeSig.NULL + TypeSig.DECIMAL_128 +
            GpuTypeShims.additionalPredicateSupportedTypes + TypeSig.STRUCT).nested(),
            TypeSig.orderable)),
      (a, conf, p, r) => new BinaryAstExprMeta[LessThanOrEqual](a, conf, p, r) {
        override def convertToGpu(lhs: Expression, rhs: Expression): GpuExpression =
          GpuStringInstr.optimizeContains(GpuLessThanOrEqual(lhs, rhs))
      }),
    expr[CaseWhen](
      "CASE WHEN expression",
      CaseWhenCheck,
      (a, conf, p, r) => new ExprMeta[CaseWhen](a, conf, p, r) {
        override def convertToGpu(): GpuExpression = {
          val branches = childExprs.grouped(2).flatMap {
            case Seq(cond, value) => Some((cond.convertToGpu(), value.convertToGpu()))
            case Seq(_) => None
          }.toArray.toSeq  // force materialization to make the seq serializable
          val elseValue = if (childExprs.size % 2 != 0) {
            Some(childExprs.last.convertToGpu())
          } else {
            None
          }
          GpuCaseWhen(branches, elseValue, this.conf.caseWhenFuseEnabled)
        }
      }),
    expr[If](
      "IF expression",
      ExprChecks.projectOnly(
        (gpuCommonTypes + TypeSig.ARRAY + TypeSig.STRUCT + TypeSig.MAP +
            TypeSig.BINARY + GpuTypeShims.additionalCommonOperatorSupportedTypes).nested(),
        TypeSig.all,
        Seq(ParamCheck("predicate", TypeSig.BOOLEAN, TypeSig.BOOLEAN),
          ParamCheck("trueValue",
            (gpuCommonTypes + TypeSig.ARRAY + TypeSig.STRUCT + TypeSig.MAP +
                TypeSig.BINARY + GpuTypeShims.additionalCommonOperatorSupportedTypes).nested(),
            TypeSig.all),
          ParamCheck("falseValue",
            (gpuCommonTypes + TypeSig.ARRAY + TypeSig.STRUCT + TypeSig.MAP +
                TypeSig.BINARY + GpuTypeShims.additionalCommonOperatorSupportedTypes).nested(),
            TypeSig.all))),
      (a, conf, p, r) => new ExprMeta[If](a, conf, p, r) {
        override def convertToGpu(): GpuExpression = {
          val Seq(boolExpr, trueExpr, falseExpr) = childExprs.map(_.convertToGpu())
          GpuIf(boolExpr, trueExpr, falseExpr)
        }
      }),
    expr[Pow](
      "lhs ^ rhs",
      ExprChecks.binaryProjectAndAst(
        TypeSig.implicitCastsAstTypes, TypeSig.DOUBLE, TypeSig.DOUBLE,
        ("lhs", TypeSig.DOUBLE, TypeSig.DOUBLE),
        ("rhs", TypeSig.DOUBLE, TypeSig.DOUBLE)),
      (a, conf, p, r) => new BinaryAstExprMeta[Pow](a, conf, p, r) {
        override def convertToGpu(lhs: Expression, rhs: Expression): GpuExpression =
          GpuPow(lhs, rhs)
      }),
    expr[AggregateExpression](
      "Aggregate expression",
      // Let the underlying expression checks decide whether this can be on the GPU.
      ExprChecks.fullAgg(
        TypeSig.all,
        TypeSig.all,
        Seq(ParamCheck("aggFunc", TypeSig.all, TypeSig.all)),
        Some(RepeatingParamCheck("filter", TypeSig.BOOLEAN, TypeSig.BOOLEAN))),
      (a, conf, p, r) => new ExprMeta[AggregateExpression](a, conf, p, r) {
        private val filter: Option[BaseExprMeta[_]] =
          a.filter.map(GpuOverrides.wrapExpr(_, this.conf, Some(this)))
        private val childrenExprMeta: Seq[BaseExprMeta[Expression]] =
          a.children.map(GpuOverrides.wrapExpr(_, this.conf, Some(this)))
        override val childExprs: Seq[BaseExprMeta[_]] =
          childrenExprMeta ++ filter.toSeq

        override def convertToGpu(): GpuExpression = {
          // handle the case AggregateExpression has the resultIds parameter where its
          // Seq[ExprIds] instead of single ExprId.
          val resultId = try {
            val resultMethod = a.getClass.getMethod("resultId")
            resultMethod.invoke(a).asInstanceOf[ExprId]
          } catch {
            case _: Exception =>
              val resultMethod = a.getClass.getMethod("resultIds")
              resultMethod.invoke(a).asInstanceOf[Seq[ExprId]].head
          }
          GpuAggregateExpression(childExprs.head.convertToGpu().asInstanceOf[GpuAggregateFunction],
            a.mode, a.isDistinct, filter.map(_.convertToGpu()), resultId)
        }
      }),
    expr[SortOrder](
      "Sort order",
      ExprChecks.projectOnly(
        pluginSupportedOrderableSig + TypeSig.ARRAY.nested(gpuCommonTypes)
            .withPsNote(TypeEnum.ARRAY, "STRUCT is not supported as a child type for ARRAY"),
        TypeSig.orderable,
        Seq(ParamCheck(
          "input",
          pluginSupportedOrderableSig + TypeSig.ARRAY.nested(gpuCommonTypes)
             .withPsNote(TypeEnum.ARRAY, "STRUCT is not supported as a child type for ARRAY"),
          TypeSig.orderable))),
      GpuSortOrderMeta),
    expr[PivotFirst](
      "PivotFirst operator",
      ExprChecks.reductionAndGroupByAgg(
        TypeSig.commonCudfTypes + TypeSig.NULL + TypeSig.DECIMAL_128 +
          TypeSig.ARRAY.nested(TypeSig.commonCudfTypes + TypeSig.DECIMAL_128),
        TypeSig.all,
        Seq(ParamCheck(
          "pivotColumn",
          (TypeSig.commonCudfTypes + TypeSig.NULL + TypeSig.DECIMAL_128),
          TypeSig.all),
          ParamCheck("valueColumn",
          TypeSig.commonCudfTypes + TypeSig.NULL + TypeSig.DECIMAL_128,
          TypeSig.all))),
      (pivot, conf, p, r) => new ImperativeAggExprMeta[PivotFirst](pivot, conf, p, r) {
        override def tagAggForGpu(): Unit = {
          // If pivotColumnValues doesn't have distinct values, fall back to CPU
          if (pivot.pivotColumnValues.distinct.lengthCompare(pivot.pivotColumnValues.length) != 0) {
            willNotWorkOnGpu("PivotFirst does not work on the GPU when there are duplicate" +
                " pivot values provided")
          }
        }
        override def convertToGpu(childExprs: Seq[Expression]): GpuExpression = {
          val Seq(pivotColumn, valueColumn) = childExprs
          GpuPivotFirst(pivotColumn, valueColumn, pivot.pivotColumnValues)
        }

        // Pivot does not overflow, so it doesn't need the ANSI check
        override val needsAnsiCheck: Boolean = false
      }),
    expr[Count](
      "Count aggregate operator",
      ExprChecks.fullAgg(
        TypeSig.LONG, TypeSig.LONG,
        repeatingParamCheck = Some(RepeatingParamCheck(
          "input", TypeSig.all, TypeSig.all))),
      (count, conf, p, r) => new AggExprMeta[Count](count, conf, p, r) {
        override def tagAggForGpu(): Unit = {
          if (count.children.size > 1) {
            willNotWorkOnGpu("count of multiple columns not supported")
          }
        }
        override def convertToGpu(childExprs: Seq[Expression]): GpuExpression =
          GpuCount(childExprs)
      }),
    expr[Max](
      "Max aggregate operator",
      ExprChecksImpl(
        ExprChecks.reductionAndGroupByAgg(
          (TypeSig.commonCudfTypes + TypeSig.DECIMAL_128 + TypeSig.NULL + TypeSig.STRUCT +
            TypeSig.ARRAY).nested(),
          TypeSig.orderable,
          Seq(ParamCheck("input",
            (TypeSig.commonCudfTypes + TypeSig.DECIMAL_128 + TypeSig.NULL + TypeSig.STRUCT +
              TypeSig.ARRAY).nested(),
            TypeSig.orderable))).asInstanceOf[ExprChecksImpl].contexts
          ++
          ExprChecks.windowOnly(
            (TypeSig.commonCudfTypes + TypeSig.DECIMAL_128 + TypeSig.NULL),
            TypeSig.orderable,
            Seq(ParamCheck("input",
              (TypeSig.commonCudfTypes + TypeSig.DECIMAL_128 + TypeSig.NULL),
              TypeSig.orderable))).asInstanceOf[ExprChecksImpl].contexts),
      (max, conf, p, r) => new AggExprMeta[Max](max, conf, p, r) {
        override def convertToGpu(childExprs: Seq[Expression]): GpuExpression =
          GpuMax(childExprs.head)

        // Max does not overflow, so it doesn't need the ANSI check
        override val needsAnsiCheck: Boolean = false
      }),
    expr[Min](
      "Min aggregate operator",
      ExprChecksImpl(
        ExprChecks.reductionAndGroupByAgg(
          (TypeSig.commonCudfTypes + TypeSig.DECIMAL_128 + TypeSig.NULL + TypeSig.STRUCT +
              TypeSig.ARRAY).nested(),
          TypeSig.orderable,
          Seq(ParamCheck("input",
            (TypeSig.commonCudfTypes + TypeSig.DECIMAL_128 + TypeSig.NULL + TypeSig.STRUCT +
              TypeSig.ARRAY).nested(),
            TypeSig.orderable))).asInstanceOf[ExprChecksImpl].contexts
          ++
          ExprChecks.windowOnly(
            (TypeSig.commonCudfTypes + TypeSig.DECIMAL_128 + TypeSig.NULL),
            TypeSig.orderable,
            Seq(ParamCheck("input",
              (TypeSig.commonCudfTypes + TypeSig.DECIMAL_128 + TypeSig.NULL),
              TypeSig.orderable))).asInstanceOf[ExprChecksImpl].contexts),
      (a, conf, p, r) => new AggExprMeta[Min](a, conf, p, r) {
        override def convertToGpu(childExprs: Seq[Expression]): GpuExpression =
          GpuMin(childExprs.head)

        // Min does not overflow, so it doesn't need the ANSI check
        override val needsAnsiCheck: Boolean = false
      }),
    expr[Sum](
      "Sum aggregate operator",
      ExprChecks.fullAgg(
        TypeSig.LONG + TypeSig.DOUBLE + TypeSig.DECIMAL_128,
        TypeSig.LONG + TypeSig.DOUBLE + TypeSig.DECIMAL_128,
        Seq(ParamCheck("input", TypeSig.gpuNumeric, TypeSig.cpuNumeric))),
      (a, conf, p, r) => new AggExprMeta[Sum](a, conf, p, r) {
        override def tagAggForGpu(): Unit = {
          val inputDataType = a.child.dataType
          checkAndTagFloatAgg(inputDataType, this.conf, this)
        }

        override def convertToGpu(childExprs: Seq[Expression]): GpuExpression =
          GpuSum(childExprs.head, a.dataType)
      }),
    expr[NthValue](
      "nth window operator",
      ExprChecks.windowOnly(
        (TypeSig.STRUCT + TypeSig.ARRAY + TypeSig.MAP + TypeSig.BINARY +
            TypeSig.commonCudfTypes + TypeSig.NULL + TypeSig.DECIMAL_128).nested(),
        TypeSig.all,
        Seq(ParamCheck("input",
          (TypeSig.STRUCT + TypeSig.ARRAY + TypeSig.MAP + TypeSig.BINARY +
              TypeSig.commonCudfTypes + TypeSig.NULL + TypeSig.DECIMAL_128).nested(),
          TypeSig.all),
          ParamCheck("offset", TypeSig.lit(TypeEnum.INT), TypeSig.lit(TypeEnum.INT)))
      ),
      (a, conf, p, r) => new AggExprMeta[NthValue](a, conf, p, r) {
        override def convertToGpu(childExprs: Seq[Expression]): GpuExpression =
          GpuNthValue(childExprs.head, a.offset, a.ignoreNulls)

        // nth does not overflow, so it doesn't need the ANSI check
        override val needsAnsiCheck: Boolean = false
      }),
    expr[First](
      "first aggregate operator",
      ExprChecks.fullAgg(
        (TypeSig.STRUCT + TypeSig.ARRAY + TypeSig.MAP + TypeSig.BINARY +
            TypeSig.commonCudfTypes + TypeSig.NULL + TypeSig.DECIMAL_128).nested(),
        TypeSig.all,
        Seq(ParamCheck("input",
          (TypeSig.STRUCT + TypeSig.ARRAY + TypeSig.MAP + TypeSig.BINARY +
              TypeSig.commonCudfTypes + TypeSig.NULL + TypeSig.DECIMAL_128).nested(),
          TypeSig.all))
      ),
      (a, conf, p, r) => new AggExprMeta[First](a, conf, p, r) {
        override def convertToGpu(childExprs: Seq[Expression]): GpuExpression =
          GpuFirst(childExprs.head, a.ignoreNulls)

        // First does not overflow, so it doesn't need the ANSI check
        override val needsAnsiCheck: Boolean = false
      }),
    expr[Last](
    "last aggregate operator",
      ExprChecks.fullAgg(
        (TypeSig.STRUCT + TypeSig.ARRAY + TypeSig.MAP + TypeSig.BINARY +
            TypeSig.commonCudfTypes + TypeSig.NULL + TypeSig.DECIMAL_128).nested(),
        TypeSig.all,
        Seq(ParamCheck("input",
          (TypeSig.STRUCT + TypeSig.ARRAY + TypeSig.MAP + TypeSig.BINARY +
              TypeSig.commonCudfTypes + TypeSig.NULL + TypeSig.DECIMAL_128).nested(),
          TypeSig.all))
      ),
      (a, conf, p, r) => new AggExprMeta[Last](a, conf, p, r) {
        override def convertToGpu(childExprs: Seq[Expression]): GpuExpression =
          GpuLast(childExprs.head, a.ignoreNulls)

        // Last does not overflow, so it doesn't need the ANSI check
        override val needsAnsiCheck: Boolean = false
      }),
    expr[MaxBy](
      "MaxBy aggregate operator. It may produce different results than CPU when " +
        "multiple rows in a group have same minimum value in the ordering column and " +
        "different associated values in the value column.",
      ExprChecks.reductionAndGroupByAgg(
        (TypeSig.STRUCT + TypeSig.ARRAY + TypeSig.MAP + TypeSig.BINARY +
          TypeSig.commonCudfTypes + TypeSig.NULL + TypeSig.DECIMAL_128).nested(),
        TypeSig.all,
        Seq(
          ParamCheck("value", (TypeSig.STRUCT + TypeSig.ARRAY + TypeSig.MAP + TypeSig.BINARY
            + TypeSig.commonCudfTypes + TypeSig.NULL + TypeSig.DECIMAL_128).nested(),
            TypeSig.all),
          ParamCheck("ordering", (TypeSig.commonCudfTypes - TypeSig.fp + TypeSig.DECIMAL_128 +
            TypeSig.NULL + TypeSig.STRUCT + TypeSig.ARRAY).nested(
              TypeSig.commonCudfTypes + TypeSig.DECIMAL_128 +
              TypeSig.NULL + TypeSig.STRUCT + TypeSig.ARRAY),
            TypeSig.orderable))
      ),
      (maxBy, conf, p, r) => new AggExprMeta[MaxBy](maxBy, conf, p, r) {

        override def convertToGpu(childExprs: Seq[Expression]): GpuExpression = {
          // Only two children (value expression, ordering expression)
          require(childExprs.length == 2)
          GpuMaxBy(childExprs.head, childExprs.last)
        }

        // MaxBy does not overflow, so it doesn't need the ANSI check
        override val needsAnsiCheck: Boolean = false
      }),
    expr[MinBy](
      "MinBy aggregate operator. It may produce different results than CPU when " +
        "multiple rows in a group have same minimum value in the ordering column and " +
        "different associated values in the value column.",
      ExprChecks.reductionAndGroupByAgg(
        (TypeSig.STRUCT + TypeSig.ARRAY + TypeSig.MAP + TypeSig.BINARY +
          TypeSig.commonCudfTypes + TypeSig.NULL + TypeSig.DECIMAL_128).nested(),
        TypeSig.all,
        Seq(
          ParamCheck("value", (TypeSig.STRUCT + TypeSig.ARRAY + TypeSig.MAP + TypeSig.BINARY
            + TypeSig.commonCudfTypes + TypeSig.NULL + TypeSig.DECIMAL_128).nested(),
            TypeSig.all),
          ParamCheck("ordering", (TypeSig.commonCudfTypes - TypeSig.fp + TypeSig.DECIMAL_128 +
            TypeSig.NULL + TypeSig.STRUCT + TypeSig.ARRAY).nested(
              TypeSig.commonCudfTypes + TypeSig.DECIMAL_128 +
              TypeSig.NULL + TypeSig.STRUCT + TypeSig.ARRAY),
            TypeSig.orderable))
      ),
      (minBy, conf, p, r) => new AggExprMeta[MinBy](minBy, conf, p, r) {

        override def convertToGpu(childExprs: Seq[Expression]): GpuExpression = {
          // Only two children (value expression, ordering expression)
          require(childExprs.length == 2)
          GpuMinBy(childExprs.head, childExprs.last)
        }

        // MinBy does not overflow, so it doesn't need the ANSI check
        override val needsAnsiCheck: Boolean = false
      }),
    expr[BRound](
      "Round an expression to d decimal places using HALF_EVEN rounding mode",
      ExprChecks.binaryProject(
        TypeSig.gpuNumeric, TypeSig.cpuNumeric,
        ("value", TypeSig.gpuNumeric +
            TypeSig.psNote(TypeEnum.FLOAT, "result may round slightly differently") +
            TypeSig.psNote(TypeEnum.DOUBLE, "result may round slightly differently"),
            TypeSig.cpuNumeric),
        ("scale", TypeSig.lit(TypeEnum.INT), TypeSig.lit(TypeEnum.INT))),
      (a, conf, p, r) => new BinaryExprMeta[BRound](a, conf, p, r) {
        override def tagExprForGpu(): Unit = {
          a.child.dataType match {
            case FloatType | DoubleType if !this.conf.isIncompatEnabled =>
              willNotWorkOnGpu("rounding floating point numbers may be slightly off " +
                  s"compared to Spark's result, to enable set ${RapidsConf.INCOMPATIBLE_OPS}")
            case _ => // NOOP
          }
        }
        override def convertToGpu(lhs: Expression, rhs: Expression): GpuExpression =
          GpuBRound(lhs, rhs, a.dataType)
      }),
    expr[Round](
      "Round an expression to d decimal places using HALF_UP rounding mode",
      ExprChecks.binaryProject(
        TypeSig.gpuNumeric, TypeSig.cpuNumeric,
        ("value", TypeSig.gpuNumeric +
            TypeSig.psNote(TypeEnum.FLOAT, "result may round slightly differently") +
            TypeSig.psNote(TypeEnum.DOUBLE, "result may round slightly differently"),
            TypeSig.cpuNumeric),
        ("scale", TypeSig.lit(TypeEnum.INT), TypeSig.lit(TypeEnum.INT))),
      (a, conf, p, r) => new BinaryExprMeta[Round](a, conf, p, r) {
        override def tagExprForGpu(): Unit = {
          a.child.dataType match {
            case FloatType | DoubleType if !this.conf.isIncompatEnabled =>
              willNotWorkOnGpu("rounding floating point numbers may be slightly off " +
                  s"compared to Spark's result, to enable set ${RapidsConf.INCOMPATIBLE_OPS}")
            case _ => // NOOP
          }
        }
        override def convertToGpu(lhs: Expression, rhs: Expression): GpuExpression =
          GpuRound(lhs, rhs, a.dataType)
      }),
    expr[PythonUDF](
      "UDF run in an external python process. Does not actually run on the GPU, but " +
          "the transfer of data to/from it can be accelerated",
      ExprChecks.fullAggAndProject(
        // Different types of Pandas UDF support different sets of output type. Please refer to
        //   https://github.com/apache/spark/blob/master/python/pyspark/sql/udf.py#L98
        // for more details.
        // It is impossible to specify the exact type signature for each Pandas UDF type in a single
        // expression 'PythonUDF'.
        // So use the 'unionOfPandasUdfOut' to cover all types for Spark. The type signature of
        // plugin is also an union of all the types of Pandas UDF.
        (TypeSig.commonCudfTypes + TypeSig.ARRAY).nested() + TypeSig.STRUCT,
        TypeSig.unionOfPandasUdfOut,
        repeatingParamCheck = Some(RepeatingParamCheck(
          "param",
          (TypeSig.commonCudfTypes + TypeSig.ARRAY + TypeSig.STRUCT).nested(),
          TypeSig.all))),
      (a, conf, p, r) => new ExprMeta[PythonUDF](a, conf, p, r) {
        override def replaceMessage: String = "not block GPU acceleration"
        override def noReplacementPossibleMessage(reasons: String): String =
          s"blocks running on GPU because $reasons"

        override def convertToGpu(): GpuExpression =
          GpuPythonUDF(a.name, a.func, a.dataType,
            childExprs.map(_.convertToGpu()),
            a.evalType, a.udfDeterministic, a.resultId)
        }),
    GpuScalaUDFMeta.exprMeta,
    expr[Rand](
      "Generate a random column with i.i.d. uniformly distributed values in [0, 1)",
      ExprChecks.projectOnly(TypeSig.DOUBLE, TypeSig.DOUBLE,
        Seq(ParamCheck("seed",
          (TypeSig.INT + TypeSig.LONG).withAllLit(),
          (TypeSig.INT + TypeSig.LONG).withAllLit()))),
      (a, conf, p, r) => new UnaryExprMeta[Rand](a, conf, p, r) {
        override def convertToGpu(child: Expression): GpuExpression =
          GpuRand(child, this.conf.isRetryContextCheckEnabled)
      }),
    expr[SparkPartitionID] (
      "Returns the current partition id",
      ExprChecks.projectOnly(TypeSig.INT, TypeSig.INT),
      (a, conf, p, r) => new ExprMeta[SparkPartitionID](a, conf, p, r) {
        override def convertToGpu(): GpuExpression = GpuSparkPartitionID()
      }),
    expr[MonotonicallyIncreasingID] (
      "Returns monotonically increasing 64-bit integers",
      ExprChecks.projectOnly(TypeSig.LONG, TypeSig.LONG),
      (a, conf, p, r) => new ExprMeta[MonotonicallyIncreasingID](a, conf, p, r) {
        override def convertToGpu(): GpuExpression = GpuMonotonicallyIncreasingID()
      }),
    expr[InputFileName] (
      "Returns the name of the file being read, or empty string if not available",
      ExprChecks.projectOnly(TypeSig.STRING, TypeSig.STRING),
      (a, conf, p, r) => new ExprMeta[InputFileName](a, conf, p, r) {
        override def convertToGpu(): GpuExpression = GpuInputFileName()
      }),
    expr[InputFileBlockStart] (
      "Returns the start offset of the block being read, or -1 if not available",
      ExprChecks.projectOnly(TypeSig.LONG, TypeSig.LONG),
      (a, conf, p, r) => new ExprMeta[InputFileBlockStart](a, conf, p, r) {
        override def convertToGpu(): GpuExpression = GpuInputFileBlockStart()
      }),
    expr[InputFileBlockLength] (
      "Returns the length of the block being read, or -1 if not available",
      ExprChecks.projectOnly(TypeSig.LONG, TypeSig.LONG),
      (a, conf, p, r) => new ExprMeta[InputFileBlockLength](a, conf, p, r) {
        override def convertToGpu(): GpuExpression = GpuInputFileBlockLength()
      }),
    expr[Md5] (
      "MD5 hash operator",
      ExprChecks.unaryProject(TypeSig.STRING, TypeSig.STRING,
        TypeSig.BINARY, TypeSig.BINARY),
      (a, conf, p, r) => new UnaryExprMeta[Md5](a, conf, p, r) {
        override def convertToGpu(child: Expression): GpuExpression = GpuMd5(child)
      }),
    expr[Sha1] (
      "Sha1 hash operator",
      ExprChecks.unaryProject(TypeSig.STRING, TypeSig.STRING,
        TypeSig.BINARY, TypeSig.BINARY),
      (a, conf, p, r) => new UnaryExprMeta[Sha1](a, conf, p, r) {
        override def convertToGpu(child: Expression): GpuExpression = GpuSha1(child)
      }),
    expr[Upper](
      "String uppercase operator",
      ExprChecks.unaryProjectInputMatchesOutput(TypeSig.STRING, TypeSig.STRING),
      (a, conf, p, r) => new UnaryExprMeta[Upper](a, conf, p, r) {
        override def convertToGpu(child: Expression): GpuExpression = GpuUpper(child)
      })
      .incompat(CASE_MODIFICATION_INCOMPAT),
    expr[Lower](
      "String lowercase operator",
      ExprChecks.unaryProjectInputMatchesOutput(TypeSig.STRING, TypeSig.STRING),
      (a, conf, p, r) => new UnaryExprMeta[Lower](a, conf, p, r) {
        override def convertToGpu(child: Expression): GpuExpression = GpuLower(child)
      })
      .incompat(CASE_MODIFICATION_INCOMPAT),
    expr[StringLPad](
      "Pad a string on the left",
      ExprChecks.projectOnly(TypeSig.STRING, TypeSig.STRING,
        Seq(ParamCheck("str", TypeSig.STRING, TypeSig.STRING),
          ParamCheck("len", TypeSig.lit(TypeEnum.INT), TypeSig.INT),
          ParamCheck("pad", TypeSig.lit(TypeEnum.STRING), TypeSig.STRING))),
      (in, conf, p, r) => new TernaryExprMeta[StringLPad](in, conf, p, r) {
        override def tagExprForGpu(): Unit = {
          extractLit(in.pad).foreach { padLit =>
            if (padLit.value != null &&
                padLit.value.asInstanceOf[UTF8String].toString.length != 1) {
              willNotWorkOnGpu("only a single character is supported for pad")
            }
          }
        }
        override def convertToGpu(
            str: Expression,
            width: Expression,
            pad: Expression): GpuExpression =
          GpuStringLPad(str, width, pad)
      }),
    expr[StringRPad](
      "Pad a string on the right",
      ExprChecks.projectOnly(TypeSig.STRING, TypeSig.STRING,
        Seq(ParamCheck("str", TypeSig.STRING, TypeSig.STRING),
          ParamCheck("len", TypeSig.lit(TypeEnum.INT), TypeSig.INT),
          ParamCheck("pad", TypeSig.lit(TypeEnum.STRING), TypeSig.STRING))),
      (in, conf, p, r) => new TernaryExprMeta[StringRPad](in, conf, p, r) {
        override def tagExprForGpu(): Unit = {
          extractLit(in.pad).foreach { padLit =>
            if (padLit.value != null &&
                padLit.value.asInstanceOf[UTF8String].toString.length != 1) {
              willNotWorkOnGpu("only a single character is supported for pad")
            }
          }
        }
        override def convertToGpu(
            str: Expression,
            width: Expression,
            pad: Expression): GpuExpression =
          GpuStringRPad(str, width, pad)
      }),
    expr[StringSplit](
       "Splits `str` around occurrences that match `regex`",
      // Java's split API produces different behaviors than cudf when splitting with empty pattern
      ExprChecks.projectOnly(TypeSig.ARRAY.nested(TypeSig.STRING),
        TypeSig.ARRAY.nested(TypeSig.STRING),
        Seq(ParamCheck("str", TypeSig.STRING, TypeSig.STRING),
          ParamCheck("regexp", TypeSig.lit(TypeEnum.STRING)
              .withPsNote(TypeEnum.STRING, "very limited subset of regex supported"),
            TypeSig.STRING),
          ParamCheck("limit", TypeSig.lit(TypeEnum.INT), TypeSig.INT))),
      (in, conf, p, r) => new GpuStringSplitMeta(in, conf, p, r)),
    expr[GetStructField](
      "Gets the named field of the struct",
      ExprChecks.unaryProject(
        (TypeSig.commonCudfTypes + TypeSig.ARRAY + TypeSig.STRUCT + TypeSig.MAP + TypeSig.NULL +
            TypeSig.DECIMAL_128 + TypeSig.BINARY).nested(),
        TypeSig.all,
        TypeSig.STRUCT.nested(TypeSig.commonCudfTypes + TypeSig.ARRAY +
            TypeSig.STRUCT + TypeSig.MAP + TypeSig.NULL + TypeSig.DECIMAL_128 + TypeSig.BINARY),
        TypeSig.STRUCT.nested(TypeSig.all)),
      (expr, conf, p, r) => new UnaryExprMeta[GetStructField](expr, conf, p, r) {
        override def convertToGpu(arr: Expression): GpuExpression =
          GpuGetStructField(arr, expr.ordinal, expr.name)
      }),
    expr[GetArrayItem](
      "Gets the field at `ordinal` in the Array",
      ExprChecks.binaryProject(
        (TypeSig.commonCudfTypes + TypeSig.ARRAY + TypeSig.STRUCT + TypeSig.NULL +
            TypeSig.DECIMAL_128 + TypeSig.MAP + TypeSig.BINARY).nested(),
        TypeSig.all,
        ("array", TypeSig.ARRAY.nested(TypeSig.commonCudfTypes + TypeSig.ARRAY +
            TypeSig.STRUCT + TypeSig.NULL + TypeSig.DECIMAL_128 + TypeSig.MAP + TypeSig.BINARY),
            TypeSig.ARRAY.nested(TypeSig.all)),
        ("ordinal", TypeSig.integral, TypeSig.integral)),
      (in, conf, p, r) => new BinaryExprMeta[GetArrayItem](in, conf, p, r) {
        override def convertToGpu(arr: Expression, ordinal: Expression): GpuExpression =
          GpuGetArrayItem(arr, ordinal, in.failOnError)
      }),
    expr[GetMapValue](
      "Gets Value from a Map based on a key",
      ExprChecks.binaryProject(
        (TypeSig.commonCudfTypes + TypeSig.ARRAY + TypeSig.STRUCT + TypeSig.NULL +
          TypeSig.DECIMAL_128 + TypeSig.MAP + TypeSig.BINARY).nested(),
        TypeSig.all,
        ("map", TypeSig.MAP.nested(TypeSig.commonCudfTypes + TypeSig.ARRAY + TypeSig.STRUCT +
          TypeSig.NULL + TypeSig.DECIMAL_128 + TypeSig.MAP + TypeSig.BINARY),
          TypeSig.MAP.nested(TypeSig.all)),
        ("key", TypeSig.commonCudfTypes + TypeSig.DECIMAL_128, TypeSig.all)),
      (in, conf, p, r) => new GetMapValueMeta(in, conf, p, r){}),
    GpuElementAtMeta.elementAtRule(false),
    expr[MapKeys](
      "Returns an unordered array containing the keys of the map",
      ExprChecks.unaryProject(
        TypeSig.ARRAY.nested(TypeSig.commonCudfTypes + TypeSig.DECIMAL_128 + TypeSig.NULL +
            TypeSig.ARRAY + TypeSig.STRUCT + TypeSig.BINARY).nested(),
        TypeSig.ARRAY.nested(TypeSig.all - TypeSig.MAP), // Maps cannot have other maps as keys
        TypeSig.MAP.nested(TypeSig.commonCudfTypes + TypeSig.DECIMAL_128 + TypeSig.NULL +
            TypeSig.ARRAY + TypeSig.STRUCT + TypeSig.MAP + TypeSig.BINARY),
        TypeSig.MAP.nested(TypeSig.all)),
      (in, conf, p, r) => new UnaryExprMeta[MapKeys](in, conf, p, r) {
        override def convertToGpu(child: Expression): GpuExpression =
          GpuMapKeys(child)
      }),
    expr[MapValues](
      "Returns an unordered array containing the values of the map",
      ExprChecks.unaryProject(
        TypeSig.ARRAY.nested(TypeSig.commonCudfTypes + TypeSig.DECIMAL_128 + TypeSig.NULL +
            TypeSig.ARRAY + TypeSig.STRUCT + TypeSig.MAP + TypeSig.BINARY),
        TypeSig.ARRAY.nested(TypeSig.all),
        TypeSig.MAP.nested(TypeSig.commonCudfTypes + TypeSig.DECIMAL_128 + TypeSig.NULL +
            TypeSig.ARRAY + TypeSig.STRUCT + TypeSig.MAP + TypeSig.BINARY),
        TypeSig.MAP.nested(TypeSig.all)),
      (in, conf, p, r) => new UnaryExprMeta[MapValues](in, conf, p, r) {
        override def convertToGpu(child: Expression): GpuExpression =
          GpuMapValues(child)
      }),
    expr[MapEntries](
      "Returns an unordered array of all entries in the given map",
      ExprChecks.unaryProject(
        // Technically the return type is an array of struct, but we cannot really express that
        TypeSig.ARRAY.nested(TypeSig.commonCudfTypes + TypeSig.DECIMAL_128 + TypeSig.NULL +
            TypeSig.ARRAY + TypeSig.STRUCT + TypeSig.MAP + TypeSig.BINARY),
        TypeSig.ARRAY.nested(TypeSig.all),
        TypeSig.MAP.nested(TypeSig.commonCudfTypes + TypeSig.DECIMAL_128 + TypeSig.NULL +
            TypeSig.ARRAY + TypeSig.STRUCT + TypeSig.MAP + TypeSig.BINARY),
        TypeSig.MAP.nested(TypeSig.all)),
      (in, conf, p, r) => new UnaryExprMeta[MapEntries](in, conf, p, r) {
        override def convertToGpu(child: Expression): GpuExpression =
          GpuMapEntries(child)
      }),
    expr[StringToMap](
      "Creates a map after splitting the input string into pairs of key-value strings",
      // Java's split API produces different behaviors than cudf when splitting with empty pattern
      ExprChecks.projectOnly(TypeSig.MAP.nested(TypeSig.STRING), TypeSig.MAP.nested(TypeSig.STRING),
        Seq(ParamCheck("str", TypeSig.STRING, TypeSig.STRING),
          ParamCheck("pairDelim", TypeSig.lit(TypeEnum.STRING), TypeSig.lit(TypeEnum.STRING)),
          ParamCheck("keyValueDelim", TypeSig.lit(TypeEnum.STRING), TypeSig.lit(TypeEnum.STRING)))),
      (in, conf, p, r) => new GpuStringToMapMeta(in, conf, p, r)),
    expr[ArrayMin](
      "Returns the minimum value in the array",
      ExprChecks.unaryProject(
        TypeSig.commonCudfTypes + TypeSig.DECIMAL_128 + TypeSig.NULL,
        TypeSig.orderable,
        TypeSig.ARRAY.nested(TypeSig.commonCudfTypes + TypeSig.DECIMAL_128 + TypeSig.NULL),
        TypeSig.ARRAY.nested(TypeSig.orderable)),
      (in, conf, p, r) => new UnaryExprMeta[ArrayMin](in, conf, p, r) {
        override def convertToGpu(child: Expression): GpuExpression =
          GpuArrayMin(child)
      }),
    expr[ArrayMax](
      "Returns the maximum value in the array",
      ExprChecks.unaryProject(
        TypeSig.commonCudfTypes + TypeSig.DECIMAL_128 + TypeSig.NULL,
        TypeSig.orderable,
        TypeSig.ARRAY.nested(TypeSig.commonCudfTypes + TypeSig.DECIMAL_128 + TypeSig.NULL),
        TypeSig.ARRAY.nested(TypeSig.orderable)),
      (in, conf, p, r) => new UnaryExprMeta[ArrayMax](in, conf, p, r) {
        override def convertToGpu(child: Expression): GpuExpression =
          GpuArrayMax(child)
      }),
    expr[ArrayRepeat](
      "Returns the array containing the given input value (left) count (right) times",
      ExprChecks.binaryProject(
        TypeSig.ARRAY.nested(TypeSig.commonCudfTypes + TypeSig.DECIMAL_128 + TypeSig.NULL
          + TypeSig.ARRAY + TypeSig.STRUCT + TypeSig.MAP),
        TypeSig.ARRAY.nested(TypeSig.all),
        ("left", (TypeSig.commonCudfTypes + TypeSig.DECIMAL_128 + TypeSig.NULL
          + TypeSig.ARRAY + TypeSig.STRUCT + TypeSig.MAP).nested(), TypeSig.all),
        ("right", TypeSig.integral, TypeSig.integral)),
      (in, conf, p, r) => new BinaryExprMeta[ArrayRepeat](in, conf, p, r) {
        override def convertToGpu(lhs: Expression, rhs: Expression): GpuExpression =
          GpuArrayRepeat(lhs, rhs)
      }
    ),
    expr[CreateNamedStruct](
      "Creates a struct with the given field names and values",
      CreateNamedStructCheck,
      (in, conf, p, r) => new ExprMeta[CreateNamedStruct](in, conf, p, r) {
        override def convertToGpu(): GpuExpression =
          GpuCreateNamedStruct(childExprs.map(_.convertToGpu()))
      }),
    expr[ArrayContains](
      "Returns a boolean if the array contains the passed in key",
      ExprChecks.binaryProject(
        TypeSig.BOOLEAN,
        TypeSig.BOOLEAN,
        ("array", TypeSig.ARRAY.nested(TypeSig.commonCudfTypes + TypeSig.NULL),
          TypeSig.ARRAY.nested(TypeSig.all)),
        ("key", TypeSig.commonCudfTypes, TypeSig.all)),
      (in, conf, p, r) => new BinaryExprMeta[ArrayContains](in, conf, p, r) {
        override def convertToGpu(lhs: Expression, rhs: Expression): GpuExpression =
          GpuArrayContains(lhs, rhs)
      }),
    expr[ArrayPosition](
      "Returns the (1-based) index of the first matching element of the array as long, " +
        "or 0 if no match is found.",
      ExprChecks.binaryProject(
        TypeSig.LONG,
        TypeSig.LONG,
        ("array", TypeSig.ARRAY.nested(TypeSig.commonCudfTypes + TypeSig.DECIMAL_128 + TypeSig.NULL
            + TypeSig.ARRAY + TypeSig.STRUCT + TypeSig.BINARY),
          TypeSig.ARRAY.nested(TypeSig.orderable)),
        ("key", (TypeSig.commonCudfTypes + TypeSig.DECIMAL_128 + TypeSig.NULL +
            TypeSig.ARRAY + TypeSig.STRUCT + TypeSig.BINARY).nested(),
          TypeSig.orderable)),
      (in, conf, p, r) => new GpuArrayPositionMeta(in, conf, p, r)),
    expr[SortArray](
      "Returns a sorted array with the input array and the ascending / descending order",
      ExprChecks.binaryProject(
        TypeSig.ARRAY.nested(TypeSig.commonCudfTypes + TypeSig.NULL + TypeSig.DECIMAL_128 +
            TypeSig.STRUCT),
        TypeSig.ARRAY.nested(TypeSig.all),
        ("array", TypeSig.ARRAY.nested(
          TypeSig.commonCudfTypes + TypeSig.NULL + TypeSig.DECIMAL_128 + TypeSig.STRUCT),
            TypeSig.ARRAY.nested(TypeSig.all)),
        ("ascendingOrder", TypeSig.lit(TypeEnum.BOOLEAN), TypeSig.lit(TypeEnum.BOOLEAN))),
      (sortExpression, conf, p, r) => new BinaryExprMeta[SortArray](sortExpression, conf, p, r) {
        override def convertToGpu(lhs: Expression, rhs: Expression): GpuExpression = {
          GpuSortArray(lhs, rhs)
        }
      }
    ),
    expr[CreateArray](
      "Returns an array with the given elements",
      ExprChecks.projectOnly(
        TypeSig.ARRAY.nested(TypeSig.gpuNumeric +
          TypeSig.NULL + TypeSig.STRING + TypeSig.BOOLEAN + TypeSig.DATE + TypeSig.TIMESTAMP +
          TypeSig.ARRAY + TypeSig.STRUCT + TypeSig.BINARY),
        TypeSig.ARRAY.nested(TypeSig.all),
        repeatingParamCheck = Some(RepeatingParamCheck("arg",
          TypeSig.gpuNumeric + TypeSig.NULL + TypeSig.STRING +
              TypeSig.BOOLEAN + TypeSig.DATE + TypeSig.TIMESTAMP + TypeSig.STRUCT + TypeSig.BINARY +
              TypeSig.ARRAY.nested(TypeSig.gpuNumeric + TypeSig.NULL + TypeSig.STRING +
                TypeSig.BOOLEAN + TypeSig.DATE + TypeSig.TIMESTAMP + TypeSig.STRUCT +
                  TypeSig.ARRAY + TypeSig.BINARY),
          TypeSig.all))),
      (in, conf, p, r) => new ExprMeta[CreateArray](in, conf, p, r) {

        override def tagExprForGpu(): Unit = {
          wrapped.dataType match {
            case ArrayType(ArrayType(ArrayType(_, _), _), _) =>
              willNotWorkOnGpu("Only support to create array or array of array, Found: " +
                s"${wrapped.dataType}")
            case _ =>
          }
        }

        override def convertToGpu(): GpuExpression =
          GpuCreateArray(childExprs.map(_.convertToGpu()), wrapped.useStringTypeWhenEmpty)
      }),
    expr[ArrayDistinct](
      "Removes duplicate values from the array",
      ExprChecks.unaryProject(
        TypeSig.ARRAY.nested(TypeSig.orderable),
        TypeSig.ARRAY.nested(TypeSig.orderable),
        TypeSig.ARRAY.nested(TypeSig.orderable),
        TypeSig.ARRAY.nested(TypeSig.orderable)),
      GpuArrayDistinctMeta),
    expr[Flatten](
      "Creates a single array from an array of arrays",
      ExprChecks.unaryProject(
        TypeSig.ARRAY.nested(TypeSig.all),
        TypeSig.ARRAY.nested(TypeSig.all),
        TypeSig.ARRAY.nested(TypeSig.all),
        TypeSig.ARRAY.nested(TypeSig.all)),
      (a, conf, p, r) => new UnaryExprMeta[Flatten](a, conf, p, r) {
        override def convertToGpu(child: Expression): GpuExpression =
          GpuFlattenArray(child)
      }),
    expr[LambdaFunction](
      "Holds a higher order SQL function",
      ExprChecks.projectOnly(
        (TypeSig.commonCudfTypes + TypeSig.DECIMAL_128 + TypeSig.NULL + TypeSig.ARRAY +
            TypeSig.STRUCT + TypeSig.MAP).nested(),
        TypeSig.all,
        Seq(ParamCheck("function",
          (TypeSig.commonCudfTypes + TypeSig.DECIMAL_128 + TypeSig.NULL + TypeSig.ARRAY +
              TypeSig.STRUCT + TypeSig.MAP).nested(),
          TypeSig.all)),
        Some(RepeatingParamCheck("arguments",
          (TypeSig.commonCudfTypes + TypeSig.DECIMAL_128 + TypeSig.NULL + TypeSig.ARRAY +
              TypeSig.STRUCT + TypeSig.MAP).nested(),
          TypeSig.all))),
      (in, conf, p, r) => new ExprMeta[LambdaFunction](in, conf, p, r) {
        override def convertToGpu(): GpuExpression = {
          val func = childExprs.head
          val args = childExprs.tail
          GpuLambdaFunction(func.convertToGpu(),
            args.map(_.convertToGpu().asInstanceOf[NamedExpression]),
            in.hidden)
        }
      }),
    expr[NamedLambdaVariable](
      "A parameter to a higher order SQL function",
      ExprChecks.projectOnly(
        (TypeSig.commonCudfTypes + TypeSig.DECIMAL_128 + TypeSig.NULL + TypeSig.ARRAY +
            TypeSig.STRUCT + TypeSig.MAP).nested(),
        TypeSig.all),
      (in, conf, p, r) => new ExprMeta[NamedLambdaVariable](in, conf, p, r) {
        override def convertToGpu(): GpuExpression = {
          GpuNamedLambdaVariable(in.name, in.dataType, in.nullable, in.exprId)
        }
      }),
    expr[ArrayTransform](
      "Transform elements in an array using the transform function. This is similar to a `map` " +
          "in functional programming",
      ExprChecks.projectOnly(TypeSig.ARRAY.nested(TypeSig.commonCudfTypes +
        TypeSig.DECIMAL_128 + TypeSig.NULL + TypeSig.ARRAY + TypeSig.STRUCT + TypeSig.MAP),
        TypeSig.ARRAY.nested(TypeSig.all),
        Seq(
          ParamCheck("argument",
            TypeSig.ARRAY.nested(TypeSig.commonCudfTypes + TypeSig.DECIMAL_128 + TypeSig.NULL +
                TypeSig.ARRAY + TypeSig.STRUCT + TypeSig.MAP),
            TypeSig.ARRAY.nested(TypeSig.all)),
          ParamCheck("function",
            (TypeSig.commonCudfTypes + TypeSig.DECIMAL_128 + TypeSig.NULL +
                TypeSig.ARRAY + TypeSig.STRUCT + TypeSig.MAP).nested(),
            TypeSig.all))),
      (in, conf, p, r) => new ExprMeta[ArrayTransform](in, conf, p, r) {
        override def convertToGpu(): GpuExpression = {
          GpuArrayTransform(childExprs.head.convertToGpu(), childExprs(1).convertToGpu())
        }
      }),
     expr[ArrayExists](
      "Return true if any element satisfies the predicate LambdaFunction",
      ExprChecks.projectOnly(TypeSig.BOOLEAN, TypeSig.BOOLEAN,
        Seq(
          ParamCheck("argument",
            TypeSig.ARRAY.nested(TypeSig.commonCudfTypes + TypeSig.DECIMAL_128 + TypeSig.NULL +
                TypeSig.ARRAY + TypeSig.STRUCT + TypeSig.MAP),
            TypeSig.ARRAY.nested(TypeSig.all)),
          ParamCheck("function", TypeSig.BOOLEAN, TypeSig.BOOLEAN))),
      (in, conf, p, r) => new ExprMeta[ArrayExists](in, conf, p, r) {
        override def convertToGpu(): GpuExpression = {
          GpuArrayExists(
            childExprs.head.convertToGpu(),
            childExprs(1).convertToGpu(),
            SQLConf.get.getConf(SQLConf.LEGACY_ARRAY_EXISTS_FOLLOWS_THREE_VALUED_LOGIC)
          )
        }
      }),
    expr[ArrayFilter](
      "Filter an input array using a given predicate",
      ExprChecks.projectOnly(TypeSig.ARRAY.nested(TypeSig.commonCudfTypes +
        TypeSig.DECIMAL_128 + TypeSig.NULL + TypeSig.ARRAY + TypeSig.STRUCT + TypeSig.MAP),
        TypeSig.ARRAY.nested(TypeSig.all),
        Seq(
          ParamCheck("argument",
            TypeSig.ARRAY.nested(TypeSig.commonCudfTypes + TypeSig.DECIMAL_128 + TypeSig.NULL +
              TypeSig.ARRAY + TypeSig.STRUCT + TypeSig.MAP),
            TypeSig.ARRAY.nested(TypeSig.all)),
          ParamCheck("function", TypeSig.BOOLEAN, TypeSig.BOOLEAN))),
      (in, conf, p, r) => new ExprMeta[ArrayFilter](in, conf, p, r) {
        override def convertToGpu(): GpuExpression = {
          GpuArrayFilter(
            childExprs.head.convertToGpu(),
            childExprs(1).convertToGpu()
          )
        }
      }),
    // TODO: fix the signature https://github.com/NVIDIA/spark-rapids/issues/5327
    expr[ArraysZip](
      "Returns a merged array of structs in which the N-th struct contains" +
        " all N-th values of input arrays.",
      ExprChecks.projectOnly(TypeSig.ARRAY.nested(
        TypeSig.commonCudfTypes + TypeSig.DECIMAL_128 + TypeSig.NULL + TypeSig.BINARY +
          TypeSig.ARRAY + TypeSig.STRUCT + TypeSig.MAP),
        TypeSig.ARRAY.nested(TypeSig.all),
        repeatingParamCheck = Some(RepeatingParamCheck("children",
          TypeSig.ARRAY.nested(TypeSig.commonCudfTypes + TypeSig.DECIMAL_128 + TypeSig.NULL +
            TypeSig.BINARY + TypeSig.ARRAY + TypeSig.STRUCT + TypeSig.MAP),
          TypeSig.ARRAY.nested(TypeSig.all)))),
      (in, conf, p, r) => new ExprMeta[ArraysZip](in, conf, p, r) {
        override def convertToGpu(): GpuExpression = {
          GpuArraysZip(childExprs.map(_.convertToGpu()))
        }
      }
    ),
    expr[ArrayExcept](
      "Returns an array of the elements in array1 but not in array2, without duplicates",
      ExprChecks.binaryProject(
        TypeSig.ARRAY.nested(TypeSig.commonCudfTypes + TypeSig.DECIMAL_128 + TypeSig.NULL),
        TypeSig.ARRAY.nested(TypeSig.all),
        ("array1",
            TypeSig.ARRAY.nested(TypeSig.commonCudfTypes + TypeSig.DECIMAL_128 + TypeSig.NULL),
            TypeSig.ARRAY.nested(TypeSig.all)),
        ("array2",
            TypeSig.ARRAY.nested(TypeSig.commonCudfTypes + TypeSig.DECIMAL_128 + TypeSig.NULL),
            TypeSig.ARRAY.nested(TypeSig.all))),
      (in, conf, p, r) => new BinaryExprMeta[ArrayExcept](in, conf, p, r) {
        override def convertToGpu(lhs: Expression, rhs: Expression): GpuExpression = {
          GpuArrayExcept(lhs, rhs)
        }
      }
    ).incompat("the GPU implementation treats -0.0 and 0.0 as equal, but the CPU " +
        "implementation currently does not (see SPARK-39845). Also, Apache Spark " +
        "3.1.3 fixed issue SPARK-36741 where NaNs in these set like operators were " +
        "not treated as being equal. We have chosen to break with compatibility for " +
        "the older versions of Spark in this instance and handle NaNs the same as 3.1.3+"),
    expr[ArrayIntersect](
      "Returns an array of the elements in the intersection of array1 and array2, without" +
        " duplicates",
      ExprChecks.binaryProject(
        TypeSig.ARRAY.nested(TypeSig.commonCudfTypes + TypeSig.DECIMAL_128 + TypeSig.NULL),
        TypeSig.ARRAY.nested(TypeSig.all),
        ("array1",
            TypeSig.ARRAY.nested(TypeSig.commonCudfTypes + TypeSig.DECIMAL_128 + TypeSig.NULL),
            TypeSig.ARRAY.nested(TypeSig.all)),
        ("array2",
            TypeSig.ARRAY.nested(TypeSig.commonCudfTypes + TypeSig.DECIMAL_128 + TypeSig.NULL),
            TypeSig.ARRAY.nested(TypeSig.all))),
      (in, conf, p, r) => new BinaryExprMeta[ArrayIntersect](in, conf, p, r) {
        override def convertToGpu(lhs: Expression, rhs: Expression): GpuExpression = {
          GpuArrayIntersect(lhs, rhs)
        }
      }
    ).incompat("the GPU implementation treats -0.0 and 0.0 as equal, but the CPU " +
        "implementation currently does not (see SPARK-39845). Also, Apache Spark " +
        "3.1.3 fixed issue SPARK-36741 where NaNs in these set like operators were " +
        "not treated as being equal. We have chosen to break with compatibility for " +
        "the older versions of Spark in this instance and handle NaNs the same as 3.1.3+"),
    expr[ArrayUnion](
      "Returns an array of the elements in the union of array1 and array2, without duplicates.",
      ExprChecks.binaryProject(
        TypeSig.ARRAY.nested(TypeSig.commonCudfTypes + TypeSig.DECIMAL_128 + TypeSig.NULL),
        TypeSig.ARRAY.nested(TypeSig.all),
        ("array1",
            TypeSig.ARRAY.nested(TypeSig.commonCudfTypes + TypeSig.DECIMAL_128 + TypeSig.NULL),
            TypeSig.ARRAY.nested(TypeSig.all)),
        ("array2",
            TypeSig.ARRAY.nested(TypeSig.commonCudfTypes + TypeSig.DECIMAL_128 + TypeSig.NULL),
            TypeSig.ARRAY.nested(TypeSig.all))),
      (in, conf, p, r) => new BinaryExprMeta[ArrayUnion](in, conf, p, r) {
        override def convertToGpu(lhs: Expression, rhs: Expression): GpuExpression = {
          GpuArrayUnion(lhs, rhs)
        }
      }
    ).incompat("the GPU implementation treats -0.0 and 0.0 as equal, but the CPU " +
        "implementation currently does not (see SPARK-39845). Also, Apache Spark " +
        "3.1.3 fixed issue SPARK-36741 where NaNs in these set like operators were " +
        "not treated as being equal. We have chosen to break with compatibility for " +
        "the older versions of Spark in this instance and handle NaNs the same as 3.1.3+"),
    expr[ArraysOverlap](
      "Returns true if a1 contains at least a non-null element present also in a2. If the arrays " +
      "have no common element and they are both non-empty and either of them contains a null " +
      "element null is returned, false otherwise.",
      ExprChecks.binaryProject(TypeSig.BOOLEAN, TypeSig.BOOLEAN,
        ("array1",
            TypeSig.ARRAY.nested(TypeSig.commonCudfTypes + TypeSig.DECIMAL_128 + TypeSig.NULL),
            TypeSig.ARRAY.nested(TypeSig.all)),
        ("array2",
            TypeSig.ARRAY.nested(TypeSig.commonCudfTypes + TypeSig.DECIMAL_128 + TypeSig.NULL),
            TypeSig.ARRAY.nested(TypeSig.all))),
      (in, conf, p, r) => new BinaryExprMeta[ArraysOverlap](in, conf, p, r) {
        override def convertToGpu(lhs: Expression, rhs: Expression): GpuExpression = {
          GpuArraysOverlap(lhs, rhs)
        }
      }
    ).incompat("the GPU implementation treats -0.0 and 0.0 as equal, but the CPU " +
        "implementation currently does not (see SPARK-39845). Also, Apache Spark " +
        "3.1.3 fixed issue SPARK-36741 where NaNs in these set like operators were " +
        "not treated as being equal. We have chosen to break with compatibility for " +
        "the older versions of Spark in this instance and handle NaNs the same as 3.1.3+"),
    expr[ArrayRemove](
      "Returns the array after removing all elements that equal to the input element (right) " +
      "from the input array (left)",
      ExprChecks.binaryProject(
        TypeSig.ARRAY.nested(TypeSig.commonCudfTypes + TypeSig.DECIMAL_128 + TypeSig.NULL +
          TypeSig.ARRAY + TypeSig.STRUCT + TypeSig.MAP),
        TypeSig.ARRAY.nested(TypeSig.all),
        ("array",
          TypeSig.ARRAY.nested(TypeSig.commonCudfTypes + TypeSig.DECIMAL_128 + TypeSig.NULL +
            TypeSig.ARRAY + TypeSig.STRUCT + TypeSig.MAP),
          TypeSig.all),
        ("element",
          (TypeSig.commonCudfTypes + TypeSig.DECIMAL_128 + TypeSig.NULL +
            TypeSig.ARRAY + TypeSig.STRUCT + TypeSig.MAP).nested(),
          TypeSig.all)),
      (in, conf, p, r) => new BinaryExprMeta[ArrayRemove](in, conf, p, r) {
        override def convertToGpu(lhs: Expression, rhs: Expression): GpuExpression =
          GpuArrayRemove(lhs, rhs)
      }
    ),
    expr[MapFromArrays](
      "Creates a new map from two arrays",
      ExprChecks.binaryProject(
        TypeSig.MAP.nested(TypeSig.commonCudfTypes + TypeSig.DECIMAL_128 +
          TypeSig.ARRAY + TypeSig.STRUCT),
        TypeSig.MAP.nested(TypeSig.all - TypeSig.MAP),
        ("keys",
          TypeSig.ARRAY.nested(
            TypeSig.commonCudfTypes + TypeSig.DECIMAL_128 +
              TypeSig.ARRAY + TypeSig.STRUCT),
          TypeSig.ARRAY.nested(TypeSig.all - TypeSig.MAP)),
        ("values",
          TypeSig.ARRAY.nested(TypeSig.commonCudfTypes + TypeSig.DECIMAL_128 +
            TypeSig.ARRAY + TypeSig.STRUCT + TypeSig.MAP),
          TypeSig.ARRAY.nested(TypeSig.all))),
      GpuMapFromArraysMeta
    ),
    expr[TransformKeys](
      "Transform keys in a map using a transform function",
      ExprChecks.projectOnly(TypeSig.MAP.nested(TypeSig.commonCudfTypes + TypeSig.DECIMAL_128 +
          TypeSig.NULL + TypeSig.ARRAY + TypeSig.STRUCT + TypeSig.MAP),
        TypeSig.MAP.nested(TypeSig.all),
        Seq(
          ParamCheck("argument",
            TypeSig.MAP.nested(TypeSig.commonCudfTypes + TypeSig.DECIMAL_128 + TypeSig.NULL +
                TypeSig.ARRAY + TypeSig.STRUCT + TypeSig.MAP),
            TypeSig.MAP.nested(TypeSig.all)),
          ParamCheck("function",
            // We need to be able to check for duplicate keys (equality)
            TypeSig.commonCudfTypes + TypeSig.DECIMAL_128 + TypeSig.NULL,
            TypeSig.all - TypeSig.MAP.nested()))),
      (in, conf, p, r) => new ExprMeta[TransformKeys](in, conf, p, r) {
        override def tagExprForGpu(): Unit = {
          SQLConf.get.getConf(SQLConf.MAP_KEY_DEDUP_POLICY).toUpperCase match {
            case "EXCEPTION"| "LAST_WIN" => // Good we can support this
            case other =>
              willNotWorkOnGpu(s"$other is not supported for config setting" +
                  s" ${SQLConf.MAP_KEY_DEDUP_POLICY.key}")
          }
        }
        override def convertToGpu(): GpuExpression = {
          GpuTransformKeys(childExprs.head.convertToGpu(), childExprs(1).convertToGpu())
        }
      }),
    expr[TransformValues](
      "Transform values in a map using a transform function",
      ExprChecks.projectOnly(TypeSig.MAP.nested(TypeSig.commonCudfTypes + TypeSig.DECIMAL_128 +
          TypeSig.NULL + TypeSig.ARRAY + TypeSig.STRUCT + TypeSig.MAP),
        TypeSig.MAP.nested(TypeSig.all),
        Seq(
          ParamCheck("argument",
            TypeSig.MAP.nested(TypeSig.commonCudfTypes + TypeSig.DECIMAL_128 + TypeSig.NULL +
                TypeSig.ARRAY + TypeSig.STRUCT + TypeSig.MAP),
            TypeSig.MAP.nested(TypeSig.all)),
          ParamCheck("function",
            (TypeSig.commonCudfTypes + TypeSig.DECIMAL_128 + TypeSig.NULL +
                TypeSig.ARRAY + TypeSig.STRUCT + TypeSig.MAP).nested(),
            TypeSig.all))),
      (in, conf, p, r) => new ExprMeta[TransformValues](in, conf, p, r) {
        override def convertToGpu(): GpuExpression = {
          GpuTransformValues(childExprs.head.convertToGpu(), childExprs(1).convertToGpu())
        }
      }),
    expr[MapFilter](
      "Filters entries in a map using the function",
      ExprChecks.projectOnly(TypeSig.MAP.nested(TypeSig.commonCudfTypes + TypeSig.DECIMAL_128 +
          TypeSig.NULL + TypeSig.ARRAY + TypeSig.STRUCT + TypeSig.MAP),
        TypeSig.MAP.nested(TypeSig.all),
        Seq(
          ParamCheck("argument",
            TypeSig.MAP.nested(TypeSig.commonCudfTypes + TypeSig.DECIMAL_128 + TypeSig.NULL +
                TypeSig.ARRAY + TypeSig.STRUCT + TypeSig.MAP),
            TypeSig.MAP.nested(TypeSig.all)),
          ParamCheck("function", TypeSig.BOOLEAN, TypeSig.BOOLEAN))),
      (in, conf, p, r) => new ExprMeta[MapFilter](in, conf, p, r) {
        override def convertToGpu(): GpuExpression = {
          GpuMapFilter(childExprs.head.convertToGpu(), childExprs(1).convertToGpu())
        }
      }),
    expr[StringLocate](
      "Substring search operator",
      ExprChecks.projectOnly(TypeSig.INT, TypeSig.INT,
        Seq(ParamCheck("substr", TypeSig.lit(TypeEnum.STRING), TypeSig.STRING),
          ParamCheck("str", TypeSig.STRING, TypeSig.STRING),
          ParamCheck("start", TypeSig.lit(TypeEnum.INT), TypeSig.INT))),
      (in, conf, p, r) => new TernaryExprMeta[StringLocate](in, conf, p, r) {
        override def convertToGpu(
            val0: Expression,
            val1: Expression,
            val2: Expression): GpuExpression =
          GpuStringLocate(val0, val1, val2)
      }),
    expr[StringInstr](
      "Instr string operator",
      ExprChecks.projectOnly(TypeSig.INT, TypeSig.INT,
        Seq(ParamCheck("str", TypeSig.STRING, TypeSig.STRING),
            ParamCheck("substr", TypeSig.lit(TypeEnum.STRING), TypeSig.STRING))),
      (in, conf, p, r) => new BinaryExprMeta[StringInstr](in, conf, p, r) {
        override def convertToGpu(
            str: Expression,
            substr: Expression): GpuExpression =
          GpuStringInstr(str, substr)
      }),
    expr[Substring](
      "Substring operator",
      ExprChecks.projectOnly(TypeSig.STRING, TypeSig.STRING + TypeSig.BINARY,
        Seq(ParamCheck("str", TypeSig.STRING, TypeSig.STRING + TypeSig.BINARY),
          ParamCheck("pos", TypeSig.INT, TypeSig.INT),
          ParamCheck("len", TypeSig.INT, TypeSig.INT))),
      (in, conf, p, r) => new TernaryExprMeta[Substring](in, conf, p, r) {
        override def convertToGpu(
            column: Expression,
            position: Expression,
            length: Expression): GpuExpression =
          GpuSubstring(column, position, length)
      }),
    expr[SubstringIndex](
      "substring_index operator",
      ExprChecks.projectOnly(TypeSig.STRING, TypeSig.STRING,
        Seq(ParamCheck("str", TypeSig.STRING, TypeSig.STRING),
          ParamCheck("delim", TypeSig.lit(TypeEnum.STRING), TypeSig.STRING),
          ParamCheck("count", TypeSig.lit(TypeEnum.INT), TypeSig.INT))),
      (in, conf, p, r) => new SubstringIndexMeta(in, conf, p, r)),
    expr[StringRepeat](
      "StringRepeat operator that repeats the given strings with numbers of times " +
        "given by repeatTimes",
      ExprChecks.projectOnly(TypeSig.STRING, TypeSig.STRING,
        Seq(ParamCheck("input", TypeSig.STRING, TypeSig.STRING),
          ParamCheck("repeatTimes", TypeSig.INT, TypeSig.INT))),
      (in, conf, p, r) => new BinaryExprMeta[StringRepeat](in, conf, p, r) {
        override def convertToGpu(
            input: Expression,
            repeatTimes: Expression): GpuExpression = GpuStringRepeat(input, repeatTimes)
      }),
    expr[StringReplace](
      "StringReplace operator",
      ExprChecks.projectOnly(TypeSig.STRING, TypeSig.STRING,
        Seq(ParamCheck("src", TypeSig.STRING, TypeSig.STRING),
          ParamCheck("search", TypeSig.lit(TypeEnum.STRING), TypeSig.STRING),
          ParamCheck("replace", TypeSig.lit(TypeEnum.STRING), TypeSig.STRING))),
      (in, conf, p, r) => new TernaryExprMeta[StringReplace](in, conf, p, r) {
        override def convertToGpu(
            column: Expression,
            target: Expression,
            replace: Expression): GpuExpression =
          GpuStringReplace(column, target, replace)
      }),
    expr[StringTrim](
      "StringTrim operator",
      ExprChecks.projectOnly(TypeSig.STRING, TypeSig.STRING,
        Seq(ParamCheck("src", TypeSig.STRING, TypeSig.STRING)),
        // Should really be an OptionalParam
        Some(RepeatingParamCheck("trimStr", TypeSig.lit(TypeEnum.STRING), TypeSig.STRING))),
      (in, conf, p, r) => new String2TrimExpressionMeta[StringTrim](in, conf, p, r) {
        override def convertToGpu(
            column: Expression,
            target: Option[Expression] = None): GpuExpression =
          GpuStringTrim(column, target)
      }),
    expr[StringTrimLeft](
      "StringTrimLeft operator",
      ExprChecks.projectOnly(TypeSig.STRING, TypeSig.STRING,
        Seq(ParamCheck("src", TypeSig.STRING, TypeSig.STRING)),
        // Should really be an OptionalParam
        Some(RepeatingParamCheck("trimStr", TypeSig.lit(TypeEnum.STRING), TypeSig.STRING))),
      (in, conf, p, r) =>
        new String2TrimExpressionMeta[StringTrimLeft](in, conf, p, r) {
          override def convertToGpu(
            column: Expression,
            target: Option[Expression] = None): GpuExpression =
            GpuStringTrimLeft(column, target)
        }),
    expr[StringTrimRight](
      "StringTrimRight operator",
      ExprChecks.projectOnly(TypeSig.STRING, TypeSig.STRING,
        Seq(ParamCheck("src", TypeSig.STRING, TypeSig.STRING)),
        // Should really be an OptionalParam
        Some(RepeatingParamCheck("trimStr", TypeSig.lit(TypeEnum.STRING), TypeSig.STRING))),
      (in, conf, p, r) =>
        new String2TrimExpressionMeta[StringTrimRight](in, conf, p, r) {
          override def convertToGpu(
              column: Expression,
              target: Option[Expression] = None): GpuExpression =
            GpuStringTrimRight(column, target)
        }),
    expr[StringTranslate](
      "StringTranslate operator",
      ExprChecks.projectOnly(TypeSig.STRING, TypeSig.STRING,
        Seq(ParamCheck("input", TypeSig.STRING, TypeSig.STRING),
          ParamCheck("from", TypeSig.lit(TypeEnum.STRING), TypeSig.STRING),
          ParamCheck("to", TypeSig.lit(TypeEnum.STRING), TypeSig.STRING))),
      (in, conf, p, r) => new TernaryExprMeta[StringTranslate](in, conf, p, r) {
        override def convertToGpu(
            input: Expression,
            from: Expression,
            to: Expression): GpuExpression =
          GpuStringTranslate(input, from, to)
      }).incompat("the GPU implementation supports all unicode code points. In Spark versions " +
          "< 3.2.0, translate() does not support unicode characters with code point >= U+10000 " +
          "(See SPARK-34094)"),
    expr[StartsWith](
      "Starts with",
      ExprChecks.binaryProject(TypeSig.BOOLEAN, TypeSig.BOOLEAN,
        ("src", TypeSig.STRING, TypeSig.STRING),
        ("search", TypeSig.lit(TypeEnum.STRING), TypeSig.STRING)),
      (a, conf, p, r) => new BinaryExprMeta[StartsWith](a, conf, p, r) {
        override def convertToGpu(lhs: Expression, rhs: Expression): GpuExpression =
          GpuStartsWith(lhs, rhs)
      }),
    expr[EndsWith](
      "Ends with",
      ExprChecks.binaryProject(TypeSig.BOOLEAN, TypeSig.BOOLEAN,
        ("src", TypeSig.STRING, TypeSig.STRING),
        ("search", TypeSig.lit(TypeEnum.STRING), TypeSig.STRING)),
      (a, conf, p, r) => new BinaryExprMeta[EndsWith](a, conf, p, r) {
        override def convertToGpu(lhs: Expression, rhs: Expression): GpuExpression =
          GpuEndsWith(lhs, rhs)
      }),
    expr[Concat](
      "List/String concatenate",
      ExprChecks.projectOnly((TypeSig.STRING + TypeSig.ARRAY).nested(
        TypeSig.commonCudfTypes + TypeSig.NULL + TypeSig.DECIMAL_128 +
            TypeSig.ARRAY + TypeSig.STRUCT + TypeSig.MAP + TypeSig.BINARY),
        (TypeSig.STRING + TypeSig.BINARY + TypeSig.ARRAY).nested(TypeSig.all),
        repeatingParamCheck = Some(RepeatingParamCheck("input",
          (TypeSig.STRING + TypeSig.ARRAY).nested(
            TypeSig.commonCudfTypes + TypeSig.NULL + TypeSig.DECIMAL_128 +
                TypeSig.ARRAY + TypeSig.STRUCT + TypeSig.MAP + TypeSig.BINARY),
          (TypeSig.STRING + TypeSig.BINARY + TypeSig.ARRAY).nested(TypeSig.all)))),
      (a, conf, p, r) => new ComplexTypeMergingExprMeta[Concat](a, conf, p, r) {
        override def convertToGpu(child: Seq[Expression]): GpuExpression = GpuConcat(child)
      }),
    expr[Conv](
      desc = "Convert string representing a number from one base to another",
      pluginChecks = ExprChecks.projectOnly(
        outputCheck = TypeSig.STRING,
        paramCheck = Seq(
          ParamCheck(
            name = "num",
            cudf = TypeSig.STRING,
            spark = TypeSig.STRING),
          ParamCheck(
            name = "from_base",
            cudf = TypeSig.INT,
            spark = TypeSig.INT),
          ParamCheck(
            name = "to_base",
            cudf = TypeSig.INT,
            spark = TypeSig.INT)),
        sparkOutputSig = TypeSig.STRING),
      (convExpr, conf, parentMetaOpt, dataFromReplacementRule) =>
        new GpuConvMeta(convExpr, conf, parentMetaOpt, dataFromReplacementRule)
    ),
    expr[FormatNumber](
      "Formats the number x like '#,###,###.##', rounded to d decimal places.",
      ExprChecks.binaryProject(TypeSig.STRING, TypeSig.STRING,
        ("x", TypeSig.gpuNumeric, TypeSig.cpuNumeric),
        ("d", TypeSig.lit(TypeEnum.INT), TypeSig.INT+TypeSig.STRING)),
      (in, conf, p, r) => new BinaryExprMeta[FormatNumber](in, conf, p, r) {
        override def tagExprForGpu(): Unit = {
          in.children.head.dataType match {
            case FloatType | DoubleType if !this.conf.isFloatFormatNumberEnabled =>
              willNotWorkOnGpu("format_number with floating point types on the GPU returns " +
                  "results that have a different precision than the default results of Spark. " +
                  "To enable this operation on the GPU, set" +
                  s" ${RapidsConf.ENABLE_FLOAT_FORMAT_NUMBER} to true.")
            case _ =>
          }
        }
        override def convertToGpu(lhs: Expression, rhs: Expression): GpuExpression =
          GpuFormatNumber(lhs, rhs)
      }
    ),
    expr[MapConcat](
      "Returns the union of all the given maps",
      ExprChecks.projectOnly(TypeSig.MAP.nested(TypeSig.commonCudfTypes + TypeSig.DECIMAL_128 +
          TypeSig.NULL + TypeSig.ARRAY + TypeSig.STRUCT + TypeSig.MAP),
        TypeSig.MAP.nested(TypeSig.all),
        repeatingParamCheck = Some(RepeatingParamCheck("input",
          TypeSig.MAP.nested(TypeSig.commonCudfTypes + TypeSig.DECIMAL_128 +
          TypeSig.NULL + TypeSig.ARRAY + TypeSig.STRUCT + TypeSig.MAP),
          TypeSig.MAP.nested(TypeSig.all)))),
      (a, conf, p, r) => new ComplexTypeMergingExprMeta[MapConcat](a, conf, p, r) {
        override def convertToGpu(child: Seq[Expression]): GpuExpression = GpuMapConcat(child)
      }),
    expr[Slice](
      "Subsets array x starting from index start (array indices start at 1, " +
        "or starting from the end if start is negative) with the specified length.",
      ExprChecks.projectOnly(TypeSig.ARRAY.nested(TypeSig.commonCudfTypes + TypeSig.DECIMAL_128 +
          TypeSig.NULL + TypeSig.BINARY + TypeSig.ARRAY + TypeSig.STRUCT + TypeSig.MAP),
        TypeSig.ARRAY.nested(TypeSig.all),
        Seq(
          ParamCheck("x",
            TypeSig.ARRAY.nested(TypeSig.commonCudfTypes + TypeSig.DECIMAL_128 + TypeSig.NULL +
                TypeSig.BINARY + TypeSig.ARRAY + TypeSig.STRUCT + TypeSig.MAP),
            TypeSig.ARRAY.nested(TypeSig.all)),
          ParamCheck("start", TypeSig.INT, TypeSig.INT),
          ParamCheck("length", TypeSig.INT, TypeSig.INT))),
      (in, conf, p, r) => new TernaryExprMeta[Slice](in, conf, p, r) {
        override def convertToGpu(
            x: Expression,
            start: Expression,
            length: Expression): GpuExpression =
          GpuSlice(x, start, length)
      }),
    expr[ArrayJoin](
      "Concatenates the elements of the given array using the delimiter and an optional " +
        "string to replace nulls. If no value is set for nullReplacement, any null value " +
        "is filtered.",
      ExprChecks.projectOnly(TypeSig.STRING, TypeSig.STRING,
        Seq(ParamCheck("array",
          TypeSig.ARRAY.nested(TypeSig.STRING),
          TypeSig.ARRAY.nested(TypeSig.STRING)),
          ParamCheck("delimiter",
            TypeSig.STRING,
            TypeSig.STRING)),
        repeatingParamCheck = Some(RepeatingParamCheck("nullReplacement",
          TypeSig.lit(TypeEnum.STRING),
          TypeSig.STRING))),
      (a, conf, p, r) => new ExprMeta[ArrayJoin](a, conf, p, r) {
        override def tagExprForGpu(): Unit = {
          if (a.children.size > 3) {
            willNotWorkOnGpu(s"array_join has more parameters than we expected " +
              s"to see. Found ${a.children.size}")
          }
        }
        override def convertToGpu(): GpuExpression =
          GpuArrayJoin(childExprs.map(_.convertToGpu()))
      }
    ),
    expr[ConcatWs](
      "Concatenates multiple input strings or array of strings into a single " +
        "string using a given separator",
      ExprChecks.projectOnly(TypeSig.STRING, TypeSig.STRING,
        repeatingParamCheck = Some(RepeatingParamCheck("input",
          (TypeSig.STRING + TypeSig.ARRAY).nested(TypeSig.STRING),
          (TypeSig.STRING + TypeSig.ARRAY).nested(TypeSig.STRING)))),
      (a, conf, p, r) => new ExprMeta[ConcatWs](a, conf, p, r) {
        override def tagExprForGpu(): Unit = {
          if (a.children.size <= 1) {
            // If only a separator specified and its a column, Spark returns an empty
            // string for all entries unless they are null, then it returns null.
            // This seems like edge case so instead of handling on GPU just fallback.
            willNotWorkOnGpu("Only specifying separator column not supported on GPU")
          }
        }
        override final def convertToGpu(): GpuExpression =
          GpuConcatWs(childExprs.map(_.convertToGpu()))
      }),
    expr[Murmur3Hash] (
      "Murmur3 hash operator",
      ExprChecks.projectOnly(TypeSig.INT, TypeSig.INT,
        repeatingParamCheck = Some(RepeatingParamCheck("input",
          (TypeSig.commonCudfTypes + TypeSig.NULL + TypeSig.DECIMAL_128 +
              TypeSig.STRUCT + TypeSig.ARRAY).nested() +
              TypeSig.psNote(TypeEnum.ARRAY, "Arrays of structs are not supported"),
          TypeSig.all))),
      (a, conf, p, r) => new ExprMeta[Murmur3Hash](a, conf, p, r) {
        override val childExprs: Seq[BaseExprMeta[_]] = a.children
          .map(GpuOverrides.wrapExpr(_, this.conf, Some(this)))

        override def tagExprForGpu(): Unit = {
          val arrayWithStructsHashing = a.children.exists(e =>
            TrampolineUtil.dataTypeExistsRecursively(e.dataType,
              {
                case ArrayType(_: StructType, _) => true
                case _ => false
              })
          )
          if (arrayWithStructsHashing) {
            willNotWorkOnGpu("hashing arrays with structs is not supported")
          }
        }

        def convertToGpu(): GpuExpression =
          GpuMurmur3Hash(childExprs.map(_.convertToGpu()), a.seed)
      }),
    expr[XxHash64](
      "xxhash64 hash operator",
      ExprChecks.projectOnly(TypeSig.LONG, TypeSig.LONG,
        repeatingParamCheck = Some(RepeatingParamCheck("input",
          XxHash64Shims.supportedTypes, TypeSig.all))),
      (a, conf, p, r) => new ExprMeta[XxHash64](a, conf, p, r) {
        override val childExprs: Seq[BaseExprMeta[_]] = a.children
          .map(GpuOverrides.wrapExpr(_, this.conf, Some(this)))

        override def tagExprForGpu(): Unit = {
          val maxDepth = a.children.map(
            c => XxHash64Utils.computeMaxStackSize(c.dataType)).max
          if (maxDepth > Hash.MAX_STACK_DEPTH) {
            willNotWorkOnGpu(s"The data type requires a stack depth of $maxDepth, " +
              s"which exceeds the GPU limit of ${Hash.MAX_STACK_DEPTH}. " +
              "The algorithm to calculate stack depth: " +
              "1: Primitive type counts 1 depth; " +
              "2: Array of Structure counts:  1  + depthOf(Structure); " +
              "3: Array of Other counts: depthOf(Other); " +
              "4: Structure counts: 1 + max of depthOf(child); " +
              "5: Map counts: 2 + max(depthOf(key), depthOf(value)); "
            )
          }
        }
        def convertToGpu(): GpuExpression =
          GpuXxHash64(childExprs.map(_.convertToGpu()), a.seed)
      }),
    expr[HiveHash](
      "hive hash operator",
      ExprChecks.projectOnly(TypeSig.INT, TypeSig.INT,
        repeatingParamCheck = Some(RepeatingParamCheck("input",
          (TypeSig.commonCudfTypes + TypeSig.NULL + TypeSig.STRUCT + TypeSig.ARRAY).nested() +
              TypeSig.psNote(TypeEnum.ARRAY, "The nesting depth has a certain limit") +
              TypeSig.psNote(TypeEnum.STRUCT, "The nesting depth has a certain limit"),
          TypeSig.all))),
      (a, conf, p, r) => new ExprMeta[HiveHash](a, conf, p, r) {
        override def tagExprForGpu(): Unit = {
          def getMaxStackDepth(inputType: DataType): Int = {
            inputType match {
              case at: ArrayType => 1 + getMaxStackDepth(at.elementType)
              case st: StructType =>
                1 + st.map(f => getMaxStackDepth(f.dataType)).max
              case _ => 0 // primitive types
            }
          }
          val maxDepth = a.children.map(c => getMaxStackDepth(c.dataType)).max
          val supportedDepth = Hash.MAX_STACK_DEPTH
          if (maxDepth > supportedDepth) {
            willNotWorkOnGpu(s"the data type requires a stack size of $maxDepth, " +
              s"which exceeds the GPU limit of $supportedDepth")
          }
        }

        def convertToGpu(): GpuExpression =
          GpuHiveHash(childExprs.map(_.convertToGpu()))
      }),
    expr[Contains](
      "Contains",
      ExprChecks.binaryProject(TypeSig.BOOLEAN, TypeSig.BOOLEAN,
        ("src", TypeSig.STRING, TypeSig.STRING),
        ("search", TypeSig.lit(TypeEnum.STRING), TypeSig.STRING)),
      (a, conf, p, r) => new BinaryExprMeta[Contains](a, conf, p, r) {
        override def convertToGpu(lhs: Expression, rhs: Expression): GpuExpression =
          GpuContains(lhs, rhs)
      }),
    expr[Like](
      "Like",
      ExprChecks.binaryProject(TypeSig.BOOLEAN, TypeSig.BOOLEAN,
        ("src", TypeSig.STRING, TypeSig.STRING),
        ("search", TypeSig.lit(TypeEnum.STRING), TypeSig.STRING)),
      (a, conf, p, r) => new BinaryExprMeta[Like](a, conf, p, r) {
        override def convertToGpu(lhs: Expression, rhs: Expression): GpuExpression =
          GpuLike(lhs, rhs, a.escapeChar)
      }),
    expr[RLike](
      "Regular expression version of Like",
      ExprChecks.binaryProject(TypeSig.BOOLEAN, TypeSig.BOOLEAN,
        ("str", TypeSig.STRING, TypeSig.STRING),
        ("regexp", TypeSig.lit(TypeEnum.STRING), TypeSig.STRING)),
      (a, conf, p, r) => new GpuRLikeMeta(a, conf, p, r)),
    expr[RegExpReplace](
      "String replace using a regular expression pattern",
      ExprChecks.projectOnly(TypeSig.STRING, TypeSig.STRING,
        Seq(ParamCheck("str", TypeSig.STRING, TypeSig.STRING),
          ParamCheck("regex", TypeSig.lit(TypeEnum.STRING), TypeSig.STRING),
          ParamCheck("rep", TypeSig.lit(TypeEnum.STRING), TypeSig.STRING),
          ParamCheck("pos", TypeSig.lit(TypeEnum.INT)
              .withPsNote(TypeEnum.INT, "only a value of 1 is supported"),
            TypeSig.lit(TypeEnum.INT)))),
      (a, conf, p, r) => new GpuRegExpReplaceMeta(a, conf, p, r)),
    expr[RegExpExtract](
      "Extract a specific group identified by a regular expression",
      ExprChecks.projectOnly(TypeSig.STRING, TypeSig.STRING,
        Seq(ParamCheck("str", TypeSig.STRING, TypeSig.STRING),
          ParamCheck("regexp", TypeSig.lit(TypeEnum.STRING), TypeSig.STRING),
          ParamCheck("idx", TypeSig.lit(TypeEnum.INT),
            TypeSig.lit(TypeEnum.INT)))),
      (a, conf, p, r) => new GpuRegExpExtractMeta(a, conf, p, r)),
    expr[RegExpExtractAll](
      "Extract all strings matching a regular expression corresponding to the regex group index",
      ExprChecks.projectOnly(TypeSig.ARRAY.nested(TypeSig.STRING),
        TypeSig.ARRAY.nested(TypeSig.STRING),
        Seq(ParamCheck("str", TypeSig.STRING, TypeSig.STRING),
          ParamCheck("regexp", TypeSig.lit(TypeEnum.STRING), TypeSig.STRING),
          ParamCheck("idx", TypeSig.lit(TypeEnum.INT), TypeSig.INT))),
      (a, conf, p, r) => new GpuRegExpExtractAllMeta(a, conf, p, r)),
    expr[ParseUrl](
      "Extracts a part from a URL",
      ExprChecks.projectOnly(TypeSig.STRING, TypeSig.STRING,
        Seq(ParamCheck("url", TypeSig.STRING, TypeSig.STRING),
          ParamCheck("partToExtract", TypeSig.lit(TypeEnum.STRING).withPsNote(
            TypeEnum.STRING, "only support partToExtract = PROTOCOL | HOST | QUERY | PATH"),
            TypeSig.STRING)),
          // Should really be an OptionalParam
          Some(RepeatingParamCheck("key", TypeSig.STRING, TypeSig.STRING))),
      (a, conf, p, r) => new ExprMeta[ParseUrl](a, conf, p, r) {
        override def tagExprForGpu(): Unit = {
          if (a.failOnError) {
            willNotWorkOnGpu("Fail on error is not supported on GPU when parsing urls.")
          }

          extractStringLit(a.children(1)) match {
            // In Spark, the key in parse_url could act like a regex, but GPU will match the key
            // exactly. When key is literal, GPU will check if the key contains regex special and
            // fallbcak to CPU if it does, but we are not able to fallback when key is column.
            // see Spark issue: https://issues.apache.org/jira/browse/SPARK-44500
            case Some("QUERY") if (a.children.size == 3) => {
              extractLit(a.children(2)).foreach { key =>
                if (key.value != null) {
                  val keyStr = key.value.asInstanceOf[UTF8String].toString
                  if (regexMetaChars.exists(keyStr.contains(_))) {
                    willNotWorkOnGpu(s"Key $keyStr could act like a regex which is not " +
                        "supported on GPU")
                  }
                }
              }
            }
            case Some(part) if GpuParseUrl.isSupportedPart(part) =>
            case Some(other) =>
              willNotWorkOnGpu(s"Part to extract $other is not supported on GPU")
            case None =>
              // Should never get here, but just in case
              willNotWorkOnGpu("GPU only supports a literal for the part to extract")
          }
        }

        override def convertToGpu(): GpuExpression = {
          GpuParseUrl(childExprs.map(_.convertToGpu()))
        }
      }),
    expr[Length](
      "String character length or binary byte length",
      ExprChecks.unaryProject(TypeSig.INT, TypeSig.INT,
        TypeSig.STRING, TypeSig.STRING + TypeSig.BINARY),
      (a, conf, p, r) => new UnaryExprMeta[Length](a, conf, p, r) {
        override def convertToGpu(child: Expression): GpuExpression = GpuLength(child)
      }),
    expr[Size](
      "The size of an array or a map",
      ExprChecks.unaryProject(TypeSig.INT, TypeSig.INT,
        (TypeSig.ARRAY + TypeSig.MAP).nested(TypeSig.commonCudfTypes + TypeSig.NULL
            + TypeSig.DECIMAL_128 + TypeSig.BINARY + TypeSig.ARRAY + TypeSig.STRUCT + TypeSig.MAP),
        (TypeSig.ARRAY + TypeSig.MAP).nested(TypeSig.all)),
      (a, conf, p, r) => new UnaryExprMeta[Size](a, conf, p, r) {
        override def convertToGpu(child: Expression): GpuExpression =
          GpuSize(child, a.legacySizeOfNull)
      }),
    expr[Reverse](
      "Returns a reversed string or an array with reverse order of elements",
      ExprChecks.unaryProject(TypeSig.STRING + TypeSig.ARRAY.nested(TypeSig.all),
        TypeSig.STRING + TypeSig.ARRAY.nested(TypeSig.all),
        TypeSig.STRING + TypeSig.ARRAY.nested(TypeSig.all),
        TypeSig.STRING + TypeSig.ARRAY.nested(TypeSig.all)),
      (a, conf, p, r) => new UnaryExprMeta[Reverse](a, conf, p, r) {
        override def convertToGpu(input: Expression): GpuExpression =
          GpuReverse(input)
      }),
    expr[UnscaledValue](
      "Convert a Decimal to an unscaled long value for some aggregation optimizations",
      ExprChecks.unaryProject(TypeSig.LONG, TypeSig.LONG,
        TypeSig.DECIMAL_64, TypeSig.DECIMAL_128),
      (a, conf, p, r) => new UnaryExprMeta[UnscaledValue](a, conf, p, r) {
        override val isFoldableNonLitAllowed: Boolean = true
        override def convertToGpu(child: Expression): GpuExpression = GpuUnscaledValue(child)
      }),
    expr[MakeDecimal](
      "Create a Decimal from an unscaled long value for some aggregation optimizations",
      ExprChecks.unaryProject(TypeSig.DECIMAL_64, TypeSig.DECIMAL_128,
        TypeSig.LONG, TypeSig.LONG),
      (a, conf, p, r) => new UnaryExprMeta[MakeDecimal](a, conf, p, r) {
        override def convertToGpu(child: Expression): GpuExpression =
          GpuMakeDecimal(child, a.precision, a.scale, a.nullOnOverflow)
      }),
    expr[Explode](
      "Given an input array produces a sequence of rows for each value in the array",
      ExprChecks.unaryProject(
        // Here is a walk-around representation, since multi-level nested type is not supported yet.
        // related issue: https://github.com/NVIDIA/spark-rapids/issues/1901
        TypeSig.ARRAY.nested(TypeSig.commonCudfTypes + TypeSig.NULL + TypeSig.DECIMAL_128 +
            TypeSig.BINARY + TypeSig.ARRAY + TypeSig.STRUCT + TypeSig.MAP),
        TypeSig.ARRAY.nested(TypeSig.all),
        (TypeSig.ARRAY + TypeSig.MAP).nested(TypeSig.commonCudfTypes + TypeSig.NULL +
            TypeSig.DECIMAL_128 + TypeSig.BINARY + TypeSig.ARRAY + TypeSig.STRUCT + TypeSig.MAP),
        (TypeSig.ARRAY + TypeSig.MAP).nested(TypeSig.all)),
      (a, conf, p, r) => new GeneratorExprMeta[Explode](a, conf, p, r) {
        override val supportOuter: Boolean = true
        override def convertToGpu(): GpuExpression = GpuExplode(childExprs.head.convertToGpu())
      }),
    expr[PosExplode](
      "Given an input array produces a sequence of rows for each value in the array",
      ExprChecks.unaryProject(
        // Here is a walk-around representation, since multi-level nested type is not supported yet.
        // related issue: https://github.com/NVIDIA/spark-rapids/issues/1901
        TypeSig.ARRAY.nested(TypeSig.commonCudfTypes + TypeSig.NULL + TypeSig.DECIMAL_128 +
            TypeSig.BINARY + TypeSig.ARRAY + TypeSig.STRUCT + TypeSig.MAP),
        TypeSig.ARRAY.nested(TypeSig.all),
        (TypeSig.ARRAY + TypeSig.MAP).nested(TypeSig.commonCudfTypes + TypeSig.NULL +
            TypeSig.DECIMAL_128 + TypeSig.BINARY + TypeSig.ARRAY + TypeSig.STRUCT + TypeSig.MAP),
        (TypeSig.ARRAY + TypeSig.MAP).nested(TypeSig.all)),
      (a, conf, p, r) => new GeneratorExprMeta[PosExplode](a, conf, p, r) {
        override val supportOuter: Boolean = true
        override def convertToGpu(): GpuExpression = GpuPosExplode(childExprs.head.convertToGpu())
      }),
    expr[Stack](
      "Separates expr1, ..., exprk into n rows.",
      ExprChecks.projectOnly(
        TypeSig.ARRAY.nested(TypeSig.commonCudfTypes + TypeSig.NULL + TypeSig.DECIMAL_128 +
            TypeSig.ARRAY + TypeSig.STRUCT + TypeSig.MAP),
        TypeSig.ARRAY.nested(TypeSig.all),
        Seq(ParamCheck("n", TypeSig.lit(TypeEnum.INT), TypeSig.INT)),
        Some(RepeatingParamCheck("expr",
          (TypeSig.commonCudfTypes + TypeSig.NULL + TypeSig.DECIMAL_128 +
              TypeSig.ARRAY + TypeSig.STRUCT + TypeSig.MAP).nested(),
          TypeSig.all))),
      (a, conf, p, r) => new GpuStackMeta(a, conf, p, r)
    ),
    expr[ReplicateRows](
      "Given an input row replicates the row N times",
      ExprChecks.projectOnly(
        TypeSig.ARRAY.nested(TypeSig.commonCudfTypes + TypeSig.NULL + TypeSig.DECIMAL_128 +
            TypeSig.ARRAY + TypeSig.STRUCT),
        TypeSig.ARRAY.nested(TypeSig.all),
        repeatingParamCheck = Some(RepeatingParamCheck("input",
          (TypeSig.commonCudfTypes + TypeSig.NULL + TypeSig.DECIMAL_128 +
              TypeSig.ARRAY + TypeSig.STRUCT).nested(),
          TypeSig.all))),
      (a, conf, p, r) => new ReplicateRowsExprMeta[ReplicateRows](a, conf, p, r) {
        override def convertToGpu(childExpr: Seq[Expression]): GpuExpression =
          GpuReplicateRows(childExpr)
      }),
    expr[CollectList](
      "Collect a list of non-unique elements, not supported in reduction",
      ExprChecks.fullAgg(
        TypeSig.ARRAY.nested(TypeSig.commonCudfTypes + TypeSig.DECIMAL_128 + TypeSig.BINARY +
            TypeSig.NULL + TypeSig.STRUCT + TypeSig.ARRAY + TypeSig.MAP)
            .withPsNote(TypeEnum.ARRAY, "window operations are disabled by default due " +
                "to extreme memory usage"),
        TypeSig.ARRAY.nested(TypeSig.all),
        Seq(ParamCheck("input",
          (TypeSig.commonCudfTypes + TypeSig.DECIMAL_128 + TypeSig.BINARY +
              TypeSig.NULL + TypeSig.STRUCT + TypeSig.ARRAY + TypeSig.MAP).nested(),
          TypeSig.all))),
      (c, conf, p, r) => new TypedImperativeAggExprMeta[CollectList](c, conf, p, r) {
        override def tagAggForGpu(): Unit = {
          if (context == WindowAggExprContext && !this.conf.isWindowCollectListEnabled) {
            willNotWorkOnGpu("collect_list is disabled for window operations because " +
                "the output explodes in size proportional to the window size squared. If " +
                "you know the window is small you can try it by setting " +
                s"${RapidsConf.ENABLE_WINDOW_COLLECT_LIST} to true")
          }
        }

        override def convertToGpu(childExprs: Seq[Expression]): GpuExpression =
          GpuCollectList(childExprs.head, c.mutableAggBufferOffset, c.inputAggBufferOffset)

        override def aggBufferAttribute: AttributeReference = {
          val aggBuffer = c.aggBufferAttributes.head
          aggBuffer.copy(dataType = c.dataType)(aggBuffer.exprId, aggBuffer.qualifier)
        }

        override def createCpuToGpuBufferConverter(): CpuToGpuAggregateBufferConverter =
          new CpuToGpuCollectBufferConverter(c.child.dataType)

        override def createGpuToCpuBufferConverter(): GpuToCpuAggregateBufferConverter =
          new GpuToCpuCollectBufferConverter()

        override val supportBufferConversion: Boolean = true

        // Last does not overflow, so it doesn't need the ANSI check
        override val needsAnsiCheck: Boolean = false
      }),
    expr[CollectSet](
      "Collect a set of unique elements, not supported in reduction",
      ExprChecks.fullAgg(
        TypeSig.ARRAY.nested(TypeSig.commonCudfTypes + TypeSig.DECIMAL_128 +
            TypeSig.NULL + TypeSig.STRUCT + TypeSig.ARRAY)
            .withPsNote(TypeEnum.ARRAY, "window operations are disabled by default due " +
                "to extreme memory usage"),
        TypeSig.ARRAY.nested(TypeSig.all),
        Seq(ParamCheck("input",
          (TypeSig.commonCudfTypes + TypeSig.DECIMAL_128 +
            TypeSig.NULL +
            TypeSig.STRUCT +
            TypeSig.ARRAY).nested(),
          TypeSig.all))),
      (c, conf, p, r) => new TypedImperativeAggExprMeta[CollectSet](c, conf, p, r) {
        override def tagAggForGpu(): Unit = {
          if (context == WindowAggExprContext && !this.conf.isWindowCollectSetEnabled) {
            willNotWorkOnGpu("collect_set is disabled for window operations because " +
                "the output can explode in size proportional to the window size squared. If " +
                "you know the window is small you can try it by setting " +
                s"${RapidsConf.ENABLE_WINDOW_COLLECT_SET} to true")
          }
        }

        override def convertToGpu(childExprs: Seq[Expression]): GpuExpression =
          GpuCollectSet(childExprs.head, c.mutableAggBufferOffset, c.inputAggBufferOffset)

        override def aggBufferAttribute: AttributeReference = {
          val aggBuffer = c.aggBufferAttributes.head
          aggBuffer.copy(dataType = c.dataType)(aggBuffer.exprId, aggBuffer.qualifier)
        }

        override def createCpuToGpuBufferConverter(): CpuToGpuAggregateBufferConverter =
          new CpuToGpuCollectBufferConverter(c.child.dataType)

        override def createGpuToCpuBufferConverter(): GpuToCpuAggregateBufferConverter =
          new GpuToCpuCollectBufferConverter()

        override val supportBufferConversion: Boolean = true

        // Last does not overflow, so it doesn't need the ANSI check
        override val needsAnsiCheck: Boolean = false
      }),
    expr[StddevPop](
      "Aggregation computing population standard deviation",
      ExprChecks.groupByOnly(
        TypeSig.DOUBLE, TypeSig.DOUBLE,
        Seq(ParamCheck("input", TypeSig.DOUBLE, TypeSig.DOUBLE))),
      (a, conf, p, r) => new AggExprMeta[StddevPop](a, conf, p, r) {
        override def convertToGpu(childExprs: Seq[Expression]): GpuExpression = {
          val legacyStatisticalAggregate = SQLConf.get.legacyStatisticalAggregate
          GpuStddevPop(childExprs.head, !legacyStatisticalAggregate)
        }
      }),
    expr[StddevSamp](
      "Aggregation computing sample standard deviation",
      ExprChecks.fullAgg(
          TypeSig.DOUBLE, TypeSig.DOUBLE,
          Seq(ParamCheck("input", TypeSig.DOUBLE,
            TypeSig.DOUBLE))),
        (a, conf, p, r) => new AggExprMeta[StddevSamp](a, conf, p, r) {
          override def convertToGpu(childExprs: Seq[Expression]): GpuExpression = {
            val legacyStatisticalAggregate = SQLConf.get.legacyStatisticalAggregate
            GpuStddevSamp(childExprs.head, !legacyStatisticalAggregate)
          }
        }),
    expr[VariancePop](
      "Aggregation computing population variance",
      ExprChecks.groupByOnly(
        TypeSig.DOUBLE, TypeSig.DOUBLE,
        Seq(ParamCheck("input", TypeSig.DOUBLE, TypeSig.DOUBLE))),
      (a, conf, p, r) => new AggExprMeta[VariancePop](a, conf, p, r) {
        override def convertToGpu(childExprs: Seq[Expression]): GpuExpression = {
          val legacyStatisticalAggregate = SQLConf.get.legacyStatisticalAggregate
          GpuVariancePop(childExprs.head, !legacyStatisticalAggregate)
        }
      }),
    expr[VarianceSamp](
      "Aggregation computing sample variance",
      ExprChecks.groupByOnly(
        TypeSig.DOUBLE, TypeSig.DOUBLE,
        Seq(ParamCheck("input", TypeSig.DOUBLE, TypeSig.DOUBLE))),
      (a, conf, p, r) => new AggExprMeta[VarianceSamp](a, conf, p, r) {
        override def convertToGpu(childExprs: Seq[Expression]): GpuExpression = {
          val legacyStatisticalAggregate = SQLConf.get.legacyStatisticalAggregate
          GpuVarianceSamp(childExprs.head, !legacyStatisticalAggregate)
        }
      }),
    expr[Percentile](
      "Aggregation computing exact percentile",
      ExprChecks.reductionAndGroupByAgg(
        // The output can be a single number or array depending on whether percentiles param
        // is a single number or an array.
        TypeSig.DOUBLE + TypeSig.ARRAY.nested(TypeSig.DOUBLE),
        TypeSig.DOUBLE + TypeSig.ARRAY.nested(TypeSig.DOUBLE),
        Seq(
          // ANSI interval types are new in Spark 3.2.0 and are not yet supported by the
          // current GPU implementation.
          ParamCheck("input", TypeSig.integral + TypeSig.fp, TypeSig.integral + TypeSig.fp),
          ParamCheck("percentage",
            TypeSig.lit(TypeEnum.DOUBLE) + TypeSig.ARRAY.nested(TypeSig.lit(TypeEnum.DOUBLE)),
            TypeSig.DOUBLE + TypeSig.ARRAY.nested(TypeSig.DOUBLE)),
          ParamCheck("frequency",
            TypeSig.LONG + TypeSig.ARRAY.nested(TypeSig.LONG),
            TypeSig.LONG + TypeSig.ARRAY.nested(TypeSig.LONG)))),
      (c, conf, p, r) => new TypedImperativeAggExprMeta[Percentile](c, conf, p, r) {
        override def tagAggForGpu(): Unit = {
          // Check if the input percentage can be supported on GPU.
          GpuOverrides.extractLit(childExprs(1).wrapped.asInstanceOf[Expression]) match {
            case None =>
              willNotWorkOnGpu("percentile on GPU only supports literal percentages")
            case Some(Literal(null, _)) =>
              willNotWorkOnGpu("percentile on GPU only supports non-null literal percentages")
            case Some(Literal(a: ArrayData, _)) => {
              if((0 until a.numElements).exists(a.isNullAt)) {
                willNotWorkOnGpu(
                  "percentile on GPU does not support percentage arrays containing nulls")
              }
              if (a.toDoubleArray().exists(percentage => percentage < 0.0 || percentage > 1.0)) {
                willNotWorkOnGpu(
                  "percentile requires the input percentages given in the range [0, 1]")
              }
            }
            case Some(_) => // This is fine
          }
        }

        override def convertToGpu(childExprs: Seq[Expression]): GpuExpression = {
          val exprMeta = p.get.asInstanceOf[BaseExprMeta[_]]
          val isReduction = exprMeta.context match {
            case ReductionAggExprContext => true
            case GroupByAggExprContext => false
            case _ => throw new IllegalStateException(
              s"Invalid aggregation context: ${exprMeta.context}")
          }
          GpuPercentile(childExprs.head, childExprs(1).asInstanceOf[GpuLiteral], childExprs(2),
            isReduction)
        }
        // Declare the data type of the internal buffer so it can be serialized and
        // deserialized correctly during shuffling.
        override def aggBufferAttribute: AttributeReference = {
          val aggBuffer = c.aggBufferAttributes.head
          val dataType: DataType = ArrayType(StructType(Seq(
            StructField("value", childExprs.head.dataType),
            StructField("frequency", LongType))), containsNull = false)
          aggBuffer.copy(dataType = dataType)(aggBuffer.exprId, aggBuffer.qualifier)
        }

        override val needsAnsiCheck: Boolean = false
        override val supportBufferConversion: Boolean = true
        override def createCpuToGpuBufferConverter(): CpuToGpuAggregateBufferConverter =
          CpuToGpuPercentileBufferConverter(childExprs.head.dataType)
        override def createGpuToCpuBufferConverter(): GpuToCpuAggregateBufferConverter =
          GpuToCpuPercentileBufferConverter(childExprs.head.dataType)
      }),
    expr[ApproximatePercentile](
      "Approximate percentile",
      ExprChecks.reductionAndGroupByAgg(
        // note that output can be single number or array depending on whether percentiles param
        // is a single number or an array
        TypeSig.gpuNumeric +
            TypeSig.ARRAY.nested(TypeSig.gpuNumeric),
        TypeSig.cpuNumeric + TypeSig.DATE + TypeSig.TIMESTAMP + TypeSig.ARRAY.nested(
          TypeSig.cpuNumeric + TypeSig.DATE + TypeSig.TIMESTAMP),
        Seq(
          ParamCheck("input",
            TypeSig.gpuNumeric,
            TypeSig.cpuNumeric + TypeSig.DATE + TypeSig.TIMESTAMP),
          ParamCheck("percentage",
            TypeSig.DOUBLE + TypeSig.ARRAY.nested(TypeSig.DOUBLE),
            TypeSig.DOUBLE + TypeSig.ARRAY.nested(TypeSig.DOUBLE)),
          ParamCheck("accuracy", TypeSig.INT, TypeSig.INT))),
      (c, conf, p, r) => new TypedImperativeAggExprMeta[ApproximatePercentile](c, conf, p, r) {

        override def tagAggForGpu(): Unit = {
          // check if the percentile expression can be supported on GPU
          childExprs(1).wrapped match {
            case lit: Literal => lit.value match {
              case null =>
                willNotWorkOnGpu(
                  "approx_percentile on GPU only supports non-null literal percentiles")
              case a: ArrayData if a.numElements == 0 =>
                willNotWorkOnGpu(
                  "approx_percentile on GPU does not support empty percentiles arrays")
              case a: ArrayData if (0 until a.numElements).exists(a.isNullAt) =>
                willNotWorkOnGpu(
                  "approx_percentile on GPU does not support percentiles arrays containing nulls")
              case _ =>
                // this is fine
            }
            case _ =>
              willNotWorkOnGpu("approx_percentile on GPU only supports literal percentiles")
          }
        }

        override def convertToGpu(childExprs: Seq[Expression]): GpuExpression =
          GpuApproximatePercentile(childExprs.head,
              childExprs(1).asInstanceOf[GpuLiteral],
              childExprs(2).asInstanceOf[GpuLiteral])

        override def aggBufferAttribute: AttributeReference = {
          // Spark's ApproxPercentile has an aggregation buffer named "buf" with type "BinaryType"
          // so we need to replace that here with the GPU aggregation buffer reference, which is
          // a t-digest type
          val aggBuffer = c.aggBufferAttributes.head
          aggBuffer.copy(dataType = CudfTDigest.dataType)(aggBuffer.exprId, aggBuffer.qualifier)
        }
      }).incompat("the GPU implementation of approx_percentile is not bit-for-bit " +
          s"compatible with Apache Spark"),
    expr[GetJsonObject](
      "Extracts a json object from path",
      ExprChecks.projectOnly(
        TypeSig.STRING, TypeSig.STRING, Seq(ParamCheck("json", TypeSig.STRING, TypeSig.STRING),
          ParamCheck("path", TypeSig.lit(TypeEnum.STRING), TypeSig.STRING))),
      (a, conf, p, r) => new GpuGetJsonObjectMeta(a, conf, p, r)),
    expr[JsonToStructs](
      "Returns a struct value with the given `jsonStr` and `schema`",
      ExprChecks.projectOnly(
        TypeSig.STRUCT.nested(jsonStructReadTypes) +
          TypeSig.MAP.nested(TypeSig.STRING).withPsNote(TypeEnum.MAP,
          "MAP only supports keys and values that are of STRING type " +
            "and is only supported at the top level"),
        (TypeSig.STRUCT + TypeSig.MAP + TypeSig.ARRAY).nested(TypeSig.all),
        Seq(ParamCheck("jsonStr", TypeSig.STRING, TypeSig.STRING))),
      (a, conf, p, r) => new UnaryExprMeta[JsonToStructs](a, conf, p, r) {
        def hasDuplicateFieldNames(dt: DataType): Boolean =
          TrampolineUtil.dataTypeExistsRecursively(dt, {
            case st: StructType =>
              val fn = st.fieldNames
              fn.length != fn.distinct.length
            case _ => false
          })

        def hasDateTimeType(dt: DataType): Boolean =
          TrampolineUtil.dataTypeExistsRecursively(dt, t =>
            t.isInstanceOf[DateType] || t.isInstanceOf[TimestampType]
          )

        override def tagExprForGpu(): Unit = {
          a.schema match {
            case MapType(_: StringType, _: StringType, _) => ()
            case st: StructType =>
              if (hasDuplicateFieldNames(st)) {
                willNotWorkOnGpu("from_json on GPU does not support duplicate field " +
                    "names in a struct")
              }
              if (hasDateTimeType(st) && !this.conf.isJsonDateTimeReadEnabled) {
                willNotWorkOnGpu("from_json on GPU does not support DateType or TimestampType" +
                  " by default due to compatibility. " +
                  "Set `spark.rapids.sql.json.read.datetime.enabled` to `true` to enable them.")
              }
            case _ =>
              willNotWorkOnGpu("from_json on GPU only supports MapType<StringType, StringType> " +
                "or StructType schema")
          }
          GpuJsonScan.tagSupport(SQLConf.get, JsonToStructsReaderType, a.dataType, a.dataType,
            a.options, this)
        }

        override def convertToGpu(child: Expression): GpuExpression =
          // GPU implementation currently does not support duplicated json key names in input
          GpuJsonToStructs(a.schema, a.options, child, a.timeZoneId)
      }),
    expr[StructsToJson](
      "Converts structs to JSON text format",
      ExprChecks.projectOnly(
        TypeSig.STRING,
        TypeSig.STRING,
        Seq(ParamCheck("struct",
          (TypeSig.BOOLEAN + TypeSig.STRING + TypeSig.integral + TypeSig.FLOAT +
            TypeSig.DOUBLE + TypeSig.DATE + TypeSig.TIMESTAMP +
            TypeSig.DECIMAL_128 +
            TypeSig.STRUCT + TypeSig.ARRAY + TypeSig.MAP).nested(),
          (TypeSig.BOOLEAN + TypeSig.STRING + TypeSig.integral + TypeSig.FLOAT +
            TypeSig.DOUBLE + TypeSig.DATE + TypeSig.TIMESTAMP +
            TypeSig.DECIMAL_128 +
            TypeSig.STRUCT + TypeSig.ARRAY + TypeSig.MAP).nested()
        ))),
      (a, conf, p, r) => new GpuStructsToJsonMeta(a, conf, p, r))
        .disabledByDefault("it is currently in beta and undergoes continuous enhancements."+
      " Please consult the "+
      "[compatibility documentation](../compatibility.md#json-supporting-types)"+
      " to determine whether you can enable this configuration for your use case"),
    expr[JsonTuple](
      "Returns a tuple like the function get_json_object, but it takes multiple names. " +
        "All the input parameters and output column types are string.",
      ExprChecks.projectOnly(
        TypeSig.ARRAY.nested(TypeSig.STRUCT + TypeSig.STRING),
        TypeSig.ARRAY.nested(TypeSig.STRUCT + TypeSig.STRING),
        Seq(ParamCheck("json", TypeSig.STRING, TypeSig.STRING)),
        Some(RepeatingParamCheck("field", TypeSig.lit(TypeEnum.STRING), TypeSig.STRING))),
      (a, conf, p, r) => new GeneratorExprMeta[JsonTuple](a, conf, p, r) {
        override def tagExprForGpu(): Unit = {
          if (childExprs.length >= 50) {
            // If the number of field parameters is too large, fall back to CPU to avoid
            // potential performance problems.
            willNotWorkOnGpu("JsonTuple with large number of fields is not supported on GPU")
          }
        }
        override def convertToGpu(): GpuExpression = GpuJsonTuple(childExprs.map(_.convertToGpu()))
      }
    ),
    expr[org.apache.spark.sql.execution.ScalarSubquery](
      "Subquery that will return only one row and one column",
      ExprChecks.projectOnly(
        (TypeSig.commonCudfTypes + TypeSig.NULL + TypeSig.DECIMAL_128 + TypeSig.BINARY +
            TypeSig.ARRAY + TypeSig.MAP + TypeSig.STRUCT).nested(),
        TypeSig.all,
        Nil, None),
      (a, conf, p, r) =>
        new ExprMeta[org.apache.spark.sql.execution.ScalarSubquery](a, conf, p, r) {
          override def convertToGpu(): GpuExpression = GpuScalarSubquery(a.plan, a.exprId)
        }
    ),
    expr[CreateMap](
      desc = "Create a map",
      CreateMapCheck,
      (a, conf, p, r) => new ExprMeta[CreateMap](a, conf, p, r) {
        override def convertToGpu(): GpuExpression = GpuCreateMap(childExprs.map(_.convertToGpu()))
      }
    ),
    expr[Sequence](
      desc = "Sequence",
      ExprChecks.projectOnly(
        TypeSig.ARRAY.nested(TypeSig.integral), TypeSig.ARRAY.nested(TypeSig.integral +
          TypeSig.TIMESTAMP + TypeSig.DATE),
        Seq(ParamCheck("start", TypeSig.integral, TypeSig.integral + TypeSig.TIMESTAMP +
          TypeSig.DATE),
          ParamCheck("stop", TypeSig.integral, TypeSig.integral + TypeSig.TIMESTAMP +
            TypeSig.DATE)),
        Some(RepeatingParamCheck("step", TypeSig.integral, TypeSig.integral + TypeSig.CALENDAR))),
      (a, conf, p, r) => new GpuSequenceMeta(a, conf, p, r)
    ),
    expr[BitLength](
      "The bit length of string data",
      ExprChecks.unaryProject(
        TypeSig.INT, TypeSig.INT,
        TypeSig.STRING, TypeSig.STRING + TypeSig.BINARY),
      (a, conf, p, r) => new UnaryExprMeta[BitLength](a, conf, p, r) {
        override def convertToGpu(child: Expression): GpuExpression = GpuBitLength(child)
      }),
    expr[OctetLength](
      "The byte length of string data",
      ExprChecks.unaryProject(
        TypeSig.INT, TypeSig.INT,
        TypeSig.STRING, TypeSig.STRING + TypeSig.BINARY),
      (a, conf, p, r) => new UnaryExprMeta[OctetLength](a, conf, p, r) {
        override def convertToGpu(child: Expression): GpuExpression = GpuOctetLength(child)
      }),
    expr[Ascii](
      "The numeric value of the first character of string data.",
      ExprChecks.unaryProject(TypeSig.INT, TypeSig.INT, TypeSig.STRING, TypeSig.STRING),
      (a, conf, p, r) => new UnaryExprMeta[Ascii](a, conf, p, r) {
        override def convertToGpu(child: Expression): GpuExpression = GpuAscii(child)
      }).disabledByDefault("it only supports strings starting with ASCII or Latin-1 characters " +
        "after Spark 3.2.3, 3.3.1 and 3.4.0. Otherwise the results will not match the CPU."),
    expr[GetArrayStructFields](
      "Extracts the `ordinal`-th fields of all array elements for the data with the type of" +
        " array of struct",
      ExprChecks.unaryProject(
        TypeSig.ARRAY.nested(TypeSig.commonCudfTypesWithNested),
        TypeSig.ARRAY.nested(TypeSig.all),
        // we should allow all supported types for the children types signature of the nested
        // struct, even only a struct child is allowed for the array here. Since TypeSig supports
        // only one level signature for nested type.
        TypeSig.ARRAY.nested(TypeSig.commonCudfTypesWithNested),
        TypeSig.ARRAY.nested(TypeSig.all)),
      (e, conf, p, r) => new GpuGetArrayStructFieldsMeta(e, conf, p, r)
    ),
    expr[DynamicPruningExpression](
      "Dynamic pruning expression marker",
      ExprChecks.unaryProject(TypeSig.all, TypeSig.all, TypeSig.BOOLEAN, TypeSig.BOOLEAN),
      (a, conf, p, r) => new UnaryExprMeta[DynamicPruningExpression](a, conf, p, r) {
        override def convertToGpu(child: Expression): GpuExpression = {
          GpuDynamicPruningExpression(child)
        }
      }),
    expr[HyperLogLogPlusPlus](
      "Aggregation approximate count distinct",
      ExprChecks.reductionAndGroupByAgg(TypeSig.LONG, TypeSig.LONG,
        // HyperLogLogPlusPlus depends on Xxhash64
        // HyperLogLogPlusPlus supports all the types that Xxhash 64 supports
        Seq(ParamCheck("input",XxHash64Shims.supportedTypes, TypeSig.all))),
      (a, conf, p, r) => new UnaryExprMeta[HyperLogLogPlusPlus](a, conf, p, r) {

        // It's the same as Xxhash64
        override def tagExprForGpu(): Unit = {
          val maxDepth = a.children.map(
            c => XxHash64Utils.computeMaxStackSize(c.dataType)).max
          if (maxDepth > Hash.MAX_STACK_DEPTH) {
            willNotWorkOnGpu(s"The data type requires a stack depth of $maxDepth, " +
                s"which exceeds the GPU limit of ${Hash.MAX_STACK_DEPTH}. " +
                "The algorithm to calculate stack depth: " +
                "1: Primitive type counts 1 depth; " +
                "2: Array of Structure counts:  1  + depthOf(Structure); " +
                "3: Array of Other counts: depthOf(Other); " +
                "4: Structure counts: 1 + max of depthOf(child); " +
                "5: Map counts: 2 + max(depthOf(key), depthOf(value)); "
            )
          }
          val precision = GpuHyperLogLogPlusPlus.computePrecision(a.relativeSD)
          // Spark supports precision range: [4, Infinity)
          // Spark-Rapids only supports precision range: [5, 14]
          if (precision <= 4 || precision > 14) {
            //
            // Info: cuCollection supports precision range [4, 18]
            // Due to https://github.com/NVIDIA/spark-rapids/issues/12347, the Spark-Rapids supports
            // fewer precisions than cuCollection: range: [5, 14]
            willNotWorkOnGpu(s"The precision $precision from relativeSD ${a.relativeSD} is bigger" +
              s" than 14, GPU only supports precision range [5, 14].")
          }
        }

        override def convertToGpu(child: Expression): GpuExpression = {
          GpuHyperLogLogPlusPlus(child, a.relativeSD)
        }
      }
    ),
    SparkShimImpl.ansiCastRule
  ).collect { case r if r != null => (r.getClassFor.asSubclass(classOf[Expression]), r)}.toMap

  // Shim expressions should be last to allow overrides with shim-specific versions
  val expressions: Map[Class[_ <: Expression], ExprRule[_ <: Expression]] =
    commonExpressions ++ TimeStamp.getExprs ++ GpuHiveOverrides.exprs ++
        ZOrderRules.exprs ++ DecimalArithmeticOverrides.exprs ++
        BloomFilterShims.exprs ++ InSubqueryShims.exprs ++ RaiseErrorShim.exprs ++
        SparkShimImpl.getExprs

  def wrapScan[INPUT <: Scan](
      scan: INPUT,
      conf: RapidsConf,
      parent: Option[RapidsMeta[_, _, _]]): ScanMeta[INPUT] =
    scans.get(scan.getClass)
      .map(r => r.wrap(scan, conf, parent, r).asInstanceOf[ScanMeta[INPUT]])
      .getOrElse(new RuleNotFoundScanMeta(scan, conf, parent))

  val commonScans: Map[Class[_ <: Scan], ScanRule[_ <: Scan]] = Seq(
    GpuOverrides.scan[CSVScan](
      "CSV parsing",
      (a, conf, p, r) => new ScanMeta[CSVScan](a, conf, p, r) {
        override def tagSelfForGpu(): Unit = GpuCSVScan.tagSupport(this)

        override def convertToGpu(): GpuScan =
          GpuCSVScan(a.sparkSession,
            a.fileIndex,
            a.dataSchema,
            a.readDataSchema,
            a.readPartitionSchema,
            a.options,
            a.partitionFilters,
            a.dataFilters,
            this.conf.maxReadBatchSizeRows,
            this.conf.maxReadBatchSizeBytes,
            this.conf.maxGpuColumnSizeBytes)
      }),
    GpuOverrides.scan[JsonScan](
      "Json parsing",
      (a, conf, p, r) => new ScanMeta[JsonScan](a, conf, p, r) {
        override def tagSelfForGpu(): Unit = GpuJsonScan.tagSupport(this)

        override def convertToGpu(): GpuScan =
          GpuJsonScan(a.sparkSession,
            a.fileIndex,
            a.dataSchema,
            a.readDataSchema,
            a.readPartitionSchema,
            a.options,
            a.partitionFilters,
            a.dataFilters,
            this.conf.maxReadBatchSizeRows,
            this.conf.maxReadBatchSizeBytes,
            this.conf.maxGpuColumnSizeBytes)
      })).map(r => (r.getClassFor.asSubclass(classOf[Scan]), r)).toMap

  val scans: Map[Class[_ <: Scan], ScanRule[_ <: Scan]] =
    commonScans ++ SparkShimImpl.getScans ++ ExternalSource.getScans

  def wrapPart[INPUT <: Partitioning](
      part: INPUT,
      conf: RapidsConf,
      parent: Option[RapidsMeta[_, _, _]]): PartMeta[INPUT] =
    parts.get(part.getClass)
      .map(r => r.wrap(part, conf, parent, r).asInstanceOf[PartMeta[INPUT]])
      .getOrElse(new RuleNotFoundPartMeta(part, conf, parent))

  private val commonParts : Map[Class[_ <: Partitioning], PartRule[_ <: Partitioning]] = Seq(
    part[HashPartitioning](
      "Hash based partitioning",
      // This needs to match what murmur3 supports.
      PartChecks(RepeatingParamCheck("hash_key",
        (TypeSig.commonCudfTypes + TypeSig.NULL + TypeSig.DECIMAL_128 +
            TypeSig.STRUCT + TypeSig.ARRAY).nested() +
            TypeSig.psNote(TypeEnum.ARRAY, "Arrays of structs are not supported"),
        TypeSig.all)
      ),
      (hp, conf, p, r) => new PartMeta[HashPartitioning](hp, conf, p, r) {
        override val childExprs: Seq[BaseExprMeta[_]] =
          hp.expressions.map(GpuOverrides.wrapExpr(_, this.conf, Some(this)))

        private lazy val hashMode = GpuHashPartitioningBase.hashModeFromCpu(hp, this.conf)

        override def tagPartForGpu(): Unit = {
          this.hashMode match {
            case HiveMode =>
              val hh = HiveHash(hp.expressions)
              val hfMeta = GpuOverrides.wrapExpr(hh, this.conf, None)
              hfMeta.tagForGpu()
              if (!hfMeta.canThisBeReplaced) {
                willNotWorkOnGpu(s"the hash function: ${hh.getClass.getSimpleName}" +
                  s" can not run on GPU. Details: ${hfMeta.explain(all = false)}")
              }
            case Murmur3Mode =>
              val arrayWithStructsHashing = hp.expressions.exists(e =>
                TrampolineUtil.dataTypeExistsRecursively(e.dataType,
                  {
                    case ArrayType(_: StructType, _) => true
                    case _ => false
                  })
              )
              if (arrayWithStructsHashing) {
                willNotWorkOnGpu("hashing arrays with structs is not supported")
              }
            case _ =>
              willNotWorkOnGpu(s"Hash function $hashMode is not supported on GPU")
          }
        }

        override def convertToGpu(): GpuPartitioning =
          GpuHashPartitioning(childExprs.map(_.convertToGpu()), hp.numPartitions,
            this.hashMode)
      }),
    part[RangePartitioning](
      "Range partitioning",
      PartChecks(RepeatingParamCheck("order_key",
        pluginSupportedOrderableSig + TypeSig.ARRAY.nested(gpuCommonTypes)
           .withPsNote(TypeEnum.ARRAY, "STRUCT is not supported as a child type for ARRAY"),
        TypeSig.orderable)),
      (rp, conf, p, r) => new PartMeta[RangePartitioning](rp, conf, p, r) {
        override val childExprs: Seq[BaseExprMeta[_]] =
          rp.ordering.map(GpuOverrides.wrapExpr(_, this.conf, Some(this)))

        override def convertToGpu(): GpuPartitioning = {
          if (rp.numPartitions > 1) {
            val gpuOrdering = childExprs.map(_.convertToGpu()).asInstanceOf[Seq[SortOrder]]
            GpuRangePartitioning(gpuOrdering, rp.numPartitions)
          } else {
            GpuSinglePartitioning
          }
        }
      }),
    part[RoundRobinPartitioning](
      "Round robin partitioning",
      PartChecks(),
      (rrp, conf, p, r) => new PartMeta[RoundRobinPartitioning](rrp, conf, p, r) {
        override def convertToGpu(): GpuPartitioning = {
          GpuRoundRobinPartitioning(rrp.numPartitions)
        }
      }),
    part[SinglePartition.type](
      "Single partitioning",
      PartChecks(),
      (sp, conf, p, r) => new PartMeta[SinglePartition.type](sp, conf, p, r) {
        override def convertToGpu(): GpuPartitioning = GpuSinglePartitioning
      })
  ).map(r => (r.getClassFor.asSubclass(classOf[Partitioning]), r)).toMap

  val parts : Map[Class[_ <: Partitioning], PartRule[_ <: Partitioning]] =
    commonParts ++ SparkShimImpl.getPartitionings

  def wrapDataWriteCmds[INPUT <: DataWritingCommand](
      writeCmd: INPUT,
      conf: RapidsConf,
      parent: Option[RapidsMeta[_, _, _]]): DataWritingCommandMeta[INPUT] =
    dataWriteCmds.get(writeCmd.getClass)
      .map(r => r.wrap(writeCmd, conf, parent, r).asInstanceOf[DataWritingCommandMeta[INPUT]])
      .getOrElse(new RuleNotFoundDataWritingCommandMeta(writeCmd, conf, parent))

  val commonDataWriteCmds: Map[Class[_ <: DataWritingCommand],
      DataWritingCommandRule[_ <: DataWritingCommand]] = Seq(
    dataWriteCmd[InsertIntoHadoopFsRelationCommand](
      "Write to Hadoop filesystem",
      (a, conf, p, r) => new InsertIntoHadoopFsRelationCommandMeta(a, conf, p, r))
  ).map(r => (r.getClassFor.asSubclass(classOf[DataWritingCommand]), r)).toMap

  val dataWriteCmds: Map[Class[_ <: DataWritingCommand],
      DataWritingCommandRule[_ <: DataWritingCommand]] =
    commonDataWriteCmds ++ GpuHiveOverrides.dataWriteCmds ++ SparkShimImpl.getDataWriteCmds

  def runnableCmd[INPUT <: RunnableCommand](
      desc: String,
      doWrap: (INPUT, RapidsConf, Option[RapidsMeta[_, _, _]], DataFromReplacementRule)
          => RunnableCommandMeta[INPUT])
      (implicit tag: ClassTag[INPUT]): RunnableCommandRule[INPUT] = {
    require(desc != null)
    require(doWrap != null)
    new RunnableCommandRule[INPUT](doWrap, desc, tag)
  }

  def wrapRunnableCmd[INPUT <: RunnableCommand](
      cmd: INPUT,
      conf: RapidsConf,
      parent: Option[RapidsMeta[_, _, _]]): RunnableCommandMeta[INPUT] =
    runnableCmds.get(cmd.getClass)
        .map(r => r.wrap(cmd, conf, parent, r).asInstanceOf[RunnableCommandMeta[INPUT]])
        .getOrElse(new RuleNotFoundRunnableCommandMeta(cmd, conf, parent))

  val commonRunnableCmds: Map[Class[_ <: RunnableCommand],
    RunnableCommandRule[_ <: RunnableCommand]] =
    Seq(
      runnableCmd[SaveIntoDataSourceCommand](
        "Write to a data source",
        (a, conf, p, r) => new SaveIntoDataSourceCommandMeta(a, conf, p, r))
    ).map(r => (r.getClassFor.asSubclass(classOf[RunnableCommand]), r)).toMap

  val runnableCmds = commonRunnableCmds ++
    GpuHiveOverrides.runnableCmds ++
      ExternalSource.runnableCmds ++
      SparkShimImpl.getRunnableCmds

  def wrapPlan[INPUT <: SparkPlan](
      plan: INPUT,
      conf: RapidsConf,
      parent: Option[RapidsMeta[_, _, _]]): SparkPlanMeta[INPUT]  =
    execs.get(plan.getClass)
      .map(r => r.wrap(plan, conf, parent, r).asInstanceOf[SparkPlanMeta[INPUT]])
      .getOrElse(new RuleNotFoundSparkPlanMeta(plan, conf, parent))

  val commonExecs: Map[Class[_ <: SparkPlan], ExecRule[_ <: SparkPlan]] = Seq(
    exec[GenerateExec] (
      "The backend for operations that generate more output rows than input rows like explode",
      ExecChecks(
        (TypeSig.commonCudfTypes + TypeSig.NULL + TypeSig.DECIMAL_128 + TypeSig.BINARY +
            TypeSig.ARRAY + TypeSig.STRUCT + TypeSig.MAP).nested(),
        TypeSig.all),
      (gen, conf, p, r) => new GpuGenerateExecSparkPlanMeta(gen, conf, p, r)),
    exec[ProjectExec](
      "The backend for most select, withColumn and dropColumn statements",
      ExecChecks(
        (TypeSig.commonCudfTypes + TypeSig.NULL + TypeSig.STRUCT + TypeSig.MAP +
            TypeSig.ARRAY + TypeSig.DECIMAL_128 + TypeSig.BINARY +
            GpuTypeShims.additionalCommonOperatorSupportedTypes).nested(),
        TypeSig.all),
      (proj, conf, p, r) => new GpuProjectExecMeta(proj, conf, p, r)),
    exec[RangeExec](
      "The backend for range operator",
      ExecChecks(TypeSig.LONG, TypeSig.LONG),
      (range, conf, p, r) => {
        new SparkPlanMeta[RangeExec](range, conf, p, r) {
          override def convertToGpu(): GpuExec =
            GpuRangeExec(range.start, range.end, range.step, range.numSlices, range.output,
              this.conf.gpuTargetBatchSizeBytes)
        }
      }),
    exec[BatchScanExec](
      "The backend for most file input",
      ExecChecks(
        (TypeSig.commonCudfTypes + TypeSig.STRUCT + TypeSig.MAP + TypeSig.ARRAY +
          TypeSig.DECIMAL_128 + TypeSig.BINARY).nested(),
        TypeSig.all),
      (p, conf, parent, r) => new BatchScanExecMeta(p, conf, parent, r)),
    exec[CoalesceExec](
      "The backend for the dataframe coalesce method",
      ExecChecks((gpuCommonTypes + TypeSig.STRUCT + TypeSig.ARRAY +
          TypeSig.MAP + TypeSig.BINARY + GpuTypeShims.additionalArithmeticSupportedTypes).nested(),
        TypeSig.all),
      (coalesce, conf, parent, r) => new SparkPlanMeta[CoalesceExec](coalesce, conf, parent, r) {
        override def convertToGpu(): GpuExec =
          GpuCoalesceExec(coalesce.numPartitions, childPlans.head.convertIfNeeded())
      }),
    exec[DataWritingCommandExec](
      "Writing data",
      ExecChecks((TypeSig.commonCudfTypes + TypeSig.DECIMAL_128.withPsNote(
          TypeEnum.DECIMAL, "128bit decimal only supported for Orc and Parquet") +
          TypeSig.STRUCT + TypeSig.MAP + TypeSig.ARRAY + TypeSig.BINARY +
          GpuTypeShims.additionalCommonOperatorSupportedTypes).nested(),
        TypeSig.all),
      (p, conf, parent, r) => new SparkPlanMeta[DataWritingCommandExec](p, conf, parent, r) {
        override val childDataWriteCmds: scala.Seq[DataWritingCommandMeta[_]] =
          Seq(GpuOverrides.wrapDataWriteCmds(p.cmd, this.conf, Some(this)))

        override def convertToGpu(): GpuExec =
          GpuDataWritingCommandExec(childDataWriteCmds.head.convertToGpu(),
            childPlans.head.convertIfNeeded())
      }),
    exec[ExecutedCommandExec](
      "Eagerly executed commands",
      ExecChecks(TypeSig.all, TypeSig.all),
      (p, conf, parent, r) => new ExecutedCommandExecMeta(p, conf, parent, r)),
    exec[TakeOrderedAndProjectExec](
      "Take the first limit elements as defined by the sortOrder, and do projection if needed",
      // The SortOrder TypeSig will govern what types can actually be used as sorting key data type.
      // The types below are allowed as inputs and outputs.
      ExecChecks((pluginSupportedOrderableSig +
          TypeSig.ARRAY + TypeSig.STRUCT + TypeSig.MAP).nested(), TypeSig.all),
      GpuTakeOrderedAndProjectExecMeta),
    exec[LocalLimitExec](
      "Per-partition limiting of results",
      ExecChecks((TypeSig.commonCudfTypes + TypeSig.DECIMAL_128 + TypeSig.NULL +
          TypeSig.STRUCT + TypeSig.ARRAY + TypeSig.MAP).nested(),
        TypeSig.all),
      (localLimitExec, conf, p, r) =>
        new SparkPlanMeta[LocalLimitExec](localLimitExec, conf, p, r) {
          override def convertToGpu(): GpuExec =
            GpuLocalLimitExec(localLimitExec.limit, childPlans.head.convertIfNeeded())
        }),
    exec[GlobalLimitExec](
      "Limiting of results across partitions",
      ExecChecks((TypeSig.commonCudfTypes + TypeSig.DECIMAL_128 + TypeSig.NULL +
          TypeSig.STRUCT + TypeSig.ARRAY + TypeSig.MAP).nested(),
        TypeSig.all),
      (globalLimitExec, conf, p, r) =>
        new SparkPlanMeta[GlobalLimitExec](globalLimitExec, conf, p, r) {
          override def convertToGpu(): GpuExec =
            GpuGlobalLimitExec(globalLimitExec.limit, childPlans.head.convertIfNeeded(), 0)
        }),
    exec[CollectLimitExec](
      "Reduce to single partition and apply limit",
      ExecChecks((TypeSig.commonCudfTypes + TypeSig.DECIMAL_128 + TypeSig.NULL +
          TypeSig.STRUCT + TypeSig.ARRAY + TypeSig.MAP).nested(),
        TypeSig.all),
      (collectLimitExec, conf, p, r) => new GpuCollectLimitMeta(collectLimitExec, conf, p, r))
        .disabledByDefault("Collect Limit replacement can be slower on the GPU, if huge number " +
            "of rows in a batch it could help by limiting the number of rows transferred from " +
            "GPU to CPU"),
    exec[FilterExec](
      "The backend for most filter statements",
      ExecChecks((TypeSig.commonCudfTypes + TypeSig.NULL + TypeSig.STRUCT + TypeSig.MAP +
          TypeSig.ARRAY + TypeSig.DECIMAL_128 + TypeSig.BINARY +
          GpuTypeShims.additionalCommonOperatorSupportedTypes).nested(), TypeSig.all),
      GpuFilterExecMeta),
    exec[ShuffleExchangeExec](
      "The backend for most data being exchanged between processes",
      ExecChecks((TypeSig.commonCudfTypes + TypeSig.NULL + TypeSig.DECIMAL_128 + TypeSig.BINARY +
          TypeSig.ARRAY + TypeSig.STRUCT + TypeSig.MAP +
          GpuTypeShims.additionalArithmeticSupportedTypes).nested()
          .withPsNote(TypeEnum.STRUCT, "Round-robin partitioning is not supported for nested " +
              s"structs if ${SQLConf.SORT_BEFORE_REPARTITION.key} is true")
          .withPsNote(
            Seq(TypeEnum.MAP),
            "Round-robin partitioning is not supported if " +
              s"${SQLConf.SORT_BEFORE_REPARTITION.key} is true"),
        TypeSig.all),
      (shuffle, conf, p, r) => new GpuShuffleMeta(shuffle, conf, p, r)),
    exec[UnionExec](
      "The backend for the union operator",
      ExecChecks((TypeSig.commonCudfTypes + TypeSig.NULL + TypeSig.DECIMAL_128 +
          TypeSig.MAP + TypeSig.ARRAY + TypeSig.STRUCT).nested()
        .withPsNote(TypeEnum.STRUCT,
          "unionByName will not optionally impute nulls for missing struct fields " +
          "when the column is a struct and there are non-overlapping fields"), TypeSig.all),
      (union, conf, p, r) => new SparkPlanMeta[UnionExec](union, conf, p, r) {
        override def convertToGpu(): GpuExec =
          GpuUnionExec(childPlans.map(_.convertIfNeeded()))
      }),
    exec[BroadcastExchangeExec](
      "The backend for broadcast exchange of data",
      ExecChecks((TypeSig.commonCudfTypes + TypeSig.NULL + TypeSig.DECIMAL_128 + TypeSig.BINARY +
          TypeSig.ARRAY + TypeSig.STRUCT + TypeSig.MAP).nested(TypeSig.commonCudfTypes +
          TypeSig.NULL + TypeSig.DECIMAL_128 + TypeSig.STRUCT),
        TypeSig.all),
      (exchange, conf, p, r) => new GpuBroadcastMeta(exchange, conf, p, r)),
    exec[BroadcastHashJoinExec](
      "Implementation of join using broadcast data",
      JoinTypeChecks.equiJoinExecChecks,
      (join, conf, p, r) => new GpuBroadcastHashJoinMeta(join, conf, p, r)),
    exec[BroadcastNestedLoopJoinExec](
      "Implementation of join using brute force. Full outer joins and joins where the " +
          "broadcast side matches the join side (e.g.: LeftOuter with left broadcast) are not " +
          "supported",
      JoinTypeChecks.nonEquiJoinChecks,
      (join, conf, p, r) => new GpuBroadcastNestedLoopJoinMeta(join, conf, p, r)),
    exec[CartesianProductExec](
      "Implementation of join using brute force",
      ExecChecks((TypeSig.commonCudfTypes + TypeSig.NULL + TypeSig.DECIMAL_128 + TypeSig.BINARY +
          TypeSig.ARRAY + TypeSig.MAP + TypeSig.STRUCT)
          .nested(TypeSig.commonCudfTypes + TypeSig.NULL + TypeSig.DECIMAL_128 + TypeSig.BINARY +
              TypeSig.ARRAY + TypeSig.MAP + TypeSig.STRUCT),
        TypeSig.all),
      (join, conf, p, r) => new SparkPlanMeta[CartesianProductExec](join, conf, p, r) {
        val condition: Option[BaseExprMeta[_]] =
          join.condition.map(GpuOverrides.wrapExpr(_, this.conf, Some(this)))

        override val childExprs: Seq[BaseExprMeta[_]] = condition.toSeq

        override def convertToGpu(): GpuExec = {
          val Seq(left, right) = childPlans.map(_.convertIfNeeded())
          val joinExec = GpuCartesianProductExec(
            left,
            right,
            None,
            this.conf.gpuTargetBatchSizeBytes)
          // The GPU does not yet support conditional joins, so conditions are implemented
          // as a filter after the join when possible.
          condition.map(c => GpuFilterExec(c.convertToGpu(),
            joinExec)()).getOrElse(joinExec)
        }
      }),
    exec[HashAggregateExec](
      "The backend for hash based aggregations",
      ExecChecks(
        (TypeSig.commonCudfTypes + TypeSig.NULL + TypeSig.DECIMAL_128 + TypeSig.BINARY +
          TypeSig.MAP + TypeSig.ARRAY + TypeSig.STRUCT)
            .nested()
            .withPsNote(TypeEnum.MAP,
              "not allowed for grouping expressions")
            .withPsNote(TypeEnum.ARRAY,
              "not allowed for grouping expressions if containing Struct as child")
            .withPsNote(TypeEnum.STRUCT,
              "not allowed for grouping expressions if containing Array, Map, or Binary as child"),
        TypeSig.all),
      (agg, conf, p, r) => new GpuHashAggregateMeta(agg, conf, p, r)),
    exec[ObjectHashAggregateExec](
      "The backend for hash based aggregations supporting TypedImperativeAggregate functions",
      ExecChecks(
        // note that binary input is allowed here but there are additional checks later on to
        // check that we have can support binary in the context of aggregate buffer conversions
        (TypeSig.commonCudfTypes + TypeSig.NULL + TypeSig.DECIMAL_128 +
          TypeSig.MAP + TypeSig.ARRAY + TypeSig.STRUCT + TypeSig.BINARY)
            .nested()
            .withPsNote(TypeEnum.BINARY, "not allowed for grouping expressions and " +
              "only allowed when aggregate buffers can be converted between CPU and GPU")
            .withPsNote(Seq(TypeEnum.ARRAY, TypeEnum.MAP),
              "not allowed for grouping expressions")
            .withPsNote(TypeEnum.STRUCT,
              "not allowed for grouping expressions if containing Array, Map, or Binary as child"),
        TypeSig.all),
      (agg, conf, p, r) => new GpuObjectHashAggregateExecMeta(agg, conf, p, r)),
    exec[ShuffledHashJoinExec](
      "Implementation of join using hashed shuffled data",
      JoinTypeChecks.equiJoinExecChecks,
      (join, conf, p, r) => new GpuShuffledHashJoinMeta(join, conf, p, r)),
    exec[SortAggregateExec](
      "The backend for sort based aggregations",
      ExecChecks(
        (TypeSig.commonCudfTypes + TypeSig.NULL + TypeSig.DECIMAL_128 +
            TypeSig.MAP + TypeSig.ARRAY + TypeSig.STRUCT + TypeSig.BINARY)
            .nested()
            .withPsNote(Seq(TypeEnum.ARRAY, TypeEnum.MAP),
              "not allowed for grouping expressions")
            .withPsNote(TypeEnum.STRUCT,
              "not allowed for grouping expressions if containing Array, Map, or Binary as child"),
        TypeSig.all),
      (agg, conf, p, r) => new GpuSortAggregateExecMeta(agg, conf, p, r)),
    exec[SortExec](
      "The backend for the sort operator",
      // The SortOrder TypeSig will govern what types can actually be used as sorting key data type.
      // The types below are allowed as inputs and outputs.
      ExecChecks((pluginSupportedOrderableSig + TypeSig.ARRAY +
          TypeSig.STRUCT +TypeSig.MAP + TypeSig.BINARY).nested(), TypeSig.all),
      (sort, conf, p, r) => new GpuSortMeta(sort, conf, p, r)),
    exec[SortMergeJoinExec](
      "Sort merge join, replacing with shuffled hash join",
      JoinTypeChecks.equiJoinExecChecks,
      (join, conf, p, r) => new GpuSortMergeJoinMeta(join, conf, p, r)),
    exec[ExpandExec](
      "The backend for the expand operator",
      ExecChecks(
        (TypeSig.commonCudfTypes + TypeSig.NULL + TypeSig.DECIMAL_128 +
            TypeSig.STRUCT + TypeSig.ARRAY + TypeSig.MAP).nested(),
        TypeSig.all),
      (expand, conf, p, r) => new GpuExpandExecMeta(expand, conf, p, r)),
    exec[WindowExec](
      "Window-operator backend",
      ExecChecks((TypeSig.commonCudfTypes + TypeSig.NULL + TypeSig.DECIMAL_128 +
          TypeSig.STRUCT + TypeSig.ARRAY + TypeSig.MAP + TypeSig.BINARY).nested(),
        TypeSig.all,
        Map("partitionSpec" ->
            InputCheck(
                TypeSig.commonCudfTypes + TypeSig.NULL + TypeSig.DECIMAL_128 +
                TypeSig.STRUCT.nested(TypeSig.commonCudfTypes + TypeSig.NULL + TypeSig.DECIMAL_128),
            TypeSig.all))),
      (windowOp, conf, p, r) =>
        new GpuWindowExecMeta(windowOp, conf, p, r)
    ),
    exec[SampleExec](
      "The backend for the sample operator",
      ExecChecks((TypeSig.commonCudfTypes + TypeSig.NULL + TypeSig.STRUCT + TypeSig.MAP +
        TypeSig.ARRAY + TypeSig.DECIMAL_128 + GpuTypeShims.additionalCommonOperatorSupportedTypes)
          .nested(), TypeSig.all),
      (sample, conf, p, r) => new GpuSampleExecMeta(sample, conf, p, r)
    ),
    exec[SubqueryBroadcastExec](
      "Plan to collect and transform the broadcast key values",
      ExecChecks(TypeSig.all, TypeSig.all),
      (s, conf, p, r) => new GpuSubqueryBroadcastMeta(s, conf, p, r)
    ),
    SparkShimImpl.aqeShuffleReaderExec,
    exec[AggregateInPandasExec](
      "The backend for an Aggregation Pandas UDF, this accelerates the data transfer between" +
        " the Java process and the Python process. It also supports scheduling GPU resources" +
        " for the Python process when enabled.",
      ExecChecks(TypeSig.commonCudfTypes, TypeSig.all),
      (aggPy, conf, p, r) => new GpuAggregateInPandasExecMeta(aggPy, conf, p, r)),
    exec[ArrowEvalPythonExec](
      "The backend of the Scalar Pandas UDFs. Accelerates the data transfer between the" +
        " Java process and the Python process. It also supports scheduling GPU resources" +
        " for the Python process when enabled",
      ExecChecks(
        (TypeSig.commonCudfTypes + TypeSig.ARRAY + TypeSig.STRUCT).nested(),
        TypeSig.all),
      (e, conf, p, r) =>
        new SparkPlanMeta[ArrowEvalPythonExec](e, conf, p, r) {
          val udfs: Seq[BaseExprMeta[PythonUDF]] =
            e.udfs.map(GpuOverrides.wrapExpr(_, this.conf, Some(this)))
          val resultAttrs: Seq[BaseExprMeta[Attribute]] =
            e.resultAttrs.map(GpuOverrides.wrapExpr(_, this.conf, Some(this)))
          override val childExprs: Seq[BaseExprMeta[_]] = udfs ++ resultAttrs

          override def replaceMessage: String = "partially run on GPU"
          override def noReplacementPossibleMessage(reasons: String): String =
            s"cannot run even partially on the GPU because $reasons"

          override def convertToGpu(): GpuExec =
            GpuArrowEvalPythonExec(udfs.map(_.convertToGpu()).asInstanceOf[Seq[GpuPythonUDF]],
              resultAttrs.map(_.convertToGpu()).asInstanceOf[Seq[Attribute]],
              childPlans.head.convertIfNeeded(),
              e.evalType)
        }),
    exec[FlatMapCoGroupsInPandasExec](
      "The backend for CoGrouped Aggregation Pandas UDF. Accelerates the data transfer" +
        " between the Java process and the Python process. It also supports scheduling GPU" +
        " resources for the Python process when enabled.",
      ExecChecks(TypeSig.commonCudfTypes, TypeSig.all),
      (flatCoPy, conf, p, r) => new GpuFlatMapCoGroupsInPandasExecMeta(flatCoPy, conf, p, r))
        .disabledByDefault("Performance is not ideal with many small groups"),
    exec[FlatMapGroupsInPandasExec](
      "The backend for Flat Map Groups Pandas UDF, Accelerates the data transfer between the" +
        " Java process and the Python process. It also supports scheduling GPU resources" +
        " for the Python process when enabled.",
      ExecChecks(TypeSig.commonCudfTypes, TypeSig.all),
      (flatPy, conf, p, r) => new GpuFlatMapGroupsInPandasExecMeta(flatPy, conf, p, r)),
    exec[MapInPandasExec](
      "The backend for Map Pandas Iterator UDF. Accelerates the data transfer between the" +
        " Java process and the Python process. It also supports scheduling GPU resources" +
        " for the Python process when enabled.",
      ExecChecks((TypeSig.commonCudfTypes + TypeSig.ARRAY + TypeSig.STRUCT).nested(),
        TypeSig.all),
      (mapPy, conf, p, r) => new GpuMapInPandasExecMeta(mapPy, conf, p, r)),
    exec[InMemoryTableScanExec](
      "Implementation of InMemoryTableScanExec to use GPU accelerated caching",
      ExecChecks((TypeSig.commonCudfTypes + TypeSig.DECIMAL_128 + TypeSig.STRUCT + TypeSig.ARRAY +
          TypeSig.MAP + GpuTypeShims.additionalCommonOperatorSupportedTypes).nested(), TypeSig.all),
      (scan, conf, p, r) => new InMemoryTableScanMeta(scan, conf, p, r)),
    neverReplaceExec[AlterNamespaceSetPropertiesExec]("Namespace metadata operation"),
    neverReplaceExec[CreateNamespaceExec]("Namespace metadata operation"),
    neverReplaceExec[DescribeNamespaceExec]("Namespace metadata operation"),
    neverReplaceExec[DropNamespaceExec]("Namespace metadata operation"),
    neverReplaceExec[SetCatalogAndNamespaceExec]("Namespace metadata operation"),
    SparkShimImpl.neverReplaceShowCurrentNamespaceCommand,
    neverReplaceExec[ShowNamespacesExec]("Namespace metadata operation"),
    neverReplaceExec[AlterTableExec]("Table metadata operation"),
    neverReplaceExec[CreateTableExec]("Table metadata operation"),
    neverReplaceExec[DeleteFromTableExec]("Table metadata operation"),
    neverReplaceExec[DescribeTableExec]("Table metadata operation"),
    neverReplaceExec[DropTableExec]("Table metadata operation"),
    neverReplaceExec[AtomicReplaceTableExec]("Table metadata operation"),
    neverReplaceExec[RefreshTableExec]("Table metadata operation"),
    neverReplaceExec[RenameTableExec]("Table metadata operation"),
    neverReplaceExec[ReplaceTableExec]("Table metadata operation"),
    neverReplaceExec[ShowTablePropertiesExec]("Table metadata operation"),
    neverReplaceExec[ShowTablesExec]("Table metadata operation"),
    neverReplaceExec[AdaptiveSparkPlanExec]("Wrapper for adaptive query plan"),
    neverReplaceExec[BroadcastQueryStageExec]("Broadcast query stage"),
    neverReplaceExec[ShuffleQueryStageExec]("Shuffle query stage")
  ).collect { case r if r != null => (r.getClassFor.asSubclass(classOf[SparkPlan]), r) }.toMap

  lazy val execs: Map[Class[_ <: SparkPlan], ExecRule[_ <: SparkPlan]] =
    commonExecs ++ GpuHiveOverrides.execs ++ ExternalSource.execRules ++
      SparkShimImpl.getExecs // Shim execs at the end; shims get the last word in substitutions.

  def getTimeParserPolicy: TimeParserPolicy = {
    val policy = SQLConf.get.getConfString(SQLConf.LEGACY_TIME_PARSER_POLICY.key, "EXCEPTION")
    policy.toUpperCase match {
      case "LEGACY" => LegacyTimeParserPolicy
      case "EXCEPTION" => ExceptionTimeParserPolicy
      case "CORRECTED" => CorrectedTimeParserPolicy
    }
  }

  val preRowToColProjection = TreeNodeTag[Seq[NamedExpression]]("rapids.gpu.preRowToColProcessing")

  val postColToRowProjection = TreeNodeTag[Seq[NamedExpression]](
    "rapids.gpu.postColToRowProcessing")

  def wrapAndTagPlan(plan: SparkPlan, conf: RapidsConf): SparkPlanMeta[SparkPlan] = {
    val wrap = GpuOverrides.wrapPlan(plan, conf, None)
    wrap.tagForGpu()
    wrap
  }

  private def doConvertPlan(wrap: SparkPlanMeta[SparkPlan], conf: RapidsConf,
      optimizations: Seq[Optimization]): SparkPlan = {
    val convertedPlan = wrap.convertIfNeeded()
    val sparkPlan = addSortsIfNeeded(convertedPlan, conf)
    GpuOverrides.listeners.foreach(_.optimizedPlan(wrap, sparkPlan, optimizations))
    sparkPlan
  }

  private def getOptimizations(wrap: SparkPlanMeta[SparkPlan],
      conf: RapidsConf): Seq[Optimization] = {
    if (conf.optimizerEnabled) {
      // we need to run these rules both before and after CBO because the cost
      // is impacted by forcing operators onto CPU due to other rules that we have
      wrap.runAfterTagRules()
      val optimizer = try {
        ShimLoaderTemp.newOptimizerClass(conf.optimizerClassName)
      } catch {
        case e: Exception =>
          throw new RuntimeException(s"Failed to create optimizer ${conf.optimizerClassName}", e)
      }
      optimizer.optimize(conf, wrap)
    } else {
      Seq.empty
    }
  }

  private def addSortsIfNeeded(plan: SparkPlan, conf: RapidsConf): SparkPlan = {
    plan.transformUp {
      case operator: SparkPlan =>
        ensureOrdering(operator, conf)
    }
  }

  // copied from Spark EnsureRequirements but only does the ordering checks and
  // check to convert any SortExec added to GpuSortExec
  private def ensureOrdering(operator: SparkPlan, conf: RapidsConf): SparkPlan = {
    val requiredChildOrderings: Seq[Seq[SortOrder]] = operator.requiredChildOrdering
    var children: Seq[SparkPlan] = operator.children
    assert(requiredChildOrderings.length == children.length)

    // Now that we've performed any necessary shuffles, add sorts to guarantee output orderings:
    children = children.zip(requiredChildOrderings).map { case (child, requiredOrdering) =>
      // If child.outputOrdering already satisfies the requiredOrdering, we do not need to sort.
      if (SortOrder.orderingSatisfies(child.outputOrdering, requiredOrdering)) {
        child
      } else {
        val sort = SortExec(requiredOrdering, global = false, child = child)
        // just specifically check Sort to see if we can change Sort to GPUSort
        val sortMeta = new GpuSortMeta(sort, conf, None, new SortDataFromReplacementRule)
        sortMeta.initReasons()
        sortMeta.tagPlanForGpu()
        if (sortMeta.canThisBeReplaced) {
          sortMeta.convertToGpu()
        } else {
          sort
        }
      }
    }
    operator.withNewChildren(children)
  }

  private final class SortDataFromReplacementRule extends DataFromReplacementRule {
    override val operationName: String = "Exec"
    override def confKey = "spark.rapids.sql.exec.SortExec"

    override def getChecks: Option[TypeChecks[_]] = None
  }

  /**
   * Only run the explain and don't actually convert or run on GPU.
   * This gets the plan from the dataframe so it's after catalyst has run through all the
   * rules to modify the plan. This means we have to try to undo some of the last rules
   * to make it close to when the columnar rules would normally run on the plan.
   */
  def explainPotentialGpuPlan(df: DataFrame, explain: String): String = {
    val plan = df.queryExecution.executedPlan
    val conf = new RapidsConf(plan.conf)
    val updatedPlan = prepareExplainOnly(plan)
    // Here we look for subqueries to pull out and do the explain separately on them.
    val subQueryExprs = getSubQueriesFromPlan(plan)
    val preparedSubPlans = subQueryExprs.map(_.plan).map(prepareExplainOnly(_))
    val subPlanExplains = preparedSubPlans.map(explainSinglePlan(_, conf, explain))
    val topPlanExplain = explainSinglePlan(updatedPlan, conf, explain)
    (subPlanExplains :+ topPlanExplain).mkString("\n")
  }

  private def explainSinglePlan(updatedPlan: SparkPlan, conf: RapidsConf,
      explain: String): String = {
    val wrap = wrapAndTagPlan(updatedPlan, conf)
    val reasonsToNotReplaceEntirePlan = wrap.getReasonsNotToReplaceEntirePlan
    if (conf.allowDisableEntirePlan && reasonsToNotReplaceEntirePlan.nonEmpty) {
      "Can't replace any part of this plan due to: " +
        s"${reasonsToNotReplaceEntirePlan.mkString(",")}"
    } else {
      wrap.runAfterTagRules()
      wrap.tagForExplain()
      val shouldExplainAll = explain.equalsIgnoreCase("ALL")
      wrap.explain(shouldExplainAll)
    }
  }

  /**
   * Use explain mode on an active SQL plan as its processed through catalyst.
   * This path is the same as being run through the plugin running on hosts with
   * GPUs.
   */
  private def explainCatalystSQLPlan(updatedPlan: SparkPlan, conf: RapidsConf): Unit = {
    // Since we set "NOT_ON_GPU" as the default value of spark.rapids.sql.explain, here we keep
    // "ALL" as default value of "explainSetting", unless spark.rapids.sql.explain is changed
    // by the user.
    val explainSetting = if (conf.shouldExplain &&
      conf.isConfExplicitlySet(RapidsConf.EXPLAIN.key)) {
      conf.explain
    } else {
      "ALL"
    }
    val explainOutput = explainSinglePlan(updatedPlan, conf, explainSetting)
    if (explainOutput.nonEmpty) {
      logWarning(s"\n$explainOutput")
    }
  }

  private def getSubqueryExpressions(e: Expression): Seq[ExecSubqueryExpression] = {
    val childExprs = e.children.flatMap(getSubqueryExpressions(_))
    val res = e match {
      case sq: ExecSubqueryExpression => Seq(sq)
      case _ => Seq.empty
    }
    childExprs ++ res
  }

  private def getSubQueriesFromPlan(plan: SparkPlan): Seq[ExecSubqueryExpression] = {
    val childPlans = plan.children.flatMap(getSubQueriesFromPlan)
    val pSubs = plan.expressions.flatMap(getSubqueryExpressions)
    childPlans ++ pSubs
  }

  private def prepareExplainOnly(plan: SparkPlan): SparkPlan = {
    // Strip out things that would have been added after our GPU plugin would have
    // processed the plan.
    // AQE we look at the input plan so pretty much just like if AQE wasn't enabled.
    val planAfter = plan.transformUp {
      case ia: InputAdapter => prepareExplainOnly(ia.child)
      case ws: WholeStageCodegenExec => prepareExplainOnly(ws.child)
      case c2r: ColumnarToRowExec => prepareExplainOnly(c2r.child)
      case re: ReusedExchangeExec => prepareExplainOnly(re.child)
      case aqe: AdaptiveSparkPlanExec =>
        prepareExplainOnly(SparkShimImpl.getAdaptiveInputPlan(aqe))
      case sub: SubqueryExec => prepareExplainOnly(sub.child)
    }
    planAfter
  }
}

/**
 * Note, this class should not be referenced directly in source code.
 * It should be loaded by reflection using ShimLoader.newInstanceOf, see ./docs/dev/shims.md
 */
protected class ExplainPlanImpl extends ExplainPlanBase {
  override def explainPotentialGpuPlan(df: DataFrame, explain: String): String = {
    GpuOverrides.explainPotentialGpuPlan(df, explain)
  }
}

// work around any GpuOverride failures
object GpuOverrideUtil extends Logging {
  def tryOverride(fn: SparkPlan => SparkPlan): SparkPlan => SparkPlan = { plan =>
    val planOriginal = plan.clone()
    val failOnError = TEST_CONF.get(plan.conf) || !SUPPRESS_PLANNING_FAILURE.get(plan.conf)
    try {
      fn(plan)
    } catch {
      case NonFatal(t) if !failOnError =>
        logWarning("Failed to apply GPU overrides, falling back on the original plan: " + t, t)
        planOriginal
      case fatal: Throwable =>
        logError("Encountered an exception applying GPU overrides " + fatal, fatal)
        throw fatal
    }
  }
}

/** Tag the initial plan when AQE is enabled */
case class GpuQueryStagePrepOverrides() extends Rule[SparkPlan] with Logging {
  override def apply(sparkPlan: SparkPlan): SparkPlan = GpuOverrideUtil.tryOverride { plan =>
    // Note that we disregard the GPU plan returned here and instead rely on side effects of
    // tagging the underlying SparkPlan.
    GpuOverrides().applyWithContext(plan, Some("AQE Query Stage Prep"))
    // return the original plan which is now modified as a side-effect of invoking GpuOverrides
    plan
  }(sparkPlan)
}

case class GpuOverrides() extends Rule[SparkPlan] with Logging {

  // Spark calls this method once for the whole plan when AQE is off. When AQE is on, it
  // gets called once for each query stage (where a query stage is an `Exchange`).
  override def apply(sparkPlan: SparkPlan): SparkPlan = applyWithContext(sparkPlan, None)

  def applyWithContext(sparkPlan: SparkPlan, context: Option[String]): SparkPlan =
      GpuOverrideUtil.tryOverride { plan =>
    val conf = new RapidsConf(plan.conf)
    if (conf.isSqlEnabled && conf.isSqlExecuteOnGPU) {
      GpuOverrides.logDuration(conf.shouldExplain,
        t => f"Plan conversion to the GPU took $t%.2f ms") {
        var updatedPlan = updateForAdaptivePlan(plan, conf)
        updatedPlan = HybridExecutionUtils.tryToApplyHybridScanRules(updatedPlan, conf)
        updatedPlan = SparkShimImpl.applyShimPlanRules(updatedPlan, conf)
        updatedPlan = applyOverrides(updatedPlan, conf)
        if (conf.logQueryTransformations) {
          val logPrefix = context.map(str => s"[$str]").getOrElse("")
          logWarning(s"${logPrefix}Transformed query:" +
            s"\nOriginal Plan:\n$plan\nTransformed Plan:\n$updatedPlan")
        }
        updatedPlan
      }
    } else if (conf.isSqlEnabled && conf.isSqlExplainOnlyEnabled) {
      // this mode logs the explain output and returns the original CPU plan
      var updatedPlan = updateForAdaptivePlan(plan, conf)
      updatedPlan = HybridExecutionUtils.tryToApplyHybridScanRules(updatedPlan, conf)
      updatedPlan = SparkShimImpl.applyShimPlanRules(updatedPlan, conf)
      GpuOverrides.explainCatalystSQLPlan(updatedPlan, conf)
      plan
    } else {
      plan
    }
  }(sparkPlan)

  private def updateForAdaptivePlan(plan: SparkPlan, conf: RapidsConf): SparkPlan = {
    if (plan.conf.adaptiveExecutionEnabled) {
      // AQE can cause Spark to inject undesired CPU shuffles into the plan because GPU and CPU
      // distribution expressions are not semantically equal.
      var newPlan = GpuOverrides.removeExtraneousShuffles(plan, conf)

      // Some Spark implementations are caching CPU exchanges for reuse which can be problematic
      // when the RAPIDS Accelerator replaces the original exchange.
      if (conf.isAqeExchangeReuseFixupEnabled && plan.conf.exchangeReuseEnabled) {
        newPlan = GpuOverrides.fixupCpuReusedExchanges(newPlan)
      }

      // AQE can cause ReusedExchangeExec instance to cache the wrong aggregation buffer type
      // compared to the desired buffer type from a reused GPU shuffle.
      GpuOverrides.fixupReusedExchangeOutputs(newPlan)
    } else {
      plan
    }
  }

  /**
   *  Determine whether query is running against Delta Lake _delta_log JSON files or
   *  if Delta is doing stats collection that ends up hardcoding the use of AQE,
   *  even though the AQE setting is disabled. To protect against the latter, we
   *  check for a ScalaUDF using a tahoe.Snapshot function and if we ever see
   *  an AdaptiveSparkPlan on a Spark version we don't expect, fallback to the
   *  CPU for those plans.
   *  Note that the Delta Lake delta log checkpoint parquet files are just inefficient
   *  to have to copy the data to GPU and then back off after it does the scan on
   *  Delta Table Checkpoint, so have the entire plan fallback to CPU at that point.
   */
  def isDeltaLakeMetadataQuery(plan: SparkPlan, detectDeltaCheckpoint: Boolean): Boolean = {
    val deltaLogScans = PlanUtils.findOperators(plan, {
      case f: FileSourceScanExec if DeltaLakeUtils.isDatabricksDeltaLakeScan(f) =>
        logDebug(s"Fallback for FileSourceScanExec with _databricks_internal: $f")
        true
      case f: FileSourceScanExec =>
        val checkDeltaFunc = (name: String) => if (detectDeltaCheckpoint) {
          name.contains("/_delta_log/") && (name.endsWith(".json") ||
            (name.endsWith(".parquet") && new Path(name).getName().contains("checkpoint")))
        } else {
          name.contains("/_delta_log/") && name.endsWith(".json")
        }

        // example filename: "file:/tmp/delta-table/_delta_log/00000000000000000000.json"
        val found = StaticPartitionShims.getStaticPartitions(f.relation).map { parts =>
          parts.exists { part =>
            part.files.exists(partFile => checkDeltaFunc(partFile.filePath.toString))
          }
        }.getOrElse {
          f.relation.location.rootPaths.exists { path =>
            checkDeltaFunc(path.toString)
          }
        }
        if (found) {
          logDebug(s"Fallback for FileSourceScanExec delta log: $f")
        }
        found
      case rdd: RDDScanExec =>
        // example rdd name: "Delta Table State #1 - file:///tmp/delta-table/_delta_log" or
        // "Scan ExistingRDD Delta Table Checkpoint with Stats #1 -
        // file:///tmp/delta-table/_delta_log"
        val found = rdd.inputRDD != null &&
          rdd.inputRDD.name != null &&
          (rdd.inputRDD.name.startsWith("Delta Table State")
            || rdd.inputRDD.name.startsWith("Delta Table Checkpoint")) &&
          rdd.inputRDD.name.endsWith("/_delta_log")
        if (found) {
          logDebug(s"Fallback for RDDScanExec delta log: $rdd")
        }
        found
      case aqe: AdaptiveSparkPlanExec if
        !AQEUtils.isAdaptiveExecutionSupportedInSparkVersion(plan.conf) =>
        logDebug(s"AdaptiveSparkPlanExec found on unsupported Spark Version: $aqe")
        true
      case project: ProjectExec if
        !AQEUtils.isAdaptiveExecutionSupportedInSparkVersion(plan.conf) =>
        val foundExprs = project.expressions.flatMap { e =>
          PlanUtils.findExpressions(e, {
            case udf: ScalaUDF =>
              val contains = udf.function.getClass.getCanonicalName.contains("tahoe.Snapshot")
              if (contains) {
                logDebug(s"Found ScalaUDF with tahoe.Snapshot: $udf," +
                  s" function class name is: ${udf.function.getClass.getCanonicalName}")
              }
              contains
            case _ => false
          })
        }
        if (foundExprs.nonEmpty) {
          logDebug(s"Project with Snapshot ScalaUDF: $project")
        }
        foundExprs.nonEmpty
      case mp: MapPartitionsExec if mp.func.toString.contains(".tahoe.Snapshot") =>
        true
      case _ =>
        false
    })
    deltaLogScans.nonEmpty
  }

  private def applyOverrides(plan: SparkPlan, conf: RapidsConf): SparkPlan = {
    val wrap = GpuOverrides.wrapAndTagPlan(plan, conf)
    val detectDeltaCheckpoint = conf.isDetectDeltaCheckpointQueries
    if (conf.isDetectDeltaLogQueries && isDeltaLakeMetadataQuery(plan, detectDeltaCheckpoint)) {
      wrap.entirePlanWillNotWork("Delta Lake metadata queries are not efficient on GPU")
    }
    val reasonsToNotReplaceEntirePlan = wrap.getReasonsNotToReplaceEntirePlan
    if (conf.allowDisableEntirePlan && reasonsToNotReplaceEntirePlan.nonEmpty) {
      if (conf.shouldExplain) {
        logWarning("Can't replace any part of this plan due to: " +
            s"${reasonsToNotReplaceEntirePlan.mkString(",")}")
      }
      plan
    } else {
      val optimizations = GpuOverrides.getOptimizations(wrap, conf)
      wrap.runAfterTagRules()
      if (conf.shouldExplain) {
        wrap.tagForExplain()
        val explain = wrap.explain(conf.shouldExplainAll)
        if (explain.nonEmpty) {
          logWarning(s"\n$explain")
          if (conf.optimizerShouldExplainAll && optimizations.nonEmpty) {
            logWarning(s"Cost-based optimizations applied:\n${optimizations.mkString("\n")}")
          }
        }
      }
      val convertedPlan = GpuOverrides.doConvertPlan(wrap, conf, optimizations)
      if (conf.isTagLoreIdEnabled) {
        GpuLore.tagForLore(convertedPlan, conf)
      } else {
        convertedPlan
      }
    }
  }
}<|MERGE_RESOLUTION|>--- conflicted
+++ resolved
@@ -1473,7 +1473,6 @@
         override def convertToGpu(lhs: Expression, rhs: Expression): GpuExpression =
           GpuBitwiseXor(lhs, rhs)
       }),
-<<<<<<< HEAD
     expr[BitwiseNot](
       "Returns the bitwise NOT of the operands",
       ExprChecks.unaryProjectAndAstInputMatchesOutput(
@@ -1488,7 +1487,6 @@
         TypeSig.integral + TypeSig.BOOLEAN, TypeSig.integral + TypeSig.BOOLEAN),
       (a, conf, p, r) => new UnaryExprMeta[BitwiseCount](a, conf, p, r) {
         override def convertToGpu(child: Expression): GpuExpression = GpuBitwiseCount(child)
-=======
     expr[BitAndAgg](
       "Returns the bitwise AND of all non-null input values",
       ExprChecks.reductionAndGroupByAgg(
@@ -1515,7 +1513,6 @@
       (a, conf, p, r) => new AggExprMeta[BitXorAgg](a, conf, p, r) {
         override def convertToGpu(childExprs: Seq[Expression]): GpuExpression =
           GpuBitXorAgg(childExprs.head)
->>>>>>> 19f157e9
       }),
     expr[Coalesce] (
       "Returns the first non-null argument if exists. Otherwise, null",
