/*
 * Copyright (c) 2019-2023, NVIDIA CORPORATION.
 *
 * Licensed under the Apache License, Version 2.0 (the "License");
 * you may not use this file except in compliance with the License.
 * You may obtain a copy of the License at
 *
 *     http://www.apache.org/licenses/LICENSE-2.0
 *
 * Unless required by applicable law or agreed to in writing, software
 * distributed under the License is distributed on an "AS IS" BASIS,
 * WITHOUT WARRANTIES OR CONDITIONS OF ANY KIND, either express or implied.
 * See the License for the specific language governing permissions and
 * limitations under the License.
 */

package com.nvidia.spark.rapids

import java.time.ZoneId

import scala.collection.mutable.ListBuffer
import scala.reflect.ClassTag
import scala.util.control.NonFatal

import ai.rapids.cudf.DType
import com.nvidia.spark.rapids.RapidsConf.{SUPPRESS_PLANNING_FAILURE, TEST_CONF}
import com.nvidia.spark.rapids.shims._
import org.apache.hadoop.fs.Path

import org.apache.spark.internal.Logging
import org.apache.spark.rapids.shims.GpuShuffleExchangeExec
import org.apache.spark.sql.{DataFrame, SparkSession}
import org.apache.spark.sql.catalyst.expressions._
import org.apache.spark.sql.catalyst.expressions.aggregate._
import org.apache.spark.sql.catalyst.expressions.rapids.TimeStamp
import org.apache.spark.sql.catalyst.json.rapids.GpuJsonScan
import org.apache.spark.sql.catalyst.optimizer.NormalizeNaNAndZero
import org.apache.spark.sql.catalyst.plans.physical._
import org.apache.spark.sql.catalyst.rules.Rule
import org.apache.spark.sql.catalyst.trees.TreeNodeTag
import org.apache.spark.sql.catalyst.util.ArrayData
import org.apache.spark.sql.connector.read.Scan
import org.apache.spark.sql.execution._
import org.apache.spark.sql.execution.adaptive.{AdaptiveSparkPlanExec, BroadcastQueryStageExec, ShuffleQueryStageExec}
import org.apache.spark.sql.execution.aggregate.{HashAggregateExec, ObjectHashAggregateExec, SortAggregateExec}
import org.apache.spark.sql.execution.columnar.InMemoryTableScanExec
import org.apache.spark.sql.execution.command.{DataWritingCommand, DataWritingCommandExec, ExecutedCommandExec, RunnableCommand}
import org.apache.spark.sql.execution.datasources.{InsertIntoHadoopFsRelationCommand, SaveIntoDataSourceCommand}
import org.apache.spark.sql.execution.datasources.csv.CSVFileFormat
import org.apache.spark.sql.execution.datasources.json.JsonFileFormat
import org.apache.spark.sql.execution.datasources.parquet.ParquetFileFormat
import org.apache.spark.sql.execution.datasources.text.TextFileFormat
import org.apache.spark.sql.execution.datasources.v2._
import org.apache.spark.sql.execution.datasources.v2.csv.CSVScan
import org.apache.spark.sql.execution.datasources.v2.json.JsonScan
import org.apache.spark.sql.execution.exchange.{BroadcastExchangeExec, ENSURE_REQUIREMENTS, ReusedExchangeExec, ShuffleExchangeExec}
import org.apache.spark.sql.execution.joins._
import org.apache.spark.sql.execution.python._
import org.apache.spark.sql.execution.window.WindowExec
import org.apache.spark.sql.hive.rapids.GpuHiveOverrides
import org.apache.spark.sql.internal.SQLConf
import org.apache.spark.sql.rapids._
import org.apache.spark.sql.rapids.catalyst.expressions.GpuRand
import org.apache.spark.sql.rapids.execution._
import org.apache.spark.sql.rapids.execution.python._
import org.apache.spark.sql.rapids.execution.python.GpuFlatMapGroupsInPandasExecMeta
import org.apache.spark.sql.rapids.shims.GpuTimeAdd
import org.apache.spark.sql.rapids.zorder.ZOrderRules
import org.apache.spark.sql.types._
import org.apache.spark.unsafe.types.{CalendarInterval, UTF8String}

/**
 * Base class for all ReplacementRules
 * @param doWrap wraps a part of the plan in a [[RapidsMeta]] for further processing.
 * @param desc a description of what this part of the plan does.
 * @param tag metadata used to determine what INPUT is at runtime.
 * @tparam INPUT the exact type of the class we are wrapping.
 * @tparam BASE the generic base class for this type of stage, i.e. SparkPlan, Expression, etc.
 * @tparam WRAP_TYPE base class that should be returned by doWrap.
 */
abstract class ReplacementRule[INPUT <: BASE, BASE, WRAP_TYPE <: RapidsMeta[INPUT, BASE, _]](
    protected var doWrap: (
        INPUT,
        RapidsConf,
        Option[RapidsMeta[_, _, _]],
        DataFromReplacementRule) => WRAP_TYPE,
    protected var desc: String,
    protected val checks: Option[TypeChecks[_]],
    final val tag: ClassTag[INPUT]) extends DataFromReplacementRule {

  private var _incompatDoc: Option[String] = None
  private var _disabledDoc: Option[String] = None
  private var _visible: Boolean = true

  def isVisible: Boolean = _visible
  def description: String = desc

  override def incompatDoc: Option[String] = _incompatDoc
  override def disabledMsg: Option[String] = _disabledDoc
  override def getChecks: Option[TypeChecks[_]] = checks

  /**
   * Mark this expression as incompatible with the original Spark version
   * @param str a description of how it is incompatible.
   * @return this for chaining.
   */
  final def incompat(str: String) : this.type = {
    _incompatDoc = Some(str)
    this
  }

  /**
   * Mark this expression as disabled by default.
   * @param str a description of why it is disabled by default.
   * @return this for chaining.
   */
  final def disabledByDefault(str: String) : this.type = {
    _disabledDoc = Some(str)
    this
  }

  final def invisible(): this.type = {
    _visible = false
    this
  }

  /**
   * Provide a function that will wrap a spark type in a [[RapidsMeta]] instance that is used for
   * conversion to a GPU version.
   * @param func the function
   * @return this for chaining.
   */
  final def wrap(func: (
      INPUT,
      RapidsConf,
      Option[RapidsMeta[_, _, _]],
      DataFromReplacementRule) => WRAP_TYPE): this.type = {
    doWrap = func
    this
  }

  /**
   * Set a description of what the operation does.
   * @param str the description.
   * @return this for chaining
   */
  final def desc(str: String): this.type = {
    this.desc = str
    this
  }

  private var confKeyCache: String = null
  protected val confKeyPart: String

  override def confKey: String = {
    if (confKeyCache == null) {
      confKeyCache = "spark.rapids.sql." + confKeyPart + "." + tag.runtimeClass.getSimpleName
    }
    confKeyCache
  }

  def notes(): Option[String] = if (incompatDoc.isDefined) {
    Some(s"This is not 100% compatible with the Spark version because ${incompatDoc.get}")
  } else if (disabledMsg.isDefined) {
    Some(s"This is disabled by default because ${disabledMsg.get}")
  } else {
    None
  }

  def confHelp(asTable: Boolean = false, sparkSQLFunctions: Option[String] = None): Unit = {
    if (_visible) {
      val notesMsg = notes()
      if (asTable) {
        import ConfHelper.makeConfAnchor
        print(s"${makeConfAnchor(confKey)}")
        if (sparkSQLFunctions.isDefined) {
          print(s"|${sparkSQLFunctions.get}")
        }
        val incompatOps = RapidsConf.INCOMPATIBLE_OPS.asInstanceOf[ConfEntryWithDefault[Boolean]]
        val expressionEnabled = disabledMsg.isEmpty &&
          (incompatDoc.isEmpty || incompatOps.defaultValue)
        print(s"|$desc|$expressionEnabled|")
        if (notesMsg.isDefined) {
          print(s"${notesMsg.get}")
        } else {
          print("None")
        }
        println("|")
      } else {
        println(s"$confKey:")
        println(s"\tEnable (true) or disable (false) the $tag $operationName.")
        if (sparkSQLFunctions.isDefined) {
          println(s"\tsql function: ${sparkSQLFunctions.get}")
        }
        println(s"\t$desc")
        if (notesMsg.isDefined) {
          println(s"\t${notesMsg.get}")
        }
        println(s"\tdefault: ${notesMsg.isEmpty}")
        println()
      }
    }
  }

  final def wrap(
      op: BASE,
      conf: RapidsConf,
      parent: Option[RapidsMeta[_, _, _]],
      r: DataFromReplacementRule): WRAP_TYPE = {
    doWrap(op.asInstanceOf[INPUT], conf, parent, r)
  }

  def getClassFor: Class[_] = tag.runtimeClass
}

/**
 * Holds everything that is needed to replace an Expression with a GPU enabled version.
 */
class ExprRule[INPUT <: Expression](
    doWrap: (
        INPUT,
        RapidsConf,
        Option[RapidsMeta[_, _, _]],
        DataFromReplacementRule) => BaseExprMeta[INPUT],
    desc: String,
    checks: Option[ExprChecks],
    tag: ClassTag[INPUT])
  extends ReplacementRule[INPUT, Expression, BaseExprMeta[INPUT]](
    doWrap, desc, checks, tag) {

  override val confKeyPart = "expression"
  override val operationName = "Expression"
}

/**
 * Holds everything that is needed to replace a `Scan` with a GPU enabled version.
 */
class ScanRule[INPUT <: Scan](
    doWrap: (
        INPUT,
        RapidsConf,
        Option[RapidsMeta[_, _, _]],
        DataFromReplacementRule) => ScanMeta[INPUT],
    desc: String,
    tag: ClassTag[INPUT])
  extends ReplacementRule[INPUT, Scan, ScanMeta[INPUT]](
    doWrap, desc, None, tag) {

  override val confKeyPart: String = "input"
  override val operationName: String = "Input"
}

/**
 * Holds everything that is needed to replace a `Partitioning` with a GPU enabled version.
 */
class PartRule[INPUT <: Partitioning](
    doWrap: (
        INPUT,
        RapidsConf,
        Option[RapidsMeta[_, _, _]],
        DataFromReplacementRule) => PartMeta[INPUT],
    desc: String,
    checks: Option[PartChecks],
    tag: ClassTag[INPUT])
  extends ReplacementRule[INPUT, Partitioning, PartMeta[INPUT]](
    doWrap, desc, checks, tag) {

  override val confKeyPart: String = "partitioning"
  override val operationName: String = "Partitioning"
}

/**
 * Holds everything that is needed to replace a `SparkPlan` with a GPU enabled version.
 */
class ExecRule[INPUT <: SparkPlan](
    doWrap: (
        INPUT,
        RapidsConf,
        Option[RapidsMeta[_, _, _]],
        DataFromReplacementRule) => SparkPlanMeta[INPUT],
    desc: String,
    checks: Option[ExecChecks],
    tag: ClassTag[INPUT])
  extends ReplacementRule[INPUT, SparkPlan, SparkPlanMeta[INPUT]](
    doWrap, desc, checks, tag) {

  // TODO finish this...

  override val confKeyPart: String = "exec"
  override val operationName: String = "Exec"
}

/**
 * Holds everything that is needed to replace a `DataWritingCommand` with a
 * GPU enabled version.
 */
class DataWritingCommandRule[INPUT <: DataWritingCommand](
    doWrap: (
        INPUT,
        RapidsConf,
        Option[RapidsMeta[_, _, _]],
        DataFromReplacementRule) => DataWritingCommandMeta[INPUT],
    desc: String,
    tag: ClassTag[INPUT])
    extends ReplacementRule[INPUT, DataWritingCommand, DataWritingCommandMeta[INPUT]](
      doWrap, desc, None, tag) {

  override val confKeyPart: String = "output"
  override val operationName: String = "Output"
}

final class InsertIntoHadoopFsRelationCommandMeta(
    cmd: InsertIntoHadoopFsRelationCommand,
    conf: RapidsConf,
    parent: Option[RapidsMeta[_, _, _]],
    rule: DataFromReplacementRule)
    extends DataWritingCommandMeta[InsertIntoHadoopFsRelationCommand](cmd, conf, parent, rule) {

  private var fileFormat: Option[ColumnarFileFormat] = None

  override def tagSelfForGpu(): Unit = {
    if (cmd.bucketSpec.isDefined) {
      willNotWorkOnGpu("bucketing is not supported")
    }

    val spark = SparkSession.active

    fileFormat = cmd.fileFormat match {
      case _: CSVFileFormat =>
        willNotWorkOnGpu("CSV output is not supported")
        None
      case _: JsonFileFormat =>
        willNotWorkOnGpu("JSON output is not supported")
        None
      case f if GpuOrcFileFormat.isSparkOrcFormat(f) =>
        GpuOrcFileFormat.tagGpuSupport(this, spark, cmd.options, cmd.query.schema)
      case _: ParquetFileFormat =>
        GpuParquetFileFormat.tagGpuSupport(this, spark, cmd.options, cmd.query.schema)
      case _: TextFileFormat =>
        willNotWorkOnGpu("text output is not supported")
        None
      case f =>
        willNotWorkOnGpu(s"unknown file format: ${f.getClass.getCanonicalName}")
        None
    }
  }

  override def convertToGpu(): GpuDataWritingCommand = {
    val format = fileFormat.getOrElse(
      throw new IllegalStateException("fileFormat missing, tagSelfForGpu not called?"))

    GpuInsertIntoHadoopFsRelationCommand(
      cmd.outputPath,
      cmd.staticPartitions,
      cmd.ifPartitionNotExists,
      cmd.partitionColumns,
      cmd.bucketSpec,
      format,
      cmd.options,
      cmd.query,
      cmd.mode,
      cmd.catalogTable,
      cmd.fileIndex,
      cmd.outputColumnNames,
      conf.stableSort,
      conf.concurrentWriterPartitionFlushSize)
  }
}

/**
 * Holds everything that is needed to replace a `RunnableCommand` with a
 * GPU enabled version.
 */
class RunnableCommandRule[INPUT <: RunnableCommand](
    doWrap: (
        INPUT,
            RapidsConf,
            Option[RapidsMeta[_, _, _]],
            DataFromReplacementRule) => RunnableCommandMeta[INPUT],
    desc: String,
    tag: ClassTag[INPUT])
    extends ReplacementRule[INPUT, RunnableCommand, RunnableCommandMeta[INPUT]](
      doWrap, desc, None, tag) {

  override val confKeyPart: String = "command"
  override val operationName: String = "Command"
}

/**
 * Listener trait so that tests can confirm that the expected optimizations are being applied
 */
trait GpuOverridesListener {
  def optimizedPlan(
      plan: SparkPlanMeta[SparkPlan],
      sparkPlan: SparkPlan,
      costOptimizations: Seq[Optimization])
}

sealed trait FileFormatType
object CsvFormatType extends FileFormatType {
  override def toString = "CSV"
}
object HiveDelimitedTextFormatType extends FileFormatType {
  override def toString = "HiveText"
}
object ParquetFormatType extends FileFormatType {
  override def toString = "Parquet"
}
object OrcFormatType extends FileFormatType {
  override def toString = "ORC"
}
object JsonFormatType extends FileFormatType {
  override def toString = "JSON"
}
object AvroFormatType extends FileFormatType {
  override def toString = "Avro"
}
object IcebergFormatType extends FileFormatType {
  override def toString = "Iceberg"
}
object DeltaFormatType extends FileFormatType {
  override def toString = "Delta"
}

sealed trait FileFormatOp
object ReadFileOp extends FileFormatOp {
  override def toString = "read"
}
object WriteFileOp extends FileFormatOp {
  override def toString = "write"
}

object GpuOverrides extends Logging {
  val FLOAT_DIFFERS_GROUP_INCOMPAT =
    "when enabling these, there may be extra groups produced for floating point grouping " +
    "keys (e.g. -0.0, and 0.0)"
  val CASE_MODIFICATION_INCOMPAT =
    "the Unicode version used by cuDF and the JVM may differ, resulting in some " +
    "corner-case characters not changing case correctly."
  val UTC_TIMEZONE_ID = ZoneId.of("UTC").normalized()
  // Based on https://docs.oracle.com/javase/8/docs/api/java/util/regex/Pattern.html
  private[this] lazy val regexList: Seq[String] = Seq("\\", "\u0000", "\\x", "\t", "\n", "\r",
    "\f", "\\a", "\\e", "\\cx", "[", "]", "^", "&", ".", "*", "\\d", "\\D", "\\h", "\\H", "\\s",
    "\\S", "\\v", "\\V", "\\w", "\\w", "\\p", "$", "\\b", "\\B", "\\A", "\\G", "\\Z", "\\z", "\\R",
    "?", "|", "(", ")", "{", "}", "\\k", "\\Q", "\\E", ":", "!", "<=", ">")

  /**
   * Provides a way to log an info message about how long an operation took in milliseconds.
   */
  def logDuration[T](shouldLog: Boolean, msg: Double => String)(block: => T): T = {
    val start = System.nanoTime()
    val ret = block
    val end = System.nanoTime()
    if (shouldLog) {
      val timeTaken = (end - start).toDouble / java.util.concurrent.TimeUnit.MILLISECONDS.toNanos(1)
      logInfo(msg(timeTaken))
    }
    ret
  }

  private[this] val _gpuCommonTypes = TypeSig.commonCudfTypes + TypeSig.NULL + TypeSig.DECIMAL_64

  val pluginSupportedOrderableSig: TypeSig =
    _gpuCommonTypes + TypeSig.STRUCT.nested(_gpuCommonTypes)

  private[this] def isStructType(dataType: DataType) = dataType match {
    case StructType(_) => true
    case _ => false
  }

  private[this] def isArrayOfStructType(dataType: DataType) = dataType match {
    case ArrayType(elementType, _) =>
      elementType match {
        case StructType(_) => true
        case _ => false
      }
    case _ => false
  }

  // this listener mechanism is global and is intended for use by unit tests only
  private lazy val listeners: ListBuffer[GpuOverridesListener] =
    new ListBuffer[GpuOverridesListener]()

  def addListener(listener: GpuOverridesListener): Unit = {
    listeners += listener
  }

  def removeListener(listener: GpuOverridesListener): Unit = {
    listeners -= listener
  }

  def removeAllListeners(): Unit = {
    listeners.clear()
  }

  private def convertPartToGpuIfPossible(part: Partitioning, conf: RapidsConf): Partitioning = {
    part match {
      case _: GpuPartitioning => part
      case _ =>
        val wrapped = wrapPart(part, conf, None)
        wrapped.tagForGpu()
        if (wrapped.canThisBeReplaced) {
          wrapped.convertToGpu()
        } else {
          part
        }
    }
  }

  /**
   * Removes unnecessary CPU shuffles that Spark can add to the plan when it does not realize
   * a GPU partitioning satisfies a CPU distribution because CPU and GPU expressions are not
   * semantically equal.
   */
  def removeExtraneousShuffles(plan: SparkPlan, conf: RapidsConf): SparkPlan = {
    plan.transformUp {
      case cpuShuffle: ShuffleExchangeExec =>
        cpuShuffle.child match {
          case sqse: ShuffleQueryStageExec =>
            GpuTransitionOverrides.getNonQueryStagePlan(sqse) match {
              case gpuShuffle: GpuShuffleExchangeExecBase =>
                val converted = convertPartToGpuIfPossible(cpuShuffle.outputPartitioning, conf)
                if (converted == gpuShuffle.outputPartitioning) {
                  sqse
                } else {
                  cpuShuffle
                }
              case _ => cpuShuffle
            }
          case _ => cpuShuffle
        }
    }
  }

  /**
   * On some Spark platforms, AQE planning can result in old CPU exchanges being placed in the
   * plan even after they have been replaced previously. This looks for subquery reuses of CPU
   * exchanges that can be replaced with recently planned GPU exchanges that match the original
   * CPU plan
   */
  def fixupCpuReusedExchanges(plan: SparkPlan): SparkPlan = {
    plan.transformUp {
      case bqse: BroadcastQueryStageExec =>
        bqse.plan match {
          case ReusedExchangeExec(output, b: BroadcastExchangeExec) =>
            val cpuCanonical = b.canonicalized.asInstanceOf[BroadcastExchangeExec]
            val gpuExchange = ExchangeMappingCache.findGpuExchangeReplacement(cpuCanonical)
            gpuExchange.map { g =>
              SparkShimImpl.newBroadcastQueryStageExec(bqse, ReusedExchangeExec(output, g))
            }.getOrElse(bqse)
          case _ => bqse
        }
    }
  }

  /**
   * Searches the plan for ReusedExchangeExec instances containing a GPU shuffle where the
   * output types between the two plan nodes do not match. In such a case the ReusedExchangeExec
   * will be updated to match the GPU shuffle output types.
   */
  def fixupReusedExchangeOutputs(plan: SparkPlan): SparkPlan = {
    def outputTypesMatch(a: Seq[Attribute], b: Seq[Attribute]): Boolean =
      a.corresponds(b)((x, y) => x.dataType == y.dataType)
    plan.transformUp {
      case sqse: ShuffleQueryStageExec =>
        sqse.plan match {
          case ReusedExchangeExec(output, gsee: GpuShuffleExchangeExecBase) if (
              !outputTypesMatch(output, gsee.output)) =>
            val newOutput = sqse.plan.output.zip(gsee.output).map { case (c, g) =>
              assert(c.isInstanceOf[AttributeReference] && g.isInstanceOf[AttributeReference],
                s"Expected AttributeReference but found $c and $g")
              AttributeReference(c.name, g.dataType, c.nullable, c.metadata)(c.exprId, c.qualifier)
            }
            AQEUtils.newReuseInstance(sqse, newOutput)
          case _ => sqse
        }
    }
  }

  @scala.annotation.tailrec
  def extractLit(exp: Expression): Option[Literal] = exp match {
    case l: Literal => Some(l)
    case a: Alias => extractLit(a.child)
    case _ => None
  }

  def isOfType(l: Option[Literal], t: DataType): Boolean = l.exists(_.dataType == t)

  def isStringLit(exp: Expression): Boolean =
    isOfType(extractLit(exp), StringType)

  def extractStringLit(exp: Expression): Option[String] = extractLit(exp) match {
    case Some(Literal(v: UTF8String, StringType)) =>
      val s = if (v == null) null else v.toString
      Some(s)
    case _ => None
  }

  def isLit(exp: Expression): Boolean = extractLit(exp).isDefined

  def isNullLit(lit: Literal): Boolean = {
    lit.value == null
  }

  def isSupportedStringReplacePattern(strLit: String): Boolean = {
    // check for regex special characters, except for \u0000 which we can support
    !regexList.filterNot(_ == "\u0000").exists(pattern => strLit.contains(pattern))
  }

  def isSupportedStringReplacePattern(exp: Expression): Boolean = {
    extractLit(exp) match {
      case Some(Literal(null, _)) => false
      case Some(Literal(value: UTF8String, DataTypes.StringType)) =>
        val strLit = value.toString
        if (strLit.isEmpty) {
          false
        } else {
          // check for regex special characters, except for \u0000 which we can support
          isSupportedStringReplacePattern(strLit)
        }
      case _ => false
    }
  }

  def areAllSupportedTypes(types: DataType*): Boolean = types.forall(isSupportedType(_))

  /**
   * Is this particular type supported or not.
   * @param dataType the type to check
   * @param allowNull should NullType be allowed
   * @param allowDecimal should DecimalType be allowed
   * @param allowBinary should BinaryType be allowed
   * @param allowCalendarInterval should CalendarIntervalType be allowed
   * @param allowArray should ArrayType be allowed
   * @param allowStruct should StructType be allowed
   * @param allowStringMaps should a Map[String, String] specifically be allowed
   * @param allowMaps should MapType be allowed generically
   * @param allowNesting should nested types like array struct and map allow nested types
   *                     within them, or only primitive types.
   * @return true if it is allowed else false
   */
  def isSupportedType(dataType: DataType,
      allowNull: Boolean = false,
      allowDecimal: Boolean = false,
      allowBinary: Boolean = false,
      allowCalendarInterval: Boolean = false,
      allowArray: Boolean = false,
      allowStruct: Boolean = false,
      allowStringMaps: Boolean = false,
      allowMaps: Boolean = false,
      allowNesting: Boolean = false): Boolean = {
    def checkNested(dataType: DataType): Boolean = {
      isSupportedType(dataType,
        allowNull = allowNull,
        allowDecimal = allowDecimal,
        allowBinary = allowBinary && allowNesting,
        allowCalendarInterval = allowCalendarInterval && allowNesting,
        allowArray = allowArray && allowNesting,
        allowStruct = allowStruct && allowNesting,
        allowStringMaps = allowStringMaps && allowNesting,
        allowMaps = allowMaps && allowNesting,
        allowNesting = allowNesting)
    }
    dataType match {
      case BooleanType => true
      case ByteType => true
      case ShortType => true
      case IntegerType => true
      case LongType => true
      case FloatType => true
      case DoubleType => true
      case DateType => true
      case TimestampType =>
        TypeChecks.areTimestampsSupported(ZoneId.systemDefault()) &&
        TypeChecks.areTimestampsSupported(SQLConf.get.sessionLocalTimeZone)
      case StringType => true
      case dt: DecimalType if allowDecimal => dt.precision <= DType.DECIMAL64_MAX_PRECISION
      case NullType => allowNull
      case BinaryType => allowBinary
      case CalendarIntervalType => allowCalendarInterval
      case ArrayType(elementType, _) if allowArray => checkNested(elementType)
      case MapType(StringType, StringType, _) if allowStringMaps => true
      case MapType(keyType, valueType, _) if allowMaps =>
        checkNested(keyType) && checkNested(valueType)
      case StructType(fields) if allowStruct =>
        fields.map(_.dataType).forall(checkNested)
      case _ => false
    }
  }

  /**
   * Checks to see if any expressions are a String Literal
   */
  def isAnyStringLit(expressions: Seq[Expression]): Boolean =
    expressions.exists(isStringLit)

  def isOrContainsFloatingPoint(dataType: DataType): Boolean =
    TrampolineUtil.dataTypeExistsRecursively(dataType, dt => dt == FloatType || dt == DoubleType)

  def checkAndTagFloatAgg(dataType: DataType, conf: RapidsConf, meta: RapidsMeta[_,_,_]): Unit = {
    if (!conf.isFloatAggEnabled && isOrContainsFloatingPoint(dataType)) {
      meta.willNotWorkOnGpu("the GPU will aggregate floating point values in" +
          " parallel and the result is not always identical each time. This can cause" +
          " some Spark queries to produce an incorrect answer if the value is computed" +
          " more than once as part of the same query.  To enable this anyways set" +
          s" ${RapidsConf.ENABLE_FLOAT_AGG} to true.")
    }
  }

  /**
   * Helper function specific to ANSI mode for the aggregate functions that should
   * fallback, since we don't have the same overflow checks that Spark provides in
   * the CPU
   * @param checkType Something other than `None` triggers logic to detect whether
   *                  the agg should fallback in ANSI mode. Otherwise (None), it's
   *                  an automatic fallback.
   * @param meta agg expression meta
   */
  def checkAndTagAnsiAgg(checkType: Option[DataType], meta: AggExprMeta[_]): Unit = {
    val failOnError = SQLConf.get.ansiEnabled
    if (failOnError) {
      if (checkType.isDefined) {
        val typeToCheck = checkType.get
        val failedType = typeToCheck match {
          case _: DecimalType | LongType | IntegerType | ShortType | ByteType => true
          case _ =>  false
        }
        if (failedType) {
          meta.willNotWorkOnGpu(
            s"ANSI mode not supported for ${meta.expr} with $typeToCheck result type")
        }
      } else {
        // Average falls into this category, where it produces Doubles, but
        // internally it uses Double and Long, and Long could overflow (technically)
        // and failOnError given that it is based on catalyst Add.
        meta.willNotWorkOnGpu(
          s"ANSI mode not supported for ${meta.expr}")
      }
    }
  }

  def expr[INPUT <: Expression](
      desc: String,
      pluginChecks: ExprChecks,
      doWrap: (INPUT, RapidsConf, Option[RapidsMeta[_, _, _]], DataFromReplacementRule)
          => BaseExprMeta[INPUT])
      (implicit tag: ClassTag[INPUT]): ExprRule[INPUT] = {
    assert(desc != null)
    assert(doWrap != null)
    new ExprRule[INPUT](doWrap, desc, Some(pluginChecks), tag)
  }

  def scan[INPUT <: Scan](
      desc: String,
      doWrap: (INPUT, RapidsConf, Option[RapidsMeta[_, _, _]], DataFromReplacementRule)
          => ScanMeta[INPUT])
      (implicit tag: ClassTag[INPUT]): ScanRule[INPUT] = {
    assert(desc != null)
    assert(doWrap != null)
    new ScanRule[INPUT](doWrap, desc, tag)
  }

  def part[INPUT <: Partitioning](
      desc: String,
      checks: PartChecks,
      doWrap: (INPUT, RapidsConf, Option[RapidsMeta[_, _, _]], DataFromReplacementRule)
          => PartMeta[INPUT])
      (implicit tag: ClassTag[INPUT]): PartRule[INPUT] = {
    assert(desc != null)
    assert(doWrap != null)
    new PartRule[INPUT](doWrap, desc, Some(checks), tag)
  }

  /**
   * Create an exec rule that should never be replaced, because it is something that should always
   * run on the CPU, or should just be ignored totally for what ever reason.
   */
  def neverReplaceExec[INPUT <: SparkPlan](desc: String)
      (implicit tag: ClassTag[INPUT]): ExecRule[INPUT] = {
    assert(desc != null)
    def doWrap(
        exec: INPUT,
        conf: RapidsConf,
        p: Option[RapidsMeta[_, _, _]],
        cc: DataFromReplacementRule) =
      new DoNotReplaceOrWarnSparkPlanMeta[INPUT](exec, conf, p)
    new ExecRule[INPUT](doWrap, desc, None, tag).invisible()
  }

  def exec[INPUT <: SparkPlan](
      desc: String,
      pluginChecks: ExecChecks,
      doWrap: (INPUT, RapidsConf, Option[RapidsMeta[_, _, _]], DataFromReplacementRule)
          => SparkPlanMeta[INPUT])
    (implicit tag: ClassTag[INPUT]): ExecRule[INPUT] = {
    assert(desc != null)
    assert(doWrap != null)
    new ExecRule[INPUT](doWrap, desc, Some(pluginChecks), tag)
  }

  def dataWriteCmd[INPUT <: DataWritingCommand](
      desc: String,
      doWrap: (INPUT, RapidsConf, Option[RapidsMeta[_, _, _]], DataFromReplacementRule)
          => DataWritingCommandMeta[INPUT])
      (implicit tag: ClassTag[INPUT]): DataWritingCommandRule[INPUT] = {
    assert(desc != null)
    assert(doWrap != null)
    new DataWritingCommandRule[INPUT](doWrap, desc, tag)
  }

  def wrapExpr[INPUT <: Expression](
      expr: INPUT,
      conf: RapidsConf,
      parent: Option[RapidsMeta[_, _, _]]): BaseExprMeta[INPUT] =
    expressions.get(expr.getClass)
      .map(r => r.wrap(expr, conf, parent, r).asInstanceOf[BaseExprMeta[INPUT]])
      .getOrElse(new RuleNotFoundExprMeta(expr, conf, parent))

  lazy val fileFormats: Map[FileFormatType, Map[FileFormatOp, FileFormatChecks]] = Map(
    (CsvFormatType, FileFormatChecks(
      cudfRead = TypeSig.commonCudfTypes + TypeSig.DECIMAL_128 +
        GpuTypeShims.additionalCsvSupportedTypes,
      cudfWrite = TypeSig.none,
      sparkSig = TypeSig.cpuAtomics)),
    (HiveDelimitedTextFormatType, FileFormatChecks(
      // Keep the supported types in sync with GpuHiveTextFileUtils.isSupportedType.
      cudfRead = TypeSig.commonCudfTypes + TypeSig.DECIMAL_128,
      cudfWrite = TypeSig.commonCudfTypes + TypeSig.DECIMAL_128,
      sparkSig = TypeSig.all)),
    (DeltaFormatType, FileFormatChecks(
      cudfRead = (TypeSig.commonCudfTypes + TypeSig.DECIMAL_128 + TypeSig.STRUCT +
          TypeSig.ARRAY + TypeSig.MAP + TypeSig.BINARY +
          GpuTypeShims.additionalParquetSupportedTypes).nested(),
      cudfWrite = (TypeSig.commonCudfTypes + TypeSig.DECIMAL_128 + TypeSig.STRUCT +
          TypeSig.ARRAY + TypeSig.MAP + TypeSig.BINARY +
          GpuTypeShims.additionalParquetSupportedTypes).nested(),
      sparkSig = (TypeSig.cpuAtomics + TypeSig.STRUCT + TypeSig.ARRAY + TypeSig.MAP +
          TypeSig.UDT + GpuTypeShims.additionalParquetSupportedTypes).nested())),
    (ParquetFormatType, FileFormatChecks(
      cudfRead = (TypeSig.commonCudfTypes + TypeSig.DECIMAL_128 + TypeSig.STRUCT +
          TypeSig.ARRAY + TypeSig.MAP + TypeSig.BINARY +
          GpuTypeShims.additionalParquetSupportedTypes).nested(),
      cudfWrite = (TypeSig.commonCudfTypes + TypeSig.DECIMAL_128 + TypeSig.STRUCT +
          TypeSig.ARRAY + TypeSig.MAP + TypeSig.BINARY +
          GpuTypeShims.additionalParquetSupportedTypes).nested(),
      sparkSig = (TypeSig.cpuAtomics + TypeSig.STRUCT + TypeSig.ARRAY + TypeSig.MAP +
          TypeSig.UDT + GpuTypeShims.additionalParquetSupportedTypes).nested())),
    (OrcFormatType, FileFormatChecks(
      cudfRead = (TypeSig.commonCudfTypes + TypeSig.ARRAY + TypeSig.DECIMAL_128 +
          TypeSig.STRUCT + TypeSig.MAP).nested(),
      cudfWrite = (TypeSig.commonCudfTypes + TypeSig.ARRAY +
          // Note Map is not put into nested, now CUDF only support single level map
          TypeSig.STRUCT + TypeSig.DECIMAL_128).nested() + TypeSig.MAP,
      sparkSig = (TypeSig.cpuAtomics + TypeSig.STRUCT + TypeSig.ARRAY + TypeSig.MAP +
          TypeSig.UDT).nested())),
    (JsonFormatType, FileFormatChecks(
      cudfRead = TypeSig.commonCudfTypes + TypeSig.DECIMAL_128,
      cudfWrite = TypeSig.none,
      sparkSig = (TypeSig.cpuAtomics + TypeSig.STRUCT + TypeSig.ARRAY + TypeSig.MAP +
        TypeSig.UDT).nested())),
    (AvroFormatType, FileFormatChecks(
      cudfRead = TypeSig.BOOLEAN + TypeSig.BYTE + TypeSig.SHORT + TypeSig.INT + TypeSig.LONG +
        TypeSig.FLOAT + TypeSig.DOUBLE + TypeSig.STRING,
      cudfWrite = TypeSig.none,
      sparkSig = (TypeSig.cpuAtomics + TypeSig.STRUCT + TypeSig.ARRAY + TypeSig.MAP +
        TypeSig.UDT).nested())),
    (IcebergFormatType, FileFormatChecks(
      cudfRead = (TypeSig.commonCudfTypes + TypeSig.DECIMAL_128 + TypeSig.STRUCT + TypeSig.BINARY +
          TypeSig.ARRAY + TypeSig.MAP + GpuTypeShims.additionalParquetSupportedTypes).nested(),
      cudfWrite = TypeSig.none,
      sparkSig = (TypeSig.cpuAtomics + TypeSig.STRUCT + TypeSig.ARRAY + TypeSig.MAP +
          TypeSig.BINARY + TypeSig.UDT + GpuTypeShims.additionalParquetSupportedTypes).nested())))

  val commonExpressions: Map[Class[_ <: Expression], ExprRule[_ <: Expression]] = Seq(
    expr[Literal](
      "Holds a static value from the query",
      ExprChecks.projectAndAst(
        TypeSig.astTypes,
        (TypeSig.commonCudfTypes + TypeSig.NULL + TypeSig.DECIMAL_128 + TypeSig.CALENDAR
            + TypeSig.BINARY + TypeSig.ARRAY + TypeSig.MAP + TypeSig.STRUCT)
            .nested(TypeSig.commonCudfTypes + TypeSig.NULL + TypeSig.DECIMAL_128 +
                TypeSig.BINARY + TypeSig.ARRAY + TypeSig.MAP + TypeSig.STRUCT),
        TypeSig.all),
      (lit, conf, p, r) => new LiteralExprMeta(lit, conf, p, r)),
    expr[Signum](
      "Returns -1.0, 0.0 or 1.0 as expr is negative, 0 or positive",
      ExprChecks.mathUnary,
      (a, conf, p, r) => new UnaryExprMeta[Signum](a, conf, p, r) {
        override def convertToGpu(child: Expression): GpuExpression = GpuSignum(child)
      }),
    expr[Alias](
      "Gives a column a name",
      ExprChecks.unaryProjectAndAstInputMatchesOutput(
        TypeSig.astTypes + GpuTypeShims.additionalCommonOperatorSupportedTypes,
        (TypeSig.commonCudfTypes + TypeSig.NULL + TypeSig.MAP + TypeSig.ARRAY + TypeSig.STRUCT
            + TypeSig.DECIMAL_128 + TypeSig.BINARY
            + GpuTypeShims.additionalCommonOperatorSupportedTypes).nested(),
        TypeSig.all),
      (a, conf, p, r) => new UnaryAstExprMeta[Alias](a, conf, p, r) {
        override def convertToGpu(child: Expression): GpuExpression =
          GpuAlias(child, a.name)(a.exprId, a.qualifier, a.explicitMetadata)
      }),
    expr[AttributeReference](
      "References an input column",
      ExprChecks.projectAndAst(
        TypeSig.astTypes + GpuTypeShims.additionalArithmeticSupportedTypes,
        (TypeSig.commonCudfTypes + TypeSig.NULL + TypeSig.MAP + TypeSig.ARRAY +
            TypeSig.STRUCT + TypeSig.DECIMAL_128 + TypeSig.BINARY +
            GpuTypeShims.additionalArithmeticSupportedTypes).nested(),
        TypeSig.all),
      (att, conf, p, r) => new BaseExprMeta[AttributeReference](att, conf, p, r) {
        // This is the only NOOP operator.  It goes away when things are bound
        override def convertToGpu(): Expression = att

        // There are so many of these that we don't need to print them out, unless it
        // will not work on the GPU
        override def print(append: StringBuilder, depth: Int, all: Boolean): Unit = {
          if (!this.canThisBeReplaced || cannotRunOnGpuBecauseOfSparkPlan) {
            super.print(append, depth, all)
          }
        }
      }),

    expr[ToDegrees](
      "Converts radians to degrees",
      ExprChecks.mathUnary,
      (a, conf, p, r) => new UnaryExprMeta[ToDegrees](a, conf, p, r) {
        override def convertToGpu(child: Expression): GpuToDegrees = GpuToDegrees(child)
      }),
    expr[ToRadians](
      "Converts degrees to radians",
      ExprChecks.mathUnary,
      (a, conf, p, r) => new UnaryExprMeta[ToRadians](a, conf, p, r) {
        override def convertToGpu(child: Expression): GpuToRadians = GpuToRadians(child)
      }),
    expr[WindowExpression](
      "Calculates a return value for every input row of a table based on a group (or " +
        "\"window\") of rows",
      ExprChecks.windowOnly(
        TypeSig.all,
        TypeSig.all,
        Seq(ParamCheck("windowFunction", TypeSig.all, TypeSig.all),
          ParamCheck("windowSpec",
            TypeSig.CALENDAR + TypeSig.NULL + TypeSig.integral + TypeSig.DECIMAL_64,
            TypeSig.numericAndInterval))),
      (windowExpression, conf, p, r) => new GpuWindowExpressionMeta(windowExpression, conf, p, r)),
    expr[SpecifiedWindowFrame](
      "Specification of the width of the group (or \"frame\") of input rows " +
        "around which a window function is evaluated",
      ExprChecks.projectOnly(
        TypeSig.CALENDAR + TypeSig.NULL + TypeSig.integral,
        TypeSig.numericAndInterval,
        Seq(
          ParamCheck("lower",
            TypeSig.CALENDAR + TypeSig.NULL + TypeSig.integral + TypeSig.DECIMAL_128 +
              TypeSig.FLOAT + TypeSig.DOUBLE,
            TypeSig.numericAndInterval),
          ParamCheck("upper",
            TypeSig.CALENDAR + TypeSig.NULL + TypeSig.integral + TypeSig.DECIMAL_128 +
              TypeSig.FLOAT + TypeSig.DOUBLE,
            TypeSig.numericAndInterval))),
      (windowFrame, conf, p, r) => new GpuSpecifiedWindowFrameMeta(windowFrame, conf, p, r) ),
    expr[WindowSpecDefinition](
      "Specification of a window function, indicating the partitioning-expression, the row " +
        "ordering, and the width of the window",
      WindowSpecCheck,
      (windowSpec, conf, p, r) => new GpuWindowSpecDefinitionMeta(windowSpec, conf, p, r)),
    expr[CurrentRow.type](
      "Special boundary for a window frame, indicating stopping at the current row",
      ExprChecks.projectOnly(TypeSig.NULL, TypeSig.NULL),
      (currentRow, conf, p, r) => new ExprMeta[CurrentRow.type](currentRow, conf, p, r) {
        override def convertToGpu(): GpuExpression = GpuSpecialFrameBoundary(currentRow)
      }),
    expr[UnboundedPreceding.type](
      "Special boundary for a window frame, indicating all rows preceding the current row",
      ExprChecks.projectOnly(TypeSig.NULL, TypeSig.NULL),
      (unboundedPreceding, conf, p, r) =>
        new ExprMeta[UnboundedPreceding.type](unboundedPreceding, conf, p, r) {
          override def convertToGpu(): GpuExpression = GpuSpecialFrameBoundary(unboundedPreceding)
        }),
    expr[UnboundedFollowing.type](
      "Special boundary for a window frame, indicating all rows preceding the current row",
      ExprChecks.projectOnly(TypeSig.NULL, TypeSig.NULL),
      (unboundedFollowing, conf, p, r) =>
        new ExprMeta[UnboundedFollowing.type](unboundedFollowing, conf, p, r) {
          override def convertToGpu(): GpuExpression = GpuSpecialFrameBoundary(unboundedFollowing)
        }),
    expr[RowNumber](
      "Window function that returns the index for the row within the aggregation window",
      ExprChecks.windowOnly(TypeSig.INT, TypeSig.INT),
      (rowNumber, conf, p, r) => new ExprMeta[RowNumber](rowNumber, conf, p, r) {
        override def convertToGpu(): GpuExpression = GpuRowNumber
      }),
    expr[Rank](
      "Window function that returns the rank value within the aggregation window",
      ExprChecks.windowOnly(TypeSig.INT, TypeSig.INT,
        repeatingParamCheck =
          Some(RepeatingParamCheck("ordering",
            TypeSig.commonCudfTypes + TypeSig.DECIMAL_128 + TypeSig.NULL,
            TypeSig.all))),
      (rank, conf, p, r) => new ExprMeta[Rank](rank, conf, p, r) {
        override def convertToGpu(): GpuExpression = GpuRank(childExprs.map(_.convertToGpu()))
      }),
    expr[DenseRank](
      "Window function that returns the dense rank value within the aggregation window",
      ExprChecks.windowOnly(TypeSig.INT, TypeSig.INT,
        repeatingParamCheck =
          Some(RepeatingParamCheck("ordering",
            TypeSig.commonCudfTypes + TypeSig.DECIMAL_128 + TypeSig.NULL,
            TypeSig.all))),
      (denseRank, conf, p, r) => new ExprMeta[DenseRank](denseRank, conf, p, r) {
        override def convertToGpu(): GpuExpression = GpuDenseRank(childExprs.map(_.convertToGpu()))
      }),
    expr[PercentRank](
      "Window function that returns the percent rank value within the aggregation window",
      ExprChecks.windowOnly(TypeSig.DOUBLE, TypeSig.DOUBLE,
        repeatingParamCheck =
          Some(RepeatingParamCheck("ordering",
            TypeSig.commonCudfTypes + TypeSig.DECIMAL_128 + TypeSig.NULL,
            TypeSig.all))),
      (percentRank, conf, p, r) => new ExprMeta[PercentRank](percentRank, conf, p, r) {
        override def convertToGpu(): GpuExpression =
          GpuPercentRank(childExprs.map(_.convertToGpu()))
      }),
    expr[Lead](
      "Window function that returns N entries ahead of this one",
      ExprChecks.windowOnly(
        (TypeSig.commonCudfTypes + TypeSig.DECIMAL_128 + TypeSig.NULL +
          TypeSig.ARRAY + TypeSig.STRUCT).nested(),
        TypeSig.all,
        Seq(
          ParamCheck("input",
            (TypeSig.commonCudfTypes + TypeSig.DECIMAL_128 +
              TypeSig.NULL + TypeSig.ARRAY + TypeSig.STRUCT).nested(),
            TypeSig.all),
          ParamCheck("offset", TypeSig.INT, TypeSig.INT),
          ParamCheck("default",
            (TypeSig.commonCudfTypes + TypeSig.DECIMAL_128 + TypeSig.NULL +
              TypeSig.ARRAY + TypeSig.STRUCT).nested(),
            TypeSig.all)
        )
      ),
      (lead, conf, p, r) => new OffsetWindowFunctionMeta[Lead](lead, conf, p, r) {
        override def convertToGpu(): GpuExpression =
          GpuLead(input.convertToGpu(), offset.convertToGpu(), default.convertToGpu())
      }),
    expr[Lag](
      "Window function that returns N entries behind this one",
      ExprChecks.windowOnly(
        (TypeSig.commonCudfTypes + TypeSig.DECIMAL_128 + TypeSig.NULL +
          TypeSig.ARRAY + TypeSig.STRUCT).nested(),
        TypeSig.all,
        Seq(
          ParamCheck("input",
            (TypeSig.commonCudfTypes + TypeSig.DECIMAL_128 +
              TypeSig.NULL + TypeSig.ARRAY + TypeSig.STRUCT).nested(),
            TypeSig.all),
          ParamCheck("offset", TypeSig.INT, TypeSig.INT),
          ParamCheck("default",
            (TypeSig.commonCudfTypes + TypeSig.DECIMAL_128 + TypeSig.NULL +
              TypeSig.ARRAY + TypeSig.STRUCT).nested(),
            TypeSig.all)
        )
      ),
      (lag, conf, p, r) => new OffsetWindowFunctionMeta[Lag](lag, conf, p, r) {
        override def convertToGpu(): GpuExpression =
          GpuLag(input.convertToGpu(), offset.convertToGpu(), default.convertToGpu())
      }),
    expr[PreciseTimestampConversion](
      "Expression used internally to convert the TimestampType to Long and back without losing " +
          "precision, i.e. in microseconds. Used in time windowing",
      ExprChecks.unaryProject(
        TypeSig.TIMESTAMP + TypeSig.LONG,
        TypeSig.TIMESTAMP + TypeSig.LONG,
        TypeSig.TIMESTAMP + TypeSig.LONG,
        TypeSig.TIMESTAMP + TypeSig.LONG),
      (a, conf, p, r) => new UnaryExprMeta[PreciseTimestampConversion](a, conf, p, r) {
        override def convertToGpu(child: Expression): GpuExpression =
          GpuPreciseTimestampConversion(child, a.fromType, a.toType)
      }),
    expr[UnaryMinus](
      "Negate a numeric value",
      ExprChecks.unaryProjectAndAstInputMatchesOutput(
        TypeSig.implicitCastsAstTypes,
        TypeSig.gpuNumeric + GpuTypeShims.additionalArithmeticSupportedTypes,
        TypeSig.numericAndInterval),
      (a, conf, p, r) => new UnaryAstExprMeta[UnaryMinus](a, conf, p, r) {
        val ansiEnabled = SQLConf.get.ansiEnabled

        override def tagSelfForAst(): Unit = {
          if (ansiEnabled && GpuAnsi.needBasicOpOverflowCheck(a.dataType)) {
            willNotWorkInAst("AST unary minus does not support ANSI mode.")
          }
        }

        override def convertToGpu(child: Expression): GpuExpression =
          GpuUnaryMinus(child, ansiEnabled)
      }),
    expr[UnaryPositive](
      "A numeric value with a + in front of it",
      ExprChecks.unaryProjectAndAstInputMatchesOutput(
        TypeSig.astTypes + GpuTypeShims.additionalArithmeticSupportedTypes,
        TypeSig.gpuNumeric + GpuTypeShims.additionalArithmeticSupportedTypes,
        TypeSig.numericAndInterval),
      (a, conf, p, r) => new UnaryAstExprMeta[UnaryPositive](a, conf, p, r) {
        override def convertToGpu(child: Expression): GpuExpression = GpuUnaryPositive(child)
      }),
    expr[Year](
      "Returns the year from a date or timestamp",
      ExprChecks.unaryProject(TypeSig.INT, TypeSig.INT, TypeSig.DATE, TypeSig.DATE),
      (a, conf, p, r) => new UnaryExprMeta[Year](a, conf, p, r) {
        override def convertToGpu(child: Expression): GpuExpression = GpuYear(child)
      }),
    expr[Month](
      "Returns the month from a date or timestamp",
      ExprChecks.unaryProject(TypeSig.INT, TypeSig.INT, TypeSig.DATE, TypeSig.DATE),
      (a, conf, p, r) => new UnaryExprMeta[Month](a, conf, p, r) {
        override def convertToGpu(child: Expression): GpuExpression = GpuMonth(child)
      }),
    expr[Quarter](
      "Returns the quarter of the year for date, in the range 1 to 4",
      ExprChecks.unaryProject(TypeSig.INT, TypeSig.INT, TypeSig.DATE, TypeSig.DATE),
      (a, conf, p, r) => new UnaryExprMeta[Quarter](a, conf, p, r) {
        override def convertToGpu(child: Expression): GpuExpression = GpuQuarter(child)
      }),
    expr[DayOfMonth](
      "Returns the day of the month from a date or timestamp",
      ExprChecks.unaryProject(TypeSig.INT, TypeSig.INT, TypeSig.DATE, TypeSig.DATE),
      (a, conf, p, r) => new UnaryExprMeta[DayOfMonth](a, conf, p, r) {
        override def convertToGpu(child: Expression): GpuExpression = GpuDayOfMonth(child)
      }),
    expr[DayOfYear](
      "Returns the day of the year from a date or timestamp",
      ExprChecks.unaryProject(TypeSig.INT, TypeSig.INT, TypeSig.DATE, TypeSig.DATE),
      (a, conf, p, r) => new UnaryExprMeta[DayOfYear](a, conf, p, r) {
        override def convertToGpu(child: Expression): GpuExpression = GpuDayOfYear(child)
      }),
    expr[SecondsToTimestamp](
      "Converts the number of seconds from unix epoch to a timestamp",
      ExprChecks.unaryProject(TypeSig.TIMESTAMP, TypeSig.TIMESTAMP,
      TypeSig.gpuNumeric, TypeSig.cpuNumeric),
      (a, conf, p, r) => new UnaryExprMeta[SecondsToTimestamp](a, conf, p, r) {
        override def convertToGpu(child: Expression): GpuExpression =
          GpuSecondsToTimestamp(child)
      }),
    expr[MillisToTimestamp](
      "Converts the number of milliseconds from unix epoch to a timestamp",
      ExprChecks.unaryProject(TypeSig.TIMESTAMP, TypeSig.TIMESTAMP,
      TypeSig.integral, TypeSig.integral),
      (a, conf, p, r) => new UnaryExprMeta[MillisToTimestamp](a, conf, p, r) {
        override def convertToGpu(child: Expression): GpuExpression =
          GpuMillisToTimestamp(child)
      }),
    expr[MicrosToTimestamp](
      "Converts the number of microseconds from unix epoch to a timestamp",
      ExprChecks.unaryProject(TypeSig.TIMESTAMP, TypeSig.TIMESTAMP,
      TypeSig.integral, TypeSig.integral),
      (a, conf, p, r) => new UnaryExprMeta[MicrosToTimestamp](a, conf, p, r) {
        override def convertToGpu(child: Expression): GpuExpression =
          GpuMicrosToTimestamp(child)
      }),
    expr[Acos](
      "Inverse cosine",
      ExprChecks.mathUnaryWithAst,
      (a, conf, p, r) => new UnaryAstExprMeta[Acos](a, conf, p, r) {
        override def convertToGpu(child: Expression): GpuExpression = GpuAcos(child)
      }),
    expr[Acosh](
      "Inverse hyperbolic cosine",
      ExprChecks.mathUnaryWithAst,
      (a, conf, p, r) => new UnaryAstExprMeta[Acosh](a, conf, p, r) {
        override def convertToGpu(child: Expression): GpuExpression =
          if (conf.includeImprovedFloat) {
            GpuAcoshImproved(child)
          } else {
            GpuAcoshCompat(child)
          }
      }),
    expr[Asin](
      "Inverse sine",
      ExprChecks.mathUnaryWithAst,
      (a, conf, p, r) => new UnaryAstExprMeta[Asin](a, conf, p, r) {
        override def convertToGpu(child: Expression): GpuExpression = GpuAsin(child)
      }),
    expr[Asinh](
      "Inverse hyperbolic sine",
      ExprChecks.mathUnaryWithAst,
      (a, conf, p, r) => new UnaryAstExprMeta[Asinh](a, conf, p, r) {
        override def convertToGpu(child: Expression): GpuExpression =
          if (conf.includeImprovedFloat) {
            GpuAsinhImproved(child)
          } else {
            GpuAsinhCompat(child)
          }

        override def tagSelfForAst(): Unit = {
          if (!conf.includeImprovedFloat) {
            // AST is not expressive enough yet to implement the conditional expression needed
            // to emulate Spark's behavior
            willNotWorkInAst("asinh is not AST compatible unless " +
                s"${RapidsConf.IMPROVED_FLOAT_OPS.key} is enabled")
          }
        }
      }),
    expr[Sqrt](
      "Square root",
      ExprChecks.mathUnaryWithAst,
      (a, conf, p, r) => new UnaryAstExprMeta[Sqrt](a, conf, p, r) {
        override def convertToGpu(child: Expression): GpuExpression = GpuSqrt(child)
      }),
    expr[Cbrt](
      "Cube root",
      ExprChecks.mathUnaryWithAst,
      (a, conf, p, r) => new UnaryAstExprMeta[Cbrt](a, conf, p, r) {
        override def convertToGpu(child: Expression): GpuExpression = GpuCbrt(child)
      }),
    expr[Hypot](
      "Pythagorean addition (Hypotenuse) of real numbers",
      ExprChecks.binaryProject(
        TypeSig.DOUBLE,
        TypeSig.DOUBLE,
        ("lhs", TypeSig.DOUBLE, TypeSig.DOUBLE),
        ("rhs", TypeSig.DOUBLE, TypeSig.DOUBLE)),
      (a, conf, p, r) => new BinaryExprMeta[Hypot](a, conf, p, r) {
        override def convertToGpu(lhs: Expression, rhs: Expression): GpuExpression =
          GpuHypot(lhs, rhs)
      }),
    expr[Floor](
      "Floor of a number",
      ExprChecks.unaryProjectInputMatchesOutput(
        TypeSig.DOUBLE + TypeSig.LONG + TypeSig.DECIMAL_128,
        TypeSig.DOUBLE + TypeSig.LONG + TypeSig.DECIMAL_128),
      (a, conf, p, r) => new UnaryExprMeta[Floor](a, conf, p, r) {
        override def tagExprForGpu(): Unit = {
          a.dataType match {
            case dt: DecimalType =>
              val precision = GpuFloorCeil.unboundedOutputPrecision(dt)
              if (precision > DType.DECIMAL128_MAX_PRECISION) {
                willNotWorkOnGpu(s"output precision $precision would require overflow " +
                    s"checks, which are not supported yet")
              }
            case _ => // NOOP
          }
        }

        override def convertToGpu(child: Expression): GpuExpression = {
          // use Spark `Floor.dataType` to keep consistent between Spark versions.
          GpuFloor(child, a.dataType)
        }
      }),
    expr[Ceil](
      "Ceiling of a number",
      ExprChecks.unaryProjectInputMatchesOutput(
        TypeSig.DOUBLE + TypeSig.LONG + TypeSig.DECIMAL_128,
        TypeSig.DOUBLE + TypeSig.LONG + TypeSig.DECIMAL_128),
      (a, conf, p, r) => new UnaryExprMeta[Ceil](a, conf, p, r) {
        override def tagExprForGpu(): Unit = {
          a.dataType match {
            case dt: DecimalType =>
              val precision = GpuFloorCeil.unboundedOutputPrecision(dt)
              if (precision > DType.DECIMAL128_MAX_PRECISION) {
                willNotWorkOnGpu(s"output precision $precision would require overflow " +
                    s"checks, which are not supported yet")
              }
            case _ => // NOOP
          }
        }

        override def convertToGpu(child: Expression): GpuExpression = {
          // use Spark `Ceil.dataType` to keep consistent between Spark versions.
          GpuCeil(child, a.dataType)
        }
      }),
    expr[Not](
      "Boolean not operator",
      ExprChecks.unaryProjectAndAstInputMatchesOutput(
        TypeSig.astTypes, TypeSig.BOOLEAN, TypeSig.BOOLEAN),
      (a, conf, p, r) => new UnaryAstExprMeta[Not](a, conf, p, r) {
        override def convertToGpu(child: Expression): GpuExpression = GpuNot(child)
      }),
    expr[IsNull](
      "Checks if a value is null",
      ExprChecks.unaryProject(TypeSig.BOOLEAN, TypeSig.BOOLEAN,
        (TypeSig.commonCudfTypes + TypeSig.NULL + TypeSig.MAP + TypeSig.ARRAY +
            TypeSig.STRUCT + TypeSig.DECIMAL_128 + TypeSig.BINARY +
            GpuTypeShims.additionalPredicateSupportedTypes).nested(),
        TypeSig.all),
      (a, conf, p, r) => new UnaryExprMeta[IsNull](a, conf, p, r) {
        override def convertToGpu(child: Expression): GpuExpression = GpuIsNull(child)
      }),
    expr[IsNotNull](
      "Checks if a value is not null",
      ExprChecks.unaryProject(TypeSig.BOOLEAN, TypeSig.BOOLEAN,
        (TypeSig.commonCudfTypes + TypeSig.NULL + TypeSig.MAP + TypeSig.ARRAY +
            TypeSig.STRUCT + TypeSig.DECIMAL_128 + TypeSig.BINARY +
            GpuTypeShims.additionalPredicateSupportedTypes).nested(),
        TypeSig.all),
      (a, conf, p, r) => new UnaryExprMeta[IsNotNull](a, conf, p, r) {
        override def convertToGpu(child: Expression): GpuExpression = GpuIsNotNull(child)
      }),
    expr[IsNaN](
      "Checks if a value is NaN",
      ExprChecks.unaryProject(TypeSig.BOOLEAN, TypeSig.BOOLEAN,
        TypeSig.DOUBLE + TypeSig.FLOAT, TypeSig.DOUBLE + TypeSig.FLOAT),
      (a, conf, p, r) => new UnaryExprMeta[IsNaN](a, conf, p, r) {
        override def convertToGpu(child: Expression): GpuExpression = GpuIsNan(child)
      }),
    expr[Rint](
      "Rounds up a double value to the nearest double equal to an integer",
      ExprChecks.mathUnaryWithAst,
      (a, conf, p, r) => new UnaryAstExprMeta[Rint](a, conf, p, r) {
        override def convertToGpu(child: Expression): GpuExpression = GpuRint(child)
      }),
    expr[BitwiseNot](
      "Returns the bitwise NOT of the operands",
      ExprChecks.unaryProjectAndAstInputMatchesOutput(
        TypeSig.implicitCastsAstTypes, TypeSig.integral, TypeSig.integral),
      (a, conf, p, r) => new UnaryAstExprMeta[BitwiseNot](a, conf, p, r) {
        override def convertToGpu(child: Expression): GpuExpression = GpuBitwiseNot(child)
      }),
    expr[AtLeastNNonNulls](
      "Checks if number of non null/Nan values is greater than a given value",
      ExprChecks.projectOnly(TypeSig.BOOLEAN, TypeSig.BOOLEAN,
        repeatingParamCheck = Some(RepeatingParamCheck("input",
          (TypeSig.commonCudfTypes + TypeSig.NULL + TypeSig.DECIMAL_128 + TypeSig.BINARY +
              TypeSig.MAP + TypeSig.ARRAY + TypeSig.STRUCT).nested(),
          TypeSig.all))),
      (a, conf, p, r) => new ExprMeta[AtLeastNNonNulls](a, conf, p, r) {
        def convertToGpu(): GpuExpression =
          GpuAtLeastNNonNulls(a.n, childExprs.map(_.convertToGpu()))
      }),
    expr[DateAdd](
      "Returns the date that is num_days after start_date",
      ExprChecks.binaryProject(TypeSig.DATE, TypeSig.DATE,
        ("startDate", TypeSig.DATE, TypeSig.DATE),
        ("days",
            TypeSig.INT + TypeSig.SHORT + TypeSig.BYTE,
            TypeSig.INT + TypeSig.SHORT + TypeSig.BYTE)),
      (a, conf, p, r) => new BinaryExprMeta[DateAdd](a, conf, p, r) {
        override def convertToGpu(lhs: Expression, rhs: Expression): GpuExpression =
          GpuDateAdd(lhs, rhs)
      }),
    expr[DateSub](
      "Returns the date that is num_days before start_date",
      ExprChecks.binaryProject(TypeSig.DATE, TypeSig.DATE,
        ("startDate", TypeSig.DATE, TypeSig.DATE),
        ("days",
            TypeSig.INT + TypeSig.SHORT + TypeSig.BYTE,
            TypeSig.INT + TypeSig.SHORT + TypeSig.BYTE)),
      (a, conf, p, r) => new BinaryExprMeta[DateSub](a, conf, p, r) {
        override def convertToGpu(lhs: Expression, rhs: Expression): GpuExpression =
          GpuDateSub(lhs, rhs)
      }),
    expr[NaNvl](
      "Evaluates to `left` iff left is not NaN, `right` otherwise",
      ExprChecks.binaryProject(TypeSig.fp, TypeSig.fp,
        ("lhs", TypeSig.fp, TypeSig.fp),
        ("rhs", TypeSig.fp, TypeSig.fp)),
      (a, conf, p, r) => new BinaryExprMeta[NaNvl](a, conf, p, r) {
        override def convertToGpu(lhs: Expression, rhs: Expression): GpuExpression =
          GpuNaNvl(lhs, rhs)
      }),
    expr[ShiftLeft](
      "Bitwise shift left (<<)",
      ExprChecks.binaryProject(TypeSig.INT + TypeSig.LONG, TypeSig.INT + TypeSig.LONG,
        ("value", TypeSig.INT + TypeSig.LONG, TypeSig.INT + TypeSig.LONG),
        ("amount", TypeSig.INT, TypeSig.INT)),
      (a, conf, p, r) => new BinaryExprMeta[ShiftLeft](a, conf, p, r) {
        override def convertToGpu(lhs: Expression, rhs: Expression): GpuExpression =
          GpuShiftLeft(lhs, rhs)
      }),
    expr[ShiftRight](
      "Bitwise shift right (>>)",
      ExprChecks.binaryProject(TypeSig.INT + TypeSig.LONG, TypeSig.INT + TypeSig.LONG,
        ("value", TypeSig.INT + TypeSig.LONG, TypeSig.INT + TypeSig.LONG),
        ("amount", TypeSig.INT, TypeSig.INT)),
      (a, conf, p, r) => new BinaryExprMeta[ShiftRight](a, conf, p, r) {
        override def convertToGpu(lhs: Expression, rhs: Expression): GpuExpression =
          GpuShiftRight(lhs, rhs)
      }),
    expr[ShiftRightUnsigned](
      "Bitwise unsigned shift right (>>>)",
      ExprChecks.binaryProject(TypeSig.INT + TypeSig.LONG, TypeSig.INT + TypeSig.LONG,
        ("value", TypeSig.INT + TypeSig.LONG, TypeSig.INT + TypeSig.LONG),
        ("amount", TypeSig.INT, TypeSig.INT)),
      (a, conf, p, r) => new BinaryExprMeta[ShiftRightUnsigned](a, conf, p, r) {
        override def convertToGpu(lhs: Expression, rhs: Expression): GpuExpression =
          GpuShiftRightUnsigned(lhs, rhs)
      }),
    expr[BitwiseAnd](
      "Returns the bitwise AND of the operands",
      ExprChecks.binaryProjectAndAst(
        TypeSig.implicitCastsAstTypes, TypeSig.integral, TypeSig.integral,
        ("lhs", TypeSig.integral, TypeSig.integral),
        ("rhs", TypeSig.integral, TypeSig.integral)),
      (a, conf, p, r) => new BinaryAstExprMeta[BitwiseAnd](a, conf, p, r) {
        override def convertToGpu(lhs: Expression, rhs: Expression): GpuExpression =
          GpuBitwiseAnd(lhs, rhs)
      }),
    expr[BitwiseOr](
      "Returns the bitwise OR of the operands",
      ExprChecks.binaryProjectAndAst(
        TypeSig.implicitCastsAstTypes, TypeSig.integral, TypeSig.integral,
        ("lhs", TypeSig.integral, TypeSig.integral),
        ("rhs", TypeSig.integral, TypeSig.integral)),
      (a, conf, p, r) => new BinaryAstExprMeta[BitwiseOr](a, conf, p, r) {
        override def convertToGpu(lhs: Expression, rhs: Expression): GpuExpression =
          GpuBitwiseOr(lhs, rhs)
      }),
    expr[BitwiseXor](
      "Returns the bitwise XOR of the operands",
      ExprChecks.binaryProjectAndAst(
        TypeSig.implicitCastsAstTypes, TypeSig.integral, TypeSig.integral,
        ("lhs", TypeSig.integral, TypeSig.integral),
        ("rhs", TypeSig.integral, TypeSig.integral)),
      (a, conf, p, r) => new BinaryAstExprMeta[BitwiseXor](a, conf, p, r) {
        override def convertToGpu(lhs: Expression, rhs: Expression): GpuExpression =
          GpuBitwiseXor(lhs, rhs)
      }),
    expr[Coalesce] (
      "Returns the first non-null argument if exists. Otherwise, null",
      ExprChecks.projectOnly(
        (_gpuCommonTypes + TypeSig.DECIMAL_128 + TypeSig.ARRAY + TypeSig.STRUCT + TypeSig.BINARY +
          TypeSig.MAP + GpuTypeShims.additionalArithmeticSupportedTypes).nested(),
        TypeSig.all,
        repeatingParamCheck = Some(RepeatingParamCheck("param",
          (_gpuCommonTypes + TypeSig.DECIMAL_128 + TypeSig.ARRAY + TypeSig.STRUCT + TypeSig.BINARY +
            TypeSig.MAP + GpuTypeShims.additionalArithmeticSupportedTypes).nested(),
          TypeSig.all))),
      (a, conf, p, r) => new ExprMeta[Coalesce](a, conf, p, r) {
        override def convertToGpu(): GpuExpression = GpuCoalesce(childExprs.map(_.convertToGpu()))
      }),
    expr[Least] (
      "Returns the least value of all parameters, skipping null values",
      ExprChecks.projectOnly(
        TypeSig.commonCudfTypes + TypeSig.NULL + TypeSig.DECIMAL_128, TypeSig.orderable,
        repeatingParamCheck = Some(RepeatingParamCheck("param",
          TypeSig.commonCudfTypes + TypeSig.NULL + TypeSig.DECIMAL_128,
          TypeSig.orderable))),
      (a, conf, p, r) => new ExprMeta[Least](a, conf, p, r) {
        override def convertToGpu(): GpuExpression = GpuLeast(childExprs.map(_.convertToGpu()))
      }),
    expr[Greatest] (
      "Returns the greatest value of all parameters, skipping null values",
      ExprChecks.projectOnly(
        TypeSig.commonCudfTypes + TypeSig.NULL + TypeSig.DECIMAL_128, TypeSig.orderable,
        repeatingParamCheck = Some(RepeatingParamCheck("param",
          TypeSig.commonCudfTypes + TypeSig.NULL + TypeSig.DECIMAL_128,
          TypeSig.orderable))),
      (a, conf, p, r) => new ExprMeta[Greatest](a, conf, p, r) {
        override def convertToGpu(): GpuExpression = GpuGreatest(childExprs.map(_.convertToGpu()))
      }),
    expr[Atan](
      "Inverse tangent",
      ExprChecks.mathUnaryWithAst,
      (a, conf, p, r) => new UnaryAstExprMeta[Atan](a, conf, p, r) {
        override def convertToGpu(child: Expression): GpuExpression = GpuAtan(child)
      }),
    expr[Atanh](
      "Inverse hyperbolic tangent",
      ExprChecks.mathUnaryWithAst,
      (a, conf, p, r) => new UnaryAstExprMeta[Atanh](a, conf, p, r) {
        override def convertToGpu(child: Expression): GpuExpression = GpuAtanh(child)
      }),
    expr[Cos](
      "Cosine",
      ExprChecks.mathUnaryWithAst,
      (a, conf, p, r) => new UnaryAstExprMeta[Cos](a, conf, p, r) {
        override def convertToGpu(child: Expression): GpuExpression = GpuCos(child)
      }),
    expr[Exp](
      "Euler's number e raised to a power",
      ExprChecks.mathUnaryWithAst,
      (a, conf, p, r) => new UnaryAstExprMeta[Exp](a, conf, p, r) {
        override def convertToGpu(child: Expression): GpuExpression = GpuExp(child)
      }),
    expr[Expm1](
      "Euler's number e raised to a power minus 1",
      ExprChecks.mathUnaryWithAst,
      (a, conf, p, r) => new UnaryAstExprMeta[Expm1](a, conf, p, r) {
        override def convertToGpu(child: Expression): GpuExpression = GpuExpm1(child)
      }),
    expr[InitCap](
      "Returns str with the first letter of each word in uppercase. " +
      "All other letters are in lowercase",
      ExprChecks.unaryProjectInputMatchesOutput(TypeSig.STRING, TypeSig.STRING),
      (a, conf, p, r) => new UnaryExprMeta[InitCap](a, conf, p, r) {
        override def convertToGpu(child: Expression): GpuExpression = GpuInitCap(child)
      }).incompat(CASE_MODIFICATION_INCOMPAT),
    expr[Log](
      "Natural log",
      ExprChecks.mathUnary,
      (a, conf, p, r) => new UnaryExprMeta[Log](a, conf, p, r) {
        override def convertToGpu(child: Expression): GpuExpression = GpuLog(child)
      }),
    expr[Log1p](
      "Natural log 1 + expr",
      ExprChecks.mathUnary,
      (a, conf, p, r) => new UnaryExprMeta[Log1p](a, conf, p, r) {
        override def convertToGpu(child: Expression): GpuExpression = {
          // No need for overflow checking on the GpuAdd in Double as Double handles overflow
          // the same in all modes.
          GpuLog(GpuAdd(child, GpuLiteral(1d, DataTypes.DoubleType), false))
        }
      }),
    expr[Log2](
      "Log base 2",
      ExprChecks.mathUnary,
      (a, conf, p, r) => new UnaryExprMeta[Log2](a, conf, p, r) {
        override def convertToGpu(child: Expression): GpuExpression =
          GpuLogarithm(child, GpuLiteral(2d, DataTypes.DoubleType))
      }),
    expr[Log10](
      "Log base 10",
      ExprChecks.mathUnary,
      (a, conf, p, r) => new UnaryExprMeta[Log10](a, conf, p, r) {
        override def convertToGpu(child: Expression): GpuExpression =
          GpuLogarithm(child, GpuLiteral(10d, DataTypes.DoubleType))
      }),
    expr[Logarithm](
      "Log variable base",
      ExprChecks.binaryProject(TypeSig.DOUBLE, TypeSig.DOUBLE,
        ("value", TypeSig.DOUBLE, TypeSig.DOUBLE),
        ("base", TypeSig.DOUBLE, TypeSig.DOUBLE)),
      (a, conf, p, r) => new BinaryExprMeta[Logarithm](a, conf, p, r) {
        override def convertToGpu(lhs: Expression, rhs: Expression): GpuExpression =
          // the order of the parameters is transposed intentionally
          GpuLogarithm(rhs, lhs)
      }),
    expr[Sin](
      "Sine",
      ExprChecks.mathUnaryWithAst,
      (a, conf, p, r) => new UnaryAstExprMeta[Sin](a, conf, p, r) {
        override def convertToGpu(child: Expression): GpuExpression = GpuSin(child)
      }),
    expr[Sinh](
      "Hyperbolic sine",
      ExprChecks.mathUnaryWithAst,
      (a, conf, p, r) => new UnaryAstExprMeta[Sinh](a, conf, p, r) {
        override def convertToGpu(child: Expression): GpuExpression = GpuSinh(child)
      }),
    expr[Cosh](
      "Hyperbolic cosine",
      ExprChecks.mathUnaryWithAst,
      (a, conf, p, r) => new UnaryAstExprMeta[Cosh](a, conf, p, r) {
        override def convertToGpu(child: Expression): GpuExpression = GpuCosh(child)
      }),
    expr[Cot](
      "Cotangent",
      ExprChecks.mathUnaryWithAst,
      (a, conf, p, r) => new UnaryAstExprMeta[Cot](a, conf, p, r) {
        override def convertToGpu(child: Expression): GpuExpression = GpuCot(child)
      }),
    expr[Tanh](
      "Hyperbolic tangent",
      ExprChecks.mathUnaryWithAst,
      (a, conf, p, r) => new UnaryAstExprMeta[Tanh](a, conf, p, r) {
        override def convertToGpu(child: Expression): GpuExpression = GpuTanh(child)
      }),
    expr[Tan](
      "Tangent",
      ExprChecks.mathUnaryWithAst,
      (a, conf, p, r) => new UnaryAstExprMeta[Tan](a, conf, p, r) {
        override def convertToGpu(child: Expression): GpuExpression = GpuTan(child)
      }),
    expr[NormalizeNaNAndZero](
      "Normalize NaN and zero",
      ExprChecks.unaryProjectInputMatchesOutput(
        TypeSig.DOUBLE + TypeSig.FLOAT,
        TypeSig.DOUBLE + TypeSig.FLOAT),
      (a, conf, p, r) => new UnaryExprMeta[NormalizeNaNAndZero](a, conf, p, r) {
        override def convertToGpu(child: Expression): GpuExpression =
          GpuNormalizeNaNAndZero(child)
      }),
    expr[KnownFloatingPointNormalized](
      "Tag to prevent redundant normalization",
      ExprChecks.unaryProjectInputMatchesOutput(TypeSig.all, TypeSig.all),
      (a, conf, p, r) => new UnaryExprMeta[KnownFloatingPointNormalized](a, conf, p, r) {
        override def convertToGpu(child: Expression): GpuExpression =
          GpuKnownFloatingPointNormalized(child)
      }),
    expr[KnownNotNull](
      "Tag an expression as known to not be null",
      ExprChecks.unaryProjectInputMatchesOutput(
        (TypeSig.commonCudfTypes + TypeSig.DECIMAL_128 + TypeSig.BINARY + TypeSig.CALENDAR +
          TypeSig.ARRAY + TypeSig.MAP + TypeSig.STRUCT).nested(), TypeSig.all),
      (k, conf, p, r) => new UnaryExprMeta[KnownNotNull](k, conf, p, r) {
        override def convertToGpu(child: Expression): GpuExpression =
          GpuKnownNotNull(child)
      }),
    expr[DateDiff](
      "Returns the number of days from startDate to endDate",
      ExprChecks.binaryProject(TypeSig.INT, TypeSig.INT,
        ("lhs", TypeSig.DATE, TypeSig.DATE),
        ("rhs", TypeSig.DATE, TypeSig.DATE)),
      (a, conf, p, r) => new BinaryExprMeta[DateDiff](a, conf, p, r) {
        override def convertToGpu(lhs: Expression, rhs: Expression): GpuExpression = {
          GpuDateDiff(lhs, rhs)
        }
    }),
    expr[TimeAdd](
      "Adds interval to timestamp",
      ExprChecks.binaryProject(TypeSig.TIMESTAMP, TypeSig.TIMESTAMP,
        ("start", TypeSig.TIMESTAMP, TypeSig.TIMESTAMP),
        ("interval", TypeSig.lit(TypeEnum.CALENDAR)
          .withPsNote(TypeEnum.CALENDAR, "month intervals are not supported"),
          TypeSig.CALENDAR)),
      (timeAdd, conf, p, r) => new BinaryExprMeta[TimeAdd](timeAdd, conf, p, r) {
        override def tagExprForGpu(): Unit = {
          GpuOverrides.extractLit(timeAdd.interval).foreach { lit =>
            val intvl = lit.value.asInstanceOf[CalendarInterval]
            if (intvl.months != 0) {
              willNotWorkOnGpu("interval months isn't supported")
            }
          }
        }

        override def convertToGpu(lhs: Expression, rhs: Expression): GpuExpression =
          GpuTimeAdd(lhs, rhs)
    }),
    expr[DateAddInterval](
      "Adds interval to date",
      ExprChecks.binaryProject(TypeSig.DATE, TypeSig.DATE,
        ("start", TypeSig.DATE, TypeSig.DATE),
        ("interval", TypeSig.lit(TypeEnum.CALENDAR)
          .withPsNote(TypeEnum.CALENDAR, "month intervals are not supported"),
          TypeSig.CALENDAR)),
      (dateAddInterval, conf, p, r) =>
        new BinaryExprMeta[DateAddInterval](dateAddInterval, conf, p, r) {
          override def tagExprForGpu(): Unit = {
            GpuOverrides.extractLit(dateAddInterval.interval).foreach { lit =>
              val intvl = lit.value.asInstanceOf[CalendarInterval]
              if (intvl.months != 0) {
                willNotWorkOnGpu("interval months isn't supported")
              }
            }
          }

          override def convertToGpu(lhs: Expression, rhs: Expression): GpuExpression =
            GpuDateAddInterval(lhs, rhs)
        }),
    expr[DateFormatClass](
      "Converts timestamp to a value of string in the format specified by the date format",
      ExprChecks.binaryProject(TypeSig.STRING, TypeSig.STRING,
        ("timestamp", TypeSig.TIMESTAMP, TypeSig.TIMESTAMP),
        ("strfmt", TypeSig.lit(TypeEnum.STRING)
            .withPsNote(TypeEnum.STRING, "A limited number of formats are supported"),
            TypeSig.STRING)),
      (a, conf, p, r) => new UnixTimeExprMeta[DateFormatClass](a, conf, p, r) {
        override def convertToGpu(lhs: Expression, rhs: Expression): GpuExpression =
          GpuDateFormatClass(lhs, rhs, strfFormat)
      }
    ),
    expr[ToUnixTimestamp](
      "Returns the UNIX timestamp of the given time",
      ExprChecks.binaryProject(TypeSig.LONG, TypeSig.LONG,
        ("timeExp",
            TypeSig.STRING + TypeSig.DATE + TypeSig.TIMESTAMP,
            TypeSig.STRING + TypeSig.DATE + TypeSig.TIMESTAMP),
        ("format", TypeSig.lit(TypeEnum.STRING)
            .withPsNote(TypeEnum.STRING, "A limited number of formats are supported"),
            TypeSig.STRING)),
      (a, conf, p, r) => new UnixTimeExprMeta[ToUnixTimestamp](a, conf, p, r) {
        override def convertToGpu(lhs: Expression, rhs: Expression): GpuExpression = {
          if (conf.isImprovedTimestampOpsEnabled) {
            // passing the already converted strf string for a little optimization
            GpuToUnixTimestampImproved(lhs, rhs, sparkFormat, strfFormat)
          } else {
            GpuToUnixTimestamp(lhs, rhs, sparkFormat, strfFormat)
          }
        }
      }),
    expr[UnixTimestamp](
      "Returns the UNIX timestamp of current or specified time",
      ExprChecks.binaryProject(TypeSig.LONG, TypeSig.LONG,
        ("timeExp",
            TypeSig.STRING + TypeSig.DATE + TypeSig.TIMESTAMP,
            TypeSig.STRING + TypeSig.DATE + TypeSig.TIMESTAMP),
        ("format", TypeSig.lit(TypeEnum.STRING)
            .withPsNote(TypeEnum.STRING, "A limited number of formats are supported"),
            TypeSig.STRING)),
      (a, conf, p, r) => new UnixTimeExprMeta[UnixTimestamp](a, conf, p, r) {
        override def convertToGpu(lhs: Expression, rhs: Expression): GpuExpression = {
          if (conf.isImprovedTimestampOpsEnabled) {
            // passing the already converted strf string for a little optimization
            GpuUnixTimestampImproved(lhs, rhs, sparkFormat, strfFormat)
          } else {
            GpuUnixTimestamp(lhs, rhs, sparkFormat, strfFormat)
          }
        }
      }),
    expr[Hour](
      "Returns the hour component of the string/timestamp",
      ExprChecks.unaryProject(TypeSig.INT, TypeSig.INT,
        TypeSig.TIMESTAMP, TypeSig.TIMESTAMP),
      (hour, conf, p, r) => new UnaryExprMeta[Hour](hour, conf, p, r) {

        override def convertToGpu(expr: Expression): GpuExpression = GpuHour(expr)
      }),
    expr[Minute](
      "Returns the minute component of the string/timestamp",
      ExprChecks.unaryProject(TypeSig.INT, TypeSig.INT,
        TypeSig.TIMESTAMP, TypeSig.TIMESTAMP),
      (minute, conf, p, r) => new UnaryExprMeta[Minute](minute, conf, p, r) {

        override def convertToGpu(expr: Expression): GpuExpression =
          GpuMinute(expr)
      }),
    expr[Second](
      "Returns the second component of the string/timestamp",
      ExprChecks.unaryProject(TypeSig.INT, TypeSig.INT,
        TypeSig.TIMESTAMP, TypeSig.TIMESTAMP),
      (second, conf, p, r) => new UnaryExprMeta[Second](second, conf, p, r) {

        override def convertToGpu(expr: Expression): GpuExpression =
          GpuSecond(expr)
      }),
    expr[WeekDay](
      "Returns the day of the week (0 = Monday...6=Sunday)",
      ExprChecks.unaryProject(TypeSig.INT, TypeSig.INT,
        TypeSig.DATE, TypeSig.DATE),
      (a, conf, p, r) => new UnaryExprMeta[WeekDay](a, conf, p, r) {
        override def convertToGpu(expr: Expression): GpuExpression =
          GpuWeekDay(expr)
      }),
    expr[DayOfWeek](
      "Returns the day of the week (1 = Sunday...7=Saturday)",
      ExprChecks.unaryProject(TypeSig.INT, TypeSig.INT,
        TypeSig.DATE, TypeSig.DATE),
      (a, conf, p, r) => new UnaryExprMeta[DayOfWeek](a, conf, p, r) {
        override def convertToGpu(expr: Expression): GpuExpression =
          GpuDayOfWeek(expr)
      }),
    expr[LastDay](
      "Returns the last day of the month which the date belongs to",
      ExprChecks.unaryProjectInputMatchesOutput(TypeSig.DATE, TypeSig.DATE),
      (a, conf, p, r) => new UnaryExprMeta[LastDay](a, conf, p, r) {
        override def convertToGpu(expr: Expression): GpuExpression =
          GpuLastDay(expr)
      }),
    expr[FromUnixTime](
      "Get the string from a unix timestamp",
      ExprChecks.binaryProject(TypeSig.STRING, TypeSig.STRING,
        ("sec", TypeSig.LONG, TypeSig.LONG),
        ("format", TypeSig.lit(TypeEnum.STRING)
            .withPsNote(TypeEnum.STRING, "Only a limited number of formats are supported"),
            TypeSig.STRING)),
      (a, conf, p, r) => new UnixTimeExprMeta[FromUnixTime](a, conf, p, r) {
        override def convertToGpu(lhs: Expression, rhs: Expression): GpuExpression =
          // passing the already converted strf string for a little optimization
          GpuFromUnixTime(lhs, rhs, strfFormat)
      }),
    expr[FromUTCTimestamp](
      "Render the input UTC timestamp in the input timezone",
      ExprChecks.binaryProject(TypeSig.TIMESTAMP, TypeSig.TIMESTAMP,
        ("timestamp", TypeSig.TIMESTAMP, TypeSig.TIMESTAMP),
        ("timezone", TypeSig.lit(TypeEnum.STRING)
          .withPsNote(TypeEnum.STRING, "Only timezones equivalent to UTC are supported"),
          TypeSig.lit(TypeEnum.STRING))),
      (a, conf, p, r) => new FromUTCTimestampExprMeta(a, conf, p, r)
    ),
    expr[Pmod](
      "Pmod",
      // Decimal support disabled https://github.com/NVIDIA/spark-rapids/issues/7553
      ExprChecks.binaryProject(TypeSig.integral + TypeSig.fp, TypeSig.cpuNumeric,
        ("lhs", (TypeSig.integral + TypeSig.fp).withPsNote(TypeEnum.DECIMAL,
          s"decimals with precision ${DecimalType.MAX_PRECISION} are not supported"),
            TypeSig.cpuNumeric),
        ("rhs", (TypeSig.integral + TypeSig.fp), TypeSig.cpuNumeric)),
      (a, conf, p, r) => new BinaryExprMeta[Pmod](a, conf, p, r) {
        override def tagExprForGpu(): Unit = {
          a.dataType match {
            case dt: DecimalType if dt.precision == DecimalType.MAX_PRECISION =>
              willNotWorkOnGpu("pmod at maximum decimal precision is not supported")
            case _ =>
          }
        }
        override def convertToGpu(lhs: Expression, rhs: Expression): GpuExpression =
          GpuPmod(lhs, rhs)
      }),
    expr[Add](
      "Addition",
      ExprChecks.binaryProjectAndAst(
        TypeSig.implicitCastsAstTypes,
        TypeSig.gpuNumeric + GpuTypeShims.additionalArithmeticSupportedTypes,
        TypeSig.numericAndInterval,
        ("lhs", TypeSig.gpuNumeric + GpuTypeShims.additionalArithmeticSupportedTypes,
            TypeSig.numericAndInterval),
        ("rhs", TypeSig.gpuNumeric + GpuTypeShims.additionalArithmeticSupportedTypes,
            TypeSig.numericAndInterval)),
      (a, conf, p, r) => new BinaryAstExprMeta[Add](a, conf, p, r) {
        private val ansiEnabled = SQLConf.get.ansiEnabled

        override def tagSelfForAst(): Unit = {
          if (ansiEnabled && GpuAnsi.needBasicOpOverflowCheck(a.dataType)) {
            willNotWorkInAst("AST Addition does not support ANSI mode.")
          }
        }

        override def convertToGpu(lhs: Expression, rhs: Expression): GpuExpression =
          GpuAdd(lhs, rhs, failOnError = ansiEnabled)
      }),
    expr[Subtract](
      "Subtraction",
      ExprChecks.binaryProjectAndAst(
        TypeSig.implicitCastsAstTypes,
        TypeSig.gpuNumeric + GpuTypeShims.additionalArithmeticSupportedTypes,
        TypeSig.numericAndInterval,
        ("lhs", TypeSig.gpuNumeric + GpuTypeShims.additionalArithmeticSupportedTypes,
            TypeSig.numericAndInterval),
        ("rhs", TypeSig.gpuNumeric + GpuTypeShims.additionalArithmeticSupportedTypes,
            TypeSig.numericAndInterval)),
      (a, conf, p, r) => new BinaryAstExprMeta[Subtract](a, conf, p, r) {
        private val ansiEnabled = SQLConf.get.ansiEnabled

        override def tagSelfForAst(): Unit = {
          if (ansiEnabled && GpuAnsi.needBasicOpOverflowCheck(a.dataType)) {
            willNotWorkInAst("AST Subtraction does not support ANSI mode.")
          }
        }

        override def convertToGpu(lhs: Expression, rhs: Expression): GpuExpression =
          GpuSubtract(lhs, rhs, ansiEnabled)
      }),
    expr[And](
      "Logical AND",
      ExprChecks.binaryProjectAndAst(TypeSig.BOOLEAN, TypeSig.BOOLEAN, TypeSig.BOOLEAN,
        ("lhs", TypeSig.BOOLEAN, TypeSig.BOOLEAN),
        ("rhs", TypeSig.BOOLEAN, TypeSig.BOOLEAN)),
      (a, conf, p, r) => new BinaryExprMeta[And](a, conf, p, r) {
        override def convertToGpu(lhs: Expression, rhs: Expression): GpuExpression =
          GpuAnd(lhs, rhs)
      }),
    expr[Or](
      "Logical OR",
      ExprChecks.binaryProjectAndAst(TypeSig.BOOLEAN, TypeSig.BOOLEAN, TypeSig.BOOLEAN,
        ("lhs", TypeSig.BOOLEAN, TypeSig.BOOLEAN),
        ("rhs", TypeSig.BOOLEAN, TypeSig.BOOLEAN)),
      (a, conf, p, r) => new BinaryExprMeta[Or](a, conf, p, r) {
        override def convertToGpu(lhs: Expression, rhs: Expression): GpuExpression =
          GpuOr(lhs, rhs)
      }),
    expr[EqualNullSafe](
      "Check if the values are equal including nulls <=>",
      ExprChecks.binaryProject(
        TypeSig.BOOLEAN, TypeSig.BOOLEAN,
        ("lhs", (TypeSig.commonCudfTypes + TypeSig.NULL + TypeSig.DECIMAL_128 +
            GpuTypeShims.additionalPredicateSupportedTypes + TypeSig.STRUCT).nested(),
            TypeSig.comparable),
        ("rhs", (TypeSig.commonCudfTypes + TypeSig.NULL + TypeSig.DECIMAL_128 +
            GpuTypeShims.additionalPredicateSupportedTypes + TypeSig.STRUCT).nested(),
            TypeSig.comparable)),
      (a, conf, p, r) => new BinaryExprMeta[EqualNullSafe](a, conf, p, r) {
        override def convertToGpu(lhs: Expression, rhs: Expression): GpuExpression =
          GpuEqualNullSafe(lhs, rhs)
      }),
    expr[EqualTo](
      "Check if the values are equal",
      ExprChecks.binaryProjectAndAst(
        TypeSig.comparisonAstTypes,
        TypeSig.BOOLEAN, TypeSig.BOOLEAN,
        ("lhs", (TypeSig.commonCudfTypes + TypeSig.NULL + TypeSig.DECIMAL_128 +
            GpuTypeShims.additionalPredicateSupportedTypes + TypeSig.STRUCT).nested(),
            TypeSig.comparable),
        ("rhs", (TypeSig.commonCudfTypes + TypeSig.NULL + TypeSig.DECIMAL_128 +
            GpuTypeShims.additionalPredicateSupportedTypes + TypeSig.STRUCT).nested(),
            TypeSig.comparable)),
      (a, conf, p, r) => new BinaryAstExprMeta[EqualTo](a, conf, p, r) {
        override def convertToGpu(lhs: Expression, rhs: Expression): GpuExpression =
          GpuEqualTo(lhs, rhs)
      }),
    expr[GreaterThan](
      "> operator",
      ExprChecks.binaryProjectAndAst(
        TypeSig.comparisonAstTypes,
        TypeSig.BOOLEAN, TypeSig.BOOLEAN,
        ("lhs", (TypeSig.commonCudfTypes + TypeSig.NULL + TypeSig.DECIMAL_128 +
            GpuTypeShims.additionalPredicateSupportedTypes + TypeSig.STRUCT).nested(),
            TypeSig.orderable),
        ("rhs", (TypeSig.commonCudfTypes + TypeSig.NULL + TypeSig.DECIMAL_128 +
            GpuTypeShims.additionalPredicateSupportedTypes + TypeSig.STRUCT).nested(),
            TypeSig.orderable)),
      (a, conf, p, r) => new BinaryAstExprMeta[GreaterThan](a, conf, p, r) {
        override def convertToGpu(lhs: Expression, rhs: Expression): GpuExpression =
          GpuGreaterThan(lhs, rhs)
      }),
    expr[GreaterThanOrEqual](
      ">= operator",
      ExprChecks.binaryProjectAndAst(
        TypeSig.comparisonAstTypes,
        TypeSig.BOOLEAN, TypeSig.BOOLEAN,
        ("lhs", (TypeSig.commonCudfTypes + TypeSig.NULL + TypeSig.DECIMAL_128 +
            GpuTypeShims.additionalPredicateSupportedTypes + TypeSig.STRUCT).nested(),
            TypeSig.orderable),
        ("rhs", (TypeSig.commonCudfTypes + TypeSig.NULL + TypeSig.DECIMAL_128 +
            GpuTypeShims.additionalPredicateSupportedTypes + TypeSig.STRUCT).nested(),
            TypeSig.orderable)),
      (a, conf, p, r) => new BinaryAstExprMeta[GreaterThanOrEqual](a, conf, p, r) {
        override def convertToGpu(lhs: Expression, rhs: Expression): GpuExpression =
          GpuGreaterThanOrEqual(lhs, rhs)
      }),
    expr[In](
      "IN operator",
      ExprChecks.projectOnly(TypeSig.BOOLEAN, TypeSig.BOOLEAN,
        Seq(ParamCheck("value", TypeSig.commonCudfTypes + TypeSig.NULL + TypeSig.DECIMAL_128,
          TypeSig.comparable)),
        Some(RepeatingParamCheck("list",
          (TypeSig.commonCudfTypes + TypeSig.DECIMAL_128).withAllLit(),
          TypeSig.comparable))),
      (in, conf, p, r) => new ExprMeta[In](in, conf, p, r) {
        override def tagExprForGpu(): Unit = {
          val unaliased = in.list.map(extractLit)
          val hasNullLiteral = unaliased.exists {
            case Some(l) => l.value == null
            case _ => false
          }
          if (hasNullLiteral) {
            willNotWorkOnGpu("nulls are not supported")
          }
        }
        override def convertToGpu(): GpuExpression =
          GpuInSet(childExprs.head.convertToGpu(), in.list.asInstanceOf[Seq[Literal]].map(_.value))
      }),
    expr[InSet](
      "INSET operator",
      ExprChecks.unaryProject(TypeSig.BOOLEAN, TypeSig.BOOLEAN,
        TypeSig.commonCudfTypes + TypeSig.NULL + TypeSig.DECIMAL_128, TypeSig.comparable),
      (in, conf, p, r) => new ExprMeta[InSet](in, conf, p, r) {
        override def tagExprForGpu(): Unit = {
          if (in.hset.contains(null)) {
            willNotWorkOnGpu("nulls are not supported")
          }
        }
        override def convertToGpu(): GpuExpression =
          GpuInSet(childExprs.head.convertToGpu(), in.hset.toSeq)
      }),
    expr[LessThan](
      "< operator",
      ExprChecks.binaryProjectAndAst(
        TypeSig.comparisonAstTypes,
        TypeSig.BOOLEAN, TypeSig.BOOLEAN,
        ("lhs", (TypeSig.commonCudfTypes + TypeSig.NULL + TypeSig.DECIMAL_128 +
            GpuTypeShims.additionalPredicateSupportedTypes + TypeSig.STRUCT).nested(),
            TypeSig.orderable),
        ("rhs", (TypeSig.commonCudfTypes + TypeSig.NULL + TypeSig.DECIMAL_128 +
            GpuTypeShims.additionalPredicateSupportedTypes + TypeSig.STRUCT).nested(),
            TypeSig.orderable)),
      (a, conf, p, r) => new BinaryAstExprMeta[LessThan](a, conf, p, r) {
        override def convertToGpu(lhs: Expression, rhs: Expression): GpuExpression =
          GpuLessThan(lhs, rhs)
      }),
    expr[LessThanOrEqual](
      "<= operator",
      ExprChecks.binaryProjectAndAst(
        TypeSig.comparisonAstTypes,
        TypeSig.BOOLEAN, TypeSig.BOOLEAN,
        ("lhs", (TypeSig.commonCudfTypes + TypeSig.NULL + TypeSig.DECIMAL_128 +
            GpuTypeShims.additionalPredicateSupportedTypes + TypeSig.STRUCT).nested(),
            TypeSig.orderable),
        ("rhs", (TypeSig.commonCudfTypes + TypeSig.NULL + TypeSig.DECIMAL_128 +
            GpuTypeShims.additionalPredicateSupportedTypes + TypeSig.STRUCT).nested(),
            TypeSig.orderable)),
      (a, conf, p, r) => new BinaryAstExprMeta[LessThanOrEqual](a, conf, p, r) {
        override def convertToGpu(lhs: Expression, rhs: Expression): GpuExpression =
          GpuLessThanOrEqual(lhs, rhs)
      }),
    expr[CaseWhen](
      "CASE WHEN expression",
      CaseWhenCheck,
      (a, conf, p, r) => new ExprMeta[CaseWhen](a, conf, p, r) {
        override def convertToGpu(): GpuExpression = {
          val branches = childExprs.grouped(2).flatMap {
            case Seq(cond, value) => Some((cond.convertToGpu(), value.convertToGpu()))
            case Seq(_) => None
          }.toArray.toSeq  // force materialization to make the seq serializable
          val elseValue = if (childExprs.size % 2 != 0) {
            Some(childExprs.last.convertToGpu())
          } else {
            None
          }
          GpuCaseWhen(branches, elseValue)
        }
      }),
    expr[If](
      "IF expression",
      ExprChecks.projectOnly(
        (_gpuCommonTypes + TypeSig.DECIMAL_128 + TypeSig.ARRAY + TypeSig.STRUCT + TypeSig.MAP +
            TypeSig.BINARY + GpuTypeShims.additionalCommonOperatorSupportedTypes).nested(),
        TypeSig.all,
        Seq(ParamCheck("predicate", TypeSig.BOOLEAN, TypeSig.BOOLEAN),
          ParamCheck("trueValue",
            (_gpuCommonTypes + TypeSig.DECIMAL_128 + TypeSig.ARRAY + TypeSig.STRUCT + TypeSig.MAP +
                TypeSig.BINARY + GpuTypeShims.additionalCommonOperatorSupportedTypes).nested(),
            TypeSig.all),
          ParamCheck("falseValue",
            (_gpuCommonTypes + TypeSig.DECIMAL_128 + TypeSig.ARRAY + TypeSig.STRUCT + TypeSig.MAP +
                TypeSig.BINARY + GpuTypeShims.additionalCommonOperatorSupportedTypes).nested(),
            TypeSig.all))),
      (a, conf, p, r) => new ExprMeta[If](a, conf, p, r) {
        override def convertToGpu(): GpuExpression = {
          val Seq(boolExpr, trueExpr, falseExpr) = childExprs.map(_.convertToGpu())
          GpuIf(boolExpr, trueExpr, falseExpr)
        }
      }),
    expr[Pow](
      "lhs ^ rhs",
      ExprChecks.binaryProjectAndAst(
        TypeSig.implicitCastsAstTypes, TypeSig.DOUBLE, TypeSig.DOUBLE,
        ("lhs", TypeSig.DOUBLE, TypeSig.DOUBLE),
        ("rhs", TypeSig.DOUBLE, TypeSig.DOUBLE)),
      (a, conf, p, r) => new BinaryAstExprMeta[Pow](a, conf, p, r) {
        override def convertToGpu(lhs: Expression, rhs: Expression): GpuExpression =
          GpuPow(lhs, rhs)
      }),
    expr[AggregateExpression](
      "Aggregate expression",
      // Let the underlying expression checks decide whether this can be on the GPU.
      ExprChecks.fullAgg(
        TypeSig.all,
        TypeSig.all,
        Seq(ParamCheck("aggFunc", TypeSig.all, TypeSig.all)),
        Some(RepeatingParamCheck("filter", TypeSig.BOOLEAN, TypeSig.BOOLEAN))),
      (a, conf, p, r) => new ExprMeta[AggregateExpression](a, conf, p, r) {
        private val filter: Option[BaseExprMeta[_]] =
          a.filter.map(GpuOverrides.wrapExpr(_, conf, Some(this)))
        private val childrenExprMeta: Seq[BaseExprMeta[Expression]] =
          a.children.map(GpuOverrides.wrapExpr(_, conf, Some(this)))
        override val childExprs: Seq[BaseExprMeta[_]] =
          childrenExprMeta ++ filter.toSeq

        override def convertToGpu(): GpuExpression = {
          // handle the case AggregateExpression has the resultIds parameter where its
          // Seq[ExprIds] instead of single ExprId.
          val resultId = try {
            val resultMethod = a.getClass.getMethod("resultId")
            resultMethod.invoke(a).asInstanceOf[ExprId]
          } catch {
            case _: Exception =>
              val resultMethod = a.getClass.getMethod("resultIds")
              resultMethod.invoke(a).asInstanceOf[Seq[ExprId]].head
          }
          GpuAggregateExpression(childExprs.head.convertToGpu().asInstanceOf[GpuAggregateFunction],
            a.mode, a.isDistinct, filter.map(_.convertToGpu()), resultId)
        }
      }),
    expr[SortOrder](
      "Sort order",
      ExprChecks.projectOnly(
        (pluginSupportedOrderableSig + TypeSig.DECIMAL_128 + TypeSig.STRUCT).nested() +
         TypeSig.ARRAY.nested(_gpuCommonTypes + TypeSig.DECIMAL_128)
           .withPsNote(TypeEnum.ARRAY, "STRUCT is not supported as a child type for ARRAY"),
        TypeSig.orderable,
        Seq(ParamCheck(
          "input",
          (pluginSupportedOrderableSig + TypeSig.DECIMAL_128 + TypeSig.STRUCT).nested() +
           TypeSig.ARRAY.nested(_gpuCommonTypes + TypeSig.DECIMAL_128)
             .withPsNote(TypeEnum.ARRAY, "STRUCT is not supported as a child type for ARRAY"),
          TypeSig.orderable))),
      (sortOrder, conf, p, r) => new BaseExprMeta[SortOrder](sortOrder, conf, p, r) {
        override def tagExprForGpu(): Unit = {
          if (isStructType(sortOrder.dataType)) {
            val nullOrdering = sortOrder.nullOrdering
            val directionDefaultNullOrdering = sortOrder.direction.defaultNullOrdering
            val direction = sortOrder.direction.sql
            if (nullOrdering != directionDefaultNullOrdering) {
              willNotWorkOnGpu(s"only default null ordering $directionDefaultNullOrdering " +
                s"for direction $direction is supported for nested types; actual: ${nullOrdering}")
            }
          }
          if (isArrayOfStructType(sortOrder.dataType)) {
            willNotWorkOnGpu("STRUCT is not supported as a child type for ARRAY, " +
              s"actual data type: ${sortOrder.dataType}")
          }
        }

        // One of the few expressions that are not replaced with a GPU version
        override def convertToGpu(): Expression =
          sortOrder.withNewChildren(childExprs.map(_.convertToGpu()))
      }),
    expr[PivotFirst](
      "PivotFirst operator",
      ExprChecks.reductionAndGroupByAgg(
        TypeSig.commonCudfTypes + TypeSig.NULL + TypeSig.DECIMAL_128 +
          TypeSig.ARRAY.nested(TypeSig.commonCudfTypes + TypeSig.DECIMAL_128),
        TypeSig.all,
        Seq(ParamCheck(
          "pivotColumn",
          (TypeSig.commonCudfTypes + TypeSig.NULL + TypeSig.DECIMAL_128),
          TypeSig.all),
          ParamCheck("valueColumn",
          TypeSig.commonCudfTypes + TypeSig.NULL + TypeSig.DECIMAL_128,
          TypeSig.all))),
      (pivot, conf, p, r) => new ImperativeAggExprMeta[PivotFirst](pivot, conf, p, r) {
        override def tagAggForGpu(): Unit = {
          // If pivotColumnValues doesn't have distinct values, fall back to CPU
          if (pivot.pivotColumnValues.distinct.lengthCompare(pivot.pivotColumnValues.length) != 0) {
            willNotWorkOnGpu("PivotFirst does not work on the GPU when there are duplicate" +
                " pivot values provided")
          }
        }
        override def convertToGpu(childExprs: Seq[Expression]): GpuExpression = {
          val Seq(pivotColumn, valueColumn) = childExprs
          GpuPivotFirst(pivotColumn, valueColumn, pivot.pivotColumnValues)
        }

        // Pivot does not overflow, so it doesn't need the ANSI check
        override val needsAnsiCheck: Boolean = false
      }),
    expr[Count](
      "Count aggregate operator",
      ExprChecks.fullAgg(
        TypeSig.LONG, TypeSig.LONG,
        repeatingParamCheck = Some(RepeatingParamCheck(
          "input", TypeSig.all, TypeSig.all))),
      (count, conf, p, r) => new AggExprMeta[Count](count, conf, p, r) {
        override def tagAggForGpu(): Unit = {
          if (count.children.size > 1) {
            willNotWorkOnGpu("count of multiple columns not supported")
          }
        }
        override def convertToGpu(childExprs: Seq[Expression]): GpuExpression =
          GpuCount(childExprs)
      }),
    expr[Max](
      "Max aggregate operator",
      ExprChecksImpl(
        ExprChecks.reductionAndGroupByAgg(
          (TypeSig.commonCudfTypes + TypeSig.DECIMAL_128 + TypeSig.NULL + TypeSig.STRUCT +
            TypeSig.ARRAY).nested(),
          TypeSig.orderable,
          Seq(ParamCheck("input",
            (TypeSig.commonCudfTypes + TypeSig.DECIMAL_128 + TypeSig.NULL + TypeSig.STRUCT +
              TypeSig.ARRAY).nested(),
            TypeSig.orderable))).asInstanceOf[ExprChecksImpl].contexts
          ++
          ExprChecks.windowOnly(
            (TypeSig.commonCudfTypes + TypeSig.DECIMAL_128 + TypeSig.NULL),
            TypeSig.orderable,
            Seq(ParamCheck("input",
              (TypeSig.commonCudfTypes + TypeSig.DECIMAL_128 + TypeSig.NULL),
              TypeSig.orderable))).asInstanceOf[ExprChecksImpl].contexts),
      (max, conf, p, r) => new AggExprMeta[Max](max, conf, p, r) {
        override def convertToGpu(childExprs: Seq[Expression]): GpuExpression =
          GpuMax(childExprs.head)

        // Max does not overflow, so it doesn't need the ANSI check
        override val needsAnsiCheck: Boolean = false
      }),
    expr[Min](
      "Min aggregate operator",
      ExprChecksImpl(
        ExprChecks.reductionAndGroupByAgg(
          (TypeSig.commonCudfTypes + TypeSig.DECIMAL_128 + TypeSig.NULL + TypeSig.STRUCT +
              TypeSig.ARRAY).nested(),
          TypeSig.orderable,
          Seq(ParamCheck("input",
            (TypeSig.commonCudfTypes + TypeSig.DECIMAL_128 + TypeSig.NULL + TypeSig.STRUCT +
              TypeSig.ARRAY).nested(),
            TypeSig.orderable))).asInstanceOf[ExprChecksImpl].contexts
          ++
          ExprChecks.windowOnly(
            (TypeSig.commonCudfTypes + TypeSig.DECIMAL_128 + TypeSig.NULL),
            TypeSig.orderable,
            Seq(ParamCheck("input",
              (TypeSig.commonCudfTypes + TypeSig.DECIMAL_128 + TypeSig.NULL),
              TypeSig.orderable))).asInstanceOf[ExprChecksImpl].contexts),
      (a, conf, p, r) => new AggExprMeta[Min](a, conf, p, r) {
        override def convertToGpu(childExprs: Seq[Expression]): GpuExpression =
          GpuMin(childExprs.head)

        // Min does not overflow, so it doesn't need the ANSI check
        override val needsAnsiCheck: Boolean = false
      }),
    expr[Sum](
      "Sum aggregate operator",
      ExprChecks.fullAgg(
        TypeSig.LONG + TypeSig.DOUBLE + TypeSig.DECIMAL_128,
        TypeSig.LONG + TypeSig.DOUBLE + TypeSig.DECIMAL_128,
        Seq(ParamCheck("input", TypeSig.gpuNumeric, TypeSig.cpuNumeric))),
      (a, conf, p, r) => new AggExprMeta[Sum](a, conf, p, r) {
        override def tagAggForGpu(): Unit = {
          val inputDataType = a.child.dataType
          checkAndTagFloatAgg(inputDataType, conf, this)
        }

        override def convertToGpu(childExprs: Seq[Expression]): GpuExpression =
          GpuSum(childExprs.head, a.dataType)
      }),
    expr[NthValue](
      "nth window operator",
      ExprChecks.windowOnly(
        (TypeSig.STRUCT + TypeSig.ARRAY + TypeSig.MAP + TypeSig.BINARY +
            TypeSig.commonCudfTypes + TypeSig.NULL + TypeSig.DECIMAL_128).nested(),
        TypeSig.all,
        Seq(ParamCheck("input",
          (TypeSig.STRUCT + TypeSig.ARRAY + TypeSig.MAP + TypeSig.BINARY +
              TypeSig.commonCudfTypes + TypeSig.NULL + TypeSig.DECIMAL_128).nested(),
          TypeSig.all),
          ParamCheck("offset", TypeSig.lit(TypeEnum.INT), TypeSig.lit(TypeEnum.INT)))
      ),
      (a, conf, p, r) => new AggExprMeta[NthValue](a, conf, p, r) {
        override def convertToGpu(childExprs: Seq[Expression]): GpuExpression =
          GpuNthValue(childExprs.head, a.offset, a.ignoreNulls)

        // nth does not overflow, so it doesn't need the ANSI check
        override val needsAnsiCheck: Boolean = false
      }),
    expr[First](
      "first aggregate operator",
      ExprChecks.fullAgg(
        (TypeSig.STRUCT + TypeSig.ARRAY + TypeSig.MAP + TypeSig.BINARY +
            TypeSig.commonCudfTypes + TypeSig.NULL + TypeSig.DECIMAL_128).nested(),
        TypeSig.all,
        Seq(ParamCheck("input",
          (TypeSig.STRUCT + TypeSig.ARRAY + TypeSig.MAP + TypeSig.BINARY +
              TypeSig.commonCudfTypes + TypeSig.NULL + TypeSig.DECIMAL_128).nested(),
          TypeSig.all))
      ),
      (a, conf, p, r) => new AggExprMeta[First](a, conf, p, r) {
        override def convertToGpu(childExprs: Seq[Expression]): GpuExpression =
          GpuFirst(childExprs.head, a.ignoreNulls)

        // First does not overflow, so it doesn't need the ANSI check
        override val needsAnsiCheck: Boolean = false
      }),
    expr[Last](
    "last aggregate operator",
      ExprChecks.fullAgg(
        (TypeSig.STRUCT + TypeSig.ARRAY + TypeSig.MAP + TypeSig.BINARY +
            TypeSig.commonCudfTypes + TypeSig.NULL + TypeSig.DECIMAL_128).nested(),
        TypeSig.all,
        Seq(ParamCheck("input",
          (TypeSig.STRUCT + TypeSig.ARRAY + TypeSig.MAP + TypeSig.BINARY +
              TypeSig.commonCudfTypes + TypeSig.NULL + TypeSig.DECIMAL_128).nested(),
          TypeSig.all))
      ),
      (a, conf, p, r) => new AggExprMeta[Last](a, conf, p, r) {
        override def convertToGpu(childExprs: Seq[Expression]): GpuExpression =
          GpuLast(childExprs.head, a.ignoreNulls)

        // Last does not overflow, so it doesn't need the ANSI check
        override val needsAnsiCheck: Boolean = false
      }),
    expr[BRound](
      "Round an expression to d decimal places using HALF_EVEN rounding mode",
      ExprChecks.binaryProject(
        TypeSig.gpuNumeric, TypeSig.cpuNumeric,
        ("value", TypeSig.gpuNumeric +
            TypeSig.psNote(TypeEnum.FLOAT, "result may round slightly differently") +
            TypeSig.psNote(TypeEnum.DOUBLE, "result may round slightly differently"),
            TypeSig.cpuNumeric),
        ("scale", TypeSig.lit(TypeEnum.INT), TypeSig.lit(TypeEnum.INT))),
      (a, conf, p, r) => new BinaryExprMeta[BRound](a, conf, p, r) {
        override def tagExprForGpu(): Unit = {
          a.child.dataType match {
            case FloatType | DoubleType if !conf.isIncompatEnabled =>
              willNotWorkOnGpu("rounding floating point numbers may be slightly off " +
                  s"compared to Spark's result, to enable set ${RapidsConf.INCOMPATIBLE_OPS}")
            case _ => // NOOP
          }
        }
        override def convertToGpu(lhs: Expression, rhs: Expression): GpuExpression =
          GpuBRound(lhs, rhs, a.dataType)
      }),
    expr[Round](
      "Round an expression to d decimal places using HALF_UP rounding mode",
      ExprChecks.binaryProject(
        TypeSig.gpuNumeric, TypeSig.cpuNumeric,
        ("value", TypeSig.gpuNumeric +
            TypeSig.psNote(TypeEnum.FLOAT, "result may round slightly differently") +
            TypeSig.psNote(TypeEnum.DOUBLE, "result may round slightly differently"),
            TypeSig.cpuNumeric),
        ("scale", TypeSig.lit(TypeEnum.INT), TypeSig.lit(TypeEnum.INT))),
      (a, conf, p, r) => new BinaryExprMeta[Round](a, conf, p, r) {
        override def tagExprForGpu(): Unit = {
          a.child.dataType match {
            case FloatType | DoubleType if !conf.isIncompatEnabled =>
              willNotWorkOnGpu("rounding floating point numbers may be slightly off " +
                  s"compared to Spark's result, to enable set ${RapidsConf.INCOMPATIBLE_OPS}")
            case _ => // NOOP
          }
        }
        override def convertToGpu(lhs: Expression, rhs: Expression): GpuExpression =
          GpuRound(lhs, rhs, a.dataType)
      }),
    expr[PythonUDF](
      "UDF run in an external python process. Does not actually run on the GPU, but " +
          "the transfer of data to/from it can be accelerated",
      ExprChecks.fullAggAndProject(
        // Different types of Pandas UDF support different sets of output type. Please refer to
        //   https://github.com/apache/spark/blob/master/python/pyspark/sql/udf.py#L98
        // for more details.
        // It is impossible to specify the exact type signature for each Pandas UDF type in a single
        // expression 'PythonUDF'.
        // So use the 'unionOfPandasUdfOut' to cover all types for Spark. The type signature of
        // plugin is also an union of all the types of Pandas UDF.
        (TypeSig.commonCudfTypes + TypeSig.ARRAY).nested() + TypeSig.STRUCT,
        TypeSig.unionOfPandasUdfOut,
        repeatingParamCheck = Some(RepeatingParamCheck(
          "param",
          (TypeSig.commonCudfTypes + TypeSig.ARRAY + TypeSig.STRUCT).nested(),
          TypeSig.all))),
      (a, conf, p, r) => new ExprMeta[PythonUDF](a, conf, p, r) {
        override def replaceMessage: String = "not block GPU acceleration"
        override def noReplacementPossibleMessage(reasons: String): String =
          s"blocks running on GPU because $reasons"

        override def convertToGpu(): GpuExpression =
          GpuPythonUDF(a.name, a.func, a.dataType,
            childExprs.map(_.convertToGpu()),
            a.evalType, a.udfDeterministic, a.resultId)
        }),
    GpuScalaUDFMeta.exprMeta,
    expr[Rand](
      "Generate a random column with i.i.d. uniformly distributed values in [0, 1)",
      ExprChecks.projectOnly(TypeSig.DOUBLE, TypeSig.DOUBLE,
        Seq(ParamCheck("seed",
          (TypeSig.INT + TypeSig.LONG).withAllLit(),
          (TypeSig.INT + TypeSig.LONG).withAllLit()))),
      (a, conf, p, r) => new UnaryExprMeta[Rand](a, conf, p, r) {
        override def convertToGpu(child: Expression): GpuExpression = GpuRand(child)
      }),
    expr[SparkPartitionID] (
      "Returns the current partition id",
      ExprChecks.projectOnly(TypeSig.INT, TypeSig.INT),
      (a, conf, p, r) => new ExprMeta[SparkPartitionID](a, conf, p, r) {
        override def convertToGpu(): GpuExpression = GpuSparkPartitionID()
      }),
    expr[MonotonicallyIncreasingID] (
      "Returns monotonically increasing 64-bit integers",
      ExprChecks.projectOnly(TypeSig.LONG, TypeSig.LONG),
      (a, conf, p, r) => new ExprMeta[MonotonicallyIncreasingID](a, conf, p, r) {
        override def convertToGpu(): GpuExpression = GpuMonotonicallyIncreasingID()
      }),
    expr[InputFileName] (
      "Returns the name of the file being read, or empty string if not available",
      ExprChecks.projectOnly(TypeSig.STRING, TypeSig.STRING),
      (a, conf, p, r) => new ExprMeta[InputFileName](a, conf, p, r) {
        override def convertToGpu(): GpuExpression = GpuInputFileName()
      }),
    expr[InputFileBlockStart] (
      "Returns the start offset of the block being read, or -1 if not available",
      ExprChecks.projectOnly(TypeSig.LONG, TypeSig.LONG),
      (a, conf, p, r) => new ExprMeta[InputFileBlockStart](a, conf, p, r) {
        override def convertToGpu(): GpuExpression = GpuInputFileBlockStart()
      }),
    expr[InputFileBlockLength] (
      "Returns the length of the block being read, or -1 if not available",
      ExprChecks.projectOnly(TypeSig.LONG, TypeSig.LONG),
      (a, conf, p, r) => new ExprMeta[InputFileBlockLength](a, conf, p, r) {
        override def convertToGpu(): GpuExpression = GpuInputFileBlockLength()
      }),
    expr[Md5] (
      "MD5 hash operator",
      ExprChecks.unaryProject(TypeSig.STRING, TypeSig.STRING,
        TypeSig.BINARY, TypeSig.BINARY),
      (a, conf, p, r) => new UnaryExprMeta[Md5](a, conf, p, r) {
        override def convertToGpu(child: Expression): GpuExpression = GpuMd5(child)
      }),
    expr[Upper](
      "String uppercase operator",
      ExprChecks.unaryProjectInputMatchesOutput(TypeSig.STRING, TypeSig.STRING),
      (a, conf, p, r) => new UnaryExprMeta[Upper](a, conf, p, r) {
        override def convertToGpu(child: Expression): GpuExpression = GpuUpper(child)
      })
      .incompat(CASE_MODIFICATION_INCOMPAT),
    expr[Lower](
      "String lowercase operator",
      ExprChecks.unaryProjectInputMatchesOutput(TypeSig.STRING, TypeSig.STRING),
      (a, conf, p, r) => new UnaryExprMeta[Lower](a, conf, p, r) {
        override def convertToGpu(child: Expression): GpuExpression = GpuLower(child)
      })
      .incompat(CASE_MODIFICATION_INCOMPAT),
    expr[StringLPad](
      "Pad a string on the left",
      ExprChecks.projectOnly(TypeSig.STRING, TypeSig.STRING,
        Seq(ParamCheck("str", TypeSig.STRING, TypeSig.STRING),
          ParamCheck("len", TypeSig.lit(TypeEnum.INT), TypeSig.INT),
          ParamCheck("pad", TypeSig.lit(TypeEnum.STRING), TypeSig.STRING))),
      (in, conf, p, r) => new TernaryExprMeta[StringLPad](in, conf, p, r) {
        override def tagExprForGpu(): Unit = {
          extractLit(in.pad).foreach { padLit =>
            if (padLit.value != null &&
                padLit.value.asInstanceOf[UTF8String].toString.length != 1) {
              willNotWorkOnGpu("only a single character is supported for pad")
            }
          }
        }
        override def convertToGpu(
            str: Expression,
            width: Expression,
            pad: Expression): GpuExpression =
          GpuStringLPad(str, width, pad)
      }),
    expr[StringRPad](
      "Pad a string on the right",
      ExprChecks.projectOnly(TypeSig.STRING, TypeSig.STRING,
        Seq(ParamCheck("str", TypeSig.STRING, TypeSig.STRING),
          ParamCheck("len", TypeSig.lit(TypeEnum.INT), TypeSig.INT),
          ParamCheck("pad", TypeSig.lit(TypeEnum.STRING), TypeSig.STRING))),
      (in, conf, p, r) => new TernaryExprMeta[StringRPad](in, conf, p, r) {
        override def tagExprForGpu(): Unit = {
          extractLit(in.pad).foreach { padLit =>
            if (padLit.value != null &&
                padLit.value.asInstanceOf[UTF8String].toString.length != 1) {
              willNotWorkOnGpu("only a single character is supported for pad")
            }
          }
        }
        override def convertToGpu(
            str: Expression,
            width: Expression,
            pad: Expression): GpuExpression =
          GpuStringRPad(str, width, pad)
      }),
    expr[StringSplit](
       "Splits `str` around occurrences that match `regex`",
      // Java's split API produces different behaviors than cudf when splitting with empty pattern
      ExprChecks.projectOnly(TypeSig.ARRAY.nested(TypeSig.STRING),
        TypeSig.ARRAY.nested(TypeSig.STRING),
        Seq(ParamCheck("str", TypeSig.STRING, TypeSig.STRING),
          ParamCheck("regexp", TypeSig.lit(TypeEnum.STRING)
              .withPsNote(TypeEnum.STRING, "very limited subset of regex supported"),
            TypeSig.STRING),
          ParamCheck("limit", TypeSig.lit(TypeEnum.INT), TypeSig.INT))),
      (in, conf, p, r) => new GpuStringSplitMeta(in, conf, p, r)),
    expr[GetStructField](
      "Gets the named field of the struct",
      ExprChecks.unaryProject(
        (TypeSig.commonCudfTypes + TypeSig.ARRAY + TypeSig.STRUCT + TypeSig.MAP + TypeSig.NULL +
            TypeSig.DECIMAL_128 + TypeSig.BINARY).nested(),
        TypeSig.all,
        TypeSig.STRUCT.nested(TypeSig.commonCudfTypes + TypeSig.ARRAY +
            TypeSig.STRUCT + TypeSig.MAP + TypeSig.NULL + TypeSig.DECIMAL_128 + TypeSig.BINARY),
        TypeSig.STRUCT.nested(TypeSig.all)),
      (expr, conf, p, r) => new UnaryExprMeta[GetStructField](expr, conf, p, r) {
        override def convertToGpu(arr: Expression): GpuExpression =
          GpuGetStructField(arr, expr.ordinal, expr.name)
      }),
    expr[GetArrayItem](
      "Gets the field at `ordinal` in the Array",
      ExprChecks.binaryProject(
        (TypeSig.commonCudfTypes + TypeSig.ARRAY + TypeSig.STRUCT + TypeSig.NULL +
            TypeSig.DECIMAL_128 + TypeSig.MAP + TypeSig.BINARY).nested(),
        TypeSig.all,
        ("array", TypeSig.ARRAY.nested(TypeSig.commonCudfTypes + TypeSig.ARRAY +
            TypeSig.STRUCT + TypeSig.NULL + TypeSig.DECIMAL_128 + TypeSig.MAP + TypeSig.BINARY),
            TypeSig.ARRAY.nested(TypeSig.all)),
        ("ordinal", TypeSig.integral, TypeSig.integral)),
      (in, conf, p, r) => new BinaryExprMeta[GetArrayItem](in, conf, p, r) {
        override def convertToGpu(arr: Expression, ordinal: Expression): GpuExpression =
          GpuGetArrayItem(arr, ordinal, in.failOnError)
      }),
    expr[GetMapValue](
      "Gets Value from a Map based on a key",
      ExprChecks.binaryProject(
        (TypeSig.commonCudfTypes + TypeSig.ARRAY + TypeSig.STRUCT + TypeSig.NULL +
          TypeSig.DECIMAL_128 + TypeSig.MAP + TypeSig.BINARY).nested(),
        TypeSig.all,
        ("map", TypeSig.MAP.nested(TypeSig.commonCudfTypes + TypeSig.ARRAY + TypeSig.STRUCT +
          TypeSig.NULL + TypeSig.DECIMAL_128 + TypeSig.MAP + TypeSig.BINARY),
          TypeSig.MAP.nested(TypeSig.all)),
        ("key", TypeSig.commonCudfTypes + TypeSig.DECIMAL_128, TypeSig.all)),
      (in, conf, p, r) => new GetMapValueMeta(in, conf, p, r){}),
    GpuElementAtMeta.elementAtRule(false),
    expr[MapKeys](
      "Returns an unordered array containing the keys of the map",
      ExprChecks.unaryProject(
        TypeSig.ARRAY.nested(TypeSig.commonCudfTypes + TypeSig.DECIMAL_128 + TypeSig.NULL +
            TypeSig.ARRAY + TypeSig.STRUCT + TypeSig.BINARY).nested(),
        TypeSig.ARRAY.nested(TypeSig.all - TypeSig.MAP), // Maps cannot have other maps as keys
        TypeSig.MAP.nested(TypeSig.commonCudfTypes + TypeSig.DECIMAL_128 + TypeSig.NULL +
            TypeSig.ARRAY + TypeSig.STRUCT + TypeSig.MAP + TypeSig.BINARY),
        TypeSig.MAP.nested(TypeSig.all)),
      (in, conf, p, r) => new UnaryExprMeta[MapKeys](in, conf, p, r) {
        override def convertToGpu(child: Expression): GpuExpression =
          GpuMapKeys(child)
      }),
    expr[MapValues](
      "Returns an unordered array containing the values of the map",
      ExprChecks.unaryProject(
        TypeSig.ARRAY.nested(TypeSig.commonCudfTypes + TypeSig.DECIMAL_128 + TypeSig.NULL +
            TypeSig.ARRAY + TypeSig.STRUCT + TypeSig.MAP + TypeSig.BINARY),
        TypeSig.ARRAY.nested(TypeSig.all),
        TypeSig.MAP.nested(TypeSig.commonCudfTypes + TypeSig.DECIMAL_128 + TypeSig.NULL +
            TypeSig.ARRAY + TypeSig.STRUCT + TypeSig.MAP + TypeSig.BINARY),
        TypeSig.MAP.nested(TypeSig.all)),
      (in, conf, p, r) => new UnaryExprMeta[MapValues](in, conf, p, r) {
        override def convertToGpu(child: Expression): GpuExpression =
          GpuMapValues(child)
      }),
    expr[MapEntries](
      "Returns an unordered array of all entries in the given map",
      ExprChecks.unaryProject(
        // Technically the return type is an array of struct, but we cannot really express that
        TypeSig.ARRAY.nested(TypeSig.commonCudfTypes + TypeSig.DECIMAL_128 + TypeSig.NULL +
            TypeSig.ARRAY + TypeSig.STRUCT + TypeSig.MAP + TypeSig.BINARY),
        TypeSig.ARRAY.nested(TypeSig.all),
        TypeSig.MAP.nested(TypeSig.commonCudfTypes + TypeSig.DECIMAL_128 + TypeSig.NULL +
            TypeSig.ARRAY + TypeSig.STRUCT + TypeSig.MAP + TypeSig.BINARY),
        TypeSig.MAP.nested(TypeSig.all)),
      (in, conf, p, r) => new UnaryExprMeta[MapEntries](in, conf, p, r) {
        override def convertToGpu(child: Expression): GpuExpression =
          GpuMapEntries(child)
      }),
    expr[StringToMap](
      "Creates a map after splitting the input string into pairs of key-value strings",
      // Java's split API produces different behaviors than cudf when splitting with empty pattern
      ExprChecks.projectOnly(TypeSig.MAP.nested(TypeSig.STRING), TypeSig.MAP.nested(TypeSig.STRING),
        Seq(ParamCheck("str", TypeSig.STRING, TypeSig.STRING),
          ParamCheck("pairDelim", TypeSig.lit(TypeEnum.STRING), TypeSig.lit(TypeEnum.STRING)),
          ParamCheck("keyValueDelim", TypeSig.lit(TypeEnum.STRING), TypeSig.lit(TypeEnum.STRING)))),
      (in, conf, p, r) => new GpuStringToMapMeta(in, conf, p, r)),
    expr[ArrayMin](
      "Returns the minimum value in the array",
      ExprChecks.unaryProject(
        TypeSig.commonCudfTypes + TypeSig.DECIMAL_128 + TypeSig.NULL,
        TypeSig.orderable,
        TypeSig.ARRAY.nested(TypeSig.commonCudfTypes + TypeSig.DECIMAL_128 + TypeSig.NULL),
        TypeSig.ARRAY.nested(TypeSig.orderable)),
      (in, conf, p, r) => new UnaryExprMeta[ArrayMin](in, conf, p, r) {
        override def convertToGpu(child: Expression): GpuExpression =
          GpuArrayMin(child)
      }),
    expr[ArrayMax](
      "Returns the maximum value in the array",
      ExprChecks.unaryProject(
        TypeSig.commonCudfTypes + TypeSig.DECIMAL_128 + TypeSig.NULL,
        TypeSig.orderable,
        TypeSig.ARRAY.nested(TypeSig.commonCudfTypes + TypeSig.DECIMAL_128 + TypeSig.NULL),
        TypeSig.ARRAY.nested(TypeSig.orderable)),
      (in, conf, p, r) => new UnaryExprMeta[ArrayMax](in, conf, p, r) {
        override def convertToGpu(child: Expression): GpuExpression =
          GpuArrayMax(child)
      }),
    expr[ArrayRepeat](
      "Returns the array containing the given input value (left) count (right) times",
      ExprChecks.binaryProject(
        TypeSig.ARRAY.nested(TypeSig.commonCudfTypes + TypeSig.DECIMAL_128 + TypeSig.NULL
          + TypeSig.ARRAY + TypeSig.STRUCT + TypeSig.MAP),
        TypeSig.ARRAY.nested(TypeSig.all),
        ("left", (TypeSig.commonCudfTypes + TypeSig.DECIMAL_128 + TypeSig.NULL
          + TypeSig.ARRAY + TypeSig.STRUCT + TypeSig.MAP).nested(), TypeSig.all),
        ("right", TypeSig.integral, TypeSig.integral)),
      (in, conf, p, r) => new BinaryExprMeta[ArrayRepeat](in, conf, p, r) {
        override def convertToGpu(lhs: Expression, rhs: Expression): GpuExpression =
          GpuArrayRepeat(lhs, rhs)
      }
    ),
    expr[CreateNamedStruct](
      "Creates a struct with the given field names and values",
      CreateNamedStructCheck,
      (in, conf, p, r) => new ExprMeta[CreateNamedStruct](in, conf, p, r) {
        override def convertToGpu(): GpuExpression =
          GpuCreateNamedStruct(childExprs.map(_.convertToGpu()))
      }),
    expr[ArrayContains](
      "Returns a boolean if the array contains the passed in key",
      ExprChecks.binaryProject(
        TypeSig.BOOLEAN,
        TypeSig.BOOLEAN,
        ("array", TypeSig.ARRAY.nested(TypeSig.commonCudfTypes + TypeSig.NULL),
          TypeSig.ARRAY.nested(TypeSig.all)),
        ("key", TypeSig.commonCudfTypes, TypeSig.all)),
      (in, conf, p, r) => new BinaryExprMeta[ArrayContains](in, conf, p, r) {
        override def convertToGpu(lhs: Expression, rhs: Expression): GpuExpression =
          GpuArrayContains(lhs, rhs)
      }),
    expr[SortArray](
      "Returns a sorted array with the input array and the ascending / descending order",
      ExprChecks.binaryProject(
        TypeSig.ARRAY.nested(TypeSig.commonCudfTypes + TypeSig.NULL + TypeSig.DECIMAL_128 +
            TypeSig.STRUCT),
        TypeSig.ARRAY.nested(TypeSig.all),
        ("array", TypeSig.ARRAY.nested(
          TypeSig.commonCudfTypes + TypeSig.NULL + TypeSig.DECIMAL_128 + TypeSig.STRUCT),
            TypeSig.ARRAY.nested(TypeSig.all)),
        ("ascendingOrder", TypeSig.lit(TypeEnum.BOOLEAN), TypeSig.lit(TypeEnum.BOOLEAN))),
      (sortExpression, conf, p, r) => new BinaryExprMeta[SortArray](sortExpression, conf, p, r) {
        override def convertToGpu(lhs: Expression, rhs: Expression): GpuExpression = {
          GpuSortArray(lhs, rhs)
        }
      }
    ),
    expr[CreateArray](
      "Returns an array with the given elements",
      ExprChecks.projectOnly(
        TypeSig.ARRAY.nested(TypeSig.gpuNumeric +
          TypeSig.NULL + TypeSig.STRING + TypeSig.BOOLEAN + TypeSig.DATE + TypeSig.TIMESTAMP +
          TypeSig.ARRAY + TypeSig.STRUCT + TypeSig.BINARY),
        TypeSig.ARRAY.nested(TypeSig.all),
        repeatingParamCheck = Some(RepeatingParamCheck("arg",
          TypeSig.gpuNumeric + TypeSig.NULL + TypeSig.STRING +
              TypeSig.BOOLEAN + TypeSig.DATE + TypeSig.TIMESTAMP + TypeSig.STRUCT + TypeSig.BINARY +
              TypeSig.ARRAY.nested(TypeSig.gpuNumeric + TypeSig.NULL + TypeSig.STRING +
                TypeSig.BOOLEAN + TypeSig.DATE + TypeSig.TIMESTAMP + TypeSig.STRUCT +
                  TypeSig.ARRAY + TypeSig.BINARY),
          TypeSig.all))),
      (in, conf, p, r) => new ExprMeta[CreateArray](in, conf, p, r) {

        override def tagExprForGpu(): Unit = {
          wrapped.dataType match {
            case ArrayType(ArrayType(ArrayType(_, _), _), _) =>
              willNotWorkOnGpu("Only support to create array or array of array, Found: " +
                s"${wrapped.dataType}")
            case _ =>
          }
        }

        override def convertToGpu(): GpuExpression =
          GpuCreateArray(childExprs.map(_.convertToGpu()), wrapped.useStringTypeWhenEmpty)
      }),
    expr[Flatten](
      "Creates a single array from an array of arrays",
      ExprChecks.unaryProject(
        TypeSig.ARRAY.nested(TypeSig.all),
        TypeSig.ARRAY.nested(TypeSig.all),
        TypeSig.ARRAY.nested(TypeSig.all),
        TypeSig.ARRAY.nested(TypeSig.all)),
      (a, conf, p, r) => new UnaryExprMeta[Flatten](a, conf, p, r) {
        override def convertToGpu(child: Expression): GpuExpression =
          GpuFlattenArray(child)
      }),
    expr[LambdaFunction](
      "Holds a higher order SQL function",
      ExprChecks.projectOnly(
        (TypeSig.commonCudfTypes + TypeSig.DECIMAL_128 + TypeSig.NULL + TypeSig.ARRAY +
            TypeSig.STRUCT + TypeSig.MAP).nested(),
        TypeSig.all,
        Seq(ParamCheck("function",
          (TypeSig.commonCudfTypes + TypeSig.DECIMAL_128 + TypeSig.NULL + TypeSig.ARRAY +
              TypeSig.STRUCT + TypeSig.MAP).nested(),
          TypeSig.all)),
        Some(RepeatingParamCheck("arguments",
          (TypeSig.commonCudfTypes + TypeSig.DECIMAL_128 + TypeSig.NULL + TypeSig.ARRAY +
              TypeSig.STRUCT + TypeSig.MAP).nested(),
          TypeSig.all))),
      (in, conf, p, r) => new ExprMeta[LambdaFunction](in, conf, p, r) {
        override def convertToGpu(): GpuExpression = {
          val func = childExprs.head
          val args = childExprs.tail
          GpuLambdaFunction(func.convertToGpu(),
            args.map(_.convertToGpu().asInstanceOf[NamedExpression]),
            in.hidden)
        }
      }),
    expr[NamedLambdaVariable](
      "A parameter to a higher order SQL function",
      ExprChecks.projectOnly(
        (TypeSig.commonCudfTypes + TypeSig.DECIMAL_128 + TypeSig.NULL + TypeSig.ARRAY +
            TypeSig.STRUCT + TypeSig.MAP).nested(),
        TypeSig.all),
      (in, conf, p, r) => new ExprMeta[NamedLambdaVariable](in, conf, p, r) {
        override def convertToGpu(): GpuExpression = {
          GpuNamedLambdaVariable(in.name, in.dataType, in.nullable, in.exprId)
        }
      }),
    expr[ArrayTransform](
      "Transform elements in an array using the transform function. This is similar to a `map` " +
          "in functional programming",
      ExprChecks.projectOnly(TypeSig.ARRAY.nested(TypeSig.commonCudfTypes +
        TypeSig.DECIMAL_128 + TypeSig.NULL + TypeSig.ARRAY + TypeSig.STRUCT + TypeSig.MAP),
        TypeSig.ARRAY.nested(TypeSig.all),
        Seq(
          ParamCheck("argument",
            TypeSig.ARRAY.nested(TypeSig.commonCudfTypes + TypeSig.DECIMAL_128 + TypeSig.NULL +
                TypeSig.ARRAY + TypeSig.STRUCT + TypeSig.MAP),
            TypeSig.ARRAY.nested(TypeSig.all)),
          ParamCheck("function",
            (TypeSig.commonCudfTypes + TypeSig.DECIMAL_128 + TypeSig.NULL +
                TypeSig.ARRAY + TypeSig.STRUCT + TypeSig.MAP).nested(),
            TypeSig.all))),
      (in, conf, p, r) => new ExprMeta[ArrayTransform](in, conf, p, r) {
        override def convertToGpu(): GpuExpression = {
          GpuArrayTransform(childExprs.head.convertToGpu(), childExprs(1).convertToGpu())
        }
      }),
     expr[ArrayExists](
      "Return true if any element satisfies the predicate LambdaFunction",
      ExprChecks.projectOnly(TypeSig.BOOLEAN, TypeSig.BOOLEAN,
        Seq(
          ParamCheck("argument",
            TypeSig.ARRAY.nested(TypeSig.commonCudfTypes + TypeSig.DECIMAL_128 + TypeSig.NULL +
                TypeSig.ARRAY + TypeSig.STRUCT + TypeSig.MAP),
            TypeSig.ARRAY.nested(TypeSig.all)),
          ParamCheck("function", TypeSig.BOOLEAN, TypeSig.BOOLEAN))),
      (in, conf, p, r) => new ExprMeta[ArrayExists](in, conf, p, r) {
        override def convertToGpu(): GpuExpression = {
          GpuArrayExists(
            childExprs.head.convertToGpu(),
            childExprs(1).convertToGpu(),
            SQLConf.get.getConf(SQLConf.LEGACY_ARRAY_EXISTS_FOLLOWS_THREE_VALUED_LOGIC)
          )
        }
      }),
    // TODO: fix the signature https://github.com/NVIDIA/spark-rapids/issues/5327
    expr[ArraysZip](
      "Returns a merged array of structs in which the N-th struct contains" +
        " all N-th values of input arrays.",
      ExprChecks.projectOnly(TypeSig.ARRAY.nested(
        TypeSig.commonCudfTypes + TypeSig.DECIMAL_128 + TypeSig.NULL + TypeSig.BINARY +
          TypeSig.ARRAY + TypeSig.STRUCT + TypeSig.MAP),
        TypeSig.ARRAY.nested(TypeSig.all),
        repeatingParamCheck = Some(RepeatingParamCheck("children",
          TypeSig.ARRAY.nested(TypeSig.commonCudfTypes + TypeSig.DECIMAL_128 + TypeSig.NULL +
            TypeSig.BINARY + TypeSig.ARRAY + TypeSig.STRUCT + TypeSig.MAP),
          TypeSig.ARRAY.nested(TypeSig.all)))),
      (in, conf, p, r) => new ExprMeta[ArraysZip](in, conf, p, r) {
        override def convertToGpu(): GpuExpression = {
          GpuArraysZip(childExprs.map(_.convertToGpu()))
        }
      }
    ),
    expr[ArrayExcept](
      "Returns an array of the elements in array1 but not in array2, without duplicates",
      ExprChecks.binaryProject(
        TypeSig.ARRAY.nested(TypeSig.commonCudfTypes + TypeSig.DECIMAL_128 + TypeSig.NULL),
        TypeSig.ARRAY.nested(TypeSig.all),
        ("array1",
            TypeSig.ARRAY.nested(TypeSig.commonCudfTypes + TypeSig.DECIMAL_128 + TypeSig.NULL),
            TypeSig.ARRAY.nested(TypeSig.all)),
        ("array2",
            TypeSig.ARRAY.nested(TypeSig.commonCudfTypes + TypeSig.DECIMAL_128 + TypeSig.NULL),
            TypeSig.ARRAY.nested(TypeSig.all))),
      (in, conf, p, r) => new BinaryExprMeta[ArrayExcept](in, conf, p, r) {
        override def convertToGpu(lhs: Expression, rhs: Expression): GpuExpression = {
          GpuArrayExcept(lhs, rhs)
        }
      }
    ).incompat("the GPU implementation treats -0.0 and 0.0 as equal, but the CPU " +
        "implementation currently does not (see SPARK-39845). Also, Apache Spark " +
        "3.1.3 fixed issue SPARK-36741 where NaNs in these set like operators were " +
        "not treated as being equal. We have chosen to break with compatibility for " +
        "the older versions of Spark in this instance and handle NaNs the same as 3.1.3+"),
    expr[ArrayIntersect](
      "Returns an array of the elements in the intersection of array1 and array2, without" +
        " duplicates",
      ExprChecks.binaryProject(
        TypeSig.ARRAY.nested(TypeSig.commonCudfTypes + TypeSig.DECIMAL_128 + TypeSig.NULL),
        TypeSig.ARRAY.nested(TypeSig.all),
        ("array1",
            TypeSig.ARRAY.nested(TypeSig.commonCudfTypes + TypeSig.DECIMAL_128 + TypeSig.NULL),
            TypeSig.ARRAY.nested(TypeSig.all)),
        ("array2",
            TypeSig.ARRAY.nested(TypeSig.commonCudfTypes + TypeSig.DECIMAL_128 + TypeSig.NULL),
            TypeSig.ARRAY.nested(TypeSig.all))),
      (in, conf, p, r) => new BinaryExprMeta[ArrayIntersect](in, conf, p, r) {
        override def convertToGpu(lhs: Expression, rhs: Expression): GpuExpression = {
          GpuArrayIntersect(lhs, rhs)
        }
      }
    ).incompat("the GPU implementation treats -0.0 and 0.0 as equal, but the CPU " +
        "implementation currently does not (see SPARK-39845). Also, Apache Spark " +
        "3.1.3 fixed issue SPARK-36741 where NaNs in these set like operators were " +
        "not treated as being equal. We have chosen to break with compatibility for " +
        "the older versions of Spark in this instance and handle NaNs the same as 3.1.3+"),
    expr[ArrayUnion](
      "Returns an array of the elements in the union of array1 and array2, without duplicates.",
      ExprChecks.binaryProject(
        TypeSig.ARRAY.nested(TypeSig.commonCudfTypes + TypeSig.DECIMAL_128 + TypeSig.NULL),
        TypeSig.ARRAY.nested(TypeSig.all),
        ("array1",
            TypeSig.ARRAY.nested(TypeSig.commonCudfTypes + TypeSig.DECIMAL_128 + TypeSig.NULL),
            TypeSig.ARRAY.nested(TypeSig.all)),
        ("array2",
            TypeSig.ARRAY.nested(TypeSig.commonCudfTypes + TypeSig.DECIMAL_128 + TypeSig.NULL),
            TypeSig.ARRAY.nested(TypeSig.all))),
      (in, conf, p, r) => new BinaryExprMeta[ArrayUnion](in, conf, p, r) {
        override def convertToGpu(lhs: Expression, rhs: Expression): GpuExpression = {
          GpuArrayUnion(lhs, rhs)
        }
      }
    ).incompat("the GPU implementation treats -0.0 and 0.0 as equal, but the CPU " +
        "implementation currently does not (see SPARK-39845). Also, Apache Spark " +
        "3.1.3 fixed issue SPARK-36741 where NaNs in these set like operators were " +
        "not treated as being equal. We have chosen to break with compatibility for " +
        "the older versions of Spark in this instance and handle NaNs the same as 3.1.3+"),
    expr[ArraysOverlap](
      "Returns true if a1 contains at least a non-null element present also in a2. If the arrays " +
      "have no common element and they are both non-empty and either of them contains a null " +
      "element null is returned, false otherwise.",
      ExprChecks.binaryProject(TypeSig.BOOLEAN, TypeSig.BOOLEAN,
        ("array1",
            TypeSig.ARRAY.nested(TypeSig.commonCudfTypes + TypeSig.DECIMAL_128 + TypeSig.NULL),
            TypeSig.ARRAY.nested(TypeSig.all)),
        ("array2",
            TypeSig.ARRAY.nested(TypeSig.commonCudfTypes + TypeSig.DECIMAL_128 + TypeSig.NULL),
            TypeSig.ARRAY.nested(TypeSig.all))),
      (in, conf, p, r) => new BinaryExprMeta[ArraysOverlap](in, conf, p, r) {
        override def convertToGpu(lhs: Expression, rhs: Expression): GpuExpression = {
          GpuArraysOverlap(lhs, rhs)
        }
      }
    ).incompat("the GPU implementation treats -0.0 and 0.0 as equal, but the CPU " +
        "implementation currently does not (see SPARK-39845). Also, Apache Spark " +
        "3.1.3 fixed issue SPARK-36741 where NaNs in these set like operators were " +
        "not treated as being equal. We have chosen to break with compatibility for " +
        "the older versions of Spark in this instance and handle NaNs the same as 3.1.3+"),
    expr[ArrayRemove](
      "Returns the array after removing all elements that equal to the input element (right) " +
      "from the input array (left)",
      ExprChecks.binaryProject(
        TypeSig.ARRAY.nested(TypeSig.commonCudfTypes + TypeSig.DECIMAL_128 + TypeSig.NULL +
          TypeSig.ARRAY + TypeSig.STRUCT + TypeSig.MAP),
        TypeSig.ARRAY.nested(TypeSig.all),
        ("array",
          TypeSig.ARRAY.nested(TypeSig.commonCudfTypes + TypeSig.DECIMAL_128 + TypeSig.NULL +
            TypeSig.ARRAY + TypeSig.STRUCT + TypeSig.MAP),
          TypeSig.all),
        ("element",
          (TypeSig.commonCudfTypes + TypeSig.DECIMAL_128 + TypeSig.NULL +
            TypeSig.ARRAY + TypeSig.STRUCT + TypeSig.MAP).nested(),
          TypeSig.all)),
      (in, conf, p, r) => new BinaryExprMeta[ArrayRemove](in, conf, p, r) {
        override def convertToGpu(lhs: Expression, rhs: Expression): GpuExpression =
          GpuArrayRemove(lhs, rhs)
      }
    ),
    expr[TransformKeys](
      "Transform keys in a map using a transform function",
      ExprChecks.projectOnly(TypeSig.MAP.nested(TypeSig.commonCudfTypes + TypeSig.DECIMAL_128 +
          TypeSig.NULL + TypeSig.ARRAY + TypeSig.STRUCT + TypeSig.MAP),
        TypeSig.MAP.nested(TypeSig.all),
        Seq(
          ParamCheck("argument",
            TypeSig.MAP.nested(TypeSig.commonCudfTypes + TypeSig.DECIMAL_128 + TypeSig.NULL +
                TypeSig.ARRAY + TypeSig.STRUCT + TypeSig.MAP),
            TypeSig.MAP.nested(TypeSig.all)),
          ParamCheck("function",
            // We need to be able to check for duplicate keys (equality)
            TypeSig.commonCudfTypes + TypeSig.DECIMAL_128 + TypeSig.NULL,
            TypeSig.all - TypeSig.MAP.nested()))),
      (in, conf, p, r) => new ExprMeta[TransformKeys](in, conf, p, r) {
        override def tagExprForGpu(): Unit = {
          SQLConf.get.getConf(SQLConf.MAP_KEY_DEDUP_POLICY).toUpperCase match {
            case "EXCEPTION"| "LAST_WIN" => // Good we can support this
            case other =>
              willNotWorkOnGpu(s"$other is not supported for config setting" +
                  s" ${SQLConf.MAP_KEY_DEDUP_POLICY.key}")
          }
        }
        override def convertToGpu(): GpuExpression = {
          GpuTransformKeys(childExprs.head.convertToGpu(), childExprs(1).convertToGpu())
        }
      }),
    expr[TransformValues](
      "Transform values in a map using a transform function",
      ExprChecks.projectOnly(TypeSig.MAP.nested(TypeSig.commonCudfTypes + TypeSig.DECIMAL_128 +
          TypeSig.NULL + TypeSig.ARRAY + TypeSig.STRUCT + TypeSig.MAP),
        TypeSig.MAP.nested(TypeSig.all),
        Seq(
          ParamCheck("argument",
            TypeSig.MAP.nested(TypeSig.commonCudfTypes + TypeSig.DECIMAL_128 + TypeSig.NULL +
                TypeSig.ARRAY + TypeSig.STRUCT + TypeSig.MAP),
            TypeSig.MAP.nested(TypeSig.all)),
          ParamCheck("function",
            (TypeSig.commonCudfTypes + TypeSig.DECIMAL_128 + TypeSig.NULL +
                TypeSig.ARRAY + TypeSig.STRUCT + TypeSig.MAP).nested(),
            TypeSig.all))),
      (in, conf, p, r) => new ExprMeta[TransformValues](in, conf, p, r) {
        override def convertToGpu(): GpuExpression = {
          GpuTransformValues(childExprs.head.convertToGpu(), childExprs(1).convertToGpu())
        }
      }),
    expr[MapFilter](
      "Filters entries in a map using the function",
      ExprChecks.projectOnly(TypeSig.MAP.nested(TypeSig.commonCudfTypes + TypeSig.DECIMAL_128 +
          TypeSig.NULL + TypeSig.ARRAY + TypeSig.STRUCT + TypeSig.MAP),
        TypeSig.MAP.nested(TypeSig.all),
        Seq(
          ParamCheck("argument",
            TypeSig.MAP.nested(TypeSig.commonCudfTypes + TypeSig.DECIMAL_128 + TypeSig.NULL +
                TypeSig.ARRAY + TypeSig.STRUCT + TypeSig.MAP),
            TypeSig.MAP.nested(TypeSig.all)),
          ParamCheck("function", TypeSig.BOOLEAN, TypeSig.BOOLEAN))),
      (in, conf, p, r) => new ExprMeta[MapFilter](in, conf, p, r) {
        override def convertToGpu(): GpuExpression = {
          GpuMapFilter(childExprs.head.convertToGpu(), childExprs(1).convertToGpu())
        }
      }),
    expr[StringLocate](
      "Substring search operator",
      ExprChecks.projectOnly(TypeSig.INT, TypeSig.INT,
        Seq(ParamCheck("substr", TypeSig.lit(TypeEnum.STRING), TypeSig.STRING),
          ParamCheck("str", TypeSig.STRING, TypeSig.STRING),
          ParamCheck("start", TypeSig.lit(TypeEnum.INT), TypeSig.INT))),
      (in, conf, p, r) => new TernaryExprMeta[StringLocate](in, conf, p, r) {
        override def convertToGpu(
            val0: Expression,
            val1: Expression,
            val2: Expression): GpuExpression =
          GpuStringLocate(val0, val1, val2)
      }),
    expr[StringInstr](
      "Instr string operator",
      ExprChecks.projectOnly(TypeSig.INT, TypeSig.INT,
        Seq(ParamCheck("str", TypeSig.STRING, TypeSig.STRING),
            ParamCheck("substr", TypeSig.lit(TypeEnum.STRING), TypeSig.STRING))),
      (in, conf, p, r) => new BinaryExprMeta[StringInstr](in, conf, p, r) {
        override def convertToGpu(
            str: Expression,
            substr: Expression): GpuExpression =
          GpuStringInstr(str, substr)
      }),
    expr[Substring](
      "Substring operator",
      ExprChecks.projectOnly(TypeSig.STRING, TypeSig.STRING + TypeSig.BINARY,
        Seq(ParamCheck("str", TypeSig.STRING, TypeSig.STRING + TypeSig.BINARY),
          ParamCheck("pos", TypeSig.INT, TypeSig.INT),
          ParamCheck("len", TypeSig.INT, TypeSig.INT))),
      (in, conf, p, r) => new TernaryExprMeta[Substring](in, conf, p, r) {
        override def convertToGpu(
            column: Expression,
            position: Expression,
            length: Expression): GpuExpression =
          GpuSubstring(column, position, length)
      }),
    expr[SubstringIndex](
      "substring_index operator",
      ExprChecks.projectOnly(TypeSig.STRING, TypeSig.STRING,
        Seq(ParamCheck("str", TypeSig.STRING, TypeSig.STRING),
          ParamCheck("delim", TypeSig.lit(TypeEnum.STRING)
              .withPsNote(TypeEnum.STRING, "only a single character is allowed"), TypeSig.STRING),
          ParamCheck("count", TypeSig.lit(TypeEnum.INT), TypeSig.INT))),
      (in, conf, p, r) => new SubstringIndexMeta(in, conf, p, r)),
    expr[StringRepeat](
      "StringRepeat operator that repeats the given strings with numbers of times " +
        "given by repeatTimes",
      ExprChecks.projectOnly(TypeSig.STRING, TypeSig.STRING,
        Seq(ParamCheck("input", TypeSig.STRING, TypeSig.STRING),
          ParamCheck("repeatTimes", TypeSig.INT, TypeSig.INT))),
      (in, conf, p, r) => new BinaryExprMeta[StringRepeat](in, conf, p, r) {
        override def convertToGpu(
            input: Expression,
            repeatTimes: Expression): GpuExpression = GpuStringRepeat(input, repeatTimes)
      }),
    expr[StringReplace](
      "StringReplace operator",
      ExprChecks.projectOnly(TypeSig.STRING, TypeSig.STRING,
        Seq(ParamCheck("src", TypeSig.STRING, TypeSig.STRING),
          ParamCheck("search", TypeSig.lit(TypeEnum.STRING), TypeSig.STRING),
          ParamCheck("replace", TypeSig.lit(TypeEnum.STRING), TypeSig.STRING))),
      (in, conf, p, r) => new TernaryExprMeta[StringReplace](in, conf, p, r) {
        override def convertToGpu(
            column: Expression,
            target: Expression,
            replace: Expression): GpuExpression =
          GpuStringReplace(column, target, replace)
      }),
    expr[StringTrim](
      "StringTrim operator",
      ExprChecks.projectOnly(TypeSig.STRING, TypeSig.STRING,
        Seq(ParamCheck("src", TypeSig.STRING, TypeSig.STRING)),
        // Should really be an OptionalParam
        Some(RepeatingParamCheck("trimStr", TypeSig.lit(TypeEnum.STRING), TypeSig.STRING))),
      (in, conf, p, r) => new String2TrimExpressionMeta[StringTrim](in, conf, p, r) {
        override def convertToGpu(
            column: Expression,
            target: Option[Expression] = None): GpuExpression =
          GpuStringTrim(column, target)
      }),
    expr[StringTrimLeft](
      "StringTrimLeft operator",
      ExprChecks.projectOnly(TypeSig.STRING, TypeSig.STRING,
        Seq(ParamCheck("src", TypeSig.STRING, TypeSig.STRING)),
        // Should really be an OptionalParam
        Some(RepeatingParamCheck("trimStr", TypeSig.lit(TypeEnum.STRING), TypeSig.STRING))),
      (in, conf, p, r) =>
        new String2TrimExpressionMeta[StringTrimLeft](in, conf, p, r) {
          override def convertToGpu(
            column: Expression,
            target: Option[Expression] = None): GpuExpression =
            GpuStringTrimLeft(column, target)
        }),
    expr[StringTrimRight](
      "StringTrimRight operator",
      ExprChecks.projectOnly(TypeSig.STRING, TypeSig.STRING,
        Seq(ParamCheck("src", TypeSig.STRING, TypeSig.STRING)),
        // Should really be an OptionalParam
        Some(RepeatingParamCheck("trimStr", TypeSig.lit(TypeEnum.STRING), TypeSig.STRING))),
      (in, conf, p, r) =>
        new String2TrimExpressionMeta[StringTrimRight](in, conf, p, r) {
          override def convertToGpu(
              column: Expression,
              target: Option[Expression] = None): GpuExpression =
            GpuStringTrimRight(column, target)
        }),
    expr[StringTranslate](
      "StringTranslate operator",
      ExprChecks.projectOnly(TypeSig.STRING, TypeSig.STRING,
        Seq(ParamCheck("input", TypeSig.STRING, TypeSig.STRING),
          ParamCheck("from", TypeSig.lit(TypeEnum.STRING), TypeSig.STRING),
          ParamCheck("to", TypeSig.lit(TypeEnum.STRING), TypeSig.STRING))),
      (in, conf, p, r) => new TernaryExprMeta[StringTranslate](in, conf, p, r) {
        override def convertToGpu(
            input: Expression,
            from: Expression,
            to: Expression): GpuExpression =
          GpuStringTranslate(input, from, to)
      }).incompat("the GPU implementation supports all unicode code points. In Spark versions " +
          "< 3.2.0, translate() does not support unicode characters with code point >= U+10000 " +
          "(See SPARK-34094)"),
    expr[StartsWith](
      "Starts with",
      ExprChecks.binaryProject(TypeSig.BOOLEAN, TypeSig.BOOLEAN,
        ("src", TypeSig.STRING, TypeSig.STRING),
        ("search", TypeSig.lit(TypeEnum.STRING), TypeSig.STRING)),
      (a, conf, p, r) => new BinaryExprMeta[StartsWith](a, conf, p, r) {
        override def convertToGpu(lhs: Expression, rhs: Expression): GpuExpression =
          GpuStartsWith(lhs, rhs)
      }),
    expr[EndsWith](
      "Ends with",
      ExprChecks.binaryProject(TypeSig.BOOLEAN, TypeSig.BOOLEAN,
        ("src", TypeSig.STRING, TypeSig.STRING),
        ("search", TypeSig.lit(TypeEnum.STRING), TypeSig.STRING)),
      (a, conf, p, r) => new BinaryExprMeta[EndsWith](a, conf, p, r) {
        override def convertToGpu(lhs: Expression, rhs: Expression): GpuExpression =
          GpuEndsWith(lhs, rhs)
      }),
    expr[Concat](
      "List/String concatenate",
      ExprChecks.projectOnly((TypeSig.STRING + TypeSig.ARRAY).nested(
        TypeSig.commonCudfTypes + TypeSig.NULL + TypeSig.DECIMAL_128 +
            TypeSig.ARRAY + TypeSig.STRUCT + TypeSig.MAP + TypeSig.BINARY),
        (TypeSig.STRING + TypeSig.BINARY + TypeSig.ARRAY).nested(TypeSig.all),
        repeatingParamCheck = Some(RepeatingParamCheck("input",
          (TypeSig.STRING + TypeSig.ARRAY).nested(
            TypeSig.commonCudfTypes + TypeSig.NULL + TypeSig.DECIMAL_128 +
                TypeSig.ARRAY + TypeSig.STRUCT + TypeSig.MAP + TypeSig.BINARY),
          (TypeSig.STRING + TypeSig.BINARY + TypeSig.ARRAY).nested(TypeSig.all)))),
      (a, conf, p, r) => new ComplexTypeMergingExprMeta[Concat](a, conf, p, r) {
        override def convertToGpu(child: Seq[Expression]): GpuExpression = GpuConcat(child)
      }),
    expr[Conv](
      desc = "Convert string representing a number from one base to another",
      pluginChecks = ExprChecks.projectOnly(
        outputCheck = TypeSig.STRING,
        paramCheck = Seq(
          ParamCheck(name = "num", cudf = TypeSig.STRING, spark = TypeSig.STRING),
          ParamCheck(name = "from_base", cudf = TypeSig.integral, spark = TypeSig.integral),
          ParamCheck(name = "to_base",   cudf = TypeSig.integral, spark = TypeSig.integral)),
        sparkOutputSig = TypeSig.STRING),
        (convExpr, conf, parentMetaOpt, dataFromReplacementRule) =>
          new GpuConvMeta(convExpr, conf, parentMetaOpt, dataFromReplacementRule)),
    expr[MapConcat](
      "Returns the union of all the given maps",
      ExprChecks.projectOnly(TypeSig.MAP.nested(TypeSig.commonCudfTypes + TypeSig.DECIMAL_128 +
          TypeSig.NULL + TypeSig.ARRAY + TypeSig.STRUCT + TypeSig.MAP),
        TypeSig.MAP.nested(TypeSig.all),
        repeatingParamCheck = Some(RepeatingParamCheck("input",
          TypeSig.MAP.nested(TypeSig.commonCudfTypes + TypeSig.DECIMAL_128 +
          TypeSig.NULL + TypeSig.ARRAY + TypeSig.STRUCT + TypeSig.MAP),
          TypeSig.MAP.nested(TypeSig.all)))),
      (a, conf, p, r) => new ComplexTypeMergingExprMeta[MapConcat](a, conf, p, r) {
        override def convertToGpu(child: Seq[Expression]): GpuExpression = GpuMapConcat(child)
      }),
    expr[ConcatWs](
      "Concatenates multiple input strings or array of strings into a single " +
        "string using a given separator",
      ExprChecks.projectOnly(TypeSig.STRING, TypeSig.STRING,
        repeatingParamCheck = Some(RepeatingParamCheck("input",
          (TypeSig.STRING + TypeSig.ARRAY).nested(TypeSig.STRING),
          (TypeSig.STRING + TypeSig.ARRAY).nested(TypeSig.STRING)))),
      (a, conf, p, r) => new ExprMeta[ConcatWs](a, conf, p, r) {
        override def tagExprForGpu(): Unit = {
          if (a.children.size <= 1) {
            // If only a separator specified and its a column, Spark returns an empty
            // string for all entries unless they are null, then it returns null.
            // This seems like edge case so instead of handling on GPU just fallback.
            willNotWorkOnGpu("Only specifying separator column not supported on GPU")
          }
        }
        override final def convertToGpu(): GpuExpression =
          GpuConcatWs(childExprs.map(_.convertToGpu()))
      }),
    expr[Murmur3Hash] (
      "Murmur3 hash operator",
      ExprChecks.projectOnly(TypeSig.INT, TypeSig.INT,
        repeatingParamCheck = Some(RepeatingParamCheck("input",
          (TypeSig.commonCudfTypes + TypeSig.NULL + TypeSig.DECIMAL_128 +
              TypeSig.STRUCT + TypeSig.ARRAY).nested(), TypeSig.all))),
      (a, conf, p, r) => new ExprMeta[Murmur3Hash](a, conf, p, r) {
        override val childExprs: Seq[BaseExprMeta[_]] = a.children
          .map(GpuOverrides.wrapExpr(_, conf, Some(this)))
        def convertToGpu(): GpuExpression =
          GpuMurmur3Hash(childExprs.map(_.convertToGpu()), a.seed)
      }),
    expr[XxHash64](
      "xxhash64 hash operator",
      ExprChecks.projectOnly(TypeSig.LONG, TypeSig.LONG,
        repeatingParamCheck = Some(RepeatingParamCheck("input",
          XxHash64Shims.supportedTypes, TypeSig.all))),
      (a, conf, p, r) => new ExprMeta[XxHash64](a, conf, p, r) {
        override val childExprs: Seq[BaseExprMeta[_]] = a.children
          .map(GpuOverrides.wrapExpr(_, conf, Some(this)))

        def convertToGpu(): GpuExpression =
          GpuXxHash64(childExprs.map(_.convertToGpu()), a.seed)
      }),
    expr[Contains](
      "Contains",
      ExprChecks.binaryProject(TypeSig.BOOLEAN, TypeSig.BOOLEAN,
        ("src", TypeSig.STRING, TypeSig.STRING),
        ("search", TypeSig.lit(TypeEnum.STRING), TypeSig.STRING)),
      (a, conf, p, r) => new BinaryExprMeta[Contains](a, conf, p, r) {
        override def convertToGpu(lhs: Expression, rhs: Expression): GpuExpression =
          GpuContains(lhs, rhs)
      }),
    expr[Like](
      "Like",
      ExprChecks.binaryProject(TypeSig.BOOLEAN, TypeSig.BOOLEAN,
        ("src", TypeSig.STRING, TypeSig.STRING),
        ("search", TypeSig.lit(TypeEnum.STRING), TypeSig.STRING)),
      (a, conf, p, r) => new BinaryExprMeta[Like](a, conf, p, r) {
        override def convertToGpu(lhs: Expression, rhs: Expression): GpuExpression =
          GpuLike(lhs, rhs, a.escapeChar)
      }),
    expr[RLike](
      "Regular expression version of Like",
      ExprChecks.binaryProject(TypeSig.BOOLEAN, TypeSig.BOOLEAN,
        ("str", TypeSig.STRING, TypeSig.STRING),
        ("regexp", TypeSig.lit(TypeEnum.STRING), TypeSig.STRING)),
      (a, conf, p, r) => new GpuRLikeMeta(a, conf, p, r)),
    expr[RegExpReplace](
      "String replace using a regular expression pattern",
      ExprChecks.projectOnly(TypeSig.STRING, TypeSig.STRING,
        Seq(ParamCheck("str", TypeSig.STRING, TypeSig.STRING),
          ParamCheck("regex", TypeSig.lit(TypeEnum.STRING), TypeSig.STRING),
          ParamCheck("rep", TypeSig.lit(TypeEnum.STRING), TypeSig.STRING),
          ParamCheck("pos", TypeSig.lit(TypeEnum.INT)
              .withPsNote(TypeEnum.INT, "only a value of 1 is supported"),
            TypeSig.lit(TypeEnum.INT)))),
      (a, conf, p, r) => new GpuRegExpReplaceMeta(a, conf, p, r)),
    expr[RegExpExtract](
      "Extract a specific group identified by a regular expression",
      ExprChecks.projectOnly(TypeSig.STRING, TypeSig.STRING,
        Seq(ParamCheck("str", TypeSig.STRING, TypeSig.STRING),
          ParamCheck("regexp", TypeSig.lit(TypeEnum.STRING), TypeSig.STRING),
          ParamCheck("idx", TypeSig.lit(TypeEnum.INT),
            TypeSig.lit(TypeEnum.INT)))),
      (a, conf, p, r) => new GpuRegExpExtractMeta(a, conf, p, r)),
    expr[RegExpExtractAll](
      "Extract all strings matching a regular expression corresponding to the regex group index",
      ExprChecks.projectOnly(TypeSig.ARRAY.nested(TypeSig.STRING),
        TypeSig.ARRAY.nested(TypeSig.STRING),
        Seq(ParamCheck("str", TypeSig.STRING, TypeSig.STRING),
          ParamCheck("regexp", TypeSig.lit(TypeEnum.STRING), TypeSig.STRING),
          ParamCheck("idx", TypeSig.lit(TypeEnum.INT), TypeSig.INT))),
      (a, conf, p, r) => new GpuRegExpExtractAllMeta(a, conf, p, r)),
    expr[Length](
      "String character length or binary byte length",
      ExprChecks.unaryProject(TypeSig.INT, TypeSig.INT,
        TypeSig.STRING, TypeSig.STRING + TypeSig.BINARY),
      (a, conf, p, r) => new UnaryExprMeta[Length](a, conf, p, r) {
        override def convertToGpu(child: Expression): GpuExpression = GpuLength(child)
      }),
    expr[Size](
      "The size of an array or a map",
      ExprChecks.unaryProject(TypeSig.INT, TypeSig.INT,
        (TypeSig.ARRAY + TypeSig.MAP).nested(TypeSig.commonCudfTypes + TypeSig.NULL
            + TypeSig.DECIMAL_128 + TypeSig.BINARY + TypeSig.ARRAY + TypeSig.STRUCT + TypeSig.MAP),
        (TypeSig.ARRAY + TypeSig.MAP).nested(TypeSig.all)),
      (a, conf, p, r) => new UnaryExprMeta[Size](a, conf, p, r) {
        override def convertToGpu(child: Expression): GpuExpression =
          GpuSize(child, a.legacySizeOfNull)
      }),
    expr[Reverse](
      "Returns a reversed string or an array with reverse order of elements",
      ExprChecks.unaryProject(TypeSig.STRING + TypeSig.ARRAY.nested(TypeSig.all),
        TypeSig.STRING + TypeSig.ARRAY.nested(TypeSig.all),
        TypeSig.STRING + TypeSig.ARRAY.nested(TypeSig.all),
        TypeSig.STRING + TypeSig.ARRAY.nested(TypeSig.all)),
      (a, conf, p, r) => new UnaryExprMeta[Reverse](a, conf, p, r) {
        override def convertToGpu(input: Expression): GpuExpression =
          GpuReverse(input)
      }),
    expr[UnscaledValue](
      "Convert a Decimal to an unscaled long value for some aggregation optimizations",
      ExprChecks.unaryProject(TypeSig.LONG, TypeSig.LONG,
        TypeSig.DECIMAL_64, TypeSig.DECIMAL_128),
      (a, conf, p, r) => new UnaryExprMeta[UnscaledValue](a, conf, p, r) {
        override val isFoldableNonLitAllowed: Boolean = true
        override def convertToGpu(child: Expression): GpuExpression = GpuUnscaledValue(child)
      }),
    expr[MakeDecimal](
      "Create a Decimal from an unscaled long value for some aggregation optimizations",
      ExprChecks.unaryProject(TypeSig.DECIMAL_64, TypeSig.DECIMAL_128,
        TypeSig.LONG, TypeSig.LONG),
      (a, conf, p, r) => new UnaryExprMeta[MakeDecimal](a, conf, p, r) {
        override def convertToGpu(child: Expression): GpuExpression =
          GpuMakeDecimal(child, a.precision, a.scale, a.nullOnOverflow)
      }),
    expr[Explode](
      "Given an input array produces a sequence of rows for each value in the array",
      ExprChecks.unaryProject(
        // Here is a walk-around representation, since multi-level nested type is not supported yet.
        // related issue: https://github.com/NVIDIA/spark-rapids/issues/1901
        TypeSig.ARRAY.nested(TypeSig.commonCudfTypes + TypeSig.NULL + TypeSig.DECIMAL_128 +
            TypeSig.BINARY + TypeSig.ARRAY + TypeSig.STRUCT + TypeSig.MAP),
        TypeSig.ARRAY.nested(TypeSig.all),
        (TypeSig.ARRAY + TypeSig.MAP).nested(TypeSig.commonCudfTypes + TypeSig.NULL +
            TypeSig.DECIMAL_128 + TypeSig.BINARY + TypeSig.ARRAY + TypeSig.STRUCT + TypeSig.MAP),
        (TypeSig.ARRAY + TypeSig.MAP).nested(TypeSig.all)),
      (a, conf, p, r) => new GeneratorExprMeta[Explode](a, conf, p, r) {
        override val supportOuter: Boolean = true
        override def convertToGpu(): GpuExpression = GpuExplode(childExprs.head.convertToGpu())
      }),
    expr[PosExplode](
      "Given an input array produces a sequence of rows for each value in the array",
      ExprChecks.unaryProject(
        // Here is a walk-around representation, since multi-level nested type is not supported yet.
        // related issue: https://github.com/NVIDIA/spark-rapids/issues/1901
        TypeSig.ARRAY.nested(TypeSig.commonCudfTypes + TypeSig.NULL + TypeSig.DECIMAL_128 +
            TypeSig.BINARY + TypeSig.ARRAY + TypeSig.STRUCT + TypeSig.MAP),
        TypeSig.ARRAY.nested(TypeSig.all),
        (TypeSig.ARRAY + TypeSig.MAP).nested(TypeSig.commonCudfTypes + TypeSig.NULL +
            TypeSig.DECIMAL_128 + TypeSig.BINARY + TypeSig.ARRAY + TypeSig.STRUCT + TypeSig.MAP),
        (TypeSig.ARRAY + TypeSig.MAP).nested(TypeSig.all)),
      (a, conf, p, r) => new GeneratorExprMeta[PosExplode](a, conf, p, r) {
        override val supportOuter: Boolean = true
        override def convertToGpu(): GpuExpression = GpuPosExplode(childExprs.head.convertToGpu())
      }),
    expr[ReplicateRows](
      "Given an input row replicates the row N times",
      ExprChecks.projectOnly(
        TypeSig.ARRAY.nested(TypeSig.commonCudfTypes + TypeSig.NULL + TypeSig.DECIMAL_128 +
            TypeSig.ARRAY + TypeSig.STRUCT),
        TypeSig.ARRAY.nested(TypeSig.all),
        repeatingParamCheck = Some(RepeatingParamCheck("input",
          (TypeSig.commonCudfTypes + TypeSig.NULL + TypeSig.DECIMAL_128 +
              TypeSig.ARRAY + TypeSig.STRUCT).nested(),
          TypeSig.all))),
      (a, conf, p, r) => new ReplicateRowsExprMeta[ReplicateRows](a, conf, p, r) {
        override def convertToGpu(childExpr: Seq[Expression]): GpuExpression =
          GpuReplicateRows(childExpr)
      }),
    expr[CollectList](
      "Collect a list of non-unique elements, not supported in reduction",
      ExprChecks.fullAgg(
        TypeSig.ARRAY.nested(TypeSig.commonCudfTypes + TypeSig.DECIMAL_128 + TypeSig.BINARY +
            TypeSig.NULL + TypeSig.STRUCT + TypeSig.ARRAY + TypeSig.MAP),
        TypeSig.ARRAY.nested(TypeSig.all),
        Seq(ParamCheck("input",
          (TypeSig.commonCudfTypes + TypeSig.DECIMAL_128 + TypeSig.BINARY +
              TypeSig.NULL + TypeSig.STRUCT + TypeSig.ARRAY + TypeSig.MAP).nested(),
          TypeSig.all))),
      (c, conf, p, r) => new TypedImperativeAggExprMeta[CollectList](c, conf, p, r) {
        override def convertToGpu(childExprs: Seq[Expression]): GpuExpression =
          GpuCollectList(childExprs.head, c.mutableAggBufferOffset, c.inputAggBufferOffset)

        override def aggBufferAttribute: AttributeReference = {
          val aggBuffer = c.aggBufferAttributes.head
          aggBuffer.copy(dataType = c.dataType)(aggBuffer.exprId, aggBuffer.qualifier)
        }

        override def createCpuToGpuBufferConverter(): CpuToGpuAggregateBufferConverter =
          new CpuToGpuCollectBufferConverter(c.child.dataType)

        override def createGpuToCpuBufferConverter(): GpuToCpuAggregateBufferConverter =
          new GpuToCpuCollectBufferConverter()

        override val supportBufferConversion: Boolean = true

        // Last does not overflow, so it doesn't need the ANSI check
        override val needsAnsiCheck: Boolean = false
      }),
    expr[CollectSet](
      "Collect a set of unique elements, not supported in reduction",
      ExprChecks.fullAgg(
        TypeSig.ARRAY.nested(TypeSig.commonCudfTypes + TypeSig.DECIMAL_128 +
            TypeSig.NULL + TypeSig.STRUCT + TypeSig.ARRAY),
        TypeSig.ARRAY.nested(TypeSig.all),
        Seq(ParamCheck("input",
          (TypeSig.commonCudfTypes + TypeSig.DECIMAL_128 +
              TypeSig.NULL +
              TypeSig.STRUCT +
              TypeSig.ARRAY).nested(),
          TypeSig.all))),
      (c, conf, p, r) => new TypedImperativeAggExprMeta[CollectSet](c, conf, p, r) {

<<<<<<< HEAD
        override def tagAggForGpu(): Unit = {
          // Fall back to CPU if type is nested and contains floats or doubles in the type tree.
          // Because NaNs in nested types are not supported yet.
          // See https://github.com/NVIDIA/spark-rapids/issues/8808
          if (c.child.dataType != FloatType && c.child.dataType != DoubleType &&
              isOrContainsFloatingPoint(c.child.dataType)) {
            willNotWorkOnGpu("Float/Double in nested type is not supported")
          }
        }

=======
>>>>>>> d4ce3c75
        override def convertToGpu(childExprs: Seq[Expression]): GpuExpression =
          GpuCollectSet(childExprs.head, c.mutableAggBufferOffset, c.inputAggBufferOffset)

        override def aggBufferAttribute: AttributeReference = {
          val aggBuffer = c.aggBufferAttributes.head
          aggBuffer.copy(dataType = c.dataType)(aggBuffer.exprId, aggBuffer.qualifier)
        }

        override def createCpuToGpuBufferConverter(): CpuToGpuAggregateBufferConverter =
          new CpuToGpuCollectBufferConverter(c.child.dataType)

        override def createGpuToCpuBufferConverter(): GpuToCpuAggregateBufferConverter =
          new GpuToCpuCollectBufferConverter()

        override val supportBufferConversion: Boolean = true

        // Last does not overflow, so it doesn't need the ANSI check
        override val needsAnsiCheck: Boolean = false
      }),
    expr[StddevPop](
      "Aggregation computing population standard deviation",
      ExprChecks.groupByOnly(
        TypeSig.DOUBLE, TypeSig.DOUBLE,
        Seq(ParamCheck("input", TypeSig.DOUBLE, TypeSig.DOUBLE))),
      (a, conf, p, r) => new AggExprMeta[StddevPop](a, conf, p, r) {
        override def convertToGpu(childExprs: Seq[Expression]): GpuExpression = {
          val legacyStatisticalAggregate = SQLConf.get.legacyStatisticalAggregate
          GpuStddevPop(childExprs.head, !legacyStatisticalAggregate)
        }
      }),
    expr[StddevSamp](
      "Aggregation computing sample standard deviation",
      ExprChecks.fullAgg(
          TypeSig.DOUBLE, TypeSig.DOUBLE,
          Seq(ParamCheck("input", TypeSig.DOUBLE,
            TypeSig.DOUBLE))),
        (a, conf, p, r) => new AggExprMeta[StddevSamp](a, conf, p, r) {
          override def convertToGpu(childExprs: Seq[Expression]): GpuExpression = {
            val legacyStatisticalAggregate = SQLConf.get.legacyStatisticalAggregate
            GpuStddevSamp(childExprs.head, !legacyStatisticalAggregate)
          }
        }),
    expr[VariancePop](
      "Aggregation computing population variance",
      ExprChecks.groupByOnly(
        TypeSig.DOUBLE, TypeSig.DOUBLE,
        Seq(ParamCheck("input", TypeSig.DOUBLE, TypeSig.DOUBLE))),
      (a, conf, p, r) => new AggExprMeta[VariancePop](a, conf, p, r) {
        override def convertToGpu(childExprs: Seq[Expression]): GpuExpression = {
          val legacyStatisticalAggregate = SQLConf.get.legacyStatisticalAggregate
          GpuVariancePop(childExprs.head, !legacyStatisticalAggregate)
        }
      }),
    expr[VarianceSamp](
      "Aggregation computing sample variance",
      ExprChecks.groupByOnly(
        TypeSig.DOUBLE, TypeSig.DOUBLE,
        Seq(ParamCheck("input", TypeSig.DOUBLE, TypeSig.DOUBLE))),
      (a, conf, p, r) => new AggExprMeta[VarianceSamp](a, conf, p, r) {
        override def convertToGpu(childExprs: Seq[Expression]): GpuExpression = {
          val legacyStatisticalAggregate = SQLConf.get.legacyStatisticalAggregate
          GpuVarianceSamp(childExprs.head, !legacyStatisticalAggregate)
        }
      }),
    expr[ApproximatePercentile](
      "Approximate percentile",
      ExprChecks.reductionAndGroupByAgg(
        // note that output can be single number or array depending on whether percentiles param
        // is a single number or an array
        TypeSig.gpuNumeric +
            TypeSig.ARRAY.nested(TypeSig.gpuNumeric),
        TypeSig.cpuNumeric + TypeSig.DATE + TypeSig.TIMESTAMP + TypeSig.ARRAY.nested(
          TypeSig.cpuNumeric + TypeSig.DATE + TypeSig.TIMESTAMP),
        Seq(
          ParamCheck("input",
            TypeSig.gpuNumeric,
            TypeSig.cpuNumeric + TypeSig.DATE + TypeSig.TIMESTAMP),
          ParamCheck("percentage",
            TypeSig.DOUBLE + TypeSig.ARRAY.nested(TypeSig.DOUBLE),
            TypeSig.DOUBLE + TypeSig.ARRAY.nested(TypeSig.DOUBLE)),
          ParamCheck("accuracy", TypeSig.INT, TypeSig.INT))),
      (c, conf, p, r) => new TypedImperativeAggExprMeta[ApproximatePercentile](c, conf, p, r) {

        override def tagAggForGpu(): Unit = {
          // check if the percentile expression can be supported on GPU
          childExprs(1).wrapped match {
            case lit: Literal => lit.value match {
              case null =>
                willNotWorkOnGpu(
                  "approx_percentile on GPU only supports non-null literal percentiles")
              case a: ArrayData if a.numElements == 0 =>
                willNotWorkOnGpu(
                  "approx_percentile on GPU does not support empty percentiles arrays")
              case a: ArrayData if (0 until a.numElements).exists(a.isNullAt) =>
                willNotWorkOnGpu(
                  "approx_percentile on GPU does not support percentiles arrays containing nulls")
              case _ =>
                // this is fine
            }
            case _ =>
              willNotWorkOnGpu("approx_percentile on GPU only supports literal percentiles")
          }
        }

        override def convertToGpu(childExprs: Seq[Expression]): GpuExpression =
          GpuApproximatePercentile(childExprs.head,
              childExprs(1).asInstanceOf[GpuLiteral],
              childExprs(2).asInstanceOf[GpuLiteral])

        override def aggBufferAttribute: AttributeReference = {
          // Spark's ApproxPercentile has an aggregation buffer named "buf" with type "BinaryType"
          // so we need to replace that here with the GPU aggregation buffer reference, which is
          // a t-digest type
          val aggBuffer = c.aggBufferAttributes.head
          aggBuffer.copy(dataType = CudfTDigest.dataType)(aggBuffer.exprId, aggBuffer.qualifier)
        }
      }).incompat("the GPU implementation of approx_percentile is not bit-for-bit " +
          s"compatible with Apache Spark"),
    expr[GetJsonObject](
      "Extracts a json object from path",
      ExprChecks.projectOnly(
        TypeSig.STRING, TypeSig.STRING, Seq(ParamCheck("json", TypeSig.STRING, TypeSig.STRING),
          ParamCheck("path", TypeSig.lit(TypeEnum.STRING), TypeSig.STRING))),
      (a, conf, p, r) => new BinaryExprMeta[GetJsonObject](a, conf, p, r) {
        override def convertToGpu(lhs: Expression, rhs: Expression): GpuExpression =
          GpuGetJsonObject(lhs, rhs)
      }
    ),
    expr[JsonToStructs](
      "Returns a struct value with the given `jsonStr` and `schema`",
      ExprChecks.projectOnly(
        TypeSig.MAP.nested(TypeSig.STRING).withPsNote(TypeEnum.MAP,
              "MAP only supports keys and values that are of STRING type"),
        (TypeSig.STRUCT + TypeSig.MAP + TypeSig.ARRAY).nested(TypeSig.all),
        Seq(ParamCheck("jsonStr", TypeSig.STRING, TypeSig.STRING))),
      (a, conf, p, r) => new UnaryExprMeta[JsonToStructs](a, conf, p, r) {
        override def tagExprForGpu(): Unit =
          a.schema match {
            case MapType(_: StringType, _: StringType, _) => ()
            case _ =>
              willNotWorkOnGpu("from_json on GPU only supports MapType<StringType, StringType> " +
                               "input schema")
          }
          GpuJsonScan.tagJsonToStructsSupport(a.options, this)

        override def convertToGpu(child: Expression): GpuExpression =
          // GPU implementation currently does not support duplicated json key names in input
          GpuJsonToStructs(a.schema, a.options, child, a.timeZoneId)
      }).disabledByDefault("parsing JSON from a column has a large number of issues and " +
      "should be considered beta quality right now."),
    expr[JsonTuple](
      "Returns a tuple like the function get_json_object, but it takes multiple names. " +
        "All the input parameters and output column types are string.",
      ExprChecks.projectOnly(
        TypeSig.ARRAY.nested(TypeSig.STRUCT + TypeSig.STRING),
        TypeSig.ARRAY.nested(TypeSig.STRUCT + TypeSig.STRING),
        Seq(ParamCheck("json", TypeSig.STRING, TypeSig.STRING)),
        Some(RepeatingParamCheck("field", TypeSig.lit(TypeEnum.STRING), TypeSig.STRING))),
      (a, conf, p, r) => new GeneratorExprMeta[JsonTuple](a, conf, p, r) {
        override def tagExprForGpu(): Unit = {
          if (childExprs.length >= 50) {
            // If the number of field parameters is too large, fall back to CPU to avoid
            // potential performance problems.
            willNotWorkOnGpu("JsonTuple with large number of fields is not supported on GPU")
          }
          // If any field argument contains special characters as follows, fall back to CPU.
          (a.children.tail).map { fieldExpr =>
            extractLit(fieldExpr).foreach { field =>
              if (field.value != null) {
                val fieldStr = field.value.asInstanceOf[UTF8String].toString
                val specialCharacters = List(".", "[", "]", "{", "}", "\\", "\'", "\"")
                if (specialCharacters.exists(fieldStr.contains(_))) {
                  willNotWorkOnGpu(s"""JsonTuple with special character in field \"$fieldStr\" """
                     + "is not supported on GPU")
                }
              }
            }
          }
        }
        override def convertToGpu(): GpuExpression = GpuJsonTuple(childExprs.map(_.convertToGpu()))
      }
    ),
    expr[org.apache.spark.sql.execution.ScalarSubquery](
      "Subquery that will return only one row and one column",
      ExprChecks.projectOnly(
        (TypeSig.commonCudfTypes + TypeSig.NULL + TypeSig.DECIMAL_128 + TypeSig.BINARY +
            TypeSig.ARRAY + TypeSig.MAP + TypeSig.STRUCT).nested(),
        TypeSig.all,
        Nil, None),
      (a, conf, p, r) =>
        new ExprMeta[org.apache.spark.sql.execution.ScalarSubquery](a, conf, p, r) {
          override def convertToGpu(): GpuExpression = GpuScalarSubquery(a.plan, a.exprId)
        }
    ),
    expr[CreateMap](
      desc = "Create a map",
      CreateMapCheck,
      (a, conf, p, r) => new ExprMeta[CreateMap](a, conf, p, r) {
        override def convertToGpu(): GpuExpression = GpuCreateMap(childExprs.map(_.convertToGpu()))
      }
    ),
    expr[Sequence](
      desc = "Sequence",
      ExprChecks.projectOnly(
        TypeSig.ARRAY.nested(TypeSig.integral), TypeSig.ARRAY.nested(TypeSig.integral +
          TypeSig.TIMESTAMP + TypeSig.DATE),
        Seq(ParamCheck("start", TypeSig.integral, TypeSig.integral + TypeSig.TIMESTAMP +
          TypeSig.DATE),
          ParamCheck("stop", TypeSig.integral, TypeSig.integral + TypeSig.TIMESTAMP +
            TypeSig.DATE)),
        Some(RepeatingParamCheck("step", TypeSig.integral, TypeSig.integral + TypeSig.CALENDAR))),
      (a, conf, p, r) => new GpuSequenceMeta(a, conf, p, r)
    ),
    expr[BitLength](
      "The bit length of string data",
      ExprChecks.unaryProject(
        TypeSig.INT, TypeSig.INT,
        TypeSig.STRING, TypeSig.STRING + TypeSig.BINARY),
      (a, conf, p, r) => new UnaryExprMeta[BitLength](a, conf, p, r) {
        override def convertToGpu(child: Expression): GpuExpression = GpuBitLength(child)
      }),
    expr[OctetLength](
      "The byte length of string data",
      ExprChecks.unaryProject(
        TypeSig.INT, TypeSig.INT,
        TypeSig.STRING, TypeSig.STRING + TypeSig.BINARY),
      (a, conf, p, r) => new UnaryExprMeta[OctetLength](a, conf, p, r) {
        override def convertToGpu(child: Expression): GpuExpression = GpuOctetLength(child)
      }),
    expr[GetArrayStructFields](
      "Extracts the `ordinal`-th fields of all array elements for the data with the type of" +
        " array of struct",
      ExprChecks.unaryProject(
        TypeSig.ARRAY.nested(TypeSig.commonCudfTypesWithNested),
        TypeSig.ARRAY.nested(TypeSig.all),
        // we should allow all supported types for the children types signature of the nested
        // struct, even only a struct child is allowed for the array here. Since TypeSig supports
        // only one level signature for nested type.
        TypeSig.ARRAY.nested(TypeSig.commonCudfTypesWithNested),
        TypeSig.ARRAY.nested(TypeSig.all)),
      (e, conf, p, r) => new GpuGetArrayStructFieldsMeta(e, conf, p, r)
    ),
    expr[RaiseError](
      "Throw an exception",
      ExprChecks.unaryProject(
        TypeSig.NULL, TypeSig.NULL,
        TypeSig.STRING, TypeSig.STRING),
      (a, conf, p, r) => new UnaryExprMeta[RaiseError](a, conf, p, r) {
        override def convertToGpu(child: Expression): GpuExpression = GpuRaiseError(child)
      }),
    SparkShimImpl.ansiCastRule
  ).collect { case r if r != null => (r.getClassFor.asSubclass(classOf[Expression]), r)}.toMap

  // Shim expressions should be last to allow overrides with shim-specific versions
  val expressions: Map[Class[_ <: Expression], ExprRule[_ <: Expression]] =
    commonExpressions ++ TimeStamp.getExprs ++ GpuHiveOverrides.exprs ++
        ZOrderRules.exprs ++ DecimalArithmeticOverrides.exprs ++
        BloomFilterShims.exprs ++ SparkShimImpl.getExprs

  def wrapScan[INPUT <: Scan](
      scan: INPUT,
      conf: RapidsConf,
      parent: Option[RapidsMeta[_, _, _]]): ScanMeta[INPUT] =
    scans.get(scan.getClass)
      .map(r => r.wrap(scan, conf, parent, r).asInstanceOf[ScanMeta[INPUT]])
      .getOrElse(new RuleNotFoundScanMeta(scan, conf, parent))

  val commonScans: Map[Class[_ <: Scan], ScanRule[_ <: Scan]] = Seq(
    GpuOverrides.scan[CSVScan](
      "CSV parsing",
      (a, conf, p, r) => new ScanMeta[CSVScan](a, conf, p, r) {
        override def tagSelfForGpu(): Unit = GpuCSVScan.tagSupport(this)

        override def convertToGpu(): Scan =
          GpuCSVScan(a.sparkSession,
            a.fileIndex,
            a.dataSchema,
            a.readDataSchema,
            a.readPartitionSchema,
            a.options,
            a.partitionFilters,
            a.dataFilters,
            conf.maxReadBatchSizeRows,
            conf.maxReadBatchSizeBytes)
      }),
    GpuOverrides.scan[JsonScan](
      "Json parsing",
      (a, conf, p, r) => new ScanMeta[JsonScan](a, conf, p, r) {
        override def tagSelfForGpu(): Unit = GpuJsonScan.tagSupport(this)

        override def convertToGpu(): Scan =
          GpuJsonScan(a.sparkSession,
            a.fileIndex,
            a.dataSchema,
            a.readDataSchema,
            a.readPartitionSchema,
            a.options,
            a.partitionFilters,
            a.dataFilters,
            conf.maxReadBatchSizeRows,
            conf.maxReadBatchSizeBytes)
      })).map(r => (r.getClassFor.asSubclass(classOf[Scan]), r)).toMap

  val scans: Map[Class[_ <: Scan], ScanRule[_ <: Scan]] =
    commonScans ++ SparkShimImpl.getScans ++ ExternalSource.getScans

  def wrapPart[INPUT <: Partitioning](
      part: INPUT,
      conf: RapidsConf,
      parent: Option[RapidsMeta[_, _, _]]): PartMeta[INPUT] =
    parts.get(part.getClass)
      .map(r => r.wrap(part, conf, parent, r).asInstanceOf[PartMeta[INPUT]])
      .getOrElse(new RuleNotFoundPartMeta(part, conf, parent))

  val parts : Map[Class[_ <: Partitioning], PartRule[_ <: Partitioning]] = Seq(
    part[HashPartitioning](
      "Hash based partitioning",
      // This needs to match what murmur3 supports.
      PartChecks(RepeatingParamCheck("hash_key",
        (TypeSig.commonCudfTypes + TypeSig.NULL + TypeSig.DECIMAL_128 +
            TypeSig.STRUCT + TypeSig.ARRAY).nested(),
        TypeSig.all)
      ),
      (hp, conf, p, r) => new PartMeta[HashPartitioning](hp, conf, p, r) {
        override val childExprs: Seq[BaseExprMeta[_]] =
          hp.expressions.map(GpuOverrides.wrapExpr(_, conf, Some(this)))

        override def tagPartForGpu(): Unit = {
          val arrayWithStructsHashing = hp.expressions.exists(e =>
            TrampolineUtil.dataTypeExistsRecursively(e.dataType,
              dt => dt match {
                case ArrayType(_: StructType, _) => true
                case _ => false
              })
          )
          if (arrayWithStructsHashing) {
            willNotWorkOnGpu("hashing arrays with structs is not supported")
          }
        }

        override def convertToGpu(): GpuPartitioning =
          GpuHashPartitioning(childExprs.map(_.convertToGpu()), hp.numPartitions)
      }),
    part[RangePartitioning](
      "Range partitioning",
      PartChecks(RepeatingParamCheck("order_key",
        (pluginSupportedOrderableSig + TypeSig.DECIMAL_128 + TypeSig.STRUCT).nested() +
         TypeSig.ARRAY.nested(_gpuCommonTypes + TypeSig.DECIMAL_128)
           .withPsNote(TypeEnum.ARRAY, "STRUCT is not supported as a child type for ARRAY"),
        TypeSig.orderable)),
      (rp, conf, p, r) => new PartMeta[RangePartitioning](rp, conf, p, r) {
        override val childExprs: Seq[BaseExprMeta[_]] =
          rp.ordering.map(GpuOverrides.wrapExpr(_, conf, Some(this)))

        override def convertToGpu(): GpuPartitioning = {
          if (rp.numPartitions > 1) {
            val gpuOrdering = childExprs.map(_.convertToGpu()).asInstanceOf[Seq[SortOrder]]
            GpuRangePartitioning(gpuOrdering, rp.numPartitions)
          } else {
            GpuSinglePartitioning
          }
        }
      }),
    part[RoundRobinPartitioning](
      "Round robin partitioning",
      PartChecks(),
      (rrp, conf, p, r) => new PartMeta[RoundRobinPartitioning](rrp, conf, p, r) {
        override def convertToGpu(): GpuPartitioning = {
          GpuRoundRobinPartitioning(rrp.numPartitions)
        }
      }),
    part[SinglePartition.type](
      "Single partitioning",
      PartChecks(),
      (sp, conf, p, r) => new PartMeta[SinglePartition.type](sp, conf, p, r) {
        override def convertToGpu(): GpuPartitioning = GpuSinglePartitioning
      })
  ).map(r => (r.getClassFor.asSubclass(classOf[Partitioning]), r)).toMap

  def wrapDataWriteCmds[INPUT <: DataWritingCommand](
      writeCmd: INPUT,
      conf: RapidsConf,
      parent: Option[RapidsMeta[_, _, _]]): DataWritingCommandMeta[INPUT] =
    dataWriteCmds.get(writeCmd.getClass)
      .map(r => r.wrap(writeCmd, conf, parent, r).asInstanceOf[DataWritingCommandMeta[INPUT]])
      .getOrElse(new RuleNotFoundDataWritingCommandMeta(writeCmd, conf, parent))

  val commonDataWriteCmds: Map[Class[_ <: DataWritingCommand],
      DataWritingCommandRule[_ <: DataWritingCommand]] = Seq(
    dataWriteCmd[InsertIntoHadoopFsRelationCommand](
      "Write to Hadoop filesystem",
      (a, conf, p, r) => new InsertIntoHadoopFsRelationCommandMeta(a, conf, p, r))
  ).map(r => (r.getClassFor.asSubclass(classOf[DataWritingCommand]), r)).toMap

  val dataWriteCmds: Map[Class[_ <: DataWritingCommand],
      DataWritingCommandRule[_ <: DataWritingCommand]] =
    commonDataWriteCmds ++ GpuHiveOverrides.dataWriteCmds ++ SparkShimImpl.getDataWriteCmds

  def runnableCmd[INPUT <: RunnableCommand](
      desc: String,
      doWrap: (INPUT, RapidsConf, Option[RapidsMeta[_, _, _]], DataFromReplacementRule)
          => RunnableCommandMeta[INPUT])
      (implicit tag: ClassTag[INPUT]): RunnableCommandRule[INPUT] = {
    require(desc != null)
    require(doWrap != null)
    new RunnableCommandRule[INPUT](doWrap, desc, tag)
  }

  def wrapRunnableCmd[INPUT <: RunnableCommand](
      cmd: INPUT,
      conf: RapidsConf,
      parent: Option[RapidsMeta[_, _, _]]): RunnableCommandMeta[INPUT] =
    runnableCmds.get(cmd.getClass)
        .map(r => r.wrap(cmd, conf, parent, r).asInstanceOf[RunnableCommandMeta[INPUT]])
        .getOrElse(new RuleNotFoundRunnableCommandMeta(cmd, conf, parent))

  val commonRunnableCmds: Map[Class[_ <: RunnableCommand],
    RunnableCommandRule[_ <: RunnableCommand]] =
    Seq(
      runnableCmd[SaveIntoDataSourceCommand](
        "Write to a data source",
        (a, conf, p, r) => new SaveIntoDataSourceCommandMeta(a, conf, p, r))
    ).map(r => (r.getClassFor.asSubclass(classOf[RunnableCommand]), r)).toMap

  val runnableCmds = commonRunnableCmds ++
    GpuHiveOverrides.runnableCmds ++
      ExternalSource.runnableCmds ++
      SparkShimImpl.getRunnableCmds

  def wrapPlan[INPUT <: SparkPlan](
      plan: INPUT,
      conf: RapidsConf,
      parent: Option[RapidsMeta[_, _, _]]): SparkPlanMeta[INPUT]  =
    execs.get(plan.getClass)
      .map(r => r.wrap(plan, conf, parent, r).asInstanceOf[SparkPlanMeta[INPUT]])
      .getOrElse(new RuleNotFoundSparkPlanMeta(plan, conf, parent))

  val commonExecs: Map[Class[_ <: SparkPlan], ExecRule[_ <: SparkPlan]] = Seq(
    exec[GenerateExec] (
      "The backend for operations that generate more output rows than input rows like explode",
      ExecChecks(
        (TypeSig.commonCudfTypes + TypeSig.NULL + TypeSig.DECIMAL_128 + TypeSig.BINARY +
            TypeSig.ARRAY + TypeSig.STRUCT + TypeSig.MAP).nested(),
        TypeSig.all),
      (gen, conf, p, r) => new GpuGenerateExecSparkPlanMeta(gen, conf, p, r)),
    exec[ProjectExec](
      "The backend for most select, withColumn and dropColumn statements",
      ExecChecks(
        (TypeSig.commonCudfTypes + TypeSig.NULL + TypeSig.STRUCT + TypeSig.MAP +
            TypeSig.ARRAY + TypeSig.DECIMAL_128 + TypeSig.BINARY +
            GpuTypeShims.additionalCommonOperatorSupportedTypes).nested(),
        TypeSig.all),
      (proj, conf, p, r) => new GpuProjectExecMeta(proj, conf, p, r)),
    exec[RangeExec](
      "The backend for range operator",
      ExecChecks(TypeSig.LONG, TypeSig.LONG),
      (range, conf, p, r) => {
        new SparkPlanMeta[RangeExec](range, conf, p, r) {
          override def convertToGpu(): GpuExec =
            GpuRangeExec(range.start, range.end, range.step, range.numSlices, range.output,
              conf.gpuTargetBatchSizeBytes)
        }
      }),
    exec[BatchScanExec](
      "The backend for most file input",
      ExecChecks(
        (TypeSig.commonCudfTypes + TypeSig.STRUCT + TypeSig.MAP + TypeSig.ARRAY +
          TypeSig.DECIMAL_128 + TypeSig.BINARY).nested(),
        TypeSig.all),
      (p, conf, parent, r) => new BatchScanExecMeta(p, conf, parent, r)),
    exec[CoalesceExec](
      "The backend for the dataframe coalesce method",
      ExecChecks((_gpuCommonTypes + TypeSig.DECIMAL_128 + TypeSig.STRUCT + TypeSig.ARRAY +
          TypeSig.MAP + TypeSig.BINARY + GpuTypeShims.additionalArithmeticSupportedTypes).nested(),
        TypeSig.all),
      (coalesce, conf, parent, r) => new SparkPlanMeta[CoalesceExec](coalesce, conf, parent, r) {
        override def convertToGpu(): GpuExec =
          GpuCoalesceExec(coalesce.numPartitions, childPlans.head.convertIfNeeded())
      }),
    exec[DataWritingCommandExec](
      "Writing data",
      ExecChecks((TypeSig.commonCudfTypes + TypeSig.DECIMAL_128.withPsNote(
          TypeEnum.DECIMAL, "128bit decimal only supported for Orc and Parquet") +
          TypeSig.STRUCT.withPsNote(TypeEnum.STRUCT, "Only supported for Parquet") +
          TypeSig.MAP.withPsNote(TypeEnum.MAP, "Only supported for Parquet") +
          TypeSig.ARRAY.withPsNote(TypeEnum.ARRAY, "Only supported for Parquet") +
          TypeSig.BINARY.withPsNote(TypeEnum.BINARY, "Only supported for Parquet") +
          GpuTypeShims.additionalCommonOperatorSupportedTypes).nested(),
        TypeSig.all),
      (p, conf, parent, r) => new SparkPlanMeta[DataWritingCommandExec](p, conf, parent, r) {
        override val childDataWriteCmds: scala.Seq[DataWritingCommandMeta[_]] =
          Seq(GpuOverrides.wrapDataWriteCmds(p.cmd, conf, Some(this)))

        override def convertToGpu(): GpuExec =
          GpuDataWritingCommandExec(childDataWriteCmds.head.convertToGpu(),
            childPlans.head.convertIfNeeded())
      }),
    exec[ExecutedCommandExec](
      "Eagerly executed commands",
      ExecChecks(TypeSig.all, TypeSig.all),
      (p, conf, parent, r) => new ExecutedCommandExecMeta(p, conf, parent, r)),
    exec[TakeOrderedAndProjectExec](
      "Take the first limit elements as defined by the sortOrder, and do projection if needed",
      // The SortOrder TypeSig will govern what types can actually be used as sorting key data type.
      // The types below are allowed as inputs and outputs.
      ExecChecks((pluginSupportedOrderableSig + TypeSig.DECIMAL_128 +
          TypeSig.ARRAY + TypeSig.STRUCT + TypeSig.MAP).nested(), TypeSig.all),
      (takeExec, conf, p, r) =>
        new SparkPlanMeta[TakeOrderedAndProjectExec](takeExec, conf, p, r) {
          val sortOrder: Seq[BaseExprMeta[SortOrder]] =
            takeExec.sortOrder.map(GpuOverrides.wrapExpr(_, conf, Some(this)))
          val projectList: Seq[BaseExprMeta[NamedExpression]] =
            takeExec.projectList.map(GpuOverrides.wrapExpr(_, conf, Some(this)))
          override val childExprs: Seq[BaseExprMeta[_]] = sortOrder ++ projectList

          override def convertToGpu(): GpuExec = {
            // To avoid metrics confusion we split a single stage up into multiple parts but only
            // if there are multiple partitions to make it worth doing.
            val so = sortOrder.map(_.convertToGpu().asInstanceOf[SortOrder])
            if (takeExec.child.outputPartitioning.numPartitions == 1) {
              GpuTopN(takeExec.limit, so,
                projectList.map(_.convertToGpu().asInstanceOf[NamedExpression]),
                childPlans.head.convertIfNeeded())(takeExec.sortOrder)
            } else {
              GpuTopN(
                takeExec.limit,
                so,
                projectList.map(_.convertToGpu().asInstanceOf[NamedExpression]),
                GpuShuffleExchangeExec(
                  GpuSinglePartitioning,
                  GpuTopN(
                    takeExec.limit,
                    so,
                    takeExec.child.output,
                    childPlans.head.convertIfNeeded())(takeExec.sortOrder),
                  ENSURE_REQUIREMENTS
                )(SinglePartition)
              )(takeExec.sortOrder)
            }
          }
        }),
    exec[LocalLimitExec](
      "Per-partition limiting of results",
      ExecChecks((TypeSig.commonCudfTypes + TypeSig.DECIMAL_128 + TypeSig.NULL +
          TypeSig.STRUCT + TypeSig.ARRAY + TypeSig.MAP).nested(),
        TypeSig.all),
      (localLimitExec, conf, p, r) =>
        new SparkPlanMeta[LocalLimitExec](localLimitExec, conf, p, r) {
          override def convertToGpu(): GpuExec =
            GpuLocalLimitExec(localLimitExec.limit, childPlans.head.convertIfNeeded())
        }),
    exec[GlobalLimitExec](
      "Limiting of results across partitions",
      ExecChecks((TypeSig.commonCudfTypes + TypeSig.DECIMAL_128 + TypeSig.NULL +
          TypeSig.STRUCT + TypeSig.ARRAY + TypeSig.MAP).nested(),
        TypeSig.all),
      (globalLimitExec, conf, p, r) =>
        new SparkPlanMeta[GlobalLimitExec](globalLimitExec, conf, p, r) {
          override def convertToGpu(): GpuExec =
            GpuGlobalLimitExec(globalLimitExec.limit, childPlans.head.convertIfNeeded(), 0)
        }),
    exec[CollectLimitExec](
      "Reduce to single partition and apply limit",
      ExecChecks((TypeSig.commonCudfTypes + TypeSig.DECIMAL_128 + TypeSig.NULL +
          TypeSig.STRUCT + TypeSig.ARRAY + TypeSig.MAP).nested(),
        TypeSig.all),
      (collectLimitExec, conf, p, r) => new GpuCollectLimitMeta(collectLimitExec, conf, p, r))
        .disabledByDefault("Collect Limit replacement can be slower on the GPU, if huge number " +
            "of rows in a batch it could help by limiting the number of rows transferred from " +
            "GPU to CPU"),
    exec[FilterExec](
      "The backend for most filter statements",
      ExecChecks((TypeSig.commonCudfTypes + TypeSig.NULL + TypeSig.STRUCT + TypeSig.MAP +
          TypeSig.ARRAY + TypeSig.DECIMAL_128 + TypeSig.BINARY +
          GpuTypeShims.additionalCommonOperatorSupportedTypes).nested(), TypeSig.all),
      (filter, conf, p, r) => new SparkPlanMeta[FilterExec](filter, conf, p, r) {
        override def convertToGpu(): GpuExec = {
          GpuFilterExec(childExprs.head.convertToGpu(),
            childPlans.head.convertIfNeeded())(useTieredProject = conf.isTieredProjectEnabled)
        }
      }),
    exec[ShuffleExchangeExec](
      "The backend for most data being exchanged between processes",
      ExecChecks((TypeSig.commonCudfTypes + TypeSig.NULL + TypeSig.DECIMAL_128 + TypeSig.BINARY +
          TypeSig.ARRAY + TypeSig.STRUCT + TypeSig.MAP +
          GpuTypeShims.additionalArithmeticSupportedTypes).nested()
          .withPsNote(TypeEnum.STRUCT, "Round-robin partitioning is not supported for nested " +
              s"structs if ${SQLConf.SORT_BEFORE_REPARTITION.key} is true")
          .withPsNote(
            Seq(TypeEnum.MAP),
            "Round-robin partitioning is not supported if " +
              s"${SQLConf.SORT_BEFORE_REPARTITION.key} is true"),
        TypeSig.all),
      (shuffle, conf, p, r) => new GpuShuffleMeta(shuffle, conf, p, r)),
    exec[UnionExec](
      "The backend for the union operator",
      ExecChecks((TypeSig.commonCudfTypes + TypeSig.NULL + TypeSig.DECIMAL_128 +
          TypeSig.MAP + TypeSig.ARRAY + TypeSig.STRUCT).nested()
        .withPsNote(TypeEnum.STRUCT,
          "unionByName will not optionally impute nulls for missing struct fields " +
          "when the column is a struct and there are non-overlapping fields"), TypeSig.all),
      (union, conf, p, r) => new SparkPlanMeta[UnionExec](union, conf, p, r) {
        override def convertToGpu(): GpuExec =
          GpuUnionExec(childPlans.map(_.convertIfNeeded()))
      }),
    exec[BroadcastExchangeExec](
      "The backend for broadcast exchange of data",
      ExecChecks((TypeSig.commonCudfTypes + TypeSig.NULL + TypeSig.DECIMAL_128 + TypeSig.BINARY +
          TypeSig.ARRAY + TypeSig.STRUCT + TypeSig.MAP).nested(TypeSig.commonCudfTypes +
          TypeSig.NULL + TypeSig.DECIMAL_128 + TypeSig.STRUCT),
        TypeSig.all),
      (exchange, conf, p, r) => new GpuBroadcastMeta(exchange, conf, p, r)),
    exec[BroadcastHashJoinExec](
      "Implementation of join using broadcast data",
      JoinTypeChecks.equiJoinExecChecks,
      (join, conf, p, r) => new GpuBroadcastHashJoinMeta(join, conf, p, r)),
    exec[BroadcastNestedLoopJoinExec](
      "Implementation of join using brute force. Full outer joins and joins where the " +
          "broadcast side matches the join side (e.g.: LeftOuter with left broadcast) are not " +
          "supported",
      JoinTypeChecks.nonEquiJoinChecks,
      (join, conf, p, r) => new GpuBroadcastNestedLoopJoinMeta(join, conf, p, r)),
    exec[CartesianProductExec](
      "Implementation of join using brute force",
      ExecChecks((TypeSig.commonCudfTypes + TypeSig.NULL + TypeSig.DECIMAL_128 + TypeSig.BINARY +
          TypeSig.ARRAY + TypeSig.MAP + TypeSig.STRUCT)
          .nested(TypeSig.commonCudfTypes + TypeSig.NULL + TypeSig.DECIMAL_128 + TypeSig.BINARY +
              TypeSig.ARRAY + TypeSig.MAP + TypeSig.STRUCT),
        TypeSig.all),
      (join, conf, p, r) => new SparkPlanMeta[CartesianProductExec](join, conf, p, r) {
        val condition: Option[BaseExprMeta[_]] =
          join.condition.map(GpuOverrides.wrapExpr(_, conf, Some(this)))

        override val childExprs: Seq[BaseExprMeta[_]] = condition.toSeq

        override def convertToGpu(): GpuExec = {
          val Seq(left, right) = childPlans.map(_.convertIfNeeded())
          val joinExec = GpuCartesianProductExec(
            left,
            right,
            None,
            conf.gpuTargetBatchSizeBytes)
          // The GPU does not yet support conditional joins, so conditions are implemented
          // as a filter after the join when possible.
          condition.map(c => GpuFilterExec(c.convertToGpu(),
            joinExec)(useTieredProject = conf.isTieredProjectEnabled)).getOrElse(joinExec)
        }
      }),
    exec[HashAggregateExec](
      "The backend for hash based aggregations",
      ExecChecks(
        (TypeSig.commonCudfTypes + TypeSig.NULL + TypeSig.DECIMAL_128 + TypeSig.BINARY +
          TypeSig.MAP + TypeSig.ARRAY + TypeSig.STRUCT)
            .nested()
            .withPsNote(Seq(TypeEnum.MAP, TypeEnum.BINARY),
              "not allowed for grouping expressions")
            .withPsNote(TypeEnum.ARRAY,
              "not allowed for grouping expressions if containing Struct as child")
            .withPsNote(TypeEnum.STRUCT,
              "not allowed for grouping expressions if containing Array, Map, or Binary as child"),
        TypeSig.all),
      (agg, conf, p, r) => new GpuHashAggregateMeta(agg, conf, p, r)),
    exec[ObjectHashAggregateExec](
      "The backend for hash based aggregations supporting TypedImperativeAggregate functions",
      ExecChecks(
        // note that binary input is allowed here but there are additional checks later on to
        // check that we have can support binary in the context of aggregate buffer conversions
        (TypeSig.commonCudfTypes + TypeSig.NULL + TypeSig.DECIMAL_128 +
          TypeSig.MAP + TypeSig.ARRAY + TypeSig.STRUCT + TypeSig.BINARY)
            .nested()
            .withPsNote(TypeEnum.BINARY, "not allowed for grouping expressions and " +
              "only allowed when aggregate buffers can be converted between CPU and GPU")
            .withPsNote(Seq(TypeEnum.ARRAY, TypeEnum.MAP),
              "not allowed for grouping expressions")
            .withPsNote(TypeEnum.STRUCT,
              "not allowed for grouping expressions if containing Array, Map, or Binary as child"),
        TypeSig.all),
      (agg, conf, p, r) => new GpuObjectHashAggregateExecMeta(agg, conf, p, r)),
    exec[ShuffledHashJoinExec](
      "Implementation of join using hashed shuffled data",
      JoinTypeChecks.equiJoinExecChecks,
      (join, conf, p, r) => new GpuShuffledHashJoinMeta(join, conf, p, r)),
    exec[SortAggregateExec](
      "The backend for sort based aggregations",
      ExecChecks(
        (TypeSig.commonCudfTypes + TypeSig.NULL + TypeSig.DECIMAL_128 +
            TypeSig.MAP + TypeSig.ARRAY + TypeSig.STRUCT + TypeSig.BINARY)
            .nested()
            .withPsNote(TypeEnum.BINARY, "not allowed for grouping expressions and " +
              "only allowed when aggregate buffers can be converted between CPU and GPU")
            .withPsNote(Seq(TypeEnum.ARRAY, TypeEnum.MAP),
              "not allowed for grouping expressions")
            .withPsNote(TypeEnum.STRUCT,
              "not allowed for grouping expressions if containing Array, Map, or Binary as child"),
        TypeSig.all),
      (agg, conf, p, r) => new GpuSortAggregateExecMeta(agg, conf, p, r)),
    exec[SortExec](
      "The backend for the sort operator",
      // The SortOrder TypeSig will govern what types can actually be used as sorting key data type.
      // The types below are allowed as inputs and outputs.
      ExecChecks((pluginSupportedOrderableSig + TypeSig.DECIMAL_128 + TypeSig.ARRAY +
          TypeSig.STRUCT +TypeSig.MAP + TypeSig.BINARY).nested(), TypeSig.all),
      (sort, conf, p, r) => new GpuSortMeta(sort, conf, p, r)),
    exec[SortMergeJoinExec](
      "Sort merge join, replacing with shuffled hash join",
      JoinTypeChecks.equiJoinExecChecks,
      (join, conf, p, r) => new GpuSortMergeJoinMeta(join, conf, p, r)),
    exec[ExpandExec](
      "The backend for the expand operator",
      ExecChecks(
        (TypeSig.commonCudfTypes + TypeSig.NULL + TypeSig.DECIMAL_128 +
            TypeSig.STRUCT + TypeSig.ARRAY + TypeSig.MAP).nested(),
        TypeSig.all),
      (expand, conf, p, r) => new GpuExpandExecMeta(expand, conf, p, r)),
    exec[WindowExec](
      "Window-operator backend",
      ExecChecks((TypeSig.commonCudfTypes + TypeSig.NULL + TypeSig.DECIMAL_128 +
          TypeSig.STRUCT + TypeSig.ARRAY + TypeSig.MAP + TypeSig.BINARY).nested(),
        TypeSig.all,
        Map("partitionSpec" ->
            InputCheck(
                TypeSig.commonCudfTypes + TypeSig.NULL + TypeSig.DECIMAL_128 +
                TypeSig.STRUCT.nested(TypeSig.commonCudfTypes + TypeSig.NULL + TypeSig.DECIMAL_128),
            TypeSig.all))),
      (windowOp, conf, p, r) =>
        new GpuWindowExecMeta(windowOp, conf, p, r)
    ),
    exec[SampleExec](
      "The backend for the sample operator",
      ExecChecks((TypeSig.commonCudfTypes + TypeSig.NULL + TypeSig.STRUCT + TypeSig.MAP +
        TypeSig.ARRAY + TypeSig.DECIMAL_128 + GpuTypeShims.additionalCommonOperatorSupportedTypes)
          .nested(), TypeSig.all),
      (sample, conf, p, r) => new GpuSampleExecMeta(sample, conf, p, r)
    ),
    exec[SubqueryBroadcastExec](
      "Plan to collect and transform the broadcast key values",
      ExecChecks(TypeSig.all, TypeSig.all),
      (s, conf, p, r) => new GpuSubqueryBroadcastMeta(s, conf, p, r)
    ),
    SparkShimImpl.aqeShuffleReaderExec,
    exec[AggregateInPandasExec](
      "The backend for an Aggregation Pandas UDF, this accelerates the data transfer between" +
        " the Java process and the Python process. It also supports scheduling GPU resources" +
        " for the Python process when enabled.",
      ExecChecks(TypeSig.commonCudfTypes, TypeSig.all),
      (aggPy, conf, p, r) => new GpuAggregateInPandasExecMeta(aggPy, conf, p, r)),
    exec[ArrowEvalPythonExec](
      "The backend of the Scalar Pandas UDFs. Accelerates the data transfer between the" +
        " Java process and the Python process. It also supports scheduling GPU resources" +
        " for the Python process when enabled",
      ExecChecks(
        (TypeSig.commonCudfTypes + TypeSig.ARRAY + TypeSig.STRUCT).nested(),
        TypeSig.all),
      (e, conf, p, r) =>
        new SparkPlanMeta[ArrowEvalPythonExec](e, conf, p, r) {
          val udfs: Seq[BaseExprMeta[PythonUDF]] =
            e.udfs.map(GpuOverrides.wrapExpr(_, conf, Some(this)))
          val resultAttrs: Seq[BaseExprMeta[Attribute]] =
            e.resultAttrs.map(GpuOverrides.wrapExpr(_, conf, Some(this)))
          override val childExprs: Seq[BaseExprMeta[_]] = udfs ++ resultAttrs

          override def replaceMessage: String = "partially run on GPU"
          override def noReplacementPossibleMessage(reasons: String): String =
            s"cannot run even partially on the GPU because $reasons"

          override def convertToGpu(): GpuExec =
            GpuArrowEvalPythonExec(udfs.map(_.convertToGpu()).asInstanceOf[Seq[GpuPythonUDF]],
              resultAttrs.map(_.convertToGpu()).asInstanceOf[Seq[Attribute]],
              childPlans.head.convertIfNeeded(),
              e.evalType)
        }),
    exec[FlatMapCoGroupsInPandasExec](
      "The backend for CoGrouped Aggregation Pandas UDF. Accelerates the data transfer" +
        " between the Java process and the Python process. It also supports scheduling GPU" +
        " resources for the Python process when enabled.",
      ExecChecks(TypeSig.commonCudfTypes, TypeSig.all),
      (flatCoPy, conf, p, r) => new GpuFlatMapCoGroupsInPandasExecMeta(flatCoPy, conf, p, r))
        .disabledByDefault("Performance is not ideal with many small groups"),
    exec[FlatMapGroupsInPandasExec](
      "The backend for Flat Map Groups Pandas UDF, Accelerates the data transfer between the" +
        " Java process and the Python process. It also supports scheduling GPU resources" +
        " for the Python process when enabled.",
      ExecChecks(TypeSig.commonCudfTypes, TypeSig.all),
      (flatPy, conf, p, r) => new GpuFlatMapGroupsInPandasExecMeta(flatPy, conf, p, r)),
    exec[MapInPandasExec](
      "The backend for Map Pandas Iterator UDF. Accelerates the data transfer between the" +
        " Java process and the Python process. It also supports scheduling GPU resources" +
        " for the Python process when enabled.",
      ExecChecks((TypeSig.commonCudfTypes + TypeSig.ARRAY + TypeSig.STRUCT).nested(),
        TypeSig.all),
      (mapPy, conf, p, r) => new GpuMapInPandasExecMeta(mapPy, conf, p, r)),
    exec[InMemoryTableScanExec](
      "Implementation of InMemoryTableScanExec to use GPU accelerated caching",
      ExecChecks((TypeSig.commonCudfTypes + TypeSig.DECIMAL_128 + TypeSig.STRUCT + TypeSig.ARRAY +
          TypeSig.MAP + GpuTypeShims.additionalCommonOperatorSupportedTypes).nested(), TypeSig.all),
      (scan, conf, p, r) => new InMemoryTableScanMeta(scan, conf, p, r)),
    neverReplaceExec[AlterNamespaceSetPropertiesExec]("Namespace metadata operation"),
    neverReplaceExec[CreateNamespaceExec]("Namespace metadata operation"),
    neverReplaceExec[DescribeNamespaceExec]("Namespace metadata operation"),
    neverReplaceExec[DropNamespaceExec]("Namespace metadata operation"),
    neverReplaceExec[SetCatalogAndNamespaceExec]("Namespace metadata operation"),
    SparkShimImpl.neverReplaceShowCurrentNamespaceCommand,
    neverReplaceExec[ShowNamespacesExec]("Namespace metadata operation"),
    neverReplaceExec[AlterTableExec]("Table metadata operation"),
    neverReplaceExec[CreateTableExec]("Table metadata operation"),
    neverReplaceExec[DeleteFromTableExec]("Table metadata operation"),
    neverReplaceExec[DescribeTableExec]("Table metadata operation"),
    neverReplaceExec[DropTableExec]("Table metadata operation"),
    neverReplaceExec[AtomicReplaceTableExec]("Table metadata operation"),
    neverReplaceExec[RefreshTableExec]("Table metadata operation"),
    neverReplaceExec[RenameTableExec]("Table metadata operation"),
    neverReplaceExec[ReplaceTableExec]("Table metadata operation"),
    neverReplaceExec[ShowTablePropertiesExec]("Table metadata operation"),
    neverReplaceExec[ShowTablesExec]("Table metadata operation"),
    neverReplaceExec[AdaptiveSparkPlanExec]("Wrapper for adaptive query plan"),
    neverReplaceExec[BroadcastQueryStageExec]("Broadcast query stage"),
    neverReplaceExec[ShuffleQueryStageExec]("Shuffle query stage")
  ).collect { case r if r != null => (r.getClassFor.asSubclass(classOf[SparkPlan]), r) }.toMap

  lazy val execs: Map[Class[_ <: SparkPlan], ExecRule[_ <: SparkPlan]] =
    commonExecs ++ GpuHiveOverrides.execs ++ ExternalSource.execRules ++
      SparkShimImpl.getExecs // Shim execs at the end; shims get the last word in substitutions.

  def getTimeParserPolicy: TimeParserPolicy = {
    val policy = SQLConf.get.getConfString(SQLConf.LEGACY_TIME_PARSER_POLICY.key, "EXCEPTION")
    policy match {
      case "LEGACY" => LegacyTimeParserPolicy
      case "EXCEPTION" => ExceptionTimeParserPolicy
      case "CORRECTED" => CorrectedTimeParserPolicy
    }
  }

  val preRowToColProjection = TreeNodeTag[Seq[NamedExpression]]("rapids.gpu.preRowToColProcessing")

  val postColToRowProjection = TreeNodeTag[Seq[NamedExpression]](
    "rapids.gpu.postColToRowProcessing")

  def wrapAndTagPlan(plan: SparkPlan, conf: RapidsConf): SparkPlanMeta[SparkPlan] = {
    val wrap = GpuOverrides.wrapPlan(plan, conf, None)
    wrap.tagForGpu()
    wrap
  }

  private def doConvertPlan(wrap: SparkPlanMeta[SparkPlan], conf: RapidsConf,
      optimizations: Seq[Optimization]): SparkPlan = {
    val convertedPlan = wrap.convertIfNeeded()
    val sparkPlan = addSortsIfNeeded(convertedPlan, conf)
    GpuOverrides.listeners.foreach(_.optimizedPlan(wrap, sparkPlan, optimizations))
    sparkPlan
  }

  private def getOptimizations(wrap: SparkPlanMeta[SparkPlan],
      conf: RapidsConf): Seq[Optimization] = {
    if (conf.optimizerEnabled) {
      // we need to run these rules both before and after CBO because the cost
      // is impacted by forcing operators onto CPU due to other rules that we have
      wrap.runAfterTagRules()
      val optimizer = try {
        ShimLoader.newOptimizerClass(conf.optimizerClassName)
      } catch {
        case e: Exception =>
          throw new RuntimeException(s"Failed to create optimizer ${conf.optimizerClassName}", e)
      }
      optimizer.optimize(conf, wrap)
    } else {
      Seq.empty
    }
  }

  private def addSortsIfNeeded(plan: SparkPlan, conf: RapidsConf): SparkPlan = {
    plan.transformUp {
      case operator: SparkPlan =>
        ensureOrdering(operator, conf)
    }
  }

  // copied from Spark EnsureRequirements but only does the ordering checks and
  // check to convert any SortExec added to GpuSortExec
  private def ensureOrdering(operator: SparkPlan, conf: RapidsConf): SparkPlan = {
    val requiredChildOrderings: Seq[Seq[SortOrder]] = operator.requiredChildOrdering
    var children: Seq[SparkPlan] = operator.children
    assert(requiredChildOrderings.length == children.length)

    // Now that we've performed any necessary shuffles, add sorts to guarantee output orderings:
    children = children.zip(requiredChildOrderings).map { case (child, requiredOrdering) =>
      // If child.outputOrdering already satisfies the requiredOrdering, we do not need to sort.
      if (SortOrder.orderingSatisfies(child.outputOrdering, requiredOrdering)) {
        child
      } else {
        val sort = SortExec(requiredOrdering, global = false, child = child)
        // just specifically check Sort to see if we can change Sort to GPUSort
        val sortMeta = new GpuSortMeta(sort, conf, None, new SortDataFromReplacementRule)
        sortMeta.initReasons()
        sortMeta.tagPlanForGpu()
        if (sortMeta.canThisBeReplaced) {
          sortMeta.convertToGpu()
        } else {
          sort
        }
      }
    }
    operator.withNewChildren(children)
  }

  private final class SortDataFromReplacementRule extends DataFromReplacementRule {
    override val operationName: String = "Exec"
    override def confKey = "spark.rapids.sql.exec.SortExec"

    override def getChecks: Option[TypeChecks[_]] = None
  }

  /**
   * Only run the explain and don't actually convert or run on GPU.
   * This gets the plan from the dataframe so it's after catalyst has run through all the
   * rules to modify the plan. This means we have to try to undo some of the last rules
   * to make it close to when the columnar rules would normally run on the plan.
   */
  def explainPotentialGpuPlan(df: DataFrame, explain: String): String = {
    val plan = df.queryExecution.executedPlan
    val conf = new RapidsConf(plan.conf)
    val updatedPlan = prepareExplainOnly(plan)
    // Here we look for subqueries to pull out and do the explain separately on them.
    val subQueryExprs = getSubQueriesFromPlan(plan)
    val preparedSubPlans = subQueryExprs.map(_.plan).map(prepareExplainOnly(_))
    val subPlanExplains = preparedSubPlans.map(explainSinglePlan(_, conf, explain))
    val topPlanExplain = explainSinglePlan(updatedPlan, conf, explain)
    (subPlanExplains :+ topPlanExplain).mkString("\n")
  }

  private def explainSinglePlan(updatedPlan: SparkPlan, conf: RapidsConf,
      explain: String): String = {
    val wrap = wrapAndTagPlan(updatedPlan, conf)
    val reasonsToNotReplaceEntirePlan = wrap.getReasonsNotToReplaceEntirePlan
    if (conf.allowDisableEntirePlan && reasonsToNotReplaceEntirePlan.nonEmpty) {
      "Can't replace any part of this plan due to: " +
        s"${reasonsToNotReplaceEntirePlan.mkString(",")}"
    } else {
      wrap.runAfterTagRules()
      wrap.tagForExplain()
      val shouldExplainAll = explain.equalsIgnoreCase("ALL")
      wrap.explain(shouldExplainAll)
    }
  }

  /**
   * Use explain mode on an active SQL plan as its processed through catalyst.
   * This path is the same as being run through the plugin running on hosts with
   * GPUs.
   */
  private def explainCatalystSQLPlan(updatedPlan: SparkPlan, conf: RapidsConf): Unit = {
    // Since we set "NOT_ON_GPU" as the default value of spark.rapids.sql.explain, here we keep
    // "ALL" as default value of "explainSetting", unless spark.rapids.sql.explain is changed
    // by the user.
    val explainSetting = if (conf.shouldExplain &&
      conf.isConfExplicitlySet(RapidsConf.EXPLAIN.key)) {
      conf.explain
    } else {
      "ALL"
    }
    val explainOutput = explainSinglePlan(updatedPlan, conf, explainSetting)
    if (explainOutput.nonEmpty) {
      logWarning(s"\n$explainOutput")
    }
  }

  private def getSubqueryExpressions(e: Expression): Seq[ExecSubqueryExpression] = {
    val childExprs = e.children.flatMap(getSubqueryExpressions(_))
    val res = e match {
      case sq: ExecSubqueryExpression => Seq(sq)
      case _ => Seq.empty
    }
    childExprs ++ res
  }

  private def getSubQueriesFromPlan(plan: SparkPlan): Seq[ExecSubqueryExpression] = {
    val childPlans = plan.children.flatMap(getSubQueriesFromPlan)
    val pSubs = plan.expressions.flatMap(getSubqueryExpressions)
    childPlans ++ pSubs
  }

  private def prepareExplainOnly(plan: SparkPlan): SparkPlan = {
    // Strip out things that would have been added after our GPU plugin would have
    // processed the plan.
    // AQE we look at the input plan so pretty much just like if AQE wasn't enabled.
    val planAfter = plan.transformUp {
      case ia: InputAdapter => prepareExplainOnly(ia.child)
      case ws: WholeStageCodegenExec => prepareExplainOnly(ws.child)
      case c2r: ColumnarToRowExec => prepareExplainOnly(c2r.child)
      case re: ReusedExchangeExec => prepareExplainOnly(re.child)
      case aqe: AdaptiveSparkPlanExec =>
        prepareExplainOnly(SparkShimImpl.getAdaptiveInputPlan(aqe))
      case sub: SubqueryExec => prepareExplainOnly(sub.child)
    }
    planAfter
  }
}

/**
 * Note, this class should not be referenced directly in source code.
 * It should be loaded by reflection using ShimLoader.newInstanceOf, see ./docs/dev/shims.md
 */
protected class ExplainPlanImpl extends ExplainPlanBase {
  override def explainPotentialGpuPlan(df: DataFrame, explain: String): String = {
    GpuOverrides.explainPotentialGpuPlan(df, explain)
  }
}

// work around any GpuOverride failures
object GpuOverrideUtil extends Logging {
  def tryOverride(fn: SparkPlan => SparkPlan): SparkPlan => SparkPlan = { plan =>
    val planOriginal = plan.clone()
    val failOnError = TEST_CONF.get(plan.conf) || !SUPPRESS_PLANNING_FAILURE.get(plan.conf)
    try {
      fn(plan)
    } catch {
      case NonFatal(t) if !failOnError =>
        logWarning("Failed to apply GPU overrides, falling back on the original plan: " + t, t)
        planOriginal
      case fatal: Throwable =>
        logError("Encountered an exception applying GPU overrides " + fatal, fatal)
        throw fatal
    }
  }
}

/** Tag the initial plan when AQE is enabled */
case class GpuQueryStagePrepOverrides() extends Rule[SparkPlan] with Logging {
  override def apply(sparkPlan: SparkPlan): SparkPlan = GpuOverrideUtil.tryOverride { plan =>
    // Note that we disregard the GPU plan returned here and instead rely on side effects of
    // tagging the underlying SparkPlan.
    GpuOverrides().applyWithContext(plan, Some("AQE Query Stage Prep"))
    // return the original plan which is now modified as a side-effect of invoking GpuOverrides
    plan
  }(sparkPlan)
}

case class GpuOverrides() extends Rule[SparkPlan] with Logging {

  // Spark calls this method once for the whole plan when AQE is off. When AQE is on, it
  // gets called once for each query stage (where a query stage is an `Exchange`).
  override def apply(sparkPlan: SparkPlan): SparkPlan = applyWithContext(sparkPlan, None)

  def applyWithContext(sparkPlan: SparkPlan, context: Option[String]): SparkPlan =
      GpuOverrideUtil.tryOverride { plan =>
    val conf = new RapidsConf(plan.conf)
    if (conf.isSqlEnabled && conf.isSqlExecuteOnGPU) {
      GpuOverrides.logDuration(conf.shouldExplain,
        t => f"Plan conversion to the GPU took $t%.2f ms") {
        var updatedPlan = updateForAdaptivePlan(plan, conf)
        updatedPlan = SparkShimImpl.applyShimPlanRules(updatedPlan, conf)
        updatedPlan = applyOverrides(updatedPlan, conf)
        if (conf.logQueryTransformations) {
          val logPrefix = context.map(str => s"[$str]").getOrElse("")
          logWarning(s"${logPrefix}Transformed query:" +
            s"\nOriginal Plan:\n$plan\nTransformed Plan:\n$updatedPlan")
        }
        updatedPlan
      }
    } else if (conf.isSqlEnabled && conf.isSqlExplainOnlyEnabled) {
      // this mode logs the explain output and returns the original CPU plan
      var updatedPlan = updateForAdaptivePlan(plan, conf)
      updatedPlan = SparkShimImpl.applyShimPlanRules(updatedPlan, conf)
      GpuOverrides.explainCatalystSQLPlan(updatedPlan, conf)
      plan
    } else {
      plan
    }
  }(sparkPlan)

  private def updateForAdaptivePlan(plan: SparkPlan, conf: RapidsConf): SparkPlan = {
    if (plan.conf.adaptiveExecutionEnabled) {
      // AQE can cause Spark to inject undesired CPU shuffles into the plan because GPU and CPU
      // distribution expressions are not semantically equal.
      var newPlan = GpuOverrides.removeExtraneousShuffles(plan, conf)

      // Some Spark implementations are caching CPU exchanges for reuse which can be problematic
      // when the RAPIDS Accelerator replaces the original exchange.
      if (conf.isAqeExchangeReuseFixupEnabled && plan.conf.exchangeReuseEnabled) {
        newPlan = GpuOverrides.fixupCpuReusedExchanges(newPlan)
      }

      // AQE can cause ReusedExchangeExec instance to cache the wrong aggregation buffer type
      // compared to the desired buffer type from a reused GPU shuffle.
      GpuOverrides.fixupReusedExchangeOutputs(newPlan)
    } else {
      plan
    }
  }

  /**
   *  Determine whether query is running against Delta Lake _delta_log JSON files or
   *  if Delta is doing stats collection that ends up hardcoding the use of AQE,
   *  even though the AQE setting is disabled. To protect against the latter, we
   *  check for a ScalaUDF using a tahoe.Snapshot function and if we ever see
   *  an AdaptiveSparkPlan on a Spark version we don't expect, fallback to the
   *  CPU for those plans.
   *  Note that the Delta Lake delta log checkpoint parquet files are just inefficient
   *  to have to copy the data to GPU and then back off after it does the scan on
   *  Delta Table Checkpoint, so have the entire plan fallback to CPU at that point.
   */
  def isDeltaLakeMetadataQuery(plan: SparkPlan, detectDeltaCheckpoint: Boolean): Boolean = {
    val deltaLogScans = PlanUtils.findOperators(plan, {
      case f: FileSourceScanExec if DeltaLakeUtils.isDatabricksDeltaLakeScan(f) =>
        logDebug(s"Fallback for FileSourceScanExec with _databricks_internal: $f")
        true
      case f: FileSourceScanExec =>
        val checkDeltaFunc = (name: String) => if (detectDeltaCheckpoint) {
          name.contains("/_delta_log/") && (name.endsWith(".json") ||
            (name.endsWith(".parquet") && new Path(name).getName().contains("checkpoint")))
        } else {
          name.contains("/_delta_log/") && name.endsWith(".json")
        }

        // example filename: "file:/tmp/delta-table/_delta_log/00000000000000000000.json"
        val found = f.relation.inputFiles.exists { name =>
          checkDeltaFunc(name)
        }
        if (found) {
          logDebug(s"Fallback for FileSourceScanExec delta log: $f")
        }
        found
      case rdd: RDDScanExec =>
        // example rdd name: "Delta Table State #1 - file:///tmp/delta-table/_delta_log" or
        // "Scan ExistingRDD Delta Table Checkpoint with Stats #1 -
        // file:///tmp/delta-table/_delta_log"
        val found = rdd.inputRDD != null &&
          rdd.inputRDD.name != null &&
          (rdd.inputRDD.name.startsWith("Delta Table State")
            || rdd.inputRDD.name.startsWith("Delta Table Checkpoint")) &&
          rdd.inputRDD.name.endsWith("/_delta_log")
        if (found) {
          logDebug(s"Fallback for RDDScanExec delta log: $rdd")
        }
        found
      case aqe: AdaptiveSparkPlanExec if
        !AQEUtils.isAdaptiveExecutionSupportedInSparkVersion(plan.conf) =>
        logDebug(s"AdaptiveSparkPlanExec found on unsupported Spark Version: $aqe")
        true
      case project: ProjectExec if
        !AQEUtils.isAdaptiveExecutionSupportedInSparkVersion(plan.conf) =>
        val foundExprs = project.expressions.flatMap { e =>
          PlanUtils.findExpressions(e, {
            case udf: ScalaUDF =>
              val contains = udf.function.getClass.getCanonicalName.contains("tahoe.Snapshot")
              if (contains) {
                logDebug(s"Found ScalaUDF with tahoe.Snapshot: $udf," +
                  s" function class name is: ${udf.function.getClass.getCanonicalName}")
              }
              contains
            case _ => false
          })
        }
        if (foundExprs.nonEmpty) {
          logDebug(s"Project with Snapshot ScalaUDF: $project")
        }
        foundExprs.nonEmpty
      case mp: MapPartitionsExec if mp.func.toString.contains(".tahoe.Snapshot") =>
        true
      case _ =>
        false
    })
    deltaLogScans.nonEmpty
  }

  private def applyOverrides(plan: SparkPlan, conf: RapidsConf): SparkPlan = {
    val wrap = GpuOverrides.wrapAndTagPlan(plan, conf)
    val detectDeltaCheckpoint = conf.isDetectDeltaCheckpointQueries
    if (conf.isDetectDeltaLogQueries && isDeltaLakeMetadataQuery(plan, detectDeltaCheckpoint)) {
      wrap.entirePlanWillNotWork("Delta Lake metadata queries are not efficient on GPU")
    }
    val reasonsToNotReplaceEntirePlan = wrap.getReasonsNotToReplaceEntirePlan
    if (conf.allowDisableEntirePlan && reasonsToNotReplaceEntirePlan.nonEmpty) {
      if (conf.shouldExplain) {
        logWarning("Can't replace any part of this plan due to: " +
            s"${reasonsToNotReplaceEntirePlan.mkString(",")}")
      }
      plan
    } else {
      val optimizations = GpuOverrides.getOptimizations(wrap, conf)
      wrap.runAfterTagRules()
      if (conf.shouldExplain) {
        wrap.tagForExplain()
        val explain = wrap.explain(conf.shouldExplainAll)
        if (explain.nonEmpty) {
          logWarning(s"\n$explain")
          if (conf.optimizerShouldExplainAll && optimizations.nonEmpty) {
            logWarning(s"Cost-based optimizations applied:\n${optimizations.mkString("\n")}")
          }
        }
      }
      GpuOverrides.doConvertPlan(wrap, conf, optimizations)
    }
  }
}<|MERGE_RESOLUTION|>--- conflicted
+++ resolved
@@ -3279,19 +3279,6 @@
           TypeSig.all))),
       (c, conf, p, r) => new TypedImperativeAggExprMeta[CollectSet](c, conf, p, r) {
 
-<<<<<<< HEAD
-        override def tagAggForGpu(): Unit = {
-          // Fall back to CPU if type is nested and contains floats or doubles in the type tree.
-          // Because NaNs in nested types are not supported yet.
-          // See https://github.com/NVIDIA/spark-rapids/issues/8808
-          if (c.child.dataType != FloatType && c.child.dataType != DoubleType &&
-              isOrContainsFloatingPoint(c.child.dataType)) {
-            willNotWorkOnGpu("Float/Double in nested type is not supported")
-          }
-        }
-
-=======
->>>>>>> d4ce3c75
         override def convertToGpu(childExprs: Seq[Expression]): GpuExpression =
           GpuCollectSet(childExprs.head, c.mutableAggBufferOffset, c.inputAggBufferOffset)
 
