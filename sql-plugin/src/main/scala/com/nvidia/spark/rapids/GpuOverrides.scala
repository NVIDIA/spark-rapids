--- conflicted
+++ resolved
@@ -3077,11 +3077,7 @@
       ExecChecks(
         (TypeSig.commonCudfTypes + TypeSig.NULL + TypeSig.DECIMAL +
             TypeSig.MAP + TypeSig.ARRAY + TypeSig.STRUCT)
-<<<<<<< HEAD
             .nested()
-=======
-            .nested(TypeSig.commonCudfTypes + TypeSig.NULL + TypeSig.DECIMAL)
->>>>>>> 31133f30
             .withPsNote(TypeEnum.ARRAY, "not allowed for grouping expressions")
             .withPsNote(TypeEnum.MAP, "not allowed for grouping expressions")
             .withPsNote(TypeEnum.STRUCT, "not allowed for grouping expressions"),
