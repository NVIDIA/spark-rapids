--- conflicted
+++ resolved
@@ -810,12 +810,8 @@
       cudfRead = (TypeSig.commonCudfTypes + TypeSig.ARRAY + TypeSig.DECIMAL_64 +
           TypeSig.STRUCT + TypeSig.MAP).nested(),
       cudfWrite = (TypeSig.commonCudfTypes + TypeSig.ARRAY +
-<<<<<<< HEAD
           // Note Map is not put into nested, now CUDF only support single level map
-          TypeSig.STRUCT + TypeSig.DECIMAL_128_FULL).nested() + TypeSig.MAP,
-=======
-          TypeSig.STRUCT + TypeSig.DECIMAL_64).nested(),
->>>>>>> 09f2c873
+          TypeSig.STRUCT + TypeSig.DECIMAL_64).nested() + TypeSig.MAP,
       sparkSig = (TypeSig.atomics + TypeSig.STRUCT + TypeSig.ARRAY + TypeSig.MAP +
           TypeSig.UDT).nested())))
 
