/*
 * Copyright (c) 2019-2021, NVIDIA CORPORATION.
 *
 * Licensed under the Apache License, Version 2.0 (the "License");
 * you may not use this file except in compliance with the License.
 * You may obtain a copy of the License at
 *
 *     http://www.apache.org/licenses/LICENSE-2.0
 *
 * Unless required by applicable law or agreed to in writing, software
 * distributed under the License is distributed on an "AS IS" BASIS,
 * WITHOUT WARRANTIES OR CONDITIONS OF ANY KIND, either express or implied.
 * See the License for the specific language governing permissions and
 * limitations under the License.
 */

package com.nvidia.spark.rapids

import java.time.ZoneId

import scala.collection.mutable.ListBuffer
import scala.reflect.ClassTag
import scala.util.control.NonFatal

import ai.rapids.cudf.DType
import com.nvidia.spark.rapids.RapidsConf.{SUPPRESS_PLANNING_FAILURE, TEST_CONF}
import com.nvidia.spark.rapids.shims.v2.{AQEUtils, GpuSpecifiedWindowFrameMeta, GpuWindowExpressionMeta, OffsetWindowFunctionMeta}

import org.apache.spark.internal.Logging
import org.apache.spark.sql.{DataFrame, SparkSession}
import org.apache.spark.sql.catalyst.expressions._
import org.apache.spark.sql.catalyst.expressions.aggregate._
import org.apache.spark.sql.catalyst.expressions.rapids.TimeStamp
import org.apache.spark.sql.catalyst.optimizer.NormalizeNaNAndZero
import org.apache.spark.sql.catalyst.plans.physical._
import org.apache.spark.sql.catalyst.rules.Rule
import org.apache.spark.sql.catalyst.trees.TreeNodeTag
import org.apache.spark.sql.catalyst.util.ArrayData
import org.apache.spark.sql.connector.read.Scan
import org.apache.spark.sql.execution._
import org.apache.spark.sql.execution.ScalarSubquery
import org.apache.spark.sql.execution.adaptive.{AdaptiveSparkPlanExec, BroadcastQueryStageExec, ShuffleQueryStageExec}
import org.apache.spark.sql.execution.aggregate.{HashAggregateExec, ObjectHashAggregateExec, SortAggregateExec}
import org.apache.spark.sql.execution.command.{CreateDataSourceTableAsSelectCommand, DataWritingCommand, DataWritingCommandExec, ExecutedCommandExec}
import org.apache.spark.sql.execution.datasources.{FileFormat, InsertIntoHadoopFsRelationCommand}
import org.apache.spark.sql.execution.datasources.csv.CSVFileFormat
import org.apache.spark.sql.execution.datasources.json.JsonFileFormat
import org.apache.spark.sql.execution.datasources.parquet.ParquetFileFormat
import org.apache.spark.sql.execution.datasources.text.TextFileFormat
import org.apache.spark.sql.execution.datasources.v2.{AlterNamespaceSetPropertiesExec, AlterTableExec, AtomicReplaceTableExec, BatchScanExec, CreateNamespaceExec, CreateTableExec, DeleteFromTableExec, DescribeNamespaceExec, DescribeTableExec, DropNamespaceExec, DropTableExec, RefreshTableExec, RenameTableExec, ReplaceTableExec, SetCatalogAndNamespaceExec, ShowNamespacesExec, ShowTablePropertiesExec, ShowTablesExec}
import org.apache.spark.sql.execution.datasources.v2.csv.CSVScan
import org.apache.spark.sql.execution.exchange.{BroadcastExchangeExec, ReusedExchangeExec, ShuffleExchangeExec}
import org.apache.spark.sql.execution.joins._
import org.apache.spark.sql.execution.python._
import org.apache.spark.sql.execution.window.WindowExec
import org.apache.spark.sql.hive.rapids.GpuHiveOverrides
import org.apache.spark.sql.internal.SQLConf
import org.apache.spark.sql.rapids._
import org.apache.spark.sql.rapids.aggregate.GpuSum
import org.apache.spark.sql.rapids.catalyst.expressions.GpuRand
import org.apache.spark.sql.rapids.execution._
import org.apache.spark.sql.rapids.execution.python._
import org.apache.spark.sql.rapids.shims.v2.GpuTimeAdd
import org.apache.spark.sql.types._
import org.apache.spark.unsafe.types.{CalendarInterval, UTF8String}

/**
 * Base class for all ReplacementRules
 * @param doWrap wraps a part of the plan in a [[RapidsMeta]] for further processing.
 * @param desc a description of what this part of the plan does.
 * @param tag metadata used to determine what INPUT is at runtime.
 * @tparam INPUT the exact type of the class we are wrapping.
 * @tparam BASE the generic base class for this type of stage, i.e. SparkPlan, Expression, etc.
 * @tparam WRAP_TYPE base class that should be returned by doWrap.
 */
abstract class ReplacementRule[INPUT <: BASE, BASE, WRAP_TYPE <: RapidsMeta[INPUT, BASE, _]](
    protected var doWrap: (
        INPUT,
        RapidsConf,
        Option[RapidsMeta[_, _, _]],
        DataFromReplacementRule) => WRAP_TYPE,
    protected var desc: String,
    protected val checks: Option[TypeChecks[_]],
    final val tag: ClassTag[INPUT]) extends DataFromReplacementRule {

  private var _incompatDoc: Option[String] = None
  private var _disabledDoc: Option[String] = None
  private var _visible: Boolean = true

  def isVisible: Boolean = _visible
  def description: String = desc

  override def incompatDoc: Option[String] = _incompatDoc
  override def disabledMsg: Option[String] = _disabledDoc
  override def getChecks: Option[TypeChecks[_]] = checks

  /**
   * Mark this expression as incompatible with the original Spark version
   * @param str a description of how it is incompatible.
   * @return this for chaining.
   */
  final def incompat(str: String) : this.type = {
    _incompatDoc = Some(str)
    this
  }

  /**
   * Mark this expression as disabled by default.
   * @param str a description of why it is disabled by default.
   * @return this for chaining.
   */
  final def disabledByDefault(str: String) : this.type = {
    _disabledDoc = Some(str)
    this
  }

  final def invisible(): this.type = {
    _visible = false
    this
  }

  /**
   * Provide a function that will wrap a spark type in a [[RapidsMeta]] instance that is used for
   * conversion to a GPU version.
   * @param func the function
   * @return this for chaining.
   */
  final def wrap(func: (
      INPUT,
      RapidsConf,
      Option[RapidsMeta[_, _, _]],
      DataFromReplacementRule) => WRAP_TYPE): this.type = {
    doWrap = func
    this
  }

  /**
   * Set a description of what the operation does.
   * @param str the description.
   * @return this for chaining
   */
  final def desc(str: String): this.type = {
    this.desc = str
    this
  }

  private var confKeyCache: String = null
  protected val confKeyPart: String

  override def confKey: String = {
    if (confKeyCache == null) {
      confKeyCache = "spark.rapids.sql." + confKeyPart + "." + tag.runtimeClass.getSimpleName
    }
    confKeyCache
  }

  def notes(): Option[String] = if (incompatDoc.isDefined) {
    Some(s"This is not 100% compatible with the Spark version because ${incompatDoc.get}")
  } else if (disabledMsg.isDefined) {
    Some(s"This is disabled by default because ${disabledMsg.get}")
  } else {
    None
  }

  def confHelp(asTable: Boolean = false, sparkSQLFunctions: Option[String] = None): Unit = {
    if (_visible) {
      val notesMsg = notes()
      if (asTable) {
        import ConfHelper.makeConfAnchor
        print(s"${makeConfAnchor(confKey)}")
        if (sparkSQLFunctions.isDefined) {
          print(s"|${sparkSQLFunctions.get}")
        }
        print(s"|$desc|${notesMsg.isEmpty}|")
        if (notesMsg.isDefined) {
          print(s"${notesMsg.get}")
        } else {
          print("None")
        }
        println("|")
      } else {
        println(s"$confKey:")
        println(s"\tEnable (true) or disable (false) the $tag $operationName.")
        if (sparkSQLFunctions.isDefined) {
          println(s"\tsql function: ${sparkSQLFunctions.get}")
        }
        println(s"\t$desc")
        if (notesMsg.isDefined) {
          println(s"\t${notesMsg.get}")
        }
        println(s"\tdefault: ${notesMsg.isEmpty}")
        println()
      }
    }
  }

  final def wrap(
      op: BASE,
      conf: RapidsConf,
      parent: Option[RapidsMeta[_, _, _]],
      r: DataFromReplacementRule): WRAP_TYPE = {
    doWrap(op.asInstanceOf[INPUT], conf, parent, r)
  }

  def getClassFor: Class[_] = tag.runtimeClass
}

/**
 * Holds everything that is needed to replace an Expression with a GPU enabled version.
 */
class ExprRule[INPUT <: Expression](
    doWrap: (
        INPUT,
        RapidsConf,
        Option[RapidsMeta[_, _, _]],
        DataFromReplacementRule) => BaseExprMeta[INPUT],
    desc: String,
    checks: Option[ExprChecks],
    tag: ClassTag[INPUT])
  extends ReplacementRule[INPUT, Expression, BaseExprMeta[INPUT]](
    doWrap, desc, checks, tag) {

  override val confKeyPart = "expression"
  override val operationName = "Expression"
}

/**
 * Holds everything that is needed to replace a `Scan` with a GPU enabled version.
 */
class ScanRule[INPUT <: Scan](
    doWrap: (
        INPUT,
        RapidsConf,
        Option[RapidsMeta[_, _, _]],
        DataFromReplacementRule) => ScanMeta[INPUT],
    desc: String,
    tag: ClassTag[INPUT])
  extends ReplacementRule[INPUT, Scan, ScanMeta[INPUT]](
    doWrap, desc, None, tag) {

  override val confKeyPart: String = "input"
  override val operationName: String = "Input"
}

/**
 * Holds everything that is needed to replace a `Partitioning` with a GPU enabled version.
 */
class PartRule[INPUT <: Partitioning](
    doWrap: (
        INPUT,
        RapidsConf,
        Option[RapidsMeta[_, _, _]],
        DataFromReplacementRule) => PartMeta[INPUT],
    desc: String,
    checks: Option[PartChecks],
    tag: ClassTag[INPUT])
  extends ReplacementRule[INPUT, Partitioning, PartMeta[INPUT]](
    doWrap, desc, checks, tag) {

  override val confKeyPart: String = "partitioning"
  override val operationName: String = "Partitioning"
}

/**
 * Holds everything that is needed to replace a `SparkPlan` with a GPU enabled version.
 */
class ExecRule[INPUT <: SparkPlan](
    doWrap: (
        INPUT,
        RapidsConf,
        Option[RapidsMeta[_, _, _]],
        DataFromReplacementRule) => SparkPlanMeta[INPUT],
    desc: String,
    checks: Option[ExecChecks],
    tag: ClassTag[INPUT])
  extends ReplacementRule[INPUT, SparkPlan, SparkPlanMeta[INPUT]](
    doWrap, desc, checks, tag) {

  // TODO finish this...

  override val confKeyPart: String = "exec"
  override val operationName: String = "Exec"
}

/**
 * Holds everything that is needed to replace a `DataWritingCommand` with a
 * GPU enabled version.
 */
class DataWritingCommandRule[INPUT <: DataWritingCommand](
    doWrap: (
        INPUT,
        RapidsConf,
        Option[RapidsMeta[_, _, _]],
        DataFromReplacementRule) => DataWritingCommandMeta[INPUT],
    desc: String,
    tag: ClassTag[INPUT])
    extends ReplacementRule[INPUT, DataWritingCommand, DataWritingCommandMeta[INPUT]](
      doWrap, desc, None, tag) {

  override val confKeyPart: String = "output"
  override val operationName: String = "Output"
}

final class InsertIntoHadoopFsRelationCommandMeta(
    cmd: InsertIntoHadoopFsRelationCommand,
    conf: RapidsConf,
    parent: Option[RapidsMeta[_, _, _]],
    rule: DataFromReplacementRule)
    extends DataWritingCommandMeta[InsertIntoHadoopFsRelationCommand](cmd, conf, parent, rule) {

  private var fileFormat: Option[ColumnarFileFormat] = None

  override def tagSelfForGpu(): Unit = {
    if (cmd.bucketSpec.isDefined) {
      willNotWorkOnGpu("bucketing is not supported")
    }

    val spark = SparkSession.active

    fileFormat = cmd.fileFormat match {
      case _: CSVFileFormat =>
        willNotWorkOnGpu("CSV output is not supported")
        None
      case _: JsonFileFormat =>
        willNotWorkOnGpu("JSON output is not supported")
        None
      case f if GpuOrcFileFormat.isSparkOrcFormat(f) =>
        GpuOrcFileFormat.tagGpuSupport(this, spark, cmd.options, cmd.query.schema)
      case _: ParquetFileFormat =>
        GpuParquetFileFormat.tagGpuSupport(this, spark, cmd.options, cmd.query.schema)
      case _: TextFileFormat =>
        willNotWorkOnGpu("text output is not supported")
        None
      case f =>
        willNotWorkOnGpu(s"unknown file format: ${f.getClass.getCanonicalName}")
        None
    }
  }

  override def convertToGpu(): GpuDataWritingCommand = {
    val format = fileFormat.getOrElse(
      throw new IllegalStateException("fileFormat missing, tagSelfForGpu not called?"))

    GpuInsertIntoHadoopFsRelationCommand(
      cmd.outputPath,
      cmd.staticPartitions,
      cmd.ifPartitionNotExists,
      cmd.partitionColumns,
      cmd.bucketSpec,
      format,
      cmd.options,
      cmd.query,
      cmd.mode,
      cmd.catalogTable,
      cmd.fileIndex,
      cmd.outputColumnNames)
  }
}

final class CreateDataSourceTableAsSelectCommandMeta(
    cmd: CreateDataSourceTableAsSelectCommand,
    conf: RapidsConf,
    parent: Option[RapidsMeta[_, _, _]],
    rule: DataFromReplacementRule)
  extends DataWritingCommandMeta[CreateDataSourceTableAsSelectCommand](cmd, conf, parent, rule) {

  private var origProvider: Class[_] = _
  private var gpuProvider: Option[ColumnarFileFormat] = None

  override def tagSelfForGpu(): Unit = {
    if (cmd.table.bucketSpec.isDefined) {
      willNotWorkOnGpu("bucketing is not supported")
    }
    if (cmd.table.provider.isEmpty) {
      willNotWorkOnGpu("provider must be defined")
    }

    val spark = SparkSession.active
    origProvider =
      GpuDataSource.lookupDataSourceWithFallback(cmd.table.provider.get, spark.sessionState.conf)
    // Note that the data source V2 always fallsback to the V1 currently.
    // If that changes then this will start failing because we don't have a mapping.
    gpuProvider = origProvider.getConstructor().newInstance() match {
      case f: FileFormat if GpuOrcFileFormat.isSparkOrcFormat(f) =>
        GpuOrcFileFormat.tagGpuSupport(this, spark, cmd.table.storage.properties, cmd.query.schema)
      case _: ParquetFileFormat =>
        GpuParquetFileFormat.tagGpuSupport(this, spark,
          cmd.table.storage.properties, cmd.query.schema)
      case ds =>
        willNotWorkOnGpu(s"Data source class not supported: ${ds}")
        None
    }
  }

  override def convertToGpu(): GpuDataWritingCommand = {
    val newProvider = gpuProvider.getOrElse(
      throw new IllegalStateException("fileFormat unexpected, tagSelfForGpu not called?"))

    GpuCreateDataSourceTableAsSelectCommand(
      cmd.table,
      cmd.mode,
      cmd.query,
      cmd.outputColumnNames,
      origProvider,
      newProvider)
  }
}

/**
 * Listener trait so that tests can confirm that the expected optimizations are being applied
 */
trait GpuOverridesListener {
  def optimizedPlan(
      plan: SparkPlanMeta[SparkPlan],
      sparkPlan: SparkPlan,
      costOptimizations: Seq[Optimization])
}

sealed trait FileFormatType
object CsvFormatType extends FileFormatType {
  override def toString = "CSV"
}
object ParquetFormatType extends FileFormatType {
  override def toString = "Parquet"
}
object OrcFormatType extends FileFormatType {
  override def toString = "ORC"
}

sealed trait FileFormatOp
object ReadFileOp extends FileFormatOp {
  override def toString = "read"
}
object WriteFileOp extends FileFormatOp {
  override def toString = "write"
}

object GpuOverrides extends Logging {
  val FLOAT_DIFFERS_GROUP_INCOMPAT =
    "when enabling these, there may be extra groups produced for floating point grouping " +
    "keys (e.g. -0.0, and 0.0)"
  val CASE_MODIFICATION_INCOMPAT =
    "the Unicode version used by cuDF and the JVM may differ, resulting in some " +
    "corner-case characters not changing case correctly."
  val UTC_TIMEZONE_ID = ZoneId.of("UTC").normalized()
  // Based on https://docs.oracle.com/javase/8/docs/api/java/util/regex/Pattern.html
  private[this] lazy val regexList: Seq[String] = Seq("\\", "\u0000", "\\x", "\t", "\n", "\r",
    "\f", "\\a", "\\e", "\\cx", "[", "]", "^", "&", ".", "*", "\\d", "\\D", "\\h", "\\H", "\\s",
    "\\S", "\\v", "\\V", "\\w", "\\w", "\\p", "$", "\\b", "\\B", "\\A", "\\G", "\\Z", "\\z", "\\R",
    "?", "|", "(", ")", "{", "}", "\\k", "\\Q", "\\E", ":", "!", "<=", ">")

  /**
   * Provides a way to log an info message about how long an operation took in milliseconds.
   */
  def logDuration[T](shouldLog: Boolean, msg: Double => String)(block: => T): T = {
    val start = System.nanoTime()
    val ret = block
    val end = System.nanoTime()
    if (shouldLog) {
      val timeTaken = (end - start).toDouble / java.util.concurrent.TimeUnit.MILLISECONDS.toNanos(1)
      logInfo(msg(timeTaken))
    }
    ret
  }

  private[this] val _gpuCommonTypes = TypeSig.commonCudfTypes + TypeSig.NULL + TypeSig.DECIMAL_64

  val pluginSupportedOrderableSig: TypeSig =
    _gpuCommonTypes + TypeSig.STRUCT.nested(_gpuCommonTypes)

  private[this] def isStructType(dataType: DataType) = dataType match {
    case StructType(_) => true
    case _ => false
  }

  // this listener mechanism is global and is intended for use by unit tests only
  private lazy val listeners: ListBuffer[GpuOverridesListener] =
    new ListBuffer[GpuOverridesListener]()

  def addListener(listener: GpuOverridesListener): Unit = {
    listeners += listener
  }

  def removeListener(listener: GpuOverridesListener): Unit = {
    listeners -= listener
  }

  def removeAllListeners(): Unit = {
    listeners.clear()
  }

  def canRegexpBeTreatedLikeARegularString(strLit: UTF8String): Boolean = {
    val s = strLit.toString
    !regexList.exists(pattern => s.contains(pattern))
  }

  private def convertExprToGpuIfPossible(expr: Expression, conf: RapidsConf): Expression = {
    if (expr.find(_.isInstanceOf[GpuExpression]).isDefined) {
      // already been converted
      expr
    } else {
      val wrapped = wrapExpr(expr, conf, None)
      wrapped.tagForGpu()
      if (wrapped.canExprTreeBeReplaced) {
        wrapped.convertToGpu()
      } else {
        expr
      }
    }
  }

  private def convertPartToGpuIfPossible(part: Partitioning, conf: RapidsConf): Partitioning = {
    part match {
      case _: GpuPartitioning => part
      case _ =>
        val wrapped = wrapPart(part, conf, None)
        wrapped.tagForGpu()
        if (wrapped.canThisBeReplaced) {
          wrapped.convertToGpu()
        } else {
          part
        }
    }
  }

  /**
   * Removes unnecessary CPU shuffles that Spark can add to the plan when it does not realize
   * a GPU partitioning satisfies a CPU distribution because CPU and GPU expressions are not
   * semantically equal.
   */
  def removeExtraneousShuffles(plan: SparkPlan, conf: RapidsConf): SparkPlan = {
    plan.transformUp {
      case cpuShuffle: ShuffleExchangeExec =>
        cpuShuffle.child match {
          case sqse: ShuffleQueryStageExec =>
            GpuTransitionOverrides.getNonQueryStagePlan(sqse) match {
              case gpuShuffle: GpuShuffleExchangeExecBase =>
                val converted = convertPartToGpuIfPossible(cpuShuffle.outputPartitioning, conf)
                if (converted == gpuShuffle.outputPartitioning) {
                  sqse
                } else {
                  cpuShuffle
                }
              case _ => cpuShuffle
            }
          case _ => cpuShuffle
        }
    }
  }

  /**
   * Searches the plan for ReusedExchangeExec instances containing a GPU shuffle where the
   * output types between the two plan nodes do not match. In such a case the ReusedExchangeExec
   * will be updated to match the GPU shuffle output types.
   */
  def fixupReusedExchangeExecs(plan: SparkPlan): SparkPlan = {
    def outputTypesMatch(a: Seq[Attribute], b: Seq[Attribute]): Boolean =
      a.corresponds(b)((x, y) => x.dataType == y.dataType)
    plan.transformUp {
      case sqse: ShuffleQueryStageExec =>
        sqse.plan match {
          case ReusedExchangeExec(output, gsee: GpuShuffleExchangeExecBase) if (
              !outputTypesMatch(output, gsee.output)) =>
            val newOutput = sqse.plan.output.zip(gsee.output).map { case (c, g) =>
              assert(c.isInstanceOf[AttributeReference] && g.isInstanceOf[AttributeReference],
                s"Expected AttributeReference but found $c and $g")
              AttributeReference(c.name, g.dataType, c.nullable, c.metadata)(c.exprId, c.qualifier)
            }
            AQEUtils.newReuseInstance(sqse, newOutput)
          case _ => sqse
        }
    }
  }

  @scala.annotation.tailrec
  def extractLit(exp: Expression): Option[Literal] = exp match {
    case l: Literal => Some(l)
    case a: Alias => extractLit(a.child)
    case _ => None
  }

  def isOfType(l: Option[Literal], t: DataType): Boolean = l.exists(_.dataType == t)

  def isStringLit(exp: Expression): Boolean =
    isOfType(extractLit(exp), StringType)

  def extractStringLit(exp: Expression): Option[String] = extractLit(exp) match {
    case Some(Literal(v: UTF8String, StringType)) =>
      val s = if (v == null) null else v.toString
      Some(s)
    case _ => None
  }

  def isLit(exp: Expression): Boolean = extractLit(exp).isDefined

  def isNullLit(lit: Literal): Boolean = {
    lit.value == null
  }

  def isSupportedStringReplacePattern(exp: Expression): Boolean = {
    extractLit(exp) match {
      case Some(Literal(null, _)) => false
      case Some(Literal(value: UTF8String, DataTypes.StringType)) =>
        val strLit = value.toString
        if (strLit.isEmpty) {
          false
        } else {
          // check for regex special characters, except for \u0000 which we can support
          !regexList.filterNot(_ == "\u0000").exists(pattern => strLit.contains(pattern))
        }
      case _ => false
    }
  }

  def areAllSupportedTypes(types: DataType*): Boolean = types.forall(isSupportedType(_))

  /**
   * Is this particular type supported or not.
   * @param dataType the type to check
   * @param allowNull should NullType be allowed
   * @param allowDecimal should DecimalType be allowed
   * @param allowBinary should BinaryType be allowed
   * @param allowCalendarInterval should CalendarIntervalType be allowed
   * @param allowArray should ArrayType be allowed
   * @param allowStruct should StructType be allowed
   * @param allowStringMaps should a Map[String, String] specifically be allowed
   * @param allowMaps should MapType be allowed generically
   * @param allowNesting should nested types like array struct and map allow nested types
   *                     within them, or only primitive types.
   * @return true if it is allowed else false
   */
  def isSupportedType(dataType: DataType,
      allowNull: Boolean = false,
      allowDecimal: Boolean = false,
      allowBinary: Boolean = false,
      allowCalendarInterval: Boolean = false,
      allowArray: Boolean = false,
      allowStruct: Boolean = false,
      allowStringMaps: Boolean = false,
      allowMaps: Boolean = false,
      allowNesting: Boolean = false): Boolean = {
    def checkNested(dataType: DataType): Boolean = {
      isSupportedType(dataType,
        allowNull = allowNull,
        allowDecimal = allowDecimal,
        allowBinary = allowBinary && allowNesting,
        allowCalendarInterval = allowCalendarInterval && allowNesting,
        allowArray = allowArray && allowNesting,
        allowStruct = allowStruct && allowNesting,
        allowStringMaps = allowStringMaps && allowNesting,
        allowMaps = allowMaps && allowNesting,
        allowNesting = allowNesting)
    }
    dataType match {
      case BooleanType => true
      case ByteType => true
      case ShortType => true
      case IntegerType => true
      case LongType => true
      case FloatType => true
      case DoubleType => true
      case DateType => true
      case TimestampType => TypeChecks.areTimestampsSupported(ZoneId.systemDefault())
      case StringType => true
      case dt: DecimalType if allowDecimal => dt.precision <= DType.DECIMAL64_MAX_PRECISION
      case NullType => allowNull
      case BinaryType => allowBinary
      case CalendarIntervalType => allowCalendarInterval
      case ArrayType(elementType, _) if allowArray => checkNested(elementType)
      case MapType(StringType, StringType, _) if allowStringMaps => true
      case MapType(keyType, valueType, _) if allowMaps =>
        checkNested(keyType) && checkNested(valueType)
      case StructType(fields) if allowStruct =>
        fields.map(_.dataType).forall(checkNested)
      case _ => false
    }
  }

  /**
   * Checks to see if any expressions are a String Literal
   */
  def isAnyStringLit(expressions: Seq[Expression]): Boolean =
    expressions.exists(isStringLit)

  def isOrContainsFloatingPoint(dataType: DataType): Boolean =
    TrampolineUtil.dataTypeExistsRecursively(dataType, dt => dt == FloatType || dt == DoubleType)

  def checkAndTagFloatAgg(dataType: DataType, conf: RapidsConf, meta: RapidsMeta[_,_,_]): Unit = {
    if (!conf.isFloatAggEnabled && isOrContainsFloatingPoint(dataType)) {
      meta.willNotWorkOnGpu("the GPU will aggregate floating point values in" +
          " parallel and the result is not always identical each time. This can cause" +
          " some Spark queries to produce an incorrect answer if the value is computed" +
          " more than once as part of the same query.  To enable this anyways set" +
          s" ${RapidsConf.ENABLE_FLOAT_AGG} to true.")
    }
  }

  def checkAndTagFloatNanAgg(
      op: String,
      dataType: DataType,
      conf: RapidsConf,
      meta: RapidsMeta[_,_,_]): Unit = {
    if (conf.hasNans && isOrContainsFloatingPoint(dataType)) {
      meta.willNotWorkOnGpu(s"$op aggregation on floating point columns that can contain NaNs " +
          "will compute incorrect results. If it is known that there are no NaNs, set " +
          s" ${RapidsConf.HAS_NANS} to false.")
    }
  }

  private val nanAggPsNote = "Input must not contain NaNs and" +
      s" ${RapidsConf.HAS_NANS} must be false."

  /**
   * Helper function specific to ANSI mode for the aggregate functions that should
   * fallback, since we don't have the same overflow checks that Spark provides in
   * the CPU
   * @param checkType Something other than `None` triggers logic to detect whether
   *                  the agg should fallback in ANSI mode. Otherwise (None), it's
   *                  an automatic fallback.
   * @param meta agg expression meta
   */
  def checkAndTagAnsiAgg(checkType: Option[DataType], meta: AggExprMeta[_]): Unit = {
    val failOnError = SQLConf.get.ansiEnabled
    if (failOnError) {
      if (checkType.isDefined) {
        val typeToCheck = checkType.get
        val failedType = typeToCheck match {
          case _: DecimalType | LongType | IntegerType | ShortType | ByteType => true
          case _ =>  false
        }
        if (failedType) {
          meta.willNotWorkOnGpu(
            s"ANSI mode not supported for ${meta.expr} with $typeToCheck result type")
        }
      } else {
        // Average falls into this category, where it produces Doubles, but
        // internally it uses Double and Long, and Long could overflow (technically)
        // and failOnError given that it is based on catalyst Add.
        meta.willNotWorkOnGpu(
          s"ANSI mode not supported for ${meta.expr}")
      }
    }
  }

  def expr[INPUT <: Expression](
      desc: String,
      pluginChecks: ExprChecks,
      doWrap: (INPUT, RapidsConf, Option[RapidsMeta[_, _, _]], DataFromReplacementRule)
          => BaseExprMeta[INPUT])
      (implicit tag: ClassTag[INPUT]): ExprRule[INPUT] = {
    assert(desc != null)
    assert(doWrap != null)
    new ExprRule[INPUT](doWrap, desc, Some(pluginChecks), tag)
  }

  def scan[INPUT <: Scan](
      desc: String,
      doWrap: (INPUT, RapidsConf, Option[RapidsMeta[_, _, _]], DataFromReplacementRule)
          => ScanMeta[INPUT])
      (implicit tag: ClassTag[INPUT]): ScanRule[INPUT] = {
    assert(desc != null)
    assert(doWrap != null)
    new ScanRule[INPUT](doWrap, desc, tag)
  }

  def part[INPUT <: Partitioning](
      desc: String,
      checks: PartChecks,
      doWrap: (INPUT, RapidsConf, Option[RapidsMeta[_, _, _]], DataFromReplacementRule)
          => PartMeta[INPUT])
      (implicit tag: ClassTag[INPUT]): PartRule[INPUT] = {
    assert(desc != null)
    assert(doWrap != null)
    new PartRule[INPUT](doWrap, desc, Some(checks), tag)
  }

  /**
   * Create an exec rule that should never be replaced, because it is something that should always
   * run on the CPU, or should just be ignored totally for what ever reason.
   */
  def neverReplaceExec[INPUT <: SparkPlan](desc: String)
      (implicit tag: ClassTag[INPUT]): ExecRule[INPUT] = {
    assert(desc != null)
    def doWrap(
        exec: INPUT,
        conf: RapidsConf,
        p: Option[RapidsMeta[_, _, _]],
        cc: DataFromReplacementRule) =
      new DoNotReplaceOrWarnSparkPlanMeta[INPUT](exec, conf, p)
    new ExecRule[INPUT](doWrap, desc, None, tag).invisible()
  }

  def exec[INPUT <: SparkPlan](
      desc: String,
      pluginChecks: ExecChecks,
      doWrap: (INPUT, RapidsConf, Option[RapidsMeta[_, _, _]], DataFromReplacementRule)
          => SparkPlanMeta[INPUT])
    (implicit tag: ClassTag[INPUT]): ExecRule[INPUT] = {
    assert(desc != null)
    assert(doWrap != null)
    new ExecRule[INPUT](doWrap, desc, Some(pluginChecks), tag)
  }

  def dataWriteCmd[INPUT <: DataWritingCommand](
      desc: String,
      doWrap: (INPUT, RapidsConf, Option[RapidsMeta[_, _, _]], DataFromReplacementRule)
          => DataWritingCommandMeta[INPUT])
      (implicit tag: ClassTag[INPUT]): DataWritingCommandRule[INPUT] = {
    assert(desc != null)
    assert(doWrap != null)
    new DataWritingCommandRule[INPUT](doWrap, desc, tag)
  }

  def wrapExpr[INPUT <: Expression](
      expr: INPUT,
      conf: RapidsConf,
      parent: Option[RapidsMeta[_, _, _]]): BaseExprMeta[INPUT] =
    expressions.get(expr.getClass)
      .map(r => r.wrap(expr, conf, parent, r).asInstanceOf[BaseExprMeta[INPUT]])
      .getOrElse(new RuleNotFoundExprMeta(expr, conf, parent))

  lazy val fileFormats: Map[FileFormatType, Map[FileFormatOp, FileFormatChecks]] = Map(
    (CsvFormatType, FileFormatChecks(
      cudfRead = TypeSig.commonCudfTypes,
      cudfWrite = TypeSig.none,
      sparkSig = TypeSig.atomics)),
    (ParquetFormatType, FileFormatChecks(
      cudfRead = (TypeSig.commonCudfTypes + TypeSig.DECIMAL_64 + TypeSig.STRUCT + TypeSig.ARRAY +
          TypeSig.MAP).nested(),
      cudfWrite = (TypeSig.commonCudfTypes + TypeSig.DECIMAL_64 + TypeSig.STRUCT +
          TypeSig.ARRAY + TypeSig.MAP).nested(),
      sparkSig = (TypeSig.atomics + TypeSig.STRUCT + TypeSig.ARRAY + TypeSig.MAP +
          TypeSig.UDT).nested())),
    (OrcFormatType, FileFormatChecks(
      cudfRead = (TypeSig.commonCudfTypes + TypeSig.ARRAY + TypeSig.DECIMAL_128_FULL +
          TypeSig.STRUCT + TypeSig.MAP).nested(),
      cudfWrite = (TypeSig.commonCudfTypes + TypeSig.ARRAY +
          // Note Map is not put into nested, now CUDF only support single level map
          TypeSig.STRUCT + TypeSig.DECIMAL_128_FULL).nested() + TypeSig.MAP,
      sparkSig = (TypeSig.atomics + TypeSig.STRUCT + TypeSig.ARRAY + TypeSig.MAP +
          TypeSig.UDT).nested())))

  val commonExpressions: Map[Class[_ <: Expression], ExprRule[_ <: Expression]] = Seq(
    expr[Literal](
      "Holds a static value from the query",
      ExprChecks.projectAndAst(
        TypeSig.astTypes,
        (TypeSig.commonCudfTypes + TypeSig.NULL + TypeSig.DECIMAL_128_FULL + TypeSig.CALENDAR
            + TypeSig.ARRAY + TypeSig.MAP + TypeSig.STRUCT)
            .nested(TypeSig.commonCudfTypes + TypeSig.NULL + TypeSig.DECIMAL_128_FULL +
                TypeSig.ARRAY + TypeSig.MAP + TypeSig.STRUCT),
        TypeSig.all),
      (lit, conf, p, r) => new LiteralExprMeta(lit, conf, p, r)),
    expr[Signum](
      "Returns -1.0, 0.0 or 1.0 as expr is negative, 0 or positive",
      ExprChecks.mathUnary,
      (a, conf, p, r) => new UnaryExprMeta[Signum](a, conf, p, r) {
        override def convertToGpu(child: Expression): GpuExpression = GpuSignum(child)
      }),
    expr[Alias](
      "Gives a column a name",
      ExprChecks.unaryProjectAndAstInputMatchesOutput(
        TypeSig.astTypes,
        (TypeSig.commonCudfTypes + TypeSig.NULL + TypeSig.MAP + TypeSig.ARRAY + TypeSig.STRUCT
            + TypeSig.DECIMAL_128_FULL).nested(),
        TypeSig.all),
      (a, conf, p, r) => new UnaryAstExprMeta[Alias](a, conf, p, r) {
        override def convertToGpu(child: Expression): GpuExpression =
          GpuAlias(child, a.name)(a.exprId, a.qualifier, a.explicitMetadata)
      }),
    expr[AttributeReference](
      "References an input column",
      ExprChecks.projectAndAst(
        TypeSig.astTypes,
        (TypeSig.commonCudfTypes + TypeSig.NULL + TypeSig.MAP + TypeSig.ARRAY +
            TypeSig.STRUCT + TypeSig.DECIMAL_128_FULL).nested(),
        TypeSig.all),
      (att, conf, p, r) => new BaseExprMeta[AttributeReference](att, conf, p, r) {
        // This is the only NOOP operator.  It goes away when things are bound
        override def convertToGpu(): Expression = att

        // There are so many of these that we don't need to print them out, unless it
        // will not work on the GPU
        override def print(append: StringBuilder, depth: Int, all: Boolean): Unit = {
          if (!this.canThisBeReplaced || cannotRunOnGpuBecauseOfSparkPlan) {
            super.print(append, depth, all)
          }
        }
      }),
    expr[PromotePrecision](
      "PromotePrecision before arithmetic operations between DecimalType data",
      ExprChecks.unaryProjectInputMatchesOutput(TypeSig.DECIMAL_128_FULL,
        TypeSig.DECIMAL_128_FULL),
      (a, conf, p, r) => new UnaryExprMeta[PromotePrecision](a, conf, p, r) {
        override def convertToGpu(child: Expression): GpuExpression = GpuPromotePrecision(child)
      }),
    expr[CheckOverflow](
      "CheckOverflow after arithmetic operations between DecimalType data",
      ExprChecks.unaryProjectInputMatchesOutput(TypeSig.DECIMAL_128_FULL,
        TypeSig.DECIMAL_128_FULL),
      (a, conf, p, r) => new ExprMeta[CheckOverflow](a, conf, p, r) {
        private[this] def extractOrigParam(expr: BaseExprMeta[_]): BaseExprMeta[_] =
          expr.wrapped match {
            case lit: Literal if lit.dataType.isInstanceOf[DecimalType] =>
              val dt = lit.dataType.asInstanceOf[DecimalType]
              // Lets figure out if we can make the Literal value smaller
              val (newType, value) = lit.value match {
                case null =>
                  (DecimalType(0, 0), null)
                case dec: Decimal =>
                  val stripped = Decimal(dec.toJavaBigDecimal.stripTrailingZeros())
                  val p = stripped.precision
                  val s = stripped.scale
                  val t = if (s < 0 && !SQLConf.get.allowNegativeScaleOfDecimalEnabled) {
                    // need to adjust to avoid errors about negative scale
                    DecimalType(p - s, 0)
                  } else {
                    DecimalType(p, s)
                  }
                  (t, stripped)
                case other =>
                  throw new IllegalArgumentException(s"Unexpected decimal literal value $other")
              }
              expr.asInstanceOf[LiteralExprMeta].withNewLiteral(Literal(value, newType))
            // We avoid unapply for Cast because it changes between versions of Spark
            case PromotePrecision(c: CastBase) if c.dataType.isInstanceOf[DecimalType] =>
              val to = c.dataType.asInstanceOf[DecimalType]
              val fromType = DecimalUtil.optionallyAsDecimalType(c.child.dataType)
              fromType match {
                case Some(from) =>
                  val minScale = math.min(from.scale, to.scale)
                  val fromWhole = from.precision - from.scale
                  val toWhole = to.precision - to.scale
                  val minWhole = if (to.scale < from.scale) {
                    // If the scale is getting smaller in the worst case we need an
                    // extra whole part to handle rounding up.
                    math.min(fromWhole + 1, toWhole)
                  } else {
                    math.min(fromWhole, toWhole)
                  }
                  val newToType = DecimalType(minWhole + minScale, minScale)
                  if (newToType == from) {
                    // We can remove the cast totally
                    val castExpr = expr.childExprs.head
                    castExpr.childExprs.head
                  } else if (newToType == to) {
                    // The cast is already ideal
                    expr
                  } else {
                    val castExpr = expr.childExprs.head.asInstanceOf[CastExprMeta[_]]
                    castExpr.withToTypeOverride(newToType)
                  }
                case _ =>
                  expr
              }
            case _ => expr
          }
        private[this] lazy val binExpr = childExprs.head
        private[this] lazy val lhs = extractOrigParam(binExpr.childExprs.head)
        private[this] lazy val rhs = extractOrigParam(binExpr.childExprs(1))
        private[this] lazy val lhsDecimalType =
          DecimalUtil.asDecimalType(lhs.wrapped.asInstanceOf[Expression].dataType)
        private[this] lazy val rhsDecimalType =
          DecimalUtil.asDecimalType(rhs.wrapped.asInstanceOf[Expression].dataType)

        override def tagExprForGpu(): Unit = {
          a.child match {
            // Division and Multiplication of Decimal types is a little odd. Spark will cast the
            // inputs to a common wider value where the scale is the max of the two input scales,
            // and the precision is max of the two input non-scale portions + the new scale. Then it
            // will do the divide or multiply as a BigDecimal value but lie about the return type.
            // Finally here in CheckOverflow it will reset the scale and check the precision so that
            // Spark knows it fits in the final desired result.
            // Here we try to strip out the extra casts, etc to get to as close to the original
            // query as possible. This lets us then calculate what CUDF needs to get the correct
            // answer, which in some cases is a lot smaller.
            case _: Divide =>
              val intermediatePrecision =
                GpuDecimalDivide.nonRoundedIntermediateArgPrecision(lhsDecimalType,
                  rhsDecimalType, a.dataType)

              if (intermediatePrecision > DType.DECIMAL128_MAX_PRECISION) {
                if (conf.needDecimalGuarantees) {
                  binExpr.willNotWorkOnGpu(s"the intermediate precision of " +
                      s"$intermediatePrecision that is required to guarantee no overflow issues " +
                      s"for this divide is too large to be supported on the GPU")
                } else {
                  logWarning("Decimal overflow guarantees disabled for " +
                      s"${lhs.dataType} / ${rhs.dataType} produces ${a.dataType} with an " +
                      s"intermediate precision of $intermediatePrecision")
                }
              }
            case _: Multiply =>
              val intermediatePrecision =
                GpuDecimalMultiply.nonRoundedIntermediatePrecision(lhsDecimalType,
                  rhsDecimalType, a.dataType)
              if (intermediatePrecision > DType.DECIMAL128_MAX_PRECISION) {
                if (conf.needDecimalGuarantees) {
                  binExpr.willNotWorkOnGpu(s"the intermediate precision of " +
                      s"$intermediatePrecision that is required to guarantee no overflow issues " +
                      s"for this multiply is too large to be supported on the GPU")
                } else {
                  logWarning("Decimal overflow guarantees disabled for " +
                      s"${lhs.dataType} * ${rhs.dataType} produces ${a.dataType} with an " +
                      s"intermediate precision of $intermediatePrecision")
                }
              }
            case _ => // NOOP
          }
        }

        override def convertToGpu(): GpuExpression = {
          a.child match {
            case _: Divide =>
              // GpuDecimalDivide includes the overflow check in it.
              GpuDecimalDivide(lhs.convertToGpu(), rhs.convertToGpu(), wrapped.dataType)
            case _: Multiply =>
              // GpuDecimal*Multiply includes the overflow check in it
              val intermediatePrecision =
                GpuDecimalMultiply.nonRoundedIntermediatePrecision(lhsDecimalType,
                  rhsDecimalType, a.dataType)
              GpuDecimalMultiply(lhs.convertToGpu(), rhs.convertToGpu(), wrapped.dataType,
                needsExtraOverflowChecks = intermediatePrecision > DType.DECIMAL128_MAX_PRECISION)
            case _ =>
              GpuCheckOverflow(childExprs.head.convertToGpu(),
                wrapped.dataType, wrapped.nullOnOverflow)
          }
        }
      }),
    expr[ToDegrees](
      "Converts radians to degrees",
      ExprChecks.mathUnary,
      (a, conf, p, r) => new UnaryExprMeta[ToDegrees](a, conf, p, r) {
        override def convertToGpu(child: Expression): GpuToDegrees = GpuToDegrees(child)
      }),
    expr[ToRadians](
      "Converts degrees to radians",
      ExprChecks.mathUnary,
      (a, conf, p, r) => new UnaryExprMeta[ToRadians](a, conf, p, r) {
        override def convertToGpu(child: Expression): GpuToRadians = GpuToRadians(child)
      }),
    expr[WindowExpression](
      "Calculates a return value for every input row of a table based on a group (or " +
        "\"window\") of rows",
      ExprChecks.windowOnly(
        (TypeSig.commonCudfTypes + TypeSig.DECIMAL_128_FULL + TypeSig.NULL +
          TypeSig.ARRAY + TypeSig.STRUCT + TypeSig.MAP).nested(),
        TypeSig.all,
        Seq(ParamCheck("windowFunction",
          (TypeSig.commonCudfTypes + TypeSig.DECIMAL_128_FULL + TypeSig.NULL +
            TypeSig.ARRAY + TypeSig.STRUCT + TypeSig.MAP).nested(),
          TypeSig.all),
          ParamCheck("windowSpec",
            TypeSig.CALENDAR + TypeSig.NULL + TypeSig.integral + TypeSig.DECIMAL_64,
            TypeSig.numericAndInterval))),
      (windowExpression, conf, p, r) => new GpuWindowExpressionMeta(windowExpression, conf, p, r)),
    expr[SpecifiedWindowFrame](
      "Specification of the width of the group (or \"frame\") of input rows " +
        "around which a window function is evaluated",
      ExprChecks.projectOnly(
        TypeSig.CALENDAR + TypeSig.NULL + TypeSig.integral,
        TypeSig.numericAndInterval,
        Seq(
          ParamCheck("lower",
            TypeSig.CALENDAR + TypeSig.NULL + TypeSig.integral,
            TypeSig.numericAndInterval),
          ParamCheck("upper",
            TypeSig.CALENDAR + TypeSig.NULL + TypeSig.integral,
            TypeSig.numericAndInterval))),
      (windowFrame, conf, p, r) => new GpuSpecifiedWindowFrameMeta(windowFrame, conf, p, r) ),
    expr[WindowSpecDefinition](
      "Specification of a window function, indicating the partitioning-expression, the row " +
        "ordering, and the width of the window",
      WindowSpecCheck,
      (windowSpec, conf, p, r) => new GpuWindowSpecDefinitionMeta(windowSpec, conf, p, r)),
    expr[CurrentRow.type](
      "Special boundary for a window frame, indicating stopping at the current row",
      ExprChecks.projectOnly(TypeSig.NULL, TypeSig.NULL),
      (currentRow, conf, p, r) => new ExprMeta[CurrentRow.type](currentRow, conf, p, r) {
        override def convertToGpu(): GpuExpression = GpuSpecialFrameBoundary(currentRow)
      }),
    expr[UnboundedPreceding.type](
      "Special boundary for a window frame, indicating all rows preceding the current row",
      ExprChecks.projectOnly(TypeSig.NULL, TypeSig.NULL),
      (unboundedPreceding, conf, p, r) =>
        new ExprMeta[UnboundedPreceding.type](unboundedPreceding, conf, p, r) {
          override def convertToGpu(): GpuExpression = GpuSpecialFrameBoundary(unboundedPreceding)
        }),
    expr[UnboundedFollowing.type](
      "Special boundary for a window frame, indicating all rows preceding the current row",
      ExprChecks.projectOnly(TypeSig.NULL, TypeSig.NULL),
      (unboundedFollowing, conf, p, r) =>
        new ExprMeta[UnboundedFollowing.type](unboundedFollowing, conf, p, r) {
          override def convertToGpu(): GpuExpression = GpuSpecialFrameBoundary(unboundedFollowing)
        }),
    expr[RowNumber](
      "Window function that returns the index for the row within the aggregation window",
      ExprChecks.windowOnly(TypeSig.INT, TypeSig.INT),
      (rowNumber, conf, p, r) => new ExprMeta[RowNumber](rowNumber, conf, p, r) {
        override def convertToGpu(): GpuExpression = GpuRowNumber
      }),
    expr[Rank](
      "Window function that returns the rank value within the aggregation window",
      ExprChecks.windowOnly(TypeSig.INT, TypeSig.INT,
        repeatingParamCheck =
          Some(RepeatingParamCheck("ordering",
            TypeSig.commonCudfTypes + TypeSig.DECIMAL_128_FULL + TypeSig.NULL,
            TypeSig.all))),
      (rank, conf, p, r) => new ExprMeta[Rank](rank, conf, p, r) {
        override def convertToGpu(): GpuExpression = GpuRank(childExprs.map(_.convertToGpu()))
      }),
    expr[DenseRank](
      "Window function that returns the dense rank value within the aggregation window",
      ExprChecks.windowOnly(TypeSig.INT, TypeSig.INT,
        repeatingParamCheck =
          Some(RepeatingParamCheck("ordering",
            TypeSig.commonCudfTypes + TypeSig.DECIMAL_128_FULL + TypeSig.NULL,
            TypeSig.all))),
      (denseRank, conf, p, r) => new ExprMeta[DenseRank](denseRank, conf, p, r) {
        override def convertToGpu(): GpuExpression = GpuDenseRank(childExprs.map(_.convertToGpu()))
      }),
    expr[Lead](
      "Window function that returns N entries ahead of this one",
      ExprChecks.windowOnly(
        (TypeSig.commonCudfTypes + TypeSig.DECIMAL_128_FULL + TypeSig.NULL +
          TypeSig.ARRAY + TypeSig.STRUCT).nested(),
        TypeSig.all,
        Seq(
          ParamCheck("input",
            (TypeSig.commonCudfTypes + TypeSig.DECIMAL_128_FULL +
              TypeSig.NULL + TypeSig.ARRAY + TypeSig.STRUCT).nested(),
            TypeSig.all),
          ParamCheck("offset", TypeSig.INT, TypeSig.INT),
          ParamCheck("default",
            (TypeSig.commonCudfTypes + TypeSig.DECIMAL_128_FULL + TypeSig.NULL +
              TypeSig.ARRAY + TypeSig.STRUCT).nested(),
            TypeSig.all)
        )
      ),
      (lead, conf, p, r) => new OffsetWindowFunctionMeta[Lead](lead, conf, p, r) {
        override def convertToGpu(): GpuExpression =
          GpuLead(input.convertToGpu(), offset.convertToGpu(), default.convertToGpu())
      }),
    expr[Lag](
      "Window function that returns N entries behind this one",
      ExprChecks.windowOnly(
        (TypeSig.commonCudfTypes + TypeSig.DECIMAL_128_FULL + TypeSig.NULL +
          TypeSig.ARRAY + TypeSig.STRUCT).nested(),
        TypeSig.all,
        Seq(
          ParamCheck("input",
            (TypeSig.commonCudfTypes + TypeSig.DECIMAL_128_FULL +
              TypeSig.NULL + TypeSig.ARRAY + TypeSig.STRUCT).nested(),
            TypeSig.all),
          ParamCheck("offset", TypeSig.INT, TypeSig.INT),
          ParamCheck("default",
            (TypeSig.commonCudfTypes + TypeSig.DECIMAL_128_FULL + TypeSig.NULL +
              TypeSig.ARRAY + TypeSig.STRUCT).nested(),
            TypeSig.all)
        )
      ),
      (lag, conf, p, r) => new OffsetWindowFunctionMeta[Lag](lag, conf, p, r) {
        override def convertToGpu(): GpuExpression =
          GpuLag(input.convertToGpu(), offset.convertToGpu(), default.convertToGpu())
      }),
    expr[PreciseTimestampConversion](
      "Expression used internally to convert the TimestampType to Long and back without losing " +
          "precision, i.e. in microseconds. Used in time windowing",
      ExprChecks.unaryProject(
        TypeSig.TIMESTAMP + TypeSig.LONG,
        TypeSig.TIMESTAMP + TypeSig.LONG,
        TypeSig.TIMESTAMP + TypeSig.LONG,
        TypeSig.TIMESTAMP + TypeSig.LONG),
      (a, conf, p, r) => new UnaryExprMeta[PreciseTimestampConversion](a, conf, p, r) {
        override def convertToGpu(child: Expression): GpuExpression =
          GpuPreciseTimestampConversion(child, a.fromType, a.toType)
      }),
    expr[UnaryMinus](
      "Negate a numeric value",
      ExprChecks.unaryProjectAndAstInputMatchesOutput(
        TypeSig.implicitCastsAstTypes,
        TypeSig.gpuNumeric + TypeSig.DECIMAL_128_FULL,
        TypeSig.numericAndInterval),
      (a, conf, p, r) => new UnaryAstExprMeta[UnaryMinus](a, conf, p, r) {
        val ansiEnabled = SQLConf.get.ansiEnabled

        override def tagSelfForAst(): Unit = {
          if (ansiEnabled && GpuAnsi.needBasicOpOverflowCheck(a.dataType)) {
            willNotWorkInAst("AST unary minus does not support ANSI mode.")
          }
        }

        override def convertToGpu(child: Expression): GpuExpression =
          GpuUnaryMinus(child, ansiEnabled)
      }),
    expr[UnaryPositive](
      "A numeric value with a + in front of it",
      ExprChecks.unaryProjectAndAstInputMatchesOutput(
        TypeSig.astTypes,
        TypeSig.gpuNumeric + TypeSig.DECIMAL_128_FULL,
        TypeSig.numericAndInterval),
      (a, conf, p, r) => new UnaryAstExprMeta[UnaryPositive](a, conf, p, r) {
        override def convertToGpu(child: Expression): GpuExpression = GpuUnaryPositive(child)
      }),
    expr[Year](
      "Returns the year from a date or timestamp",
      ExprChecks.unaryProject(TypeSig.INT, TypeSig.INT, TypeSig.DATE, TypeSig.DATE),
      (a, conf, p, r) => new UnaryExprMeta[Year](a, conf, p, r) {
        override def convertToGpu(child: Expression): GpuExpression = GpuYear(child)
      }),
    expr[Month](
      "Returns the month from a date or timestamp",
      ExprChecks.unaryProject(TypeSig.INT, TypeSig.INT, TypeSig.DATE, TypeSig.DATE),
      (a, conf, p, r) => new UnaryExprMeta[Month](a, conf, p, r) {
        override def convertToGpu(child: Expression): GpuExpression = GpuMonth(child)
      }),
    expr[Quarter](
      "Returns the quarter of the year for date, in the range 1 to 4",
      ExprChecks.unaryProject(TypeSig.INT, TypeSig.INT, TypeSig.DATE, TypeSig.DATE),
      (a, conf, p, r) => new UnaryExprMeta[Quarter](a, conf, p, r) {
        override def convertToGpu(child: Expression): GpuExpression = GpuQuarter(child)
      }),
    expr[DayOfMonth](
      "Returns the day of the month from a date or timestamp",
      ExprChecks.unaryProject(TypeSig.INT, TypeSig.INT, TypeSig.DATE, TypeSig.DATE),
      (a, conf, p, r) => new UnaryExprMeta[DayOfMonth](a, conf, p, r) {
        override def convertToGpu(child: Expression): GpuExpression = GpuDayOfMonth(child)
      }),
    expr[DayOfYear](
      "Returns the day of the year from a date or timestamp",
      ExprChecks.unaryProject(TypeSig.INT, TypeSig.INT, TypeSig.DATE, TypeSig.DATE),
      (a, conf, p, r) => new UnaryExprMeta[DayOfYear](a, conf, p, r) {
        override def convertToGpu(child: Expression): GpuExpression = GpuDayOfYear(child)
      }),
    expr[Acos](
      "Inverse cosine",
      ExprChecks.mathUnaryWithAst,
      (a, conf, p, r) => new UnaryAstExprMeta[Acos](a, conf, p, r) {
        override def convertToGpu(child: Expression): GpuExpression = GpuAcos(child)
      }),
    expr[Acosh](
      "Inverse hyperbolic cosine",
      ExprChecks.mathUnaryWithAst,
      (a, conf, p, r) => new UnaryAstExprMeta[Acosh](a, conf, p, r) {
        override def convertToGpu(child: Expression): GpuExpression =
          if (conf.includeImprovedFloat) {
            GpuAcoshImproved(child)
          } else {
            GpuAcoshCompat(child)
          }
      }),
    expr[Asin](
      "Inverse sine",
      ExprChecks.mathUnaryWithAst,
      (a, conf, p, r) => new UnaryAstExprMeta[Asin](a, conf, p, r) {
        override def convertToGpu(child: Expression): GpuExpression = GpuAsin(child)
      }),
    expr[Asinh](
      "Inverse hyperbolic sine",
      ExprChecks.mathUnaryWithAst,
      (a, conf, p, r) => new UnaryAstExprMeta[Asinh](a, conf, p, r) {
        override def convertToGpu(child: Expression): GpuExpression =
          if (conf.includeImprovedFloat) {
            GpuAsinhImproved(child)
          } else {
            GpuAsinhCompat(child)
          }

        override def tagSelfForAst(): Unit = {
          if (!conf.includeImprovedFloat) {
            // AST is not expressive enough yet to implement the conditional expression needed
            // to emulate Spark's behavior
            willNotWorkInAst("asinh is not AST compatible unless " +
                s"${RapidsConf.IMPROVED_FLOAT_OPS.key} is enabled")
          }
        }
      }),
    expr[Sqrt](
      "Square root",
      ExprChecks.mathUnaryWithAst,
      (a, conf, p, r) => new UnaryAstExprMeta[Sqrt](a, conf, p, r) {
        override def convertToGpu(child: Expression): GpuExpression = GpuSqrt(child)
      }),
    expr[Cbrt](
      "Cube root",
      ExprChecks.mathUnaryWithAst,
      (a, conf, p, r) => new UnaryAstExprMeta[Cbrt](a, conf, p, r) {
        override def convertToGpu(child: Expression): GpuExpression = GpuCbrt(child)
      }),
    expr[Floor](
      "Floor of a number",
      ExprChecks.unaryProjectInputMatchesOutput(
        TypeSig.DOUBLE + TypeSig.LONG + TypeSig.DECIMAL_128_FULL,
        TypeSig.DOUBLE + TypeSig.LONG + TypeSig.DECIMAL_128_FULL),
      (a, conf, p, r) => new UnaryExprMeta[Floor](a, conf, p, r) {
        override def tagExprForGpu(): Unit = {
          a.dataType match {
            case dt: DecimalType =>
              val precision = GpuFloorCeil.unboundedOutputPrecision(dt)
              if (precision > DType.DECIMAL128_MAX_PRECISION) {
                willNotWorkOnGpu(s"output precision $precision would require overflow " +
                    s"checks, which are not supported yet")
              }
            case _ => // NOOP
          }
        }

        override def convertToGpu(child: Expression): GpuExpression = GpuFloor(child)
      }),
    expr[Ceil](
      "Ceiling of a number",
      ExprChecks.unaryProjectInputMatchesOutput(
        TypeSig.DOUBLE + TypeSig.LONG + TypeSig.DECIMAL_128_FULL,
        TypeSig.DOUBLE + TypeSig.LONG + TypeSig.DECIMAL_128_FULL),
      (a, conf, p, r) => new UnaryExprMeta[Ceil](a, conf, p, r) {
        override def tagExprForGpu(): Unit = {
          a.dataType match {
            case dt: DecimalType =>
              val precision = GpuFloorCeil.unboundedOutputPrecision(dt)
              if (precision > DType.DECIMAL128_MAX_PRECISION) {
                willNotWorkOnGpu(s"output precision $precision would require overflow " +
                    s"checks, which are not supported yet")
              }
            case _ => // NOOP
          }
        }

        override def convertToGpu(child: Expression): GpuExpression = GpuCeil(child)
      }),
    expr[Not](
      "Boolean not operator",
      ExprChecks.unaryProjectAndAstInputMatchesOutput(
        TypeSig.astTypes, TypeSig.BOOLEAN, TypeSig.BOOLEAN),
      (a, conf, p, r) => new UnaryAstExprMeta[Not](a, conf, p, r) {
        override def convertToGpu(child: Expression): GpuExpression = GpuNot(child)
      }),
    expr[IsNull](
      "Checks if a value is null",
      ExprChecks.unaryProject(TypeSig.BOOLEAN, TypeSig.BOOLEAN,
        (TypeSig.commonCudfTypes + TypeSig.NULL + TypeSig.MAP + TypeSig.ARRAY +
            TypeSig.STRUCT + TypeSig.DECIMAL_128_FULL).nested(),
        TypeSig.all),
      (a, conf, p, r) => new UnaryExprMeta[IsNull](a, conf, p, r) {
        override def convertToGpu(child: Expression): GpuExpression = GpuIsNull(child)
      }),
    expr[IsNotNull](
      "Checks if a value is not null",
      ExprChecks.unaryProject(TypeSig.BOOLEAN, TypeSig.BOOLEAN,
        (TypeSig.commonCudfTypes + TypeSig.NULL + TypeSig.MAP + TypeSig.ARRAY +
            TypeSig.STRUCT + TypeSig.DECIMAL_128_FULL).nested(),
        TypeSig.all),
      (a, conf, p, r) => new UnaryExprMeta[IsNotNull](a, conf, p, r) {
        override def convertToGpu(child: Expression): GpuExpression = GpuIsNotNull(child)
      }),
    expr[IsNaN](
      "Checks if a value is NaN",
      ExprChecks.unaryProject(TypeSig.BOOLEAN, TypeSig.BOOLEAN,
        TypeSig.DOUBLE + TypeSig.FLOAT, TypeSig.DOUBLE + TypeSig.FLOAT),
      (a, conf, p, r) => new UnaryExprMeta[IsNaN](a, conf, p, r) {
        override def convertToGpu(child: Expression): GpuExpression = GpuIsNan(child)
      }),
    expr[Rint](
      "Rounds up a double value to the nearest double equal to an integer",
      ExprChecks.mathUnaryWithAst,
      (a, conf, p, r) => new UnaryAstExprMeta[Rint](a, conf, p, r) {
        override def convertToGpu(child: Expression): GpuExpression = GpuRint(child)
      }),
    expr[BitwiseNot](
      "Returns the bitwise NOT of the operands",
      ExprChecks.unaryProjectAndAstInputMatchesOutput(
        TypeSig.implicitCastsAstTypes, TypeSig.integral, TypeSig.integral),
      (a, conf, p, r) => new UnaryAstExprMeta[BitwiseNot](a, conf, p, r) {
        override def convertToGpu(child: Expression): GpuExpression = GpuBitwiseNot(child)
      }),
    expr[AtLeastNNonNulls](
      "Checks if number of non null/Nan values is greater than a given value",
      ExprChecks.projectOnly(TypeSig.BOOLEAN, TypeSig.BOOLEAN,
        repeatingParamCheck = Some(RepeatingParamCheck("input",
          (TypeSig.commonCudfTypes + TypeSig.NULL + TypeSig.DECIMAL_128_FULL + TypeSig.MAP +
              TypeSig.ARRAY + TypeSig.STRUCT).nested(),
          TypeSig.all))),
      (a, conf, p, r) => new ExprMeta[AtLeastNNonNulls](a, conf, p, r) {
        def convertToGpu(): GpuExpression =
          GpuAtLeastNNonNulls(a.n, childExprs.map(_.convertToGpu()))
      }),
    expr[DateAdd](
      "Returns the date that is num_days after start_date",
      ExprChecks.binaryProject(TypeSig.DATE, TypeSig.DATE,
        ("startDate", TypeSig.DATE, TypeSig.DATE),
        ("days",
            TypeSig.INT + TypeSig.SHORT + TypeSig.BYTE,
            TypeSig.INT + TypeSig.SHORT + TypeSig.BYTE)),
      (a, conf, p, r) => new BinaryExprMeta[DateAdd](a, conf, p, r) {
        override def convertToGpu(lhs: Expression, rhs: Expression): GpuExpression =
          GpuDateAdd(lhs, rhs)
      }),
    expr[DateSub](
      "Returns the date that is num_days before start_date",
      ExprChecks.binaryProject(TypeSig.DATE, TypeSig.DATE,
        ("startDate", TypeSig.DATE, TypeSig.DATE),
        ("days",
            TypeSig.INT + TypeSig.SHORT + TypeSig.BYTE,
            TypeSig.INT + TypeSig.SHORT + TypeSig.BYTE)),
      (a, conf, p, r) => new BinaryExprMeta[DateSub](a, conf, p, r) {
        override def convertToGpu(lhs: Expression, rhs: Expression): GpuExpression =
          GpuDateSub(lhs, rhs)
      }),
    expr[NaNvl](
      "Evaluates to `left` iff left is not NaN, `right` otherwise",
      ExprChecks.binaryProject(TypeSig.fp, TypeSig.fp,
        ("lhs", TypeSig.fp, TypeSig.fp),
        ("rhs", TypeSig.fp, TypeSig.fp)),
      (a, conf, p, r) => new BinaryExprMeta[NaNvl](a, conf, p, r) {
        override def convertToGpu(lhs: Expression, rhs: Expression): GpuExpression =
          GpuNaNvl(lhs, rhs)
      }),
    expr[ShiftLeft](
      "Bitwise shift left (<<)",
      ExprChecks.binaryProject(TypeSig.INT + TypeSig.LONG, TypeSig.INT + TypeSig.LONG,
        ("value", TypeSig.INT + TypeSig.LONG, TypeSig.INT + TypeSig.LONG),
        ("amount", TypeSig.INT, TypeSig.INT)),
      (a, conf, p, r) => new BinaryExprMeta[ShiftLeft](a, conf, p, r) {
        override def convertToGpu(lhs: Expression, rhs: Expression): GpuExpression =
          GpuShiftLeft(lhs, rhs)
      }),
    expr[ShiftRight](
      "Bitwise shift right (>>)",
      ExprChecks.binaryProject(TypeSig.INT + TypeSig.LONG, TypeSig.INT + TypeSig.LONG,
        ("value", TypeSig.INT + TypeSig.LONG, TypeSig.INT + TypeSig.LONG),
        ("amount", TypeSig.INT, TypeSig.INT)),
      (a, conf, p, r) => new BinaryExprMeta[ShiftRight](a, conf, p, r) {
        override def convertToGpu(lhs: Expression, rhs: Expression): GpuExpression =
          GpuShiftRight(lhs, rhs)
      }),
    expr[ShiftRightUnsigned](
      "Bitwise unsigned shift right (>>>)",
      ExprChecks.binaryProject(TypeSig.INT + TypeSig.LONG, TypeSig.INT + TypeSig.LONG,
        ("value", TypeSig.INT + TypeSig.LONG, TypeSig.INT + TypeSig.LONG),
        ("amount", TypeSig.INT, TypeSig.INT)),
      (a, conf, p, r) => new BinaryExprMeta[ShiftRightUnsigned](a, conf, p, r) {
        override def convertToGpu(lhs: Expression, rhs: Expression): GpuExpression =
          GpuShiftRightUnsigned(lhs, rhs)
      }),
    expr[BitwiseAnd](
      "Returns the bitwise AND of the operands",
      ExprChecks.binaryProjectAndAst(
        TypeSig.implicitCastsAstTypes, TypeSig.integral, TypeSig.integral,
        ("lhs", TypeSig.integral, TypeSig.integral),
        ("rhs", TypeSig.integral, TypeSig.integral)),
      (a, conf, p, r) => new BinaryAstExprMeta[BitwiseAnd](a, conf, p, r) {
        override def convertToGpu(lhs: Expression, rhs: Expression): GpuExpression =
          GpuBitwiseAnd(lhs, rhs)
      }),
    expr[BitwiseOr](
      "Returns the bitwise OR of the operands",
      ExprChecks.binaryProjectAndAst(
        TypeSig.implicitCastsAstTypes, TypeSig.integral, TypeSig.integral,
        ("lhs", TypeSig.integral, TypeSig.integral),
        ("rhs", TypeSig.integral, TypeSig.integral)),
      (a, conf, p, r) => new BinaryAstExprMeta[BitwiseOr](a, conf, p, r) {
        override def convertToGpu(lhs: Expression, rhs: Expression): GpuExpression =
          GpuBitwiseOr(lhs, rhs)
      }),
    expr[BitwiseXor](
      "Returns the bitwise XOR of the operands",
      ExprChecks.binaryProjectAndAst(
        TypeSig.implicitCastsAstTypes, TypeSig.integral, TypeSig.integral,
        ("lhs", TypeSig.integral, TypeSig.integral),
        ("rhs", TypeSig.integral, TypeSig.integral)),
      (a, conf, p, r) => new BinaryAstExprMeta[BitwiseXor](a, conf, p, r) {
        override def convertToGpu(lhs: Expression, rhs: Expression): GpuExpression =
          GpuBitwiseXor(lhs, rhs)
      }),
    expr[Coalesce] (
      "Returns the first non-null argument if exists. Otherwise, null",
      ExprChecks.projectOnly(
        (_gpuCommonTypes + TypeSig.DECIMAL_128_FULL + TypeSig.ARRAY + TypeSig.STRUCT).nested(),
        TypeSig.all,
        repeatingParamCheck = Some(RepeatingParamCheck("param",
          (_gpuCommonTypes + TypeSig.DECIMAL_128_FULL + TypeSig.ARRAY + TypeSig.STRUCT).nested(),
          TypeSig.all))),
      (a, conf, p, r) => new ExprMeta[Coalesce](a, conf, p, r) {
        override def convertToGpu(): GpuExpression = GpuCoalesce(childExprs.map(_.convertToGpu()))
      }),
    expr[Least] (
      "Returns the least value of all parameters, skipping null values",
      ExprChecks.projectOnly(
        TypeSig.commonCudfTypes + TypeSig.NULL + TypeSig.DECIMAL_128_FULL, TypeSig.orderable,
        repeatingParamCheck = Some(RepeatingParamCheck("param",
          TypeSig.commonCudfTypes + TypeSig.NULL + TypeSig.DECIMAL_128_FULL,
          TypeSig.orderable))),
      (a, conf, p, r) => new ExprMeta[Least](a, conf, p, r) {
        override def convertToGpu(): GpuExpression = GpuLeast(childExprs.map(_.convertToGpu()))
      }),
    expr[Greatest] (
      "Returns the greatest value of all parameters, skipping null values",
      ExprChecks.projectOnly(
        TypeSig.commonCudfTypes + TypeSig.NULL + TypeSig.DECIMAL_128_FULL, TypeSig.orderable,
        repeatingParamCheck = Some(RepeatingParamCheck("param",
          TypeSig.commonCudfTypes + TypeSig.NULL + TypeSig.DECIMAL_128_FULL,
          TypeSig.orderable))),
      (a, conf, p, r) => new ExprMeta[Greatest](a, conf, p, r) {
        override def convertToGpu(): GpuExpression = GpuGreatest(childExprs.map(_.convertToGpu()))
      }),
    expr[Atan](
      "Inverse tangent",
      ExprChecks.mathUnaryWithAst,
      (a, conf, p, r) => new UnaryAstExprMeta[Atan](a, conf, p, r) {
        override def convertToGpu(child: Expression): GpuExpression = GpuAtan(child)
      }),
    expr[Atanh](
      "Inverse hyperbolic tangent",
      ExprChecks.mathUnaryWithAst,
      (a, conf, p, r) => new UnaryAstExprMeta[Atanh](a, conf, p, r) {
        override def convertToGpu(child: Expression): GpuExpression = GpuAtanh(child)
      }),
    expr[Cos](
      "Cosine",
      ExprChecks.mathUnaryWithAst,
      (a, conf, p, r) => new UnaryAstExprMeta[Cos](a, conf, p, r) {
        override def convertToGpu(child: Expression): GpuExpression = GpuCos(child)
      }),
    expr[Exp](
      "Euler's number e raised to a power",
      ExprChecks.mathUnaryWithAst,
      (a, conf, p, r) => new UnaryAstExprMeta[Exp](a, conf, p, r) {
        override def convertToGpu(child: Expression): GpuExpression = GpuExp(child)
      }),
    expr[Expm1](
      "Euler's number e raised to a power minus 1",
      ExprChecks.mathUnaryWithAst,
      (a, conf, p, r) => new UnaryAstExprMeta[Expm1](a, conf, p, r) {
        override def convertToGpu(child: Expression): GpuExpression = GpuExpm1(child)
      }),
    expr[InitCap](
      "Returns str with the first letter of each word in uppercase. " +
      "All other letters are in lowercase",
      ExprChecks.unaryProjectInputMatchesOutput(TypeSig.STRING, TypeSig.STRING),
      (a, conf, p, r) => new UnaryExprMeta[InitCap](a, conf, p, r) {
        override def convertToGpu(child: Expression): GpuExpression = GpuInitCap(child)
      }).incompat(CASE_MODIFICATION_INCOMPAT),
    expr[Log](
      "Natural log",
      ExprChecks.mathUnary,
      (a, conf, p, r) => new UnaryExprMeta[Log](a, conf, p, r) {
        override def convertToGpu(child: Expression): GpuExpression = GpuLog(child)
      }),
    expr[Log1p](
      "Natural log 1 + expr",
      ExprChecks.mathUnary,
      (a, conf, p, r) => new UnaryExprMeta[Log1p](a, conf, p, r) {
        override def convertToGpu(child: Expression): GpuExpression = {
          // No need for overflow checking on the GpuAdd in Double as Double handles overflow
          // the same in all modes.
          GpuLog(GpuAdd(child, GpuLiteral(1d, DataTypes.DoubleType), false))
        }
      }),
    expr[Log2](
      "Log base 2",
      ExprChecks.mathUnary,
      (a, conf, p, r) => new UnaryExprMeta[Log2](a, conf, p, r) {
        override def convertToGpu(child: Expression): GpuExpression =
          GpuLogarithm(child, GpuLiteral(2d, DataTypes.DoubleType))
      }),
    expr[Log10](
      "Log base 10",
      ExprChecks.mathUnary,
      (a, conf, p, r) => new UnaryExprMeta[Log10](a, conf, p, r) {
        override def convertToGpu(child: Expression): GpuExpression =
          GpuLogarithm(child, GpuLiteral(10d, DataTypes.DoubleType))
      }),
    expr[Logarithm](
      "Log variable base",
      ExprChecks.binaryProject(TypeSig.DOUBLE, TypeSig.DOUBLE,
        ("value", TypeSig.DOUBLE, TypeSig.DOUBLE),
        ("base", TypeSig.DOUBLE, TypeSig.DOUBLE)),
      (a, conf, p, r) => new BinaryExprMeta[Logarithm](a, conf, p, r) {
        override def convertToGpu(lhs: Expression, rhs: Expression): GpuExpression =
          // the order of the parameters is transposed intentionally
          GpuLogarithm(rhs, lhs)
      }),
    expr[Sin](
      "Sine",
      ExprChecks.mathUnaryWithAst,
      (a, conf, p, r) => new UnaryAstExprMeta[Sin](a, conf, p, r) {
        override def convertToGpu(child: Expression): GpuExpression = GpuSin(child)
      }),
    expr[Sinh](
      "Hyperbolic sine",
      ExprChecks.mathUnaryWithAst,
      (a, conf, p, r) => new UnaryAstExprMeta[Sinh](a, conf, p, r) {
        override def convertToGpu(child: Expression): GpuExpression = GpuSinh(child)
      }),
    expr[Cosh](
      "Hyperbolic cosine",
      ExprChecks.mathUnaryWithAst,
      (a, conf, p, r) => new UnaryAstExprMeta[Cosh](a, conf, p, r) {
        override def convertToGpu(child: Expression): GpuExpression = GpuCosh(child)
      }),
    expr[Cot](
      "Cotangent",
      ExprChecks.mathUnaryWithAst,
      (a, conf, p, r) => new UnaryAstExprMeta[Cot](a, conf, p, r) {
        override def convertToGpu(child: Expression): GpuExpression = GpuCot(child)
      }),
    expr[Tanh](
      "Hyperbolic tangent",
      ExprChecks.mathUnaryWithAst,
      (a, conf, p, r) => new UnaryAstExprMeta[Tanh](a, conf, p, r) {
        override def convertToGpu(child: Expression): GpuExpression = GpuTanh(child)
      }),
    expr[Tan](
      "Tangent",
      ExprChecks.mathUnaryWithAst,
      (a, conf, p, r) => new UnaryAstExprMeta[Tan](a, conf, p, r) {
        override def convertToGpu(child: Expression): GpuExpression = GpuTan(child)
      }),
    expr[NormalizeNaNAndZero](
      "Normalize NaN and zero",
      ExprChecks.unaryProjectInputMatchesOutput(
        TypeSig.DOUBLE + TypeSig.FLOAT,
        TypeSig.DOUBLE + TypeSig.FLOAT),
      (a, conf, p, r) => new UnaryExprMeta[NormalizeNaNAndZero](a, conf, p, r) {
        override def convertToGpu(child: Expression): GpuExpression =
          GpuNormalizeNaNAndZero(child)
      }),
    expr[KnownFloatingPointNormalized](
      "Tag to prevent redundant normalization",
      ExprChecks.unaryProjectInputMatchesOutput(
        TypeSig.DOUBLE + TypeSig.FLOAT,
        TypeSig.DOUBLE + TypeSig.FLOAT),
      (a, conf, p, r) => new UnaryExprMeta[KnownFloatingPointNormalized](a, conf, p, r) {
        override def convertToGpu(child: Expression): GpuExpression =
          GpuKnownFloatingPointNormalized(child)
      }),
    expr[KnownNotNull](
      "Tag an expression as known to not be null",
      ExprChecks.unaryProjectInputMatchesOutput(
        (TypeSig.commonCudfTypes + TypeSig.DECIMAL_128_FULL + TypeSig.BINARY + TypeSig.CALENDAR +
          TypeSig.ARRAY + TypeSig.MAP + TypeSig.STRUCT).nested(), TypeSig.all),
      (k, conf, p, r) => new UnaryExprMeta[KnownNotNull](k, conf, p, r) {
        override def convertToGpu(child: Expression): GpuExpression =
          GpuKnownNotNull(child)
      }),
    expr[DateDiff](
      "Returns the number of days from startDate to endDate",
      ExprChecks.binaryProject(TypeSig.INT, TypeSig.INT,
        ("lhs", TypeSig.DATE, TypeSig.DATE),
        ("rhs", TypeSig.DATE, TypeSig.DATE)),
      (a, conf, p, r) => new BinaryExprMeta[DateDiff](a, conf, p, r) {
        override def convertToGpu(lhs: Expression, rhs: Expression): GpuExpression = {
          GpuDateDiff(lhs, rhs)
        }
    }),
    expr[TimeAdd](
      "Adds interval to timestamp",
      ExprChecks.binaryProject(TypeSig.TIMESTAMP, TypeSig.TIMESTAMP,
        ("start", TypeSig.TIMESTAMP, TypeSig.TIMESTAMP),
        ("interval", TypeSig.lit(TypeEnum.CALENDAR)
          .withPsNote(TypeEnum.CALENDAR, "month intervals are not supported"),
          TypeSig.CALENDAR)),
      (timeAdd, conf, p, r) => new BinaryExprMeta[TimeAdd](timeAdd, conf, p, r) {
        override def tagExprForGpu(): Unit = {
          GpuOverrides.extractLit(timeAdd.interval).foreach { lit =>
            val intvl = lit.value.asInstanceOf[CalendarInterval]
            if (intvl.months != 0) {
              willNotWorkOnGpu("interval months isn't supported")
            }
          }
          checkTimeZoneId(timeAdd.timeZoneId)
        }

        override def convertToGpu(lhs: Expression, rhs: Expression): GpuExpression =
          GpuTimeAdd(lhs, rhs)
    }),
    expr[DateAddInterval](
      "Adds interval to date",
      ExprChecks.binaryProject(TypeSig.DATE, TypeSig.DATE,
        ("start", TypeSig.DATE, TypeSig.DATE),
        ("interval", TypeSig.lit(TypeEnum.CALENDAR)
          .withPsNote(TypeEnum.CALENDAR, "month intervals are not supported"),
          TypeSig.CALENDAR)),
      (dateAddInterval, conf, p, r) =>
        new BinaryExprMeta[DateAddInterval](dateAddInterval, conf, p, r) {
          override def tagExprForGpu(): Unit = {
            GpuOverrides.extractLit(dateAddInterval.interval).foreach { lit =>
              val intvl = lit.value.asInstanceOf[CalendarInterval]
              if (intvl.months != 0) {
                willNotWorkOnGpu("interval months isn't supported")
              }
            }
            checkTimeZoneId(dateAddInterval.timeZoneId)
          }

          override def convertToGpu(lhs: Expression, rhs: Expression): GpuExpression =
            GpuDateAddInterval(lhs, rhs)
        }),
    expr[DateFormatClass](
      "Converts timestamp to a value of string in the format specified by the date format",
      ExprChecks.binaryProject(TypeSig.STRING, TypeSig.STRING,
        ("timestamp", TypeSig.TIMESTAMP, TypeSig.TIMESTAMP),
        ("strfmt", TypeSig.lit(TypeEnum.STRING)
            .withPsNote(TypeEnum.STRING, "A limited number of formats are supported"),
            TypeSig.STRING)),
      (a, conf, p, r) => new UnixTimeExprMeta[DateFormatClass](a, conf, p, r) {
        override def shouldFallbackOnAnsiTimestamp: Boolean = false

        override def convertToGpu(lhs: Expression, rhs: Expression): GpuExpression =
          GpuDateFormatClass(lhs, rhs, strfFormat)
      }
    ),
    expr[ToUnixTimestamp](
      "Returns the UNIX timestamp of the given time",
      ExprChecks.binaryProject(TypeSig.LONG, TypeSig.LONG,
        ("timeExp",
            TypeSig.STRING + TypeSig.DATE + TypeSig.TIMESTAMP,
            TypeSig.STRING + TypeSig.DATE + TypeSig.TIMESTAMP),
        ("format", TypeSig.lit(TypeEnum.STRING)
            .withPsNote(TypeEnum.STRING, "A limited number of formats are supported"),
            TypeSig.STRING)),
      (a, conf, p, r) => new UnixTimeExprMeta[ToUnixTimestamp](a, conf, p, r) {
        override def shouldFallbackOnAnsiTimestamp: Boolean =
          ShimLoader.getSparkShims.shouldFallbackOnAnsiTimestamp

        override def convertToGpu(lhs: Expression, rhs: Expression): GpuExpression = {
          if (conf.isImprovedTimestampOpsEnabled) {
            // passing the already converted strf string for a little optimization
            GpuToUnixTimestampImproved(lhs, rhs, sparkFormat, strfFormat)
          } else {
            GpuToUnixTimestamp(lhs, rhs, sparkFormat, strfFormat)
          }
        }
      }),
    expr[UnixTimestamp](
      "Returns the UNIX timestamp of current or specified time",
      ExprChecks.binaryProject(TypeSig.LONG, TypeSig.LONG,
        ("timeExp",
            TypeSig.STRING + TypeSig.DATE + TypeSig.TIMESTAMP,
            TypeSig.STRING + TypeSig.DATE + TypeSig.TIMESTAMP),
        ("format", TypeSig.lit(TypeEnum.STRING)
            .withPsNote(TypeEnum.STRING, "A limited number of formats are supported"),
            TypeSig.STRING)),
      (a, conf, p, r) => new UnixTimeExprMeta[UnixTimestamp](a, conf, p, r) {
        override def shouldFallbackOnAnsiTimestamp: Boolean =
          ShimLoader.getSparkShims.shouldFallbackOnAnsiTimestamp

        override def convertToGpu(lhs: Expression, rhs: Expression): GpuExpression = {
          if (conf.isImprovedTimestampOpsEnabled) {
            // passing the already converted strf string for a little optimization
            GpuUnixTimestampImproved(lhs, rhs, sparkFormat, strfFormat)
          } else {
            GpuUnixTimestamp(lhs, rhs, sparkFormat, strfFormat)
          }
        }
      }),
    expr[Hour](
      "Returns the hour component of the string/timestamp",
      ExprChecks.unaryProject(TypeSig.INT, TypeSig.INT,
        TypeSig.TIMESTAMP, TypeSig.TIMESTAMP),
      (hour, conf, p, r) => new UnaryExprMeta[Hour](hour, conf, p, r) {
        override def tagExprForGpu(): Unit = {
          checkTimeZoneId(hour.timeZoneId)
        }

        override def convertToGpu(expr: Expression): GpuExpression = GpuHour(expr)
      }),
    expr[Minute](
      "Returns the minute component of the string/timestamp",
      ExprChecks.unaryProject(TypeSig.INT, TypeSig.INT,
        TypeSig.TIMESTAMP, TypeSig.TIMESTAMP),
      (minute, conf, p, r) => new UnaryExprMeta[Minute](minute, conf, p, r) {
        override def tagExprForGpu(): Unit = {
         checkTimeZoneId(minute.timeZoneId)
        }

        override def convertToGpu(expr: Expression): GpuExpression =
          GpuMinute(expr)
      }),
    expr[Second](
      "Returns the second component of the string/timestamp",
      ExprChecks.unaryProject(TypeSig.INT, TypeSig.INT,
        TypeSig.TIMESTAMP, TypeSig.TIMESTAMP),
      (second, conf, p, r) => new UnaryExprMeta[Second](second, conf, p, r) {
        override def tagExprForGpu(): Unit = {
          checkTimeZoneId(second.timeZoneId)
        }

        override def convertToGpu(expr: Expression): GpuExpression =
          GpuSecond(expr)
      }),
    expr[WeekDay](
      "Returns the day of the week (0 = Monday...6=Sunday)",
      ExprChecks.unaryProject(TypeSig.INT, TypeSig.INT,
        TypeSig.DATE, TypeSig.DATE),
      (a, conf, p, r) => new UnaryExprMeta[WeekDay](a, conf, p, r) {
        override def convertToGpu(expr: Expression): GpuExpression =
          GpuWeekDay(expr)
      }),
    expr[DayOfWeek](
      "Returns the day of the week (1 = Sunday...7=Saturday)",
      ExprChecks.unaryProject(TypeSig.INT, TypeSig.INT,
        TypeSig.DATE, TypeSig.DATE),
      (a, conf, p, r) => new UnaryExprMeta[DayOfWeek](a, conf, p, r) {
        override def convertToGpu(expr: Expression): GpuExpression =
          GpuDayOfWeek(expr)
      }),
    expr[LastDay](
      "Returns the last day of the month which the date belongs to",
      ExprChecks.unaryProjectInputMatchesOutput(TypeSig.DATE, TypeSig.DATE),
      (a, conf, p, r) => new UnaryExprMeta[LastDay](a, conf, p, r) {
        override def convertToGpu(expr: Expression): GpuExpression =
          GpuLastDay(expr)
      }),
    expr[FromUnixTime](
      "Get the string from a unix timestamp",
      ExprChecks.binaryProject(TypeSig.STRING, TypeSig.STRING,
        ("sec", TypeSig.LONG, TypeSig.LONG),
        ("format", TypeSig.lit(TypeEnum.STRING)
            .withPsNote(TypeEnum.STRING, "Only a limited number of formats are supported"),
            TypeSig.STRING)),
      (a, conf, p, r) => new UnixTimeExprMeta[FromUnixTime](a, conf, p, r) {
        override def shouldFallbackOnAnsiTimestamp: Boolean = false

        override def convertToGpu(lhs: Expression, rhs: Expression): GpuExpression =
          // passing the already converted strf string for a little optimization
          GpuFromUnixTime(lhs, rhs, strfFormat)
      }),
    expr[Pmod](
      "Pmod",
      ExprChecks.binaryProject(TypeSig.integral + TypeSig.fp, TypeSig.numeric,
        ("lhs", TypeSig.integral + TypeSig.fp, TypeSig.numeric),
        ("rhs", TypeSig.integral + TypeSig.fp, TypeSig.numeric)),
      (a, conf, p, r) => new BinaryExprMeta[Pmod](a, conf, p, r) {
        override def convertToGpu(lhs: Expression, rhs: Expression): GpuExpression =
          GpuPmod(lhs, rhs)
      }),
    expr[Add](
      "Addition",
      ExprChecks.binaryProjectAndAst(
        TypeSig.implicitCastsAstTypes,
        TypeSig.gpuNumeric + TypeSig.DECIMAL_128_FULL, TypeSig.numericAndInterval,
        ("lhs", TypeSig.gpuNumeric + TypeSig.DECIMAL_128_FULL,
            TypeSig.numericAndInterval),
        ("rhs", TypeSig.gpuNumeric + TypeSig.DECIMAL_128_FULL,
            TypeSig.numericAndInterval)),
      (a, conf, p, r) => new BinaryAstExprMeta[Add](a, conf, p, r) {
        private val ansiEnabled = SQLConf.get.ansiEnabled

        override def tagSelfForAst(): Unit = {
          if (ansiEnabled && GpuAnsi.needBasicOpOverflowCheck(a.dataType)) {
            willNotWorkInAst("AST Addition does not support ANSI mode.")
          }
        }

        override def convertToGpu(lhs: Expression, rhs: Expression): GpuExpression =
          GpuAdd(lhs, rhs, failOnError = ansiEnabled)
      }),
    expr[Subtract](
      "Subtraction",
      ExprChecks.binaryProjectAndAst(
        TypeSig.implicitCastsAstTypes,
        TypeSig.gpuNumeric + TypeSig.DECIMAL_128_FULL, TypeSig.numericAndInterval,
        ("lhs", TypeSig.gpuNumeric + TypeSig.DECIMAL_128_FULL,
            TypeSig.numericAndInterval),
        ("rhs", TypeSig.gpuNumeric + TypeSig.DECIMAL_128_FULL,
            TypeSig.numericAndInterval)),
      (a, conf, p, r) => new BinaryAstExprMeta[Subtract](a, conf, p, r) {
        private val ansiEnabled = SQLConf.get.ansiEnabled

        override def tagSelfForAst(): Unit = {
          if (ansiEnabled && GpuAnsi.needBasicOpOverflowCheck(a.dataType)) {
            willNotWorkInAst("AST Subtraction does not support ANSI mode.")
          }
        }

        override def convertToGpu(lhs: Expression, rhs: Expression): GpuExpression =
          GpuSubtract(lhs, rhs, ansiEnabled)
      }),
    expr[Multiply](
      "Multiplication",
      ExprChecks.binaryProjectAndAst(
        TypeSig.implicitCastsAstTypes,
        TypeSig.gpuNumeric + TypeSig.DECIMAL_128_FULL + TypeSig.psNote(TypeEnum.DECIMAL,
          "Because of Spark's inner workings the full range of decimal precision " +
              "(even for 128-bit values) is not supported."),
        TypeSig.numeric,
        ("lhs", TypeSig.gpuNumeric + TypeSig.DECIMAL_128_FULL, TypeSig.numeric),
        ("rhs", TypeSig.gpuNumeric + TypeSig.DECIMAL_128_FULL, TypeSig.numeric)),
      (a, conf, p, r) => new BinaryAstExprMeta[Multiply](a, conf, p, r) {
        override def tagExprForGpu(): Unit = {
          if (SQLConf.get.ansiEnabled && GpuAnsi.needBasicOpOverflowCheck(a.dataType)) {
            willNotWorkOnGpu("GPU Multiplication does not support ANSI mode")
          }
        }

        override def convertToGpu(lhs: Expression, rhs: Expression): GpuExpression = {
          a.dataType match {
            case _: DecimalType => throw new IllegalStateException(
              "Decimal Multiply should be converted in CheckOverflow")
            case _ =>
              GpuMultiply(lhs, rhs)
          }
        }
      }),
    expr[And](
      "Logical AND",
      ExprChecks.binaryProjectAndAst(TypeSig.BOOLEAN, TypeSig.BOOLEAN, TypeSig.BOOLEAN,
        ("lhs", TypeSig.BOOLEAN, TypeSig.BOOLEAN),
        ("rhs", TypeSig.BOOLEAN, TypeSig.BOOLEAN)),
      (a, conf, p, r) => new BinaryExprMeta[And](a, conf, p, r) {
        override def convertToGpu(lhs: Expression, rhs: Expression): GpuExpression =
          GpuAnd(lhs, rhs)
      }),
    expr[Or](
      "Logical OR",
      ExprChecks.binaryProjectAndAst(TypeSig.BOOLEAN, TypeSig.BOOLEAN, TypeSig.BOOLEAN,
        ("lhs", TypeSig.BOOLEAN, TypeSig.BOOLEAN),
        ("rhs", TypeSig.BOOLEAN, TypeSig.BOOLEAN)),
      (a, conf, p, r) => new BinaryExprMeta[Or](a, conf, p, r) {
        override def convertToGpu(lhs: Expression, rhs: Expression): GpuExpression =
          GpuOr(lhs, rhs)
      }),
    expr[EqualNullSafe](
      "Check if the values are equal including nulls <=>",
      ExprChecks.binaryProject(
        TypeSig.BOOLEAN, TypeSig.BOOLEAN,
        ("lhs", TypeSig.commonCudfTypes + TypeSig.NULL + TypeSig.DECIMAL_128_FULL,
            TypeSig.comparable),
        ("rhs", TypeSig.commonCudfTypes + TypeSig.NULL + TypeSig.DECIMAL_128_FULL,
            TypeSig.comparable)),
      (a, conf, p, r) => new BinaryExprMeta[EqualNullSafe](a, conf, p, r) {
        override def convertToGpu(lhs: Expression, rhs: Expression): GpuExpression =
          GpuEqualNullSafe(lhs, rhs)
      }),
    expr[EqualTo](
      "Check if the values are equal",
      ExprChecks.binaryProjectAndAst(
        TypeSig.comparisonAstTypes,
        TypeSig.BOOLEAN, TypeSig.BOOLEAN,
        ("lhs", TypeSig.commonCudfTypes + TypeSig.NULL + TypeSig.DECIMAL_128_FULL,
            TypeSig.comparable),
        ("rhs", TypeSig.commonCudfTypes + TypeSig.NULL + TypeSig.DECIMAL_128_FULL,
            TypeSig.comparable)),
      (a, conf, p, r) => new BinaryAstExprMeta[EqualTo](a, conf, p, r) {
        override def convertToGpu(lhs: Expression, rhs: Expression): GpuExpression =
          GpuEqualTo(lhs, rhs)
      }),
    expr[GreaterThan](
      "> operator",
      ExprChecks.binaryProjectAndAst(
        TypeSig.comparisonAstTypes,
        TypeSig.BOOLEAN, TypeSig.BOOLEAN,
        ("lhs", TypeSig.commonCudfTypes + TypeSig.NULL + TypeSig.DECIMAL_128_FULL,
            TypeSig.orderable),
        ("rhs", TypeSig.commonCudfTypes + TypeSig.NULL + TypeSig.DECIMAL_128_FULL,
            TypeSig.orderable)),
      (a, conf, p, r) => new BinaryAstExprMeta[GreaterThan](a, conf, p, r) {
        override def convertToGpu(lhs: Expression, rhs: Expression): GpuExpression =
          GpuGreaterThan(lhs, rhs)
      }),
    expr[GreaterThanOrEqual](
      ">= operator",
      ExprChecks.binaryProjectAndAst(
        TypeSig.comparisonAstTypes,
        TypeSig.BOOLEAN, TypeSig.BOOLEAN,
        ("lhs", TypeSig.commonCudfTypes + TypeSig.NULL + TypeSig.DECIMAL_128_FULL,
            TypeSig.orderable),
        ("rhs", TypeSig.commonCudfTypes + TypeSig.NULL + TypeSig.DECIMAL_128_FULL,
            TypeSig.orderable)),
      (a, conf, p, r) => new BinaryAstExprMeta[GreaterThanOrEqual](a, conf, p, r) {
        override def convertToGpu(lhs: Expression, rhs: Expression): GpuExpression =
          GpuGreaterThanOrEqual(lhs, rhs)
      }),
    expr[In](
      "IN operator",
      ExprChecks.projectOnly(TypeSig.BOOLEAN, TypeSig.BOOLEAN,
        Seq(ParamCheck("value", TypeSig.commonCudfTypes + TypeSig.NULL + TypeSig.DECIMAL_128_FULL,
          TypeSig.comparable)),
        Some(RepeatingParamCheck("list",
          (TypeSig.commonCudfTypes + TypeSig.DECIMAL_128_FULL).withAllLit(),
          TypeSig.comparable))),
      (in, conf, p, r) => new ExprMeta[In](in, conf, p, r) {
        override def tagExprForGpu(): Unit = {
          val unaliased = in.list.map(extractLit)
          val hasNullLiteral = unaliased.exists {
            case Some(l) => l.value == null
            case _ => false
          }
          if (hasNullLiteral) {
            willNotWorkOnGpu("nulls are not supported")
          }
        }
        override def convertToGpu(): GpuExpression =
          GpuInSet(childExprs.head.convertToGpu(), in.list.asInstanceOf[Seq[Literal]].map(_.value))
      }),
    expr[InSet](
      "INSET operator",
      ExprChecks.unaryProject(TypeSig.BOOLEAN, TypeSig.BOOLEAN,
        TypeSig.commonCudfTypes + TypeSig.NULL + TypeSig.DECIMAL_128_FULL, TypeSig.comparable),
      (in, conf, p, r) => new ExprMeta[InSet](in, conf, p, r) {
        override def tagExprForGpu(): Unit = {
          if (in.hset.contains(null)) {
            willNotWorkOnGpu("nulls are not supported")
          }
        }
        override def convertToGpu(): GpuExpression =
          GpuInSet(childExprs.head.convertToGpu(), in.hset.toSeq)
      }),
    expr[LessThan](
      "< operator",
      ExprChecks.binaryProjectAndAst(
        TypeSig.comparisonAstTypes,
        TypeSig.BOOLEAN, TypeSig.BOOLEAN,
        ("lhs", TypeSig.commonCudfTypes + TypeSig.NULL + TypeSig.DECIMAL_128_FULL,
            TypeSig.orderable),
        ("rhs", TypeSig.commonCudfTypes + TypeSig.NULL + TypeSig.DECIMAL_128_FULL,
            TypeSig.orderable)),
      (a, conf, p, r) => new BinaryAstExprMeta[LessThan](a, conf, p, r) {
        override def convertToGpu(lhs: Expression, rhs: Expression): GpuExpression =
          GpuLessThan(lhs, rhs)
      }),
    expr[LessThanOrEqual](
      "<= operator",
      ExprChecks.binaryProjectAndAst(
        TypeSig.comparisonAstTypes,
        TypeSig.BOOLEAN, TypeSig.BOOLEAN,
        ("lhs", TypeSig.commonCudfTypes + TypeSig.NULL + TypeSig.DECIMAL_128_FULL,
            TypeSig.orderable),
        ("rhs", TypeSig.commonCudfTypes + TypeSig.NULL + TypeSig.DECIMAL_128_FULL,
            TypeSig.orderable)),
      (a, conf, p, r) => new BinaryAstExprMeta[LessThanOrEqual](a, conf, p, r) {
        override def convertToGpu(lhs: Expression, rhs: Expression): GpuExpression =
          GpuLessThanOrEqual(lhs, rhs)
      }),
    expr[CaseWhen](
      "CASE WHEN expression",
      CaseWhenCheck,
      (a, conf, p, r) => new ExprMeta[CaseWhen](a, conf, p, r) {
        override def convertToGpu(): GpuExpression = {
          val branches = childExprs.grouped(2).flatMap {
            case Seq(cond, value) => Some((cond.convertToGpu(), value.convertToGpu()))
            case Seq(_) => None
          }.toArray.toSeq  // force materialization to make the seq serializable
          val elseValue = if (childExprs.size % 2 != 0) {
            Some(childExprs.last.convertToGpu())
          } else {
            None
          }
          GpuCaseWhen(branches, elseValue)
        }
      }),
    expr[If](
      "IF expression",
      ExprChecks.projectOnly(
        (_gpuCommonTypes + TypeSig.DECIMAL_128_FULL + TypeSig.ARRAY + TypeSig.STRUCT +
            TypeSig.MAP).nested(),
        TypeSig.all,
        Seq(ParamCheck("predicate", TypeSig.BOOLEAN, TypeSig.BOOLEAN),
          ParamCheck("trueValue",
            (_gpuCommonTypes + TypeSig.DECIMAL_128_FULL + TypeSig.ARRAY + TypeSig.STRUCT +
                TypeSig.MAP).nested(),
            TypeSig.all),
          ParamCheck("falseValue",
            (_gpuCommonTypes + TypeSig.DECIMAL_128_FULL + TypeSig.ARRAY + TypeSig.STRUCT +
                TypeSig.MAP).nested(),
            TypeSig.all))),
      (a, conf, p, r) => new ExprMeta[If](a, conf, p, r) {
        override def convertToGpu(): GpuExpression = {
          val Seq(boolExpr, trueExpr, falseExpr) = childExprs.map(_.convertToGpu())
          GpuIf(boolExpr, trueExpr, falseExpr)
        }
      }),
    expr[Pow](
      "lhs ^ rhs",
      ExprChecks.binaryProjectAndAst(
        TypeSig.implicitCastsAstTypes, TypeSig.DOUBLE, TypeSig.DOUBLE,
        ("lhs", TypeSig.DOUBLE, TypeSig.DOUBLE),
        ("rhs", TypeSig.DOUBLE, TypeSig.DOUBLE)),
      (a, conf, p, r) => new BinaryAstExprMeta[Pow](a, conf, p, r) {
        override def convertToGpu(lhs: Expression, rhs: Expression): GpuExpression =
          GpuPow(lhs, rhs)
      }),
    expr[Divide](
      "Division",
      ExprChecks.binaryProject(
        TypeSig.DOUBLE + TypeSig.DECIMAL_128_FULL +
            TypeSig.psNote(TypeEnum.DECIMAL,
              "Because of Spark's inner workings the full range of decimal precision " +
                  "(even for 128-bit values) is not supported."),
        TypeSig.DOUBLE + TypeSig.DECIMAL_128_FULL,
        ("lhs", TypeSig.DOUBLE + TypeSig.DECIMAL_128_FULL,
            TypeSig.DOUBLE + TypeSig.DECIMAL_128_FULL),
        ("rhs", TypeSig.DOUBLE + TypeSig.DECIMAL_128_FULL,
            TypeSig.DOUBLE + TypeSig.DECIMAL_128_FULL)),
      (a, conf, p, r) => new BinaryExprMeta[Divide](a, conf, p, r) {
        // Division of Decimal types is a little odd. To work around some issues with
        // what Spark does the tagging/checks are in CheckOverflow instead of here.
        override def convertToGpu(lhs: Expression, rhs: Expression): GpuExpression =
          a.dataType match {
            case _: DecimalType =>
              throw new IllegalStateException("Internal Error: Decimal Divide operations " +
                  "should be converted to the GPU in the CheckOverflow rule")
            case _ =>
              GpuDivide(lhs, rhs)
          }
      }),
    expr[IntegralDivide](
      "Division with a integer result",
      ExprChecks.binaryProject(
        TypeSig.LONG, TypeSig.LONG,
        ("lhs", TypeSig.LONG + TypeSig.DECIMAL_128_FULL, TypeSig.LONG + TypeSig.DECIMAL_128_FULL),
        ("rhs", TypeSig.LONG + TypeSig.DECIMAL_128_FULL, TypeSig.LONG + TypeSig.DECIMAL_128_FULL)),
      (a, conf, p, r) => new BinaryExprMeta[IntegralDivide](a, conf, p, r) {
        override def convertToGpu(lhs: Expression, rhs: Expression): GpuExpression =
          GpuIntegralDivide(lhs, rhs)
      }),
    expr[Remainder](
      "Remainder or modulo",
      ExprChecks.binaryProject(
        TypeSig.integral + TypeSig.fp, TypeSig.numeric,
        ("lhs", TypeSig.integral + TypeSig.fp, TypeSig.numeric),
        ("rhs", TypeSig.integral + TypeSig.fp, TypeSig.numeric)),
      (a, conf, p, r) => new BinaryExprMeta[Remainder](a, conf, p, r) {
        override def convertToGpu(lhs: Expression, rhs: Expression): GpuExpression =
          GpuRemainder(lhs, rhs)
      }),
    expr[AggregateExpression](
      "Aggregate expression",
      ExprChecks.fullAgg(
        (TypeSig.commonCudfTypes + TypeSig.NULL + TypeSig.DECIMAL_128_FULL +
            TypeSig.STRUCT + TypeSig.ARRAY + TypeSig.MAP).nested(),
        TypeSig.all,
        Seq(ParamCheck(
          "aggFunc",
          (TypeSig.commonCudfTypes + TypeSig.NULL + TypeSig.DECIMAL_128_FULL +
              TypeSig.STRUCT + TypeSig.ARRAY + TypeSig.MAP).nested(),
          TypeSig.all)),
        Some(RepeatingParamCheck("filter", TypeSig.BOOLEAN, TypeSig.BOOLEAN))),
      (a, conf, p, r) => new ExprMeta[AggregateExpression](a, conf, p, r) {
        private val filter: Option[BaseExprMeta[_]] =
          a.filter.map(GpuOverrides.wrapExpr(_, conf, Some(this)))
        private val childrenExprMeta: Seq[BaseExprMeta[Expression]] =
          a.children.map(GpuOverrides.wrapExpr(_, conf, Some(this)))
        override val childExprs: Seq[BaseExprMeta[_]] =
          childrenExprMeta ++ filter.toSeq

        override def convertToGpu(): GpuExpression = {
          // handle the case AggregateExpression has the resultIds parameter where its
          // Seq[ExprIds] instead of single ExprId.
          val resultId = try {
            val resultMethod = a.getClass.getMethod("resultId")
            resultMethod.invoke(a).asInstanceOf[ExprId]
          } catch {
            case _: Exception =>
              val resultMethod = a.getClass.getMethod("resultIds")
              resultMethod.invoke(a).asInstanceOf[Seq[ExprId]].head
          }
          GpuAggregateExpression(childExprs.head.convertToGpu().asInstanceOf[GpuAggregateFunction],
            a.mode, a.isDistinct, filter.map(_.convertToGpu()), resultId)
        }
      }),
    expr[SortOrder](
      "Sort order",
      ExprChecks.projectOnly(
        (pluginSupportedOrderableSig + TypeSig.DECIMAL_128_FULL + TypeSig.STRUCT).nested(),
        TypeSig.orderable,
        Seq(ParamCheck(
          "input",
          (pluginSupportedOrderableSig + TypeSig.DECIMAL_128_FULL + TypeSig.STRUCT).nested(),
          TypeSig.orderable))),
      (sortOrder, conf, p, r) => new BaseExprMeta[SortOrder](sortOrder, conf, p, r) {
        override def tagExprForGpu(): Unit = {
          if (isStructType(sortOrder.dataType)) {
            val nullOrdering = sortOrder.nullOrdering
            val directionDefaultNullOrdering = sortOrder.direction.defaultNullOrdering
            val direction = sortOrder.direction.sql
            if (nullOrdering != directionDefaultNullOrdering) {
              willNotWorkOnGpu(s"only default null ordering $directionDefaultNullOrdering " +
                s"for direction $direction is supported for nested types; actual: ${nullOrdering}")
            }
          }
        }

        // One of the few expressions that are not replaced with a GPU version
        override def convertToGpu(): Expression =
          sortOrder.withNewChildren(childExprs.map(_.convertToGpu()))
      }),
    expr[PivotFirst](
      "PivotFirst operator",
      ExprChecks.reductionAndGroupByAgg(
        TypeSig.commonCudfTypes + TypeSig.NULL + TypeSig.DECIMAL_64 +
          TypeSig.ARRAY.nested(TypeSig.commonCudfTypes + TypeSig.DECIMAL_64),
        TypeSig.all,
        Seq(ParamCheck(
          "pivotColumn",
          (TypeSig.commonCudfTypes + TypeSig.NULL + TypeSig.DECIMAL_64)
              .withPsNote(TypeEnum.DOUBLE, nanAggPsNote)
              .withPsNote(TypeEnum.FLOAT, nanAggPsNote),
          TypeSig.all),
          ParamCheck("valueColumn",
          TypeSig.commonCudfTypes + TypeSig.NULL + TypeSig.DECIMAL_64,
          TypeSig.all))),
      (pivot, conf, p, r) => new ImperativeAggExprMeta[PivotFirst](pivot, conf, p, r) {
        override def tagAggForGpu(): Unit = {
          checkAndTagFloatNanAgg("Pivot", pivot.pivotColumn.dataType, conf, this)
          // If pivotColumnValues doesn't have distinct values, fall back to CPU
          if (pivot.pivotColumnValues.distinct.lengthCompare(pivot.pivotColumnValues.length) != 0) {
            willNotWorkOnGpu("PivotFirst does not work on the GPU when there are duplicate" +
                " pivot values provided")
          }
        }
        override def convertToGpu(childExprs: Seq[Expression]): GpuExpression = {
          val Seq(pivotColumn, valueColumn) = childExprs
          GpuPivotFirst(pivotColumn, valueColumn, pivot.pivotColumnValues)
        }

        // Pivot does not overflow, so it doesn't need the ANSI check
        override val needsAnsiCheck: Boolean = false
      }),
    expr[Count](
      "Count aggregate operator",
      ExprChecks.fullAgg(
        TypeSig.LONG, TypeSig.LONG,
        repeatingParamCheck = Some(RepeatingParamCheck(
          "input", _gpuCommonTypes + TypeSig.DECIMAL_128_FULL +
              TypeSig.STRUCT.nested(_gpuCommonTypes + TypeSig.DECIMAL_128_FULL),
          TypeSig.all))),
      (count, conf, p, r) => new AggExprMeta[Count](count, conf, p, r) {
        override def tagAggForGpu(): Unit = {
          if (count.children.size > 1) {
            willNotWorkOnGpu("count of multiple columns not supported")
          }
        }
        override def convertToGpu(childExprs: Seq[Expression]): GpuExpression =
          GpuCount(childExprs)
      }),
    expr[Max](
      "Max aggregate operator",
      ExprChecks.fullAgg(
        TypeSig.commonCudfTypes + TypeSig.DECIMAL_128_FULL + TypeSig.NULL, TypeSig.orderable,
        Seq(ParamCheck("input",
          (TypeSig.commonCudfTypes + TypeSig.DECIMAL_128_FULL + TypeSig.NULL)
              .withPsNote(TypeEnum.DOUBLE, nanAggPsNote)
              .withPsNote(TypeEnum.FLOAT, nanAggPsNote),
          TypeSig.orderable))
      ),
      (max, conf, p, r) => new AggExprMeta[Max](max, conf, p, r) {
        override def tagAggForGpu(): Unit = {
          val dataType = max.child.dataType
          checkAndTagFloatNanAgg("Max", dataType, conf, this)
        }

        override def convertToGpu(childExprs: Seq[Expression]): GpuExpression =
          GpuMax(childExprs.head)

        // Max does not overflow, so it doesn't need the ANSI check
        override val needsAnsiCheck: Boolean = false
      }),
    expr[Min](
      "Min aggregate operator",
      ExprChecks.fullAgg(
        TypeSig.commonCudfTypes + TypeSig.DECIMAL_128_FULL + TypeSig.NULL, TypeSig.orderable,
        Seq(ParamCheck("input",
          (TypeSig.commonCudfTypes + TypeSig.DECIMAL_128_FULL + TypeSig.NULL)
              .withPsNote(TypeEnum.DOUBLE, nanAggPsNote)
              .withPsNote(TypeEnum.FLOAT, nanAggPsNote),
          TypeSig.orderable))
      ),
      (a, conf, p, r) => new AggExprMeta[Min](a, conf, p, r) {
        override def tagAggForGpu(): Unit = {
          val dataType = a.child.dataType
          checkAndTagFloatNanAgg("Min", dataType, conf, this)
        }

        override def convertToGpu(childExprs: Seq[Expression]): GpuExpression =
          GpuMin(childExprs.head)

        // Min does not overflow, so it doesn't need the ANSI check
        override val needsAnsiCheck: Boolean = false
      }),
    expr[Sum](
      "Sum aggregate operator",
      ExprChecks.fullAgg(
        TypeSig.LONG + TypeSig.DOUBLE + TypeSig.DECIMAL_128_FULL,
        TypeSig.LONG + TypeSig.DOUBLE + TypeSig.DECIMAL_128_FULL,
        Seq(ParamCheck("input", TypeSig.gpuNumeric + TypeSig.DECIMAL_128_FULL, TypeSig.numeric))),
      (a, conf, p, r) => new AggExprMeta[Sum](a, conf, p, r) {
        override def tagAggForGpu(): Unit = {
          val inputDataType = a.child.dataType
          checkAndTagFloatAgg(inputDataType, conf, this)

          a.dataType match {
            case _: DecimalType =>
              val unboundPrecision = a.child.dataType.asInstanceOf[DecimalType].precision + 10
              if (unboundPrecision > DType.DECIMAL128_MAX_PRECISION) {
                if (conf.needDecimalGuarantees) {
                  willNotWorkOnGpu("overflow checking on sum would need " +
                      s"a precision of $unboundPrecision to properly detect overflows")
                } else {
                  logWarning("Decimal overflow guarantees disabled for " +
                      s"sum(${a.child.dataType}) produces ${a.dataType}")
                }
              }
            case _ => // NOOP
          }
        }

        override def convertToGpu(childExprs: Seq[Expression]): GpuExpression =
          GpuSum(childExprs.head, a.dataType)
      }),
    expr[First](
      "first aggregate operator", {
        val checks = ExprChecks.aggNotWindow(
          TypeSig.commonCudfTypes + TypeSig.NULL + TypeSig.DECIMAL_128_FULL, TypeSig.all,
          Seq(ParamCheck("input",
            TypeSig.commonCudfTypes + TypeSig.NULL + TypeSig.DECIMAL_128_FULL, TypeSig.all))
        ).asInstanceOf[ExprChecksImpl]
        // TODO: support GpuFirst on nested types for reduction
        //  https://github.com/NVIDIA/spark-rapids/issues/3221
        val nestedChecks = ContextChecks(
          (TypeSig.STRUCT + TypeSig.ARRAY + TypeSig.MAP +
              TypeSig.commonCudfTypes + TypeSig.NULL + TypeSig.DECIMAL_128_FULL).nested(),
          TypeSig.all,
          Seq(ParamCheck("input",
            (TypeSig.STRUCT + TypeSig.ARRAY + TypeSig.MAP +
                TypeSig.commonCudfTypes + TypeSig.NULL + TypeSig.DECIMAL_128_FULL).nested(),
            TypeSig.all))
        )
        ExprChecksImpl(checks.contexts ++ Map(GroupByAggExprContext -> nestedChecks))
      },
      (a, conf, p, r) => new AggExprMeta[First](a, conf, p, r) {
        override def convertToGpu(childExprs: Seq[Expression]): GpuExpression =
          GpuFirst(childExprs.head, a.ignoreNulls)

        // First does not overflow, so it doesn't need the ANSI check
        override val needsAnsiCheck: Boolean = false
      }),
    expr[Last](
      "last aggregate operator", {
        val checks = ExprChecks.aggNotWindow(
          TypeSig.commonCudfTypes + TypeSig.NULL + TypeSig.DECIMAL_128_FULL, TypeSig.all,
          Seq(ParamCheck("input",
            TypeSig.commonCudfTypes + TypeSig.NULL + TypeSig.DECIMAL_128_FULL, TypeSig.all))
        ).asInstanceOf[ExprChecksImpl]
        // TODO: support GpuLast on nested types for reduction
        // https://github.com/NVIDIA/spark-rapids/issues/3221
        val nestedChecks = ContextChecks(
          (TypeSig.STRUCT + TypeSig.ARRAY + TypeSig.MAP +
              TypeSig.commonCudfTypes + TypeSig.NULL + TypeSig.DECIMAL_128_FULL).nested(),
          TypeSig.all,
          Seq(ParamCheck("input",
            (TypeSig.STRUCT + TypeSig.ARRAY + TypeSig.MAP +
                TypeSig.commonCudfTypes + TypeSig.NULL + TypeSig.DECIMAL_128_FULL).nested(),
            TypeSig.all))
        )
        ExprChecksImpl(checks.contexts ++ Map(GroupByAggExprContext -> nestedChecks))
      },
      (a, conf, p, r) => new AggExprMeta[Last](a, conf, p, r) {
        override def convertToGpu(childExprs: Seq[Expression]): GpuExpression =
          GpuLast(childExprs.head, a.ignoreNulls)

        // Last does not overflow, so it doesn't need the ANSI check
        override val needsAnsiCheck: Boolean = false
      }),
    expr[BRound](
      "Round an expression to d decimal places using HALF_EVEN rounding mode",
      ExprChecks.binaryProject(
        TypeSig.gpuNumeric + TypeSig.DECIMAL_128_FULL, TypeSig.numeric,
        ("value", TypeSig.gpuNumeric + TypeSig.DECIMAL_128_FULL +
            TypeSig.psNote(TypeEnum.FLOAT, "result may round slightly differently") +
            TypeSig.psNote(TypeEnum.DOUBLE, "result may round slightly differently"),
            TypeSig.numeric),
        ("scale", TypeSig.lit(TypeEnum.INT), TypeSig.lit(TypeEnum.INT))),
      (a, conf, p, r) => new BinaryExprMeta[BRound](a, conf, p, r) {
        override def tagExprForGpu(): Unit = {
          a.child.dataType match {
            case FloatType | DoubleType if !conf.isIncompatEnabled =>
              willNotWorkOnGpu("rounding floating point numbers may be slightly off " +
                  s"compared to Spark's result, to enable set ${RapidsConf.INCOMPATIBLE_OPS}")
            case _ => // NOOP
          }
        }
        override def convertToGpu(lhs: Expression, rhs: Expression): GpuExpression =
          GpuBRound(lhs, rhs)
      }),
    expr[Round](
      "Round an expression to d decimal places using HALF_UP rounding mode",
      ExprChecks.binaryProject(
        TypeSig.gpuNumeric + TypeSig.DECIMAL_128_FULL, TypeSig.numeric,
        ("value", TypeSig.gpuNumeric + TypeSig.DECIMAL_128_FULL +
            TypeSig.psNote(TypeEnum.FLOAT, "result may round slightly differently") +
            TypeSig.psNote(TypeEnum.DOUBLE, "result may round slightly differently"),
            TypeSig.numeric),
        ("scale", TypeSig.lit(TypeEnum.INT), TypeSig.lit(TypeEnum.INT))),
      (a, conf, p, r) => new BinaryExprMeta[Round](a, conf, p, r) {
        override def tagExprForGpu(): Unit = {
          a.child.dataType match {
            case FloatType | DoubleType if !conf.isIncompatEnabled =>
              willNotWorkOnGpu("rounding floating point numbers may be slightly off " +
                  s"compared to Spark's result, to enable set ${RapidsConf.INCOMPATIBLE_OPS}")
            case _ => // NOOP
          }
        }
        override def convertToGpu(lhs: Expression, rhs: Expression): GpuExpression =
          GpuRound(lhs, rhs)
      }),
    expr[PythonUDF](
      "UDF run in an external python process. Does not actually run on the GPU, but " +
          "the transfer of data to/from it can be accelerated",
      ExprChecks.fullAggAndProject(
        // Different types of Pandas UDF support different sets of output type. Please refer to
        //   https://github.com/apache/spark/blob/master/python/pyspark/sql/udf.py#L98
        // for more details.
        // It is impossible to specify the exact type signature for each Pandas UDF type in a single
        // expression 'PythonUDF'.
        // So use the 'unionOfPandasUdfOut' to cover all types for Spark. The type signature of
        // plugin is also an union of all the types of Pandas UDF.
        (TypeSig.commonCudfTypes + TypeSig.ARRAY).nested() + TypeSig.STRUCT,
        TypeSig.unionOfPandasUdfOut,
        repeatingParamCheck = Some(RepeatingParamCheck(
          "param",
          (TypeSig.commonCudfTypes + TypeSig.ARRAY + TypeSig.STRUCT).nested(),
          TypeSig.all))),
      (a, conf, p, r) => new ExprMeta[PythonUDF](a, conf, p, r) {
        override def replaceMessage: String = "not block GPU acceleration"
        override def noReplacementPossibleMessage(reasons: String): String =
          s"blocks running on GPU because $reasons"

        override def convertToGpu(): GpuExpression =
          GpuPythonUDF(a.name, a.func, a.dataType,
            childExprs.map(_.convertToGpu()),
            a.evalType, a.udfDeterministic, a.resultId)
        }),
    expr[Rand](
      "Generate a random column with i.i.d. uniformly distributed values in [0, 1)",
      ExprChecks.projectOnly(TypeSig.DOUBLE, TypeSig.DOUBLE,
        Seq(ParamCheck("seed",
          (TypeSig.INT + TypeSig.LONG).withAllLit(),
          (TypeSig.INT + TypeSig.LONG).withAllLit()))),
      (a, conf, p, r) => new UnaryExprMeta[Rand](a, conf, p, r) {
        override def convertToGpu(child: Expression): GpuExpression = GpuRand(child)
      }),
    expr[SparkPartitionID] (
      "Returns the current partition id",
      ExprChecks.projectOnly(TypeSig.INT, TypeSig.INT),
      (a, conf, p, r) => new ExprMeta[SparkPartitionID](a, conf, p, r) {
        override def convertToGpu(): GpuExpression = GpuSparkPartitionID()
      }),
    expr[MonotonicallyIncreasingID] (
      "Returns monotonically increasing 64-bit integers",
      ExprChecks.projectOnly(TypeSig.LONG, TypeSig.LONG),
      (a, conf, p, r) => new ExprMeta[MonotonicallyIncreasingID](a, conf, p, r) {
        override def convertToGpu(): GpuExpression = GpuMonotonicallyIncreasingID()
      }),
    expr[InputFileName] (
      "Returns the name of the file being read, or empty string if not available",
      ExprChecks.projectOnly(TypeSig.STRING, TypeSig.STRING),
      (a, conf, p, r) => new ExprMeta[InputFileName](a, conf, p, r) {
        override def convertToGpu(): GpuExpression = GpuInputFileName()
      }),
    expr[InputFileBlockStart] (
      "Returns the start offset of the block being read, or -1 if not available",
      ExprChecks.projectOnly(TypeSig.LONG, TypeSig.LONG),
      (a, conf, p, r) => new ExprMeta[InputFileBlockStart](a, conf, p, r) {
        override def convertToGpu(): GpuExpression = GpuInputFileBlockStart()
      }),
    expr[InputFileBlockLength] (
      "Returns the length of the block being read, or -1 if not available",
      ExprChecks.projectOnly(TypeSig.LONG, TypeSig.LONG),
      (a, conf, p, r) => new ExprMeta[InputFileBlockLength](a, conf, p, r) {
        override def convertToGpu(): GpuExpression = GpuInputFileBlockLength()
      }),
    expr[Md5] (
      "MD5 hash operator",
      ExprChecks.unaryProject(TypeSig.STRING, TypeSig.STRING,
        TypeSig.BINARY, TypeSig.BINARY),
      (a, conf, p, r) => new UnaryExprMeta[Md5](a, conf, p, r) {
        override def convertToGpu(child: Expression): GpuExpression = GpuMd5(child)
      }),
    expr[Upper](
      "String uppercase operator",
      ExprChecks.unaryProjectInputMatchesOutput(TypeSig.STRING, TypeSig.STRING),
      (a, conf, p, r) => new UnaryExprMeta[Upper](a, conf, p, r) {
        override def convertToGpu(child: Expression): GpuExpression = GpuUpper(child)
      })
      .incompat(CASE_MODIFICATION_INCOMPAT),
    expr[Lower](
      "String lowercase operator",
      ExprChecks.unaryProjectInputMatchesOutput(TypeSig.STRING, TypeSig.STRING),
      (a, conf, p, r) => new UnaryExprMeta[Lower](a, conf, p, r) {
        override def convertToGpu(child: Expression): GpuExpression = GpuLower(child)
      })
      .incompat(CASE_MODIFICATION_INCOMPAT),
    expr[StringLPad](
      "Pad a string on the left",
      ExprChecks.projectOnly(TypeSig.STRING, TypeSig.STRING,
        Seq(ParamCheck("str", TypeSig.STRING, TypeSig.STRING),
          ParamCheck("len", TypeSig.lit(TypeEnum.INT), TypeSig.INT),
          ParamCheck("pad", TypeSig.lit(TypeEnum.STRING), TypeSig.STRING))),
      (in, conf, p, r) => new TernaryExprMeta[StringLPad](in, conf, p, r) {
        override def tagExprForGpu(): Unit = {
          extractLit(in.pad).foreach { padLit =>
            if (padLit.value != null &&
                padLit.value.asInstanceOf[UTF8String].toString.length != 1) {
              willNotWorkOnGpu("only a single character is supported for pad")
            }
          }
        }
        override def convertToGpu(
            str: Expression,
            width: Expression,
            pad: Expression): GpuExpression =
          GpuStringLPad(str, width, pad)
      }),
    expr[StringRPad](
      "Pad a string on the right",
      ExprChecks.projectOnly(TypeSig.STRING, TypeSig.STRING,
        Seq(ParamCheck("str", TypeSig.STRING, TypeSig.STRING),
          ParamCheck("len", TypeSig.lit(TypeEnum.INT), TypeSig.INT),
          ParamCheck("pad", TypeSig.lit(TypeEnum.STRING), TypeSig.STRING))),
      (in, conf, p, r) => new TernaryExprMeta[StringRPad](in, conf, p, r) {
        override def tagExprForGpu(): Unit = {
          extractLit(in.pad).foreach { padLit =>
            if (padLit.value != null &&
                padLit.value.asInstanceOf[UTF8String].toString.length != 1) {
              willNotWorkOnGpu("only a single character is supported for pad")
            }
          }
        }
        override def convertToGpu(
            str: Expression,
            width: Expression,
            pad: Expression): GpuExpression =
          GpuStringRPad(str, width, pad)
      }),
    expr[StringSplit](
       "Splits `str` around occurrences that match `regex`",
      ExprChecks.projectOnly(TypeSig.ARRAY.nested(TypeSig.STRING),
        TypeSig.ARRAY.nested(TypeSig.STRING),
        Seq(ParamCheck("str", TypeSig.STRING, TypeSig.STRING),
          ParamCheck("regexp", TypeSig.lit(TypeEnum.STRING)
              .withPsNote(TypeEnum.STRING, "very limited subset of regex supported"),
            TypeSig.STRING),
          ParamCheck("limit", TypeSig.lit(TypeEnum.INT), TypeSig.INT))),
      (in, conf, p, r) => new GpuStringSplitMeta(in, conf, p, r)),
    expr[GetStructField](
      "Gets the named field of the struct",
      ExprChecks.unaryProject(
        (TypeSig.commonCudfTypes + TypeSig.ARRAY + TypeSig.STRUCT + TypeSig.MAP + TypeSig.NULL +
            TypeSig.DECIMAL_128_FULL).nested(),
        TypeSig.all,
        TypeSig.STRUCT.nested(TypeSig.commonCudfTypes + TypeSig.ARRAY +
            TypeSig.STRUCT + TypeSig.MAP + TypeSig.NULL + TypeSig.DECIMAL_128_FULL),
        TypeSig.STRUCT.nested(TypeSig.all)),
      (expr, conf, p, r) => new UnaryExprMeta[GetStructField](expr, conf, p, r) {
        override def convertToGpu(arr: Expression): GpuExpression =
          GpuGetStructField(arr, expr.ordinal, expr.name)
      }),
    expr[GetArrayItem](
      "Gets the field at `ordinal` in the Array",
      ExprChecks.binaryProject(
        (TypeSig.commonCudfTypes + TypeSig.ARRAY + TypeSig.STRUCT + TypeSig.NULL +
            TypeSig.DECIMAL_128_FULL + TypeSig.MAP).nested(),
        TypeSig.all,
        ("array", TypeSig.ARRAY.nested(TypeSig.commonCudfTypes + TypeSig.ARRAY +
            TypeSig.STRUCT + TypeSig.NULL + TypeSig.DECIMAL_128_FULL + TypeSig.MAP),
            TypeSig.ARRAY.nested(TypeSig.all)),
        ("ordinal", TypeSig.lit(TypeEnum.INT), TypeSig.INT)),
      (in, conf, p, r) => new GpuGetArrayItemMeta(in, conf, p, r)),
    expr[GetMapValue](
      "Gets Value from a Map based on a key",
      ExprChecks.binaryProject(TypeSig.STRING, TypeSig.all,
        ("map", TypeSig.MAP.nested(TypeSig.STRING), TypeSig.MAP.nested(TypeSig.all)),
        ("key", TypeSig.lit(TypeEnum.STRING), TypeSig.all)),
      (in, conf, p, r) => new GpuGetMapValueMeta(in, conf, p, r)),
    expr[ElementAt](
      "Returns element of array at given(1-based) index in value if column is array. " +
        "Returns value for the given key in value if column is map",
      ExprChecks.binaryProject(
        (TypeSig.commonCudfTypes + TypeSig.ARRAY + TypeSig.STRUCT + TypeSig.NULL +
          TypeSig.DECIMAL_128_FULL + TypeSig.MAP).nested(), TypeSig.all,
        ("array/map", TypeSig.ARRAY.nested(TypeSig.commonCudfTypes + TypeSig.ARRAY +
          TypeSig.STRUCT + TypeSig.NULL + TypeSig.DECIMAL_128_FULL + TypeSig.MAP) +
          TypeSig.MAP.nested(TypeSig.STRING)
            .withPsNote(TypeEnum.MAP ,"If it's map, only string is supported."),
          TypeSig.ARRAY.nested(TypeSig.all) + TypeSig.MAP.nested(TypeSig.all)),
        ("index/key", (TypeSig.lit(TypeEnum.INT) + TypeSig.lit(TypeEnum.STRING))
          .withPsNote(TypeEnum.INT, "ints are only supported as array indexes, " +
            "not as maps keys")
          .withPsNote(TypeEnum.STRING, "strings are only supported as map keys, " +
            "not array indexes"),
          TypeSig.all)),
      (in, conf, p, r) => new BinaryExprMeta[ElementAt](in, conf, p, r) {
        override def tagExprForGpu(): Unit = {
          // To distinguish the supported nested type between Array and Map
          val checks = in.left.dataType match {
            case _: MapType =>
              // Match exactly with the checks for GetMapValue
              ExprChecks.binaryProject(TypeSig.STRING, TypeSig.all,
                ("map", TypeSig.MAP.nested(TypeSig.STRING), TypeSig.MAP.nested(TypeSig.all)),
                ("key", TypeSig.lit(TypeEnum.STRING), TypeSig.all))
            case _: ArrayType =>
              // Match exactly with the checks for GetArrayItem
              ExprChecks.binaryProject(
                (TypeSig.commonCudfTypes + TypeSig.ARRAY + TypeSig.STRUCT + TypeSig.NULL +
                  TypeSig.DECIMAL_128_FULL + TypeSig.MAP).nested(),
                TypeSig.all,
                ("array", TypeSig.ARRAY.nested(TypeSig.commonCudfTypes + TypeSig.ARRAY +
                  TypeSig.STRUCT + TypeSig.NULL + TypeSig.DECIMAL_128_FULL + TypeSig.MAP),
                  TypeSig.ARRAY.nested(TypeSig.all)),
                ("ordinal", TypeSig.lit(TypeEnum.INT), TypeSig.INT))
            case _ => throw new IllegalStateException("Only Array or Map is supported as input.")
          }
          checks.tag(this)
        }
        override def convertToGpu(lhs: Expression, rhs: Expression): GpuExpression = {
          // This will be called under 3.0.x version, so set failOnError to false to match CPU
          // behavior
          GpuElementAt(lhs, rhs, failOnError = false)
        }
      }),
    expr[MapKeys](
      "Returns an unordered array containing the keys of the map",
      ExprChecks.unaryProject(
        TypeSig.ARRAY.nested(TypeSig.commonCudfTypes + TypeSig.DECIMAL_128_FULL + TypeSig.NULL +
            TypeSig.ARRAY + TypeSig.STRUCT).nested(),
        TypeSig.ARRAY.nested(TypeSig.all - TypeSig.MAP), // Maps cannot have other maps as keys
        TypeSig.MAP.nested(TypeSig.commonCudfTypes + TypeSig.DECIMAL_128_FULL + TypeSig.NULL +
            TypeSig.ARRAY + TypeSig.STRUCT + TypeSig.MAP),
        TypeSig.MAP.nested(TypeSig.all)),
      (in, conf, p, r) => new UnaryExprMeta[MapKeys](in, conf, p, r) {
        override def convertToGpu(child: Expression): GpuExpression =
          GpuMapKeys(child)
      }),
    expr[MapValues](
      "Returns an unordered array containing the values of the map",
      ExprChecks.unaryProject(
        TypeSig.ARRAY.nested(TypeSig.commonCudfTypes + TypeSig.DECIMAL_128_FULL + TypeSig.NULL +
            TypeSig.ARRAY + TypeSig.STRUCT + TypeSig.MAP),
        TypeSig.ARRAY.nested(TypeSig.all),
        TypeSig.MAP.nested(TypeSig.commonCudfTypes + TypeSig.DECIMAL_128_FULL + TypeSig.NULL +
            TypeSig.ARRAY + TypeSig.STRUCT + TypeSig.MAP),
        TypeSig.MAP.nested(TypeSig.all)),
      (in, conf, p, r) => new UnaryExprMeta[MapValues](in, conf, p, r) {
        override def convertToGpu(child: Expression): GpuExpression =
          GpuMapValues(child)
      }),
    expr[MapEntries](
      "Returns an unordered array of all entries in the given map",
      ExprChecks.unaryProject(
        // Technically the return type is an array of struct, but we cannot really express that
        TypeSig.ARRAY.nested(TypeSig.commonCudfTypes + TypeSig.DECIMAL_128_FULL + TypeSig.NULL +
            TypeSig.ARRAY + TypeSig.STRUCT + TypeSig.MAP),
        TypeSig.ARRAY.nested(TypeSig.all),
        TypeSig.MAP.nested(TypeSig.commonCudfTypes + TypeSig.DECIMAL_128_FULL + TypeSig.NULL +
            TypeSig.ARRAY + TypeSig.STRUCT + TypeSig.MAP),
        TypeSig.MAP.nested(TypeSig.all)),
      (in, conf, p, r) => new UnaryExprMeta[MapEntries](in, conf, p, r) {
        override def convertToGpu(child: Expression): GpuExpression =
          GpuMapEntries(child)
      }),
    expr[ArrayMin](
      "Returns the minimum value in the array",
      ExprChecks.unaryProject(
        TypeSig.commonCudfTypes + TypeSig.DECIMAL_128_FULL + TypeSig.NULL,
        TypeSig.orderable,
        TypeSig.ARRAY.nested(TypeSig.commonCudfTypes + TypeSig.DECIMAL_128_FULL + TypeSig.NULL)
            .withPsNote(TypeEnum.DOUBLE, nanAggPsNote)
            .withPsNote(TypeEnum.FLOAT, nanAggPsNote),
        TypeSig.ARRAY.nested(TypeSig.orderable)),
      (in, conf, p, r) => new UnaryExprMeta[ArrayMin](in, conf, p, r) {
        override def tagExprForGpu(): Unit = {
          checkAndTagFloatNanAgg("Min", in.dataType, conf, this)
        }

        override def convertToGpu(child: Expression): GpuExpression =
          GpuArrayMin(child)
      }),
    expr[ArrayMax](
      "Returns the maximum value in the array",
      ExprChecks.unaryProject(
        TypeSig.commonCudfTypes + TypeSig.DECIMAL_128_FULL + TypeSig.NULL,
        TypeSig.orderable,
        TypeSig.ARRAY.nested(TypeSig.commonCudfTypes + TypeSig.DECIMAL_128_FULL + TypeSig.NULL)
            .withPsNote(TypeEnum.DOUBLE, nanAggPsNote)
            .withPsNote(TypeEnum.FLOAT, nanAggPsNote),
        TypeSig.ARRAY.nested(TypeSig.orderable)),
      (in, conf, p, r) => new UnaryExprMeta[ArrayMax](in, conf, p, r) {
        override def tagExprForGpu(): Unit = {
          checkAndTagFloatNanAgg("Max", in.dataType, conf, this)
        }

        override def convertToGpu(child: Expression): GpuExpression =
          GpuArrayMax(child)
      }),
    expr[CreateNamedStruct](
      "Creates a struct with the given field names and values",
      CreateNamedStructCheck,
      (in, conf, p, r) => new ExprMeta[CreateNamedStruct](in, conf, p, r) {
        override def convertToGpu(): GpuExpression =
          GpuCreateNamedStruct(childExprs.map(_.convertToGpu()))
      }),
    expr[ArrayContains](
      "Returns a boolean if the array contains the passed in key",
      ExprChecks.binaryProject(
        TypeSig.BOOLEAN,
        TypeSig.BOOLEAN,
        ("array", TypeSig.ARRAY.nested(TypeSig.commonCudfTypes + TypeSig.NULL),
          TypeSig.ARRAY.nested(TypeSig.all)),
        ("key", TypeSig.commonCudfTypes
            .withPsNote(TypeEnum.DOUBLE, "NaN literals are not supported. Columnar input" +
                s" must not contain NaNs and ${RapidsConf.HAS_NANS} must be false.")
            .withPsNote(TypeEnum.FLOAT, "NaN literals are not supported. Columnar input" +
                s" must not contain NaNs and ${RapidsConf.HAS_NANS} must be false."),
            TypeSig.all)),
      (in, conf, p, r) => new BinaryExprMeta[ArrayContains](in, conf, p, r) {
        override def tagExprForGpu(): Unit = {
          // do not support literal arrays as LHS
          if (extractLit(in.left).isDefined) {
            willNotWorkOnGpu("Literal arrays are not supported for array_contains")
          }

          val rhsVal = extractLit(in.right)
          val mightHaveNans = (in.right.dataType, rhsVal) match {
            case (FloatType, Some(f: Literal)) => f.value.asInstanceOf[Float].isNaN
            case (DoubleType, Some(d: Literal)) => d.value.asInstanceOf[Double].isNaN
            case (FloatType | DoubleType, None) => conf.hasNans // RHS is a column
            case _ => false
          }
          if (mightHaveNans) {
            willNotWorkOnGpu("Comparisons with NaN values are not supported and" +
              "will compute incorrect results. If it is known that there are no NaNs, set " +
              s" ${RapidsConf.HAS_NANS} to false.")
          }
        }
        override def convertToGpu(lhs: Expression, rhs: Expression): GpuExpression =
          GpuArrayContains(lhs, rhs)
      }),
    expr[SortArray](
      "Returns a sorted array with the input array and the ascending / descending order",
      ExprChecks.binaryProject(
        TypeSig.ARRAY.nested(TypeSig.commonCudfTypes + TypeSig.NULL + TypeSig.DECIMAL_128_FULL),
        TypeSig.ARRAY.nested(TypeSig.all),
        ("array", TypeSig.ARRAY.nested(
          TypeSig.commonCudfTypes + TypeSig.NULL + TypeSig.DECIMAL_128_FULL),
            TypeSig.ARRAY.nested(TypeSig.all)),
        ("ascendingOrder", TypeSig.lit(TypeEnum.BOOLEAN), TypeSig.lit(TypeEnum.BOOLEAN))),
      (sortExpression, conf, p, r) => new BinaryExprMeta[SortArray](sortExpression, conf, p, r) {
        override def convertToGpu(lhs: Expression, rhs: Expression): GpuExpression = {
          GpuSortArray(lhs, rhs)
        }
      }
    ),
    expr[CreateArray](
      "Returns an array with the given elements",
      ExprChecks.projectOnly(
        TypeSig.ARRAY.nested(TypeSig.gpuNumeric + TypeSig.DECIMAL_128_FULL +
          TypeSig.NULL + TypeSig.STRING + TypeSig.BOOLEAN + TypeSig.DATE + TypeSig.TIMESTAMP +
          TypeSig.ARRAY + TypeSig.STRUCT),
        TypeSig.ARRAY.nested(TypeSig.all),
        repeatingParamCheck = Some(RepeatingParamCheck("arg",
          TypeSig.gpuNumeric + TypeSig.DECIMAL_128_FULL + TypeSig.NULL + TypeSig.STRING +
              TypeSig.BOOLEAN + TypeSig.DATE + TypeSig.TIMESTAMP + TypeSig.STRUCT +
              TypeSig.ARRAY.nested(TypeSig.gpuNumeric + TypeSig.NULL + TypeSig.STRING +
                TypeSig.BOOLEAN + TypeSig.DATE + TypeSig.TIMESTAMP + TypeSig.STRUCT +
                  TypeSig.ARRAY),
          TypeSig.all))),
      (in, conf, p, r) => new ExprMeta[CreateArray](in, conf, p, r) {

        override def tagExprForGpu(): Unit = {
          wrapped.dataType match {
            case ArrayType(ArrayType(ArrayType(_, _), _), _) =>
              willNotWorkOnGpu("Only support to create array or array of array, Found: " +
                s"${wrapped.dataType}")
            case _ =>
          }
        }

        override def convertToGpu(): GpuExpression =
          GpuCreateArray(childExprs.map(_.convertToGpu()), wrapped.useStringTypeWhenEmpty)
      }),
    expr[LambdaFunction](
      "Holds a higher order SQL function",
      ExprChecks.projectOnly(
        (TypeSig.commonCudfTypes + TypeSig.DECIMAL_128_FULL + TypeSig.NULL + TypeSig.ARRAY +
            TypeSig.STRUCT + TypeSig.MAP).nested(),
        TypeSig.all,
        Seq(ParamCheck("function",
          (TypeSig.commonCudfTypes + TypeSig.DECIMAL_128_FULL + TypeSig.NULL + TypeSig.ARRAY +
              TypeSig.STRUCT + TypeSig.MAP).nested(),
          TypeSig.all)),
        Some(RepeatingParamCheck("arguments",
          (TypeSig.commonCudfTypes + TypeSig.DECIMAL_128_FULL + TypeSig.NULL + TypeSig.ARRAY +
              TypeSig.STRUCT + TypeSig.MAP).nested(),
          TypeSig.all))),
      (in, conf, p, r) => new ExprMeta[LambdaFunction](in, conf, p, r) {
        override def convertToGpu(): GpuExpression = {
          val func = childExprs.head
          val args = childExprs.tail
          GpuLambdaFunction(func.convertToGpu(),
            args.map(_.convertToGpu().asInstanceOf[NamedExpression]),
            in.hidden)
        }
      }),
    expr[NamedLambdaVariable](
      "A parameter to a higher order SQL function",
      ExprChecks.projectOnly(
        (TypeSig.commonCudfTypes + TypeSig.DECIMAL_128_FULL + TypeSig.NULL + TypeSig.ARRAY +
            TypeSig.STRUCT + TypeSig.MAP).nested(),
        TypeSig.all),
      (in, conf, p, r) => new ExprMeta[NamedLambdaVariable](in, conf, p, r) {
        override def convertToGpu(): GpuExpression = {
          GpuNamedLambdaVariable(in.name, in.dataType, in.nullable, in.exprId)
        }
      }),
    expr[ArrayTransform](
      "Transform elements in an array using the transform function. This is similar to a `map` " +
          "in functional programming",
      ExprChecks.projectOnly(TypeSig.ARRAY.nested(TypeSig.commonCudfTypes +
        TypeSig.DECIMAL_128_FULL + TypeSig.NULL + TypeSig.ARRAY + TypeSig.STRUCT + TypeSig.MAP),
        TypeSig.ARRAY.nested(TypeSig.all),
        Seq(
          ParamCheck("argument",
            TypeSig.ARRAY.nested(TypeSig.commonCudfTypes + TypeSig.DECIMAL_128_FULL + TypeSig.NULL +
                TypeSig.ARRAY + TypeSig.STRUCT + TypeSig.MAP),
            TypeSig.ARRAY.nested(TypeSig.all)),
          ParamCheck("function",
            (TypeSig.commonCudfTypes + TypeSig.DECIMAL_128_FULL + TypeSig.NULL +
                TypeSig.ARRAY + TypeSig.STRUCT + TypeSig.MAP).nested(),
            TypeSig.all))),
      (in, conf, p, r) => new ExprMeta[ArrayTransform](in, conf, p, r) {
        override def convertToGpu(): GpuExpression = {
          GpuArrayTransform(childExprs.head.convertToGpu(), childExprs(1).convertToGpu())
        }
      }),
    expr[TransformKeys](
      "Transform keys in a map using a transform function",
      ExprChecks.projectOnly(TypeSig.MAP.nested(TypeSig.commonCudfTypes + TypeSig.DECIMAL_128_FULL +
          TypeSig.NULL + TypeSig.ARRAY + TypeSig.STRUCT + TypeSig.MAP),
        TypeSig.MAP.nested(TypeSig.all),
        Seq(
          ParamCheck("argument",
            TypeSig.MAP.nested(TypeSig.commonCudfTypes + TypeSig.DECIMAL_128_FULL + TypeSig.NULL +
                TypeSig.ARRAY + TypeSig.STRUCT + TypeSig.MAP),
            TypeSig.MAP.nested(TypeSig.all)),
          ParamCheck("function",
            // We need to be able to check for duplicate keys (equality)
            TypeSig.commonCudfTypes + TypeSig.DECIMAL_128_FULL + TypeSig.NULL,
            TypeSig.all - TypeSig.MAP.nested()))),
      (in, conf, p, r) => new ExprMeta[TransformKeys](in, conf, p, r) {
        override def tagExprForGpu(): Unit = {
          SQLConf.get.getConf(SQLConf.MAP_KEY_DEDUP_POLICY).toUpperCase match {
            case "EXCEPTION" => // Good we can support this
            case other =>
              willNotWorkOnGpu(s"$other is not supported for config setting" +
                  s" ${SQLConf.MAP_KEY_DEDUP_POLICY.key}")
          }
        }
        override def convertToGpu(): GpuExpression = {
          GpuTransformKeys(childExprs.head.convertToGpu(), childExprs(1).convertToGpu())
        }
      }),
    expr[TransformValues](
      "Transform values in a map using a transform function",
      ExprChecks.projectOnly(TypeSig.MAP.nested(TypeSig.commonCudfTypes + TypeSig.DECIMAL_128_FULL +
          TypeSig.NULL + TypeSig.ARRAY + TypeSig.STRUCT + TypeSig.MAP),
        TypeSig.MAP.nested(TypeSig.all),
        Seq(
          ParamCheck("argument",
            TypeSig.MAP.nested(TypeSig.commonCudfTypes + TypeSig.DECIMAL_128_FULL + TypeSig.NULL +
                TypeSig.ARRAY + TypeSig.STRUCT + TypeSig.MAP),
            TypeSig.MAP.nested(TypeSig.all)),
          ParamCheck("function",
            (TypeSig.commonCudfTypes + TypeSig.DECIMAL_128_FULL + TypeSig.NULL +
                TypeSig.ARRAY + TypeSig.STRUCT + TypeSig.MAP).nested(),
            TypeSig.all))),
      (in, conf, p, r) => new ExprMeta[TransformValues](in, conf, p, r) {
        override def convertToGpu(): GpuExpression = {
          GpuTransformValues(childExprs.head.convertToGpu(), childExprs(1).convertToGpu())
        }
      }),
    expr[StringLocate](
      "Substring search operator",
      ExprChecks.projectOnly(TypeSig.INT, TypeSig.INT,
        Seq(ParamCheck("substr", TypeSig.lit(TypeEnum.STRING), TypeSig.STRING),
          ParamCheck("str", TypeSig.STRING, TypeSig.STRING),
          ParamCheck("start", TypeSig.lit(TypeEnum.INT), TypeSig.INT))),
      (in, conf, p, r) => new TernaryExprMeta[StringLocate](in, conf, p, r) {
        override def convertToGpu(
            val0: Expression,
            val1: Expression,
            val2: Expression): GpuExpression =
          GpuStringLocate(val0, val1, val2)
      }),
    expr[Substring](
      "Substring operator",
      ExprChecks.projectOnly(TypeSig.STRING, TypeSig.STRING + TypeSig.BINARY,
        Seq(ParamCheck("str", TypeSig.STRING, TypeSig.STRING + TypeSig.BINARY),
          ParamCheck("pos", TypeSig.lit(TypeEnum.INT), TypeSig.INT),
          ParamCheck("len", TypeSig.lit(TypeEnum.INT), TypeSig.INT))),
      (in, conf, p, r) => new TernaryExprMeta[Substring](in, conf, p, r) {
        override def convertToGpu(
            column: Expression,
            position: Expression,
            length: Expression): GpuExpression =
          GpuSubstring(column, position, length)
      }),
    expr[SubstringIndex](
      "substring_index operator",
      ExprChecks.projectOnly(TypeSig.STRING, TypeSig.STRING,
        Seq(ParamCheck("str", TypeSig.STRING, TypeSig.STRING),
          ParamCheck("delim", TypeSig.lit(TypeEnum.STRING)
              .withPsNote(TypeEnum.STRING, "only a single character is allowed"), TypeSig.STRING),
          ParamCheck("count", TypeSig.lit(TypeEnum.INT), TypeSig.INT))),
      (in, conf, p, r) => new SubstringIndexMeta(in, conf, p, r)),
    expr[StringRepeat](
      "StringRepeat operator that repeats the given strings with numbers of times " +
        "given by repeatTimes",
      ExprChecks.projectOnly(TypeSig.STRING, TypeSig.STRING,
        Seq(ParamCheck("input", TypeSig.STRING, TypeSig.STRING),
          ParamCheck("repeatTimes", TypeSig.INT, TypeSig.INT))),
      (in, conf, p, r) => new BinaryExprMeta[StringRepeat](in, conf, p, r) {
        override def convertToGpu(
            input: Expression,
            repeatTimes: Expression): GpuExpression = GpuStringRepeat(input, repeatTimes)
      }),
    expr[StringReplace](
      "StringReplace operator",
      ExprChecks.projectOnly(TypeSig.STRING, TypeSig.STRING,
        Seq(ParamCheck("src", TypeSig.STRING, TypeSig.STRING),
          ParamCheck("search", TypeSig.lit(TypeEnum.STRING), TypeSig.STRING),
          ParamCheck("replace", TypeSig.lit(TypeEnum.STRING), TypeSig.STRING))),
      (in, conf, p, r) => new TernaryExprMeta[StringReplace](in, conf, p, r) {
        override def convertToGpu(
            column: Expression,
            target: Expression,
            replace: Expression): GpuExpression =
          GpuStringReplace(column, target, replace)
      }),
    expr[StringTrim](
      "StringTrim operator",
      ExprChecks.projectOnly(TypeSig.STRING, TypeSig.STRING,
        Seq(ParamCheck("src", TypeSig.STRING, TypeSig.STRING)),
        // Should really be an OptionalParam
        Some(RepeatingParamCheck("trimStr", TypeSig.lit(TypeEnum.STRING), TypeSig.STRING))),
      (in, conf, p, r) => new String2TrimExpressionMeta[StringTrim](in, conf, p, r) {
        override def convertToGpu(
            column: Expression,
            target: Option[Expression] = None): GpuExpression =
          GpuStringTrim(column, target)
      }),
    expr[StringTrimLeft](
      "StringTrimLeft operator",
      ExprChecks.projectOnly(TypeSig.STRING, TypeSig.STRING,
        Seq(ParamCheck("src", TypeSig.STRING, TypeSig.STRING)),
        // Should really be an OptionalParam
        Some(RepeatingParamCheck("trimStr", TypeSig.lit(TypeEnum.STRING), TypeSig.STRING))),
      (in, conf, p, r) =>
        new String2TrimExpressionMeta[StringTrimLeft](in, conf, p, r) {
          override def convertToGpu(
            column: Expression,
            target: Option[Expression] = None): GpuExpression =
            GpuStringTrimLeft(column, target)
        }),
    expr[StringTrimRight](
      "StringTrimRight operator",
      ExprChecks.projectOnly(TypeSig.STRING, TypeSig.STRING,
        Seq(ParamCheck("src", TypeSig.STRING, TypeSig.STRING)),
        // Should really be an OptionalParam
        Some(RepeatingParamCheck("trimStr", TypeSig.lit(TypeEnum.STRING), TypeSig.STRING))),
      (in, conf, p, r) =>
        new String2TrimExpressionMeta[StringTrimRight](in, conf, p, r) {
          override def convertToGpu(
              column: Expression,
              target: Option[Expression] = None): GpuExpression =
            GpuStringTrimRight(column, target)
        }),
    expr[StartsWith](
      "Starts with",
      ExprChecks.binaryProject(TypeSig.BOOLEAN, TypeSig.BOOLEAN,
        ("src", TypeSig.STRING, TypeSig.STRING),
        ("search", TypeSig.lit(TypeEnum.STRING), TypeSig.STRING)),
      (a, conf, p, r) => new BinaryExprMeta[StartsWith](a, conf, p, r) {
        override def convertToGpu(lhs: Expression, rhs: Expression): GpuExpression =
          GpuStartsWith(lhs, rhs)
      }),
    expr[EndsWith](
      "Ends with",
      ExprChecks.binaryProject(TypeSig.BOOLEAN, TypeSig.BOOLEAN,
        ("src", TypeSig.STRING, TypeSig.STRING),
        ("search", TypeSig.lit(TypeEnum.STRING), TypeSig.STRING)),
      (a, conf, p, r) => new BinaryExprMeta[EndsWith](a, conf, p, r) {
        override def convertToGpu(lhs: Expression, rhs: Expression): GpuExpression =
          GpuEndsWith(lhs, rhs)
      }),
    expr[Concat](
      "List/String concatenate",
      ExprChecks.projectOnly((TypeSig.STRING + TypeSig.ARRAY).nested(
        TypeSig.commonCudfTypes + TypeSig.NULL + TypeSig.DECIMAL_128_FULL),
        (TypeSig.STRING + TypeSig.BINARY + TypeSig.ARRAY).nested(TypeSig.all),
        repeatingParamCheck = Some(RepeatingParamCheck("input",
          (TypeSig.STRING + TypeSig.ARRAY).nested(
            TypeSig.commonCudfTypes + TypeSig.NULL + TypeSig.DECIMAL_128_FULL),
          (TypeSig.STRING + TypeSig.BINARY + TypeSig.ARRAY).nested(TypeSig.all)))),
      (a, conf, p, r) => new ComplexTypeMergingExprMeta[Concat](a, conf, p, r) {
        override def convertToGpu(child: Seq[Expression]): GpuExpression = GpuConcat(child)
      }),
    expr[ConcatWs](
      "Concatenates multiple input strings or array of strings into a single " +
        "string using a given separator",
      ExprChecks.projectOnly(TypeSig.STRING, TypeSig.STRING,
        repeatingParamCheck = Some(RepeatingParamCheck("input",
          (TypeSig.STRING + TypeSig.ARRAY).nested(TypeSig.STRING),
          (TypeSig.STRING + TypeSig.ARRAY).nested(TypeSig.STRING)))),
      (a, conf, p, r) => new ExprMeta[ConcatWs](a, conf, p, r) {
        override def tagExprForGpu(): Unit = {
          if (a.children.size <= 1) {
            // If only a separator specified and its a column, Spark returns an empty
            // string for all entries unless they are null, then it returns null.
            // This seems like edge case so instead of handling on GPU just fallback.
            willNotWorkOnGpu("Only specifying separator column not supported on GPU")
          }
        }
        override final def convertToGpu(): GpuExpression =
          GpuConcatWs(childExprs.map(_.convertToGpu()))
      }),
    expr[Murmur3Hash] (
      "Murmur3 hash operator",
      ExprChecks.projectOnly(TypeSig.INT, TypeSig.INT,
        repeatingParamCheck = Some(RepeatingParamCheck("input",
          (TypeSig.commonCudfTypes + TypeSig.NULL + TypeSig.DECIMAL_64 + TypeSig.STRUCT).nested(),
          TypeSig.all))),
      (a, conf, p, r) => new ExprMeta[Murmur3Hash](a, conf, p, r) {
        override val childExprs: Seq[BaseExprMeta[_]] = a.children
          .map(GpuOverrides.wrapExpr(_, conf, Some(this)))
        def convertToGpu(): GpuExpression =
          GpuMurmur3Hash(childExprs.map(_.convertToGpu()), a.seed)
      }),
    expr[Contains](
      "Contains",
      ExprChecks.binaryProject(TypeSig.BOOLEAN, TypeSig.BOOLEAN,
        ("src", TypeSig.STRING, TypeSig.STRING),
        ("search", TypeSig.lit(TypeEnum.STRING), TypeSig.STRING)),
      (a, conf, p, r) => new BinaryExprMeta[Contains](a, conf, p, r) {
        override def convertToGpu(lhs: Expression, rhs: Expression): GpuExpression =
          GpuContains(lhs, rhs)
      }),
    expr[Like](
      "Like",
      ExprChecks.binaryProject(TypeSig.BOOLEAN, TypeSig.BOOLEAN,
        ("src", TypeSig.STRING, TypeSig.STRING),
        ("search", TypeSig.lit(TypeEnum.STRING), TypeSig.STRING)),
      (a, conf, p, r) => new BinaryExprMeta[Like](a, conf, p, r) {
        override def convertToGpu(lhs: Expression, rhs: Expression): GpuExpression =
          GpuLike(lhs, rhs, a.escapeChar)
      }),
    expr[RLike](
      "RLike",
      ExprChecks.binaryProject(TypeSig.BOOLEAN, TypeSig.BOOLEAN,
        ("str", TypeSig.STRING, TypeSig.STRING),
        ("regexp", TypeSig.lit(TypeEnum.STRING), TypeSig.STRING)),
      (a, conf, p, r) => new GpuRLikeMeta(a, conf, p, r)).disabledByDefault(
      "the implementation is not 100% compatible. " +
        "See the compatibility guide for more information."),
    expr[Length](
      "String character length or binary byte length",
      ExprChecks.unaryProject(TypeSig.INT, TypeSig.INT,
        TypeSig.STRING, TypeSig.STRING + TypeSig.BINARY),
      (a, conf, p, r) => new UnaryExprMeta[Length](a, conf, p, r) {
        override def convertToGpu(child: Expression): GpuExpression = GpuLength(child)
      }),
    expr[Size](
      "The size of an array or a map",
      ExprChecks.unaryProject(TypeSig.INT, TypeSig.INT,
        (TypeSig.ARRAY + TypeSig.MAP).nested(TypeSig.commonCudfTypes + TypeSig.NULL
            + TypeSig.DECIMAL_128_FULL + TypeSig.ARRAY + TypeSig.STRUCT + TypeSig.MAP),
        (TypeSig.ARRAY + TypeSig.MAP).nested(TypeSig.all)),
      (a, conf, p, r) => new UnaryExprMeta[Size](a, conf, p, r) {
        override def convertToGpu(child: Expression): GpuExpression =
          GpuSize(child, a.legacySizeOfNull)
      }),
    expr[UnscaledValue](
      "Convert a Decimal to an unscaled long value for some aggregation optimizations",
      ExprChecks.unaryProject(TypeSig.LONG, TypeSig.LONG,
        TypeSig.DECIMAL_64, TypeSig.DECIMAL_128_FULL),
      (a, conf, p, r) => new UnaryExprMeta[UnscaledValue](a, conf, p, r) {
        override val isFoldableNonLitAllowed: Boolean = true
        override def convertToGpu(child: Expression): GpuExpression = GpuUnscaledValue(child)
      }),
    expr[MakeDecimal](
      "Create a Decimal from an unscaled long value for some aggregation optimizations",
      ExprChecks.unaryProject(TypeSig.DECIMAL_64, TypeSig.DECIMAL_128_FULL,
        TypeSig.LONG, TypeSig.LONG),
      (a, conf, p, r) => new UnaryExprMeta[MakeDecimal](a, conf, p, r) {
        override def convertToGpu(child: Expression): GpuExpression =
          GpuMakeDecimal(child, a.precision, a.scale, a.nullOnOverflow)
      }),
    expr[Explode](
      "Given an input array produces a sequence of rows for each value in the array",
      ExprChecks.unaryProject(
        // Here is a walk-around representation, since multi-level nested type is not supported yet.
        // related issue: https://github.com/NVIDIA/spark-rapids/issues/1901
        TypeSig.ARRAY.nested(TypeSig.commonCudfTypes + TypeSig.NULL + TypeSig.DECIMAL_128_FULL +
            TypeSig.ARRAY + TypeSig.STRUCT + TypeSig.MAP),
        TypeSig.ARRAY.nested(TypeSig.all),
        (TypeSig.ARRAY + TypeSig.MAP).nested(TypeSig.commonCudfTypes + TypeSig.NULL +
            TypeSig.DECIMAL_128_FULL + TypeSig.ARRAY + TypeSig.STRUCT + TypeSig.MAP),
        (TypeSig.ARRAY + TypeSig.MAP).nested(TypeSig.all)),
      (a, conf, p, r) => new GeneratorExprMeta[Explode](a, conf, p, r) {
        override val supportOuter: Boolean = true
        override def convertToGpu(): GpuExpression = GpuExplode(childExprs.head.convertToGpu())
      }),
    expr[PosExplode](
      "Given an input array produces a sequence of rows for each value in the array",
      ExprChecks.unaryProject(
        // Here is a walk-around representation, since multi-level nested type is not supported yet.
        // related issue: https://github.com/NVIDIA/spark-rapids/issues/1901
        TypeSig.ARRAY.nested(TypeSig.commonCudfTypes + TypeSig.NULL + TypeSig.DECIMAL_128_FULL +
            TypeSig.ARRAY + TypeSig.STRUCT + TypeSig.MAP),
        TypeSig.ARRAY.nested(TypeSig.all),
        (TypeSig.ARRAY + TypeSig.MAP).nested(TypeSig.commonCudfTypes + TypeSig.NULL +
            TypeSig.DECIMAL_128_FULL + TypeSig.ARRAY + TypeSig.STRUCT + TypeSig.MAP),
        (TypeSig.ARRAY + TypeSig.MAP).nested(TypeSig.all)),
      (a, conf, p, r) => new GeneratorExprMeta[PosExplode](a, conf, p, r) {
        override val supportOuter: Boolean = true
        override def convertToGpu(): GpuExpression = GpuPosExplode(childExprs.head.convertToGpu())
      }),
    expr[CollectList](
      "Collect a list of non-unique elements, not supported in reduction",
      // GpuCollectList is not yet supported in Reduction context.
      ExprChecks.aggNotReduction(
        TypeSig.ARRAY.nested(TypeSig.commonCudfTypes + TypeSig.DECIMAL_128_FULL +
            TypeSig.NULL + TypeSig.STRUCT + TypeSig.ARRAY + TypeSig.MAP),
        TypeSig.ARRAY.nested(TypeSig.all),
        Seq(ParamCheck("input",
          (TypeSig.commonCudfTypes + TypeSig.DECIMAL_128_FULL +
              TypeSig.NULL + TypeSig.STRUCT + TypeSig.ARRAY + TypeSig.MAP).nested(),
          TypeSig.all))),
      (c, conf, p, r) => new TypedImperativeAggExprMeta[CollectList](c, conf, p, r) {
        override def convertToGpu(childExprs: Seq[Expression]): GpuExpression =
          GpuCollectList(childExprs.head, c.mutableAggBufferOffset, c.inputAggBufferOffset)

        override def aggBufferAttribute: AttributeReference = {
          val aggBuffer = c.aggBufferAttributes.head
          aggBuffer.copy(dataType = c.dataType)(aggBuffer.exprId, aggBuffer.qualifier)
        }

        override def createCpuToGpuBufferConverter(): CpuToGpuAggregateBufferConverter =
          new CpuToGpuCollectBufferConverter(c.child.dataType)

        override def createGpuToCpuBufferConverter(): GpuToCpuAggregateBufferConverter =
          new GpuToCpuCollectBufferConverter()

        override val supportBufferConversion: Boolean = true

        // Last does not overflow, so it doesn't need the ANSI check
        override val needsAnsiCheck: Boolean = false
      }),
    expr[CollectSet](
      "Collect a set of unique elements, not supported in reduction",
      // GpuCollectSet is not yet supported in Reduction context.
      // Compared to CollectList, StructType is NOT in GpuCollectSet because underlying
      // method drop_list_duplicates doesn't support nested types.
      ExprChecks.aggNotReduction(
        TypeSig.ARRAY.nested(TypeSig.commonCudfTypes + TypeSig.DECIMAL_128_FULL +
            TypeSig.NULL + TypeSig.STRUCT),
        TypeSig.ARRAY.nested(TypeSig.all),
        Seq(ParamCheck("input",
          (TypeSig.commonCudfTypes + TypeSig.DECIMAL_128_FULL +
              TypeSig.NULL + TypeSig.STRUCT).nested(),
          TypeSig.all))),
      (c, conf, p, r) => new TypedImperativeAggExprMeta[CollectSet](c, conf, p, r) {
        override def convertToGpu(childExprs: Seq[Expression]): GpuExpression =
          GpuCollectSet(childExprs.head, c.mutableAggBufferOffset, c.inputAggBufferOffset)

        override def aggBufferAttribute: AttributeReference = {
          val aggBuffer = c.aggBufferAttributes.head
          aggBuffer.copy(dataType = c.dataType)(aggBuffer.exprId, aggBuffer.qualifier)
        }

        override def createCpuToGpuBufferConverter(): CpuToGpuAggregateBufferConverter =
          new CpuToGpuCollectBufferConverter(c.child.dataType)

        override def createGpuToCpuBufferConverter(): GpuToCpuAggregateBufferConverter =
          new GpuToCpuCollectBufferConverter()

        override val supportBufferConversion: Boolean = true

        // Last does not overflow, so it doesn't need the ANSI check
        override val needsAnsiCheck: Boolean = false
      }),
    expr[StddevPop](
      "Aggregation computing population standard deviation",
      ExprChecks.groupByOnly(
        TypeSig.DOUBLE, TypeSig.DOUBLE,
        Seq(ParamCheck("input", TypeSig.DOUBLE, TypeSig.DOUBLE))),
      (a, conf, p, r) => new AggExprMeta[StddevPop](a, conf, p, r) {
        override def convertToGpu(childExprs: Seq[Expression]): GpuExpression = {
          val legacyStatisticalAggregate = ShimLoader.getSparkShims.getLegacyStatisticalAggregate
          GpuStddevPop(childExprs.head, !legacyStatisticalAggregate)
        }
      }),
    expr[StddevSamp](
      "Aggregation computing sample standard deviation",
      ExprChecks.aggNotReduction(
          TypeSig.DOUBLE, TypeSig.DOUBLE,
          Seq(ParamCheck("input", TypeSig.DOUBLE,
            TypeSig.DOUBLE))),
        (a, conf, p, r) => new AggExprMeta[StddevSamp](a, conf, p, r) {
          override def convertToGpu(childExprs: Seq[Expression]): GpuExpression = {
            val legacyStatisticalAggregate = ShimLoader.getSparkShims.getLegacyStatisticalAggregate
            GpuStddevSamp(childExprs.head, !legacyStatisticalAggregate)
          }
        }),
    expr[VariancePop](
      "Aggregation computing population variance",
      ExprChecks.groupByOnly(
        TypeSig.DOUBLE, TypeSig.DOUBLE,
        Seq(ParamCheck("input", TypeSig.DOUBLE, TypeSig.DOUBLE))),
      (a, conf, p, r) => new AggExprMeta[VariancePop](a, conf, p, r) {
        override def convertToGpu(childExprs: Seq[Expression]): GpuExpression = {
          val legacyStatisticalAggregate = ShimLoader.getSparkShims.getLegacyStatisticalAggregate
          GpuVariancePop(childExprs.head, !legacyStatisticalAggregate)
        }
      }),
    expr[VarianceSamp](
      "Aggregation computing sample variance",
      ExprChecks.groupByOnly(
        TypeSig.DOUBLE, TypeSig.DOUBLE,
        Seq(ParamCheck("input", TypeSig.DOUBLE, TypeSig.DOUBLE))),
      (a, conf, p, r) => new AggExprMeta[VarianceSamp](a, conf, p, r) {
        override def convertToGpu(childExprs: Seq[Expression]): GpuExpression = {
          val legacyStatisticalAggregate = ShimLoader.getSparkShims.getLegacyStatisticalAggregate
          GpuVarianceSamp(childExprs.head, !legacyStatisticalAggregate)
        }
      }),
    expr[ApproximatePercentile](
      "Approximate percentile",
      ExprChecks.groupByOnly(
        // note that output can be single number or array depending on whether percentiles param
        // is a single number or an array
        TypeSig.gpuNumeric + TypeSig.DECIMAL_128_FULL +
            TypeSig.ARRAY.nested(TypeSig.gpuNumeric + TypeSig.DECIMAL_128_FULL),
        TypeSig.numeric + TypeSig.DATE + TypeSig.TIMESTAMP + TypeSig.ARRAY.nested(
          TypeSig.numeric + TypeSig.DATE + TypeSig.TIMESTAMP),
        Seq(
          ParamCheck("input",
            TypeSig.gpuNumeric + TypeSig.DECIMAL_128_FULL,
            TypeSig.numeric + TypeSig.DATE + TypeSig.TIMESTAMP),
          ParamCheck("percentage",
            TypeSig.DOUBLE + TypeSig.ARRAY.nested(TypeSig.DOUBLE),
            TypeSig.DOUBLE + TypeSig.ARRAY.nested(TypeSig.DOUBLE)),
          ParamCheck("accuracy", TypeSig.INT, TypeSig.INT))),
      (c, conf, p, r) => new TypedImperativeAggExprMeta[ApproximatePercentile](c, conf, p, r) {

        override def tagAggForGpu(): Unit = {
          // check if the percentile expression can be supported on GPU
          childExprs(1).wrapped match {
            case lit: Literal => lit.value match {
              case null =>
                willNotWorkOnGpu(
                  "approx_percentile on GPU only supports non-null literal percentiles")
              case a: ArrayData if a.numElements == 0 =>
                willNotWorkOnGpu(
                  "approx_percentile on GPU does not support empty percentiles arrays")
              case a: ArrayData if (0 until a.numElements).exists(a.isNullAt) =>
                willNotWorkOnGpu(
                  "approx_percentile on GPU does not support percentiles arrays containing nulls")
              case _ =>
                // this is fine
            }
            case _ =>
              willNotWorkOnGpu("approx_percentile on GPU only supports literal percentiles")
          }
        }

        override def convertToGpu(childExprs: Seq[Expression]): GpuExpression =
          GpuApproximatePercentile(childExprs.head,
              childExprs(1).asInstanceOf[GpuLiteral],
              childExprs(2).asInstanceOf[GpuLiteral])

        override def aggBufferAttribute: AttributeReference = {
          // Spark's ApproxPercentile has an aggregation buffer named "buf" with type "BinaryType"
          // so we need to replace that here with the GPU aggregation buffer reference, which is
          // a t-digest type
          val aggBuffer = c.aggBufferAttributes.head
          aggBuffer.copy(dataType = CudfTDigest.dataType)(aggBuffer.exprId, aggBuffer.qualifier)
        }
      }).disabledByDefault("The GPU implementation of approx_percentile is not bit-for-bit " +
          "compatible with Apache Spark. See the compatibility guide for more information."),
    expr[GetJsonObject](
      "Extracts a json object from path",
      ExprChecks.projectOnly(
        TypeSig.STRING, TypeSig.STRING, Seq(ParamCheck("json", TypeSig.STRING, TypeSig.STRING),
          ParamCheck("path", TypeSig.lit(TypeEnum.STRING), TypeSig.STRING))),
      (a, conf, p, r) => new BinaryExprMeta[GetJsonObject](a, conf, p, r) {
        override def convertToGpu(lhs: Expression, rhs: Expression): GpuExpression =
          GpuGetJsonObject(lhs, rhs)
      }
    ),
    expr[ScalarSubquery](
      "Subquery that will return only one row and one column",
      ExprChecks.projectOnly(
        TypeSig.commonCudfTypes + TypeSig.NULL + TypeSig.DECIMAL_128_FULL,
        TypeSig.commonCudfTypes + TypeSig.NULL + TypeSig.DECIMAL_128_FULL,
        Nil, None),
      (a, conf, p, r) => new ExprMeta[ScalarSubquery](a, conf, p, r) {
        override def convertToGpu(): GpuExpression = GpuScalarSubquery(a.plan, a.exprId)
      }
    ),
    expr[CreateMap](
      desc = "Create a map",
      CreateMapCheck,
      (a, conf, p, r) => new ExprMeta[CreateMap](a, conf, p, r) {
        override def convertToGpu(): GpuExpression = GpuCreateMap(childExprs.map(_.convertToGpu()))
      }
    )
  ).map(r => (r.getClassFor.asSubclass(classOf[Expression]), r)).toMap

  // Shim expressions should be last to allow overrides with shim-specific versions
  val expressions: Map[Class[_ <: Expression], ExprRule[_ <: Expression]] =
    commonExpressions ++ TimeStamp.getExprs ++ GpuHiveOverrides.exprs ++
        ShimLoader.getSparkShims.getExprs

  def wrapScan[INPUT <: Scan](
      scan: INPUT,
      conf: RapidsConf,
      parent: Option[RapidsMeta[_, _, _]]): ScanMeta[INPUT] =
    scans.get(scan.getClass)
      .map(r => r.wrap(scan, conf, parent, r).asInstanceOf[ScanMeta[INPUT]])
      .getOrElse(new RuleNotFoundScanMeta(scan, conf, parent))

  val commonScans: Map[Class[_ <: Scan], ScanRule[_ <: Scan]] = Seq(
    GpuOverrides.scan[CSVScan](
      "CSV parsing",
      (a, conf, p, r) => new ScanMeta[CSVScan](a, conf, p, r) {
        override def tagSelfForGpu(): Unit = GpuCSVScan.tagSupport(this)

        override def convertToGpu(): Scan =
          GpuCSVScan(a.sparkSession,
            a.fileIndex,
            a.dataSchema,
            a.readDataSchema,
            a.readPartitionSchema,
            a.options,
            a.partitionFilters,
            a.dataFilters,
            conf.maxReadBatchSizeRows,
            conf.maxReadBatchSizeBytes)
      })).map(r => (r.getClassFor.asSubclass(classOf[Scan]), r)).toMap

  val scans: Map[Class[_ <: Scan], ScanRule[_ <: Scan]] =
    commonScans ++ ShimLoader.getSparkShims.getScans

  def wrapPart[INPUT <: Partitioning](
      part: INPUT,
      conf: RapidsConf,
      parent: Option[RapidsMeta[_, _, _]]): PartMeta[INPUT] =
    parts.get(part.getClass)
      .map(r => r.wrap(part, conf, parent, r).asInstanceOf[PartMeta[INPUT]])
      .getOrElse(new RuleNotFoundPartMeta(part, conf, parent))

  val parts : Map[Class[_ <: Partitioning], PartRule[_ <: Partitioning]] = Seq(
    part[HashPartitioning](
      "Hash based partitioning",
      // This needs to match what murmur3 supports.
      PartChecks(RepeatingParamCheck("hash_key",
        (TypeSig.commonCudfTypes + TypeSig.NULL + TypeSig.DECIMAL_64 + TypeSig.STRUCT).nested(),
        TypeSig.all)),
      (hp, conf, p, r) => new PartMeta[HashPartitioning](hp, conf, p, r) {
        override val childExprs: Seq[BaseExprMeta[_]] =
          hp.expressions.map(GpuOverrides.wrapExpr(_, conf, Some(this)))

        override def convertToGpu(): GpuPartitioning =
          GpuHashPartitioning(childExprs.map(_.convertToGpu()), hp.numPartitions)
      }),
    part[RangePartitioning](
      "Range partitioning",
      PartChecks(RepeatingParamCheck("order_key",
        (pluginSupportedOrderableSig + TypeSig.DECIMAL_128_FULL + TypeSig.STRUCT).nested(),
        TypeSig.orderable)),
      (rp, conf, p, r) => new PartMeta[RangePartitioning](rp, conf, p, r) {
        override val childExprs: Seq[BaseExprMeta[_]] =
          rp.ordering.map(GpuOverrides.wrapExpr(_, conf, Some(this)))

        override def convertToGpu(): GpuPartitioning = {
          if (rp.numPartitions > 1) {
            val gpuOrdering = childExprs.map(_.convertToGpu()).asInstanceOf[Seq[SortOrder]]
            GpuRangePartitioning(gpuOrdering, rp.numPartitions)
          } else {
            GpuSinglePartitioning
          }
        }
      }),
    part[RoundRobinPartitioning](
      "Round robin partitioning",
      PartChecks(),
      (rrp, conf, p, r) => new PartMeta[RoundRobinPartitioning](rrp, conf, p, r) {
        override def convertToGpu(): GpuPartitioning = {
          GpuRoundRobinPartitioning(rrp.numPartitions)
        }
      }),
    part[SinglePartition.type](
      "Single partitioning",
      PartChecks(),
      (sp, conf, p, r) => new PartMeta[SinglePartition.type](sp, conf, p, r) {
        override def convertToGpu(): GpuPartitioning = GpuSinglePartitioning
      })
  ).map(r => (r.getClassFor.asSubclass(classOf[Partitioning]), r)).toMap

  def wrapDataWriteCmds[INPUT <: DataWritingCommand](
      writeCmd: INPUT,
      conf: RapidsConf,
      parent: Option[RapidsMeta[_, _, _]]): DataWritingCommandMeta[INPUT] =
    dataWriteCmds.get(writeCmd.getClass)
      .map(r => r.wrap(writeCmd, conf, parent, r).asInstanceOf[DataWritingCommandMeta[INPUT]])
      .getOrElse(new RuleNotFoundDataWritingCommandMeta(writeCmd, conf, parent))

  val dataWriteCmds: Map[Class[_ <: DataWritingCommand],
      DataWritingCommandRule[_ <: DataWritingCommand]] = Seq(
    dataWriteCmd[InsertIntoHadoopFsRelationCommand](
      "Write to Hadoop filesystem",
      (a, conf, p, r) => new InsertIntoHadoopFsRelationCommandMeta(a, conf, p, r)),
    dataWriteCmd[CreateDataSourceTableAsSelectCommand](
      "Create table with select command",
      (a, conf, p, r) => new CreateDataSourceTableAsSelectCommandMeta(a, conf, p, r))
  ).map(r => (r.getClassFor.asSubclass(classOf[DataWritingCommand]), r)).toMap

  def wrapPlan[INPUT <: SparkPlan](
      plan: INPUT,
      conf: RapidsConf,
      parent: Option[RapidsMeta[_, _, _]]): SparkPlanMeta[INPUT]  =
    execs.get(plan.getClass)
      .map(r => r.wrap(plan, conf, parent, r).asInstanceOf[SparkPlanMeta[INPUT]])
      .getOrElse(new RuleNotFoundSparkPlanMeta(plan, conf, parent))

  val commonExecs: Map[Class[_ <: SparkPlan], ExecRule[_ <: SparkPlan]] = Seq(
    exec[GenerateExec] (
      "The backend for operations that generate more output rows than input rows like explode",
      ExecChecks(
        (TypeSig.commonCudfTypes + TypeSig.NULL + TypeSig.DECIMAL_128_FULL + TypeSig.ARRAY +
            TypeSig.STRUCT + TypeSig.MAP).nested(),
        TypeSig.all),
      (gen, conf, p, r) => new GpuGenerateExecSparkPlanMeta(gen, conf, p, r)),
    exec[ProjectExec](
      "The backend for most select, withColumn and dropColumn statements",
      ExecChecks(
        (TypeSig.commonCudfTypes + TypeSig.NULL + TypeSig.STRUCT + TypeSig.MAP +
            TypeSig.ARRAY + TypeSig.DECIMAL_128_FULL).nested(),
        TypeSig.all),
      (proj, conf, p, r) => new GpuProjectExecMeta(proj, conf, p, r)),
    exec[RangeExec](
      "The backend for range operator",
      ExecChecks(TypeSig.LONG, TypeSig.LONG),
      (range, conf, p, r) => {
        new SparkPlanMeta[RangeExec](range, conf, p, r) {
          override def convertToGpu(): GpuExec =
            GpuRangeExec(range.start, range.end, range.step, range.numSlices, range.output,
              conf.gpuTargetBatchSizeBytes)
        }
      }),
    exec[BatchScanExec](
      "The backend for most file input",
      ExecChecks(
        (TypeSig.commonCudfTypes + TypeSig.STRUCT + TypeSig.MAP + TypeSig.ARRAY +
            TypeSig.DECIMAL_128_FULL).nested(),
        TypeSig.all),
      (p, conf, parent, r) => new SparkPlanMeta[BatchScanExec](p, conf, parent, r) {
        override val childScans: scala.Seq[ScanMeta[_]] =
          Seq(GpuOverrides.wrapScan(p.scan, conf, Some(this)))

        override def convertToGpu(): GpuExec =
          GpuBatchScanExec(p.output, childScans.head.convertToGpu())
      }),
    exec[CoalesceExec](
      "The backend for the dataframe coalesce method",
      ExecChecks((_gpuCommonTypes + TypeSig.DECIMAL_128_FULL + TypeSig.STRUCT + TypeSig.ARRAY +
          TypeSig.MAP).nested(),
        TypeSig.all),
      (coalesce, conf, parent, r) => new SparkPlanMeta[CoalesceExec](coalesce, conf, parent, r) {
        override def convertToGpu(): GpuExec =
          GpuCoalesceExec(coalesce.numPartitions, childPlans.head.convertIfNeeded())
      }),
    exec[DataWritingCommandExec](
      "Writing data",
      ExecChecks((TypeSig.commonCudfTypes + TypeSig.DECIMAL_128_FULL.withPsNote(
          TypeEnum.DECIMAL, "128bit decimal only supported for Orc") +
          TypeSig.STRUCT.withPsNote(TypeEnum.STRUCT, "Only supported for Parquet") +
          TypeSig.MAP.withPsNote(TypeEnum.MAP, "Only supported for Parquet") +
          TypeSig.ARRAY.withPsNote(TypeEnum.ARRAY, "Only supported for Parquet")).nested(),
        TypeSig.all),
      (p, conf, parent, r) => new SparkPlanMeta[DataWritingCommandExec](p, conf, parent, r) {
        override val childDataWriteCmds: scala.Seq[DataWritingCommandMeta[_]] =
          Seq(GpuOverrides.wrapDataWriteCmds(p.cmd, conf, Some(this)))

        override def convertToGpu(): GpuExec =
          GpuDataWritingCommandExec(childDataWriteCmds.head.convertToGpu(),
            childPlans.head.convertIfNeeded())
      }),
    exec[TakeOrderedAndProjectExec](
      "Take the first limit elements as defined by the sortOrder, and do projection if needed",
      // The SortOrder TypeSig will govern what types can actually be used as sorting key data type.
      // The types below are allowed as inputs and outputs.
      ExecChecks((pluginSupportedOrderableSig + TypeSig.DECIMAL_128_FULL +
          TypeSig.ARRAY + TypeSig.STRUCT + TypeSig.MAP).nested(), TypeSig.all),
      (takeExec, conf, p, r) =>
        new SparkPlanMeta[TakeOrderedAndProjectExec](takeExec, conf, p, r) {
          val sortOrder: Seq[BaseExprMeta[SortOrder]] =
            takeExec.sortOrder.map(GpuOverrides.wrapExpr(_, conf, Some(this)))
          val projectList: Seq[BaseExprMeta[NamedExpression]] =
            takeExec.projectList.map(GpuOverrides.wrapExpr(_, conf, Some(this)))
          override val childExprs: Seq[BaseExprMeta[_]] = sortOrder ++ projectList

          override def convertToGpu(): GpuExec = {
            // To avoid metrics confusion we split a single stage up into multiple parts but only
            // if there are multiple partitions to make it worth doing.
            val so = sortOrder.map(_.convertToGpu().asInstanceOf[SortOrder])
            if (takeExec.child.outputPartitioning.numPartitions == 1) {
              GpuTopN(takeExec.limit, so,
                projectList.map(_.convertToGpu().asInstanceOf[NamedExpression]),
                childPlans.head.convertIfNeeded())(takeExec.sortOrder)
            } else {
              GpuTopN(
                takeExec.limit,
                so,
                projectList.map(_.convertToGpu().asInstanceOf[NamedExpression]),
                ShimLoader.getSparkShims.getGpuShuffleExchangeExec(
                  GpuSinglePartitioning,
                  GpuTopN(
                    takeExec.limit,
                    so,
                    takeExec.child.output,
                    childPlans.head.convertIfNeeded())(takeExec.sortOrder),
                  SinglePartition))(takeExec.sortOrder)
            }
          }
        }),
    exec[LocalLimitExec](
      "Per-partition limiting of results",
      ExecChecks((TypeSig.commonCudfTypes + TypeSig.DECIMAL_128_FULL + TypeSig.NULL +
          TypeSig.STRUCT + TypeSig.ARRAY + TypeSig.MAP).nested(),
        TypeSig.all),
      (localLimitExec, conf, p, r) =>
        new SparkPlanMeta[LocalLimitExec](localLimitExec, conf, p, r) {
          override def convertToGpu(): GpuExec =
            GpuLocalLimitExec(localLimitExec.limit, childPlans.head.convertIfNeeded())
        }),
    exec[GlobalLimitExec](
      "Limiting of results across partitions",
      ExecChecks((TypeSig.commonCudfTypes + TypeSig.DECIMAL_128_FULL + TypeSig.NULL +
          TypeSig.STRUCT + TypeSig.ARRAY + TypeSig.MAP).nested(),
        TypeSig.all),
      (globalLimitExec, conf, p, r) =>
        new SparkPlanMeta[GlobalLimitExec](globalLimitExec, conf, p, r) {
          override def convertToGpu(): GpuExec =
            GpuGlobalLimitExec(globalLimitExec.limit, childPlans.head.convertIfNeeded())
        }),
    exec[CollectLimitExec](
      "Reduce to single partition and apply limit",
      ExecChecks((TypeSig.commonCudfTypes + TypeSig.DECIMAL_128_FULL + TypeSig.NULL +
          TypeSig.STRUCT + TypeSig.ARRAY + TypeSig.MAP).nested(),
        TypeSig.all),
      (collectLimitExec, conf, p, r) => new GpuCollectLimitMeta(collectLimitExec, conf, p, r))
        .disabledByDefault("Collect Limit replacement can be slower on the GPU, if huge number " +
            "of rows in a batch it could help by limiting the number of rows transferred from " +
            "GPU to CPU"),
    exec[FilterExec](
      "The backend for most filter statements",
      ExecChecks((TypeSig.commonCudfTypes + TypeSig.NULL + TypeSig.STRUCT + TypeSig.MAP +
          TypeSig.ARRAY + TypeSig.DECIMAL_128_FULL).nested(), TypeSig.all),
      (filter, conf, p, r) => new SparkPlanMeta[FilterExec](filter, conf, p, r) {
        override def convertToGpu(): GpuExec =
          GpuFilterExec(childExprs.head.convertToGpu(), childPlans.head.convertIfNeeded())
      }),
    exec[ShuffleExchangeExec](
      "The backend for most data being exchanged between processes",
      ExecChecks((TypeSig.commonCudfTypes + TypeSig.NULL + TypeSig.DECIMAL_128_FULL +
          TypeSig.ARRAY + TypeSig.STRUCT + TypeSig.MAP).nested()
          .withPsNote(TypeEnum.STRUCT, "Round-robin partitioning is not supported for nested " +
              s"structs if ${SQLConf.SORT_BEFORE_REPARTITION.key} is true")
          .withPsNote(TypeEnum.ARRAY, "Round-robin partitioning is not supported if " +
              s"${SQLConf.SORT_BEFORE_REPARTITION.key} is true")
          .withPsNote(TypeEnum.MAP, "Round-robin partitioning is not supported if " +
              s"${SQLConf.SORT_BEFORE_REPARTITION.key} is true"),
        TypeSig.all),
      (shuffle, conf, p, r) => new GpuShuffleMeta(shuffle, conf, p, r)),
    exec[UnionExec](
      "The backend for the union operator",
      ExecChecks((TypeSig.commonCudfTypes + TypeSig.NULL + TypeSig.DECIMAL_128_FULL +
          TypeSig.MAP + TypeSig.ARRAY + TypeSig.STRUCT).nested()
        .withPsNote(TypeEnum.STRUCT,
          "unionByName will not optionally impute nulls for missing struct fields " +
          "when the column is a struct and there are non-overlapping fields"), TypeSig.all),
      (union, conf, p, r) => new SparkPlanMeta[UnionExec](union, conf, p, r) {
        override def convertToGpu(): GpuExec =
          GpuUnionExec(childPlans.map(_.convertIfNeeded()))
      }),
    exec[BroadcastExchangeExec](
      "The backend for broadcast exchange of data",
      ExecChecks((TypeSig.commonCudfTypes + TypeSig.NULL + TypeSig.DECIMAL_128_FULL +
          TypeSig.ARRAY + TypeSig.STRUCT + TypeSig.MAP).nested(TypeSig.commonCudfTypes +
          TypeSig.NULL + TypeSig.DECIMAL_128_FULL + TypeSig.STRUCT),
        TypeSig.all),
      (exchange, conf, p, r) => new GpuBroadcastMeta(exchange, conf, p, r)),
    exec[BroadcastNestedLoopJoinExec](
      "Implementation of join using brute force. Full outer joins and joins where the " +
          "broadcast side matches the join side (e.g.: LeftOuter with left broadcast) are not " +
          "supported",
      JoinTypeChecks.nonEquiJoinChecks,
      (join, conf, p, r) => new GpuBroadcastNestedLoopJoinMeta(join, conf, p, r)),
    exec[CartesianProductExec](
      "Implementation of join using brute force",
      ExecChecks((TypeSig.commonCudfTypes + TypeSig.NULL + TypeSig.DECIMAL_128_FULL +
          TypeSig.ARRAY + TypeSig.MAP + TypeSig.STRUCT)
          .nested(TypeSig.commonCudfTypes + TypeSig.NULL + TypeSig.DECIMAL_128_FULL +
              TypeSig.ARRAY + TypeSig.MAP + TypeSig.STRUCT),
        TypeSig.all),
      (join, conf, p, r) => new SparkPlanMeta[CartesianProductExec](join, conf, p, r) {
        val condition: Option[BaseExprMeta[_]] =
          join.condition.map(GpuOverrides.wrapExpr(_, conf, Some(this)))

        override val childExprs: Seq[BaseExprMeta[_]] = condition.toSeq

        override def convertToGpu(): GpuExec = {
          val Seq(left, right) = childPlans.map(_.convertIfNeeded())
          val joinExec = GpuCartesianProductExec(
            left,
            right,
            None,
            conf.gpuTargetBatchSizeBytes)
          // The GPU does not yet support conditional joins, so conditions are implemented
          // as a filter after the join when possible.
          condition.map(c => GpuFilterExec(c.convertToGpu(), joinExec)).getOrElse(joinExec)
        }
      }),
    exec[HashAggregateExec](
      "The backend for hash based aggregations",
      ExecChecks(
        (TypeSig.commonCudfTypes + TypeSig.NULL + TypeSig.DECIMAL_128_FULL +
          TypeSig.MAP + TypeSig.ARRAY + TypeSig.STRUCT)
            .nested()
            .withPsNote(TypeEnum.ARRAY, "not allowed for grouping expressions")
            .withPsNote(TypeEnum.MAP, "not allowed for grouping expressions")
            .withPsNote(TypeEnum.STRUCT,
              "not allowed for grouping expressions if containing Array or Map as child"),
        TypeSig.all),
      (agg, conf, p, r) => new GpuHashAggregateMeta(agg, conf, p, r)),
    exec[ObjectHashAggregateExec](
      "The backend for hash based aggregations supporting TypedImperativeAggregate functions",
      ExecChecks(
        // note that binary input is allowed here but there are additional checks later on to
        // check that we have can support binary in the context of aggregate buffer conversions
        (TypeSig.commonCudfTypes + TypeSig.NULL + TypeSig.DECIMAL_128_FULL +
          TypeSig.MAP + TypeSig.ARRAY + TypeSig.STRUCT + TypeSig.BINARY)
            .nested()
            .withPsNote(TypeEnum.BINARY, "only allowed when aggregate buffers can be " +
              "converted between CPU and GPU")
            .withPsNote(TypeEnum.ARRAY, "not allowed for grouping expressions")
            .withPsNote(TypeEnum.MAP, "not allowed for grouping expressions")
            .withPsNote(TypeEnum.STRUCT,
              "not allowed for grouping expressions if containing Array or Map as child"),
        TypeSig.all),
      (agg, conf, p, r) => new GpuObjectHashAggregateExecMeta(agg, conf, p, r)),
    exec[SortAggregateExec](
      "The backend for sort based aggregations",
      ExecChecks(
        (TypeSig.commonCudfTypes + TypeSig.NULL + TypeSig.DECIMAL_128_FULL +
            TypeSig.MAP + TypeSig.ARRAY + TypeSig.STRUCT + TypeSig.BINARY)
            .nested()
            .withPsNote(TypeEnum.BINARY, "only allowed when aggregate buffers can be " +
              "converted between CPU and GPU")
            .withPsNote(TypeEnum.ARRAY, "not allowed for grouping expressions")
            .withPsNote(TypeEnum.MAP, "not allowed for grouping expressions")
            .withPsNote(TypeEnum.STRUCT,
              "not allowed for grouping expressions if containing Array or Map as child"),
        TypeSig.all),
      (agg, conf, p, r) => new GpuSortAggregateExecMeta(agg, conf, p, r)),
    exec[SortExec](
      "The backend for the sort operator",
      // The SortOrder TypeSig will govern what types can actually be used as sorting key data type.
      // The types below are allowed as inputs and outputs.
      ExecChecks((pluginSupportedOrderableSig + TypeSig.DECIMAL_128_FULL + TypeSig.ARRAY + 
          TypeSig.STRUCT +TypeSig.MAP + TypeSig.BINARY).nested(), TypeSig.all),
      (sort, conf, p, r) => new GpuSortMeta(sort, conf, p, r)),
    exec[ExpandExec](
      "The backend for the expand operator",
      ExecChecks(
        (TypeSig.commonCudfTypes + TypeSig.NULL + TypeSig.DECIMAL_64 +
            TypeSig.STRUCT + TypeSig.ARRAY + TypeSig.MAP).nested(),
        TypeSig.all),
      (expand, conf, p, r) => new GpuExpandExecMeta(expand, conf, p, r)),
    exec[WindowExec](
      "Window-operator backend",
      ExecChecks((TypeSig.commonCudfTypes + TypeSig.NULL + TypeSig.DECIMAL_128_FULL +
          TypeSig.STRUCT + TypeSig.ARRAY + TypeSig.MAP).nested(),
        TypeSig.all,
        Map("partitionSpec" ->
            InputCheck(TypeSig.commonCudfTypes + TypeSig.NULL + TypeSig.DECIMAL_64, TypeSig.all))),
      (windowOp, conf, p, r) =>
        new GpuWindowExecMeta(windowOp, conf, p, r)
    ),
    exec[SampleExec](
      "The backend for the sample operator",
      ExecChecks((TypeSig.commonCudfTypes + TypeSig.NULL + TypeSig.STRUCT + TypeSig.MAP +
        TypeSig.ARRAY + TypeSig.DECIMAL_64).nested(), TypeSig.all),
      (sample, conf, p, r) => new GpuSampleExecMeta(sample, conf, p, r)
    ),
    ShimLoader.getSparkShims.aqeShuffleReaderExec,
    exec[FlatMapCoGroupsInPandasExec](
      "The backend for CoGrouped Aggregation Pandas UDF, it runs on CPU itself now but supports" +
        " scheduling GPU resources for the Python process when enabled",
      ExecChecks.hiddenHack(),
      (flatCoPy, conf, p, r) => new GpuFlatMapCoGroupsInPandasExecMeta(flatCoPy, conf, p, r))
        .disabledByDefault("Performance is not ideal now"),
    neverReplaceExec[AlterNamespaceSetPropertiesExec]("Namespace metadata operation"),
    neverReplaceExec[CreateNamespaceExec]("Namespace metadata operation"),
    neverReplaceExec[DescribeNamespaceExec]("Namespace metadata operation"),
    neverReplaceExec[DropNamespaceExec]("Namespace metadata operation"),
    neverReplaceExec[SetCatalogAndNamespaceExec]("Namespace metadata operation"),
    ShimLoader.getSparkShims.neverReplaceShowCurrentNamespaceCommand,
    neverReplaceExec[ShowNamespacesExec]("Namespace metadata operation"),
    neverReplaceExec[ExecutedCommandExec]("Table metadata operation"),
    neverReplaceExec[AlterTableExec]("Table metadata operation"),
    neverReplaceExec[CreateTableExec]("Table metadata operation"),
    neverReplaceExec[DeleteFromTableExec]("Table metadata operation"),
    neverReplaceExec[DescribeTableExec]("Table metadata operation"),
    neverReplaceExec[DropTableExec]("Table metadata operation"),
    neverReplaceExec[AtomicReplaceTableExec]("Table metadata operation"),
    neverReplaceExec[RefreshTableExec]("Table metadata operation"),
    neverReplaceExec[RenameTableExec]("Table metadata operation"),
    neverReplaceExec[ReplaceTableExec]("Table metadata operation"),
    neverReplaceExec[ShowTablePropertiesExec]("Table metadata operation"),
    neverReplaceExec[ShowTablesExec]("Table metadata operation"),
    neverReplaceExec[AdaptiveSparkPlanExec]("Wrapper for adaptive query plan"),
    neverReplaceExec[BroadcastQueryStageExec]("Broadcast query stage"),
    neverReplaceExec[ShuffleQueryStageExec]("Shuffle query stage")
  ).collect { case r if r != null => (r.getClassFor.asSubclass(classOf[SparkPlan]), r) }.toMap

  lazy val execs: Map[Class[_ <: SparkPlan], ExecRule[_ <: SparkPlan]] =
    commonExecs ++ ShimLoader.getSparkShims.getExecs

  def getTimeParserPolicy: TimeParserPolicy = {
    val policy = SQLConf.get.getConfString(SQLConf.LEGACY_TIME_PARSER_POLICY.key, "EXCEPTION")
    policy match {
      case "LEGACY" => LegacyTimeParserPolicy
      case "EXCEPTION" => ExceptionTimeParserPolicy
      case "CORRECTED" => CorrectedTimeParserPolicy
    }
  }

  val preRowToColProjection = TreeNodeTag[Seq[NamedExpression]]("rapids.gpu.preRowToColProcessing")

  val postColToRowProjection = TreeNodeTag[Seq[NamedExpression]](
    "rapids.gpu.postColToRowProcessing")

  def wrapAndTagPlan(plan: SparkPlan, conf: RapidsConf): SparkPlanMeta[SparkPlan] = {
    val wrap = GpuOverrides.wrapPlan(plan, conf, None)
    wrap.tagForGpu()
    wrap
  }

  private def doConvertPlan(wrap: SparkPlanMeta[SparkPlan], conf: RapidsConf,
      optimizations: Seq[Optimization]): SparkPlan = {
    val convertedPlan = wrap.convertIfNeeded()
    val sparkPlan = addSortsIfNeeded(convertedPlan, conf)
    GpuOverrides.listeners.foreach(_.optimizedPlan(wrap, sparkPlan, optimizations))
    sparkPlan
  }

  private def getOptimizations(wrap: SparkPlanMeta[SparkPlan],
      conf: RapidsConf): Seq[Optimization] = {
    if (conf.optimizerEnabled) {
      // we need to run these rules both before and after CBO because the cost
      // is impacted by forcing operators onto CPU due to other rules that we have
      wrap.runAfterTagRules()
      val optimizer = try {
        ShimLoader.newInstanceOf[Optimizer](conf.optimizerClassName)
      } catch {
        case e: Exception =>
          throw new RuntimeException(s"Failed to create optimizer ${conf.optimizerClassName}", e)
      }
      optimizer.optimize(conf, wrap)
    } else {
      Seq.empty
    }
  }

  private def addSortsIfNeeded(plan: SparkPlan, conf: RapidsConf): SparkPlan = {
    plan.transformUp {
      case operator: SparkPlan =>
        ensureOrdering(operator, conf)
    }
  }

  // copied from Spark EnsureRequirements but only does the ordering checks and
  // check to convert any SortExec added to GpuSortExec
  private def ensureOrdering(operator: SparkPlan, conf: RapidsConf): SparkPlan = {
    val requiredChildOrderings: Seq[Seq[SortOrder]] = operator.requiredChildOrdering
    var children: Seq[SparkPlan] = operator.children
    assert(requiredChildOrderings.length == children.length)

    // Now that we've performed any necessary shuffles, add sorts to guarantee output orderings:
    children = children.zip(requiredChildOrderings).map { case (child, requiredOrdering) =>
      // If child.outputOrdering already satisfies the requiredOrdering, we do not need to sort.
      if (SortOrder.orderingSatisfies(child.outputOrdering, requiredOrdering)) {
        child
      } else {
        val sort = SortExec(requiredOrdering, global = false, child = child)
        // just specifically check Sort to see if we can change Sort to GPUSort
        val sortMeta = new GpuSortMeta(sort, conf, None, new SortDataFromReplacementRule)
        sortMeta.initReasons()
        sortMeta.tagPlanForGpu()
        if (sortMeta.canThisBeReplaced) {
          sortMeta.convertToGpu()
        } else {
          sort
        }
      }
    }
    operator.withNewChildren(children)
  }

  private final class SortDataFromReplacementRule extends DataFromReplacementRule {
    override val operationName: String = "Exec"
    override def confKey = "spark.rapids.sql.exec.SortExec"

    override def getChecks: Option[TypeChecks[_]] = None
  }

  /**
   * Only run the explain and don't actually convert or run on GPU.
   * This gets the plan from the dataframe so it's after catalyst has run through all the
   * rules to modify the plan. This means we have to try to undo some of the last rules
   * to make it close to when the columnar rules would normally run on the plan.
   */
  def explainPotentialGpuPlan(df: DataFrame, explain: String): String = {
    val plan = df.queryExecution.executedPlan
    val conf = new RapidsConf(plan.conf)
    val updatedPlan = prepareExplainOnly(plan)
    // Here we look for subqueries to pull out and do the explain separately on them.
    val subQueryExprs = getSubQueriesFromPlan(plan)
    val preparedSubPlans = subQueryExprs.map(_.plan).map(prepareExplainOnly(_))
    val subPlanExplains = preparedSubPlans.map(explainSinglePlan(_, conf, explain))
    val topPlanExplain = explainSinglePlan(updatedPlan, conf, explain)
    (subPlanExplains :+ topPlanExplain).mkString("\n")
  }

  private def explainSinglePlan(updatedPlan: SparkPlan, conf: RapidsConf,
      explain: String): String = {
    val wrap = wrapAndTagPlan(updatedPlan, conf)
    val reasonsToNotReplaceEntirePlan = wrap.getReasonsNotToReplaceEntirePlan
    if (conf.allowDisableEntirePlan && reasonsToNotReplaceEntirePlan.nonEmpty) {
      "Can't replace any part of this plan due to: " +
        s"${reasonsToNotReplaceEntirePlan.mkString(",")}"
    } else {
      wrap.runAfterTagRules()
      wrap.tagForExplain()
      val shouldExplainAll = explain.equalsIgnoreCase("ALL")
      wrap.explain(shouldExplainAll)
    }
  }

  /**
   * Use explain mode on an active SQL plan as its processed through catalyst.
   * This path is the same as being run through the plugin running on hosts with
   * GPUs.
   */
  private def explainCatalystSQLPlan(updatedPlan: SparkPlan, conf: RapidsConf): Unit = {
    val explainSetting = if (conf.shouldExplain) {
      conf.explain
    } else {
      "ALL"
    }
    val explainOutput = explainSinglePlan(updatedPlan, conf, explainSetting)
    if (explainOutput.nonEmpty) {
      logWarning(s"\n$explainOutput")
    }
  }

  private def getSubqueryExpressions(e: Expression): Seq[ExecSubqueryExpression] = {
    val childExprs = e.children.flatMap(getSubqueryExpressions(_))
    val res = e match {
      case sq: ExecSubqueryExpression => Seq(sq)
      case _ => Seq.empty
    }
    childExprs ++ res
  }

  private def getSubQueriesFromPlan(plan: SparkPlan): Seq[ExecSubqueryExpression] = {
    val childPlans = plan.children.flatMap(getSubQueriesFromPlan)
    val pSubs = plan.expressions.flatMap(getSubqueryExpressions)
    childPlans ++ pSubs
  }

  private def prepareExplainOnly(plan: SparkPlan): SparkPlan = {
    // Strip out things that would have been added after our GPU plugin would have
    // processed the plan.
    // AQE we look at the input plan so pretty much just like if AQE wasn't enabled.
    val planAfter = plan.transformUp {
      case ia: InputAdapter => prepareExplainOnly(ia.child)
      case ws: WholeStageCodegenExec => prepareExplainOnly(ws.child)
      case c2r: ColumnarToRowExec => prepareExplainOnly(c2r.child)
      case re: ReusedExchangeExec => prepareExplainOnly(re.child)
      case aqe: AdaptiveSparkPlanExec =>
        prepareExplainOnly(ShimLoader.getSparkShims.getAdaptiveInputPlan(aqe))
      case sub: SubqueryExec => prepareExplainOnly(sub.child)
    }
    planAfter
  }
}

class ExplainPlanImpl extends ExplainPlanBase {
  override def explainPotentialGpuPlan(df: DataFrame, explain: String): String = {
    GpuOverrides.explainPotentialGpuPlan(df, explain)
  }
}

// work around any GpuOverride failures
object GpuOverrideUtil extends Logging {
  def tryOverride(fn: SparkPlan => SparkPlan): SparkPlan => SparkPlan = { plan =>
    val planOriginal = plan.clone()
    val failOnError = TEST_CONF.get(plan.conf) || !SUPPRESS_PLANNING_FAILURE.get(plan.conf)
    try {
      fn(plan)
    } catch {
      case NonFatal(t) if !failOnError =>
        logWarning("Failed to apply GPU overrides, falling back on the original plan: " + t, t)
        planOriginal
      case fatal: Throwable =>
        logError("Encountered an exception applying GPU overrides " + fatal, fatal)
        throw fatal
    }
  }
}

/** Tag the initial plan when AQE is enabled */
case class GpuQueryStagePrepOverrides() extends Rule[SparkPlan] with Logging {
  override def apply(sparkPlan: SparkPlan): SparkPlan = GpuOverrideUtil.tryOverride { plan =>
    // Note that we disregard the GPU plan returned here and instead rely on side effects of
    // tagging the underlying SparkPlan.
    GpuOverrides().apply(plan)
    // return the original plan which is now modified as a side-effect of invoking GpuOverrides
    plan
  }(sparkPlan)
}

case class GpuOverrides() extends Rule[SparkPlan] with Logging {

  // Spark calls this method once for the whole plan when AQE is off. When AQE is on, it
  // gets called once for each query stage (where a query stage is an `Exchange`).
  override def apply(sparkPlan: SparkPlan): SparkPlan = GpuOverrideUtil.tryOverride { plan =>
    val conf = new RapidsConf(plan.conf)
    if (conf.isSqlEnabled) {
      GpuOverrides.logDuration(conf.shouldExplain,
        t => f"Plan conversion to the GPU took $t%.2f ms") {
<<<<<<< HEAD
          val updatedPlan = updateForAdaptivePlan(plan, conf)
          applyOverrides(updatedPlan, conf)
=======
        val updatedPlan = if (plan.conf.adaptiveExecutionEnabled) {
          // AQE can cause Spark to inject undesired CPU shuffles into the plan because GPU and CPU
          // distribution expressions are not semantically equal.
          val newPlan = GpuOverrides.removeExtraneousShuffles(plan, conf)

          // AQE can cause ReusedExchangeExec instance to cache the wrong aggregation buffer type
          // compared to the desired buffer type from a reused GPU shuffle.
          GpuOverrides.fixupReusedExchangeExecs(newPlan)
        } else {
          plan
        }
        applyOverrides(updatedPlan, conf)
>>>>>>> 34994dd0
      }
    } else if (conf.isSqlExplainOnlyEnabled) {
      // this mode logs the explain output and returns the original CPU plan
      val updatedPlan = updateForAdaptivePlan(plan, conf)
      GpuOverrides.explainCatalystSQLPlan(updatedPlan, conf)
      plan
    } else {
      plan
    }
  }(sparkPlan)

  private def updateForAdaptivePlan(plan: SparkPlan, conf: RapidsConf): SparkPlan = {
    if (plan.conf.adaptiveExecutionEnabled) {
      // AQE can cause Spark to inject undesired CPU shuffles into the plan because GPU and CPU
      // distribution expressions are not semantically equal.
      GpuOverrides.removeExtraneousShuffles(plan, conf)
    } else {
      plan
    }
  }

  private def applyOverrides(plan: SparkPlan, conf: RapidsConf): SparkPlan = {
    val wrap = GpuOverrides.wrapAndTagPlan(plan, conf)
    val reasonsToNotReplaceEntirePlan = wrap.getReasonsNotToReplaceEntirePlan
    if (conf.allowDisableEntirePlan && reasonsToNotReplaceEntirePlan.nonEmpty) {
      if (conf.shouldExplain) {
        logWarning("Can't replace any part of this plan due to: " +
            s"${reasonsToNotReplaceEntirePlan.mkString(",")}")
      }
      plan
    } else {
      val optimizations = GpuOverrides.getOptimizations(wrap, conf)
      wrap.runAfterTagRules()
      if (conf.shouldExplain) {
        wrap.tagForExplain()
        val explain = wrap.explain(conf.shouldExplainAll)
        if (explain.nonEmpty) {
          logWarning(s"\n$explain")
          if (conf.optimizerShouldExplainAll && optimizations.nonEmpty) {
            logWarning(s"Cost-based optimizations applied:\n${optimizations.mkString("\n")}")
          }
        }
      }
      GpuOverrides.doConvertPlan(wrap, conf, optimizations)
    }
  }
}<|MERGE_RESOLUTION|>--- conflicted
+++ resolved
@@ -3953,23 +3953,8 @@
     if (conf.isSqlEnabled) {
       GpuOverrides.logDuration(conf.shouldExplain,
         t => f"Plan conversion to the GPU took $t%.2f ms") {
-<<<<<<< HEAD
           val updatedPlan = updateForAdaptivePlan(plan, conf)
           applyOverrides(updatedPlan, conf)
-=======
-        val updatedPlan = if (plan.conf.adaptiveExecutionEnabled) {
-          // AQE can cause Spark to inject undesired CPU shuffles into the plan because GPU and CPU
-          // distribution expressions are not semantically equal.
-          val newPlan = GpuOverrides.removeExtraneousShuffles(plan, conf)
-
-          // AQE can cause ReusedExchangeExec instance to cache the wrong aggregation buffer type
-          // compared to the desired buffer type from a reused GPU shuffle.
-          GpuOverrides.fixupReusedExchangeExecs(newPlan)
-        } else {
-          plan
-        }
-        applyOverrides(updatedPlan, conf)
->>>>>>> 34994dd0
       }
     } else if (conf.isSqlExplainOnlyEnabled) {
       // this mode logs the explain output and returns the original CPU plan
@@ -3985,7 +3970,11 @@
     if (plan.conf.adaptiveExecutionEnabled) {
       // AQE can cause Spark to inject undesired CPU shuffles into the plan because GPU and CPU
       // distribution expressions are not semantically equal.
-      GpuOverrides.removeExtraneousShuffles(plan, conf)
+      val newPlan = GpuOverrides.removeExtraneousShuffles(plan, conf)
+
+      // AQE can cause ReusedExchangeExec instance to cache the wrong aggregation buffer type
+      // compared to the desired buffer type from a reused GPU shuffle.
+      GpuOverrides.fixupReusedExchangeExecs(newPlan)
     } else {
       plan
     }
