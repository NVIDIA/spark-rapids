/*
 * Copyright (c) 2019-2023, NVIDIA CORPORATION.
 *
 * Licensed under the Apache License, Version 2.0 (the "License");
 * you may not use this file except in compliance with the License.
 * You may obtain a copy of the License at
 *
 *     http://www.apache.org/licenses/LICENSE-2.0
 *
 * Unless required by applicable law or agreed to in writing, software
 * distributed under the License is distributed on an "AS IS" BASIS,
 * WITHOUT WARRANTIES OR CONDITIONS OF ANY KIND, either express or implied.
 * See the License for the specific language governing permissions and
 * limitations under the License.
 */

package com.nvidia.spark.rapids

import java.time.ZoneId

import scala.collection.mutable.ListBuffer
import scala.reflect.ClassTag
import scala.util.control.NonFatal

import ai.rapids.cudf.DType
import com.nvidia.spark.rapids.RapidsConf.{SUPPRESS_PLANNING_FAILURE, TEST_CONF}
import com.nvidia.spark.rapids.shims._
import org.apache.hadoop.fs.Path

import org.apache.spark.internal.Logging
import org.apache.spark.rapids.shims.GpuShuffleExchangeExec
import org.apache.spark.sql.{DataFrame, SparkSession}
import org.apache.spark.sql.catalyst.expressions._
import org.apache.spark.sql.catalyst.expressions.aggregate._
import org.apache.spark.sql.catalyst.expressions.rapids.TimeStamp
import org.apache.spark.sql.catalyst.json.rapids.GpuJsonScan
import org.apache.spark.sql.catalyst.optimizer.NormalizeNaNAndZero
import org.apache.spark.sql.catalyst.plans.physical._
import org.apache.spark.sql.catalyst.rules.Rule
import org.apache.spark.sql.catalyst.trees.TreeNodeTag
import org.apache.spark.sql.catalyst.util.ArrayData
import org.apache.spark.sql.connector.read.Scan
import org.apache.spark.sql.execution._
import org.apache.spark.sql.execution.adaptive.{AdaptiveSparkPlanExec, BroadcastQueryStageExec, QueryStageExec, ShuffleQueryStageExec}
import org.apache.spark.sql.execution.aggregate.{HashAggregateExec, ObjectHashAggregateExec, SortAggregateExec}
import org.apache.spark.sql.execution.columnar.InMemoryTableScanExec
import org.apache.spark.sql.execution.command.{DataWritingCommand, DataWritingCommandExec, ExecutedCommandExec, RunnableCommand}
import org.apache.spark.sql.execution.datasources.{InsertIntoHadoopFsRelationCommand, SaveIntoDataSourceCommand}
import org.apache.spark.sql.execution.datasources.csv.CSVFileFormat
import org.apache.spark.sql.execution.datasources.json.JsonFileFormat
import org.apache.spark.sql.execution.datasources.parquet.ParquetFileFormat
import org.apache.spark.sql.execution.datasources.text.TextFileFormat
import org.apache.spark.sql.execution.datasources.v2._
import org.apache.spark.sql.execution.datasources.v2.csv.CSVScan
import org.apache.spark.sql.execution.datasources.v2.json.JsonScan
import org.apache.spark.sql.execution.exchange.{BroadcastExchangeExec, ENSURE_REQUIREMENTS, ReusedExchangeExec, ShuffleExchangeExec}
import org.apache.spark.sql.execution.joins._
import org.apache.spark.sql.execution.python._
import org.apache.spark.sql.execution.window.WindowExec
import org.apache.spark.sql.hive.rapids.GpuHiveOverrides
import org.apache.spark.sql.internal.SQLConf
import org.apache.spark.sql.rapids._
import org.apache.spark.sql.rapids.aggregate._
import org.apache.spark.sql.rapids.catalyst.expressions.GpuRand
import org.apache.spark.sql.rapids.execution._
import org.apache.spark.sql.rapids.execution.python._
import org.apache.spark.sql.rapids.execution.python.GpuFlatMapGroupsInPandasExecMeta
import org.apache.spark.sql.rapids.shims.GpuTimeAdd
import org.apache.spark.sql.rapids.zorder.ZOrderRules
import org.apache.spark.sql.types._
import org.apache.spark.unsafe.types.{CalendarInterval, UTF8String}

/**
 * Base class for all ReplacementRules
 * @param doWrap wraps a part of the plan in a [[RapidsMeta]] for further processing.
 * @param desc a description of what this part of the plan does.
 * @param tag metadata used to determine what INPUT is at runtime.
 * @tparam INPUT the exact type of the class we are wrapping.
 * @tparam BASE the generic base class for this type of stage, i.e. SparkPlan, Expression, etc.
 * @tparam WRAP_TYPE base class that should be returned by doWrap.
 */
abstract class ReplacementRule[INPUT <: BASE, BASE, WRAP_TYPE <: RapidsMeta[INPUT, BASE, _]](
    protected var doWrap: (
        INPUT,
        RapidsConf,
        Option[RapidsMeta[_, _, _]],
        DataFromReplacementRule) => WRAP_TYPE,
    protected var desc: String,
    protected val checks: Option[TypeChecks[_]],
    final val tag: ClassTag[INPUT]) extends DataFromReplacementRule {

  private var _incompatDoc: Option[String] = None
  private var _disabledDoc: Option[String] = None
  private var _visible: Boolean = true

  def isVisible: Boolean = _visible
  def description: String = desc

  override def incompatDoc: Option[String] = _incompatDoc
  override def disabledMsg: Option[String] = _disabledDoc
  override def getChecks: Option[TypeChecks[_]] = checks

  /**
   * Mark this expression as incompatible with the original Spark version
   * @param str a description of how it is incompatible.
   * @return this for chaining.
   */
  final def incompat(str: String) : this.type = {
    _incompatDoc = Some(str)
    this
  }

  /**
   * Mark this expression as disabled by default.
   * @param str a description of why it is disabled by default.
   * @return this for chaining.
   */
  final def disabledByDefault(str: String) : this.type = {
    _disabledDoc = Some(str)
    this
  }

  final def invisible(): this.type = {
    _visible = false
    this
  }

  /**
   * Provide a function that will wrap a spark type in a [[RapidsMeta]] instance that is used for
   * conversion to a GPU version.
   * @param func the function
   * @return this for chaining.
   */
  final def wrap(func: (
      INPUT,
      RapidsConf,
      Option[RapidsMeta[_, _, _]],
      DataFromReplacementRule) => WRAP_TYPE): this.type = {
    doWrap = func
    this
  }

  /**
   * Set a description of what the operation does.
   * @param str the description.
   * @return this for chaining
   */
  final def desc(str: String): this.type = {
    this.desc = str
    this
  }

  private var confKeyCache: String = null
  protected val confKeyPart: String

  override def confKey: String = {
    if (confKeyCache == null) {
      confKeyCache = "spark.rapids.sql." + confKeyPart + "." + tag.runtimeClass.getSimpleName
    }
    confKeyCache
  }

  def notes(): Option[String] = if (incompatDoc.isDefined) {
    Some(s"This is not 100% compatible with the Spark version because ${incompatDoc.get}")
  } else if (disabledMsg.isDefined) {
    Some(s"This is disabled by default because ${disabledMsg.get}")
  } else {
    None
  }

  def confHelp(asTable: Boolean = false, sparkSQLFunctions: Option[String] = None): Unit = {
    if (_visible) {
      val notesMsg = notes()
      if (asTable) {
        import ConfHelper.makeConfAnchor
        print(s"${makeConfAnchor(confKey)}")
        if (sparkSQLFunctions.isDefined) {
          print(s"|${sparkSQLFunctions.get}")
        }
        val incompatOps = RapidsConf.INCOMPATIBLE_OPS.asInstanceOf[ConfEntryWithDefault[Boolean]]
        val expressionEnabled = disabledMsg.isEmpty &&
          (incompatDoc.isEmpty || incompatOps.defaultValue)
        print(s"|$desc|$expressionEnabled|")
        if (notesMsg.isDefined) {
          print(s"${notesMsg.get}")
        } else {
          print("None")
        }
        println("|")
      } else {
        println(s"$confKey:")
        println(s"\tEnable (true) or disable (false) the $tag $operationName.")
        if (sparkSQLFunctions.isDefined) {
          println(s"\tsql function: ${sparkSQLFunctions.get}")
        }
        println(s"\t$desc")
        if (notesMsg.isDefined) {
          println(s"\t${notesMsg.get}")
        }
        println(s"\tdefault: ${notesMsg.isEmpty}")
        println()
      }
    }
  }

  final def wrap(
      op: BASE,
      conf: RapidsConf,
      parent: Option[RapidsMeta[_, _, _]],
      r: DataFromReplacementRule): WRAP_TYPE = {
    doWrap(op.asInstanceOf[INPUT], conf, parent, r)
  }

  def getClassFor: Class[_] = tag.runtimeClass
}

/**
 * Holds everything that is needed to replace an Expression with a GPU enabled version.
 */
class ExprRule[INPUT <: Expression](
    doWrap: (
        INPUT,
        RapidsConf,
        Option[RapidsMeta[_, _, _]],
        DataFromReplacementRule) => BaseExprMeta[INPUT],
    desc: String,
    checks: Option[ExprChecks],
    tag: ClassTag[INPUT])
  extends ReplacementRule[INPUT, Expression, BaseExprMeta[INPUT]](
    doWrap, desc, checks, tag) {

  override val confKeyPart = "expression"
  override val operationName = "Expression"
}

/**
 * Holds everything that is needed to replace a `Scan` with a GPU enabled version.
 */
class ScanRule[INPUT <: Scan](
    doWrap: (
        INPUT,
        RapidsConf,
        Option[RapidsMeta[_, _, _]],
        DataFromReplacementRule) => ScanMeta[INPUT],
    desc: String,
    tag: ClassTag[INPUT])
  extends ReplacementRule[INPUT, Scan, ScanMeta[INPUT]](
    doWrap, desc, None, tag) {

  override val confKeyPart: String = "input"
  override val operationName: String = "Input"
}

/**
 * Holds everything that is needed to replace a `Partitioning` with a GPU enabled version.
 */
class PartRule[INPUT <: Partitioning](
    doWrap: (
        INPUT,
        RapidsConf,
        Option[RapidsMeta[_, _, _]],
        DataFromReplacementRule) => PartMeta[INPUT],
    desc: String,
    checks: Option[PartChecks],
    tag: ClassTag[INPUT])
  extends ReplacementRule[INPUT, Partitioning, PartMeta[INPUT]](
    doWrap, desc, checks, tag) {

  override val confKeyPart: String = "partitioning"
  override val operationName: String = "Partitioning"
}

/**
 * Holds everything that is needed to replace a `SparkPlan` with a GPU enabled version.
 */
class ExecRule[INPUT <: SparkPlan](
    doWrap: (
        INPUT,
        RapidsConf,
        Option[RapidsMeta[_, _, _]],
        DataFromReplacementRule) => SparkPlanMeta[INPUT],
    desc: String,
    checks: Option[ExecChecks],
    tag: ClassTag[INPUT])
  extends ReplacementRule[INPUT, SparkPlan, SparkPlanMeta[INPUT]](
    doWrap, desc, checks, tag) {

  // TODO finish this...

  override val confKeyPart: String = "exec"
  override val operationName: String = "Exec"
}

/**
 * Holds everything that is needed to replace a `DataWritingCommand` with a
 * GPU enabled version.
 */
class DataWritingCommandRule[INPUT <: DataWritingCommand](
    doWrap: (
        INPUT,
        RapidsConf,
        Option[RapidsMeta[_, _, _]],
        DataFromReplacementRule) => DataWritingCommandMeta[INPUT],
    desc: String,
    tag: ClassTag[INPUT])
    extends ReplacementRule[INPUT, DataWritingCommand, DataWritingCommandMeta[INPUT]](
      doWrap, desc, None, tag) {

  override val confKeyPart: String = "output"
  override val operationName: String = "Output"
}

final class InsertIntoHadoopFsRelationCommandMeta(
    cmd: InsertIntoHadoopFsRelationCommand,
    conf: RapidsConf,
    parent: Option[RapidsMeta[_, _, _]],
    rule: DataFromReplacementRule)
    extends DataWritingCommandMeta[InsertIntoHadoopFsRelationCommand](cmd, conf, parent, rule) {

  private var fileFormat: Option[ColumnarFileFormat] = None

  override def tagSelfForGpu(): Unit = {
    if (cmd.bucketSpec.isDefined) {
      willNotWorkOnGpu("bucketing is not supported")
    }

    val spark = SparkSession.active
    val formatCls = cmd.fileFormat.getClass
    fileFormat = if (formatCls == classOf[CSVFileFormat]) {
      willNotWorkOnGpu("CSV output is not supported")
      None
    } else if (formatCls == classOf[JsonFileFormat]) {
      willNotWorkOnGpu("JSON output is not supported")
      None
    } else if (GpuOrcFileFormat.isSparkOrcFormat(formatCls)) {
      GpuOrcFileFormat.tagGpuSupport(this, spark, cmd.options, cmd.query.schema)
    } else if (formatCls == classOf[ParquetFileFormat]) {
      GpuParquetFileFormat.tagGpuSupport(this, spark, cmd.options, cmd.query.schema)
    } else if (formatCls == classOf[TextFileFormat]) {
      willNotWorkOnGpu("text output is not supported")
      None
    } else {
      willNotWorkOnGpu(s"unknown file format: ${formatCls.getCanonicalName}")
      None
    }
  }

  override def convertToGpu(): GpuDataWritingCommand = {
    val format = fileFormat.getOrElse(
      throw new IllegalStateException("fileFormat missing, tagSelfForGpu not called?"))

    GpuInsertIntoHadoopFsRelationCommand(
      cmd.outputPath,
      cmd.staticPartitions,
      cmd.ifPartitionNotExists,
      cmd.partitionColumns,
      cmd.bucketSpec,
      format,
      cmd.options,
      cmd.query,
      cmd.mode,
      cmd.catalogTable,
      cmd.fileIndex,
      cmd.outputColumnNames,
      conf.stableSort,
      conf.concurrentWriterPartitionFlushSize)
  }
}

/**
 * Holds everything that is needed to replace a `RunnableCommand` with a
 * GPU enabled version.
 */
class RunnableCommandRule[INPUT <: RunnableCommand](
    doWrap: (
        INPUT,
            RapidsConf,
            Option[RapidsMeta[_, _, _]],
            DataFromReplacementRule) => RunnableCommandMeta[INPUT],
    desc: String,
    tag: ClassTag[INPUT])
    extends ReplacementRule[INPUT, RunnableCommand, RunnableCommandMeta[INPUT]](
      doWrap, desc, None, tag) {

  override val confKeyPart: String = "command"
  override val operationName: String = "Command"
}

/**
 * Listener trait so that tests can confirm that the expected optimizations are being applied
 */
trait GpuOverridesListener {
  def optimizedPlan(
      plan: SparkPlanMeta[SparkPlan],
      sparkPlan: SparkPlan,
      costOptimizations: Seq[Optimization]): Unit
}

sealed trait FileFormatType
object CsvFormatType extends FileFormatType {
  override def toString = "CSV"
}
object HiveDelimitedTextFormatType extends FileFormatType {
  override def toString = "HiveText"
}
object ParquetFormatType extends FileFormatType {
  override def toString = "Parquet"
}
object OrcFormatType extends FileFormatType {
  override def toString = "ORC"
}
object JsonFormatType extends FileFormatType {
  override def toString = "JSON"
}
object AvroFormatType extends FileFormatType {
  override def toString = "Avro"
}
object IcebergFormatType extends FileFormatType {
  override def toString = "Iceberg"
}
object DeltaFormatType extends FileFormatType {
  override def toString = "Delta"
}

sealed trait FileFormatOp
object ReadFileOp extends FileFormatOp {
  override def toString = "read"
}
object WriteFileOp extends FileFormatOp {
  override def toString = "write"
}

object GpuOverrides extends Logging {
  val FLOAT_DIFFERS_GROUP_INCOMPAT =
    "when enabling these, there may be extra groups produced for floating point grouping " +
    "keys (e.g. -0.0, and 0.0)"
  val CASE_MODIFICATION_INCOMPAT =
    "the Unicode version used by cuDF and the JVM may differ, resulting in some " +
    "corner-case characters not changing case correctly."
  val UTC_TIMEZONE_ID = ZoneId.of("UTC").normalized()
  // Based on https://docs.oracle.com/javase/8/docs/api/java/util/regex/Pattern.html
  private[this] lazy val regexList: Seq[String] = Seq("\\", "\u0000", "\\x", "\t", "\n", "\r",
    "\f", "\\a", "\\e", "\\cx", "[", "]", "^", "&", ".", "*", "\\d", "\\D", "\\h", "\\H", "\\s",
    "\\S", "\\v", "\\V", "\\w", "\\w", "\\p", "$", "\\b", "\\B", "\\A", "\\G", "\\Z", "\\z", "\\R",
    "?", "|", "(", ")", "{", "}", "\\k", "\\Q", "\\E", ":", "!", "<=", ">")

  /**
   * Provides a way to log an info message about how long an operation took in milliseconds.
   */
  def logDuration[T](shouldLog: Boolean, msg: Double => String)(block: => T): T = {
    val start = System.nanoTime()
    val ret = block
    val end = System.nanoTime()
    if (shouldLog) {
      val timeTaken = (end - start).toDouble / java.util.concurrent.TimeUnit.MILLISECONDS.toNanos(1)
      logInfo(msg(timeTaken))
    }
    ret
  }

  val gpuCommonTypes = TypeSig.commonCudfTypes + TypeSig.NULL + TypeSig.DECIMAL_128

  val pluginSupportedOrderableSig: TypeSig = (gpuCommonTypes + TypeSig.STRUCT).nested()

  private[this] def isStructType(dataType: DataType) = dataType match {
    case StructType(_) => true
    case _ => false
  }

  private[this] def isArrayOfStructType(dataType: DataType) = dataType match {
    case ArrayType(elementType, _) =>
      elementType match {
        case StructType(_) => true
        case _ => false
      }
    case _ => false
  }

  // this listener mechanism is global and is intended for use by unit tests only
  private lazy val listeners: ListBuffer[GpuOverridesListener] =
    new ListBuffer[GpuOverridesListener]()

  def addListener(listener: GpuOverridesListener): Unit = {
    listeners += listener
  }

  def removeListener(listener: GpuOverridesListener): Unit = {
    listeners -= listener
  }

  def removeAllListeners(): Unit = {
    listeners.clear()
  }

  private def convertPartToGpuIfPossible(part: Partitioning, conf: RapidsConf): Partitioning = {
    part match {
      case _: GpuPartitioning => part
      case _ =>
        val wrapped = wrapPart(part, conf, None)
        wrapped.tagForGpu()
        if (wrapped.canThisBeReplaced) {
          wrapped.convertToGpu()
        } else {
          part
        }
    }
  }

  /**
   * Removes unnecessary CPU shuffles that Spark can add to the plan when it does not realize
   * a GPU partitioning satisfies a CPU distribution because CPU and GPU expressions are not
   * semantically equal.
   */
  def removeExtraneousShuffles(plan: SparkPlan, conf: RapidsConf): SparkPlan = {
    plan.transformUp {
      case cpuShuffle: ShuffleExchangeExec =>
        cpuShuffle.child match {
          case sqse: ShuffleQueryStageExec =>
            GpuTransitionOverrides.getNonQueryStagePlan(sqse) match {
              case gpuShuffle: GpuShuffleExchangeExecBase =>
                val converted = convertPartToGpuIfPossible(cpuShuffle.outputPartitioning, conf)
                if (converted == gpuShuffle.outputPartitioning) {
                  sqse
                } else {
                  cpuShuffle
                }
              case _ => cpuShuffle
            }
          case _ => cpuShuffle
        }
    }
  }

  /**
   * On some Spark platforms, AQE planning can result in old CPU exchanges being placed in the
   * plan even after they have been replaced previously. This looks for subquery reuses of CPU
   * exchanges that can be replaced with recently planned GPU exchanges that match the original
   * CPU plan
   */
  def fixupCpuReusedExchanges(plan: SparkPlan): SparkPlan = {
    plan.transformUp {
      case bqse: BroadcastQueryStageExec =>
        bqse.plan match {
          case ReusedExchangeExec(output, b: BroadcastExchangeExec) =>
            val cpuCanonical = b.canonicalized.asInstanceOf[BroadcastExchangeExec]
            val gpuExchange = ExchangeMappingCache.findGpuExchangeReplacement(cpuCanonical)
            gpuExchange.map { g =>
              SparkShimImpl.newBroadcastQueryStageExec(bqse, ReusedExchangeExec(output, g))
            }.getOrElse(bqse)
          case _ => bqse
        }
    }
  }

  /**
   * Searches the plan for ReusedExchangeExec instances containing a GPU shuffle where the
   * output types between the two plan nodes do not match. In such a case the ReusedExchangeExec
   * will be updated to match the GPU shuffle output types.
   */
  def fixupReusedExchangeOutputs(plan: SparkPlan): SparkPlan = {
    def outputTypesMatch(a: Seq[Attribute], b: Seq[Attribute]): Boolean =
      a.corresponds(b)((x, y) => x.dataType == y.dataType)
    plan.transformUp {
      case sqse: ShuffleQueryStageExec =>
        sqse.plan match {
          case ReusedExchangeExec(output, gsee: GpuShuffleExchangeExecBase) if (
              !outputTypesMatch(output, gsee.output)) =>
            val newOutput = sqse.plan.output.zip(gsee.output).map { case (c, g) =>
              assert(c.isInstanceOf[AttributeReference] && g.isInstanceOf[AttributeReference],
                s"Expected AttributeReference but found $c and $g")
              AttributeReference(c.name, g.dataType, c.nullable, c.metadata)(c.exprId, c.qualifier)
            }
            AQEUtils.newReuseInstance(sqse, newOutput)
          case _ => sqse
        }
    }
  }

  @scala.annotation.tailrec
  def extractLit(exp: Expression): Option[Literal] = exp match {
    case l: Literal => Some(l)
    case a: Alias => extractLit(a.child)
    case _ => None
  }

  def isOfType(l: Option[Literal], t: DataType): Boolean = l.exists(_.dataType == t)

  def isStringLit(exp: Expression): Boolean =
    isOfType(extractLit(exp), StringType)

  def extractStringLit(exp: Expression): Option[String] = extractLit(exp) match {
    case Some(Literal(v: UTF8String, StringType)) =>
      val s = if (v == null) null else v.toString
      Some(s)
    case _ => None
  }

  def isLit(exp: Expression): Boolean = extractLit(exp).isDefined

  def isNullLit(lit: Literal): Boolean = {
    lit.value == null
  }

  def isSupportedStringReplacePattern(strLit: String): Boolean = {
    // check for regex special characters, except for \u0000 which we can support
    !regexList.filterNot(_ == "\u0000").exists(pattern => strLit.contains(pattern))
  }

  def isSupportedStringReplacePattern(exp: Expression): Boolean = {
    extractLit(exp) match {
      case Some(Literal(null, _)) => false
      case Some(Literal(value: UTF8String, DataTypes.StringType)) =>
        val strLit = value.toString
        if (strLit.isEmpty) {
          false
        } else {
          // check for regex special characters, except for \u0000 which we can support
          isSupportedStringReplacePattern(strLit)
        }
      case _ => false
    }
  }

  def areAllSupportedTypes(types: DataType*): Boolean = types.forall(isSupportedType(_))

  /**
   * Is this particular type supported or not.
   * @param dataType the type to check
   * @param allowNull should NullType be allowed
   * @param allowDecimal should DecimalType be allowed
   * @param allowBinary should BinaryType be allowed
   * @param allowCalendarInterval should CalendarIntervalType be allowed
   * @param allowArray should ArrayType be allowed
   * @param allowStruct should StructType be allowed
   * @param allowStringMaps should a Map[String, String] specifically be allowed
   * @param allowMaps should MapType be allowed generically
   * @param allowNesting should nested types like array struct and map allow nested types
   *                     within them, or only primitive types.
   * @return true if it is allowed else false
   */
  def isSupportedType(dataType: DataType,
      allowNull: Boolean = false,
      allowDecimal: Boolean = false,
      allowBinary: Boolean = false,
      allowCalendarInterval: Boolean = false,
      allowArray: Boolean = false,
      allowStruct: Boolean = false,
      allowStringMaps: Boolean = false,
      allowMaps: Boolean = false,
      allowNesting: Boolean = false): Boolean = {
    def checkNested(dataType: DataType): Boolean = {
      isSupportedType(dataType,
        allowNull = allowNull,
        allowDecimal = allowDecimal,
        allowBinary = allowBinary && allowNesting,
        allowCalendarInterval = allowCalendarInterval && allowNesting,
        allowArray = allowArray && allowNesting,
        allowStruct = allowStruct && allowNesting,
        allowStringMaps = allowStringMaps && allowNesting,
        allowMaps = allowMaps && allowNesting,
        allowNesting = allowNesting)
    }
    dataType match {
      case BooleanType => true
      case ByteType => true
      case ShortType => true
      case IntegerType => true
      case LongType => true
      case FloatType => true
      case DoubleType => true
      case DateType => true
      case TimestampType =>
        TypeChecks.areTimestampsSupported(ZoneId.systemDefault()) &&
        TypeChecks.areTimestampsSupported(SQLConf.get.sessionLocalTimeZone)
      case StringType => true
      case dt: DecimalType if allowDecimal => dt.precision <= DType.DECIMAL64_MAX_PRECISION
      case NullType => allowNull
      case BinaryType => allowBinary
      case CalendarIntervalType => allowCalendarInterval
      case ArrayType(elementType, _) if allowArray => checkNested(elementType)
      case MapType(StringType, StringType, _) if allowStringMaps => true
      case MapType(keyType, valueType, _) if allowMaps =>
        checkNested(keyType) && checkNested(valueType)
      case StructType(fields) if allowStruct =>
        fields.map(_.dataType).forall(checkNested)
      case _ => false
    }
  }

  /**
   * Checks to see if any expressions are a String Literal
   */
  def isAnyStringLit(expressions: Seq[Expression]): Boolean =
    expressions.exists(isStringLit)

  def isOrContainsFloatingPoint(dataType: DataType): Boolean =
    TrampolineUtil.dataTypeExistsRecursively(dataType, dt => dt == FloatType || dt == DoubleType)

  /** Tries to predict whether an adaptive plan will end up with data on the GPU or not. */
  def probablyGpuPlan(adaptivePlan: AdaptiveSparkPlanExec, conf: RapidsConf): Boolean = {
    def findRootProcessingNode(plan: SparkPlan): SparkPlan = plan match {
      case p: AdaptiveSparkPlanExec => findRootProcessingNode(p.executedPlan)
      case p: QueryStageExec => findRootProcessingNode(p.plan)
      case p: ReusedSubqueryExec => findRootProcessingNode(p.child)
      case p: ReusedExchangeExec => findRootProcessingNode(p.child)
      case p => p
    }

    val aqeSubPlan = findRootProcessingNode(adaptivePlan.executedPlan)
    aqeSubPlan match {
      case _: GpuExec =>
        // plan is already on the GPU
        true
      case p =>
        // see if the root processing node of the current subplan will translate to the GPU
        val meta = GpuOverrides.wrapAndTagPlan(p, conf)
        meta.canThisBeReplaced
    }
  }

  def checkAndTagFloatAgg(dataType: DataType, conf: RapidsConf, meta: RapidsMeta[_,_,_]): Unit = {
    if (!conf.isFloatAggEnabled && isOrContainsFloatingPoint(dataType)) {
      meta.willNotWorkOnGpu("the GPU will aggregate floating point values in" +
          " parallel and the result is not always identical each time. This can cause" +
          " some Spark queries to produce an incorrect answer if the value is computed" +
          " more than once as part of the same query.  To enable this anyways set" +
          s" ${RapidsConf.ENABLE_FLOAT_AGG} to true.")
    }
  }

  /**
   * Helper function specific to ANSI mode for the aggregate functions that should
   * fallback, since we don't have the same overflow checks that Spark provides in
   * the CPU
   * @param checkType Something other than `None` triggers logic to detect whether
   *                  the agg should fallback in ANSI mode. Otherwise (None), it's
   *                  an automatic fallback.
   * @param meta agg expression meta
   */
  def checkAndTagAnsiAgg(checkType: Option[DataType], meta: AggExprMeta[_]): Unit = {
    val failOnError = SQLConf.get.ansiEnabled
    if (failOnError) {
      if (checkType.isDefined) {
        val typeToCheck = checkType.get
        val failedType = typeToCheck match {
          case _: DecimalType | LongType | IntegerType | ShortType | ByteType => true
          case _ =>  false
        }
        if (failedType) {
          meta.willNotWorkOnGpu(
            s"ANSI mode not supported for ${meta.expr} with $typeToCheck result type")
        }
      } else {
        // Average falls into this category, where it produces Doubles, but
        // internally it uses Double and Long, and Long could overflow (technically)
        // and failOnError given that it is based on catalyst Add.
        meta.willNotWorkOnGpu(
          s"ANSI mode not supported for ${meta.expr}")
      }
    }
  }

  def expr[INPUT <: Expression](
      desc: String,
      pluginChecks: ExprChecks,
      doWrap: (INPUT, RapidsConf, Option[RapidsMeta[_, _, _]], DataFromReplacementRule)
          => BaseExprMeta[INPUT])
      (implicit tag: ClassTag[INPUT]): ExprRule[INPUT] = {
    assert(desc != null)
    assert(doWrap != null)
    new ExprRule[INPUT](doWrap, desc, Some(pluginChecks), tag)
  }

  def scan[INPUT <: Scan](
      desc: String,
      doWrap: (INPUT, RapidsConf, Option[RapidsMeta[_, _, _]], DataFromReplacementRule)
          => ScanMeta[INPUT])
      (implicit tag: ClassTag[INPUT]): ScanRule[INPUT] = {
    assert(desc != null)
    assert(doWrap != null)
    new ScanRule[INPUT](doWrap, desc, tag)
  }

  def part[INPUT <: Partitioning](
      desc: String,
      checks: PartChecks,
      doWrap: (INPUT, RapidsConf, Option[RapidsMeta[_, _, _]], DataFromReplacementRule)
          => PartMeta[INPUT])
      (implicit tag: ClassTag[INPUT]): PartRule[INPUT] = {
    assert(desc != null)
    assert(doWrap != null)
    new PartRule[INPUT](doWrap, desc, Some(checks), tag)
  }

  /**
   * Create an exec rule that should never be replaced, because it is something that should always
   * run on the CPU, or should just be ignored totally for what ever reason.
   */
  def neverReplaceExec[INPUT <: SparkPlan](desc: String)
      (implicit tag: ClassTag[INPUT]): ExecRule[INPUT] = {
    assert(desc != null)
    def doWrap(
        exec: INPUT,
        conf: RapidsConf,
        p: Option[RapidsMeta[_, _, _]],
        cc: DataFromReplacementRule) =
      new DoNotReplaceOrWarnSparkPlanMeta[INPUT](exec, conf, p)
    new ExecRule[INPUT](doWrap, desc, None, tag).invisible()
  }

  def exec[INPUT <: SparkPlan](
      desc: String,
      pluginChecks: ExecChecks,
      doWrap: (INPUT, RapidsConf, Option[RapidsMeta[_, _, _]], DataFromReplacementRule)
          => SparkPlanMeta[INPUT])
    (implicit tag: ClassTag[INPUT]): ExecRule[INPUT] = {
    assert(desc != null)
    assert(doWrap != null)
    new ExecRule[INPUT](doWrap, desc, Some(pluginChecks), tag)
  }

  def dataWriteCmd[INPUT <: DataWritingCommand](
      desc: String,
      doWrap: (INPUT, RapidsConf, Option[RapidsMeta[_, _, _]], DataFromReplacementRule)
          => DataWritingCommandMeta[INPUT])
      (implicit tag: ClassTag[INPUT]): DataWritingCommandRule[INPUT] = {
    assert(desc != null)
    assert(doWrap != null)
    new DataWritingCommandRule[INPUT](doWrap, desc, tag)
  }

  def wrapExpr[INPUT <: Expression](
      expr: INPUT,
      conf: RapidsConf,
      parent: Option[RapidsMeta[_, _, _]]): BaseExprMeta[INPUT] =
    expressions.get(expr.getClass)
      .map(r => r.wrap(expr, conf, parent, r).asInstanceOf[BaseExprMeta[INPUT]])
      .getOrElse(new RuleNotFoundExprMeta(expr, conf, parent))

  lazy val fileFormats: Map[FileFormatType, Map[FileFormatOp, FileFormatChecks]] = Map(
    (CsvFormatType, FileFormatChecks(
      cudfRead = TypeSig.commonCudfTypes + TypeSig.DECIMAL_128 +
        GpuTypeShims.additionalCsvSupportedTypes,
      cudfWrite = TypeSig.none,
      sparkSig = TypeSig.cpuAtomics)),
    (HiveDelimitedTextFormatType, FileFormatChecks(
      // Keep the supported types in sync with GpuHiveTextFileUtils.isSupportedType.
      cudfRead = TypeSig.commonCudfTypes + TypeSig.DECIMAL_128,
      cudfWrite = TypeSig.commonCudfTypes + TypeSig.DECIMAL_128,
      sparkSig = TypeSig.all)),
    (DeltaFormatType, FileFormatChecks(
      cudfRead = (TypeSig.commonCudfTypes + TypeSig.DECIMAL_128 + TypeSig.STRUCT +
          TypeSig.ARRAY + TypeSig.MAP + TypeSig.BINARY +
          GpuTypeShims.additionalParquetSupportedTypes).nested(),
      cudfWrite = (TypeSig.commonCudfTypes + TypeSig.DECIMAL_128 + TypeSig.STRUCT +
          TypeSig.ARRAY + TypeSig.MAP + TypeSig.BINARY +
          GpuTypeShims.additionalParquetSupportedTypes).nested(),
      sparkSig = (TypeSig.cpuAtomics + TypeSig.STRUCT + TypeSig.ARRAY + TypeSig.MAP +
          TypeSig.UDT + GpuTypeShims.additionalParquetSupportedTypes).nested())),
    (ParquetFormatType, FileFormatChecks(
      cudfRead = (TypeSig.commonCudfTypes + TypeSig.DECIMAL_128 + TypeSig.STRUCT +
          TypeSig.ARRAY + TypeSig.MAP + TypeSig.BINARY +
          GpuTypeShims.additionalParquetSupportedTypes).nested(),
      cudfWrite = (TypeSig.commonCudfTypes + TypeSig.DECIMAL_128 + TypeSig.STRUCT +
          TypeSig.ARRAY + TypeSig.MAP + TypeSig.BINARY +
          GpuTypeShims.additionalParquetSupportedTypes).nested(),
      sparkSig = (TypeSig.cpuAtomics + TypeSig.STRUCT + TypeSig.ARRAY + TypeSig.MAP +
          TypeSig.UDT + GpuTypeShims.additionalParquetSupportedTypes).nested())),
    (OrcFormatType, FileFormatChecks(
      cudfRead = (TypeSig.commonCudfTypes + TypeSig.ARRAY + TypeSig.DECIMAL_128 +
          TypeSig.STRUCT + TypeSig.MAP).nested(),
      cudfWrite = (TypeSig.commonCudfTypes + TypeSig.ARRAY +
          // Note Map is not put into nested, now CUDF only support single level map
          TypeSig.STRUCT + TypeSig.DECIMAL_128).nested() + TypeSig.MAP,
      sparkSig = (TypeSig.cpuAtomics + TypeSig.STRUCT + TypeSig.ARRAY + TypeSig.MAP +
          TypeSig.UDT).nested())),
    (JsonFormatType, FileFormatChecks(
      cudfRead = TypeSig.commonCudfTypes + TypeSig.DECIMAL_128,
      cudfWrite = TypeSig.none,
      sparkSig = (TypeSig.cpuAtomics + TypeSig.STRUCT + TypeSig.ARRAY + TypeSig.MAP +
        TypeSig.UDT).nested())),
    (AvroFormatType, FileFormatChecks(
      cudfRead = TypeSig.BOOLEAN + TypeSig.BYTE + TypeSig.SHORT + TypeSig.INT + TypeSig.LONG +
        TypeSig.FLOAT + TypeSig.DOUBLE + TypeSig.STRING,
      cudfWrite = TypeSig.none,
      sparkSig = (TypeSig.cpuAtomics + TypeSig.STRUCT + TypeSig.ARRAY + TypeSig.MAP +
        TypeSig.UDT).nested())),
    (IcebergFormatType, FileFormatChecks(
      cudfRead = (TypeSig.commonCudfTypes + TypeSig.DECIMAL_128 + TypeSig.STRUCT + TypeSig.BINARY +
          TypeSig.ARRAY + TypeSig.MAP + GpuTypeShims.additionalParquetSupportedTypes).nested(),
      cudfWrite = TypeSig.none,
      sparkSig = (TypeSig.cpuAtomics + TypeSig.STRUCT + TypeSig.ARRAY + TypeSig.MAP +
          TypeSig.BINARY + TypeSig.UDT + GpuTypeShims.additionalParquetSupportedTypes).nested())))

  val commonExpressions: Map[Class[_ <: Expression], ExprRule[_ <: Expression]] = Seq(
    expr[Literal](
      "Holds a static value from the query",
      ExprChecks.projectAndAst(
        TypeSig.astTypes,
        (TypeSig.commonCudfTypes + TypeSig.NULL + TypeSig.DECIMAL_128 + TypeSig.CALENDAR
            + TypeSig.BINARY + TypeSig.ARRAY + TypeSig.MAP + TypeSig.STRUCT)
            .nested(TypeSig.commonCudfTypes + TypeSig.NULL + TypeSig.DECIMAL_128 +
                TypeSig.BINARY + TypeSig.ARRAY + TypeSig.MAP + TypeSig.STRUCT),
        TypeSig.all),
      (lit, conf, p, r) => new LiteralExprMeta(lit, conf, p, r)),
    expr[Signum](
      "Returns -1.0, 0.0 or 1.0 as expr is negative, 0 or positive",
      ExprChecks.mathUnary,
      (a, conf, p, r) => new UnaryExprMeta[Signum](a, conf, p, r) {
        override def convertToGpu(child: Expression): GpuExpression = GpuSignum(child)
      }),
    expr[Alias](
      "Gives a column a name",
      ExprChecks.unaryProjectAndAstInputMatchesOutput(
        TypeSig.astTypes + GpuTypeShims.additionalCommonOperatorSupportedTypes,
        (TypeSig.commonCudfTypes + TypeSig.NULL + TypeSig.MAP + TypeSig.ARRAY + TypeSig.STRUCT
            + TypeSig.DECIMAL_128 + TypeSig.BINARY
            + GpuTypeShims.additionalCommonOperatorSupportedTypes).nested(),
        TypeSig.all),
      (a, conf, p, r) => new UnaryAstExprMeta[Alias](a, conf, p, r) {
        override def convertToGpu(child: Expression): GpuExpression =
          GpuAlias(child, a.name)(a.exprId, a.qualifier, a.explicitMetadata)
      }),
    expr[AttributeReference](
      "References an input column",
      ExprChecks.projectAndAst(
        TypeSig.astTypes + GpuTypeShims.additionalArithmeticSupportedTypes,
        (TypeSig.commonCudfTypes + TypeSig.NULL + TypeSig.MAP + TypeSig.ARRAY +
            TypeSig.STRUCT + TypeSig.DECIMAL_128 + TypeSig.BINARY +
            GpuTypeShims.additionalArithmeticSupportedTypes).nested(),
        TypeSig.all),
      (att, conf, p, r) => new BaseExprMeta[AttributeReference](att, conf, p, r) {
        // This is the only NOOP operator.  It goes away when things are bound
        override def convertToGpu(): Expression = att

        // There are so many of these that we don't need to print them out, unless it
        // will not work on the GPU
        override def print(append: StringBuilder, depth: Int, all: Boolean): Unit = {
          if (!this.canThisBeReplaced || cannotRunOnGpuBecauseOfSparkPlan) {
            super.print(append, depth, all)
          }
        }
      }),

    expr[ToDegrees](
      "Converts radians to degrees",
      ExprChecks.mathUnary,
      (a, conf, p, r) => new UnaryExprMeta[ToDegrees](a, conf, p, r) {
        override def convertToGpu(child: Expression): GpuToDegrees = GpuToDegrees(child)
      }),
    expr[ToRadians](
      "Converts degrees to radians",
      ExprChecks.mathUnary,
      (a, conf, p, r) => new UnaryExprMeta[ToRadians](a, conf, p, r) {
        override def convertToGpu(child: Expression): GpuToRadians = GpuToRadians(child)
      }),
    expr[WindowExpression](
      "Calculates a return value for every input row of a table based on a group (or " +
        "\"window\") of rows",
      ExprChecks.windowOnly(
        TypeSig.all,
        TypeSig.all,
        Seq(ParamCheck("windowFunction", TypeSig.all, TypeSig.all),
          ParamCheck("windowSpec",
            TypeSig.CALENDAR + TypeSig.NULL + TypeSig.integral + TypeSig.DECIMAL_64,
            TypeSig.numericAndInterval))),
      (windowExpression, conf, p, r) => new GpuWindowExpressionMeta(windowExpression, conf, p, r)),
    expr[SpecifiedWindowFrame](
      "Specification of the width of the group (or \"frame\") of input rows " +
        "around which a window function is evaluated",
      ExprChecks.projectOnly(
        TypeSig.CALENDAR + TypeSig.NULL + TypeSig.integral,
        TypeSig.numericAndInterval,
        Seq(
          ParamCheck("lower",
            TypeSig.CALENDAR + TypeSig.NULL + TypeSig.integral + TypeSig.DECIMAL_128 +
              TypeSig.FLOAT + TypeSig.DOUBLE,
            TypeSig.numericAndInterval),
          ParamCheck("upper",
            TypeSig.CALENDAR + TypeSig.NULL + TypeSig.integral + TypeSig.DECIMAL_128 +
              TypeSig.FLOAT + TypeSig.DOUBLE,
            TypeSig.numericAndInterval))),
      (windowFrame, conf, p, r) => new GpuSpecifiedWindowFrameMeta(windowFrame, conf, p, r) ),
    expr[WindowSpecDefinition](
      "Specification of a window function, indicating the partitioning-expression, the row " +
        "ordering, and the width of the window",
      WindowSpecCheck,
      (windowSpec, conf, p, r) => new GpuWindowSpecDefinitionMeta(windowSpec, conf, p, r)),
    expr[CurrentRow.type](
      "Special boundary for a window frame, indicating stopping at the current row",
      ExprChecks.projectOnly(TypeSig.NULL, TypeSig.NULL),
      (currentRow, conf, p, r) => new ExprMeta[CurrentRow.type](currentRow, conf, p, r) {
        override def convertToGpu(): GpuExpression = GpuSpecialFrameBoundary(currentRow)
      }),
    expr[UnboundedPreceding.type](
      "Special boundary for a window frame, indicating all rows preceding the current row",
      ExprChecks.projectOnly(TypeSig.NULL, TypeSig.NULL),
      (unboundedPreceding, conf, p, r) =>
        new ExprMeta[UnboundedPreceding.type](unboundedPreceding, conf, p, r) {
          override def convertToGpu(): GpuExpression = GpuSpecialFrameBoundary(unboundedPreceding)
        }),
    expr[UnboundedFollowing.type](
      "Special boundary for a window frame, indicating all rows preceding the current row",
      ExprChecks.projectOnly(TypeSig.NULL, TypeSig.NULL),
      (unboundedFollowing, conf, p, r) =>
        new ExprMeta[UnboundedFollowing.type](unboundedFollowing, conf, p, r) {
          override def convertToGpu(): GpuExpression = GpuSpecialFrameBoundary(unboundedFollowing)
        }),
    expr[RowNumber](
      "Window function that returns the index for the row within the aggregation window",
      ExprChecks.windowOnly(TypeSig.INT, TypeSig.INT),
      (rowNumber, conf, p, r) => new ExprMeta[RowNumber](rowNumber, conf, p, r) {
        override def convertToGpu(): GpuExpression = GpuRowNumber
      }),
    expr[Rank](
      "Window function that returns the rank value within the aggregation window",
      ExprChecks.windowOnly(TypeSig.INT, TypeSig.INT,
        repeatingParamCheck =
          Some(RepeatingParamCheck("ordering",
            TypeSig.commonCudfTypes + TypeSig.DECIMAL_128 + TypeSig.NULL,
            TypeSig.all))),
      (rank, conf, p, r) => new ExprMeta[Rank](rank, conf, p, r) {
        override def convertToGpu(): GpuExpression = GpuRank(childExprs.map(_.convertToGpu()))
      }),
    expr[DenseRank](
      "Window function that returns the dense rank value within the aggregation window",
      ExprChecks.windowOnly(TypeSig.INT, TypeSig.INT,
        repeatingParamCheck =
          Some(RepeatingParamCheck("ordering",
            TypeSig.commonCudfTypes + TypeSig.DECIMAL_128 + TypeSig.NULL,
            TypeSig.all))),
      (denseRank, conf, p, r) => new ExprMeta[DenseRank](denseRank, conf, p, r) {
        override def convertToGpu(): GpuExpression = GpuDenseRank(childExprs.map(_.convertToGpu()))
      }),
    expr[PercentRank](
      "Window function that returns the percent rank value within the aggregation window",
      ExprChecks.windowOnly(TypeSig.DOUBLE, TypeSig.DOUBLE,
        repeatingParamCheck =
          Some(RepeatingParamCheck("ordering",
            TypeSig.commonCudfTypes + TypeSig.DECIMAL_128 + TypeSig.NULL,
            TypeSig.all))),
      (percentRank, conf, p, r) => new ExprMeta[PercentRank](percentRank, conf, p, r) {
        override def convertToGpu(): GpuExpression =
          GpuPercentRank(childExprs.map(_.convertToGpu()))
      }),
    expr[Lead](
      "Window function that returns N entries ahead of this one",
      ExprChecks.windowOnly(
        (TypeSig.commonCudfTypes + TypeSig.DECIMAL_128 + TypeSig.NULL +
          TypeSig.ARRAY + TypeSig.STRUCT).nested(),
        TypeSig.all,
        Seq(
          ParamCheck("input",
            (TypeSig.commonCudfTypes + TypeSig.DECIMAL_128 +
              TypeSig.NULL + TypeSig.ARRAY + TypeSig.STRUCT).nested(),
            TypeSig.all),
          ParamCheck("offset", TypeSig.INT, TypeSig.INT),
          ParamCheck("default",
            (TypeSig.commonCudfTypes + TypeSig.DECIMAL_128 + TypeSig.NULL +
              TypeSig.ARRAY + TypeSig.STRUCT).nested(),
            TypeSig.all)
        )
      ),
      (lead, conf, p, r) => new OffsetWindowFunctionMeta[Lead](lead, conf, p, r) {
        override def convertToGpu(): GpuExpression =
          GpuLead(input.convertToGpu(), offset.convertToGpu(), default.convertToGpu())
      }),
    expr[Lag](
      "Window function that returns N entries behind this one",
      ExprChecks.windowOnly(
        (TypeSig.commonCudfTypes + TypeSig.DECIMAL_128 + TypeSig.NULL +
          TypeSig.ARRAY + TypeSig.STRUCT).nested(),
        TypeSig.all,
        Seq(
          ParamCheck("input",
            (TypeSig.commonCudfTypes + TypeSig.DECIMAL_128 +
              TypeSig.NULL + TypeSig.ARRAY + TypeSig.STRUCT).nested(),
            TypeSig.all),
          ParamCheck("offset", TypeSig.INT, TypeSig.INT),
          ParamCheck("default",
            (TypeSig.commonCudfTypes + TypeSig.DECIMAL_128 + TypeSig.NULL +
              TypeSig.ARRAY + TypeSig.STRUCT).nested(),
            TypeSig.all)
        )
      ),
      (lag, conf, p, r) => new OffsetWindowFunctionMeta[Lag](lag, conf, p, r) {
        override def convertToGpu(): GpuExpression =
          GpuLag(input.convertToGpu(), offset.convertToGpu(), default.convertToGpu())
      }),
    expr[PreciseTimestampConversion](
      "Expression used internally to convert the TimestampType to Long and back without losing " +
          "precision, i.e. in microseconds. Used in time windowing",
      ExprChecks.unaryProject(
        TypeSig.TIMESTAMP + TypeSig.LONG,
        TypeSig.TIMESTAMP + TypeSig.LONG,
        TypeSig.TIMESTAMP + TypeSig.LONG,
        TypeSig.TIMESTAMP + TypeSig.LONG),
      (a, conf, p, r) => new UnaryExprMeta[PreciseTimestampConversion](a, conf, p, r) {
        override def convertToGpu(child: Expression): GpuExpression =
          GpuPreciseTimestampConversion(child, a.fromType, a.toType)
      }),
    expr[UnaryMinus](
      "Negate a numeric value",
      ExprChecks.unaryProjectAndAstInputMatchesOutput(
        TypeSig.implicitCastsAstTypes,
        TypeSig.gpuNumeric + GpuTypeShims.additionalArithmeticSupportedTypes,
        TypeSig.numericAndInterval),
      (a, conf, p, r) => new UnaryAstExprMeta[UnaryMinus](a, conf, p, r) {
        val ansiEnabled = SQLConf.get.ansiEnabled

        override def tagSelfForAst(): Unit = {
          if (ansiEnabled && GpuAnsi.needBasicOpOverflowCheck(a.dataType)) {
            willNotWorkInAst("AST unary minus does not support ANSI mode.")
          }
        }

        override def convertToGpu(child: Expression): GpuExpression =
          GpuUnaryMinus(child, ansiEnabled)
      }),
    expr[UnaryPositive](
      "A numeric value with a + in front of it",
      ExprChecks.unaryProjectAndAstInputMatchesOutput(
        TypeSig.astTypes + GpuTypeShims.additionalArithmeticSupportedTypes,
        TypeSig.gpuNumeric + GpuTypeShims.additionalArithmeticSupportedTypes,
        TypeSig.numericAndInterval),
      (a, conf, p, r) => new UnaryAstExprMeta[UnaryPositive](a, conf, p, r) {
        override def convertToGpu(child: Expression): GpuExpression = GpuUnaryPositive(child)
      }),
    expr[Year](
      "Returns the year from a date or timestamp",
      ExprChecks.unaryProject(TypeSig.INT, TypeSig.INT, TypeSig.DATE, TypeSig.DATE),
      (a, conf, p, r) => new UnaryExprMeta[Year](a, conf, p, r) {
        override def convertToGpu(child: Expression): GpuExpression = GpuYear(child)
      }),
    expr[Month](
      "Returns the month from a date or timestamp",
      ExprChecks.unaryProject(TypeSig.INT, TypeSig.INT, TypeSig.DATE, TypeSig.DATE),
      (a, conf, p, r) => new UnaryExprMeta[Month](a, conf, p, r) {
        override def convertToGpu(child: Expression): GpuExpression = GpuMonth(child)
      }),
    expr[Quarter](
      "Returns the quarter of the year for date, in the range 1 to 4",
      ExprChecks.unaryProject(TypeSig.INT, TypeSig.INT, TypeSig.DATE, TypeSig.DATE),
      (a, conf, p, r) => new UnaryExprMeta[Quarter](a, conf, p, r) {
        override def convertToGpu(child: Expression): GpuExpression = GpuQuarter(child)
      }),
    expr[DayOfMonth](
      "Returns the day of the month from a date or timestamp",
      ExprChecks.unaryProject(TypeSig.INT, TypeSig.INT, TypeSig.DATE, TypeSig.DATE),
      (a, conf, p, r) => new UnaryExprMeta[DayOfMonth](a, conf, p, r) {
        override def convertToGpu(child: Expression): GpuExpression = GpuDayOfMonth(child)
      }),
    expr[DayOfYear](
      "Returns the day of the year from a date or timestamp",
      ExprChecks.unaryProject(TypeSig.INT, TypeSig.INT, TypeSig.DATE, TypeSig.DATE),
      (a, conf, p, r) => new UnaryExprMeta[DayOfYear](a, conf, p, r) {
        override def convertToGpu(child: Expression): GpuExpression = GpuDayOfYear(child)
      }),
    expr[SecondsToTimestamp](
      "Converts the number of seconds from unix epoch to a timestamp",
      ExprChecks.unaryProject(TypeSig.TIMESTAMP, TypeSig.TIMESTAMP,
      TypeSig.gpuNumeric, TypeSig.cpuNumeric),
      (a, conf, p, r) => new UnaryExprMeta[SecondsToTimestamp](a, conf, p, r) {
        override def convertToGpu(child: Expression): GpuExpression =
          GpuSecondsToTimestamp(child)
      }),
    expr[MillisToTimestamp](
      "Converts the number of milliseconds from unix epoch to a timestamp",
      ExprChecks.unaryProject(TypeSig.TIMESTAMP, TypeSig.TIMESTAMP,
      TypeSig.integral, TypeSig.integral),
      (a, conf, p, r) => new UnaryExprMeta[MillisToTimestamp](a, conf, p, r) {
        override def convertToGpu(child: Expression): GpuExpression =
          GpuMillisToTimestamp(child)
      }),
    expr[MicrosToTimestamp](
      "Converts the number of microseconds from unix epoch to a timestamp",
      ExprChecks.unaryProject(TypeSig.TIMESTAMP, TypeSig.TIMESTAMP,
      TypeSig.integral, TypeSig.integral),
      (a, conf, p, r) => new UnaryExprMeta[MicrosToTimestamp](a, conf, p, r) {
        override def convertToGpu(child: Expression): GpuExpression =
          GpuMicrosToTimestamp(child)
      }),
    expr[Acos](
      "Inverse cosine",
      ExprChecks.mathUnaryWithAst,
      (a, conf, p, r) => new UnaryAstExprMeta[Acos](a, conf, p, r) {
        override def convertToGpu(child: Expression): GpuExpression = GpuAcos(child)
      }),
    expr[Acosh](
      "Inverse hyperbolic cosine",
      ExprChecks.mathUnaryWithAst,
      (a, conf, p, r) => new UnaryAstExprMeta[Acosh](a, conf, p, r) {
        override def convertToGpu(child: Expression): GpuExpression =
          if (conf.includeImprovedFloat) {
            GpuAcoshImproved(child)
          } else {
            GpuAcoshCompat(child)
          }
      }),
    expr[Asin](
      "Inverse sine",
      ExprChecks.mathUnaryWithAst,
      (a, conf, p, r) => new UnaryAstExprMeta[Asin](a, conf, p, r) {
        override def convertToGpu(child: Expression): GpuExpression = GpuAsin(child)
      }),
    expr[Asinh](
      "Inverse hyperbolic sine",
      ExprChecks.mathUnaryWithAst,
      (a, conf, p, r) => new UnaryAstExprMeta[Asinh](a, conf, p, r) {
        override def convertToGpu(child: Expression): GpuExpression =
          if (conf.includeImprovedFloat) {
            GpuAsinhImproved(child)
          } else {
            GpuAsinhCompat(child)
          }

        override def tagSelfForAst(): Unit = {
          if (!conf.includeImprovedFloat) {
            // AST is not expressive enough yet to implement the conditional expression needed
            // to emulate Spark's behavior
            willNotWorkInAst("asinh is not AST compatible unless " +
                s"${RapidsConf.IMPROVED_FLOAT_OPS.key} is enabled")
          }
        }
      }),
    expr[Sqrt](
      "Square root",
      ExprChecks.mathUnaryWithAst,
      (a, conf, p, r) => new UnaryAstExprMeta[Sqrt](a, conf, p, r) {
        override def convertToGpu(child: Expression): GpuExpression = GpuSqrt(child)
      }),
    expr[Cbrt](
      "Cube root",
      ExprChecks.mathUnaryWithAst,
      (a, conf, p, r) => new UnaryAstExprMeta[Cbrt](a, conf, p, r) {
        override def convertToGpu(child: Expression): GpuExpression = GpuCbrt(child)
      }),
    expr[Hypot](
      "Pythagorean addition (Hypotenuse) of real numbers",
      ExprChecks.binaryProject(
        TypeSig.DOUBLE,
        TypeSig.DOUBLE,
        ("lhs", TypeSig.DOUBLE, TypeSig.DOUBLE),
        ("rhs", TypeSig.DOUBLE, TypeSig.DOUBLE)),
      (a, conf, p, r) => new BinaryExprMeta[Hypot](a, conf, p, r) {
        override def convertToGpu(lhs: Expression, rhs: Expression): GpuExpression =
          GpuHypot(lhs, rhs)
      }),
    expr[Floor](
      "Floor of a number",
      ExprChecks.unaryProjectInputMatchesOutput(
        TypeSig.DOUBLE + TypeSig.LONG + TypeSig.DECIMAL_128,
        TypeSig.DOUBLE + TypeSig.LONG + TypeSig.DECIMAL_128),
      (a, conf, p, r) => new UnaryExprMeta[Floor](a, conf, p, r) {
        override def tagExprForGpu(): Unit = {
          a.dataType match {
            case dt: DecimalType =>
              val precision = GpuFloorCeil.unboundedOutputPrecision(dt)
              if (precision > DType.DECIMAL128_MAX_PRECISION) {
                willNotWorkOnGpu(s"output precision $precision would require overflow " +
                    s"checks, which are not supported yet")
              }
            case _ => // NOOP
          }
        }

        override def convertToGpu(child: Expression): GpuExpression = {
          // use Spark `Floor.dataType` to keep consistent between Spark versions.
          GpuFloor(child, a.dataType)
        }
      }),
    expr[Ceil](
      "Ceiling of a number",
      ExprChecks.unaryProjectInputMatchesOutput(
        TypeSig.DOUBLE + TypeSig.LONG + TypeSig.DECIMAL_128,
        TypeSig.DOUBLE + TypeSig.LONG + TypeSig.DECIMAL_128),
      (a, conf, p, r) => new UnaryExprMeta[Ceil](a, conf, p, r) {
        override def tagExprForGpu(): Unit = {
          a.dataType match {
            case dt: DecimalType =>
              val precision = GpuFloorCeil.unboundedOutputPrecision(dt)
              if (precision > DType.DECIMAL128_MAX_PRECISION) {
                willNotWorkOnGpu(s"output precision $precision would require overflow " +
                    s"checks, which are not supported yet")
              }
            case _ => // NOOP
          }
        }

        override def convertToGpu(child: Expression): GpuExpression = {
          // use Spark `Ceil.dataType` to keep consistent between Spark versions.
          GpuCeil(child, a.dataType)
        }
      }),
    expr[Not](
      "Boolean not operator",
      ExprChecks.unaryProjectAndAstInputMatchesOutput(
        TypeSig.astTypes, TypeSig.BOOLEAN, TypeSig.BOOLEAN),
      (a, conf, p, r) => new UnaryAstExprMeta[Not](a, conf, p, r) {
        override def convertToGpu(child: Expression): GpuExpression = GpuNot(child)
      }),
    expr[IsNull](
      "Checks if a value is null",
      ExprChecks.unaryProject(TypeSig.BOOLEAN, TypeSig.BOOLEAN,
        (TypeSig.commonCudfTypes + TypeSig.NULL + TypeSig.MAP + TypeSig.ARRAY +
            TypeSig.STRUCT + TypeSig.DECIMAL_128 + TypeSig.BINARY +
            GpuTypeShims.additionalPredicateSupportedTypes).nested(),
        TypeSig.all),
      (a, conf, p, r) => new UnaryExprMeta[IsNull](a, conf, p, r) {
        override def convertToGpu(child: Expression): GpuExpression = GpuIsNull(child)
      }),
    expr[IsNotNull](
      "Checks if a value is not null",
      ExprChecks.unaryProject(TypeSig.BOOLEAN, TypeSig.BOOLEAN,
        (TypeSig.commonCudfTypes + TypeSig.NULL + TypeSig.MAP + TypeSig.ARRAY +
            TypeSig.STRUCT + TypeSig.DECIMAL_128 + TypeSig.BINARY +
            GpuTypeShims.additionalPredicateSupportedTypes).nested(),
        TypeSig.all),
      (a, conf, p, r) => new UnaryExprMeta[IsNotNull](a, conf, p, r) {
        override def convertToGpu(child: Expression): GpuExpression = GpuIsNotNull(child)
      }),
    expr[IsNaN](
      "Checks if a value is NaN",
      ExprChecks.unaryProject(TypeSig.BOOLEAN, TypeSig.BOOLEAN,
        TypeSig.DOUBLE + TypeSig.FLOAT, TypeSig.DOUBLE + TypeSig.FLOAT),
      (a, conf, p, r) => new UnaryExprMeta[IsNaN](a, conf, p, r) {
        override def convertToGpu(child: Expression): GpuExpression = GpuIsNan(child)
      }),
    expr[Rint](
      "Rounds up a double value to the nearest double equal to an integer",
      ExprChecks.mathUnaryWithAst,
      (a, conf, p, r) => new UnaryAstExprMeta[Rint](a, conf, p, r) {
        override def convertToGpu(child: Expression): GpuExpression = GpuRint(child)
      }),
    expr[BitwiseNot](
      "Returns the bitwise NOT of the operands",
      ExprChecks.unaryProjectAndAstInputMatchesOutput(
        TypeSig.implicitCastsAstTypes, TypeSig.integral, TypeSig.integral),
      (a, conf, p, r) => new UnaryAstExprMeta[BitwiseNot](a, conf, p, r) {
        override def convertToGpu(child: Expression): GpuExpression = GpuBitwiseNot(child)
      }),
    expr[AtLeastNNonNulls](
      "Checks if number of non null/Nan values is greater than a given value",
      ExprChecks.projectOnly(TypeSig.BOOLEAN, TypeSig.BOOLEAN,
        repeatingParamCheck = Some(RepeatingParamCheck("input",
          (TypeSig.commonCudfTypes + TypeSig.NULL + TypeSig.DECIMAL_128 + TypeSig.BINARY +
              TypeSig.MAP + TypeSig.ARRAY + TypeSig.STRUCT).nested(),
          TypeSig.all))),
      (a, conf, p, r) => new ExprMeta[AtLeastNNonNulls](a, conf, p, r) {
        def convertToGpu(): GpuExpression =
          GpuAtLeastNNonNulls(a.n, childExprs.map(_.convertToGpu()))
      }),
    expr[DateAdd](
      "Returns the date that is num_days after start_date",
      ExprChecks.binaryProject(TypeSig.DATE, TypeSig.DATE,
        ("startDate", TypeSig.DATE, TypeSig.DATE),
        ("days",
            TypeSig.INT + TypeSig.SHORT + TypeSig.BYTE,
            TypeSig.INT + TypeSig.SHORT + TypeSig.BYTE)),
      (a, conf, p, r) => new BinaryExprMeta[DateAdd](a, conf, p, r) {
        override def convertToGpu(lhs: Expression, rhs: Expression): GpuExpression =
          GpuDateAdd(lhs, rhs)
      }),
    expr[DateSub](
      "Returns the date that is num_days before start_date",
      ExprChecks.binaryProject(TypeSig.DATE, TypeSig.DATE,
        ("startDate", TypeSig.DATE, TypeSig.DATE),
        ("days",
            TypeSig.INT + TypeSig.SHORT + TypeSig.BYTE,
            TypeSig.INT + TypeSig.SHORT + TypeSig.BYTE)),
      (a, conf, p, r) => new BinaryExprMeta[DateSub](a, conf, p, r) {
        override def convertToGpu(lhs: Expression, rhs: Expression): GpuExpression =
          GpuDateSub(lhs, rhs)
      }),
    expr[NaNvl](
      "Evaluates to `left` iff left is not NaN, `right` otherwise",
      ExprChecks.binaryProject(TypeSig.fp, TypeSig.fp,
        ("lhs", TypeSig.fp, TypeSig.fp),
        ("rhs", TypeSig.fp, TypeSig.fp)),
      (a, conf, p, r) => new BinaryExprMeta[NaNvl](a, conf, p, r) {
        override def convertToGpu(lhs: Expression, rhs: Expression): GpuExpression =
          GpuNaNvl(lhs, rhs)
      }),
    expr[ShiftLeft](
      "Bitwise shift left (<<)",
      ExprChecks.binaryProject(TypeSig.INT + TypeSig.LONG, TypeSig.INT + TypeSig.LONG,
        ("value", TypeSig.INT + TypeSig.LONG, TypeSig.INT + TypeSig.LONG),
        ("amount", TypeSig.INT, TypeSig.INT)),
      (a, conf, p, r) => new BinaryExprMeta[ShiftLeft](a, conf, p, r) {
        override def convertToGpu(lhs: Expression, rhs: Expression): GpuExpression =
          GpuShiftLeft(lhs, rhs)
      }),
    expr[ShiftRight](
      "Bitwise shift right (>>)",
      ExprChecks.binaryProject(TypeSig.INT + TypeSig.LONG, TypeSig.INT + TypeSig.LONG,
        ("value", TypeSig.INT + TypeSig.LONG, TypeSig.INT + TypeSig.LONG),
        ("amount", TypeSig.INT, TypeSig.INT)),
      (a, conf, p, r) => new BinaryExprMeta[ShiftRight](a, conf, p, r) {
        override def convertToGpu(lhs: Expression, rhs: Expression): GpuExpression =
          GpuShiftRight(lhs, rhs)
      }),
    expr[ShiftRightUnsigned](
      "Bitwise unsigned shift right (>>>)",
      ExprChecks.binaryProject(TypeSig.INT + TypeSig.LONG, TypeSig.INT + TypeSig.LONG,
        ("value", TypeSig.INT + TypeSig.LONG, TypeSig.INT + TypeSig.LONG),
        ("amount", TypeSig.INT, TypeSig.INT)),
      (a, conf, p, r) => new BinaryExprMeta[ShiftRightUnsigned](a, conf, p, r) {
        override def convertToGpu(lhs: Expression, rhs: Expression): GpuExpression =
          GpuShiftRightUnsigned(lhs, rhs)
      }),
    expr[BitwiseAnd](
      "Returns the bitwise AND of the operands",
      ExprChecks.binaryProjectAndAst(
        TypeSig.implicitCastsAstTypes, TypeSig.integral, TypeSig.integral,
        ("lhs", TypeSig.integral, TypeSig.integral),
        ("rhs", TypeSig.integral, TypeSig.integral)),
      (a, conf, p, r) => new BinaryAstExprMeta[BitwiseAnd](a, conf, p, r) {
        override def convertToGpu(lhs: Expression, rhs: Expression): GpuExpression =
          GpuBitwiseAnd(lhs, rhs)
      }),
    expr[BitwiseOr](
      "Returns the bitwise OR of the operands",
      ExprChecks.binaryProjectAndAst(
        TypeSig.implicitCastsAstTypes, TypeSig.integral, TypeSig.integral,
        ("lhs", TypeSig.integral, TypeSig.integral),
        ("rhs", TypeSig.integral, TypeSig.integral)),
      (a, conf, p, r) => new BinaryAstExprMeta[BitwiseOr](a, conf, p, r) {
        override def convertToGpu(lhs: Expression, rhs: Expression): GpuExpression =
          GpuBitwiseOr(lhs, rhs)
      }),
    expr[BitwiseXor](
      "Returns the bitwise XOR of the operands",
      ExprChecks.binaryProjectAndAst(
        TypeSig.implicitCastsAstTypes, TypeSig.integral, TypeSig.integral,
        ("lhs", TypeSig.integral, TypeSig.integral),
        ("rhs", TypeSig.integral, TypeSig.integral)),
      (a, conf, p, r) => new BinaryAstExprMeta[BitwiseXor](a, conf, p, r) {
        override def convertToGpu(lhs: Expression, rhs: Expression): GpuExpression =
          GpuBitwiseXor(lhs, rhs)
      }),
    expr[Coalesce] (
      "Returns the first non-null argument if exists. Otherwise, null",
      ExprChecks.projectOnly(
        (gpuCommonTypes + TypeSig.ARRAY + TypeSig.STRUCT + TypeSig.BINARY +
          TypeSig.MAP + GpuTypeShims.additionalArithmeticSupportedTypes).nested(),
        TypeSig.all,
        repeatingParamCheck = Some(RepeatingParamCheck("param",
          (gpuCommonTypes + TypeSig.ARRAY + TypeSig.STRUCT + TypeSig.BINARY +
            TypeSig.MAP + GpuTypeShims.additionalArithmeticSupportedTypes).nested(),
          TypeSig.all))),
      (a, conf, p, r) => new ExprMeta[Coalesce](a, conf, p, r) {
        override def convertToGpu(): GpuExpression = GpuCoalesce(childExprs.map(_.convertToGpu()))
      }),
    expr[Least] (
      "Returns the least value of all parameters, skipping null values",
      ExprChecks.projectOnly(
        TypeSig.commonCudfTypes + TypeSig.NULL + TypeSig.DECIMAL_128, TypeSig.orderable,
        repeatingParamCheck = Some(RepeatingParamCheck("param",
          TypeSig.commonCudfTypes + TypeSig.NULL + TypeSig.DECIMAL_128,
          TypeSig.orderable))),
      (a, conf, p, r) => new ExprMeta[Least](a, conf, p, r) {
        override def convertToGpu(): GpuExpression = GpuLeast(childExprs.map(_.convertToGpu()))
      }),
    expr[Greatest] (
      "Returns the greatest value of all parameters, skipping null values",
      ExprChecks.projectOnly(
        TypeSig.commonCudfTypes + TypeSig.NULL + TypeSig.DECIMAL_128, TypeSig.orderable,
        repeatingParamCheck = Some(RepeatingParamCheck("param",
          TypeSig.commonCudfTypes + TypeSig.NULL + TypeSig.DECIMAL_128,
          TypeSig.orderable))),
      (a, conf, p, r) => new ExprMeta[Greatest](a, conf, p, r) {
        override def convertToGpu(): GpuExpression = GpuGreatest(childExprs.map(_.convertToGpu()))
      }),
    expr[Atan](
      "Inverse tangent",
      ExprChecks.mathUnaryWithAst,
      (a, conf, p, r) => new UnaryAstExprMeta[Atan](a, conf, p, r) {
        override def convertToGpu(child: Expression): GpuExpression = GpuAtan(child)
      }),
    expr[Atanh](
      "Inverse hyperbolic tangent",
      ExprChecks.mathUnaryWithAst,
      (a, conf, p, r) => new UnaryAstExprMeta[Atanh](a, conf, p, r) {
        override def convertToGpu(child: Expression): GpuExpression = GpuAtanh(child)
      }),
    expr[Cos](
      "Cosine",
      ExprChecks.mathUnaryWithAst,
      (a, conf, p, r) => new UnaryAstExprMeta[Cos](a, conf, p, r) {
        override def convertToGpu(child: Expression): GpuExpression = GpuCos(child)
      }),
    expr[Exp](
      "Euler's number e raised to a power",
      ExprChecks.mathUnaryWithAst,
      (a, conf, p, r) => new UnaryAstExprMeta[Exp](a, conf, p, r) {
        override def convertToGpu(child: Expression): GpuExpression = GpuExp(child)
      }),
    expr[Expm1](
      "Euler's number e raised to a power minus 1",
      ExprChecks.mathUnaryWithAst,
      (a, conf, p, r) => new UnaryAstExprMeta[Expm1](a, conf, p, r) {
        override def convertToGpu(child: Expression): GpuExpression = GpuExpm1(child)
      }),
    expr[InitCap](
      "Returns str with the first letter of each word in uppercase. " +
      "All other letters are in lowercase",
      ExprChecks.unaryProjectInputMatchesOutput(TypeSig.STRING, TypeSig.STRING),
      (a, conf, p, r) => new UnaryExprMeta[InitCap](a, conf, p, r) {
        override def convertToGpu(child: Expression): GpuExpression = GpuInitCap(child)
      }).incompat(CASE_MODIFICATION_INCOMPAT),
    expr[Log](
      "Natural log",
      ExprChecks.mathUnary,
      (a, conf, p, r) => new UnaryExprMeta[Log](a, conf, p, r) {
        override def convertToGpu(child: Expression): GpuExpression = GpuLog(child)
      }),
    expr[Log1p](
      "Natural log 1 + expr",
      ExprChecks.mathUnary,
      (a, conf, p, r) => new UnaryExprMeta[Log1p](a, conf, p, r) {
        override def convertToGpu(child: Expression): GpuExpression = {
          // No need for overflow checking on the GpuAdd in Double as Double handles overflow
          // the same in all modes.
          GpuLog(GpuAdd(child, GpuLiteral(1d, DataTypes.DoubleType), false))
        }
      }),
    expr[Log2](
      "Log base 2",
      ExprChecks.mathUnary,
      (a, conf, p, r) => new UnaryExprMeta[Log2](a, conf, p, r) {
        override def convertToGpu(child: Expression): GpuExpression =
          GpuLogarithm(child, GpuLiteral(2d, DataTypes.DoubleType))
      }),
    expr[Log10](
      "Log base 10",
      ExprChecks.mathUnary,
      (a, conf, p, r) => new UnaryExprMeta[Log10](a, conf, p, r) {
        override def convertToGpu(child: Expression): GpuExpression =
          GpuLogarithm(child, GpuLiteral(10d, DataTypes.DoubleType))
      }),
    expr[Logarithm](
      "Log variable base",
      ExprChecks.binaryProject(TypeSig.DOUBLE, TypeSig.DOUBLE,
        ("value", TypeSig.DOUBLE, TypeSig.DOUBLE),
        ("base", TypeSig.DOUBLE, TypeSig.DOUBLE)),
      (a, conf, p, r) => new BinaryExprMeta[Logarithm](a, conf, p, r) {
        override def convertToGpu(lhs: Expression, rhs: Expression): GpuExpression =
          // the order of the parameters is transposed intentionally
          GpuLogarithm(rhs, lhs)
      }),
    expr[Sin](
      "Sine",
      ExprChecks.mathUnaryWithAst,
      (a, conf, p, r) => new UnaryAstExprMeta[Sin](a, conf, p, r) {
        override def convertToGpu(child: Expression): GpuExpression = GpuSin(child)
      }),
    expr[Sinh](
      "Hyperbolic sine",
      ExprChecks.mathUnaryWithAst,
      (a, conf, p, r) => new UnaryAstExprMeta[Sinh](a, conf, p, r) {
        override def convertToGpu(child: Expression): GpuExpression = GpuSinh(child)
      }),
    expr[Cosh](
      "Hyperbolic cosine",
      ExprChecks.mathUnaryWithAst,
      (a, conf, p, r) => new UnaryAstExprMeta[Cosh](a, conf, p, r) {
        override def convertToGpu(child: Expression): GpuExpression = GpuCosh(child)
      }),
    expr[Cot](
      "Cotangent",
      ExprChecks.mathUnaryWithAst,
      (a, conf, p, r) => new UnaryAstExprMeta[Cot](a, conf, p, r) {
        override def convertToGpu(child: Expression): GpuExpression = GpuCot(child)
      }),
    expr[Tanh](
      "Hyperbolic tangent",
      ExprChecks.mathUnaryWithAst,
      (a, conf, p, r) => new UnaryAstExprMeta[Tanh](a, conf, p, r) {
        override def convertToGpu(child: Expression): GpuExpression = GpuTanh(child)
      }),
    expr[Tan](
      "Tangent",
      ExprChecks.mathUnaryWithAst,
      (a, conf, p, r) => new UnaryAstExprMeta[Tan](a, conf, p, r) {
        override def convertToGpu(child: Expression): GpuExpression = GpuTan(child)
      }),
    expr[NormalizeNaNAndZero](
      "Normalize NaN and zero",
      ExprChecks.unaryProjectInputMatchesOutput(
        TypeSig.DOUBLE + TypeSig.FLOAT,
        TypeSig.DOUBLE + TypeSig.FLOAT),
      (a, conf, p, r) => new UnaryExprMeta[NormalizeNaNAndZero](a, conf, p, r) {
        override def convertToGpu(child: Expression): GpuExpression =
          GpuNormalizeNaNAndZero(child)
      }),
    expr[KnownFloatingPointNormalized](
      "Tag to prevent redundant normalization",
      ExprChecks.unaryProjectInputMatchesOutput(TypeSig.all, TypeSig.all),
      (a, conf, p, r) => new UnaryExprMeta[KnownFloatingPointNormalized](a, conf, p, r) {
        override def convertToGpu(child: Expression): GpuExpression =
          GpuKnownFloatingPointNormalized(child)
      }),
    expr[KnownNotNull](
      "Tag an expression as known to not be null",
      ExprChecks.unaryProjectInputMatchesOutput(
        (TypeSig.commonCudfTypes + TypeSig.DECIMAL_128 + TypeSig.BINARY + TypeSig.CALENDAR +
          TypeSig.ARRAY + TypeSig.MAP + TypeSig.STRUCT).nested(), TypeSig.all),
      (k, conf, p, r) => new UnaryExprMeta[KnownNotNull](k, conf, p, r) {
        override def convertToGpu(child: Expression): GpuExpression =
          GpuKnownNotNull(child)
      }),
    expr[DateDiff](
      "Returns the number of days from startDate to endDate",
      ExprChecks.binaryProject(TypeSig.INT, TypeSig.INT,
        ("lhs", TypeSig.DATE, TypeSig.DATE),
        ("rhs", TypeSig.DATE, TypeSig.DATE)),
      (a, conf, p, r) => new BinaryExprMeta[DateDiff](a, conf, p, r) {
        override def convertToGpu(lhs: Expression, rhs: Expression): GpuExpression = {
          GpuDateDiff(lhs, rhs)
        }
    }),
    expr[TimeAdd](
      "Adds interval to timestamp",
      ExprChecks.binaryProject(TypeSig.TIMESTAMP, TypeSig.TIMESTAMP,
        ("start", TypeSig.TIMESTAMP, TypeSig.TIMESTAMP),
        ("interval", TypeSig.lit(TypeEnum.CALENDAR)
          .withPsNote(TypeEnum.CALENDAR, "month intervals are not supported"),
          TypeSig.CALENDAR)),
      (timeAdd, conf, p, r) => new BinaryExprMeta[TimeAdd](timeAdd, conf, p, r) {
        override def tagExprForGpu(): Unit = {
          GpuOverrides.extractLit(timeAdd.interval).foreach { lit =>
            val intvl = lit.value.asInstanceOf[CalendarInterval]
            if (intvl.months != 0) {
              willNotWorkOnGpu("interval months isn't supported")
            }
          }
        }

        override def convertToGpu(lhs: Expression, rhs: Expression): GpuExpression =
          GpuTimeAdd(lhs, rhs)
    }),
    expr[DateAddInterval](
      "Adds interval to date",
      ExprChecks.binaryProject(TypeSig.DATE, TypeSig.DATE,
        ("start", TypeSig.DATE, TypeSig.DATE),
        ("interval", TypeSig.lit(TypeEnum.CALENDAR)
          .withPsNote(TypeEnum.CALENDAR, "month intervals are not supported"),
          TypeSig.CALENDAR)),
      (dateAddInterval, conf, p, r) =>
        new BinaryExprMeta[DateAddInterval](dateAddInterval, conf, p, r) {
          override def tagExprForGpu(): Unit = {
            GpuOverrides.extractLit(dateAddInterval.interval).foreach { lit =>
              val intvl = lit.value.asInstanceOf[CalendarInterval]
              if (intvl.months != 0) {
                willNotWorkOnGpu("interval months isn't supported")
              }
            }
          }

          override def convertToGpu(lhs: Expression, rhs: Expression): GpuExpression =
            GpuDateAddInterval(lhs, rhs)
        }),
    expr[DateFormatClass](
      "Converts timestamp to a value of string in the format specified by the date format",
      ExprChecks.binaryProject(TypeSig.STRING, TypeSig.STRING,
        ("timestamp", TypeSig.TIMESTAMP, TypeSig.TIMESTAMP),
        ("strfmt", TypeSig.lit(TypeEnum.STRING)
            .withPsNote(TypeEnum.STRING, "A limited number of formats are supported"),
            TypeSig.STRING)),
      (a, conf, p, r) => new UnixTimeExprMeta[DateFormatClass](a, conf, p, r) {
        override def convertToGpu(lhs: Expression, rhs: Expression): GpuExpression =
          GpuDateFormatClass(lhs, rhs, strfFormat)
      }
    ),
    expr[ToUnixTimestamp](
      "Returns the UNIX timestamp of the given time",
      ExprChecks.binaryProject(TypeSig.LONG, TypeSig.LONG,
        ("timeExp",
            TypeSig.STRING + TypeSig.DATE + TypeSig.TIMESTAMP,
            TypeSig.STRING + TypeSig.DATE + TypeSig.TIMESTAMP),
        ("format", TypeSig.lit(TypeEnum.STRING)
            .withPsNote(TypeEnum.STRING, "A limited number of formats are supported"),
            TypeSig.STRING)),
      (a, conf, p, r) => new UnixTimeExprMeta[ToUnixTimestamp](a, conf, p, r) {
        override def convertToGpu(lhs: Expression, rhs: Expression): GpuExpression = {
          if (conf.isImprovedTimestampOpsEnabled) {
            // passing the already converted strf string for a little optimization
            GpuToUnixTimestampImproved(lhs, rhs, sparkFormat, strfFormat)
          } else {
            GpuToUnixTimestamp(lhs, rhs, sparkFormat, strfFormat)
          }
        }
      }),
    expr[UnixTimestamp](
      "Returns the UNIX timestamp of current or specified time",
      ExprChecks.binaryProject(TypeSig.LONG, TypeSig.LONG,
        ("timeExp",
            TypeSig.STRING + TypeSig.DATE + TypeSig.TIMESTAMP,
            TypeSig.STRING + TypeSig.DATE + TypeSig.TIMESTAMP),
        ("format", TypeSig.lit(TypeEnum.STRING)
            .withPsNote(TypeEnum.STRING, "A limited number of formats are supported"),
            TypeSig.STRING)),
      (a, conf, p, r) => new UnixTimeExprMeta[UnixTimestamp](a, conf, p, r) {
        override def convertToGpu(lhs: Expression, rhs: Expression): GpuExpression = {
          if (conf.isImprovedTimestampOpsEnabled) {
            // passing the already converted strf string for a little optimization
            GpuUnixTimestampImproved(lhs, rhs, sparkFormat, strfFormat)
          } else {
            GpuUnixTimestamp(lhs, rhs, sparkFormat, strfFormat)
          }
        }
      }),
    expr[Hour](
      "Returns the hour component of the string/timestamp",
      ExprChecks.unaryProject(TypeSig.INT, TypeSig.INT,
        TypeSig.TIMESTAMP, TypeSig.TIMESTAMP),
      (hour, conf, p, r) => new UnaryExprMeta[Hour](hour, conf, p, r) {

        override def convertToGpu(expr: Expression): GpuExpression = GpuHour(expr)
      }),
    expr[Minute](
      "Returns the minute component of the string/timestamp",
      ExprChecks.unaryProject(TypeSig.INT, TypeSig.INT,
        TypeSig.TIMESTAMP, TypeSig.TIMESTAMP),
      (minute, conf, p, r) => new UnaryExprMeta[Minute](minute, conf, p, r) {

        override def convertToGpu(expr: Expression): GpuExpression =
          GpuMinute(expr)
      }),
    expr[Second](
      "Returns the second component of the string/timestamp",
      ExprChecks.unaryProject(TypeSig.INT, TypeSig.INT,
        TypeSig.TIMESTAMP, TypeSig.TIMESTAMP),
      (second, conf, p, r) => new UnaryExprMeta[Second](second, conf, p, r) {

        override def convertToGpu(expr: Expression): GpuExpression =
          GpuSecond(expr)
      }),
    expr[WeekDay](
      "Returns the day of the week (0 = Monday...6=Sunday)",
      ExprChecks.unaryProject(TypeSig.INT, TypeSig.INT,
        TypeSig.DATE, TypeSig.DATE),
      (a, conf, p, r) => new UnaryExprMeta[WeekDay](a, conf, p, r) {
        override def convertToGpu(expr: Expression): GpuExpression =
          GpuWeekDay(expr)
      }),
    expr[DayOfWeek](
      "Returns the day of the week (1 = Sunday...7=Saturday)",
      ExprChecks.unaryProject(TypeSig.INT, TypeSig.INT,
        TypeSig.DATE, TypeSig.DATE),
      (a, conf, p, r) => new UnaryExprMeta[DayOfWeek](a, conf, p, r) {
        override def convertToGpu(expr: Expression): GpuExpression =
          GpuDayOfWeek(expr)
      }),
    expr[LastDay](
      "Returns the last day of the month which the date belongs to",
      ExprChecks.unaryProjectInputMatchesOutput(TypeSig.DATE, TypeSig.DATE),
      (a, conf, p, r) => new UnaryExprMeta[LastDay](a, conf, p, r) {
        override def convertToGpu(expr: Expression): GpuExpression =
          GpuLastDay(expr)
      }),
    expr[FromUnixTime](
      "Get the string from a unix timestamp",
      ExprChecks.binaryProject(TypeSig.STRING, TypeSig.STRING,
        ("sec", TypeSig.LONG, TypeSig.LONG),
        ("format", TypeSig.lit(TypeEnum.STRING)
            .withPsNote(TypeEnum.STRING, "Only a limited number of formats are supported"),
            TypeSig.STRING)),
      (a, conf, p, r) => new UnixTimeExprMeta[FromUnixTime](a, conf, p, r) {
        override def convertToGpu(lhs: Expression, rhs: Expression): GpuExpression =
          // passing the already converted strf string for a little optimization
          GpuFromUnixTime(lhs, rhs, strfFormat)
      }),
    expr[FromUTCTimestamp](
      "Render the input UTC timestamp in the input timezone",
      ExprChecks.binaryProject(TypeSig.TIMESTAMP, TypeSig.TIMESTAMP,
        ("timestamp", TypeSig.TIMESTAMP, TypeSig.TIMESTAMP),
        ("timezone", TypeSig.lit(TypeEnum.STRING)
          .withPsNote(TypeEnum.STRING, "Only timezones equivalent to UTC are supported"),
          TypeSig.lit(TypeEnum.STRING))),
      (a, conf, p, r) => new FromUTCTimestampExprMeta(a, conf, p, r)
    ),
    expr[Pmod](
      "Pmod",
      // Decimal support disabled https://github.com/NVIDIA/spark-rapids/issues/7553
      ExprChecks.binaryProject(TypeSig.integral + TypeSig.fp, TypeSig.cpuNumeric,
        ("lhs", (TypeSig.integral + TypeSig.fp).withPsNote(TypeEnum.DECIMAL,
          s"decimals with precision ${DecimalType.MAX_PRECISION} are not supported"),
            TypeSig.cpuNumeric),
        ("rhs", (TypeSig.integral + TypeSig.fp), TypeSig.cpuNumeric)),
      (a, conf, p, r) => new BinaryExprMeta[Pmod](a, conf, p, r) {
        override def tagExprForGpu(): Unit = {
          a.dataType match {
            case dt: DecimalType if dt.precision == DecimalType.MAX_PRECISION =>
              willNotWorkOnGpu("pmod at maximum decimal precision is not supported")
            case _ =>
          }
        }
        override def convertToGpu(lhs: Expression, rhs: Expression): GpuExpression =
          GpuPmod(lhs, rhs)
      }),
    expr[Add](
      "Addition",
      ExprChecks.binaryProjectAndAst(
        TypeSig.implicitCastsAstTypes,
        TypeSig.gpuNumeric + GpuTypeShims.additionalArithmeticSupportedTypes,
        TypeSig.numericAndInterval,
        ("lhs", TypeSig.gpuNumeric + GpuTypeShims.additionalArithmeticSupportedTypes,
            TypeSig.numericAndInterval),
        ("rhs", TypeSig.gpuNumeric + GpuTypeShims.additionalArithmeticSupportedTypes,
            TypeSig.numericAndInterval)),
      (a, conf, p, r) => new BinaryAstExprMeta[Add](a, conf, p, r) {
        private val ansiEnabled = SQLConf.get.ansiEnabled

        override def tagSelfForAst(): Unit = {
          if (ansiEnabled && GpuAnsi.needBasicOpOverflowCheck(a.dataType)) {
            willNotWorkInAst("AST Addition does not support ANSI mode.")
          }
        }

        override def convertToGpu(lhs: Expression, rhs: Expression): GpuExpression =
          GpuAdd(lhs, rhs, failOnError = ansiEnabled)
      }),
    expr[Subtract](
      "Subtraction",
      ExprChecks.binaryProjectAndAst(
        TypeSig.implicitCastsAstTypes,
        TypeSig.gpuNumeric + GpuTypeShims.additionalArithmeticSupportedTypes,
        TypeSig.numericAndInterval,
        ("lhs", TypeSig.gpuNumeric + GpuTypeShims.additionalArithmeticSupportedTypes,
            TypeSig.numericAndInterval),
        ("rhs", TypeSig.gpuNumeric + GpuTypeShims.additionalArithmeticSupportedTypes,
            TypeSig.numericAndInterval)),
      (a, conf, p, r) => new BinaryAstExprMeta[Subtract](a, conf, p, r) {
        private val ansiEnabled = SQLConf.get.ansiEnabled

        override def tagSelfForAst(): Unit = {
          if (ansiEnabled && GpuAnsi.needBasicOpOverflowCheck(a.dataType)) {
            willNotWorkInAst("AST Subtraction does not support ANSI mode.")
          }
        }

        override def convertToGpu(lhs: Expression, rhs: Expression): GpuExpression =
          GpuSubtract(lhs, rhs, ansiEnabled)
      }),
    expr[And](
      "Logical AND",
      ExprChecks.binaryProjectAndAst(TypeSig.BOOLEAN, TypeSig.BOOLEAN, TypeSig.BOOLEAN,
        ("lhs", TypeSig.BOOLEAN, TypeSig.BOOLEAN),
        ("rhs", TypeSig.BOOLEAN, TypeSig.BOOLEAN)),
      (a, conf, p, r) => new BinaryExprMeta[And](a, conf, p, r) {
        override def convertToGpu(lhs: Expression, rhs: Expression): GpuExpression =
          GpuAnd(lhs, rhs)
      }),
    expr[Or](
      "Logical OR",
      ExprChecks.binaryProjectAndAst(TypeSig.BOOLEAN, TypeSig.BOOLEAN, TypeSig.BOOLEAN,
        ("lhs", TypeSig.BOOLEAN, TypeSig.BOOLEAN),
        ("rhs", TypeSig.BOOLEAN, TypeSig.BOOLEAN)),
      (a, conf, p, r) => new BinaryExprMeta[Or](a, conf, p, r) {
        override def convertToGpu(lhs: Expression, rhs: Expression): GpuExpression =
          GpuOr(lhs, rhs)
      }),
    expr[EqualNullSafe](
      "Check if the values are equal including nulls <=>",
      ExprChecks.binaryProject(
        TypeSig.BOOLEAN, TypeSig.BOOLEAN,
        ("lhs", (TypeSig.commonCudfTypes + TypeSig.NULL + TypeSig.DECIMAL_128 +
            GpuTypeShims.additionalPredicateSupportedTypes + TypeSig.STRUCT).nested(),
            TypeSig.comparable),
        ("rhs", (TypeSig.commonCudfTypes + TypeSig.NULL + TypeSig.DECIMAL_128 +
            GpuTypeShims.additionalPredicateSupportedTypes + TypeSig.STRUCT).nested(),
            TypeSig.comparable)),
      (a, conf, p, r) => new BinaryExprMeta[EqualNullSafe](a, conf, p, r) {
        override def convertToGpu(lhs: Expression, rhs: Expression): GpuExpression =
          GpuEqualNullSafe(lhs, rhs)
      }),
    expr[EqualTo](
      "Check if the values are equal",
      ExprChecks.binaryProjectAndAst(
        TypeSig.comparisonAstTypes,
        TypeSig.BOOLEAN, TypeSig.BOOLEAN,
        ("lhs", (TypeSig.commonCudfTypes + TypeSig.NULL + TypeSig.DECIMAL_128 +
            GpuTypeShims.additionalPredicateSupportedTypes + TypeSig.STRUCT).nested(),
            TypeSig.comparable),
        ("rhs", (TypeSig.commonCudfTypes + TypeSig.NULL + TypeSig.DECIMAL_128 +
            GpuTypeShims.additionalPredicateSupportedTypes + TypeSig.STRUCT).nested(),
            TypeSig.comparable)),
      (a, conf, p, r) => new BinaryAstExprMeta[EqualTo](a, conf, p, r) {
        override def convertToGpu(lhs: Expression, rhs: Expression): GpuExpression =
          GpuEqualTo(lhs, rhs)
      }),
    expr[GreaterThan](
      "> operator",
      ExprChecks.binaryProjectAndAst(
        TypeSig.comparisonAstTypes,
        TypeSig.BOOLEAN, TypeSig.BOOLEAN,
        ("lhs", (TypeSig.commonCudfTypes + TypeSig.NULL + TypeSig.DECIMAL_128 +
            GpuTypeShims.additionalPredicateSupportedTypes + TypeSig.STRUCT).nested(),
            TypeSig.orderable),
        ("rhs", (TypeSig.commonCudfTypes + TypeSig.NULL + TypeSig.DECIMAL_128 +
            GpuTypeShims.additionalPredicateSupportedTypes + TypeSig.STRUCT).nested(),
            TypeSig.orderable)),
      (a, conf, p, r) => new BinaryAstExprMeta[GreaterThan](a, conf, p, r) {
        override def convertToGpu(lhs: Expression, rhs: Expression): GpuExpression =
          GpuGreaterThan(lhs, rhs)
      }),
    expr[GreaterThanOrEqual](
      ">= operator",
      ExprChecks.binaryProjectAndAst(
        TypeSig.comparisonAstTypes,
        TypeSig.BOOLEAN, TypeSig.BOOLEAN,
        ("lhs", (TypeSig.commonCudfTypes + TypeSig.NULL + TypeSig.DECIMAL_128 +
            GpuTypeShims.additionalPredicateSupportedTypes + TypeSig.STRUCT).nested(),
            TypeSig.orderable),
        ("rhs", (TypeSig.commonCudfTypes + TypeSig.NULL + TypeSig.DECIMAL_128 +
            GpuTypeShims.additionalPredicateSupportedTypes + TypeSig.STRUCT).nested(),
            TypeSig.orderable)),
      (a, conf, p, r) => new BinaryAstExprMeta[GreaterThanOrEqual](a, conf, p, r) {
        override def convertToGpu(lhs: Expression, rhs: Expression): GpuExpression =
          GpuGreaterThanOrEqual(lhs, rhs)
      }),
    expr[In](
      "IN operator",
      ExprChecks.projectOnly(TypeSig.BOOLEAN, TypeSig.BOOLEAN,
        Seq(ParamCheck("value", TypeSig.commonCudfTypes + TypeSig.NULL + TypeSig.DECIMAL_128,
          TypeSig.comparable)),
        Some(RepeatingParamCheck("list",
          (TypeSig.commonCudfTypes + TypeSig.DECIMAL_128).withAllLit(),
          TypeSig.comparable))),
      (in, conf, p, r) => new ExprMeta[In](in, conf, p, r) {
        override def tagExprForGpu(): Unit = {
          val unaliased = in.list.map(extractLit)
          val hasNullLiteral = unaliased.exists {
            case Some(l) => l.value == null
            case _ => false
          }
          if (hasNullLiteral) {
            willNotWorkOnGpu("nulls are not supported")
          }
        }
        override def convertToGpu(): GpuExpression =
          GpuInSet(childExprs.head.convertToGpu(), in.list.asInstanceOf[Seq[Literal]].map(_.value))
      }),
    expr[InSet](
      "INSET operator",
      ExprChecks.unaryProject(TypeSig.BOOLEAN, TypeSig.BOOLEAN,
        TypeSig.commonCudfTypes + TypeSig.NULL + TypeSig.DECIMAL_128, TypeSig.comparable),
      (in, conf, p, r) => new ExprMeta[InSet](in, conf, p, r) {
        override def tagExprForGpu(): Unit = {
          if (in.hset.contains(null)) {
            willNotWorkOnGpu("nulls are not supported")
          }
        }
        override def convertToGpu(): GpuExpression =
          GpuInSet(childExprs.head.convertToGpu(), in.hset.toSeq)
      }),
    expr[LessThan](
      "< operator",
      ExprChecks.binaryProjectAndAst(
        TypeSig.comparisonAstTypes,
        TypeSig.BOOLEAN, TypeSig.BOOLEAN,
        ("lhs", (TypeSig.commonCudfTypes + TypeSig.NULL + TypeSig.DECIMAL_128 +
            GpuTypeShims.additionalPredicateSupportedTypes + TypeSig.STRUCT).nested(),
            TypeSig.orderable),
        ("rhs", (TypeSig.commonCudfTypes + TypeSig.NULL + TypeSig.DECIMAL_128 +
            GpuTypeShims.additionalPredicateSupportedTypes + TypeSig.STRUCT).nested(),
            TypeSig.orderable)),
      (a, conf, p, r) => new BinaryAstExprMeta[LessThan](a, conf, p, r) {
        override def convertToGpu(lhs: Expression, rhs: Expression): GpuExpression =
          GpuLessThan(lhs, rhs)
      }),
    expr[LessThanOrEqual](
      "<= operator",
      ExprChecks.binaryProjectAndAst(
        TypeSig.comparisonAstTypes,
        TypeSig.BOOLEAN, TypeSig.BOOLEAN,
        ("lhs", (TypeSig.commonCudfTypes + TypeSig.NULL + TypeSig.DECIMAL_128 +
            GpuTypeShims.additionalPredicateSupportedTypes + TypeSig.STRUCT).nested(),
            TypeSig.orderable),
        ("rhs", (TypeSig.commonCudfTypes + TypeSig.NULL + TypeSig.DECIMAL_128 +
            GpuTypeShims.additionalPredicateSupportedTypes + TypeSig.STRUCT).nested(),
            TypeSig.orderable)),
      (a, conf, p, r) => new BinaryAstExprMeta[LessThanOrEqual](a, conf, p, r) {
        override def convertToGpu(lhs: Expression, rhs: Expression): GpuExpression =
          GpuLessThanOrEqual(lhs, rhs)
      }),
    expr[CaseWhen](
      "CASE WHEN expression",
      CaseWhenCheck,
      (a, conf, p, r) => new ExprMeta[CaseWhen](a, conf, p, r) {
        override def convertToGpu(): GpuExpression = {
          val branches = childExprs.grouped(2).flatMap {
            case Seq(cond, value) => Some((cond.convertToGpu(), value.convertToGpu()))
            case Seq(_) => None
          }.toArray.toSeq  // force materialization to make the seq serializable
          val elseValue = if (childExprs.size % 2 != 0) {
            Some(childExprs.last.convertToGpu())
          } else {
            None
          }
          GpuCaseWhen(branches, elseValue)
        }
      }),
    expr[If](
      "IF expression",
      ExprChecks.projectOnly(
        (gpuCommonTypes + TypeSig.ARRAY + TypeSig.STRUCT + TypeSig.MAP +
            TypeSig.BINARY + GpuTypeShims.additionalCommonOperatorSupportedTypes).nested(),
        TypeSig.all,
        Seq(ParamCheck("predicate", TypeSig.BOOLEAN, TypeSig.BOOLEAN),
          ParamCheck("trueValue",
            (gpuCommonTypes + TypeSig.ARRAY + TypeSig.STRUCT + TypeSig.MAP +
                TypeSig.BINARY + GpuTypeShims.additionalCommonOperatorSupportedTypes).nested(),
            TypeSig.all),
          ParamCheck("falseValue",
            (gpuCommonTypes + TypeSig.ARRAY + TypeSig.STRUCT + TypeSig.MAP +
                TypeSig.BINARY + GpuTypeShims.additionalCommonOperatorSupportedTypes).nested(),
            TypeSig.all))),
      (a, conf, p, r) => new ExprMeta[If](a, conf, p, r) {
        override def convertToGpu(): GpuExpression = {
          val Seq(boolExpr, trueExpr, falseExpr) = childExprs.map(_.convertToGpu())
          GpuIf(boolExpr, trueExpr, falseExpr)
        }
      }),
    expr[Pow](
      "lhs ^ rhs",
      ExprChecks.binaryProjectAndAst(
        TypeSig.implicitCastsAstTypes, TypeSig.DOUBLE, TypeSig.DOUBLE,
        ("lhs", TypeSig.DOUBLE, TypeSig.DOUBLE),
        ("rhs", TypeSig.DOUBLE, TypeSig.DOUBLE)),
      (a, conf, p, r) => new BinaryAstExprMeta[Pow](a, conf, p, r) {
        override def convertToGpu(lhs: Expression, rhs: Expression): GpuExpression =
          GpuPow(lhs, rhs)
      }),
    expr[AggregateExpression](
      "Aggregate expression",
      // Let the underlying expression checks decide whether this can be on the GPU.
      ExprChecks.fullAgg(
        TypeSig.all,
        TypeSig.all,
        Seq(ParamCheck("aggFunc", TypeSig.all, TypeSig.all)),
        Some(RepeatingParamCheck("filter", TypeSig.BOOLEAN, TypeSig.BOOLEAN))),
      (a, conf, p, r) => new ExprMeta[AggregateExpression](a, conf, p, r) {
        private val filter: Option[BaseExprMeta[_]] =
          a.filter.map(GpuOverrides.wrapExpr(_, conf, Some(this)))
        private val childrenExprMeta: Seq[BaseExprMeta[Expression]] =
          a.children.map(GpuOverrides.wrapExpr(_, conf, Some(this)))
        override val childExprs: Seq[BaseExprMeta[_]] =
          childrenExprMeta ++ filter.toSeq

        override def convertToGpu(): GpuExpression = {
          // handle the case AggregateExpression has the resultIds parameter where its
          // Seq[ExprIds] instead of single ExprId.
          val resultId = try {
            val resultMethod = a.getClass.getMethod("resultId")
            resultMethod.invoke(a).asInstanceOf[ExprId]
          } catch {
            case _: Exception =>
              val resultMethod = a.getClass.getMethod("resultIds")
              resultMethod.invoke(a).asInstanceOf[Seq[ExprId]].head
          }
          GpuAggregateExpression(childExprs.head.convertToGpu().asInstanceOf[GpuAggregateFunction],
            a.mode, a.isDistinct, filter.map(_.convertToGpu()), resultId)
        }
      }),
    expr[SortOrder](
      "Sort order",
      ExprChecks.projectOnly(
        pluginSupportedOrderableSig + TypeSig.ARRAY.nested(gpuCommonTypes)
            .withPsNote(TypeEnum.ARRAY, "STRUCT is not supported as a child type for ARRAY"),
        TypeSig.orderable,
        Seq(ParamCheck(
          "input",
          pluginSupportedOrderableSig + TypeSig.ARRAY.nested(gpuCommonTypes)
             .withPsNote(TypeEnum.ARRAY, "STRUCT is not supported as a child type for ARRAY"),
          TypeSig.orderable))),
      (sortOrder, conf, p, r) => new BaseExprMeta[SortOrder](sortOrder, conf, p, r) {
        override def tagExprForGpu(): Unit = {
          if (isStructType(sortOrder.dataType)) {
            val nullOrdering = sortOrder.nullOrdering
            val directionDefaultNullOrdering = sortOrder.direction.defaultNullOrdering
            val direction = sortOrder.direction.sql
            if (nullOrdering != directionDefaultNullOrdering) {
              willNotWorkOnGpu(s"only default null ordering $directionDefaultNullOrdering " +
                s"for direction $direction is supported for nested types; actual: ${nullOrdering}")
            }
          }
          if (isArrayOfStructType(sortOrder.dataType)) {
            willNotWorkOnGpu("STRUCT is not supported as a child type for ARRAY, " +
              s"actual data type: ${sortOrder.dataType}")
          }
        }

        // One of the few expressions that are not replaced with a GPU version
        override def convertToGpu(): Expression =
          sortOrder.withNewChildren(childExprs.map(_.convertToGpu()))
      }),
    expr[PivotFirst](
      "PivotFirst operator",
      ExprChecks.reductionAndGroupByAgg(
        TypeSig.commonCudfTypes + TypeSig.NULL + TypeSig.DECIMAL_128 +
          TypeSig.ARRAY.nested(TypeSig.commonCudfTypes + TypeSig.DECIMAL_128),
        TypeSig.all,
        Seq(ParamCheck(
          "pivotColumn",
          (TypeSig.commonCudfTypes + TypeSig.NULL + TypeSig.DECIMAL_128),
          TypeSig.all),
          ParamCheck("valueColumn",
          TypeSig.commonCudfTypes + TypeSig.NULL + TypeSig.DECIMAL_128,
          TypeSig.all))),
      (pivot, conf, p, r) => new ImperativeAggExprMeta[PivotFirst](pivot, conf, p, r) {
        override def tagAggForGpu(): Unit = {
          // If pivotColumnValues doesn't have distinct values, fall back to CPU
          if (pivot.pivotColumnValues.distinct.lengthCompare(pivot.pivotColumnValues.length) != 0) {
            willNotWorkOnGpu("PivotFirst does not work on the GPU when there are duplicate" +
                " pivot values provided")
          }
        }
        override def convertToGpu(childExprs: Seq[Expression]): GpuExpression = {
          val Seq(pivotColumn, valueColumn) = childExprs
          GpuPivotFirst(pivotColumn, valueColumn, pivot.pivotColumnValues)
        }

        // Pivot does not overflow, so it doesn't need the ANSI check
        override val needsAnsiCheck: Boolean = false
      }),
    expr[Count](
      "Count aggregate operator",
      ExprChecks.fullAgg(
        TypeSig.LONG, TypeSig.LONG,
        repeatingParamCheck = Some(RepeatingParamCheck(
          "input", TypeSig.all, TypeSig.all))),
      (count, conf, p, r) => new AggExprMeta[Count](count, conf, p, r) {
        override def tagAggForGpu(): Unit = {
          if (count.children.size > 1) {
            willNotWorkOnGpu("count of multiple columns not supported")
          }
        }
        override def convertToGpu(childExprs: Seq[Expression]): GpuExpression =
          GpuCount(childExprs)
      }),
    expr[Max](
      "Max aggregate operator",
      ExprChecksImpl(
        ExprChecks.reductionAndGroupByAgg(
          (TypeSig.commonCudfTypes + TypeSig.DECIMAL_128 + TypeSig.NULL + TypeSig.STRUCT +
            TypeSig.ARRAY).nested(),
          TypeSig.orderable,
          Seq(ParamCheck("input",
            (TypeSig.commonCudfTypes + TypeSig.DECIMAL_128 + TypeSig.NULL + TypeSig.STRUCT +
              TypeSig.ARRAY).nested(),
            TypeSig.orderable))).asInstanceOf[ExprChecksImpl].contexts
          ++
          ExprChecks.windowOnly(
            (TypeSig.commonCudfTypes + TypeSig.DECIMAL_128 + TypeSig.NULL),
            TypeSig.orderable,
            Seq(ParamCheck("input",
              (TypeSig.commonCudfTypes + TypeSig.DECIMAL_128 + TypeSig.NULL),
              TypeSig.orderable))).asInstanceOf[ExprChecksImpl].contexts),
      (max, conf, p, r) => new AggExprMeta[Max](max, conf, p, r) {
        override def convertToGpu(childExprs: Seq[Expression]): GpuExpression =
          GpuMax(childExprs.head)

        // Max does not overflow, so it doesn't need the ANSI check
        override val needsAnsiCheck: Boolean = false
      }),
    expr[Min](
      "Min aggregate operator",
      ExprChecksImpl(
        ExprChecks.reductionAndGroupByAgg(
          (TypeSig.commonCudfTypes + TypeSig.DECIMAL_128 + TypeSig.NULL + TypeSig.STRUCT +
              TypeSig.ARRAY).nested(),
          TypeSig.orderable,
          Seq(ParamCheck("input",
            (TypeSig.commonCudfTypes + TypeSig.DECIMAL_128 + TypeSig.NULL + TypeSig.STRUCT +
              TypeSig.ARRAY).nested(),
            TypeSig.orderable))).asInstanceOf[ExprChecksImpl].contexts
          ++
          ExprChecks.windowOnly(
            (TypeSig.commonCudfTypes + TypeSig.DECIMAL_128 + TypeSig.NULL),
            TypeSig.orderable,
            Seq(ParamCheck("input",
              (TypeSig.commonCudfTypes + TypeSig.DECIMAL_128 + TypeSig.NULL),
              TypeSig.orderable))).asInstanceOf[ExprChecksImpl].contexts),
      (a, conf, p, r) => new AggExprMeta[Min](a, conf, p, r) {
        override def convertToGpu(childExprs: Seq[Expression]): GpuExpression =
          GpuMin(childExprs.head)

        // Min does not overflow, so it doesn't need the ANSI check
        override val needsAnsiCheck: Boolean = false
      }),
    expr[Sum](
      "Sum aggregate operator",
      ExprChecks.fullAgg(
        TypeSig.LONG + TypeSig.DOUBLE + TypeSig.DECIMAL_128,
        TypeSig.LONG + TypeSig.DOUBLE + TypeSig.DECIMAL_128,
        Seq(ParamCheck("input", TypeSig.gpuNumeric, TypeSig.cpuNumeric))),
      (a, conf, p, r) => new AggExprMeta[Sum](a, conf, p, r) {
        override def tagAggForGpu(): Unit = {
          val inputDataType = a.child.dataType
          checkAndTagFloatAgg(inputDataType, conf, this)
        }

        override def convertToGpu(childExprs: Seq[Expression]): GpuExpression =
          GpuSum(childExprs.head, a.dataType)
      }),
    expr[NthValue](
      "nth window operator",
      ExprChecks.windowOnly(
        (TypeSig.STRUCT + TypeSig.ARRAY + TypeSig.MAP + TypeSig.BINARY +
            TypeSig.commonCudfTypes + TypeSig.NULL + TypeSig.DECIMAL_128).nested(),
        TypeSig.all,
        Seq(ParamCheck("input",
          (TypeSig.STRUCT + TypeSig.ARRAY + TypeSig.MAP + TypeSig.BINARY +
              TypeSig.commonCudfTypes + TypeSig.NULL + TypeSig.DECIMAL_128).nested(),
          TypeSig.all),
          ParamCheck("offset", TypeSig.lit(TypeEnum.INT), TypeSig.lit(TypeEnum.INT)))
      ),
      (a, conf, p, r) => new AggExprMeta[NthValue](a, conf, p, r) {
        override def convertToGpu(childExprs: Seq[Expression]): GpuExpression =
          GpuNthValue(childExprs.head, a.offset, a.ignoreNulls)

        // nth does not overflow, so it doesn't need the ANSI check
        override val needsAnsiCheck: Boolean = false
      }),
    expr[First](
      "first aggregate operator",
      ExprChecks.fullAgg(
        (TypeSig.STRUCT + TypeSig.ARRAY + TypeSig.MAP + TypeSig.BINARY +
            TypeSig.commonCudfTypes + TypeSig.NULL + TypeSig.DECIMAL_128).nested(),
        TypeSig.all,
        Seq(ParamCheck("input",
          (TypeSig.STRUCT + TypeSig.ARRAY + TypeSig.MAP + TypeSig.BINARY +
              TypeSig.commonCudfTypes + TypeSig.NULL + TypeSig.DECIMAL_128).nested(),
          TypeSig.all))
      ),
      (a, conf, p, r) => new AggExprMeta[First](a, conf, p, r) {
        override def convertToGpu(childExprs: Seq[Expression]): GpuExpression =
          GpuFirst(childExprs.head, a.ignoreNulls)

        // First does not overflow, so it doesn't need the ANSI check
        override val needsAnsiCheck: Boolean = false
      }),
    expr[Last](
    "last aggregate operator",
      ExprChecks.fullAgg(
        (TypeSig.STRUCT + TypeSig.ARRAY + TypeSig.MAP + TypeSig.BINARY +
            TypeSig.commonCudfTypes + TypeSig.NULL + TypeSig.DECIMAL_128).nested(),
        TypeSig.all,
        Seq(ParamCheck("input",
          (TypeSig.STRUCT + TypeSig.ARRAY + TypeSig.MAP + TypeSig.BINARY +
              TypeSig.commonCudfTypes + TypeSig.NULL + TypeSig.DECIMAL_128).nested(),
          TypeSig.all))
      ),
      (a, conf, p, r) => new AggExprMeta[Last](a, conf, p, r) {
        override def convertToGpu(childExprs: Seq[Expression]): GpuExpression =
          GpuLast(childExprs.head, a.ignoreNulls)

        // Last does not overflow, so it doesn't need the ANSI check
        override val needsAnsiCheck: Boolean = false
      }),
    expr[BRound](
      "Round an expression to d decimal places using HALF_EVEN rounding mode",
      ExprChecks.binaryProject(
        TypeSig.gpuNumeric, TypeSig.cpuNumeric,
        ("value", TypeSig.gpuNumeric +
            TypeSig.psNote(TypeEnum.FLOAT, "result may round slightly differently") +
            TypeSig.psNote(TypeEnum.DOUBLE, "result may round slightly differently"),
            TypeSig.cpuNumeric),
        ("scale", TypeSig.lit(TypeEnum.INT), TypeSig.lit(TypeEnum.INT))),
      (a, conf, p, r) => new BinaryExprMeta[BRound](a, conf, p, r) {
        override def tagExprForGpu(): Unit = {
          a.child.dataType match {
            case FloatType | DoubleType if !conf.isIncompatEnabled =>
              willNotWorkOnGpu("rounding floating point numbers may be slightly off " +
                  s"compared to Spark's result, to enable set ${RapidsConf.INCOMPATIBLE_OPS}")
            case _ => // NOOP
          }
        }
        override def convertToGpu(lhs: Expression, rhs: Expression): GpuExpression =
          GpuBRound(lhs, rhs, a.dataType)
      }),
    expr[Round](
      "Round an expression to d decimal places using HALF_UP rounding mode",
      ExprChecks.binaryProject(
        TypeSig.gpuNumeric, TypeSig.cpuNumeric,
        ("value", TypeSig.gpuNumeric +
            TypeSig.psNote(TypeEnum.FLOAT, "result may round slightly differently") +
            TypeSig.psNote(TypeEnum.DOUBLE, "result may round slightly differently"),
            TypeSig.cpuNumeric),
        ("scale", TypeSig.lit(TypeEnum.INT), TypeSig.lit(TypeEnum.INT))),
      (a, conf, p, r) => new BinaryExprMeta[Round](a, conf, p, r) {
        override def tagExprForGpu(): Unit = {
          a.child.dataType match {
            case FloatType | DoubleType if !conf.isIncompatEnabled =>
              willNotWorkOnGpu("rounding floating point numbers may be slightly off " +
                  s"compared to Spark's result, to enable set ${RapidsConf.INCOMPATIBLE_OPS}")
            case _ => // NOOP
          }
        }
        override def convertToGpu(lhs: Expression, rhs: Expression): GpuExpression =
          GpuRound(lhs, rhs, a.dataType)
      }),
    expr[PythonUDF](
      "UDF run in an external python process. Does not actually run on the GPU, but " +
          "the transfer of data to/from it can be accelerated",
      ExprChecks.fullAggAndProject(
        // Different types of Pandas UDF support different sets of output type. Please refer to
        //   https://github.com/apache/spark/blob/master/python/pyspark/sql/udf.py#L98
        // for more details.
        // It is impossible to specify the exact type signature for each Pandas UDF type in a single
        // expression 'PythonUDF'.
        // So use the 'unionOfPandasUdfOut' to cover all types for Spark. The type signature of
        // plugin is also an union of all the types of Pandas UDF.
        (TypeSig.commonCudfTypes + TypeSig.ARRAY).nested() + TypeSig.STRUCT,
        TypeSig.unionOfPandasUdfOut,
        repeatingParamCheck = Some(RepeatingParamCheck(
          "param",
          (TypeSig.commonCudfTypes + TypeSig.ARRAY + TypeSig.STRUCT).nested(),
          TypeSig.all))),
      (a, conf, p, r) => new ExprMeta[PythonUDF](a, conf, p, r) {
        override def replaceMessage: String = "not block GPU acceleration"
        override def noReplacementPossibleMessage(reasons: String): String =
          s"blocks running on GPU because $reasons"

        override def convertToGpu(): GpuExpression =
          GpuPythonUDF(a.name, a.func, a.dataType,
            childExprs.map(_.convertToGpu()),
            a.evalType, a.udfDeterministic, a.resultId)
        }),
    GpuScalaUDFMeta.exprMeta,
    expr[Rand](
      "Generate a random column with i.i.d. uniformly distributed values in [0, 1)",
      ExprChecks.projectOnly(TypeSig.DOUBLE, TypeSig.DOUBLE,
        Seq(ParamCheck("seed",
          (TypeSig.INT + TypeSig.LONG).withAllLit(),
          (TypeSig.INT + TypeSig.LONG).withAllLit()))),
      (a, conf, p, r) => new UnaryExprMeta[Rand](a, conf, p, r) {
        override def convertToGpu(child: Expression): GpuExpression = GpuRand(child)
      }),
    expr[SparkPartitionID] (
      "Returns the current partition id",
      ExprChecks.projectOnly(TypeSig.INT, TypeSig.INT),
      (a, conf, p, r) => new ExprMeta[SparkPartitionID](a, conf, p, r) {
        override def convertToGpu(): GpuExpression = GpuSparkPartitionID()
      }),
    expr[MonotonicallyIncreasingID] (
      "Returns monotonically increasing 64-bit integers",
      ExprChecks.projectOnly(TypeSig.LONG, TypeSig.LONG),
      (a, conf, p, r) => new ExprMeta[MonotonicallyIncreasingID](a, conf, p, r) {
        override def convertToGpu(): GpuExpression = GpuMonotonicallyIncreasingID()
      }),
    expr[InputFileName] (
      "Returns the name of the file being read, or empty string if not available",
      ExprChecks.projectOnly(TypeSig.STRING, TypeSig.STRING),
      (a, conf, p, r) => new ExprMeta[InputFileName](a, conf, p, r) {
        override def convertToGpu(): GpuExpression = GpuInputFileName()
      }),
    expr[InputFileBlockStart] (
      "Returns the start offset of the block being read, or -1 if not available",
      ExprChecks.projectOnly(TypeSig.LONG, TypeSig.LONG),
      (a, conf, p, r) => new ExprMeta[InputFileBlockStart](a, conf, p, r) {
        override def convertToGpu(): GpuExpression = GpuInputFileBlockStart()
      }),
    expr[InputFileBlockLength] (
      "Returns the length of the block being read, or -1 if not available",
      ExprChecks.projectOnly(TypeSig.LONG, TypeSig.LONG),
      (a, conf, p, r) => new ExprMeta[InputFileBlockLength](a, conf, p, r) {
        override def convertToGpu(): GpuExpression = GpuInputFileBlockLength()
      }),
    expr[Md5] (
      "MD5 hash operator",
      ExprChecks.unaryProject(TypeSig.STRING, TypeSig.STRING,
        TypeSig.BINARY, TypeSig.BINARY),
      (a, conf, p, r) => new UnaryExprMeta[Md5](a, conf, p, r) {
        override def convertToGpu(child: Expression): GpuExpression = GpuMd5(child)
      }),
    expr[Upper](
      "String uppercase operator",
      ExprChecks.unaryProjectInputMatchesOutput(TypeSig.STRING, TypeSig.STRING),
      (a, conf, p, r) => new UnaryExprMeta[Upper](a, conf, p, r) {
        override def convertToGpu(child: Expression): GpuExpression = GpuUpper(child)
      })
      .incompat(CASE_MODIFICATION_INCOMPAT),
    expr[Lower](
      "String lowercase operator",
      ExprChecks.unaryProjectInputMatchesOutput(TypeSig.STRING, TypeSig.STRING),
      (a, conf, p, r) => new UnaryExprMeta[Lower](a, conf, p, r) {
        override def convertToGpu(child: Expression): GpuExpression = GpuLower(child)
      })
      .incompat(CASE_MODIFICATION_INCOMPAT),
    expr[StringLPad](
      "Pad a string on the left",
      ExprChecks.projectOnly(TypeSig.STRING, TypeSig.STRING,
        Seq(ParamCheck("str", TypeSig.STRING, TypeSig.STRING),
          ParamCheck("len", TypeSig.lit(TypeEnum.INT), TypeSig.INT),
          ParamCheck("pad", TypeSig.lit(TypeEnum.STRING), TypeSig.STRING))),
      (in, conf, p, r) => new TernaryExprMeta[StringLPad](in, conf, p, r) {
        override def tagExprForGpu(): Unit = {
          extractLit(in.pad).foreach { padLit =>
            if (padLit.value != null &&
                padLit.value.asInstanceOf[UTF8String].toString.length != 1) {
              willNotWorkOnGpu("only a single character is supported for pad")
            }
          }
        }
        override def convertToGpu(
            str: Expression,
            width: Expression,
            pad: Expression): GpuExpression =
          GpuStringLPad(str, width, pad)
      }),
    expr[StringRPad](
      "Pad a string on the right",
      ExprChecks.projectOnly(TypeSig.STRING, TypeSig.STRING,
        Seq(ParamCheck("str", TypeSig.STRING, TypeSig.STRING),
          ParamCheck("len", TypeSig.lit(TypeEnum.INT), TypeSig.INT),
          ParamCheck("pad", TypeSig.lit(TypeEnum.STRING), TypeSig.STRING))),
      (in, conf, p, r) => new TernaryExprMeta[StringRPad](in, conf, p, r) {
        override def tagExprForGpu(): Unit = {
          extractLit(in.pad).foreach { padLit =>
            if (padLit.value != null &&
                padLit.value.asInstanceOf[UTF8String].toString.length != 1) {
              willNotWorkOnGpu("only a single character is supported for pad")
            }
          }
        }
        override def convertToGpu(
            str: Expression,
            width: Expression,
            pad: Expression): GpuExpression =
          GpuStringRPad(str, width, pad)
      }),
    expr[StringSplit](
       "Splits `str` around occurrences that match `regex`",
      // Java's split API produces different behaviors than cudf when splitting with empty pattern
      ExprChecks.projectOnly(TypeSig.ARRAY.nested(TypeSig.STRING),
        TypeSig.ARRAY.nested(TypeSig.STRING),
        Seq(ParamCheck("str", TypeSig.STRING, TypeSig.STRING),
          ParamCheck("regexp", TypeSig.lit(TypeEnum.STRING)
              .withPsNote(TypeEnum.STRING, "very limited subset of regex supported"),
            TypeSig.STRING),
          ParamCheck("limit", TypeSig.lit(TypeEnum.INT), TypeSig.INT))),
      (in, conf, p, r) => new GpuStringSplitMeta(in, conf, p, r)),
    expr[GetStructField](
      "Gets the named field of the struct",
      ExprChecks.unaryProject(
        (TypeSig.commonCudfTypes + TypeSig.ARRAY + TypeSig.STRUCT + TypeSig.MAP + TypeSig.NULL +
            TypeSig.DECIMAL_128 + TypeSig.BINARY).nested(),
        TypeSig.all,
        TypeSig.STRUCT.nested(TypeSig.commonCudfTypes + TypeSig.ARRAY +
            TypeSig.STRUCT + TypeSig.MAP + TypeSig.NULL + TypeSig.DECIMAL_128 + TypeSig.BINARY),
        TypeSig.STRUCT.nested(TypeSig.all)),
      (expr, conf, p, r) => new UnaryExprMeta[GetStructField](expr, conf, p, r) {
        override def convertToGpu(arr: Expression): GpuExpression =
          GpuGetStructField(arr, expr.ordinal, expr.name)
      }),
    expr[GetArrayItem](
      "Gets the field at `ordinal` in the Array",
      ExprChecks.binaryProject(
        (TypeSig.commonCudfTypes + TypeSig.ARRAY + TypeSig.STRUCT + TypeSig.NULL +
            TypeSig.DECIMAL_128 + TypeSig.MAP + TypeSig.BINARY).nested(),
        TypeSig.all,
        ("array", TypeSig.ARRAY.nested(TypeSig.commonCudfTypes + TypeSig.ARRAY +
            TypeSig.STRUCT + TypeSig.NULL + TypeSig.DECIMAL_128 + TypeSig.MAP + TypeSig.BINARY),
            TypeSig.ARRAY.nested(TypeSig.all)),
        ("ordinal", TypeSig.integral, TypeSig.integral)),
      (in, conf, p, r) => new BinaryExprMeta[GetArrayItem](in, conf, p, r) {
        override def convertToGpu(arr: Expression, ordinal: Expression): GpuExpression =
          GpuGetArrayItem(arr, ordinal, in.failOnError)
      }),
    expr[GetMapValue](
      "Gets Value from a Map based on a key",
      ExprChecks.binaryProject(
        (TypeSig.commonCudfTypes + TypeSig.ARRAY + TypeSig.STRUCT + TypeSig.NULL +
          TypeSig.DECIMAL_128 + TypeSig.MAP + TypeSig.BINARY).nested(),
        TypeSig.all,
        ("map", TypeSig.MAP.nested(TypeSig.commonCudfTypes + TypeSig.ARRAY + TypeSig.STRUCT +
          TypeSig.NULL + TypeSig.DECIMAL_128 + TypeSig.MAP + TypeSig.BINARY),
          TypeSig.MAP.nested(TypeSig.all)),
        ("key", TypeSig.commonCudfTypes + TypeSig.DECIMAL_128, TypeSig.all)),
      (in, conf, p, r) => new GetMapValueMeta(in, conf, p, r){}),
    GpuElementAtMeta.elementAtRule(false),
    expr[MapKeys](
      "Returns an unordered array containing the keys of the map",
      ExprChecks.unaryProject(
        TypeSig.ARRAY.nested(TypeSig.commonCudfTypes + TypeSig.DECIMAL_128 + TypeSig.NULL +
            TypeSig.ARRAY + TypeSig.STRUCT + TypeSig.BINARY).nested(),
        TypeSig.ARRAY.nested(TypeSig.all - TypeSig.MAP), // Maps cannot have other maps as keys
        TypeSig.MAP.nested(TypeSig.commonCudfTypes + TypeSig.DECIMAL_128 + TypeSig.NULL +
            TypeSig.ARRAY + TypeSig.STRUCT + TypeSig.MAP + TypeSig.BINARY),
        TypeSig.MAP.nested(TypeSig.all)),
      (in, conf, p, r) => new UnaryExprMeta[MapKeys](in, conf, p, r) {
        override def convertToGpu(child: Expression): GpuExpression =
          GpuMapKeys(child)
      }),
    expr[MapValues](
      "Returns an unordered array containing the values of the map",
      ExprChecks.unaryProject(
        TypeSig.ARRAY.nested(TypeSig.commonCudfTypes + TypeSig.DECIMAL_128 + TypeSig.NULL +
            TypeSig.ARRAY + TypeSig.STRUCT + TypeSig.MAP + TypeSig.BINARY),
        TypeSig.ARRAY.nested(TypeSig.all),
        TypeSig.MAP.nested(TypeSig.commonCudfTypes + TypeSig.DECIMAL_128 + TypeSig.NULL +
            TypeSig.ARRAY + TypeSig.STRUCT + TypeSig.MAP + TypeSig.BINARY),
        TypeSig.MAP.nested(TypeSig.all)),
      (in, conf, p, r) => new UnaryExprMeta[MapValues](in, conf, p, r) {
        override def convertToGpu(child: Expression): GpuExpression =
          GpuMapValues(child)
      }),
    expr[MapEntries](
      "Returns an unordered array of all entries in the given map",
      ExprChecks.unaryProject(
        // Technically the return type is an array of struct, but we cannot really express that
        TypeSig.ARRAY.nested(TypeSig.commonCudfTypes + TypeSig.DECIMAL_128 + TypeSig.NULL +
            TypeSig.ARRAY + TypeSig.STRUCT + TypeSig.MAP + TypeSig.BINARY),
        TypeSig.ARRAY.nested(TypeSig.all),
        TypeSig.MAP.nested(TypeSig.commonCudfTypes + TypeSig.DECIMAL_128 + TypeSig.NULL +
            TypeSig.ARRAY + TypeSig.STRUCT + TypeSig.MAP + TypeSig.BINARY),
        TypeSig.MAP.nested(TypeSig.all)),
      (in, conf, p, r) => new UnaryExprMeta[MapEntries](in, conf, p, r) {
        override def convertToGpu(child: Expression): GpuExpression =
          GpuMapEntries(child)
      }),
    expr[StringToMap](
      "Creates a map after splitting the input string into pairs of key-value strings",
      // Java's split API produces different behaviors than cudf when splitting with empty pattern
      ExprChecks.projectOnly(TypeSig.MAP.nested(TypeSig.STRING), TypeSig.MAP.nested(TypeSig.STRING),
        Seq(ParamCheck("str", TypeSig.STRING, TypeSig.STRING),
          ParamCheck("pairDelim", TypeSig.lit(TypeEnum.STRING), TypeSig.lit(TypeEnum.STRING)),
          ParamCheck("keyValueDelim", TypeSig.lit(TypeEnum.STRING), TypeSig.lit(TypeEnum.STRING)))),
      (in, conf, p, r) => new GpuStringToMapMeta(in, conf, p, r)),
    expr[ArrayMin](
      "Returns the minimum value in the array",
      ExprChecks.unaryProject(
        TypeSig.commonCudfTypes + TypeSig.DECIMAL_128 + TypeSig.NULL,
        TypeSig.orderable,
        TypeSig.ARRAY.nested(TypeSig.commonCudfTypes + TypeSig.DECIMAL_128 + TypeSig.NULL),
        TypeSig.ARRAY.nested(TypeSig.orderable)),
      (in, conf, p, r) => new UnaryExprMeta[ArrayMin](in, conf, p, r) {
        override def convertToGpu(child: Expression): GpuExpression =
          GpuArrayMin(child)
      }),
    expr[ArrayMax](
      "Returns the maximum value in the array",
      ExprChecks.unaryProject(
        TypeSig.commonCudfTypes + TypeSig.DECIMAL_128 + TypeSig.NULL,
        TypeSig.orderable,
        TypeSig.ARRAY.nested(TypeSig.commonCudfTypes + TypeSig.DECIMAL_128 + TypeSig.NULL),
        TypeSig.ARRAY.nested(TypeSig.orderable)),
      (in, conf, p, r) => new UnaryExprMeta[ArrayMax](in, conf, p, r) {
        override def convertToGpu(child: Expression): GpuExpression =
          GpuArrayMax(child)
      }),
    expr[ArrayRepeat](
      "Returns the array containing the given input value (left) count (right) times",
      ExprChecks.binaryProject(
        TypeSig.ARRAY.nested(TypeSig.commonCudfTypes + TypeSig.DECIMAL_128 + TypeSig.NULL
          + TypeSig.ARRAY + TypeSig.STRUCT + TypeSig.MAP),
        TypeSig.ARRAY.nested(TypeSig.all),
        ("left", (TypeSig.commonCudfTypes + TypeSig.DECIMAL_128 + TypeSig.NULL
          + TypeSig.ARRAY + TypeSig.STRUCT + TypeSig.MAP).nested(), TypeSig.all),
        ("right", TypeSig.integral, TypeSig.integral)),
      (in, conf, p, r) => new BinaryExprMeta[ArrayRepeat](in, conf, p, r) {
        override def convertToGpu(lhs: Expression, rhs: Expression): GpuExpression =
          GpuArrayRepeat(lhs, rhs)
      }
    ),
    expr[CreateNamedStruct](
      "Creates a struct with the given field names and values",
      CreateNamedStructCheck,
      (in, conf, p, r) => new ExprMeta[CreateNamedStruct](in, conf, p, r) {
        override def convertToGpu(): GpuExpression =
          GpuCreateNamedStruct(childExprs.map(_.convertToGpu()))
      }),
    expr[ArrayContains](
      "Returns a boolean if the array contains the passed in key",
      ExprChecks.binaryProject(
        TypeSig.BOOLEAN,
        TypeSig.BOOLEAN,
        ("array", TypeSig.ARRAY.nested(TypeSig.commonCudfTypes + TypeSig.NULL),
          TypeSig.ARRAY.nested(TypeSig.all)),
        ("key", TypeSig.commonCudfTypes, TypeSig.all)),
      (in, conf, p, r) => new BinaryExprMeta[ArrayContains](in, conf, p, r) {
        override def convertToGpu(lhs: Expression, rhs: Expression): GpuExpression =
          GpuArrayContains(lhs, rhs)
      }),
    expr[SortArray](
      "Returns a sorted array with the input array and the ascending / descending order",
      ExprChecks.binaryProject(
        TypeSig.ARRAY.nested(TypeSig.commonCudfTypes + TypeSig.NULL + TypeSig.DECIMAL_128 +
            TypeSig.STRUCT),
        TypeSig.ARRAY.nested(TypeSig.all),
        ("array", TypeSig.ARRAY.nested(
          TypeSig.commonCudfTypes + TypeSig.NULL + TypeSig.DECIMAL_128 + TypeSig.STRUCT),
            TypeSig.ARRAY.nested(TypeSig.all)),
        ("ascendingOrder", TypeSig.lit(TypeEnum.BOOLEAN), TypeSig.lit(TypeEnum.BOOLEAN))),
      (sortExpression, conf, p, r) => new BinaryExprMeta[SortArray](sortExpression, conf, p, r) {
        override def convertToGpu(lhs: Expression, rhs: Expression): GpuExpression = {
          GpuSortArray(lhs, rhs)
        }
      }
    ),
    expr[CreateArray](
      "Returns an array with the given elements",
      ExprChecks.projectOnly(
        TypeSig.ARRAY.nested(TypeSig.gpuNumeric +
          TypeSig.NULL + TypeSig.STRING + TypeSig.BOOLEAN + TypeSig.DATE + TypeSig.TIMESTAMP +
          TypeSig.ARRAY + TypeSig.STRUCT + TypeSig.BINARY),
        TypeSig.ARRAY.nested(TypeSig.all),
        repeatingParamCheck = Some(RepeatingParamCheck("arg",
          TypeSig.gpuNumeric + TypeSig.NULL + TypeSig.STRING +
              TypeSig.BOOLEAN + TypeSig.DATE + TypeSig.TIMESTAMP + TypeSig.STRUCT + TypeSig.BINARY +
              TypeSig.ARRAY.nested(TypeSig.gpuNumeric + TypeSig.NULL + TypeSig.STRING +
                TypeSig.BOOLEAN + TypeSig.DATE + TypeSig.TIMESTAMP + TypeSig.STRUCT +
                  TypeSig.ARRAY + TypeSig.BINARY),
          TypeSig.all))),
      (in, conf, p, r) => new ExprMeta[CreateArray](in, conf, p, r) {

        override def tagExprForGpu(): Unit = {
          wrapped.dataType match {
            case ArrayType(ArrayType(ArrayType(_, _), _), _) =>
              willNotWorkOnGpu("Only support to create array or array of array, Found: " +
                s"${wrapped.dataType}")
            case _ =>
          }
        }

        override def convertToGpu(): GpuExpression =
          GpuCreateArray(childExprs.map(_.convertToGpu()), wrapped.useStringTypeWhenEmpty)
      }),
    expr[Flatten](
      "Creates a single array from an array of arrays",
      ExprChecks.unaryProject(
        TypeSig.ARRAY.nested(TypeSig.all),
        TypeSig.ARRAY.nested(TypeSig.all),
        TypeSig.ARRAY.nested(TypeSig.all),
        TypeSig.ARRAY.nested(TypeSig.all)),
      (a, conf, p, r) => new UnaryExprMeta[Flatten](a, conf, p, r) {
        override def convertToGpu(child: Expression): GpuExpression =
          GpuFlattenArray(child)
      }),
    expr[LambdaFunction](
      "Holds a higher order SQL function",
      ExprChecks.projectOnly(
        (TypeSig.commonCudfTypes + TypeSig.DECIMAL_128 + TypeSig.NULL + TypeSig.ARRAY +
            TypeSig.STRUCT + TypeSig.MAP).nested(),
        TypeSig.all,
        Seq(ParamCheck("function",
          (TypeSig.commonCudfTypes + TypeSig.DECIMAL_128 + TypeSig.NULL + TypeSig.ARRAY +
              TypeSig.STRUCT + TypeSig.MAP).nested(),
          TypeSig.all)),
        Some(RepeatingParamCheck("arguments",
          (TypeSig.commonCudfTypes + TypeSig.DECIMAL_128 + TypeSig.NULL + TypeSig.ARRAY +
              TypeSig.STRUCT + TypeSig.MAP).nested(),
          TypeSig.all))),
      (in, conf, p, r) => new ExprMeta[LambdaFunction](in, conf, p, r) {
        override def convertToGpu(): GpuExpression = {
          val func = childExprs.head
          val args = childExprs.tail
          GpuLambdaFunction(func.convertToGpu(),
            args.map(_.convertToGpu().asInstanceOf[NamedExpression]),
            in.hidden)
        }
      }),
    expr[NamedLambdaVariable](
      "A parameter to a higher order SQL function",
      ExprChecks.projectOnly(
        (TypeSig.commonCudfTypes + TypeSig.DECIMAL_128 + TypeSig.NULL + TypeSig.ARRAY +
            TypeSig.STRUCT + TypeSig.MAP).nested(),
        TypeSig.all),
      (in, conf, p, r) => new ExprMeta[NamedLambdaVariable](in, conf, p, r) {
        override def convertToGpu(): GpuExpression = {
          GpuNamedLambdaVariable(in.name, in.dataType, in.nullable, in.exprId)
        }
      }),
    expr[ArrayTransform](
      "Transform elements in an array using the transform function. This is similar to a `map` " +
          "in functional programming",
      ExprChecks.projectOnly(TypeSig.ARRAY.nested(TypeSig.commonCudfTypes +
        TypeSig.DECIMAL_128 + TypeSig.NULL + TypeSig.ARRAY + TypeSig.STRUCT + TypeSig.MAP),
        TypeSig.ARRAY.nested(TypeSig.all),
        Seq(
          ParamCheck("argument",
            TypeSig.ARRAY.nested(TypeSig.commonCudfTypes + TypeSig.DECIMAL_128 + TypeSig.NULL +
                TypeSig.ARRAY + TypeSig.STRUCT + TypeSig.MAP),
            TypeSig.ARRAY.nested(TypeSig.all)),
          ParamCheck("function",
            (TypeSig.commonCudfTypes + TypeSig.DECIMAL_128 + TypeSig.NULL +
                TypeSig.ARRAY + TypeSig.STRUCT + TypeSig.MAP).nested(),
            TypeSig.all))),
      (in, conf, p, r) => new ExprMeta[ArrayTransform](in, conf, p, r) {
        override def convertToGpu(): GpuExpression = {
          GpuArrayTransform(childExprs.head.convertToGpu(), childExprs(1).convertToGpu())
        }
      }),
     expr[ArrayExists](
      "Return true if any element satisfies the predicate LambdaFunction",
      ExprChecks.projectOnly(TypeSig.BOOLEAN, TypeSig.BOOLEAN,
        Seq(
          ParamCheck("argument",
            TypeSig.ARRAY.nested(TypeSig.commonCudfTypes + TypeSig.DECIMAL_128 + TypeSig.NULL +
                TypeSig.ARRAY + TypeSig.STRUCT + TypeSig.MAP),
            TypeSig.ARRAY.nested(TypeSig.all)),
          ParamCheck("function", TypeSig.BOOLEAN, TypeSig.BOOLEAN))),
      (in, conf, p, r) => new ExprMeta[ArrayExists](in, conf, p, r) {
        override def convertToGpu(): GpuExpression = {
          GpuArrayExists(
            childExprs.head.convertToGpu(),
            childExprs(1).convertToGpu(),
            SQLConf.get.getConf(SQLConf.LEGACY_ARRAY_EXISTS_FOLLOWS_THREE_VALUED_LOGIC)
          )
        }
      }),
    // TODO: fix the signature https://github.com/NVIDIA/spark-rapids/issues/5327
    expr[ArraysZip](
      "Returns a merged array of structs in which the N-th struct contains" +
        " all N-th values of input arrays.",
      ExprChecks.projectOnly(TypeSig.ARRAY.nested(
        TypeSig.commonCudfTypes + TypeSig.DECIMAL_128 + TypeSig.NULL + TypeSig.BINARY +
          TypeSig.ARRAY + TypeSig.STRUCT + TypeSig.MAP),
        TypeSig.ARRAY.nested(TypeSig.all),
        repeatingParamCheck = Some(RepeatingParamCheck("children",
          TypeSig.ARRAY.nested(TypeSig.commonCudfTypes + TypeSig.DECIMAL_128 + TypeSig.NULL +
            TypeSig.BINARY + TypeSig.ARRAY + TypeSig.STRUCT + TypeSig.MAP),
          TypeSig.ARRAY.nested(TypeSig.all)))),
      (in, conf, p, r) => new ExprMeta[ArraysZip](in, conf, p, r) {
        override def convertToGpu(): GpuExpression = {
          GpuArraysZip(childExprs.map(_.convertToGpu()))
        }
      }
    ),
    expr[ArrayExcept](
      "Returns an array of the elements in array1 but not in array2, without duplicates",
      ExprChecks.binaryProject(
        TypeSig.ARRAY.nested(TypeSig.commonCudfTypes + TypeSig.DECIMAL_128 + TypeSig.NULL),
        TypeSig.ARRAY.nested(TypeSig.all),
        ("array1",
            TypeSig.ARRAY.nested(TypeSig.commonCudfTypes + TypeSig.DECIMAL_128 + TypeSig.NULL),
            TypeSig.ARRAY.nested(TypeSig.all)),
        ("array2",
            TypeSig.ARRAY.nested(TypeSig.commonCudfTypes + TypeSig.DECIMAL_128 + TypeSig.NULL),
            TypeSig.ARRAY.nested(TypeSig.all))),
      (in, conf, p, r) => new BinaryExprMeta[ArrayExcept](in, conf, p, r) {
        override def convertToGpu(lhs: Expression, rhs: Expression): GpuExpression = {
          GpuArrayExcept(lhs, rhs)
        }
      }
    ).incompat("the GPU implementation treats -0.0 and 0.0 as equal, but the CPU " +
        "implementation currently does not (see SPARK-39845). Also, Apache Spark " +
        "3.1.3 fixed issue SPARK-36741 where NaNs in these set like operators were " +
        "not treated as being equal. We have chosen to break with compatibility for " +
        "the older versions of Spark in this instance and handle NaNs the same as 3.1.3+"),
    expr[ArrayIntersect](
      "Returns an array of the elements in the intersection of array1 and array2, without" +
        " duplicates",
      ExprChecks.binaryProject(
        TypeSig.ARRAY.nested(TypeSig.commonCudfTypes + TypeSig.DECIMAL_128 + TypeSig.NULL),
        TypeSig.ARRAY.nested(TypeSig.all),
        ("array1",
            TypeSig.ARRAY.nested(TypeSig.commonCudfTypes + TypeSig.DECIMAL_128 + TypeSig.NULL),
            TypeSig.ARRAY.nested(TypeSig.all)),
        ("array2",
            TypeSig.ARRAY.nested(TypeSig.commonCudfTypes + TypeSig.DECIMAL_128 + TypeSig.NULL),
            TypeSig.ARRAY.nested(TypeSig.all))),
      (in, conf, p, r) => new BinaryExprMeta[ArrayIntersect](in, conf, p, r) {
        override def convertToGpu(lhs: Expression, rhs: Expression): GpuExpression = {
          GpuArrayIntersect(lhs, rhs)
        }
      }
    ).incompat("the GPU implementation treats -0.0 and 0.0 as equal, but the CPU " +
        "implementation currently does not (see SPARK-39845). Also, Apache Spark " +
        "3.1.3 fixed issue SPARK-36741 where NaNs in these set like operators were " +
        "not treated as being equal. We have chosen to break with compatibility for " +
        "the older versions of Spark in this instance and handle NaNs the same as 3.1.3+"),
    expr[ArrayUnion](
      "Returns an array of the elements in the union of array1 and array2, without duplicates.",
      ExprChecks.binaryProject(
        TypeSig.ARRAY.nested(TypeSig.commonCudfTypes + TypeSig.DECIMAL_128 + TypeSig.NULL),
        TypeSig.ARRAY.nested(TypeSig.all),
        ("array1",
            TypeSig.ARRAY.nested(TypeSig.commonCudfTypes + TypeSig.DECIMAL_128 + TypeSig.NULL),
            TypeSig.ARRAY.nested(TypeSig.all)),
        ("array2",
            TypeSig.ARRAY.nested(TypeSig.commonCudfTypes + TypeSig.DECIMAL_128 + TypeSig.NULL),
            TypeSig.ARRAY.nested(TypeSig.all))),
      (in, conf, p, r) => new BinaryExprMeta[ArrayUnion](in, conf, p, r) {
        override def convertToGpu(lhs: Expression, rhs: Expression): GpuExpression = {
          GpuArrayUnion(lhs, rhs)
        }
      }
    ).incompat("the GPU implementation treats -0.0 and 0.0 as equal, but the CPU " +
        "implementation currently does not (see SPARK-39845). Also, Apache Spark " +
        "3.1.3 fixed issue SPARK-36741 where NaNs in these set like operators were " +
        "not treated as being equal. We have chosen to break with compatibility for " +
        "the older versions of Spark in this instance and handle NaNs the same as 3.1.3+"),
    expr[ArraysOverlap](
      "Returns true if a1 contains at least a non-null element present also in a2. If the arrays " +
      "have no common element and they are both non-empty and either of them contains a null " +
      "element null is returned, false otherwise.",
      ExprChecks.binaryProject(TypeSig.BOOLEAN, TypeSig.BOOLEAN,
        ("array1",
            TypeSig.ARRAY.nested(TypeSig.commonCudfTypes + TypeSig.DECIMAL_128 + TypeSig.NULL),
            TypeSig.ARRAY.nested(TypeSig.all)),
        ("array2",
            TypeSig.ARRAY.nested(TypeSig.commonCudfTypes + TypeSig.DECIMAL_128 + TypeSig.NULL),
            TypeSig.ARRAY.nested(TypeSig.all))),
      (in, conf, p, r) => new BinaryExprMeta[ArraysOverlap](in, conf, p, r) {
        override def convertToGpu(lhs: Expression, rhs: Expression): GpuExpression = {
          GpuArraysOverlap(lhs, rhs)
        }
      }
    ).incompat("the GPU implementation treats -0.0 and 0.0 as equal, but the CPU " +
        "implementation currently does not (see SPARK-39845). Also, Apache Spark " +
        "3.1.3 fixed issue SPARK-36741 where NaNs in these set like operators were " +
        "not treated as being equal. We have chosen to break with compatibility for " +
        "the older versions of Spark in this instance and handle NaNs the same as 3.1.3+"),
    expr[ArrayRemove](
      "Returns the array after removing all elements that equal to the input element (right) " +
      "from the input array (left)",
      ExprChecks.binaryProject(
        TypeSig.ARRAY.nested(TypeSig.commonCudfTypes + TypeSig.DECIMAL_128 + TypeSig.NULL +
          TypeSig.ARRAY + TypeSig.STRUCT + TypeSig.MAP),
        TypeSig.ARRAY.nested(TypeSig.all),
        ("array",
          TypeSig.ARRAY.nested(TypeSig.commonCudfTypes + TypeSig.DECIMAL_128 + TypeSig.NULL +
            TypeSig.ARRAY + TypeSig.STRUCT + TypeSig.MAP),
          TypeSig.all),
        ("element",
          (TypeSig.commonCudfTypes + TypeSig.DECIMAL_128 + TypeSig.NULL +
            TypeSig.ARRAY + TypeSig.STRUCT + TypeSig.MAP).nested(),
          TypeSig.all)),
      (in, conf, p, r) => new BinaryExprMeta[ArrayRemove](in, conf, p, r) {
        override def convertToGpu(lhs: Expression, rhs: Expression): GpuExpression =
          GpuArrayRemove(lhs, rhs)
      }
    ),
    expr[TransformKeys](
      "Transform keys in a map using a transform function",
      ExprChecks.projectOnly(TypeSig.MAP.nested(TypeSig.commonCudfTypes + TypeSig.DECIMAL_128 +
          TypeSig.NULL + TypeSig.ARRAY + TypeSig.STRUCT + TypeSig.MAP),
        TypeSig.MAP.nested(TypeSig.all),
        Seq(
          ParamCheck("argument",
            TypeSig.MAP.nested(TypeSig.commonCudfTypes + TypeSig.DECIMAL_128 + TypeSig.NULL +
                TypeSig.ARRAY + TypeSig.STRUCT + TypeSig.MAP),
            TypeSig.MAP.nested(TypeSig.all)),
          ParamCheck("function",
            // We need to be able to check for duplicate keys (equality)
            TypeSig.commonCudfTypes + TypeSig.DECIMAL_128 + TypeSig.NULL,
            TypeSig.all - TypeSig.MAP.nested()))),
      (in, conf, p, r) => new ExprMeta[TransformKeys](in, conf, p, r) {
        override def tagExprForGpu(): Unit = {
          SQLConf.get.getConf(SQLConf.MAP_KEY_DEDUP_POLICY).toUpperCase match {
            case "EXCEPTION"| "LAST_WIN" => // Good we can support this
            case other =>
              willNotWorkOnGpu(s"$other is not supported for config setting" +
                  s" ${SQLConf.MAP_KEY_DEDUP_POLICY.key}")
          }
        }
        override def convertToGpu(): GpuExpression = {
          GpuTransformKeys(childExprs.head.convertToGpu(), childExprs(1).convertToGpu())
        }
      }),
    expr[TransformValues](
      "Transform values in a map using a transform function",
      ExprChecks.projectOnly(TypeSig.MAP.nested(TypeSig.commonCudfTypes + TypeSig.DECIMAL_128 +
          TypeSig.NULL + TypeSig.ARRAY + TypeSig.STRUCT + TypeSig.MAP),
        TypeSig.MAP.nested(TypeSig.all),
        Seq(
          ParamCheck("argument",
            TypeSig.MAP.nested(TypeSig.commonCudfTypes + TypeSig.DECIMAL_128 + TypeSig.NULL +
                TypeSig.ARRAY + TypeSig.STRUCT + TypeSig.MAP),
            TypeSig.MAP.nested(TypeSig.all)),
          ParamCheck("function",
            (TypeSig.commonCudfTypes + TypeSig.DECIMAL_128 + TypeSig.NULL +
                TypeSig.ARRAY + TypeSig.STRUCT + TypeSig.MAP).nested(),
            TypeSig.all))),
      (in, conf, p, r) => new ExprMeta[TransformValues](in, conf, p, r) {
        override def convertToGpu(): GpuExpression = {
          GpuTransformValues(childExprs.head.convertToGpu(), childExprs(1).convertToGpu())
        }
      }),
    expr[MapFilter](
      "Filters entries in a map using the function",
      ExprChecks.projectOnly(TypeSig.MAP.nested(TypeSig.commonCudfTypes + TypeSig.DECIMAL_128 +
          TypeSig.NULL + TypeSig.ARRAY + TypeSig.STRUCT + TypeSig.MAP),
        TypeSig.MAP.nested(TypeSig.all),
        Seq(
          ParamCheck("argument",
            TypeSig.MAP.nested(TypeSig.commonCudfTypes + TypeSig.DECIMAL_128 + TypeSig.NULL +
                TypeSig.ARRAY + TypeSig.STRUCT + TypeSig.MAP),
            TypeSig.MAP.nested(TypeSig.all)),
          ParamCheck("function", TypeSig.BOOLEAN, TypeSig.BOOLEAN))),
      (in, conf, p, r) => new ExprMeta[MapFilter](in, conf, p, r) {
        override def convertToGpu(): GpuExpression = {
          GpuMapFilter(childExprs.head.convertToGpu(), childExprs(1).convertToGpu())
        }
      }),
    expr[StringLocate](
      "Substring search operator",
      ExprChecks.projectOnly(TypeSig.INT, TypeSig.INT,
        Seq(ParamCheck("substr", TypeSig.lit(TypeEnum.STRING), TypeSig.STRING),
          ParamCheck("str", TypeSig.STRING, TypeSig.STRING),
          ParamCheck("start", TypeSig.lit(TypeEnum.INT), TypeSig.INT))),
      (in, conf, p, r) => new TernaryExprMeta[StringLocate](in, conf, p, r) {
        override def convertToGpu(
            val0: Expression,
            val1: Expression,
            val2: Expression): GpuExpression =
          GpuStringLocate(val0, val1, val2)
      }),
    expr[StringInstr](
      "Instr string operator",
      ExprChecks.projectOnly(TypeSig.INT, TypeSig.INT,
        Seq(ParamCheck("str", TypeSig.STRING, TypeSig.STRING),
            ParamCheck("substr", TypeSig.lit(TypeEnum.STRING), TypeSig.STRING))),
      (in, conf, p, r) => new BinaryExprMeta[StringInstr](in, conf, p, r) {
        override def convertToGpu(
            str: Expression,
            substr: Expression): GpuExpression =
          GpuStringInstr(str, substr)
      }),
    expr[Substring](
      "Substring operator",
      ExprChecks.projectOnly(TypeSig.STRING, TypeSig.STRING + TypeSig.BINARY,
        Seq(ParamCheck("str", TypeSig.STRING, TypeSig.STRING + TypeSig.BINARY),
          ParamCheck("pos", TypeSig.INT, TypeSig.INT),
          ParamCheck("len", TypeSig.INT, TypeSig.INT))),
      (in, conf, p, r) => new TernaryExprMeta[Substring](in, conf, p, r) {
        override def convertToGpu(
            column: Expression,
            position: Expression,
            length: Expression): GpuExpression =
          GpuSubstring(column, position, length)
      }),
    expr[SubstringIndex](
      "substring_index operator",
      ExprChecks.projectOnly(TypeSig.STRING, TypeSig.STRING,
        Seq(ParamCheck("str", TypeSig.STRING, TypeSig.STRING),
          ParamCheck("delim", TypeSig.lit(TypeEnum.STRING)
              .withPsNote(TypeEnum.STRING, "only a single character is allowed"), TypeSig.STRING),
          ParamCheck("count", TypeSig.lit(TypeEnum.INT), TypeSig.INT))),
      (in, conf, p, r) => new SubstringIndexMeta(in, conf, p, r)),
    expr[StringRepeat](
      "StringRepeat operator that repeats the given strings with numbers of times " +
        "given by repeatTimes",
      ExprChecks.projectOnly(TypeSig.STRING, TypeSig.STRING,
        Seq(ParamCheck("input", TypeSig.STRING, TypeSig.STRING),
          ParamCheck("repeatTimes", TypeSig.INT, TypeSig.INT))),
      (in, conf, p, r) => new BinaryExprMeta[StringRepeat](in, conf, p, r) {
        override def convertToGpu(
            input: Expression,
            repeatTimes: Expression): GpuExpression = GpuStringRepeat(input, repeatTimes)
      }),
    expr[StringReplace](
      "StringReplace operator",
      ExprChecks.projectOnly(TypeSig.STRING, TypeSig.STRING,
        Seq(ParamCheck("src", TypeSig.STRING, TypeSig.STRING),
          ParamCheck("search", TypeSig.lit(TypeEnum.STRING), TypeSig.STRING),
          ParamCheck("replace", TypeSig.lit(TypeEnum.STRING), TypeSig.STRING))),
      (in, conf, p, r) => new TernaryExprMeta[StringReplace](in, conf, p, r) {
        override def convertToGpu(
            column: Expression,
            target: Expression,
            replace: Expression): GpuExpression =
          GpuStringReplace(column, target, replace)
      }),
    expr[StringTrim](
      "StringTrim operator",
      ExprChecks.projectOnly(TypeSig.STRING, TypeSig.STRING,
        Seq(ParamCheck("src", TypeSig.STRING, TypeSig.STRING)),
        // Should really be an OptionalParam
        Some(RepeatingParamCheck("trimStr", TypeSig.lit(TypeEnum.STRING), TypeSig.STRING))),
      (in, conf, p, r) => new String2TrimExpressionMeta[StringTrim](in, conf, p, r) {
        override def convertToGpu(
            column: Expression,
            target: Option[Expression] = None): GpuExpression =
          GpuStringTrim(column, target)
      }),
    expr[StringTrimLeft](
      "StringTrimLeft operator",
      ExprChecks.projectOnly(TypeSig.STRING, TypeSig.STRING,
        Seq(ParamCheck("src", TypeSig.STRING, TypeSig.STRING)),
        // Should really be an OptionalParam
        Some(RepeatingParamCheck("trimStr", TypeSig.lit(TypeEnum.STRING), TypeSig.STRING))),
      (in, conf, p, r) =>
        new String2TrimExpressionMeta[StringTrimLeft](in, conf, p, r) {
          override def convertToGpu(
            column: Expression,
            target: Option[Expression] = None): GpuExpression =
            GpuStringTrimLeft(column, target)
        }),
    expr[StringTrimRight](
      "StringTrimRight operator",
      ExprChecks.projectOnly(TypeSig.STRING, TypeSig.STRING,
        Seq(ParamCheck("src", TypeSig.STRING, TypeSig.STRING)),
        // Should really be an OptionalParam
        Some(RepeatingParamCheck("trimStr", TypeSig.lit(TypeEnum.STRING), TypeSig.STRING))),
      (in, conf, p, r) =>
        new String2TrimExpressionMeta[StringTrimRight](in, conf, p, r) {
          override def convertToGpu(
              column: Expression,
              target: Option[Expression] = None): GpuExpression =
            GpuStringTrimRight(column, target)
        }),
    expr[StringTranslate](
      "StringTranslate operator",
      ExprChecks.projectOnly(TypeSig.STRING, TypeSig.STRING,
        Seq(ParamCheck("input", TypeSig.STRING, TypeSig.STRING),
          ParamCheck("from", TypeSig.lit(TypeEnum.STRING), TypeSig.STRING),
          ParamCheck("to", TypeSig.lit(TypeEnum.STRING), TypeSig.STRING))),
      (in, conf, p, r) => new TernaryExprMeta[StringTranslate](in, conf, p, r) {
        override def convertToGpu(
            input: Expression,
            from: Expression,
            to: Expression): GpuExpression =
          GpuStringTranslate(input, from, to)
      }).incompat("the GPU implementation supports all unicode code points. In Spark versions " +
          "< 3.2.0, translate() does not support unicode characters with code point >= U+10000 " +
          "(See SPARK-34094)"),
    expr[StartsWith](
      "Starts with",
      ExprChecks.binaryProject(TypeSig.BOOLEAN, TypeSig.BOOLEAN,
        ("src", TypeSig.STRING, TypeSig.STRING),
        ("search", TypeSig.lit(TypeEnum.STRING), TypeSig.STRING)),
      (a, conf, p, r) => new BinaryExprMeta[StartsWith](a, conf, p, r) {
        override def convertToGpu(lhs: Expression, rhs: Expression): GpuExpression =
          GpuStartsWith(lhs, rhs)
      }),
    expr[EndsWith](
      "Ends with",
      ExprChecks.binaryProject(TypeSig.BOOLEAN, TypeSig.BOOLEAN,
        ("src", TypeSig.STRING, TypeSig.STRING),
        ("search", TypeSig.lit(TypeEnum.STRING), TypeSig.STRING)),
      (a, conf, p, r) => new BinaryExprMeta[EndsWith](a, conf, p, r) {
        override def convertToGpu(lhs: Expression, rhs: Expression): GpuExpression =
          GpuEndsWith(lhs, rhs)
      }),
    expr[Concat](
      "List/String concatenate",
      ExprChecks.projectOnly((TypeSig.STRING + TypeSig.ARRAY).nested(
        TypeSig.commonCudfTypes + TypeSig.NULL + TypeSig.DECIMAL_128 +
            TypeSig.ARRAY + TypeSig.STRUCT + TypeSig.MAP + TypeSig.BINARY),
        (TypeSig.STRING + TypeSig.BINARY + TypeSig.ARRAY).nested(TypeSig.all),
        repeatingParamCheck = Some(RepeatingParamCheck("input",
          (TypeSig.STRING + TypeSig.ARRAY).nested(
            TypeSig.commonCudfTypes + TypeSig.NULL + TypeSig.DECIMAL_128 +
                TypeSig.ARRAY + TypeSig.STRUCT + TypeSig.MAP + TypeSig.BINARY),
          (TypeSig.STRING + TypeSig.BINARY + TypeSig.ARRAY).nested(TypeSig.all)))),
      (a, conf, p, r) => new ComplexTypeMergingExprMeta[Concat](a, conf, p, r) {
        override def convertToGpu(child: Seq[Expression]): GpuExpression = GpuConcat(child)
      }),
    expr[Conv](
      desc = "Convert string representing a number from one base to another",
      pluginChecks = ExprChecks.projectOnly(
        outputCheck = TypeSig.STRING,
        paramCheck = Seq(
          ParamCheck(
            name = "num",
            cudf = TypeSig.STRING,
            spark = TypeSig.STRING),
          ParamCheck(
            name = "from_base",
            cudf = TypeSig.integral
              .withAllLit()
              .withInitialTypesPsNote("only values 10 and 16 are supported"),
            spark = TypeSig.integral),
          ParamCheck(
            name = "to_base",
            cudf = TypeSig.integral
              .withAllLit()
              .withInitialTypesPsNote("only values 10 and 16 are supported"),
            spark = TypeSig.integral)),
        sparkOutputSig = TypeSig.STRING),
        (convExpr, conf, parentMetaOpt, dataFromReplacementRule) =>
          new GpuConvMeta(convExpr, conf, parentMetaOpt, dataFromReplacementRule)
    ).disabledByDefault(
      """GPU implementation is incomplete. We currently only support from/to_base values
         |of 10 and 16. We fall back on CPU if the signed conversion is signalled via
         |a negative to_base.
         |GPU implementation does not check for an 64-bit signed/unsigned int overflow when
         |performing the conversion to return `FFFFFFFFFFFFFFFF` or `18446744073709551615` or
         |to throw an error in the ANSI mode.
         |It is safe to enable if the overflow is not possible or detected externally.
         |For instance decimal strings not longer than 18 characters / hexadecimal strings
         |not longer than 15 characters disregarding the sign cannot cause an overflow.
         """.stripMargin.replaceAll("\n", " ")),
    expr[FormatNumber](
      "Formats the number x like '#,###,###.##', rounded to d decimal places.",
      ExprChecks.binaryProject(TypeSig.STRING, TypeSig.STRING,
        ("x", TypeSig.gpuNumeric, TypeSig.cpuNumeric),
        ("d", TypeSig.lit(TypeEnum.INT), TypeSig.INT+TypeSig.STRING)),
      (in, conf, p, r) => new BinaryExprMeta[FormatNumber](in, conf, p, r) {
        override def tagExprForGpu(): Unit = {
          in.children.head.dataType match {
            case FloatType | DoubleType if !conf.isFloatFormatNumberEnabled =>
              willNotWorkOnGpu("format_number with floating point types on the GPU returns " +
                  "results that have a different precision than the default results of Spark. " +
                  "To enable this operation on the GPU, set" +
                  s" ${RapidsConf.ENABLE_FLOAT_FORMAT_NUMBER} to true.")
            case _ =>
          }
        }
        override def convertToGpu(lhs: Expression, rhs: Expression): GpuExpression =
          GpuFormatNumber(lhs, rhs)
      }
    ),
    expr[MapConcat](
      "Returns the union of all the given maps",
      ExprChecks.projectOnly(TypeSig.MAP.nested(TypeSig.commonCudfTypes + TypeSig.DECIMAL_128 +
          TypeSig.NULL + TypeSig.ARRAY + TypeSig.STRUCT + TypeSig.MAP),
        TypeSig.MAP.nested(TypeSig.all),
        repeatingParamCheck = Some(RepeatingParamCheck("input",
          TypeSig.MAP.nested(TypeSig.commonCudfTypes + TypeSig.DECIMAL_128 +
          TypeSig.NULL + TypeSig.ARRAY + TypeSig.STRUCT + TypeSig.MAP),
          TypeSig.MAP.nested(TypeSig.all)))),
      (a, conf, p, r) => new ComplexTypeMergingExprMeta[MapConcat](a, conf, p, r) {
        override def convertToGpu(child: Seq[Expression]): GpuExpression = GpuMapConcat(child)
      }),
    expr[ConcatWs](
      "Concatenates multiple input strings or array of strings into a single " +
        "string using a given separator",
      ExprChecks.projectOnly(TypeSig.STRING, TypeSig.STRING,
        repeatingParamCheck = Some(RepeatingParamCheck("input",
          (TypeSig.STRING + TypeSig.ARRAY).nested(TypeSig.STRING),
          (TypeSig.STRING + TypeSig.ARRAY).nested(TypeSig.STRING)))),
      (a, conf, p, r) => new ExprMeta[ConcatWs](a, conf, p, r) {
        override def tagExprForGpu(): Unit = {
          if (a.children.size <= 1) {
            // If only a separator specified and its a column, Spark returns an empty
            // string for all entries unless they are null, then it returns null.
            // This seems like edge case so instead of handling on GPU just fallback.
            willNotWorkOnGpu("Only specifying separator column not supported on GPU")
          }
        }
        override final def convertToGpu(): GpuExpression =
          GpuConcatWs(childExprs.map(_.convertToGpu()))
      }),
    expr[Murmur3Hash] (
      "Murmur3 hash operator",
      ExprChecks.projectOnly(TypeSig.INT, TypeSig.INT,
        repeatingParamCheck = Some(RepeatingParamCheck("input",
          (TypeSig.commonCudfTypes + TypeSig.NULL + TypeSig.DECIMAL_128 +
              TypeSig.STRUCT + TypeSig.ARRAY).nested() +
              TypeSig.psNote(TypeEnum.ARRAY, "Arrays of structs are not supported"),
          TypeSig.all))),
      (a, conf, p, r) => new ExprMeta[Murmur3Hash](a, conf, p, r) {
        override val childExprs: Seq[BaseExprMeta[_]] = a.children
          .map(GpuOverrides.wrapExpr(_, conf, Some(this)))

        override def tagExprForGpu(): Unit = {
          val arrayWithStructsHashing = a.children.exists(e =>
            TrampolineUtil.dataTypeExistsRecursively(e.dataType,
              {
                case ArrayType(_: StructType, _) => true
                case _ => false
              })
          )
          if (arrayWithStructsHashing) {
            willNotWorkOnGpu("hashing arrays with structs is not supported")
          }
        }

        def convertToGpu(): GpuExpression =
          GpuMurmur3Hash(childExprs.map(_.convertToGpu()), a.seed)
      }),
    expr[XxHash64](
      "xxhash64 hash operator",
      ExprChecks.projectOnly(TypeSig.LONG, TypeSig.LONG,
        repeatingParamCheck = Some(RepeatingParamCheck("input",
          XxHash64Shims.supportedTypes, TypeSig.all))),
      (a, conf, p, r) => new ExprMeta[XxHash64](a, conf, p, r) {
        override val childExprs: Seq[BaseExprMeta[_]] = a.children
          .map(GpuOverrides.wrapExpr(_, conf, Some(this)))

        def convertToGpu(): GpuExpression =
          GpuXxHash64(childExprs.map(_.convertToGpu()), a.seed)
      }),
    expr[Contains](
      "Contains",
      ExprChecks.binaryProject(TypeSig.BOOLEAN, TypeSig.BOOLEAN,
        ("src", TypeSig.STRING, TypeSig.STRING),
        ("search", TypeSig.lit(TypeEnum.STRING), TypeSig.STRING)),
      (a, conf, p, r) => new BinaryExprMeta[Contains](a, conf, p, r) {
        override def convertToGpu(lhs: Expression, rhs: Expression): GpuExpression =
          GpuContains(lhs, rhs)
      }),
    expr[Like](
      "Like",
      ExprChecks.binaryProject(TypeSig.BOOLEAN, TypeSig.BOOLEAN,
        ("src", TypeSig.STRING, TypeSig.STRING),
        ("search", TypeSig.lit(TypeEnum.STRING), TypeSig.STRING)),
      (a, conf, p, r) => new BinaryExprMeta[Like](a, conf, p, r) {
        override def convertToGpu(lhs: Expression, rhs: Expression): GpuExpression =
          GpuLike(lhs, rhs, a.escapeChar)
      }),
    expr[RLike](
      "Regular expression version of Like",
      ExprChecks.binaryProject(TypeSig.BOOLEAN, TypeSig.BOOLEAN,
        ("str", TypeSig.STRING, TypeSig.STRING),
        ("regexp", TypeSig.lit(TypeEnum.STRING), TypeSig.STRING)),
      (a, conf, p, r) => new GpuRLikeMeta(a, conf, p, r)),
    expr[RegExpReplace](
      "String replace using a regular expression pattern",
      ExprChecks.projectOnly(TypeSig.STRING, TypeSig.STRING,
        Seq(ParamCheck("str", TypeSig.STRING, TypeSig.STRING),
          ParamCheck("regex", TypeSig.lit(TypeEnum.STRING), TypeSig.STRING),
          ParamCheck("rep", TypeSig.lit(TypeEnum.STRING), TypeSig.STRING),
          ParamCheck("pos", TypeSig.lit(TypeEnum.INT)
              .withPsNote(TypeEnum.INT, "only a value of 1 is supported"),
            TypeSig.lit(TypeEnum.INT)))),
      (a, conf, p, r) => new GpuRegExpReplaceMeta(a, conf, p, r)),
    expr[RegExpExtract](
      "Extract a specific group identified by a regular expression",
      ExprChecks.projectOnly(TypeSig.STRING, TypeSig.STRING,
        Seq(ParamCheck("str", TypeSig.STRING, TypeSig.STRING),
          ParamCheck("regexp", TypeSig.lit(TypeEnum.STRING), TypeSig.STRING),
          ParamCheck("idx", TypeSig.lit(TypeEnum.INT),
            TypeSig.lit(TypeEnum.INT)))),
      (a, conf, p, r) => new GpuRegExpExtractMeta(a, conf, p, r)),
    expr[RegExpExtractAll](
      "Extract all strings matching a regular expression corresponding to the regex group index",
      ExprChecks.projectOnly(TypeSig.ARRAY.nested(TypeSig.STRING),
        TypeSig.ARRAY.nested(TypeSig.STRING),
        Seq(ParamCheck("str", TypeSig.STRING, TypeSig.STRING),
          ParamCheck("regexp", TypeSig.lit(TypeEnum.STRING), TypeSig.STRING),
          ParamCheck("idx", TypeSig.lit(TypeEnum.INT), TypeSig.INT))),
      (a, conf, p, r) => new GpuRegExpExtractAllMeta(a, conf, p, r)),
    expr[Length](
      "String character length or binary byte length",
      ExprChecks.unaryProject(TypeSig.INT, TypeSig.INT,
        TypeSig.STRING, TypeSig.STRING + TypeSig.BINARY),
      (a, conf, p, r) => new UnaryExprMeta[Length](a, conf, p, r) {
        override def convertToGpu(child: Expression): GpuExpression = GpuLength(child)
      }),
    expr[Size](
      "The size of an array or a map",
      ExprChecks.unaryProject(TypeSig.INT, TypeSig.INT,
        (TypeSig.ARRAY + TypeSig.MAP).nested(TypeSig.commonCudfTypes + TypeSig.NULL
            + TypeSig.DECIMAL_128 + TypeSig.BINARY + TypeSig.ARRAY + TypeSig.STRUCT + TypeSig.MAP),
        (TypeSig.ARRAY + TypeSig.MAP).nested(TypeSig.all)),
      (a, conf, p, r) => new UnaryExprMeta[Size](a, conf, p, r) {
        override def convertToGpu(child: Expression): GpuExpression =
          GpuSize(child, a.legacySizeOfNull)
      }),
    expr[Reverse](
      "Returns a reversed string or an array with reverse order of elements",
      ExprChecks.unaryProject(TypeSig.STRING + TypeSig.ARRAY.nested(TypeSig.all),
        TypeSig.STRING + TypeSig.ARRAY.nested(TypeSig.all),
        TypeSig.STRING + TypeSig.ARRAY.nested(TypeSig.all),
        TypeSig.STRING + TypeSig.ARRAY.nested(TypeSig.all)),
      (a, conf, p, r) => new UnaryExprMeta[Reverse](a, conf, p, r) {
        override def convertToGpu(input: Expression): GpuExpression =
          GpuReverse(input)
      }),
    expr[UnscaledValue](
      "Convert a Decimal to an unscaled long value for some aggregation optimizations",
      ExprChecks.unaryProject(TypeSig.LONG, TypeSig.LONG,
        TypeSig.DECIMAL_64, TypeSig.DECIMAL_128),
      (a, conf, p, r) => new UnaryExprMeta[UnscaledValue](a, conf, p, r) {
        override val isFoldableNonLitAllowed: Boolean = true
        override def convertToGpu(child: Expression): GpuExpression = GpuUnscaledValue(child)
      }),
    expr[MakeDecimal](
      "Create a Decimal from an unscaled long value for some aggregation optimizations",
      ExprChecks.unaryProject(TypeSig.DECIMAL_64, TypeSig.DECIMAL_128,
        TypeSig.LONG, TypeSig.LONG),
      (a, conf, p, r) => new UnaryExprMeta[MakeDecimal](a, conf, p, r) {
        override def convertToGpu(child: Expression): GpuExpression =
          GpuMakeDecimal(child, a.precision, a.scale, a.nullOnOverflow)
      }),
    expr[Explode](
      "Given an input array produces a sequence of rows for each value in the array",
      ExprChecks.unaryProject(
        // Here is a walk-around representation, since multi-level nested type is not supported yet.
        // related issue: https://github.com/NVIDIA/spark-rapids/issues/1901
        TypeSig.ARRAY.nested(TypeSig.commonCudfTypes + TypeSig.NULL + TypeSig.DECIMAL_128 +
            TypeSig.BINARY + TypeSig.ARRAY + TypeSig.STRUCT + TypeSig.MAP),
        TypeSig.ARRAY.nested(TypeSig.all),
        (TypeSig.ARRAY + TypeSig.MAP).nested(TypeSig.commonCudfTypes + TypeSig.NULL +
            TypeSig.DECIMAL_128 + TypeSig.BINARY + TypeSig.ARRAY + TypeSig.STRUCT + TypeSig.MAP),
        (TypeSig.ARRAY + TypeSig.MAP).nested(TypeSig.all)),
      (a, conf, p, r) => new GeneratorExprMeta[Explode](a, conf, p, r) {
        override val supportOuter: Boolean = true
        override def convertToGpu(): GpuExpression = GpuExplode(childExprs.head.convertToGpu())
      }),
    expr[PosExplode](
      "Given an input array produces a sequence of rows for each value in the array",
      ExprChecks.unaryProject(
        // Here is a walk-around representation, since multi-level nested type is not supported yet.
        // related issue: https://github.com/NVIDIA/spark-rapids/issues/1901
        TypeSig.ARRAY.nested(TypeSig.commonCudfTypes + TypeSig.NULL + TypeSig.DECIMAL_128 +
            TypeSig.BINARY + TypeSig.ARRAY + TypeSig.STRUCT + TypeSig.MAP),
        TypeSig.ARRAY.nested(TypeSig.all),
        (TypeSig.ARRAY + TypeSig.MAP).nested(TypeSig.commonCudfTypes + TypeSig.NULL +
            TypeSig.DECIMAL_128 + TypeSig.BINARY + TypeSig.ARRAY + TypeSig.STRUCT + TypeSig.MAP),
        (TypeSig.ARRAY + TypeSig.MAP).nested(TypeSig.all)),
      (a, conf, p, r) => new GeneratorExprMeta[PosExplode](a, conf, p, r) {
        override val supportOuter: Boolean = true
        override def convertToGpu(): GpuExpression = GpuPosExplode(childExprs.head.convertToGpu())
      }),
    expr[Stack](
      "Separates expr1, ..., exprk into n rows.",
      ExprChecks.projectOnly(
        TypeSig.ARRAY.nested(TypeSig.commonCudfTypes + TypeSig.NULL + TypeSig.DECIMAL_128 +
            TypeSig.ARRAY + TypeSig.STRUCT + TypeSig.MAP),
        TypeSig.ARRAY.nested(TypeSig.all),
        Seq(ParamCheck("n", TypeSig.lit(TypeEnum.INT), TypeSig.INT)),
        Some(RepeatingParamCheck("expr",
          (TypeSig.commonCudfTypes + TypeSig.NULL + TypeSig.DECIMAL_128 +
              TypeSig.ARRAY + TypeSig.STRUCT + TypeSig.MAP).nested(),
          TypeSig.all))),
      (a, conf, p, r) => new GpuStackMeta(a, conf, p, r)
    ),
    expr[ReplicateRows](
      "Given an input row replicates the row N times",
      ExprChecks.projectOnly(
        TypeSig.ARRAY.nested(TypeSig.commonCudfTypes + TypeSig.NULL + TypeSig.DECIMAL_128 +
            TypeSig.ARRAY + TypeSig.STRUCT),
        TypeSig.ARRAY.nested(TypeSig.all),
        repeatingParamCheck = Some(RepeatingParamCheck("input",
          (TypeSig.commonCudfTypes + TypeSig.NULL + TypeSig.DECIMAL_128 +
              TypeSig.ARRAY + TypeSig.STRUCT).nested(),
          TypeSig.all))),
      (a, conf, p, r) => new ReplicateRowsExprMeta[ReplicateRows](a, conf, p, r) {
        override def convertToGpu(childExpr: Seq[Expression]): GpuExpression =
          GpuReplicateRows(childExpr)
      }),
    expr[CollectList](
      "Collect a list of non-unique elements, not supported in reduction",
      ExprChecks.fullAgg(
        TypeSig.ARRAY.nested(TypeSig.commonCudfTypes + TypeSig.DECIMAL_128 + TypeSig.BINARY +
            TypeSig.NULL + TypeSig.STRUCT + TypeSig.ARRAY + TypeSig.MAP),
        TypeSig.ARRAY.nested(TypeSig.all),
        Seq(ParamCheck("input",
          (TypeSig.commonCudfTypes + TypeSig.DECIMAL_128 + TypeSig.BINARY +
              TypeSig.NULL + TypeSig.STRUCT + TypeSig.ARRAY + TypeSig.MAP).nested(),
          TypeSig.all))),
      (c, conf, p, r) => new TypedImperativeAggExprMeta[CollectList](c, conf, p, r) {
        override def convertToGpu(childExprs: Seq[Expression]): GpuExpression =
          GpuCollectList(childExprs.head, c.mutableAggBufferOffset, c.inputAggBufferOffset)

        override def aggBufferAttribute: AttributeReference = {
          val aggBuffer = c.aggBufferAttributes.head
          aggBuffer.copy(dataType = c.dataType)(aggBuffer.exprId, aggBuffer.qualifier)
        }

        override def createCpuToGpuBufferConverter(): CpuToGpuAggregateBufferConverter =
          new CpuToGpuCollectBufferConverter(c.child.dataType)

        override def createGpuToCpuBufferConverter(): GpuToCpuAggregateBufferConverter =
          new GpuToCpuCollectBufferConverter()

        override val supportBufferConversion: Boolean = true

        // Last does not overflow, so it doesn't need the ANSI check
        override val needsAnsiCheck: Boolean = false
      }),
    expr[CollectSet](
      "Collect a set of unique elements, not supported in reduction",
      ExprChecks.fullAgg(
        TypeSig.ARRAY.nested(TypeSig.commonCudfTypes + TypeSig.DECIMAL_128 +
          TypeSig.NULL + TypeSig.STRUCT + TypeSig.ARRAY),
        TypeSig.ARRAY.nested(TypeSig.all),
        Seq(ParamCheck("input",
          (TypeSig.commonCudfTypes + TypeSig.DECIMAL_128 +
            TypeSig.NULL +
            TypeSig.STRUCT +
            TypeSig.ARRAY).nested(),
          TypeSig.all))),
      (c, conf, p, r) => new TypedImperativeAggExprMeta[CollectSet](c, conf, p, r) {

        override def convertToGpu(childExprs: Seq[Expression]): GpuExpression =
          GpuCollectSet(childExprs.head, c.mutableAggBufferOffset, c.inputAggBufferOffset)

        override def aggBufferAttribute: AttributeReference = {
          val aggBuffer = c.aggBufferAttributes.head
          aggBuffer.copy(dataType = c.dataType)(aggBuffer.exprId, aggBuffer.qualifier)
        }

        override def createCpuToGpuBufferConverter(): CpuToGpuAggregateBufferConverter =
          new CpuToGpuCollectBufferConverter(c.child.dataType)

        override def createGpuToCpuBufferConverter(): GpuToCpuAggregateBufferConverter =
          new GpuToCpuCollectBufferConverter()

        override val supportBufferConversion: Boolean = true

        // Last does not overflow, so it doesn't need the ANSI check
        override val needsAnsiCheck: Boolean = false
      }),
    expr[StddevPop](
      "Aggregation computing population standard deviation",
      ExprChecks.groupByOnly(
        TypeSig.DOUBLE, TypeSig.DOUBLE,
        Seq(ParamCheck("input", TypeSig.DOUBLE, TypeSig.DOUBLE))),
      (a, conf, p, r) => new AggExprMeta[StddevPop](a, conf, p, r) {
        override def convertToGpu(childExprs: Seq[Expression]): GpuExpression = {
          val legacyStatisticalAggregate = SQLConf.get.legacyStatisticalAggregate
          GpuStddevPop(childExprs.head, !legacyStatisticalAggregate)
        }
      }),
    expr[StddevSamp](
      "Aggregation computing sample standard deviation",
      ExprChecks.fullAgg(
          TypeSig.DOUBLE, TypeSig.DOUBLE,
          Seq(ParamCheck("input", TypeSig.DOUBLE,
            TypeSig.DOUBLE))),
        (a, conf, p, r) => new AggExprMeta[StddevSamp](a, conf, p, r) {
          override def convertToGpu(childExprs: Seq[Expression]): GpuExpression = {
            val legacyStatisticalAggregate = SQLConf.get.legacyStatisticalAggregate
            GpuStddevSamp(childExprs.head, !legacyStatisticalAggregate)
          }
        }),
    expr[VariancePop](
      "Aggregation computing population variance",
      ExprChecks.groupByOnly(
        TypeSig.DOUBLE, TypeSig.DOUBLE,
        Seq(ParamCheck("input", TypeSig.DOUBLE, TypeSig.DOUBLE))),
      (a, conf, p, r) => new AggExprMeta[VariancePop](a, conf, p, r) {
        override def convertToGpu(childExprs: Seq[Expression]): GpuExpression = {
          val legacyStatisticalAggregate = SQLConf.get.legacyStatisticalAggregate
          GpuVariancePop(childExprs.head, !legacyStatisticalAggregate)
        }
      }),
    expr[VarianceSamp](
      "Aggregation computing sample variance",
      ExprChecks.groupByOnly(
        TypeSig.DOUBLE, TypeSig.DOUBLE,
        Seq(ParamCheck("input", TypeSig.DOUBLE, TypeSig.DOUBLE))),
      (a, conf, p, r) => new AggExprMeta[VarianceSamp](a, conf, p, r) {
        override def convertToGpu(childExprs: Seq[Expression]): GpuExpression = {
          val legacyStatisticalAggregate = SQLConf.get.legacyStatisticalAggregate
          GpuVarianceSamp(childExprs.head, !legacyStatisticalAggregate)
        }
      }),
    expr[Percentile](
      "Aggregation computing exact percentile",
      ExprChecks.reductionAndGroupByAgg(
        // The output can be a single number or array depending on whether percentiles param
        // is a single number or an array.
        TypeSig.DOUBLE + TypeSig.ARRAY.nested(TypeSig.DOUBLE),
        TypeSig.DOUBLE + TypeSig.ARRAY.nested(TypeSig.DOUBLE),
        Seq(
          // ANSI interval types are new in Spark 3.2.0 and are not yet supported by the
          // current GPU implementation.
          ParamCheck("input", TypeSig.integral + TypeSig.fp, TypeSig.integral + TypeSig.fp),
          ParamCheck("percentage",
            TypeSig.lit(TypeEnum.DOUBLE) + TypeSig.ARRAY.nested(TypeSig.lit(TypeEnum.DOUBLE)),
            TypeSig.DOUBLE + TypeSig.ARRAY.nested(TypeSig.DOUBLE)),
          ParamCheck("frequency",
            TypeSig.LONG + TypeSig.ARRAY.nested(TypeSig.LONG),
            TypeSig.LONG + TypeSig.ARRAY.nested(TypeSig.LONG)))),
      (c, conf, p, r) => new TypedImperativeAggExprMeta[Percentile](c, conf, p, r) {
        override def tagAggForGpu(): Unit = {
          // Check if the input percentage can be supported on GPU.
          GpuOverrides.extractLit(childExprs(1).wrapped.asInstanceOf[Expression]) match {
            case None =>
              willNotWorkOnGpu("percentile on GPU only supports literal percentages")
            case Some(Literal(null, _)) =>
              willNotWorkOnGpu("percentile on GPU only supports non-null literal percentages")
            case Some(Literal(a: ArrayData, _)) => {
              if((0 until a.numElements).exists(a.isNullAt)) {
                willNotWorkOnGpu(
                  "percentile on GPU does not support percentage arrays containing nulls")
              }
              if (a.toDoubleArray().exists(percentage => percentage < 0.0 || percentage > 1.0)) {
                willNotWorkOnGpu(
                  "percentile requires the input percentages given in the range [0, 1]")
              }
            }
            case Some(_) => // This is fine
          }
        }

        override def convertToGpu(childExprs: Seq[Expression]): GpuExpression = {
          val exprMeta = p.get.asInstanceOf[BaseExprMeta[_]]
          val isReduction = exprMeta.context match {
            case ReductionAggExprContext => true
            case GroupByAggExprContext => false
            case _ => throw new IllegalStateException(
              s"Invalid aggregation context: ${exprMeta.context}")
          }
          GpuPercentile(childExprs.head, childExprs(1).asInstanceOf[GpuLiteral], childExprs(2),
            isReduction)
        }
        // Declare the data type of the internal buffer so it can be serialized and
        // deserialized correctly during shuffling.
        override def aggBufferAttribute: AttributeReference = {
          val aggBuffer = c.aggBufferAttributes.head
          val dataType: DataType = ArrayType(StructType(Seq(
            StructField("value", childExprs.head.dataType),
            StructField("frequency", LongType))), containsNull = false)
          aggBuffer.copy(dataType = dataType)(aggBuffer.exprId, aggBuffer.qualifier)
        }

        override val needsAnsiCheck: Boolean = false
        override val supportBufferConversion: Boolean = true
        override def createCpuToGpuBufferConverter(): CpuToGpuAggregateBufferConverter =
          CpuToGpuPercentileBufferConverter(childExprs.head.dataType)
        override def createGpuToCpuBufferConverter(): GpuToCpuAggregateBufferConverter =
          GpuToCpuPercentileBufferConverter(childExprs.head.dataType)
      }),
    expr[ApproximatePercentile](
      "Approximate percentile",
      ExprChecks.reductionAndGroupByAgg(
        // note that output can be single number or array depending on whether percentiles param
        // is a single number or an array
        TypeSig.gpuNumeric +
            TypeSig.ARRAY.nested(TypeSig.gpuNumeric),
        TypeSig.cpuNumeric + TypeSig.DATE + TypeSig.TIMESTAMP + TypeSig.ARRAY.nested(
          TypeSig.cpuNumeric + TypeSig.DATE + TypeSig.TIMESTAMP),
        Seq(
          ParamCheck("input",
            TypeSig.gpuNumeric,
            TypeSig.cpuNumeric + TypeSig.DATE + TypeSig.TIMESTAMP),
          ParamCheck("percentage",
            TypeSig.DOUBLE + TypeSig.ARRAY.nested(TypeSig.DOUBLE),
            TypeSig.DOUBLE + TypeSig.ARRAY.nested(TypeSig.DOUBLE)),
          ParamCheck("accuracy", TypeSig.INT, TypeSig.INT))),
      (c, conf, p, r) => new TypedImperativeAggExprMeta[ApproximatePercentile](c, conf, p, r) {

        override def tagAggForGpu(): Unit = {
          // check if the percentile expression can be supported on GPU
          childExprs(1).wrapped match {
            case lit: Literal => lit.value match {
              case null =>
                willNotWorkOnGpu(
                  "approx_percentile on GPU only supports non-null literal percentiles")
              case a: ArrayData if a.numElements == 0 =>
                willNotWorkOnGpu(
                  "approx_percentile on GPU does not support empty percentiles arrays")
              case a: ArrayData if (0 until a.numElements).exists(a.isNullAt) =>
                willNotWorkOnGpu(
                  "approx_percentile on GPU does not support percentiles arrays containing nulls")
              case _ =>
                // this is fine
            }
            case _ =>
              willNotWorkOnGpu("approx_percentile on GPU only supports literal percentiles")
          }
        }

        override def convertToGpu(childExprs: Seq[Expression]): GpuExpression =
          GpuApproximatePercentile(childExprs.head,
              childExprs(1).asInstanceOf[GpuLiteral],
              childExprs(2).asInstanceOf[GpuLiteral])

        override def aggBufferAttribute: AttributeReference = {
          // Spark's ApproxPercentile has an aggregation buffer named "buf" with type "BinaryType"
          // so we need to replace that here with the GPU aggregation buffer reference, which is
          // a t-digest type
          val aggBuffer = c.aggBufferAttributes.head
          aggBuffer.copy(dataType = CudfTDigest.dataType)(aggBuffer.exprId, aggBuffer.qualifier)
        }
      }).incompat("the GPU implementation of approx_percentile is not bit-for-bit " +
          s"compatible with Apache Spark"),
    expr[GetJsonObject](
      "Extracts a json object from path",
      ExprChecks.projectOnly(
        TypeSig.STRING, TypeSig.STRING, Seq(ParamCheck("json", TypeSig.STRING, TypeSig.STRING),
          ParamCheck("path", TypeSig.lit(TypeEnum.STRING), TypeSig.STRING))),
      (a, conf, p, r) => new BinaryExprMeta[GetJsonObject](a, conf, p, r) {
        override def convertToGpu(lhs: Expression, rhs: Expression): GpuExpression =
          GpuGetJsonObject(lhs, rhs)
      }
    ),
    expr[JsonToStructs](
      "Returns a struct value with the given `jsonStr` and `schema`",
      ExprChecks.projectOnly(
        TypeSig.STRUCT.nested(TypeSig.STRUCT + TypeSig.ARRAY + TypeSig.STRING + TypeSig.integral +
<<<<<<< HEAD
          TypeSig.fp + TypeSig.DECIMAL_64 + TypeSig.DECIMAL_128 + TypeSig.BOOLEAN) +
=======
          TypeSig.fp + TypeSig.DECIMAL_64 + TypeSig.DECIMAL_128) +
>>>>>>> d3ef70c2
          TypeSig.MAP.nested(TypeSig.STRING).withPsNote(TypeEnum.MAP,
          "MAP only supports keys and values that are of STRING type"),
        (TypeSig.STRUCT + TypeSig.MAP + TypeSig.ARRAY).nested(TypeSig.all),
        Seq(ParamCheck("jsonStr", TypeSig.STRING, TypeSig.STRING))),
      (a, conf, p, r) => new UnaryExprMeta[JsonToStructs](a, conf, p, r) {
        override def tagExprForGpu(): Unit =
          a.schema match {
            case MapType(_: StringType, _: StringType, _) => ()
            case _: StructType => ()
            case _ =>
              willNotWorkOnGpu("from_json on GPU only supports MapType<StringType, StringType> " +
                "or StructType schema")
          }
          GpuJsonScan.tagJsonToStructsSupport(a.options, this)

        override def convertToGpu(child: Expression): GpuExpression =
          // GPU implementation currently does not support duplicated json key names in input
          GpuJsonToStructs(a.schema, a.options, child, a.timeZoneId)
      }).disabledByDefault("parsing JSON from a column has a large number of issues and " +
      "should be considered beta quality right now."),
    expr[StructsToJson](
      "Converts structs to JSON text format",
      ExprChecks.projectOnly(
        TypeSig.STRING,
        TypeSig.STRING,
        Seq(ParamCheck("struct",
          (TypeSig.BOOLEAN + TypeSig.STRING + TypeSig.integral + TypeSig.FLOAT +
            TypeSig.DOUBLE + TypeSig.STRUCT + TypeSig.ARRAY + TypeSig.MAP).nested(),
          (TypeSig.BOOLEAN + TypeSig.STRING + TypeSig.integral + TypeSig.FLOAT +
            TypeSig.DOUBLE + TypeSig.STRUCT + TypeSig.ARRAY + TypeSig.MAP).nested()
        ))),
      (a, conf, p, r) => new UnaryExprMeta[StructsToJson](a, conf, p, r) {
        override def tagExprForGpu(): Unit = {
          if (a.options.get("ignoreNullFields").exists(_.equalsIgnoreCase("false"))) {
            willNotWorkOnGpu("to_json option ignore_null_fields=false is not supported")
          }
          if (a.options.get("pretty").exists(_.equalsIgnoreCase("true"))) {
            willNotWorkOnGpu("to_json option pretty=true is not supported")
          }
        }

        override def convertToGpu(child: Expression): GpuExpression =
          GpuStructsToJson(a.options, child, a.timeZoneId)
      }).disabledByDefault("to_json support is experimental. See compatibility " +
          "guide for more information."),
    expr[JsonTuple](
      "Returns a tuple like the function get_json_object, but it takes multiple names. " +
        "All the input parameters and output column types are string.",
      ExprChecks.projectOnly(
        TypeSig.ARRAY.nested(TypeSig.STRUCT + TypeSig.STRING),
        TypeSig.ARRAY.nested(TypeSig.STRUCT + TypeSig.STRING),
        Seq(ParamCheck("json", TypeSig.STRING, TypeSig.STRING)),
        Some(RepeatingParamCheck("field", TypeSig.lit(TypeEnum.STRING), TypeSig.STRING))),
      (a, conf, p, r) => new GeneratorExprMeta[JsonTuple](a, conf, p, r) {
        override def tagExprForGpu(): Unit = {
          if (childExprs.length >= 50) {
            // If the number of field parameters is too large, fall back to CPU to avoid
            // potential performance problems.
            willNotWorkOnGpu("JsonTuple with large number of fields is not supported on GPU")
          }
          // If any field argument contains special characters as follows, fall back to CPU.
          (a.children.tail).map { fieldExpr =>
            extractLit(fieldExpr).foreach { field =>
              if (field.value != null) {
                val fieldStr = field.value.asInstanceOf[UTF8String].toString
                val specialCharacters = List(".", "[", "]", "{", "}", "\\", "\'", "\"")
                if (specialCharacters.exists(fieldStr.contains(_))) {
                  willNotWorkOnGpu(s"""JsonTuple with special character in field \"$fieldStr\" """
                     + "is not supported on GPU")
                }
              }
            }
          }
        }
        override def convertToGpu(): GpuExpression = GpuJsonTuple(childExprs.map(_.convertToGpu()))
      }
    ),
    expr[org.apache.spark.sql.execution.ScalarSubquery](
      "Subquery that will return only one row and one column",
      ExprChecks.projectOnly(
        (TypeSig.commonCudfTypes + TypeSig.NULL + TypeSig.DECIMAL_128 + TypeSig.BINARY +
            TypeSig.ARRAY + TypeSig.MAP + TypeSig.STRUCT).nested(),
        TypeSig.all,
        Nil, None),
      (a, conf, p, r) =>
        new ExprMeta[org.apache.spark.sql.execution.ScalarSubquery](a, conf, p, r) {
          override def convertToGpu(): GpuExpression = GpuScalarSubquery(a.plan, a.exprId)
        }
    ),
    expr[CreateMap](
      desc = "Create a map",
      CreateMapCheck,
      (a, conf, p, r) => new ExprMeta[CreateMap](a, conf, p, r) {
        override def convertToGpu(): GpuExpression = GpuCreateMap(childExprs.map(_.convertToGpu()))
      }
    ),
    expr[Sequence](
      desc = "Sequence",
      ExprChecks.projectOnly(
        TypeSig.ARRAY.nested(TypeSig.integral), TypeSig.ARRAY.nested(TypeSig.integral +
          TypeSig.TIMESTAMP + TypeSig.DATE),
        Seq(ParamCheck("start", TypeSig.integral, TypeSig.integral + TypeSig.TIMESTAMP +
          TypeSig.DATE),
          ParamCheck("stop", TypeSig.integral, TypeSig.integral + TypeSig.TIMESTAMP +
            TypeSig.DATE)),
        Some(RepeatingParamCheck("step", TypeSig.integral, TypeSig.integral + TypeSig.CALENDAR))),
      (a, conf, p, r) => new GpuSequenceMeta(a, conf, p, r)
    ),
    expr[BitLength](
      "The bit length of string data",
      ExprChecks.unaryProject(
        TypeSig.INT, TypeSig.INT,
        TypeSig.STRING, TypeSig.STRING + TypeSig.BINARY),
      (a, conf, p, r) => new UnaryExprMeta[BitLength](a, conf, p, r) {
        override def convertToGpu(child: Expression): GpuExpression = GpuBitLength(child)
      }),
    expr[OctetLength](
      "The byte length of string data",
      ExprChecks.unaryProject(
        TypeSig.INT, TypeSig.INT,
        TypeSig.STRING, TypeSig.STRING + TypeSig.BINARY),
      (a, conf, p, r) => new UnaryExprMeta[OctetLength](a, conf, p, r) {
        override def convertToGpu(child: Expression): GpuExpression = GpuOctetLength(child)
      }),
    expr[GetArrayStructFields](
      "Extracts the `ordinal`-th fields of all array elements for the data with the type of" +
        " array of struct",
      ExprChecks.unaryProject(
        TypeSig.ARRAY.nested(TypeSig.commonCudfTypesWithNested),
        TypeSig.ARRAY.nested(TypeSig.all),
        // we should allow all supported types for the children types signature of the nested
        // struct, even only a struct child is allowed for the array here. Since TypeSig supports
        // only one level signature for nested type.
        TypeSig.ARRAY.nested(TypeSig.commonCudfTypesWithNested),
        TypeSig.ARRAY.nested(TypeSig.all)),
      (e, conf, p, r) => new GpuGetArrayStructFieldsMeta(e, conf, p, r)
    ),
    expr[RaiseError](
      "Throw an exception",
      ExprChecks.unaryProject(
        TypeSig.NULL, TypeSig.NULL,
        TypeSig.STRING, TypeSig.STRING),
      (a, conf, p, r) => new UnaryExprMeta[RaiseError](a, conf, p, r) {
        override def convertToGpu(child: Expression): GpuExpression = GpuRaiseError(child)
      }),
    expr[DynamicPruningExpression](
      "Dynamic pruning expression marker",
      ExprChecks.unaryProject(TypeSig.all, TypeSig.all, TypeSig.BOOLEAN, TypeSig.BOOLEAN),
      (a, conf, p, r) => new UnaryExprMeta[DynamicPruningExpression](a, conf, p, r) {
        override def convertToGpu(child: Expression): GpuExpression = {
          GpuDynamicPruningExpression(child)
        }
      }),
    SparkShimImpl.ansiCastRule
  ).collect { case r if r != null => (r.getClassFor.asSubclass(classOf[Expression]), r)}.toMap

  // Shim expressions should be last to allow overrides with shim-specific versions
  val expressions: Map[Class[_ <: Expression], ExprRule[_ <: Expression]] =
    commonExpressions ++ TimeStamp.getExprs ++ GpuHiveOverrides.exprs ++
        ZOrderRules.exprs ++ DecimalArithmeticOverrides.exprs ++
        BloomFilterShims.exprs ++ InSubqueryShims.exprs ++ SparkShimImpl.getExprs

  def wrapScan[INPUT <: Scan](
      scan: INPUT,
      conf: RapidsConf,
      parent: Option[RapidsMeta[_, _, _]]): ScanMeta[INPUT] =
    scans.get(scan.getClass)
      .map(r => r.wrap(scan, conf, parent, r).asInstanceOf[ScanMeta[INPUT]])
      .getOrElse(new RuleNotFoundScanMeta(scan, conf, parent))

  val commonScans: Map[Class[_ <: Scan], ScanRule[_ <: Scan]] = Seq(
    GpuOverrides.scan[CSVScan](
      "CSV parsing",
      (a, conf, p, r) => new ScanMeta[CSVScan](a, conf, p, r) {
        override def tagSelfForGpu(): Unit = GpuCSVScan.tagSupport(this)

        override def convertToGpu(): GpuScan =
          GpuCSVScan(a.sparkSession,
            a.fileIndex,
            a.dataSchema,
            a.readDataSchema,
            a.readPartitionSchema,
            a.options,
            a.partitionFilters,
            a.dataFilters,
            conf.maxReadBatchSizeRows,
            conf.maxReadBatchSizeBytes,
            conf.maxGpuColumnSizeBytes)
      }),
    GpuOverrides.scan[JsonScan](
      "Json parsing",
      (a, conf, p, r) => new ScanMeta[JsonScan](a, conf, p, r) {
        override def tagSelfForGpu(): Unit = GpuJsonScan.tagSupport(this)

        override def convertToGpu(): GpuScan =
          GpuJsonScan(a.sparkSession,
            a.fileIndex,
            a.dataSchema,
            a.readDataSchema,
            a.readPartitionSchema,
            a.options,
            a.partitionFilters,
            a.dataFilters,
            conf.maxReadBatchSizeRows,
            conf.maxReadBatchSizeBytes,
            conf.maxGpuColumnSizeBytes)
      })).map(r => (r.getClassFor.asSubclass(classOf[Scan]), r)).toMap

  val scans: Map[Class[_ <: Scan], ScanRule[_ <: Scan]] =
    commonScans ++ SparkShimImpl.getScans ++ ExternalSource.getScans

  def wrapPart[INPUT <: Partitioning](
      part: INPUT,
      conf: RapidsConf,
      parent: Option[RapidsMeta[_, _, _]]): PartMeta[INPUT] =
    parts.get(part.getClass)
      .map(r => r.wrap(part, conf, parent, r).asInstanceOf[PartMeta[INPUT]])
      .getOrElse(new RuleNotFoundPartMeta(part, conf, parent))

  val parts : Map[Class[_ <: Partitioning], PartRule[_ <: Partitioning]] = Seq(
    part[HashPartitioning](
      "Hash based partitioning",
      // This needs to match what murmur3 supports.
      PartChecks(RepeatingParamCheck("hash_key",
        (TypeSig.commonCudfTypes + TypeSig.NULL + TypeSig.DECIMAL_128 +
            TypeSig.STRUCT + TypeSig.ARRAY).nested() +
            TypeSig.psNote(TypeEnum.ARRAY, "Arrays of structs are not supported"),
        TypeSig.all)
      ),
      (hp, conf, p, r) => new PartMeta[HashPartitioning](hp, conf, p, r) {
        override val childExprs: Seq[BaseExprMeta[_]] =
          hp.expressions.map(GpuOverrides.wrapExpr(_, conf, Some(this)))

        override def tagPartForGpu(): Unit = {
          val arrayWithStructsHashing = hp.expressions.exists(e =>
            TrampolineUtil.dataTypeExistsRecursively(e.dataType,
              {
                case ArrayType(_: StructType, _) => true
                case _ => false
              })
          )
          if (arrayWithStructsHashing) {
            willNotWorkOnGpu("hashing arrays with structs is not supported")
          }
        }

        override def convertToGpu(): GpuPartitioning =
          GpuHashPartitioning(childExprs.map(_.convertToGpu()), hp.numPartitions)
      }),
    part[RangePartitioning](
      "Range partitioning",
      PartChecks(RepeatingParamCheck("order_key",
        pluginSupportedOrderableSig + TypeSig.ARRAY.nested(gpuCommonTypes)
           .withPsNote(TypeEnum.ARRAY, "STRUCT is not supported as a child type for ARRAY"),
        TypeSig.orderable)),
      (rp, conf, p, r) => new PartMeta[RangePartitioning](rp, conf, p, r) {
        override val childExprs: Seq[BaseExprMeta[_]] =
          rp.ordering.map(GpuOverrides.wrapExpr(_, conf, Some(this)))

        override def convertToGpu(): GpuPartitioning = {
          if (rp.numPartitions > 1) {
            val gpuOrdering = childExprs.map(_.convertToGpu()).asInstanceOf[Seq[SortOrder]]
            GpuRangePartitioning(gpuOrdering, rp.numPartitions)
          } else {
            GpuSinglePartitioning
          }
        }
      }),
    part[RoundRobinPartitioning](
      "Round robin partitioning",
      PartChecks(),
      (rrp, conf, p, r) => new PartMeta[RoundRobinPartitioning](rrp, conf, p, r) {
        override def convertToGpu(): GpuPartitioning = {
          GpuRoundRobinPartitioning(rrp.numPartitions)
        }
      }),
    part[SinglePartition.type](
      "Single partitioning",
      PartChecks(),
      (sp, conf, p, r) => new PartMeta[SinglePartition.type](sp, conf, p, r) {
        override def convertToGpu(): GpuPartitioning = GpuSinglePartitioning
      })
  ).map(r => (r.getClassFor.asSubclass(classOf[Partitioning]), r)).toMap

  def wrapDataWriteCmds[INPUT <: DataWritingCommand](
      writeCmd: INPUT,
      conf: RapidsConf,
      parent: Option[RapidsMeta[_, _, _]]): DataWritingCommandMeta[INPUT] =
    dataWriteCmds.get(writeCmd.getClass)
      .map(r => r.wrap(writeCmd, conf, parent, r).asInstanceOf[DataWritingCommandMeta[INPUT]])
      .getOrElse(new RuleNotFoundDataWritingCommandMeta(writeCmd, conf, parent))

  val commonDataWriteCmds: Map[Class[_ <: DataWritingCommand],
      DataWritingCommandRule[_ <: DataWritingCommand]] = Seq(
    dataWriteCmd[InsertIntoHadoopFsRelationCommand](
      "Write to Hadoop filesystem",
      (a, conf, p, r) => new InsertIntoHadoopFsRelationCommandMeta(a, conf, p, r))
  ).map(r => (r.getClassFor.asSubclass(classOf[DataWritingCommand]), r)).toMap

  val dataWriteCmds: Map[Class[_ <: DataWritingCommand],
      DataWritingCommandRule[_ <: DataWritingCommand]] =
    commonDataWriteCmds ++ GpuHiveOverrides.dataWriteCmds ++ SparkShimImpl.getDataWriteCmds

  def runnableCmd[INPUT <: RunnableCommand](
      desc: String,
      doWrap: (INPUT, RapidsConf, Option[RapidsMeta[_, _, _]], DataFromReplacementRule)
          => RunnableCommandMeta[INPUT])
      (implicit tag: ClassTag[INPUT]): RunnableCommandRule[INPUT] = {
    require(desc != null)
    require(doWrap != null)
    new RunnableCommandRule[INPUT](doWrap, desc, tag)
  }

  def wrapRunnableCmd[INPUT <: RunnableCommand](
      cmd: INPUT,
      conf: RapidsConf,
      parent: Option[RapidsMeta[_, _, _]]): RunnableCommandMeta[INPUT] =
    runnableCmds.get(cmd.getClass)
        .map(r => r.wrap(cmd, conf, parent, r).asInstanceOf[RunnableCommandMeta[INPUT]])
        .getOrElse(new RuleNotFoundRunnableCommandMeta(cmd, conf, parent))

  val commonRunnableCmds: Map[Class[_ <: RunnableCommand],
    RunnableCommandRule[_ <: RunnableCommand]] =
    Seq(
      runnableCmd[SaveIntoDataSourceCommand](
        "Write to a data source",
        (a, conf, p, r) => new SaveIntoDataSourceCommandMeta(a, conf, p, r))
    ).map(r => (r.getClassFor.asSubclass(classOf[RunnableCommand]), r)).toMap

  val runnableCmds = commonRunnableCmds ++
    GpuHiveOverrides.runnableCmds ++
      ExternalSource.runnableCmds ++
      SparkShimImpl.getRunnableCmds

  def wrapPlan[INPUT <: SparkPlan](
      plan: INPUT,
      conf: RapidsConf,
      parent: Option[RapidsMeta[_, _, _]]): SparkPlanMeta[INPUT]  =
    execs.get(plan.getClass)
      .map(r => r.wrap(plan, conf, parent, r).asInstanceOf[SparkPlanMeta[INPUT]])
      .getOrElse(new RuleNotFoundSparkPlanMeta(plan, conf, parent))

  val commonExecs: Map[Class[_ <: SparkPlan], ExecRule[_ <: SparkPlan]] = Seq(
    exec[GenerateExec] (
      "The backend for operations that generate more output rows than input rows like explode",
      ExecChecks(
        (TypeSig.commonCudfTypes + TypeSig.NULL + TypeSig.DECIMAL_128 + TypeSig.BINARY +
            TypeSig.ARRAY + TypeSig.STRUCT + TypeSig.MAP).nested(),
        TypeSig.all),
      (gen, conf, p, r) => new GpuGenerateExecSparkPlanMeta(gen, conf, p, r)),
    exec[ProjectExec](
      "The backend for most select, withColumn and dropColumn statements",
      ExecChecks(
        (TypeSig.commonCudfTypes + TypeSig.NULL + TypeSig.STRUCT + TypeSig.MAP +
            TypeSig.ARRAY + TypeSig.DECIMAL_128 + TypeSig.BINARY +
            GpuTypeShims.additionalCommonOperatorSupportedTypes).nested(),
        TypeSig.all),
      (proj, conf, p, r) => new GpuProjectExecMeta(proj, conf, p, r)),
    exec[RangeExec](
      "The backend for range operator",
      ExecChecks(TypeSig.LONG, TypeSig.LONG),
      (range, conf, p, r) => {
        new SparkPlanMeta[RangeExec](range, conf, p, r) {
          override def convertToGpu(): GpuExec =
            GpuRangeExec(range.start, range.end, range.step, range.numSlices, range.output,
              conf.gpuTargetBatchSizeBytes)
        }
      }),
    exec[BatchScanExec](
      "The backend for most file input",
      ExecChecks(
        (TypeSig.commonCudfTypes + TypeSig.STRUCT + TypeSig.MAP + TypeSig.ARRAY +
          TypeSig.DECIMAL_128 + TypeSig.BINARY).nested(),
        TypeSig.all),
      (p, conf, parent, r) => new BatchScanExecMeta(p, conf, parent, r)),
    exec[CoalesceExec](
      "The backend for the dataframe coalesce method",
      ExecChecks((gpuCommonTypes + TypeSig.STRUCT + TypeSig.ARRAY +
          TypeSig.MAP + TypeSig.BINARY + GpuTypeShims.additionalArithmeticSupportedTypes).nested(),
        TypeSig.all),
      (coalesce, conf, parent, r) => new SparkPlanMeta[CoalesceExec](coalesce, conf, parent, r) {
        override def convertToGpu(): GpuExec =
          GpuCoalesceExec(coalesce.numPartitions, childPlans.head.convertIfNeeded())
      }),
    exec[DataWritingCommandExec](
      "Writing data",
      ExecChecks((TypeSig.commonCudfTypes + TypeSig.DECIMAL_128.withPsNote(
          TypeEnum.DECIMAL, "128bit decimal only supported for Orc and Parquet") +
          TypeSig.STRUCT + TypeSig.MAP + TypeSig.ARRAY + TypeSig.BINARY +
          GpuTypeShims.additionalCommonOperatorSupportedTypes).nested(),
        TypeSig.all),
      (p, conf, parent, r) => new SparkPlanMeta[DataWritingCommandExec](p, conf, parent, r) {
        override val childDataWriteCmds: scala.Seq[DataWritingCommandMeta[_]] =
          Seq(GpuOverrides.wrapDataWriteCmds(p.cmd, conf, Some(this)))

        override def convertToGpu(): GpuExec =
          GpuDataWritingCommandExec(childDataWriteCmds.head.convertToGpu(),
            childPlans.head.convertIfNeeded())
      }),
    exec[ExecutedCommandExec](
      "Eagerly executed commands",
      ExecChecks(TypeSig.all, TypeSig.all),
      (p, conf, parent, r) => new ExecutedCommandExecMeta(p, conf, parent, r)),
    exec[TakeOrderedAndProjectExec](
      "Take the first limit elements as defined by the sortOrder, and do projection if needed",
      // The SortOrder TypeSig will govern what types can actually be used as sorting key data type.
      // The types below are allowed as inputs and outputs.
      ExecChecks((pluginSupportedOrderableSig +
          TypeSig.ARRAY + TypeSig.STRUCT + TypeSig.MAP).nested(), TypeSig.all),
      (takeExec, conf, p, r) =>
        new SparkPlanMeta[TakeOrderedAndProjectExec](takeExec, conf, p, r) {
          val sortOrder: Seq[BaseExprMeta[SortOrder]] =
            takeExec.sortOrder.map(GpuOverrides.wrapExpr(_, conf, Some(this)))
          val projectList: Seq[BaseExprMeta[NamedExpression]] =
            takeExec.projectList.map(GpuOverrides.wrapExpr(_, conf, Some(this)))
          override val childExprs: Seq[BaseExprMeta[_]] = sortOrder ++ projectList

          override def convertToGpu(): GpuExec = {
            // To avoid metrics confusion we split a single stage up into multiple parts but only
            // if there are multiple partitions to make it worth doing.
            val so = sortOrder.map(_.convertToGpu().asInstanceOf[SortOrder])
            if (takeExec.child.outputPartitioning.numPartitions == 1) {
              GpuTopN(takeExec.limit, so,
                projectList.map(_.convertToGpu().asInstanceOf[NamedExpression]),
                childPlans.head.convertIfNeeded())(takeExec.sortOrder)
            } else {
              GpuTopN(
                takeExec.limit,
                so,
                projectList.map(_.convertToGpu().asInstanceOf[NamedExpression]),
                GpuShuffleExchangeExec(
                  GpuSinglePartitioning,
                  GpuTopN(
                    takeExec.limit,
                    so,
                    takeExec.child.output,
                    childPlans.head.convertIfNeeded())(takeExec.sortOrder),
                  ENSURE_REQUIREMENTS
                )(SinglePartition)
              )(takeExec.sortOrder)
            }
          }
        }),
    exec[LocalLimitExec](
      "Per-partition limiting of results",
      ExecChecks((TypeSig.commonCudfTypes + TypeSig.DECIMAL_128 + TypeSig.NULL +
          TypeSig.STRUCT + TypeSig.ARRAY + TypeSig.MAP).nested(),
        TypeSig.all),
      (localLimitExec, conf, p, r) =>
        new SparkPlanMeta[LocalLimitExec](localLimitExec, conf, p, r) {
          override def convertToGpu(): GpuExec =
            GpuLocalLimitExec(localLimitExec.limit, childPlans.head.convertIfNeeded())
        }),
    exec[GlobalLimitExec](
      "Limiting of results across partitions",
      ExecChecks((TypeSig.commonCudfTypes + TypeSig.DECIMAL_128 + TypeSig.NULL +
          TypeSig.STRUCT + TypeSig.ARRAY + TypeSig.MAP).nested(),
        TypeSig.all),
      (globalLimitExec, conf, p, r) =>
        new SparkPlanMeta[GlobalLimitExec](globalLimitExec, conf, p, r) {
          override def convertToGpu(): GpuExec =
            GpuGlobalLimitExec(globalLimitExec.limit, childPlans.head.convertIfNeeded(), 0)
        }),
    exec[CollectLimitExec](
      "Reduce to single partition and apply limit",
      ExecChecks((TypeSig.commonCudfTypes + TypeSig.DECIMAL_128 + TypeSig.NULL +
          TypeSig.STRUCT + TypeSig.ARRAY + TypeSig.MAP).nested(),
        TypeSig.all),
      (collectLimitExec, conf, p, r) => new GpuCollectLimitMeta(collectLimitExec, conf, p, r))
        .disabledByDefault("Collect Limit replacement can be slower on the GPU, if huge number " +
            "of rows in a batch it could help by limiting the number of rows transferred from " +
            "GPU to CPU"),
    exec[FilterExec](
      "The backend for most filter statements",
      ExecChecks((TypeSig.commonCudfTypes + TypeSig.NULL + TypeSig.STRUCT + TypeSig.MAP +
          TypeSig.ARRAY + TypeSig.DECIMAL_128 + TypeSig.BINARY +
          GpuTypeShims.additionalCommonOperatorSupportedTypes).nested(), TypeSig.all),
      (filter, conf, p, r) => new SparkPlanMeta[FilterExec](filter, conf, p, r) {
        override def convertToGpu(): GpuExec = {
          GpuFilterExec(childExprs.head.convertToGpu(),
            childPlans.head.convertIfNeeded())(useTieredProject = conf.isTieredProjectEnabled)
        }
      }),
    exec[ShuffleExchangeExec](
      "The backend for most data being exchanged between processes",
      ExecChecks((TypeSig.commonCudfTypes + TypeSig.NULL + TypeSig.DECIMAL_128 + TypeSig.BINARY +
          TypeSig.ARRAY + TypeSig.STRUCT + TypeSig.MAP +
          GpuTypeShims.additionalArithmeticSupportedTypes).nested()
          .withPsNote(TypeEnum.STRUCT, "Round-robin partitioning is not supported for nested " +
              s"structs if ${SQLConf.SORT_BEFORE_REPARTITION.key} is true")
          .withPsNote(
            Seq(TypeEnum.MAP),
            "Round-robin partitioning is not supported if " +
              s"${SQLConf.SORT_BEFORE_REPARTITION.key} is true"),
        TypeSig.all),
      (shuffle, conf, p, r) => new GpuShuffleMeta(shuffle, conf, p, r)),
    exec[UnionExec](
      "The backend for the union operator",
      ExecChecks((TypeSig.commonCudfTypes + TypeSig.NULL + TypeSig.DECIMAL_128 +
          TypeSig.MAP + TypeSig.ARRAY + TypeSig.STRUCT).nested()
        .withPsNote(TypeEnum.STRUCT,
          "unionByName will not optionally impute nulls for missing struct fields " +
          "when the column is a struct and there are non-overlapping fields"), TypeSig.all),
      (union, conf, p, r) => new SparkPlanMeta[UnionExec](union, conf, p, r) {
        override def convertToGpu(): GpuExec =
          GpuUnionExec(childPlans.map(_.convertIfNeeded()))
      }),
    exec[BroadcastExchangeExec](
      "The backend for broadcast exchange of data",
      ExecChecks((TypeSig.commonCudfTypes + TypeSig.NULL + TypeSig.DECIMAL_128 + TypeSig.BINARY +
          TypeSig.ARRAY + TypeSig.STRUCT + TypeSig.MAP).nested(TypeSig.commonCudfTypes +
          TypeSig.NULL + TypeSig.DECIMAL_128 + TypeSig.STRUCT),
        TypeSig.all),
      (exchange, conf, p, r) => new GpuBroadcastMeta(exchange, conf, p, r)),
    exec[BroadcastHashJoinExec](
      "Implementation of join using broadcast data",
      JoinTypeChecks.equiJoinExecChecks,
      (join, conf, p, r) => new GpuBroadcastHashJoinMeta(join, conf, p, r)),
    exec[BroadcastNestedLoopJoinExec](
      "Implementation of join using brute force. Full outer joins and joins where the " +
          "broadcast side matches the join side (e.g.: LeftOuter with left broadcast) are not " +
          "supported",
      JoinTypeChecks.nonEquiJoinChecks,
      (join, conf, p, r) => new GpuBroadcastNestedLoopJoinMeta(join, conf, p, r)),
    exec[CartesianProductExec](
      "Implementation of join using brute force",
      ExecChecks((TypeSig.commonCudfTypes + TypeSig.NULL + TypeSig.DECIMAL_128 + TypeSig.BINARY +
          TypeSig.ARRAY + TypeSig.MAP + TypeSig.STRUCT)
          .nested(TypeSig.commonCudfTypes + TypeSig.NULL + TypeSig.DECIMAL_128 + TypeSig.BINARY +
              TypeSig.ARRAY + TypeSig.MAP + TypeSig.STRUCT),
        TypeSig.all),
      (join, conf, p, r) => new SparkPlanMeta[CartesianProductExec](join, conf, p, r) {
        val condition: Option[BaseExprMeta[_]] =
          join.condition.map(GpuOverrides.wrapExpr(_, conf, Some(this)))

        override val childExprs: Seq[BaseExprMeta[_]] = condition.toSeq

        override def convertToGpu(): GpuExec = {
          val Seq(left, right) = childPlans.map(_.convertIfNeeded())
          val joinExec = GpuCartesianProductExec(
            left,
            right,
            None,
            conf.gpuTargetBatchSizeBytes)
          // The GPU does not yet support conditional joins, so conditions are implemented
          // as a filter after the join when possible.
          condition.map(c => GpuFilterExec(c.convertToGpu(),
            joinExec)(useTieredProject = conf.isTieredProjectEnabled)).getOrElse(joinExec)
        }
      }),
    exec[HashAggregateExec](
      "The backend for hash based aggregations",
      ExecChecks(
        (TypeSig.commonCudfTypes + TypeSig.NULL + TypeSig.DECIMAL_128 + TypeSig.BINARY +
          TypeSig.MAP + TypeSig.ARRAY + TypeSig.STRUCT)
            .nested()
            .withPsNote(Seq(TypeEnum.MAP, TypeEnum.BINARY),
              "not allowed for grouping expressions")
            .withPsNote(TypeEnum.ARRAY,
              "not allowed for grouping expressions if containing Struct as child")
            .withPsNote(TypeEnum.STRUCT,
              "not allowed for grouping expressions if containing Array, Map, or Binary as child"),
        TypeSig.all),
      (agg, conf, p, r) => new GpuHashAggregateMeta(agg, conf, p, r)),
    exec[ObjectHashAggregateExec](
      "The backend for hash based aggregations supporting TypedImperativeAggregate functions",
      ExecChecks(
        // note that binary input is allowed here but there are additional checks later on to
        // check that we have can support binary in the context of aggregate buffer conversions
        (TypeSig.commonCudfTypes + TypeSig.NULL + TypeSig.DECIMAL_128 +
          TypeSig.MAP + TypeSig.ARRAY + TypeSig.STRUCT + TypeSig.BINARY)
            .nested()
            .withPsNote(TypeEnum.BINARY, "not allowed for grouping expressions and " +
              "only allowed when aggregate buffers can be converted between CPU and GPU")
            .withPsNote(Seq(TypeEnum.ARRAY, TypeEnum.MAP),
              "not allowed for grouping expressions")
            .withPsNote(TypeEnum.STRUCT,
              "not allowed for grouping expressions if containing Array, Map, or Binary as child"),
        TypeSig.all),
      (agg, conf, p, r) => new GpuObjectHashAggregateExecMeta(agg, conf, p, r)),
    exec[ShuffledHashJoinExec](
      "Implementation of join using hashed shuffled data",
      JoinTypeChecks.equiJoinExecChecks,
      (join, conf, p, r) => new GpuShuffledHashJoinMeta(join, conf, p, r)),
    exec[SortAggregateExec](
      "The backend for sort based aggregations",
      ExecChecks(
        (TypeSig.commonCudfTypes + TypeSig.NULL + TypeSig.DECIMAL_128 +
            TypeSig.MAP + TypeSig.ARRAY + TypeSig.STRUCT + TypeSig.BINARY)
            .nested()
            .withPsNote(TypeEnum.BINARY, "not allowed for grouping expressions and " +
              "only allowed when aggregate buffers can be converted between CPU and GPU")
            .withPsNote(Seq(TypeEnum.ARRAY, TypeEnum.MAP),
              "not allowed for grouping expressions")
            .withPsNote(TypeEnum.STRUCT,
              "not allowed for grouping expressions if containing Array, Map, or Binary as child"),
        TypeSig.all),
      (agg, conf, p, r) => new GpuSortAggregateExecMeta(agg, conf, p, r)),
    exec[SortExec](
      "The backend for the sort operator",
      // The SortOrder TypeSig will govern what types can actually be used as sorting key data type.
      // The types below are allowed as inputs and outputs.
      ExecChecks((pluginSupportedOrderableSig + TypeSig.ARRAY +
          TypeSig.STRUCT +TypeSig.MAP + TypeSig.BINARY).nested(), TypeSig.all),
      (sort, conf, p, r) => new GpuSortMeta(sort, conf, p, r)),
    exec[SortMergeJoinExec](
      "Sort merge join, replacing with shuffled hash join",
      JoinTypeChecks.equiJoinExecChecks,
      (join, conf, p, r) => new GpuSortMergeJoinMeta(join, conf, p, r)),
    exec[ExpandExec](
      "The backend for the expand operator",
      ExecChecks(
        (TypeSig.commonCudfTypes + TypeSig.NULL + TypeSig.DECIMAL_128 +
            TypeSig.STRUCT + TypeSig.ARRAY + TypeSig.MAP).nested(),
        TypeSig.all),
      (expand, conf, p, r) => new GpuExpandExecMeta(expand, conf, p, r)),
    exec[WindowExec](
      "Window-operator backend",
      ExecChecks((TypeSig.commonCudfTypes + TypeSig.NULL + TypeSig.DECIMAL_128 +
          TypeSig.STRUCT + TypeSig.ARRAY + TypeSig.MAP + TypeSig.BINARY).nested(),
        TypeSig.all,
        Map("partitionSpec" ->
            InputCheck(
                TypeSig.commonCudfTypes + TypeSig.NULL + TypeSig.DECIMAL_128 +
                TypeSig.STRUCT.nested(TypeSig.commonCudfTypes + TypeSig.NULL + TypeSig.DECIMAL_128),
            TypeSig.all))),
      (windowOp, conf, p, r) =>
        new GpuWindowExecMeta(windowOp, conf, p, r)
    ),
    exec[SampleExec](
      "The backend for the sample operator",
      ExecChecks((TypeSig.commonCudfTypes + TypeSig.NULL + TypeSig.STRUCT + TypeSig.MAP +
        TypeSig.ARRAY + TypeSig.DECIMAL_128 + GpuTypeShims.additionalCommonOperatorSupportedTypes)
          .nested(), TypeSig.all),
      (sample, conf, p, r) => new GpuSampleExecMeta(sample, conf, p, r)
    ),
    exec[SubqueryBroadcastExec](
      "Plan to collect and transform the broadcast key values",
      ExecChecks(TypeSig.all, TypeSig.all),
      (s, conf, p, r) => new GpuSubqueryBroadcastMeta(s, conf, p, r)
    ),
    SparkShimImpl.aqeShuffleReaderExec,
    exec[AggregateInPandasExec](
      "The backend for an Aggregation Pandas UDF, this accelerates the data transfer between" +
        " the Java process and the Python process. It also supports scheduling GPU resources" +
        " for the Python process when enabled.",
      ExecChecks(TypeSig.commonCudfTypes, TypeSig.all),
      (aggPy, conf, p, r) => new GpuAggregateInPandasExecMeta(aggPy, conf, p, r)),
    exec[ArrowEvalPythonExec](
      "The backend of the Scalar Pandas UDFs. Accelerates the data transfer between the" +
        " Java process and the Python process. It also supports scheduling GPU resources" +
        " for the Python process when enabled",
      ExecChecks(
        (TypeSig.commonCudfTypes + TypeSig.ARRAY + TypeSig.STRUCT).nested(),
        TypeSig.all),
      (e, conf, p, r) =>
        new SparkPlanMeta[ArrowEvalPythonExec](e, conf, p, r) {
          val udfs: Seq[BaseExprMeta[PythonUDF]] =
            e.udfs.map(GpuOverrides.wrapExpr(_, conf, Some(this)))
          val resultAttrs: Seq[BaseExprMeta[Attribute]] =
            e.resultAttrs.map(GpuOverrides.wrapExpr(_, conf, Some(this)))
          override val childExprs: Seq[BaseExprMeta[_]] = udfs ++ resultAttrs

          override def replaceMessage: String = "partially run on GPU"
          override def noReplacementPossibleMessage(reasons: String): String =
            s"cannot run even partially on the GPU because $reasons"

          override def convertToGpu(): GpuExec =
            GpuArrowEvalPythonExec(udfs.map(_.convertToGpu()).asInstanceOf[Seq[GpuPythonUDF]],
              resultAttrs.map(_.convertToGpu()).asInstanceOf[Seq[Attribute]],
              childPlans.head.convertIfNeeded(),
              e.evalType)
        }),
    exec[FlatMapCoGroupsInPandasExec](
      "The backend for CoGrouped Aggregation Pandas UDF. Accelerates the data transfer" +
        " between the Java process and the Python process. It also supports scheduling GPU" +
        " resources for the Python process when enabled.",
      ExecChecks(TypeSig.commonCudfTypes, TypeSig.all),
      (flatCoPy, conf, p, r) => new GpuFlatMapCoGroupsInPandasExecMeta(flatCoPy, conf, p, r))
        .disabledByDefault("Performance is not ideal with many small groups"),
    exec[FlatMapGroupsInPandasExec](
      "The backend for Flat Map Groups Pandas UDF, Accelerates the data transfer between the" +
        " Java process and the Python process. It also supports scheduling GPU resources" +
        " for the Python process when enabled.",
      ExecChecks(TypeSig.commonCudfTypes, TypeSig.all),
      (flatPy, conf, p, r) => new GpuFlatMapGroupsInPandasExecMeta(flatPy, conf, p, r)),
    exec[MapInPandasExec](
      "The backend for Map Pandas Iterator UDF. Accelerates the data transfer between the" +
        " Java process and the Python process. It also supports scheduling GPU resources" +
        " for the Python process when enabled.",
      ExecChecks((TypeSig.commonCudfTypes + TypeSig.ARRAY + TypeSig.STRUCT).nested(),
        TypeSig.all),
      (mapPy, conf, p, r) => new GpuMapInPandasExecMeta(mapPy, conf, p, r)),
    exec[InMemoryTableScanExec](
      "Implementation of InMemoryTableScanExec to use GPU accelerated caching",
      ExecChecks((TypeSig.commonCudfTypes + TypeSig.DECIMAL_128 + TypeSig.STRUCT + TypeSig.ARRAY +
          TypeSig.MAP + GpuTypeShims.additionalCommonOperatorSupportedTypes).nested(), TypeSig.all),
      (scan, conf, p, r) => new InMemoryTableScanMeta(scan, conf, p, r)),
    neverReplaceExec[AlterNamespaceSetPropertiesExec]("Namespace metadata operation"),
    neverReplaceExec[CreateNamespaceExec]("Namespace metadata operation"),
    neverReplaceExec[DescribeNamespaceExec]("Namespace metadata operation"),
    neverReplaceExec[DropNamespaceExec]("Namespace metadata operation"),
    neverReplaceExec[SetCatalogAndNamespaceExec]("Namespace metadata operation"),
    SparkShimImpl.neverReplaceShowCurrentNamespaceCommand,
    neverReplaceExec[ShowNamespacesExec]("Namespace metadata operation"),
    neverReplaceExec[AlterTableExec]("Table metadata operation"),
    neverReplaceExec[CreateTableExec]("Table metadata operation"),
    neverReplaceExec[DeleteFromTableExec]("Table metadata operation"),
    neverReplaceExec[DescribeTableExec]("Table metadata operation"),
    neverReplaceExec[DropTableExec]("Table metadata operation"),
    neverReplaceExec[AtomicReplaceTableExec]("Table metadata operation"),
    neverReplaceExec[RefreshTableExec]("Table metadata operation"),
    neverReplaceExec[RenameTableExec]("Table metadata operation"),
    neverReplaceExec[ReplaceTableExec]("Table metadata operation"),
    neverReplaceExec[ShowTablePropertiesExec]("Table metadata operation"),
    neverReplaceExec[ShowTablesExec]("Table metadata operation"),
    neverReplaceExec[AdaptiveSparkPlanExec]("Wrapper for adaptive query plan"),
    neverReplaceExec[BroadcastQueryStageExec]("Broadcast query stage"),
    neverReplaceExec[ShuffleQueryStageExec]("Shuffle query stage")
  ).collect { case r if r != null => (r.getClassFor.asSubclass(classOf[SparkPlan]), r) }.toMap

  lazy val execs: Map[Class[_ <: SparkPlan], ExecRule[_ <: SparkPlan]] =
    commonExecs ++ GpuHiveOverrides.execs ++ ExternalSource.execRules ++
      SparkShimImpl.getExecs // Shim execs at the end; shims get the last word in substitutions.

  def getTimeParserPolicy: TimeParserPolicy = {
    val policy = SQLConf.get.getConfString(SQLConf.LEGACY_TIME_PARSER_POLICY.key, "EXCEPTION")
    policy match {
      case "LEGACY" => LegacyTimeParserPolicy
      case "EXCEPTION" => ExceptionTimeParserPolicy
      case "CORRECTED" => CorrectedTimeParserPolicy
    }
  }

  val preRowToColProjection = TreeNodeTag[Seq[NamedExpression]]("rapids.gpu.preRowToColProcessing")

  val postColToRowProjection = TreeNodeTag[Seq[NamedExpression]](
    "rapids.gpu.postColToRowProcessing")

  def wrapAndTagPlan(plan: SparkPlan, conf: RapidsConf): SparkPlanMeta[SparkPlan] = {
    val wrap = GpuOverrides.wrapPlan(plan, conf, None)
    wrap.tagForGpu()
    wrap
  }

  private def doConvertPlan(wrap: SparkPlanMeta[SparkPlan], conf: RapidsConf,
      optimizations: Seq[Optimization]): SparkPlan = {
    val convertedPlan = wrap.convertIfNeeded()
    val sparkPlan = addSortsIfNeeded(convertedPlan, conf)
    GpuOverrides.listeners.foreach(_.optimizedPlan(wrap, sparkPlan, optimizations))
    sparkPlan
  }

  private def getOptimizations(wrap: SparkPlanMeta[SparkPlan],
      conf: RapidsConf): Seq[Optimization] = {
    if (conf.optimizerEnabled) {
      // we need to run these rules both before and after CBO because the cost
      // is impacted by forcing operators onto CPU due to other rules that we have
      wrap.runAfterTagRules()
      val optimizer = try {
        ShimLoaderTemp.newOptimizerClass(conf.optimizerClassName)
      } catch {
        case e: Exception =>
          throw new RuntimeException(s"Failed to create optimizer ${conf.optimizerClassName}", e)
      }
      optimizer.optimize(conf, wrap)
    } else {
      Seq.empty
    }
  }

  private def addSortsIfNeeded(plan: SparkPlan, conf: RapidsConf): SparkPlan = {
    plan.transformUp {
      case operator: SparkPlan =>
        ensureOrdering(operator, conf)
    }
  }

  // copied from Spark EnsureRequirements but only does the ordering checks and
  // check to convert any SortExec added to GpuSortExec
  private def ensureOrdering(operator: SparkPlan, conf: RapidsConf): SparkPlan = {
    val requiredChildOrderings: Seq[Seq[SortOrder]] = operator.requiredChildOrdering
    var children: Seq[SparkPlan] = operator.children
    assert(requiredChildOrderings.length == children.length)

    // Now that we've performed any necessary shuffles, add sorts to guarantee output orderings:
    children = children.zip(requiredChildOrderings).map { case (child, requiredOrdering) =>
      // If child.outputOrdering already satisfies the requiredOrdering, we do not need to sort.
      if (SortOrder.orderingSatisfies(child.outputOrdering, requiredOrdering)) {
        child
      } else {
        val sort = SortExec(requiredOrdering, global = false, child = child)
        // just specifically check Sort to see if we can change Sort to GPUSort
        val sortMeta = new GpuSortMeta(sort, conf, None, new SortDataFromReplacementRule)
        sortMeta.initReasons()
        sortMeta.tagPlanForGpu()
        if (sortMeta.canThisBeReplaced) {
          sortMeta.convertToGpu()
        } else {
          sort
        }
      }
    }
    operator.withNewChildren(children)
  }

  private final class SortDataFromReplacementRule extends DataFromReplacementRule {
    override val operationName: String = "Exec"
    override def confKey = "spark.rapids.sql.exec.SortExec"

    override def getChecks: Option[TypeChecks[_]] = None
  }

  /**
   * Only run the explain and don't actually convert or run on GPU.
   * This gets the plan from the dataframe so it's after catalyst has run through all the
   * rules to modify the plan. This means we have to try to undo some of the last rules
   * to make it close to when the columnar rules would normally run on the plan.
   */
  def explainPotentialGpuPlan(df: DataFrame, explain: String): String = {
    val plan = df.queryExecution.executedPlan
    val conf = new RapidsConf(plan.conf)
    val updatedPlan = prepareExplainOnly(plan)
    // Here we look for subqueries to pull out and do the explain separately on them.
    val subQueryExprs = getSubQueriesFromPlan(plan)
    val preparedSubPlans = subQueryExprs.map(_.plan).map(prepareExplainOnly(_))
    val subPlanExplains = preparedSubPlans.map(explainSinglePlan(_, conf, explain))
    val topPlanExplain = explainSinglePlan(updatedPlan, conf, explain)
    (subPlanExplains :+ topPlanExplain).mkString("\n")
  }

  private def explainSinglePlan(updatedPlan: SparkPlan, conf: RapidsConf,
      explain: String): String = {
    val wrap = wrapAndTagPlan(updatedPlan, conf)
    val reasonsToNotReplaceEntirePlan = wrap.getReasonsNotToReplaceEntirePlan
    if (conf.allowDisableEntirePlan && reasonsToNotReplaceEntirePlan.nonEmpty) {
      "Can't replace any part of this plan due to: " +
        s"${reasonsToNotReplaceEntirePlan.mkString(",")}"
    } else {
      wrap.runAfterTagRules()
      wrap.tagForExplain()
      val shouldExplainAll = explain.equalsIgnoreCase("ALL")
      wrap.explain(shouldExplainAll)
    }
  }

  /**
   * Use explain mode on an active SQL plan as its processed through catalyst.
   * This path is the same as being run through the plugin running on hosts with
   * GPUs.
   */
  private def explainCatalystSQLPlan(updatedPlan: SparkPlan, conf: RapidsConf): Unit = {
    // Since we set "NOT_ON_GPU" as the default value of spark.rapids.sql.explain, here we keep
    // "ALL" as default value of "explainSetting", unless spark.rapids.sql.explain is changed
    // by the user.
    val explainSetting = if (conf.shouldExplain &&
      conf.isConfExplicitlySet(RapidsConf.EXPLAIN.key)) {
      conf.explain
    } else {
      "ALL"
    }
    val explainOutput = explainSinglePlan(updatedPlan, conf, explainSetting)
    if (explainOutput.nonEmpty) {
      logWarning(s"\n$explainOutput")
    }
  }

  private def getSubqueryExpressions(e: Expression): Seq[ExecSubqueryExpression] = {
    val childExprs = e.children.flatMap(getSubqueryExpressions(_))
    val res = e match {
      case sq: ExecSubqueryExpression => Seq(sq)
      case _ => Seq.empty
    }
    childExprs ++ res
  }

  private def getSubQueriesFromPlan(plan: SparkPlan): Seq[ExecSubqueryExpression] = {
    val childPlans = plan.children.flatMap(getSubQueriesFromPlan)
    val pSubs = plan.expressions.flatMap(getSubqueryExpressions)
    childPlans ++ pSubs
  }

  private def prepareExplainOnly(plan: SparkPlan): SparkPlan = {
    // Strip out things that would have been added after our GPU plugin would have
    // processed the plan.
    // AQE we look at the input plan so pretty much just like if AQE wasn't enabled.
    val planAfter = plan.transformUp {
      case ia: InputAdapter => prepareExplainOnly(ia.child)
      case ws: WholeStageCodegenExec => prepareExplainOnly(ws.child)
      case c2r: ColumnarToRowExec => prepareExplainOnly(c2r.child)
      case re: ReusedExchangeExec => prepareExplainOnly(re.child)
      case aqe: AdaptiveSparkPlanExec =>
        prepareExplainOnly(SparkShimImpl.getAdaptiveInputPlan(aqe))
      case sub: SubqueryExec => prepareExplainOnly(sub.child)
    }
    planAfter
  }
}

/**
 * Note, this class should not be referenced directly in source code.
 * It should be loaded by reflection using ShimLoader.newInstanceOf, see ./docs/dev/shims.md
 */
protected class ExplainPlanImpl extends ExplainPlanBase {
  override def explainPotentialGpuPlan(df: DataFrame, explain: String): String = {
    GpuOverrides.explainPotentialGpuPlan(df, explain)
  }
}

// work around any GpuOverride failures
object GpuOverrideUtil extends Logging {
  def tryOverride(fn: SparkPlan => SparkPlan): SparkPlan => SparkPlan = { plan =>
    val planOriginal = plan.clone()
    val failOnError = TEST_CONF.get(plan.conf) || !SUPPRESS_PLANNING_FAILURE.get(plan.conf)
    try {
      fn(plan)
    } catch {
      case NonFatal(t) if !failOnError =>
        logWarning("Failed to apply GPU overrides, falling back on the original plan: " + t, t)
        planOriginal
      case fatal: Throwable =>
        logError("Encountered an exception applying GPU overrides " + fatal, fatal)
        throw fatal
    }
  }
}

/** Tag the initial plan when AQE is enabled */
case class GpuQueryStagePrepOverrides() extends Rule[SparkPlan] with Logging {
  override def apply(sparkPlan: SparkPlan): SparkPlan = GpuOverrideUtil.tryOverride { plan =>
    // Note that we disregard the GPU plan returned here and instead rely on side effects of
    // tagging the underlying SparkPlan.
    GpuOverrides().applyWithContext(plan, Some("AQE Query Stage Prep"))
    // return the original plan which is now modified as a side-effect of invoking GpuOverrides
    plan
  }(sparkPlan)
}

case class GpuOverrides() extends Rule[SparkPlan] with Logging {

  // Spark calls this method once for the whole plan when AQE is off. When AQE is on, it
  // gets called once for each query stage (where a query stage is an `Exchange`).
  override def apply(sparkPlan: SparkPlan): SparkPlan = applyWithContext(sparkPlan, None)

  def applyWithContext(sparkPlan: SparkPlan, context: Option[String]): SparkPlan =
      GpuOverrideUtil.tryOverride { plan =>
    val conf = new RapidsConf(plan.conf)
    if (conf.isSqlEnabled && conf.isSqlExecuteOnGPU) {
      GpuOverrides.logDuration(conf.shouldExplain,
        t => f"Plan conversion to the GPU took $t%.2f ms") {
        var updatedPlan = updateForAdaptivePlan(plan, conf)
        updatedPlan = SparkShimImpl.applyShimPlanRules(updatedPlan, conf)
        updatedPlan = applyOverrides(updatedPlan, conf)
        if (conf.logQueryTransformations) {
          val logPrefix = context.map(str => s"[$str]").getOrElse("")
          logWarning(s"${logPrefix}Transformed query:" +
            s"\nOriginal Plan:\n$plan\nTransformed Plan:\n$updatedPlan")
        }
        updatedPlan
      }
    } else if (conf.isSqlEnabled && conf.isSqlExplainOnlyEnabled) {
      // this mode logs the explain output and returns the original CPU plan
      var updatedPlan = updateForAdaptivePlan(plan, conf)
      updatedPlan = SparkShimImpl.applyShimPlanRules(updatedPlan, conf)
      GpuOverrides.explainCatalystSQLPlan(updatedPlan, conf)
      plan
    } else {
      plan
    }
  }(sparkPlan)

  private def updateForAdaptivePlan(plan: SparkPlan, conf: RapidsConf): SparkPlan = {
    if (plan.conf.adaptiveExecutionEnabled) {
      // AQE can cause Spark to inject undesired CPU shuffles into the plan because GPU and CPU
      // distribution expressions are not semantically equal.
      var newPlan = GpuOverrides.removeExtraneousShuffles(plan, conf)

      // Some Spark implementations are caching CPU exchanges for reuse which can be problematic
      // when the RAPIDS Accelerator replaces the original exchange.
      if (conf.isAqeExchangeReuseFixupEnabled && plan.conf.exchangeReuseEnabled) {
        newPlan = GpuOverrides.fixupCpuReusedExchanges(newPlan)
      }

      // AQE can cause ReusedExchangeExec instance to cache the wrong aggregation buffer type
      // compared to the desired buffer type from a reused GPU shuffle.
      GpuOverrides.fixupReusedExchangeOutputs(newPlan)
    } else {
      plan
    }
  }

  /**
   *  Determine whether query is running against Delta Lake _delta_log JSON files or
   *  if Delta is doing stats collection that ends up hardcoding the use of AQE,
   *  even though the AQE setting is disabled. To protect against the latter, we
   *  check for a ScalaUDF using a tahoe.Snapshot function and if we ever see
   *  an AdaptiveSparkPlan on a Spark version we don't expect, fallback to the
   *  CPU for those plans.
   *  Note that the Delta Lake delta log checkpoint parquet files are just inefficient
   *  to have to copy the data to GPU and then back off after it does the scan on
   *  Delta Table Checkpoint, so have the entire plan fallback to CPU at that point.
   */
  def isDeltaLakeMetadataQuery(plan: SparkPlan, detectDeltaCheckpoint: Boolean): Boolean = {
    val deltaLogScans = PlanUtils.findOperators(plan, {
      case f: FileSourceScanExec if DeltaLakeUtils.isDatabricksDeltaLakeScan(f) =>
        logDebug(s"Fallback for FileSourceScanExec with _databricks_internal: $f")
        true
      case f: FileSourceScanExec =>
        val checkDeltaFunc = (name: String) => if (detectDeltaCheckpoint) {
          name.contains("/_delta_log/") && (name.endsWith(".json") ||
            (name.endsWith(".parquet") && new Path(name).getName().contains("checkpoint")))
        } else {
          name.contains("/_delta_log/") && name.endsWith(".json")
        }

        // example filename: "file:/tmp/delta-table/_delta_log/00000000000000000000.json"
        val found = f.relation.inputFiles.exists { name =>
          checkDeltaFunc(name)
        }
        if (found) {
          logDebug(s"Fallback for FileSourceScanExec delta log: $f")
        }
        found
      case rdd: RDDScanExec =>
        // example rdd name: "Delta Table State #1 - file:///tmp/delta-table/_delta_log" or
        // "Scan ExistingRDD Delta Table Checkpoint with Stats #1 -
        // file:///tmp/delta-table/_delta_log"
        val found = rdd.inputRDD != null &&
          rdd.inputRDD.name != null &&
          (rdd.inputRDD.name.startsWith("Delta Table State")
            || rdd.inputRDD.name.startsWith("Delta Table Checkpoint")) &&
          rdd.inputRDD.name.endsWith("/_delta_log")
        if (found) {
          logDebug(s"Fallback for RDDScanExec delta log: $rdd")
        }
        found
      case aqe: AdaptiveSparkPlanExec if
        !AQEUtils.isAdaptiveExecutionSupportedInSparkVersion(plan.conf) =>
        logDebug(s"AdaptiveSparkPlanExec found on unsupported Spark Version: $aqe")
        true
      case project: ProjectExec if
        !AQEUtils.isAdaptiveExecutionSupportedInSparkVersion(plan.conf) =>
        val foundExprs = project.expressions.flatMap { e =>
          PlanUtils.findExpressions(e, {
            case udf: ScalaUDF =>
              val contains = udf.function.getClass.getCanonicalName.contains("tahoe.Snapshot")
              if (contains) {
                logDebug(s"Found ScalaUDF with tahoe.Snapshot: $udf," +
                  s" function class name is: ${udf.function.getClass.getCanonicalName}")
              }
              contains
            case _ => false
          })
        }
        if (foundExprs.nonEmpty) {
          logDebug(s"Project with Snapshot ScalaUDF: $project")
        }
        foundExprs.nonEmpty
      case mp: MapPartitionsExec if mp.func.toString.contains(".tahoe.Snapshot") =>
        true
      case _ =>
        false
    })
    deltaLogScans.nonEmpty
  }

  private def applyOverrides(plan: SparkPlan, conf: RapidsConf): SparkPlan = {
    val wrap = GpuOverrides.wrapAndTagPlan(plan, conf)
    val detectDeltaCheckpoint = conf.isDetectDeltaCheckpointQueries
    if (conf.isDetectDeltaLogQueries && isDeltaLakeMetadataQuery(plan, detectDeltaCheckpoint)) {
      wrap.entirePlanWillNotWork("Delta Lake metadata queries are not efficient on GPU")
    }
    val reasonsToNotReplaceEntirePlan = wrap.getReasonsNotToReplaceEntirePlan
    if (conf.allowDisableEntirePlan && reasonsToNotReplaceEntirePlan.nonEmpty) {
      if (conf.shouldExplain) {
        logWarning("Can't replace any part of this plan due to: " +
            s"${reasonsToNotReplaceEntirePlan.mkString(",")}")
      }
      plan
    } else {
      val optimizations = GpuOverrides.getOptimizations(wrap, conf)
      wrap.runAfterTagRules()
      if (conf.shouldExplain) {
        wrap.tagForExplain()
        val explain = wrap.explain(conf.shouldExplainAll)
        if (explain.nonEmpty) {
          logWarning(s"\n$explain")
          if (conf.optimizerShouldExplainAll && optimizations.nonEmpty) {
            logWarning(s"Cost-based optimizations applied:\n${optimizations.mkString("\n")}")
          }
        }
      }
      GpuOverrides.doConvertPlan(wrap, conf, optimizations)
    }
  }
}<|MERGE_RESOLUTION|>--- conflicted
+++ resolved
@@ -3570,11 +3570,7 @@
       "Returns a struct value with the given `jsonStr` and `schema`",
       ExprChecks.projectOnly(
         TypeSig.STRUCT.nested(TypeSig.STRUCT + TypeSig.ARRAY + TypeSig.STRING + TypeSig.integral +
-<<<<<<< HEAD
           TypeSig.fp + TypeSig.DECIMAL_64 + TypeSig.DECIMAL_128 + TypeSig.BOOLEAN) +
-=======
-          TypeSig.fp + TypeSig.DECIMAL_64 + TypeSig.DECIMAL_128) +
->>>>>>> d3ef70c2
           TypeSig.MAP.nested(TypeSig.STRING).withPsNote(TypeEnum.MAP,
           "MAP only supports keys and values that are of STRING type"),
         (TypeSig.STRUCT + TypeSig.MAP + TypeSig.ARRAY).nested(TypeSig.all),
