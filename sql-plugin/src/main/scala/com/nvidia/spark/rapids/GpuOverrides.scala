--- conflicted
+++ resolved
@@ -1142,8 +1142,6 @@
         override def convertToGpu(child: Expression): GpuExpression =
           GpuUnaryMinus(child, ansiEnabled)
       }),
-<<<<<<< HEAD
-=======
     expr[UnaryPositive](
       "A numeric value with a + in front of it",
       ExprChecks.unaryProjectAndAstInputMatchesOutput(
@@ -1156,7 +1154,6 @@
           GpuUnaryPositive(childExprs.head.convertToGpu())
         
       }),
->>>>>>> c49d6932
     expr[Year](
       "Returns the year from a date or timestamp",
       ExprChecks.unaryProject(TypeSig.INT, TypeSig.INT, TypeSig.DATE, TypeSig.DATE),
