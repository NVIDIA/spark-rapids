--- conflicted
+++ resolved
@@ -940,30 +940,25 @@
             // Spark knows it fits in the final desired result.
             // Here we try to strip out the extra casts, etc to get to as close to the original
             // query as possible. This lets us then calculate what CUDF needs to get the correct
-            // answer, which in some cases is a lot smaller. Our GpuDecimalDivide handles the
-            // overflow checking/etc.
+            // answer, which in some cases is a lot smaller.
             case _: Divide =>
               val intermediatePrecision =
                 GpuDecimalDivide.nonRoundedIntermediateArgPrecision(lhsDecimalType,
                   rhsDecimalType, a.dataType)
 
               if (intermediatePrecision > DType.DECIMAL128_MAX_PRECISION) {
-<<<<<<< HEAD
-                binExpr.willNotWorkOnGpu("The intermediate precision of the " +
-                    s"divide is too large to be supported on the GPU $intermediatePrecision")
-=======
                 binExpr.willNotWorkOnGpu(s"The intermediate precision of $intermediatePrecision " +
-                    s"that is required to guarnatee no overflow issues for this divide is too " +
+                    s"that is required to guarantee no overflow issues for this divide is too " +
                     s"large to be supported on the GPU")
->>>>>>> d55f6f4a
               }
             case _: Multiply =>
               val intermediatePrecision =
                 GpuDecimalMultiply.nonRoundedIntermediatePrecision(lhsDecimalType,
                   rhsDecimalType, a.dataType)
               if (intermediatePrecision > DType.DECIMAL128_MAX_PRECISION) {
-                binExpr.willNotWorkOnGpu("The intermediate precision of the " +
-                    s"multiply is too large to be supported on the GPU $intermediatePrecision")
+                binExpr.willNotWorkOnGpu(s"The intermediate precision of $intermediatePrecision " +
+                    s"that is required to guarantee no overflow issues for this multiply is too " +
+                    s"large to be supported on the GPU")
               }
             case _ => // NOOP
           }
