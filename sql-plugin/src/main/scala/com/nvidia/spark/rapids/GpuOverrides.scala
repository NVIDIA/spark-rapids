--- conflicted
+++ resolved
@@ -2225,7 +2225,6 @@
         override def convertToGpu(child: Expression): GpuExpression =
           GpuMakeDecimal(child, a.precision, a.scale, a.nullOnOverflow)
       }),
-<<<<<<< HEAD
     expr[ScalarSubquery](
       "Subquery that will return only one row and one column",
       ExprChecks.projectOnly(
@@ -2235,10 +2234,8 @@
       (a, conf, p, r) => new ExprMeta[ScalarSubquery](a, conf, p, r) {
         override def convertToGpu(): GpuExpression = GpuScalarSubquery(a.plan, a.exprId)
       }
-    )
-=======
+    ),
     GpuScalaUDF.exprMeta
->>>>>>> 72d6323d
   ).map(r => (r.getClassFor.asSubclass(classOf[Expression]), r)).toMap
 
   // Shim expressions should be last to allow overrides with shim-specific versions
