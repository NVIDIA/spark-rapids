/*
 * Copyright (c) 2019-2021, NVIDIA CORPORATION.
 *
 * Licensed under the Apache License, Version 2.0 (the "License");
 * you may not use this file except in compliance with the License.
 * You may obtain a copy of the License at
 *
 *     http://www.apache.org/licenses/LICENSE-2.0
 *
 * Unless required by applicable law or agreed to in writing, software
 * distributed under the License is distributed on an "AS IS" BASIS,
 * WITHOUT WARRANTIES OR CONDITIONS OF ANY KIND, either express or implied.
 * See the License for the specific language governing permissions and
 * limitations under the License.
 */

package com.nvidia.spark.rapids

import java.time.ZoneId

import scala.collection.mutable.ListBuffer
import scala.reflect.ClassTag

import ai.rapids.cudf.DType
import com.nvidia.spark.rapids.GpuOverrides.exec

import org.apache.spark.internal.Logging
import org.apache.spark.sql.SparkSession
import org.apache.spark.sql.catalyst.expressions._
import org.apache.spark.sql.catalyst.expressions.aggregate._
import org.apache.spark.sql.catalyst.expressions.rapids.TimeStamp
import org.apache.spark.sql.catalyst.optimizer.NormalizeNaNAndZero
import org.apache.spark.sql.catalyst.plans.physical._
import org.apache.spark.sql.catalyst.rules.Rule
import org.apache.spark.sql.catalyst.trees.TreeNodeTag
import org.apache.spark.sql.connector.read.Scan
import org.apache.spark.sql.execution._
import org.apache.spark.sql.execution.ScalarSubquery
import org.apache.spark.sql.execution.adaptive.{AdaptiveSparkPlanExec, BroadcastQueryStageExec, ShuffleQueryStageExec}
import org.apache.spark.sql.execution.aggregate.{HashAggregateExec, ObjectHashAggregateExec, SortAggregateExec}
import org.apache.spark.sql.execution.command.{CreateDataSourceTableAsSelectCommand, DataWritingCommand, DataWritingCommandExec, ExecutedCommandExec}
import org.apache.spark.sql.execution.datasources.{FileFormat, InsertIntoHadoopFsRelationCommand}
import org.apache.spark.sql.execution.datasources.csv.CSVFileFormat
import org.apache.spark.sql.execution.datasources.json.JsonFileFormat
import org.apache.spark.sql.execution.datasources.parquet.ParquetFileFormat
import org.apache.spark.sql.execution.datasources.text.TextFileFormat
import org.apache.spark.sql.execution.datasources.v2.{AlterNamespaceSetPropertiesExec, AlterTableExec, AtomicReplaceTableExec, BatchScanExec, CreateNamespaceExec, CreateTableExec, DeleteFromTableExec, DescribeNamespaceExec, DescribeTableExec, DropNamespaceExec, DropTableExec, RefreshTableExec, RenameTableExec, ReplaceTableExec, SetCatalogAndNamespaceExec, ShowCurrentNamespaceExec, ShowNamespacesExec, ShowTablePropertiesExec, ShowTablesExec}
import org.apache.spark.sql.execution.datasources.v2.csv.CSVScan
import org.apache.spark.sql.execution.exchange.{BroadcastExchangeExec, ShuffleExchangeExec}
import org.apache.spark.sql.execution.joins._
import org.apache.spark.sql.execution.python._
import org.apache.spark.sql.execution.window.WindowExec
import org.apache.spark.sql.hive.rapids.GpuHiveOverrides
import org.apache.spark.sql.internal.SQLConf
import org.apache.spark.sql.rapids._
import org.apache.spark.sql.rapids.catalyst.expressions.GpuRand
import org.apache.spark.sql.rapids.execution._
import org.apache.spark.sql.rapids.execution.python._
import org.apache.spark.sql.types._
import org.apache.spark.unsafe.types.{CalendarInterval, UTF8String}

/**
 * Base class for all ReplacementRules
 * @param doWrap wraps a part of the plan in a [[RapidsMeta]] for further processing.
 * @param desc a description of what this part of the plan does.
 * @param tag metadata used to determine what INPUT is at runtime.
 * @tparam INPUT the exact type of the class we are wrapping.
 * @tparam BASE the generic base class for this type of stage, i.e. SparkPlan, Expression, etc.
 * @tparam WRAP_TYPE base class that should be returned by doWrap.
 */
abstract class ReplacementRule[INPUT <: BASE, BASE, WRAP_TYPE <: RapidsMeta[INPUT, BASE, _]](
    protected var doWrap: (
        INPUT,
        RapidsConf,
        Option[RapidsMeta[_, _, _]],
        DataFromReplacementRule) => WRAP_TYPE,
    protected var desc: String,
    protected val checks: Option[TypeChecks[_]],
    final val tag: ClassTag[INPUT]) extends DataFromReplacementRule {

  private var _incompatDoc: Option[String] = None
  private var _disabledDoc: Option[String] = None
  private var _visible: Boolean = true

  def isVisible: Boolean = _visible
  def description: String = desc

  override def incompatDoc: Option[String] = _incompatDoc
  override def disabledMsg: Option[String] = _disabledDoc
  override def getChecks: Option[TypeChecks[_]] = checks

  /**
   * Mark this expression as incompatible with the original Spark version
   * @param str a description of how it is incompatible.
   * @return this for chaining.
   */
  final def incompat(str: String) : this.type = {
    _incompatDoc = Some(str)
    this
  }

  /**
   * Mark this expression as disabled by default.
   * @param str a description of why it is disabled by default.
   * @return this for chaining.
   */
  final def disabledByDefault(str: String) : this.type = {
    _disabledDoc = Some(str)
    this
  }

  final def invisible(): this.type = {
    _visible = false
    this
  }

  /**
   * Provide a function that will wrap a spark type in a [[RapidsMeta]] instance that is used for
   * conversion to a GPU version.
   * @param func the function
   * @return this for chaining.
   */
  final def wrap(func: (
      INPUT,
      RapidsConf,
      Option[RapidsMeta[_, _, _]],
      DataFromReplacementRule) => WRAP_TYPE): this.type = {
    doWrap = func
    this
  }

  /**
   * Set a description of what the operation does.
   * @param str the description.
   * @return this for chaining
   */
  final def desc(str: String): this.type = {
    this.desc = str
    this
  }

  private var confKeyCache: String = null
  protected val confKeyPart: String

  override def confKey: String = {
    if (confKeyCache == null) {
      confKeyCache = "spark.rapids.sql." + confKeyPart + "." + tag.runtimeClass.getSimpleName
    }
    confKeyCache
  }

  def notes(): Option[String] = if (incompatDoc.isDefined) {
    Some(s"This is not 100% compatible with the Spark version because ${incompatDoc.get}")
  } else if (disabledMsg.isDefined) {
    Some(s"This is disabled by default because ${disabledMsg.get}")
  } else {
    None
  }

  def confHelp(asTable: Boolean = false, sparkSQLFunctions: Option[String] = None): Unit = {
    if (_visible) {
      val notesMsg = notes()
      if (asTable) {
        import ConfHelper.makeConfAnchor
        print(s"${makeConfAnchor(confKey)}")
        if (sparkSQLFunctions.isDefined) {
          print(s"|${sparkSQLFunctions.get}")
        }
        print(s"|$desc|${notesMsg.isEmpty}|")
        if (notesMsg.isDefined) {
          print(s"${notesMsg.get}")
        } else {
          print("None")
        }
        println("|")
      } else {
        println(s"$confKey:")
        println(s"\tEnable (true) or disable (false) the $tag $operationName.")
        if (sparkSQLFunctions.isDefined) {
          println(s"\tsql function: ${sparkSQLFunctions.get}")
        }
        println(s"\t$desc")
        if (notesMsg.isDefined) {
          println(s"\t${notesMsg.get}")
        }
        println(s"\tdefault: ${notesMsg.isEmpty}")
        println()
      }
    }
  }

  final def wrap(
      op: BASE,
      conf: RapidsConf,
      parent: Option[RapidsMeta[_, _, _]],
      r: DataFromReplacementRule): WRAP_TYPE = {
    doWrap(op.asInstanceOf[INPUT], conf, parent, r)
  }

  def getClassFor: Class[_] = tag.runtimeClass
}

/**
 * Holds everything that is needed to replace an Expression with a GPU enabled version.
 */
class ExprRule[INPUT <: Expression](
    doWrap: (
        INPUT,
        RapidsConf,
        Option[RapidsMeta[_, _, _]],
        DataFromReplacementRule) => BaseExprMeta[INPUT],
    desc: String,
    checks: Option[ExprChecks],
    tag: ClassTag[INPUT])
  extends ReplacementRule[INPUT, Expression, BaseExprMeta[INPUT]](
    doWrap, desc, checks, tag) {

  override val confKeyPart = "expression"
  override val operationName = "Expression"
}

/**
 * Holds everything that is needed to replace a `Scan` with a GPU enabled version.
 */
class ScanRule[INPUT <: Scan](
    doWrap: (
        INPUT,
        RapidsConf,
        Option[RapidsMeta[_, _, _]],
        DataFromReplacementRule) => ScanMeta[INPUT],
    desc: String,
    tag: ClassTag[INPUT])
  extends ReplacementRule[INPUT, Scan, ScanMeta[INPUT]](
    doWrap, desc, None, tag) {

  override val confKeyPart: String = "input"
  override val operationName: String = "Input"
}

/**
 * Holds everything that is needed to replace a `Partitioning` with a GPU enabled version.
 */
class PartRule[INPUT <: Partitioning](
    doWrap: (
        INPUT,
        RapidsConf,
        Option[RapidsMeta[_, _, _]],
        DataFromReplacementRule) => PartMeta[INPUT],
    desc: String,
    checks: Option[PartChecks],
    tag: ClassTag[INPUT])
  extends ReplacementRule[INPUT, Partitioning, PartMeta[INPUT]](
    doWrap, desc, checks, tag) {

  override val confKeyPart: String = "partitioning"
  override val operationName: String = "Partitioning"
}

/**
 * Holds everything that is needed to replace a `SparkPlan` with a GPU enabled version.
 */
class ExecRule[INPUT <: SparkPlan](
    doWrap: (
        INPUT,
        RapidsConf,
        Option[RapidsMeta[_, _, _]],
        DataFromReplacementRule) => SparkPlanMeta[INPUT],
    desc: String,
    checks: Option[ExecChecks],
    tag: ClassTag[INPUT])
  extends ReplacementRule[INPUT, SparkPlan, SparkPlanMeta[INPUT]](
    doWrap, desc, checks, tag) {

  // TODO finish this...

  override val confKeyPart: String = "exec"
  override val operationName: String = "Exec"
}

/**
 * Holds everything that is needed to replace a `DataWritingCommand` with a
 * GPU enabled version.
 */
class DataWritingCommandRule[INPUT <: DataWritingCommand](
    doWrap: (
        INPUT,
        RapidsConf,
        Option[RapidsMeta[_, _, _]],
        DataFromReplacementRule) => DataWritingCommandMeta[INPUT],
    desc: String,
    tag: ClassTag[INPUT])
    extends ReplacementRule[INPUT, DataWritingCommand, DataWritingCommandMeta[INPUT]](
      doWrap, desc, None, tag) {

  override val confKeyPart: String = "output"
  override val operationName: String = "Output"
}

final class InsertIntoHadoopFsRelationCommandMeta(
    cmd: InsertIntoHadoopFsRelationCommand,
    conf: RapidsConf,
    parent: Option[RapidsMeta[_, _, _]],
    rule: DataFromReplacementRule)
    extends DataWritingCommandMeta[InsertIntoHadoopFsRelationCommand](cmd, conf, parent, rule) {

  private var fileFormat: Option[ColumnarFileFormat] = None

  override def tagSelfForGpu(): Unit = {
    if (cmd.bucketSpec.isDefined) {
      willNotWorkOnGpu("bucketing is not supported")
    }

    val spark = SparkSession.active

    fileFormat = cmd.fileFormat match {
      case _: CSVFileFormat =>
        willNotWorkOnGpu("CSV output is not supported")
        None
      case _: JsonFileFormat =>
        willNotWorkOnGpu("JSON output is not supported")
        None
      case f if GpuOrcFileFormat.isSparkOrcFormat(f) =>
        GpuOrcFileFormat.tagGpuSupport(this, spark, cmd.options, cmd.query.schema)
      case _: ParquetFileFormat =>
        GpuParquetFileFormat.tagGpuSupport(this, spark, cmd.options, cmd.query.schema)
      case _: TextFileFormat =>
        willNotWorkOnGpu("text output is not supported")
        None
      case f =>
        willNotWorkOnGpu(s"unknown file format: ${f.getClass.getCanonicalName}")
        None
    }
  }

  override def convertToGpu(): GpuDataWritingCommand = {
    val format = fileFormat.getOrElse(
      throw new IllegalStateException("fileFormat missing, tagSelfForGpu not called?"))

    GpuInsertIntoHadoopFsRelationCommand(
      cmd.outputPath,
      cmd.staticPartitions,
      cmd.ifPartitionNotExists,
      cmd.partitionColumns,
      cmd.bucketSpec,
      format,
      cmd.options,
      cmd.query,
      cmd.mode,
      cmd.catalogTable,
      cmd.fileIndex,
      cmd.outputColumnNames)
  }
}

final class CreateDataSourceTableAsSelectCommandMeta(
    cmd: CreateDataSourceTableAsSelectCommand,
    conf: RapidsConf,
    parent: Option[RapidsMeta[_, _, _]],
    rule: DataFromReplacementRule)
  extends DataWritingCommandMeta[CreateDataSourceTableAsSelectCommand](cmd, conf, parent, rule) {

  private var origProvider: Class[_] = _
  private var gpuProvider: Option[ColumnarFileFormat] = None

  override def tagSelfForGpu(): Unit = {
    if (cmd.table.bucketSpec.isDefined) {
      willNotWorkOnGpu("bucketing is not supported")
    }
    if (cmd.table.provider.isEmpty) {
      willNotWorkOnGpu("provider must be defined")
    }

    val spark = SparkSession.active
    origProvider =
      GpuDataSource.lookupDataSourceWithFallback(cmd.table.provider.get, spark.sessionState.conf)
    // Note that the data source V2 always fallsback to the V1 currently.
    // If that changes then this will start failing because we don't have a mapping.
    gpuProvider = origProvider.getConstructor().newInstance() match {
      case f: FileFormat if GpuOrcFileFormat.isSparkOrcFormat(f) =>
        GpuOrcFileFormat.tagGpuSupport(this, spark, cmd.table.storage.properties, cmd.query.schema)
      case _: ParquetFileFormat =>
        GpuParquetFileFormat.tagGpuSupport(this, spark,
          cmd.table.storage.properties, cmd.query.schema)
      case ds =>
        willNotWorkOnGpu(s"Data source class not supported: ${ds}")
        None
    }
  }

  override def convertToGpu(): GpuDataWritingCommand = {
    val newProvider = gpuProvider.getOrElse(
      throw new IllegalStateException("fileFormat unexpected, tagSelfForGpu not called?"))

    GpuCreateDataSourceTableAsSelectCommand(
      cmd.table,
      cmd.mode,
      cmd.query,
      cmd.outputColumnNames,
      origProvider,
      newProvider)
  }
}

/**
 * Listener trait so that tests can confirm that the expected optimizations are being applied
 */
trait GpuOverridesListener {
  def optimizedPlan(
      plan: SparkPlanMeta[SparkPlan],
      sparkPlan: SparkPlan,
      costOptimizations: Seq[Optimization])
}

sealed trait FileFormatType
object CsvFormatType extends FileFormatType {
  override def toString = "CSV"
}
object ParquetFormatType extends FileFormatType {
  override def toString = "Parquet"
}
object OrcFormatType extends FileFormatType {
  override def toString = "ORC"
}

sealed trait FileFormatOp
object ReadFileOp extends FileFormatOp {
  override def toString = "read"
}
object WriteFileOp extends FileFormatOp {
  override def toString = "write"
}

object GpuOverrides {
  val FLOAT_DIFFERS_GROUP_INCOMPAT =
    "when enabling these, there may be extra groups produced for floating point grouping " +
    "keys (e.g. -0.0, and 0.0)"
  val CASE_MODIFICATION_INCOMPAT =
    "the Unicode version used by cuDF and the JVM may differ, resulting in some " +
    "corner-case characters not changing case correctly."
  val UTC_TIMEZONE_ID = ZoneId.of("UTC").normalized()
  // Based on https://docs.oracle.com/javase/8/docs/api/java/util/regex/Pattern.html
  private[this] lazy val regexList: Seq[String] = Seq("\\", "\u0000", "\\x", "\t", "\n", "\r",
    "\f", "\\a", "\\e", "\\cx", "[", "]", "^", "&", ".", "*", "\\d", "\\D", "\\h", "\\H", "\\s",
    "\\S", "\\v", "\\V", "\\w", "\\w", "\\p", "$", "\\b", "\\B", "\\A", "\\G", "\\Z", "\\z", "\\R",
    "?", "|", "(", ")", "{", "}", "\\k", "\\Q", "\\E", ":", "!", "<=", ">")

  private[this] val _gpuCommonTypes = TypeSig.commonCudfTypes + TypeSig.NULL + TypeSig.DECIMAL_64

  private[this] val _notNullCudfTypes = (TypeSig.commonCudfTypes + TypeSig.DECIMAL_64 +
    TypeSig.BINARY + TypeSig.CALENDAR + TypeSig.ARRAY + TypeSig.MAP + TypeSig.STRUCT).nested()

  val pluginSupportedOrderableSig: TypeSig =
    _gpuCommonTypes + TypeSig.STRUCT.nested(_gpuCommonTypes)

  private[this] def isStructType(dataType: DataType) = dataType match {
    case StructType(_) => true
    case _ => false
  }

  // this listener mechanism is global and is intended for use by unit tests only
  private lazy val listeners: ListBuffer[GpuOverridesListener] =
    new ListBuffer[GpuOverridesListener]()

  def addListener(listener: GpuOverridesListener): Unit = {
    listeners += listener
  }

  def removeListener(listener: GpuOverridesListener): Unit = {
    listeners -= listener
  }

  def removeAllListeners(): Unit = {
    listeners.clear()
  }

  def canRegexpBeTreatedLikeARegularString(strLit: UTF8String): Boolean = {
    val s = strLit.toString
    !regexList.exists(pattern => s.contains(pattern))
  }

  private def convertExprToGpuIfPossible(expr: Expression, conf: RapidsConf): Expression = {
    if (expr.find(_.isInstanceOf[GpuExpression]).isDefined) {
      // already been converted
      expr
    } else {
      val wrapped = wrapExpr(expr, conf, None)
      wrapped.tagForGpu()
      if (wrapped.canExprTreeBeReplaced) {
        wrapped.convertToGpu()
      } else {
        expr
      }
    }
  }

  private def gpuOrderingSemanticEquals(
      found: Expression,
      required: Expression,
      conf: RapidsConf): Boolean =
    found.deterministic &&
        required.deterministic &&
        convertExprToGpuIfPossible(found, conf).canonicalized ==
            convertExprToGpuIfPossible(required, conf).canonicalized

  private def orderingSatisfies(
      found: SortOrder,
      required: SortOrder,
      conf: RapidsConf): Boolean = {
    val foundChildren = ShimLoader.getSparkShims.sortOrderChildren(found)
    found.direction == required.direction &&
        found.nullOrdering == required.nullOrdering &&
        foundChildren.exists(gpuOrderingSemanticEquals(_, required.child, conf))
  }

  private def orderingSatisfies(
      ordering1: Seq[SortOrder],
      ordering2: Seq[SortOrder],
      conf: RapidsConf): Boolean = {
    // We cannot use SortOrder.orderingSatisfies because there is a corner case where
    // some operators like a Literal can be a part of SortOrder, which then results in errors
    // because we may have converted it over to a GpuLiteral at that point and a Literal
    // is not equivalent to a GpuLiteral, even though it should be.
    if (ordering2.isEmpty) {
      true
    } else if (ordering2.length > ordering1.length) {
      false
    } else {
      ordering2.zip(ordering1).forall {
        case (o2, o1) => orderingSatisfies(o1, o2, conf)
      }
    }
  }

  private def convertPartToGpuIfPossible(part: Partitioning, conf: RapidsConf): Partitioning = {
    part match {
      case _: GpuPartitioning => part
      case _ =>
        val wrapped = wrapPart(part, conf, None)
        wrapped.tagForGpu()
        if (wrapped.canThisBeReplaced) {
          wrapped.convertToGpu()
        } else {
          part
        }
    }
  }

  /**
   * Removes unnecessary CPU shuffles that Spark can add to the plan when it does not realize
   * a GPU partitioning satisfies a CPU distribution because CPU and GPU expressions are not
   * semantically equal.
   */
  def removeExtraneousShuffles(plan: SparkPlan, conf: RapidsConf): SparkPlan = {
    plan.transformUp {
      case cpuShuffle: ShuffleExchangeExec =>
        cpuShuffle.child match {
          case sqse: ShuffleQueryStageExec =>
            GpuTransitionOverrides.getNonQueryStagePlan(sqse) match {
              case gpuShuffle: GpuShuffleExchangeExecBase =>
                val converted = convertPartToGpuIfPossible(cpuShuffle.outputPartitioning, conf)
                if (converted == gpuShuffle.outputPartitioning) {
                  sqse
                } else {
                  cpuShuffle
                }
              case _ => cpuShuffle
            }
          case _ => cpuShuffle
        }
    }
  }

  @scala.annotation.tailrec
  def extractLit(exp: Expression): Option[Literal] = exp match {
    case l: Literal => Some(l)
    case a: Alias => extractLit(a.child)
    case _ => None
  }

  def isOfType(l: Option[Literal], t: DataType): Boolean = l.exists(_.dataType == t)

  def isStringLit(exp: Expression): Boolean =
    isOfType(extractLit(exp), StringType)

  def extractStringLit(exp: Expression): Option[String] = extractLit(exp) match {
    case Some(Literal(v: UTF8String, StringType)) =>
      val s = if (v == null) null else v.toString
      Some(s)
    case _ => None
  }

  def isLit(exp: Expression): Boolean = extractLit(exp).isDefined

  def isNullLit(lit: Literal): Boolean = {
    lit.value == null
  }

  def isNullOrEmptyOrRegex(exp: Expression): Boolean = {
    val lit = extractLit(exp)
    if (!isOfType(lit, StringType)) {
      false
    } else if (isNullLit(lit.get)) {
      //isOfType check above ensures that this lit.get does not throw
      true
    } else {
      val strLit = lit.get.value.asInstanceOf[UTF8String].toString
      if (strLit.isEmpty) {
        true
      } else {
        regexList.exists(pattern => strLit.contains(pattern))
      }
    }
  }

  def areAllSupportedTypes(types: DataType*): Boolean = types.forall(isSupportedType(_))

  /**
   * Is this particular type supported or not.
   * @param dataType the type to check
   * @param allowNull should NullType be allowed
   * @param allowDecimal should DecimalType be allowed
   * @param allowBinary should BinaryType be allowed
   * @param allowCalendarInterval should CalendarIntervalType be allowed
   * @param allowArray should ArrayType be allowed
   * @param allowStruct should StructType be allowed
   * @param allowStringMaps should a Map[String, String] specifically be allowed
   * @param allowMaps should MapType be allowed generically
   * @param allowNesting should nested types like array struct and map allow nested types
   *                     within them, or only primitive types.
   * @return true if it is allowed else false
   */
  def isSupportedType(dataType: DataType,
      allowNull: Boolean = false,
      allowDecimal: Boolean = false,
      allowBinary: Boolean = false,
      allowCalendarInterval: Boolean = false,
      allowArray: Boolean = false,
      allowStruct: Boolean = false,
      allowStringMaps: Boolean = false,
      allowMaps: Boolean = false,
      allowNesting: Boolean = false): Boolean = {
    def checkNested(dataType: DataType): Boolean = {
      isSupportedType(dataType,
        allowNull = allowNull,
        allowDecimal = allowDecimal,
        allowBinary = allowBinary && allowNesting,
        allowCalendarInterval = allowCalendarInterval && allowNesting,
        allowArray = allowArray && allowNesting,
        allowStruct = allowStruct && allowNesting,
        allowStringMaps = allowStringMaps && allowNesting,
        allowMaps = allowMaps && allowNesting,
        allowNesting = allowNesting)
    }
    dataType match {
      case BooleanType => true
      case ByteType => true
      case ShortType => true
      case IntegerType => true
      case LongType => true
      case FloatType => true
      case DoubleType => true
      case DateType => true
      case TimestampType => ZoneId.systemDefault().normalized() == GpuOverrides.UTC_TIMEZONE_ID
      case StringType => true
      case dt: DecimalType if allowDecimal => dt.precision <= DType.DECIMAL64_MAX_PRECISION
      case NullType => allowNull
      case BinaryType => allowBinary
      case CalendarIntervalType => allowCalendarInterval
      case ArrayType(elementType, _) if allowArray => checkNested(elementType)
      case MapType(StringType, StringType, _) if allowStringMaps => true
      case MapType(keyType, valueType, _) if allowMaps =>
        checkNested(keyType) && checkNested(valueType)
      case StructType(fields) if allowStruct =>
        fields.map(_.dataType).forall(checkNested)
      case _ => false
    }
  }

  /**
   * Checks to see if any expressions are a String Literal
   */
  def isAnyStringLit(expressions: Seq[Expression]): Boolean =
    expressions.exists(isStringLit)

  def expr[INPUT <: Expression](
      desc: String,
      pluginChecks: ExprChecks,
      doWrap: (INPUT, RapidsConf, Option[RapidsMeta[_, _, _]], DataFromReplacementRule)
          => BaseExprMeta[INPUT])
      (implicit tag: ClassTag[INPUT]): ExprRule[INPUT] = {
    assert(desc != null)
    assert(doWrap != null)
    new ExprRule[INPUT](doWrap, desc, Some(pluginChecks), tag)
  }

  def scan[INPUT <: Scan](
      desc: String,
      doWrap: (INPUT, RapidsConf, Option[RapidsMeta[_, _, _]], DataFromReplacementRule)
          => ScanMeta[INPUT])
      (implicit tag: ClassTag[INPUT]): ScanRule[INPUT] = {
    assert(desc != null)
    assert(doWrap != null)
    new ScanRule[INPUT](doWrap, desc, tag)
  }

  def part[INPUT <: Partitioning](
      desc: String,
      checks: PartChecks,
      doWrap: (INPUT, RapidsConf, Option[RapidsMeta[_, _, _]], DataFromReplacementRule)
          => PartMeta[INPUT])
      (implicit tag: ClassTag[INPUT]): PartRule[INPUT] = {
    assert(desc != null)
    assert(doWrap != null)
    new PartRule[INPUT](doWrap, desc, Some(checks), tag)
  }

  /**
   * Create an exec rule that should never be replaced, because it is something that should always
   * run on the CPU, or should just be ignored totally for what ever reason.
   */
  def neverReplaceExec[INPUT <: SparkPlan](desc: String)
      (implicit tag: ClassTag[INPUT]): ExecRule[INPUT] = {
    assert(desc != null)
    def doWrap(
        exec: INPUT,
        conf: RapidsConf,
        p: Option[RapidsMeta[_, _, _]],
        cc: DataFromReplacementRule) =
      new DoNotReplaceOrWarnSparkPlanMeta[INPUT](exec, conf, p)
    new ExecRule[INPUT](doWrap, desc, None, tag).invisible()
  }

  def exec[INPUT <: SparkPlan](
      desc: String,
      pluginChecks: ExecChecks,
      doWrap: (INPUT, RapidsConf, Option[RapidsMeta[_, _, _]], DataFromReplacementRule)
          => SparkPlanMeta[INPUT])
    (implicit tag: ClassTag[INPUT]): ExecRule[INPUT] = {
    assert(desc != null)
    assert(doWrap != null)
    new ExecRule[INPUT](doWrap, desc, Some(pluginChecks), tag)
  }

  def dataWriteCmd[INPUT <: DataWritingCommand](
      desc: String,
      doWrap: (INPUT, RapidsConf, Option[RapidsMeta[_, _, _]], DataFromReplacementRule)
          => DataWritingCommandMeta[INPUT])
      (implicit tag: ClassTag[INPUT]): DataWritingCommandRule[INPUT] = {
    assert(desc != null)
    assert(doWrap != null)
    new DataWritingCommandRule[INPUT](doWrap, desc, tag)
  }

  def wrapExpr[INPUT <: Expression](
      expr: INPUT,
      conf: RapidsConf,
      parent: Option[RapidsMeta[_, _, _]]): BaseExprMeta[INPUT] =
    expressions.get(expr.getClass)
      .map(r => r.wrap(expr, conf, parent, r).asInstanceOf[BaseExprMeta[INPUT]])
      .getOrElse(new RuleNotFoundExprMeta(expr, conf, parent))

  lazy val fileFormats: Map[FileFormatType, Map[FileFormatOp, FileFormatChecks]] = Map(
    (CsvFormatType, FileFormatChecks(
      cudfRead = TypeSig.commonCudfTypes,
      cudfWrite = TypeSig.none,
      sparkSig = TypeSig.atomics)),
    (ParquetFormatType, FileFormatChecks(
      cudfRead = (TypeSig.commonCudfTypes + TypeSig.DECIMAL_64 + TypeSig.STRUCT + TypeSig.ARRAY +
          TypeSig.MAP).nested(),
      cudfWrite = (TypeSig.commonCudfTypes + TypeSig.DECIMAL_64 + TypeSig.STRUCT +
          TypeSig.ARRAY + TypeSig.MAP).nested(),
      sparkSig = (TypeSig.atomics + TypeSig.STRUCT + TypeSig.ARRAY + TypeSig.MAP +
          TypeSig.UDT).nested())),
    (OrcFormatType, FileFormatChecks(
      cudfRead = (TypeSig.commonCudfTypes + TypeSig.ARRAY + TypeSig.DECIMAL_64 +
          TypeSig.STRUCT).nested(),
      cudfWrite = TypeSig.commonCudfTypes,
      sparkSig = (TypeSig.atomics + TypeSig.STRUCT + TypeSig.ARRAY + TypeSig.MAP +
          TypeSig.UDT).nested())))

  val commonExpressions: Map[Class[_ <: Expression], ExprRule[_ <: Expression]] = Seq(
    expr[Literal](
      "Holds a static value from the query",
      ExprChecks.projectAndAst(
        TypeSig.astTypes,
        (TypeSig.commonCudfTypes + TypeSig.NULL + TypeSig.DECIMAL_64 + TypeSig.CALENDAR
            + TypeSig.ARRAY + TypeSig.MAP + TypeSig.STRUCT)
            .nested(TypeSig.commonCudfTypes + TypeSig.NULL + TypeSig.DECIMAL_64 +
                TypeSig.ARRAY + TypeSig.MAP + TypeSig.STRUCT),
        TypeSig.all),
      (lit, conf, p, r) => new LiteralExprMeta(lit, conf, p, r)),
    expr[Signum](
      "Returns -1.0, 0.0 or 1.0 as expr is negative, 0 or positive",
      ExprChecks.mathUnary,
      (a, conf, p, r) => new UnaryExprMeta[Signum](a, conf, p, r) {
        override def convertToGpu(child: Expression): GpuExpression = GpuSignum(child)
      }),
    expr[Alias](
      "Gives a column a name",
      ExprChecks.unaryProjectAndAstInputMatchesOutput(
        TypeSig.astTypes,
        (TypeSig.commonCudfTypes + TypeSig.NULL + TypeSig.MAP + TypeSig.ARRAY + TypeSig.STRUCT
            + TypeSig.DECIMAL_64).nested(),
        TypeSig.all),
      (a, conf, p, r) => new UnaryAstExprMeta[Alias](a, conf, p, r) {
        override def convertToGpu(child: Expression): GpuExpression =
          GpuAlias(child, a.name)(a.exprId, a.qualifier, a.explicitMetadata)
      }),
    expr[AttributeReference](
      "References an input column",
      ExprChecks.projectAndAst(
        TypeSig.astTypes,
        (TypeSig.commonCudfTypes + TypeSig.NULL + TypeSig.MAP + TypeSig.ARRAY +
            TypeSig.STRUCT + TypeSig.DECIMAL_64).nested(),
        TypeSig.all),
      (att, conf, p, r) => new BaseExprMeta[AttributeReference](att, conf, p, r) {
        // This is the only NOOP operator.  It goes away when things are bound
        override def convertToGpu(): Expression = att

        // There are so many of these that we don't need to print them out, unless it
        // will not work on the GPU
        override def print(append: StringBuilder, depth: Int, all: Boolean): Unit = {
          if (!this.canThisBeReplaced || cannotRunOnGpuBecauseOfSparkPlan) {
            super.print(append, depth, all)
          }
        }
      }),
    expr[PromotePrecision](
      "PromotePrecision before arithmetic operations between DecimalType data",
      ExprChecks.unaryProjectInputMatchesOutput(TypeSig.DECIMAL_64,
        TypeSig.DECIMAL_128_FULL),
      (a, conf, p, r) => new UnaryExprMeta[PromotePrecision](a, conf, p, r) {
        override def convertToGpu(child: Expression): GpuExpression = GpuPromotePrecision(child)
      }),
    expr[CheckOverflow](
      "CheckOverflow after arithmetic operations between DecimalType data",
      ExprChecks.unaryProjectInputMatchesOutput(TypeSig.DECIMAL_64,
        TypeSig.DECIMAL_128_FULL),
      (a, conf, p, r) => new UnaryExprMeta[CheckOverflow](a, conf, p, r) {
        override def convertToGpu(child: Expression): GpuExpression =
          GpuCheckOverflow(child, wrapped.dataType, wrapped.nullOnOverflow)
      }),
    expr[ToDegrees](
      "Converts radians to degrees",
      ExprChecks.mathUnary,
      (a, conf, p, r) => new UnaryExprMeta[ToDegrees](a, conf, p, r) {
        override def convertToGpu(child: Expression): GpuToDegrees = GpuToDegrees(child)
      }),
    expr[ToRadians](
      "Converts degrees to radians",
      ExprChecks.mathUnary,
      (a, conf, p, r) => new UnaryExprMeta[ToRadians](a, conf, p, r) {
        override def convertToGpu(child: Expression): GpuToRadians = GpuToRadians(child)
      }),
    expr[WindowExpression](
      "Calculates a return value for every input row of a table based on a group (or " +
        "\"window\") of rows",
      ExprChecks.windowOnly(
        (TypeSig.commonCudfTypes + TypeSig.DECIMAL_64 + TypeSig.NULL +
          TypeSig.ARRAY + TypeSig.STRUCT + TypeSig.MAP).nested(),
        TypeSig.all,
        Seq(ParamCheck("windowFunction",
          (TypeSig.commonCudfTypes + TypeSig.DECIMAL_64 + TypeSig.NULL +
            TypeSig.ARRAY + TypeSig.STRUCT + TypeSig.MAP).nested(),
          TypeSig.all),
          ParamCheck("windowSpec",
            TypeSig.CALENDAR + TypeSig.NULL + TypeSig.integral + TypeSig.DECIMAL_64,
            TypeSig.numericAndInterval))),
      (windowExpression, conf, p, r) => new GpuWindowExpressionMeta(windowExpression, conf, p, r)),
    expr[SpecifiedWindowFrame](
      "Specification of the width of the group (or \"frame\") of input rows " +
        "around which a window function is evaluated",
      ExprChecks.projectOnly(
        TypeSig.CALENDAR + TypeSig.NULL + TypeSig.integral,
        TypeSig.numericAndInterval,
        Seq(
          ParamCheck("lower",
            TypeSig.CALENDAR + TypeSig.NULL + TypeSig.integral,
            TypeSig.numericAndInterval),
          ParamCheck("upper",
            TypeSig.CALENDAR + TypeSig.NULL + TypeSig.integral,
            TypeSig.numericAndInterval))),
      (windowFrame, conf, p, r) => new GpuSpecifiedWindowFrameMeta(windowFrame, conf, p, r) ),
    expr[WindowSpecDefinition](
      "Specification of a window function, indicating the partitioning-expression, the row " +
        "ordering, and the width of the window",
      WindowSpecCheck,
      (windowSpec, conf, p, r) => new GpuWindowSpecDefinitionMeta(windowSpec, conf, p, r)),
    expr[CurrentRow.type](
      "Special boundary for a window frame, indicating stopping at the current row",
      ExprChecks.projectOnly(TypeSig.NULL, TypeSig.NULL),
      (currentRow, conf, p, r) => new ExprMeta[CurrentRow.type](currentRow, conf, p, r) {
        override def convertToGpu(): GpuExpression = GpuSpecialFrameBoundary(currentRow)
      }),
    expr[UnboundedPreceding.type](
      "Special boundary for a window frame, indicating all rows preceding the current row",
      ExprChecks.projectOnly(TypeSig.NULL, TypeSig.NULL),
      (unboundedPreceding, conf, p, r) =>
        new ExprMeta[UnboundedPreceding.type](unboundedPreceding, conf, p, r) {
          override def convertToGpu(): GpuExpression = GpuSpecialFrameBoundary(unboundedPreceding)
        }),
    expr[UnboundedFollowing.type](
      "Special boundary for a window frame, indicating all rows preceding the current row",
      ExprChecks.projectOnly(TypeSig.NULL, TypeSig.NULL),
      (unboundedFollowing, conf, p, r) =>
        new ExprMeta[UnboundedFollowing.type](unboundedFollowing, conf, p, r) {
          override def convertToGpu(): GpuExpression = GpuSpecialFrameBoundary(unboundedFollowing)
        }),
    expr[RowNumber](
      "Window function that returns the index for the row within the aggregation window",
      ExprChecks.windowOnly(TypeSig.INT, TypeSig.INT),
      (rowNumber, conf, p, r) => new ExprMeta[RowNumber](rowNumber, conf, p, r) {
        override def convertToGpu(): GpuExpression = GpuRowNumber
      }),
    expr[Rank](
      "Window function that returns the rank value within the aggregation window",
      ExprChecks.windowOnly(TypeSig.INT, TypeSig.INT,
        repeatingParamCheck =
          Some(RepeatingParamCheck("ordering",
            TypeSig.commonCudfTypes + TypeSig.DECIMAL_64 + TypeSig.NULL,
            TypeSig.all))),
      (rank, conf, p, r) => new ExprMeta[Rank](rank, conf, p, r) {
        override def convertToGpu(): GpuExpression = GpuRank(childExprs.map(_.convertToGpu()))
      }),
    expr[DenseRank](
      "Window function that returns the dense rank value within the aggregation window",
      ExprChecks.windowOnly(TypeSig.INT, TypeSig.INT,
        repeatingParamCheck =
          Some(RepeatingParamCheck("ordering",
            TypeSig.commonCudfTypes + TypeSig.DECIMAL_64 + TypeSig.NULL,
            TypeSig.all))),
      (denseRank, conf, p, r) => new ExprMeta[DenseRank](denseRank, conf, p, r) {
        override def convertToGpu(): GpuExpression = GpuDenseRank(childExprs.map(_.convertToGpu()))
      }),
    expr[Lead](
      "Window function that returns N entries ahead of this one",
      ExprChecks.windowOnly(
        (TypeSig.commonCudfTypes + TypeSig.DECIMAL_64 + TypeSig.NULL +
          TypeSig.ARRAY + TypeSig.STRUCT).nested(),
        TypeSig.all,
        Seq(
          ParamCheck("input",
            (TypeSig.commonCudfTypes + TypeSig.DECIMAL_64 +
              TypeSig.NULL + TypeSig.ARRAY + TypeSig.STRUCT).nested(),
            TypeSig.all),
          ParamCheck("offset", TypeSig.INT, TypeSig.INT),
          ParamCheck("default",
            (TypeSig.commonCudfTypes + TypeSig.DECIMAL_64 + TypeSig.NULL +
              TypeSig.ARRAY + TypeSig.STRUCT).nested(),
            TypeSig.all)
        )
      ),
      (lead, conf, p, r) => new OffsetWindowFunctionMeta[Lead](lead, conf, p, r) {
        override def convertToGpu(): GpuExpression =
          GpuLead(input.convertToGpu(), offset.convertToGpu(), default.convertToGpu())
      }),
    expr[Lag](
      "Window function that returns N entries behind this one",
      ExprChecks.windowOnly(
        (TypeSig.commonCudfTypes + TypeSig.DECIMAL_64 + TypeSig.NULL +
          TypeSig.ARRAY + TypeSig.STRUCT).nested(),
        TypeSig.all,
        Seq(
          ParamCheck("input",
            (TypeSig.commonCudfTypes + TypeSig.DECIMAL_64 +
              TypeSig.NULL + TypeSig.ARRAY + TypeSig.STRUCT).nested(),
            TypeSig.all),
          ParamCheck("offset", TypeSig.INT, TypeSig.INT),
          ParamCheck("default",
            (TypeSig.commonCudfTypes + TypeSig.DECIMAL_64 + TypeSig.NULL +
              TypeSig.ARRAY + TypeSig.STRUCT).nested(),
            TypeSig.all)
        )
      ),
      (lag, conf, p, r) => new OffsetWindowFunctionMeta[Lag](lag, conf, p, r) {
        override def convertToGpu(): GpuExpression =
          GpuLag(input.convertToGpu(), offset.convertToGpu(), default.convertToGpu())
      }),
    expr[PreciseTimestampConversion](
      "Expression used internally to convert the TimestampType to Long and back without losing " +
          "precision, i.e. in microseconds. Used in time windowing",
      ExprChecks.unaryProject(
        TypeSig.TIMESTAMP + TypeSig.LONG,
        TypeSig.TIMESTAMP + TypeSig.LONG,
        TypeSig.TIMESTAMP + TypeSig.LONG,
        TypeSig.TIMESTAMP + TypeSig.LONG),
      (a, conf, p, r) => new UnaryExprMeta[PreciseTimestampConversion](a, conf, p, r) {
        override def convertToGpu(child: Expression): GpuExpression =
          GpuPreciseTimestampConversion(child, a.fromType, a.toType)
      }),
    expr[UnaryMinus](
      "Negate a numeric value",
      ExprChecks.unaryProjectAndAstInputMatchesOutput(
        TypeSig.implicitCastsAstTypes,
        TypeSig.gpuNumeric,
        TypeSig.numericAndInterval),
      (a, conf, p, r) => new UnaryAstExprMeta[UnaryMinus](a, conf, p, r) {
        override def convertToGpu(child: Expression): GpuExpression = GpuUnaryMinus(child)
      }),
    expr[UnaryPositive](
      "A numeric value with a + in front of it",
      ExprChecks.unaryProjectAndAstInputMatchesOutput(
        TypeSig.astTypes,
        TypeSig.gpuNumeric,
        TypeSig.numericAndInterval),
      (a, conf, p, r) => new UnaryAstExprMeta[UnaryPositive](a, conf, p, r) {
        override def convertToGpu(child: Expression): GpuExpression = GpuUnaryPositive(child)
      }),
    expr[Year](
      "Returns the year from a date or timestamp",
      ExprChecks.unaryProject(TypeSig.INT, TypeSig.INT, TypeSig.DATE, TypeSig.DATE),
      (a, conf, p, r) => new UnaryExprMeta[Year](a, conf, p, r) {
        override def convertToGpu(child: Expression): GpuExpression = GpuYear(child)
      }),
    expr[Month](
      "Returns the month from a date or timestamp",
      ExprChecks.unaryProject(TypeSig.INT, TypeSig.INT, TypeSig.DATE, TypeSig.DATE),
      (a, conf, p, r) => new UnaryExprMeta[Month](a, conf, p, r) {
        override def convertToGpu(child: Expression): GpuExpression = GpuMonth(child)
      }),
    expr[Quarter](
      "Returns the quarter of the year for date, in the range 1 to 4",
      ExprChecks.unaryProject(TypeSig.INT, TypeSig.INT, TypeSig.DATE, TypeSig.DATE),
      (a, conf, p, r) => new UnaryExprMeta[Quarter](a, conf, p, r) {
        override def convertToGpu(child: Expression): GpuExpression = GpuQuarter(child)
      }),
    expr[DayOfMonth](
      "Returns the day of the month from a date or timestamp",
      ExprChecks.unaryProject(TypeSig.INT, TypeSig.INT, TypeSig.DATE, TypeSig.DATE),
      (a, conf, p, r) => new UnaryExprMeta[DayOfMonth](a, conf, p, r) {
        override def convertToGpu(child: Expression): GpuExpression = GpuDayOfMonth(child)
      }),
    expr[DayOfYear](
      "Returns the day of the year from a date or timestamp",
      ExprChecks.unaryProject(TypeSig.INT, TypeSig.INT, TypeSig.DATE, TypeSig.DATE),
      (a, conf, p, r) => new UnaryExprMeta[DayOfYear](a, conf, p, r) {
        override def convertToGpu(child: Expression): GpuExpression = GpuDayOfYear(child)
      }),
    expr[Abs](
      "Absolute value",
      ExprChecks.unaryProjectAndAstInputMatchesOutput(
        TypeSig.implicitCastsAstTypes, TypeSig.gpuNumeric, TypeSig.numeric),
      (a, conf, p, r) => new UnaryAstExprMeta[Abs](a, conf, p, r) {
        override def convertToGpu(child: Expression): GpuExpression = GpuAbs(child)
      }),
    expr[Acos](
      "Inverse cosine",
      ExprChecks.mathUnaryWithAst,
      (a, conf, p, r) => new UnaryAstExprMeta[Acos](a, conf, p, r) {
        override def convertToGpu(child: Expression): GpuExpression = GpuAcos(child)
      }),
    expr[Acosh](
      "Inverse hyperbolic cosine",
      ExprChecks.mathUnaryWithAst,
      (a, conf, p, r) => new UnaryAstExprMeta[Acosh](a, conf, p, r) {
        override def convertToGpu(child: Expression): GpuExpression =
          if (conf.includeImprovedFloat) {
            GpuAcoshImproved(child)
          } else {
            GpuAcoshCompat(child)
          }
      }),
    expr[Asin](
      "Inverse sine",
      ExprChecks.mathUnaryWithAst,
      (a, conf, p, r) => new UnaryAstExprMeta[Asin](a, conf, p, r) {
        override def convertToGpu(child: Expression): GpuExpression = GpuAsin(child)
      }),
    expr[Asinh](
      "Inverse hyperbolic sine",
      ExprChecks.mathUnaryWithAst,
      (a, conf, p, r) => new UnaryAstExprMeta[Asinh](a, conf, p, r) {
        override def convertToGpu(child: Expression): GpuExpression =
          if (conf.includeImprovedFloat) {
            GpuAsinhImproved(child)
          } else {
            GpuAsinhCompat(child)
          }

        override def tagSelfForAst(): Unit = {
          if (!conf.includeImprovedFloat) {
            // AST is not expressive enough yet to implement the conditional expression needed
            // to emulate Spark's behavior
            willNotWorkInAst("asinh is not AST compatible unless " +
                s"${RapidsConf.IMPROVED_FLOAT_OPS.key} is enabled")
          }
        }
      }),
    expr[Sqrt](
      "Square root",
      ExprChecks.mathUnaryWithAst,
      (a, conf, p, r) => new UnaryAstExprMeta[Sqrt](a, conf, p, r) {
        override def convertToGpu(child: Expression): GpuExpression = GpuSqrt(child)
      }),
    expr[Cbrt](
      "Cube root",
      ExprChecks.mathUnaryWithAst,
      (a, conf, p, r) => new UnaryAstExprMeta[Cbrt](a, conf, p, r) {
        override def convertToGpu(child: Expression): GpuExpression = GpuCbrt(child)
      }),
    expr[Floor](
      "Floor of a number",
      ExprChecks.unaryProjectInputMatchesOutput(
        TypeSig.DOUBLE + TypeSig.LONG + TypeSig.DECIMAL_64,
        TypeSig.DOUBLE + TypeSig.LONG + TypeSig.DECIMAL_128_FULL),
      (a, conf, p, r) => new UnaryExprMeta[Floor](a, conf, p, r) {
        override def convertToGpu(child: Expression): GpuExpression = GpuFloor(child)
      }),
    expr[Ceil](
      "Ceiling of a number",
      ExprChecks.unaryProjectInputMatchesOutput(
        TypeSig.DOUBLE + TypeSig.LONG + TypeSig.DECIMAL_64,
        TypeSig.DOUBLE + TypeSig.LONG + TypeSig.DECIMAL_128_FULL),
      (a, conf, p, r) => new UnaryExprMeta[Ceil](a, conf, p, r) {
        override def convertToGpu(child: Expression): GpuExpression = GpuCeil(child)
      }),
    expr[Not](
      "Boolean not operator",
      ExprChecks.unaryProjectAndAstInputMatchesOutput(
        TypeSig.astTypes, TypeSig.BOOLEAN, TypeSig.BOOLEAN),
      (a, conf, p, r) => new UnaryAstExprMeta[Not](a, conf, p, r) {
        override def convertToGpu(child: Expression): GpuExpression = GpuNot(child)
      }),
    expr[IsNull](
      "Checks if a value is null",
      ExprChecks.unaryProject(TypeSig.BOOLEAN, TypeSig.BOOLEAN,
        (TypeSig.commonCudfTypes + TypeSig.NULL + TypeSig.MAP + TypeSig.ARRAY +
            TypeSig.STRUCT + TypeSig.DECIMAL_64).nested(),
        TypeSig.all),
      (a, conf, p, r) => new UnaryExprMeta[IsNull](a, conf, p, r) {
        override def convertToGpu(child: Expression): GpuExpression = GpuIsNull(child)
      }),
    expr[IsNotNull](
      "Checks if a value is not null",
      ExprChecks.unaryProject(TypeSig.BOOLEAN, TypeSig.BOOLEAN,
        (TypeSig.commonCudfTypes + TypeSig.NULL + TypeSig.MAP + TypeSig.ARRAY +
            TypeSig.STRUCT + TypeSig.DECIMAL_64).nested(),
        TypeSig.all),
      (a, conf, p, r) => new UnaryExprMeta[IsNotNull](a, conf, p, r) {
        override def convertToGpu(child: Expression): GpuExpression = GpuIsNotNull(child)
      }),
    expr[IsNaN](
      "Checks if a value is NaN",
      ExprChecks.unaryProject(TypeSig.BOOLEAN, TypeSig.BOOLEAN,
        TypeSig.DOUBLE + TypeSig.FLOAT, TypeSig.DOUBLE + TypeSig.FLOAT),
      (a, conf, p, r) => new UnaryExprMeta[IsNaN](a, conf, p, r) {
        override def convertToGpu(child: Expression): GpuExpression = GpuIsNan(child)
      }),
    expr[Rint](
      "Rounds up a double value to the nearest double equal to an integer",
      ExprChecks.mathUnaryWithAst,
      (a, conf, p, r) => new UnaryAstExprMeta[Rint](a, conf, p, r) {
        override def convertToGpu(child: Expression): GpuExpression = GpuRint(child)
      }),
    expr[BitwiseNot](
      "Returns the bitwise NOT of the operands",
      ExprChecks.unaryProjectAndAstInputMatchesOutput(
        TypeSig.implicitCastsAstTypes, TypeSig.integral, TypeSig.integral),
      (a, conf, p, r) => new UnaryAstExprMeta[BitwiseNot](a, conf, p, r) {
        override def convertToGpu(child: Expression): GpuExpression = GpuBitwiseNot(child)
      }),
    expr[AtLeastNNonNulls](
      "Checks if number of non null/Nan values is greater than a given value",
      ExprChecks.projectOnly(TypeSig.BOOLEAN, TypeSig.BOOLEAN,
        repeatingParamCheck = Some(RepeatingParamCheck("input",
          (TypeSig.commonCudfTypes + TypeSig.NULL + TypeSig.DECIMAL_64 + TypeSig.MAP +
              TypeSig.ARRAY + TypeSig.STRUCT).nested(),
          TypeSig.all))),
      (a, conf, p, r) => new ExprMeta[AtLeastNNonNulls](a, conf, p, r) {
        def convertToGpu(): GpuExpression =
          GpuAtLeastNNonNulls(a.n, childExprs.map(_.convertToGpu()))
      }),
    expr[DateAdd](
      "Returns the date that is num_days after start_date",
      ExprChecks.binaryProject(TypeSig.DATE, TypeSig.DATE,
        ("startDate", TypeSig.DATE, TypeSig.DATE),
        ("days",
            TypeSig.INT + TypeSig.SHORT + TypeSig.BYTE,
            TypeSig.INT + TypeSig.SHORT + TypeSig.BYTE)),
      (a, conf, p, r) => new BinaryExprMeta[DateAdd](a, conf, p, r) {
        override def convertToGpu(lhs: Expression, rhs: Expression): GpuExpression =
          GpuDateAdd(lhs, rhs)
      }),
    expr[DateSub](
      "Returns the date that is num_days before start_date",
      ExprChecks.binaryProject(TypeSig.DATE, TypeSig.DATE,
        ("startDate", TypeSig.DATE, TypeSig.DATE),
        ("days",
            TypeSig.INT + TypeSig.SHORT + TypeSig.BYTE,
            TypeSig.INT + TypeSig.SHORT + TypeSig.BYTE)),
      (a, conf, p, r) => new BinaryExprMeta[DateSub](a, conf, p, r) {
        override def convertToGpu(lhs: Expression, rhs: Expression): GpuExpression =
          GpuDateSub(lhs, rhs)
      }),
    expr[NaNvl](
      "Evaluates to `left` iff left is not NaN, `right` otherwise",
      ExprChecks.binaryProject(TypeSig.fp, TypeSig.fp,
        ("lhs", TypeSig.fp, TypeSig.fp),
        ("rhs", TypeSig.fp, TypeSig.fp)),
      (a, conf, p, r) => new BinaryExprMeta[NaNvl](a, conf, p, r) {
        override def convertToGpu(lhs: Expression, rhs: Expression): GpuExpression =
          GpuNaNvl(lhs, rhs)
      }),
    expr[ShiftLeft](
      "Bitwise shift left (<<)",
      ExprChecks.binaryProject(TypeSig.INT + TypeSig.LONG, TypeSig.INT + TypeSig.LONG,
        ("value", TypeSig.INT + TypeSig.LONG, TypeSig.INT + TypeSig.LONG),
        ("amount", TypeSig.INT, TypeSig.INT)),
      (a, conf, p, r) => new BinaryExprMeta[ShiftLeft](a, conf, p, r) {
        override def convertToGpu(lhs: Expression, rhs: Expression): GpuExpression =
          GpuShiftLeft(lhs, rhs)
      }),
    expr[ShiftRight](
      "Bitwise shift right (>>)",
      ExprChecks.binaryProject(TypeSig.INT + TypeSig.LONG, TypeSig.INT + TypeSig.LONG,
        ("value", TypeSig.INT + TypeSig.LONG, TypeSig.INT + TypeSig.LONG),
        ("amount", TypeSig.INT, TypeSig.INT)),
      (a, conf, p, r) => new BinaryExprMeta[ShiftRight](a, conf, p, r) {
        override def convertToGpu(lhs: Expression, rhs: Expression): GpuExpression =
          GpuShiftRight(lhs, rhs)
      }),
    expr[ShiftRightUnsigned](
      "Bitwise unsigned shift right (>>>)",
      ExprChecks.binaryProject(TypeSig.INT + TypeSig.LONG, TypeSig.INT + TypeSig.LONG,
        ("value", TypeSig.INT + TypeSig.LONG, TypeSig.INT + TypeSig.LONG),
        ("amount", TypeSig.INT, TypeSig.INT)),
      (a, conf, p, r) => new BinaryExprMeta[ShiftRightUnsigned](a, conf, p, r) {
        override def convertToGpu(lhs: Expression, rhs: Expression): GpuExpression =
          GpuShiftRightUnsigned(lhs, rhs)
      }),
    expr[BitwiseAnd](
      "Returns the bitwise AND of the operands",
      ExprChecks.binaryProjectAndAst(
        TypeSig.implicitCastsAstTypes, TypeSig.integral, TypeSig.integral,
        ("lhs", TypeSig.integral, TypeSig.integral),
        ("rhs", TypeSig.integral, TypeSig.integral)),
      (a, conf, p, r) => new BinaryAstExprMeta[BitwiseAnd](a, conf, p, r) {
        override def convertToGpu(lhs: Expression, rhs: Expression): GpuExpression =
          GpuBitwiseAnd(lhs, rhs)
      }),
    expr[BitwiseOr](
      "Returns the bitwise OR of the operands",
      ExprChecks.binaryProjectAndAst(
        TypeSig.implicitCastsAstTypes, TypeSig.integral, TypeSig.integral,
        ("lhs", TypeSig.integral, TypeSig.integral),
        ("rhs", TypeSig.integral, TypeSig.integral)),
      (a, conf, p, r) => new BinaryAstExprMeta[BitwiseOr](a, conf, p, r) {
        override def convertToGpu(lhs: Expression, rhs: Expression): GpuExpression =
          GpuBitwiseOr(lhs, rhs)
      }),
    expr[BitwiseXor](
      "Returns the bitwise XOR of the operands",
      ExprChecks.binaryProjectAndAst(
        TypeSig.implicitCastsAstTypes, TypeSig.integral, TypeSig.integral,
        ("lhs", TypeSig.integral, TypeSig.integral),
        ("rhs", TypeSig.integral, TypeSig.integral)),
      (a, conf, p, r) => new BinaryAstExprMeta[BitwiseXor](a, conf, p, r) {
        override def convertToGpu(lhs: Expression, rhs: Expression): GpuExpression =
          GpuBitwiseXor(lhs, rhs)
      }),
    expr[Coalesce] (
      "Returns the first non-null argument if exists. Otherwise, null",
      ExprChecks.projectOnly(
        (_gpuCommonTypes + TypeSig.ARRAY + TypeSig.STRUCT).nested(),
        TypeSig.all,
        repeatingParamCheck = Some(RepeatingParamCheck("param",
          (_gpuCommonTypes + TypeSig.ARRAY + TypeSig.STRUCT).nested(),
          TypeSig.all))),
      (a, conf, p, r) => new ExprMeta[Coalesce](a, conf, p, r) {
        override def convertToGpu(): GpuExpression = GpuCoalesce(childExprs.map(_.convertToGpu()))
      }),
    expr[Least] (
      "Returns the least value of all parameters, skipping null values",
      ExprChecks.projectOnly(
        TypeSig.commonCudfTypes + TypeSig.NULL + TypeSig.DECIMAL_64, TypeSig.orderable,
        repeatingParamCheck = Some(RepeatingParamCheck("param",
          TypeSig.commonCudfTypes + TypeSig.NULL + TypeSig.DECIMAL_64,
          TypeSig.orderable))),
      (a, conf, p, r) => new ExprMeta[Least](a, conf, p, r) {
        override def convertToGpu(): GpuExpression = GpuLeast(childExprs.map(_.convertToGpu()))
      }),
    expr[Greatest] (
      "Returns the greatest value of all parameters, skipping null values",
      ExprChecks.projectOnly(
        TypeSig.commonCudfTypes + TypeSig.NULL + TypeSig.DECIMAL_64, TypeSig.orderable,
        repeatingParamCheck = Some(RepeatingParamCheck("param",
          TypeSig.commonCudfTypes + TypeSig.NULL + TypeSig.DECIMAL_64,
          TypeSig.orderable))),
      (a, conf, p, r) => new ExprMeta[Greatest](a, conf, p, r) {
        override def convertToGpu(): GpuExpression = GpuGreatest(childExprs.map(_.convertToGpu()))
      }),
    expr[Atan](
      "Inverse tangent",
      ExprChecks.mathUnaryWithAst,
      (a, conf, p, r) => new UnaryAstExprMeta[Atan](a, conf, p, r) {
        override def convertToGpu(child: Expression): GpuExpression = GpuAtan(child)
      }),
    expr[Atanh](
      "Inverse hyperbolic tangent",
      ExprChecks.mathUnaryWithAst,
      (a, conf, p, r) => new UnaryAstExprMeta[Atanh](a, conf, p, r) {
        override def convertToGpu(child: Expression): GpuExpression = GpuAtanh(child)
      }),
    expr[Cos](
      "Cosine",
      ExprChecks.mathUnaryWithAst,
      (a, conf, p, r) => new UnaryAstExprMeta[Cos](a, conf, p, r) {
        override def convertToGpu(child: Expression): GpuExpression = GpuCos(child)
      }),
    expr[Exp](
      "Euler's number e raised to a power",
      ExprChecks.mathUnaryWithAst,
      (a, conf, p, r) => new UnaryAstExprMeta[Exp](a, conf, p, r) {
        override def convertToGpu(child: Expression): GpuExpression = GpuExp(child)
      }),
    expr[Expm1](
      "Euler's number e raised to a power minus 1",
      ExprChecks.mathUnaryWithAst,
      (a, conf, p, r) => new UnaryAstExprMeta[Expm1](a, conf, p, r) {
        override def convertToGpu(child: Expression): GpuExpression = GpuExpm1(child)
      }),
    expr[InitCap](
      "Returns str with the first letter of each word in uppercase. " +
      "All other letters are in lowercase",
      ExprChecks.unaryProjectInputMatchesOutput(TypeSig.STRING, TypeSig.STRING),
      (a, conf, p, r) => new UnaryExprMeta[InitCap](a, conf, p, r) {
        override def convertToGpu(child: Expression): GpuExpression = GpuInitCap(child)
      }).incompat(CASE_MODIFICATION_INCOMPAT),
    expr[Log](
      "Natural log",
      ExprChecks.mathUnary,
      (a, conf, p, r) => new UnaryExprMeta[Log](a, conf, p, r) {
        override def convertToGpu(child: Expression): GpuExpression = GpuLog(child)
      }),
    expr[Log1p](
      "Natural log 1 + expr",
      ExprChecks.mathUnary,
      (a, conf, p, r) => new UnaryExprMeta[Log1p](a, conf, p, r) {
        override def convertToGpu(child: Expression): GpuExpression =
          GpuLog(GpuAdd(child, GpuLiteral(1d, DataTypes.DoubleType)))
      }),
    expr[Log2](
      "Log base 2",
      ExprChecks.mathUnary,
      (a, conf, p, r) => new UnaryExprMeta[Log2](a, conf, p, r) {
        override def convertToGpu(child: Expression): GpuExpression =
          GpuLogarithm(child, GpuLiteral(2d, DataTypes.DoubleType))
      }),
    expr[Log10](
      "Log base 10",
      ExprChecks.mathUnary,
      (a, conf, p, r) => new UnaryExprMeta[Log10](a, conf, p, r) {
        override def convertToGpu(child: Expression): GpuExpression =
          GpuLogarithm(child, GpuLiteral(10d, DataTypes.DoubleType))
      }),
    expr[Logarithm](
      "Log variable base",
      ExprChecks.binaryProject(TypeSig.DOUBLE, TypeSig.DOUBLE,
        ("value", TypeSig.DOUBLE, TypeSig.DOUBLE),
        ("base", TypeSig.DOUBLE, TypeSig.DOUBLE)),
      (a, conf, p, r) => new BinaryExprMeta[Logarithm](a, conf, p, r) {
        override def convertToGpu(lhs: Expression, rhs: Expression): GpuExpression =
          // the order of the parameters is transposed intentionally
          GpuLogarithm(rhs, lhs)
      }),
    expr[Sin](
      "Sine",
      ExprChecks.mathUnaryWithAst,
      (a, conf, p, r) => new UnaryAstExprMeta[Sin](a, conf, p, r) {
        override def convertToGpu(child: Expression): GpuExpression = GpuSin(child)
      }),
    expr[Sinh](
      "Hyperbolic sine",
      ExprChecks.mathUnaryWithAst,
      (a, conf, p, r) => new UnaryAstExprMeta[Sinh](a, conf, p, r) {
        override def convertToGpu(child: Expression): GpuExpression = GpuSinh(child)
      }),
    expr[Cosh](
      "Hyperbolic cosine",
      ExprChecks.mathUnaryWithAst,
      (a, conf, p, r) => new UnaryAstExprMeta[Cosh](a, conf, p, r) {
        override def convertToGpu(child: Expression): GpuExpression = GpuCosh(child)
      }),
    expr[Cot](
      "Cotangent",
      ExprChecks.mathUnaryWithAst,
      (a, conf, p, r) => new UnaryAstExprMeta[Cot](a, conf, p, r) {
        override def convertToGpu(child: Expression): GpuExpression = GpuCot(child)
      }),
    expr[Tanh](
      "Hyperbolic tangent",
      ExprChecks.mathUnaryWithAst,
      (a, conf, p, r) => new UnaryAstExprMeta[Tanh](a, conf, p, r) {
        override def convertToGpu(child: Expression): GpuExpression = GpuTanh(child)
      }),
    expr[Tan](
      "Tangent",
      ExprChecks.mathUnaryWithAst,
      (a, conf, p, r) => new UnaryAstExprMeta[Tan](a, conf, p, r) {
        override def convertToGpu(child: Expression): GpuExpression = GpuTan(child)
      }),
    expr[NormalizeNaNAndZero](
      "Normalize NaN and zero",
      ExprChecks.unaryProjectInputMatchesOutput(
        TypeSig.DOUBLE + TypeSig.FLOAT,
        TypeSig.DOUBLE + TypeSig.FLOAT),
      (a, conf, p, r) => new UnaryExprMeta[NormalizeNaNAndZero](a, conf, p, r) {
        override def convertToGpu(child: Expression): GpuExpression =
          GpuNormalizeNaNAndZero(child)
      }),
    expr[KnownFloatingPointNormalized](
      "Tag to prevent redundant normalization",
      ExprChecks.unaryProjectInputMatchesOutput(
        TypeSig.DOUBLE + TypeSig.FLOAT,
        TypeSig.DOUBLE + TypeSig.FLOAT),
      (a, conf, p, r) => new UnaryExprMeta[KnownFloatingPointNormalized](a, conf, p, r) {
        override def convertToGpu(child: Expression): GpuExpression =
          GpuKnownFloatingPointNormalized(child)
      }),
    expr[KnownNotNull](
      "Tag an expression as known to not be null",
      ExprChecks.unaryProjectInputMatchesOutput(
        _notNullCudfTypes, TypeSig.all),
      (k, conf, p, r) => new UnaryExprMeta[KnownNotNull](k, conf, p, r) {
        override def convertToGpu(child: Expression): GpuExpression =
          GpuKnownNotNull(child)
      }),
    expr[DateDiff](
      "Returns the number of days from startDate to endDate",
      ExprChecks.binaryProject(TypeSig.INT, TypeSig.INT,
        ("lhs", TypeSig.DATE, TypeSig.DATE),
        ("rhs", TypeSig.DATE, TypeSig.DATE)),
      (a, conf, p, r) => new BinaryExprMeta[DateDiff](a, conf, p, r) {
        override def convertToGpu(lhs: Expression, rhs: Expression): GpuExpression = {
          GpuDateDiff(lhs, rhs)
        }
    }),
    expr[TimeAdd](
      "Adds interval to timestamp",
      ExprChecks.binaryProject(TypeSig.TIMESTAMP, TypeSig.TIMESTAMP,
        ("start", TypeSig.TIMESTAMP, TypeSig.TIMESTAMP),
        ("interval", TypeSig.lit(TypeEnum.CALENDAR)
          .withPsNote(TypeEnum.CALENDAR, "month intervals are not supported"),
          TypeSig.CALENDAR)),
      (timeAdd, conf, p, r) => new BinaryExprMeta[TimeAdd](timeAdd, conf, p, r) {
        override def tagExprForGpu(): Unit = {
          GpuOverrides.extractLit(timeAdd.interval).foreach { lit =>
            val intvl = lit.value.asInstanceOf[CalendarInterval]
            if (intvl.months != 0) {
              willNotWorkOnGpu("interval months isn't supported")
            }
          }
          checkTimeZoneId(timeAdd.timeZoneId)
        }

        override def convertToGpu(lhs: Expression, rhs: Expression): GpuExpression =
          GpuTimeAdd(lhs, rhs)
    }),
    expr[DateAddInterval](
      "Adds interval to date",
      ExprChecks.binaryProject(TypeSig.DATE, TypeSig.DATE,
        ("start", TypeSig.DATE, TypeSig.DATE),
        ("interval", TypeSig.lit(TypeEnum.CALENDAR)
          .withPsNote(TypeEnum.CALENDAR, "month intervals are not supported"),
          TypeSig.CALENDAR)),
      (dateAddInterval, conf, p, r) =>
        new BinaryExprMeta[DateAddInterval](dateAddInterval, conf, p, r) {
          override def tagExprForGpu(): Unit = {
            GpuOverrides.extractLit(dateAddInterval.interval).foreach { lit =>
              val intvl = lit.value.asInstanceOf[CalendarInterval]
              if (intvl.months != 0) {
                willNotWorkOnGpu("interval months isn't supported")
              }
            }
            checkTimeZoneId(dateAddInterval.timeZoneId)
          }

          override def convertToGpu(lhs: Expression, rhs: Expression): GpuExpression =
            GpuDateAddInterval(lhs, rhs)
        }),
    expr[DateFormatClass](
      "Converts timestamp to a value of string in the format specified by the date format",
      ExprChecks.binaryProject(TypeSig.STRING, TypeSig.STRING,
        ("timestamp", TypeSig.TIMESTAMP, TypeSig.TIMESTAMP),
        ("strfmt", TypeSig.lit(TypeEnum.STRING)
            .withPsNote(TypeEnum.STRING, "A limited number of formats are supported"),
            TypeSig.STRING)),
      (a, conf, p, r) => new UnixTimeExprMeta[DateFormatClass](a, conf, p, r) {
        override def convertToGpu(lhs: Expression, rhs: Expression): GpuExpression =
          GpuDateFormatClass(lhs, rhs, strfFormat)
      }
    ),
    expr[ToUnixTimestamp](
      "Returns the UNIX timestamp of the given time",
      ExprChecks.binaryProject(TypeSig.LONG, TypeSig.LONG,
        ("timeExp",
            TypeSig.STRING + TypeSig.DATE + TypeSig.TIMESTAMP,
            TypeSig.STRING + TypeSig.DATE + TypeSig.TIMESTAMP),
        ("format", TypeSig.lit(TypeEnum.STRING)
            .withPsNote(TypeEnum.STRING, "A limited number of formats are supported"),
            TypeSig.STRING)),
      (a, conf, p, r) => new UnixTimeExprMeta[ToUnixTimestamp](a, conf, p, r){
        override def convertToGpu(lhs: Expression, rhs: Expression): GpuExpression = {
          if (conf.isImprovedTimestampOpsEnabled) {
            // passing the already converted strf string for a little optimization
            GpuToUnixTimestampImproved(lhs, rhs, sparkFormat, strfFormat)
          } else {
            GpuToUnixTimestamp(lhs, rhs, sparkFormat, strfFormat)
          }
        }
      }),
    expr[UnixTimestamp](
      "Returns the UNIX timestamp of current or specified time",
      ExprChecks.binaryProject(TypeSig.LONG, TypeSig.LONG,
        ("timeExp",
            TypeSig.STRING + TypeSig.DATE + TypeSig.TIMESTAMP,
            TypeSig.STRING + TypeSig.DATE + TypeSig.TIMESTAMP),
        ("format", TypeSig.lit(TypeEnum.STRING)
            .withPsNote(TypeEnum.STRING, "A limited number of formats are supported"),
            TypeSig.STRING)),
      (a, conf, p, r) => new UnixTimeExprMeta[UnixTimestamp](a, conf, p, r){
        override def convertToGpu(lhs: Expression, rhs: Expression): GpuExpression = {
          if (conf.isImprovedTimestampOpsEnabled) {
            // passing the already converted strf string for a little optimization
            GpuUnixTimestampImproved(lhs, rhs, sparkFormat, strfFormat)
          } else {
            GpuUnixTimestamp(lhs, rhs, sparkFormat, strfFormat)
          }
        }
      }),
    expr[Hour](
      "Returns the hour component of the string/timestamp",
      ExprChecks.unaryProject(TypeSig.INT, TypeSig.INT,
        TypeSig.TIMESTAMP, TypeSig.TIMESTAMP),
      (hour, conf, p, r) => new UnaryExprMeta[Hour](hour, conf, p, r) {
        override def tagExprForGpu(): Unit = {
          checkTimeZoneId(hour.timeZoneId)
        }

        override def convertToGpu(expr: Expression): GpuExpression = GpuHour(expr)
      }),
    expr[Minute](
      "Returns the minute component of the string/timestamp",
      ExprChecks.unaryProject(TypeSig.INT, TypeSig.INT,
        TypeSig.TIMESTAMP, TypeSig.TIMESTAMP),
      (minute, conf, p, r) => new UnaryExprMeta[Minute](minute, conf, p, r) {
        override def tagExprForGpu(): Unit = {
         checkTimeZoneId(minute.timeZoneId)
        }

        override def convertToGpu(expr: Expression): GpuExpression =
          GpuMinute(expr)
      }),
    expr[Second](
      "Returns the second component of the string/timestamp",
      ExprChecks.unaryProject(TypeSig.INT, TypeSig.INT,
        TypeSig.TIMESTAMP, TypeSig.TIMESTAMP),
      (second, conf, p, r) => new UnaryExprMeta[Second](second, conf, p, r) {
        override def tagExprForGpu(): Unit = {
          checkTimeZoneId(second.timeZoneId)
        }

        override def convertToGpu(expr: Expression): GpuExpression =
          GpuSecond(expr)
      }),
    expr[WeekDay](
      "Returns the day of the week (0 = Monday...6=Sunday)",
      ExprChecks.unaryProject(TypeSig.INT, TypeSig.INT,
        TypeSig.DATE, TypeSig.DATE),
      (a, conf, p, r) => new UnaryExprMeta[WeekDay](a, conf, p, r) {
        override def convertToGpu(expr: Expression): GpuExpression =
          GpuWeekDay(expr)
      }),
    expr[DayOfWeek](
      "Returns the day of the week (1 = Sunday...7=Saturday)",
      ExprChecks.unaryProject(TypeSig.INT, TypeSig.INT,
        TypeSig.DATE, TypeSig.DATE),
      (a, conf, p, r) => new UnaryExprMeta[DayOfWeek](a, conf, p, r) {
        override def convertToGpu(expr: Expression): GpuExpression =
          GpuDayOfWeek(expr)
      }),
    expr[LastDay](
      "Returns the last day of the month which the date belongs to",
      ExprChecks.unaryProjectInputMatchesOutput(TypeSig.DATE, TypeSig.DATE),
      (a, conf, p, r) => new UnaryExprMeta[LastDay](a, conf, p, r) {
        override def convertToGpu(expr: Expression): GpuExpression =
          GpuLastDay(expr)
      }),
    expr[FromUnixTime](
      "Get the string from a unix timestamp",
      ExprChecks.binaryProject(TypeSig.STRING, TypeSig.STRING,
        ("sec", TypeSig.LONG, TypeSig.LONG),
        ("format", TypeSig.lit(TypeEnum.STRING)
            .withPsNote(TypeEnum.STRING, "Only a limited number of formats are supported"),
            TypeSig.STRING)),
      (a, conf, p, r) => new UnixTimeExprMeta[FromUnixTime](a, conf, p, r) {
        override def convertToGpu(lhs: Expression, rhs: Expression): GpuExpression =
          // passing the already converted strf string for a little optimization
          GpuFromUnixTime(lhs, rhs, strfFormat)
      }),
    expr[Pmod](
      "Pmod",
      ExprChecks.binaryProject(TypeSig.integral + TypeSig.fp, TypeSig.numeric,
        ("lhs", TypeSig.integral + TypeSig.fp, TypeSig.numeric),
        ("rhs", TypeSig.integral + TypeSig.fp, TypeSig.numeric)),
      (a, conf, p, r) => new BinaryExprMeta[Pmod](a, conf, p, r) {
        override def convertToGpu(lhs: Expression, rhs: Expression): GpuExpression =
          GpuPmod(lhs, rhs)
      }),
    expr[Add](
      "Addition",
      ExprChecks.binaryProjectAndAst(
        TypeSig.implicitCastsAstTypes,
        TypeSig.gpuNumeric, TypeSig.numericAndInterval,
        ("lhs", TypeSig.gpuNumeric, TypeSig.numericAndInterval),
        ("rhs", TypeSig.gpuNumeric, TypeSig.numericAndInterval)),
      (a, conf, p, r) => new BinaryAstExprMeta[Add](a, conf, p, r) {
        override def convertToGpu(lhs: Expression, rhs: Expression): GpuExpression =
          GpuAdd(lhs, rhs)
      }),
    expr[Subtract](
      "Subtraction",
      ExprChecks.binaryProjectAndAst(
        TypeSig.implicitCastsAstTypes,
        TypeSig.gpuNumeric, TypeSig.numericAndInterval,
        ("lhs", TypeSig.gpuNumeric, TypeSig.numericAndInterval),
        ("rhs", TypeSig.gpuNumeric, TypeSig.numericAndInterval)),
      (a, conf, p, r) => new BinaryAstExprMeta[Subtract](a, conf, p, r) {
        override def convertToGpu(lhs: Expression, rhs: Expression): GpuExpression =
          GpuSubtract(lhs, rhs)
      }),
    expr[Multiply](
      "Multiplication",
      ExprChecks.binaryProjectAndAst(
        TypeSig.implicitCastsAstTypes,
        TypeSig.gpuNumeric + TypeSig.psNote(TypeEnum.DECIMAL,
          "Because of Spark's inner workings the full range of decimal precision " +
              "(even for 64-bit values) is not supported."),
        TypeSig.numeric,
        ("lhs", TypeSig.gpuNumeric, TypeSig.numeric),
        ("rhs", TypeSig.gpuNumeric, TypeSig.numeric)),
      (a, conf, p, r) => new BinaryAstExprMeta[Multiply](a, conf, p, r) {
        override def tagExprForGpu(): Unit = {
          // Multiplication of Decimal types is a little odd. Spark will cast the inputs
          // to a common wider value where scale is max of the two input scales, and precision is
          // max of the two input non-scale portions + the new scale. Then it will do the multiply,
          // which will produce a return scale that is 2x that of the wider scale, but lie about it
          // in the return type of the Multiply operator. Then in CheckOverflow it will reset the
          // scale and check the precision so that they know it fits in final desired result which
          // is precision1 + precision2 + 1 for precision and scale1 + scale2 for scale, based off
          // of the precision and scale for the original input values. We would like to avoid all
          // of this if possible because having a temporary intermediate value that can have a
          // scale quite a bit larger than the final result reduces the maximum precision that
          // we could support, as we don't have unlimited precision. But sadly because of how
          // the logical plan is compiled down to the physical plan we have lost what the original
          // types were and cannot recover it. As such for now we are going to do what Spark does,
          // but we have to recompute/recheck the temporary precision to be sure it will fit
          // on the GPU.
          val Seq(leftDataType, rightDataType) = childExprs.flatMap(_.typeMeta.dataType)
          (leftDataType, rightDataType) match {
            case (l: DecimalType, r: DecimalType) =>
              val intermediateResult = GpuMultiplyUtil.decimalDataType(l, r)
              if (intermediateResult.precision > DType.DECIMAL64_MAX_PRECISION) {
                willNotWorkOnGpu("The actual output precision of the multiply is too large" +
                    s" to fit on the GPU $intermediateResult")
              }
            case _ => // NOOP
          }
        }

        override def convertToGpu(lhs: Expression, rhs: Expression): GpuExpression =
          GpuMultiply(lhs, rhs)
      }),
    expr[And](
      "Logical AND",
      ExprChecks.binaryProject(TypeSig.BOOLEAN, TypeSig.BOOLEAN,
        ("lhs", TypeSig.BOOLEAN, TypeSig.BOOLEAN),
        ("rhs", TypeSig.BOOLEAN, TypeSig.BOOLEAN)),
      (a, conf, p, r) => new BinaryExprMeta[And](a, conf, p, r) {
        override def convertToGpu(lhs: Expression, rhs: Expression): GpuExpression =
          GpuAnd(lhs, rhs)
      }),
    expr[Or](
      "Logical OR",
      ExprChecks.binaryProject(TypeSig.BOOLEAN, TypeSig.BOOLEAN,
        ("lhs", TypeSig.BOOLEAN, TypeSig.BOOLEAN),
        ("rhs", TypeSig.BOOLEAN, TypeSig.BOOLEAN)),
      (a, conf, p, r) => new BinaryExprMeta[Or](a, conf, p, r) {
        override def convertToGpu(lhs: Expression, rhs: Expression): GpuExpression =
          GpuOr(lhs, rhs)
      }),
    expr[EqualNullSafe](
      "Check if the values are equal including nulls <=>",
      ExprChecks.binaryProject(
        TypeSig.BOOLEAN, TypeSig.BOOLEAN,
        ("lhs", TypeSig.commonCudfTypes + TypeSig.NULL + TypeSig.DECIMAL_64, TypeSig.comparable),
        ("rhs", TypeSig.commonCudfTypes + TypeSig.NULL + TypeSig.DECIMAL_64, TypeSig.comparable)),
      (a, conf, p, r) => new BinaryExprMeta[EqualNullSafe](a, conf, p, r) {
        override def convertToGpu(lhs: Expression, rhs: Expression): GpuExpression =
          GpuEqualNullSafe(lhs, rhs)
      }),
    expr[EqualTo](
      "Check if the values are equal",
      ExprChecks.binaryProjectAndAst(
        TypeSig.comparisonAstTypes,
        TypeSig.BOOLEAN, TypeSig.BOOLEAN,
        ("lhs", TypeSig.commonCudfTypes + TypeSig.NULL + TypeSig.DECIMAL_64, TypeSig.comparable),
        ("rhs", TypeSig.commonCudfTypes + TypeSig.NULL + TypeSig.DECIMAL_64, TypeSig.comparable)),
      (a, conf, p, r) => new BinaryAstExprMeta[EqualTo](a, conf, p, r) {
        override def convertToGpu(lhs: Expression, rhs: Expression): GpuExpression =
          GpuEqualTo(lhs, rhs)
      }),
    expr[GreaterThan](
      "> operator",
      ExprChecks.binaryProjectAndAst(
        TypeSig.comparisonAstTypes,
        TypeSig.BOOLEAN, TypeSig.BOOLEAN,
        ("lhs", TypeSig.commonCudfTypes + TypeSig.NULL + TypeSig.DECIMAL_64, TypeSig.orderable),
        ("rhs", TypeSig.commonCudfTypes + TypeSig.NULL + TypeSig.DECIMAL_64, TypeSig.orderable)),
      (a, conf, p, r) => new BinaryAstExprMeta[GreaterThan](a, conf, p, r) {
        override def convertToGpu(lhs: Expression, rhs: Expression): GpuExpression =
          GpuGreaterThan(lhs, rhs)
      }),
    expr[GreaterThanOrEqual](
      ">= operator",
      ExprChecks.binaryProjectAndAst(
        TypeSig.comparisonAstTypes,
        TypeSig.BOOLEAN, TypeSig.BOOLEAN,
        ("lhs", TypeSig.commonCudfTypes + TypeSig.NULL + TypeSig.DECIMAL_64, TypeSig.orderable),
        ("rhs", TypeSig.commonCudfTypes + TypeSig.NULL + TypeSig.DECIMAL_64, TypeSig.orderable)),
      (a, conf, p, r) => new BinaryAstExprMeta[GreaterThanOrEqual](a, conf, p, r) {
        override def convertToGpu(lhs: Expression, rhs: Expression): GpuExpression =
          GpuGreaterThanOrEqual(lhs, rhs)
      }),
    expr[In](
      "IN operator",
      ExprChecks.projectOnly(TypeSig.BOOLEAN, TypeSig.BOOLEAN,
        Seq(ParamCheck("value", TypeSig.commonCudfTypes + TypeSig.NULL + TypeSig.DECIMAL_64,
          TypeSig.comparable)),
        Some(RepeatingParamCheck("list",
          (TypeSig.commonCudfTypes + TypeSig.DECIMAL_64).withAllLit(),
          TypeSig.comparable))),
      (in, conf, p, r) => new ExprMeta[In](in, conf, p, r) {
        override def tagExprForGpu(): Unit = {
          val unaliased = in.list.map(extractLit)
          val hasNullLiteral = unaliased.exists {
            case Some(l) => l.value == null
            case _ => false
          }
          if (hasNullLiteral) {
            willNotWorkOnGpu("nulls are not supported")
          }
        }
        override def convertToGpu(): GpuExpression =
          GpuInSet(childExprs.head.convertToGpu(), in.list.asInstanceOf[Seq[Literal]].map(_.value))
      }),
    expr[InSet](
      "INSET operator",
      ExprChecks.unaryProject(TypeSig.BOOLEAN, TypeSig.BOOLEAN,
        TypeSig.commonCudfTypes + TypeSig.NULL + TypeSig.DECIMAL_64, TypeSig.comparable),
      (in, conf, p, r) => new ExprMeta[InSet](in, conf, p, r) {
        override def tagExprForGpu(): Unit = {
          if (in.hset.contains(null)) {
            willNotWorkOnGpu("nulls are not supported")
          }
        }
        override def convertToGpu(): GpuExpression =
          GpuInSet(childExprs.head.convertToGpu(), in.hset.toSeq)
      }),
    expr[LessThan](
      "< operator",
      ExprChecks.binaryProjectAndAst(
        TypeSig.comparisonAstTypes,
        TypeSig.BOOLEAN, TypeSig.BOOLEAN,
        ("lhs", TypeSig.commonCudfTypes + TypeSig.NULL + TypeSig.DECIMAL_64, TypeSig.orderable),
        ("rhs", TypeSig.commonCudfTypes + TypeSig.NULL + TypeSig.DECIMAL_64, TypeSig.orderable)),
      (a, conf, p, r) => new BinaryAstExprMeta[LessThan](a, conf, p, r) {
        override def convertToGpu(lhs: Expression, rhs: Expression): GpuExpression =
          GpuLessThan(lhs, rhs)
      }),
    expr[LessThanOrEqual](
      "<= operator",
      ExprChecks.binaryProjectAndAst(
        TypeSig.comparisonAstTypes,
        TypeSig.BOOLEAN, TypeSig.BOOLEAN,
        ("lhs", TypeSig.commonCudfTypes + TypeSig.NULL + TypeSig.DECIMAL_64, TypeSig.orderable),
        ("rhs", TypeSig.commonCudfTypes + TypeSig.NULL + TypeSig.DECIMAL_64, TypeSig.orderable)),
      (a, conf, p, r) => new BinaryAstExprMeta[LessThanOrEqual](a, conf, p, r) {
        override def convertToGpu(lhs: Expression, rhs: Expression): GpuExpression =
          GpuLessThanOrEqual(lhs, rhs)
      }),
    expr[CaseWhen](
      "CASE WHEN expression",
      CaseWhenCheck,
      (a, conf, p, r) => new ExprMeta[CaseWhen](a, conf, p, r) {
        override def convertToGpu(): GpuExpression = {
          val branches = childExprs.grouped(2).flatMap {
            case Seq(cond, value) => Some((cond.convertToGpu(), value.convertToGpu()))
            case Seq(_) => None
          }.toArray.toSeq  // force materialization to make the seq serializable
          val elseValue = if (childExprs.size % 2 != 0) {
            Some(childExprs.last.convertToGpu())
          } else {
            None
          }
          GpuCaseWhen(branches, elseValue)
        }
      }),
    expr[If](
      "IF expression",
      ExprChecks.projectOnly(
        (_gpuCommonTypes + TypeSig.ARRAY + TypeSig.STRUCT + TypeSig.MAP).nested(),
        TypeSig.all,
        Seq(ParamCheck("predicate", TypeSig.BOOLEAN, TypeSig.BOOLEAN),
          ParamCheck("trueValue",
            (_gpuCommonTypes + TypeSig.ARRAY + TypeSig.STRUCT + TypeSig.MAP).nested(),
            TypeSig.all),
          ParamCheck("falseValue",
            (_gpuCommonTypes + TypeSig.ARRAY + TypeSig.STRUCT + TypeSig.MAP).nested(),
            TypeSig.all))),
      (a, conf, p, r) => new ExprMeta[If](a, conf, p, r) {
        override def convertToGpu(): GpuExpression = {
          val boolExpr :: trueExpr :: falseExpr :: Nil = childExprs.map(_.convertToGpu())
          GpuIf(boolExpr, trueExpr, falseExpr)
        }
      }),
    expr[Pow](
      "lhs ^ rhs",
      ExprChecks.binaryProjectAndAst(
        TypeSig.implicitCastsAstTypes, TypeSig.DOUBLE, TypeSig.DOUBLE,
        ("lhs", TypeSig.DOUBLE, TypeSig.DOUBLE),
        ("rhs", TypeSig.DOUBLE, TypeSig.DOUBLE)),
      (a, conf, p, r) => new BinaryAstExprMeta[Pow](a, conf, p, r) {
        override def convertToGpu(lhs: Expression, rhs: Expression): GpuExpression =
          GpuPow(lhs, rhs)
      }),
    expr[Divide](
      "Division",
      ExprChecks.binaryProject(
        TypeSig.DOUBLE +
            TypeSig.psNote(TypeEnum.DECIMAL,
              "Because of Spark's inner workings the full range of decimal precision " +
                  "(even for 64-bit values) is not supported."),
        TypeSig.DOUBLE + TypeSig.DECIMAL_128_FULL,
        ("lhs", TypeSig.DOUBLE + TypeSig.DECIMAL_64, TypeSig.DOUBLE + TypeSig.DECIMAL_128_FULL),
        ("rhs", TypeSig.DOUBLE + TypeSig.DECIMAL_64, TypeSig.DOUBLE + TypeSig.DECIMAL_128_FULL)),
      (a, conf, p, r) => new BinaryExprMeta[Divide](a, conf, p, r) {
        override def tagExprForGpu(): Unit = {
          // Division of Decimal types is a little odd. Spark will cast the inputs
          // to a common wider value where scale is max of the two input scales, and precision is
          // max of the two input non-scale portions + the new scale. Then it will do the divide,
          // which the rules for it are a little complex, but lie about it
          // in the return type of the Divide operator. Then in CheckOverflow it will reset the
          // scale and check the precision so that they know it fits in final desired result.
          // We would like to avoid all of this if possible because having a temporary intermediate
          // value that can have a scale quite a bit larger than the final result reduces the
          // maximum precision that we could support, as we don't have unlimited precision. But
          // sadly because of how the logical plan is compiled down to the physical plan we have
          // lost what the original types were and cannot recover it. As such for now we are going
          // to do what Spark does, but we have to recompute/recheck the temporary precision to be
          // sure it will fit on the GPU. In addition to this we have it a little harder because
          // the decimal divide itself will do rounding on the result before it is returned,
          // effectively calculating an extra digit of precision. Because cudf does not support this
          // right now we actually increase the scale (and corresponding precision) to get an extra
          // decimal place so we can round it in GpuCheckOverflow
          val Seq(leftDataType, rightDataType) = childExprs.flatMap(_.typeMeta.dataType)
          (leftDataType, rightDataType) match {
            case (l: DecimalType, r: DecimalType) =>
              val outputType = GpuDivideUtil.decimalDataType(l, r)
              // Case 1: OutputType.precision doesn't get truncated
              //   We will never hit a case where outputType.precision < outputType.scale + r.scale.
              //   So there is no need to protect against that.
              //   The only two cases in which there is a possibility of the intermediary scale
              //   exceeding the intermediary precision is when l.precision < l.scale or l
              //   .precision < 0, both of which aren't possible.
              //   Proof:
              //   case 1:
              //   outputType.precision = p1 - s1 + s2 + s1 + p2 + 1 + 1
              //   outputType.scale = p1 + s2 + p2 + 1 + 1
              //   To find out if outputType.precision < outputType.scale simplifies to p1 < s1,
              //   which is never possible
              //
              //   case 2:
              //   outputType.precision = p1 - s1 + s2 + 6 + 1
              //   outputType.scale = 6 + 1
              //   To find out if outputType.precision < outputType.scale simplifies to p1 < 0
              //   which is never possible
              // Case 2: OutputType.precision gets truncated to 38
              //   In this case we have to make sure the r.precision + l.scale + r.scale + 1 <= 38
              //   Otherwise the intermediate result will overflow
              // TODO We should revisit the proof one more time after we support 128-bit decimals
              if (l.precision + l.scale + r.scale + 1 > 38) {
                willNotWorkOnGpu("The intermediate output precision of the divide is too " +
                  s"large to be supported on the GPU i.e. Decimal(${outputType.precision}, " +
                  s"${outputType.scale + r.scale})")
              } else {
                val intermediateResult =
                  DecimalType(outputType.precision, outputType.scale + r.scale)
                if (intermediateResult.precision > DType.DECIMAL64_MAX_PRECISION) {
                  willNotWorkOnGpu("The actual output precision of the divide is too large" +
                    s" to fit on the GPU $intermediateResult")
                }
              }
            case _ => // NOOP
          }
        }

        override def convertToGpu(lhs: Expression, rhs: Expression): GpuExpression =
          GpuDivide(lhs, rhs)
      }),
    expr[IntegralDivide](
      "Division with a integer result",
      ExprChecks.binaryProject(
        TypeSig.LONG, TypeSig.LONG,
        ("lhs", TypeSig.LONG + TypeSig.DECIMAL_64, TypeSig.LONG + TypeSig.DECIMAL_128_FULL),
        ("rhs", TypeSig.LONG + TypeSig.DECIMAL_64, TypeSig.LONG + TypeSig.DECIMAL_128_FULL)),
      (a, conf, p, r) => new BinaryExprMeta[IntegralDivide](a, conf, p, r) {
        override def convertToGpu(lhs: Expression, rhs: Expression): GpuExpression =
          GpuIntegralDivide(lhs, rhs)
      }),
    expr[Remainder](
      "Remainder or modulo",
      ExprChecks.binaryProject(
        TypeSig.integral + TypeSig.fp, TypeSig.numeric,
        ("lhs", TypeSig.integral + TypeSig.fp, TypeSig.numeric),
        ("rhs", TypeSig.integral + TypeSig.fp, TypeSig.numeric)),
      (a, conf, p, r) => new BinaryExprMeta[Remainder](a, conf, p, r) {
        override def convertToGpu(lhs: Expression, rhs: Expression): GpuExpression =
          GpuRemainder(lhs, rhs)
      }),
    expr[AggregateExpression](
      "Aggregate expression",
      ExprChecks.fullAgg(
        (TypeSig.commonCudfTypes + TypeSig.NULL + TypeSig.DECIMAL_64 +
            TypeSig.STRUCT + TypeSig.ARRAY + TypeSig.MAP).nested(),
        TypeSig.all,
        Seq(ParamCheck(
          "aggFunc",
          (TypeSig.commonCudfTypes + TypeSig.NULL + TypeSig.DECIMAL_64 +
              TypeSig.STRUCT + TypeSig.ARRAY + TypeSig.MAP).nested(),
          TypeSig.all)),
        Some(RepeatingParamCheck("filter", TypeSig.BOOLEAN, TypeSig.BOOLEAN))),
      (a, conf, p, r) => new ExprMeta[AggregateExpression](a, conf, p, r) {
        private val filter: Option[BaseExprMeta[_]] =
          a.filter.map(GpuOverrides.wrapExpr(_, conf, Some(this)))
        private val childrenExprMeta: Seq[BaseExprMeta[Expression]] =
          a.children.map(GpuOverrides.wrapExpr(_, conf, Some(this)))
        override val childExprs: Seq[BaseExprMeta[_]] =
          childrenExprMeta ++ filter.toSeq

        override def convertToGpu(): GpuExpression = {
          // handle the case AggregateExpression has the resultIds parameter where its
          // Seq[ExprIds] instead of single ExprId.
          val resultId = try {
            val resultMethod = a.getClass.getMethod("resultId")
            resultMethod.invoke(a).asInstanceOf[ExprId]
          } catch {
            case _: Exception =>
              val resultMethod = a.getClass.getMethod("resultIds")
              resultMethod.invoke(a).asInstanceOf[Seq[ExprId]].head
          }
          GpuAggregateExpression(childExprs.head.convertToGpu().asInstanceOf[GpuAggregateFunction],
            a.mode, a.isDistinct, filter.map(_.convertToGpu()), resultId)
        }
      }),
    expr[SortOrder](
      "Sort order",
      ExprChecks.projectOnly(
        pluginSupportedOrderableSig + TypeSig.STRUCT.nested(),
        TypeSig.orderable,
        Seq(ParamCheck(
          "input",
          pluginSupportedOrderableSig + TypeSig.STRUCT.nested(),
          TypeSig.orderable))),
      (sortOrder, conf, p, r) => new BaseExprMeta[SortOrder](sortOrder, conf, p, r) {
        override def tagExprForGpu(): Unit = {
          if (isStructType(sortOrder.dataType)) {
            val nullOrdering = sortOrder.nullOrdering
            val directionDefaultNullOrdering = sortOrder.direction.defaultNullOrdering
            val direction = sortOrder.direction.sql
            if (nullOrdering != directionDefaultNullOrdering) {
              willNotWorkOnGpu(s"only default null ordering $directionDefaultNullOrdering " +
                s"for direction $direction is supported for nested types; actual: ${nullOrdering}")
            }
          }
        }

        // One of the few expressions that are not replaced with a GPU version
        override def convertToGpu(): Expression =
          sortOrder.withNewChildren(childExprs.map(_.convertToGpu()))
      }),
    expr[PivotFirst](
      "PivotFirst operator",
      ExprChecks.reductionAndGroupByAgg(
        TypeSig.commonCudfTypes + TypeSig.NULL + TypeSig.DECIMAL_64 +
          TypeSig.ARRAY.nested(TypeSig.commonCudfTypes + TypeSig.DECIMAL_64),
        TypeSig.all,
        Seq(ParamCheck(
          "pivotColumn",
          TypeSig.commonCudfTypes + TypeSig.NULL + TypeSig.DECIMAL_64,
          TypeSig.all),
          ParamCheck("valueColumn",
          TypeSig.commonCudfTypes + TypeSig.NULL + TypeSig.DECIMAL_64,
          TypeSig.all))),
      (pivot, conf, p, r) => new ImperativeAggExprMeta[PivotFirst](pivot, conf, p, r) {
        override def tagExprForGpu(): Unit = {
          if (conf.hasNans &&
            (pivot.pivotColumn.dataType.equals(FloatType) ||
              pivot.pivotColumn.dataType.equals(DoubleType))) {
            willNotWorkOnGpu("Pivot expressions over floating point columns " +
              "that may contain NaN is disabled. You can bypass this by setting " +
              s"${RapidsConf.HAS_NANS}=false")
          }
          // If pivotColumnValues doesn't have distinct values, fall back to CPU
          if (pivot.pivotColumnValues.distinct.lengthCompare(pivot.pivotColumnValues.length) != 0) {
            willNotWorkOnGpu("PivotFirst does not work on the GPU when there are duplicate" +
                " pivot values provided")
          }
        }
        override def convertToGpu(childExprs: Seq[Expression]): GpuExpression = {
          val Seq(pivotColumn, valueColumn) = childExprs
          GpuPivotFirst(pivotColumn, valueColumn, pivot.pivotColumnValues)
        }
      }),
    expr[Count](
      "Count aggregate operator",
      ExprChecks.fullAgg(
        TypeSig.LONG, TypeSig.LONG,
        repeatingParamCheck = Some(RepeatingParamCheck(
          "input", _gpuCommonTypes + TypeSig.STRUCT.nested(_gpuCommonTypes), TypeSig.all))),
      (count, conf, p, r) => new ExprMeta[Count](count, conf, p, r) {
        override def tagExprForGpu(): Unit = {
          if (count.children.size > 1) {
            willNotWorkOnGpu("count of multiple columns not supported")
          }
        }
        override def convertToGpu(): GpuExpression = GpuCount(childExprs.map(_.convertToGpu()))
      }),
    expr[Max](
      "Max aggregate operator",
      ExprChecksImpl(
        ExprChecks.fullAgg(
          TypeSig.commonCudfTypes + TypeSig.NULL, TypeSig.orderable,
          Seq(ParamCheck("input",
            TypeSig.commonCudfTypes + TypeSig.NULL, TypeSig.orderable))
        ).asInstanceOf[ExprChecksImpl].contexts
          ++
          ExprChecks.windowOnly(
            TypeSig.commonCudfTypes + TypeSig.DECIMAL_64 + TypeSig.NULL, TypeSig.orderable,
            Seq(ParamCheck("input",
              TypeSig.commonCudfTypes + TypeSig.DECIMAL_64 + TypeSig.NULL, TypeSig.orderable))
          ).asInstanceOf[ExprChecksImpl].contexts
      ),
      (max, conf, p, r) => new AggExprMeta[Max](max, conf, p, r) {
        override def tagExprForGpu(): Unit = {
          val dataType = max.child.dataType
          if (conf.hasNans && (dataType == DoubleType || dataType == FloatType)) {
            willNotWorkOnGpu("Max aggregation on floating point columns that can contain NaNs " +
              "will compute incorrect results. If it is known that there are no NaNs, set " +
              s" ${RapidsConf.HAS_NANS} to false.")
          }
        }

        override def convertToGpu(child: Expression): GpuExpression = GpuMax(child)
      }),
    expr[Min](
      "Min aggregate operator",
      ExprChecksImpl(
        ExprChecks.fullAgg(
          TypeSig.commonCudfTypes + TypeSig.NULL, TypeSig.orderable,
          Seq(ParamCheck("input",
            TypeSig.commonCudfTypes + TypeSig.NULL, TypeSig.orderable))
        ).asInstanceOf[ExprChecksImpl].contexts
          ++
          ExprChecks.windowOnly(
            TypeSig.commonCudfTypes + TypeSig.DECIMAL_64 + TypeSig.NULL, TypeSig.orderable,
            Seq(ParamCheck("input",
              TypeSig.commonCudfTypes + TypeSig.DECIMAL_64 + TypeSig.NULL, TypeSig.orderable))
          ).asInstanceOf[ExprChecksImpl].contexts
      ),
      (a, conf, p, r) => new AggExprMeta[Min](a, conf, p, r) {
        override def tagExprForGpu(): Unit = {
          val dataType = a.child.dataType
          if (conf.hasNans && (dataType == DoubleType || dataType == FloatType)) {
            willNotWorkOnGpu("Min aggregation on floating point columns that can contain NaNs " +
              "will compute incorrect results. If it is known that there are no NaNs, set " +
              s" ${RapidsConf.HAS_NANS} to false.")
          }
        }

        override def convertToGpu(child: Expression): GpuExpression = GpuMin(child)
      }),
    expr[Sum](
      "Sum aggregate operator",
      ExprChecksImpl(
        ExprChecks.fullAgg(
          TypeSig.LONG + TypeSig.DOUBLE, TypeSig.LONG + TypeSig.DOUBLE + TypeSig.DECIMAL_128_FULL,
          Seq(ParamCheck("input", TypeSig.integral + TypeSig.fp, TypeSig.numeric))
        ).asInstanceOf[ExprChecksImpl].contexts
          ++
          ExprChecks.windowOnly(
            TypeSig.LONG + TypeSig.DOUBLE + TypeSig.DECIMAL_64,
            TypeSig.LONG + TypeSig.DOUBLE + TypeSig.DECIMAL_128_FULL,
            Seq(ParamCheck("input", TypeSig.gpuNumeric, TypeSig.numeric))
          ).asInstanceOf[ExprChecksImpl].contexts
      ),
      (a, conf, p, r) => new AggExprMeta[Sum](a, conf, p, r) {
        override def tagExprForGpu(): Unit = {
          val dataType = a.child.dataType
          if (!conf.isFloatAggEnabled && (dataType == DoubleType || dataType == FloatType)) {
            willNotWorkOnGpu("the GPU will sum floating point values in" +
              " parallel and the result is not always identical each time. This can cause some" +
              " Spark queries to produce an incorrect answer if the value is computed more than" +
              " once as part of the same query.  To enable this anyways set" +
              s" ${RapidsConf.ENABLE_FLOAT_AGG} to true.")
          }
        }

        override def convertToGpu(child: Expression): GpuExpression = GpuSum(child, a.dataType)
      }),
    expr[Average](
      "Average aggregate operator",
      ExprChecks.fullAgg(
        TypeSig.DOUBLE, TypeSig.DOUBLE + TypeSig.DECIMAL_128_FULL,
        Seq(ParamCheck("input", TypeSig.integral + TypeSig.fp, TypeSig.numeric))),
      (a, conf, p, r) => new AggExprMeta[Average](a, conf, p, r) {
        override def tagExprForGpu(): Unit = {
          val dataType = a.child.dataType
          if (!conf.isFloatAggEnabled && (dataType == DoubleType || dataType == FloatType)) {
            willNotWorkOnGpu("the GPU will sum floating point values in" +
              " parallel to compute an average and the result is not always identical each time." +
              " This can cause some Spark queries to produce an incorrect answer if the value is" +
              " computed more than once as part of the same query. To enable this anyways set" +
              s" ${RapidsConf.ENABLE_FLOAT_AGG} to true")
          }
        }

        override def convertToGpu(child: Expression): GpuExpression = GpuAverage(child)
      }),
    expr[First](
      "first aggregate operator", {
        val checks = ExprChecks.aggNotWindow(
          TypeSig.commonCudfTypes + TypeSig.NULL + TypeSig.DECIMAL_64, TypeSig.all,
          Seq(ParamCheck("input",
            TypeSig.commonCudfTypes + TypeSig.NULL + TypeSig.DECIMAL_64, TypeSig.all))
        ).asInstanceOf[ExprChecksImpl]
        // TODO: support GpuFirst on nested types for reduction
        //  https://github.com/NVIDIA/spark-rapids/issues/3221
        val nestedChecks = ContextChecks(
          (TypeSig.STRUCT + TypeSig.ARRAY + TypeSig.MAP +
              TypeSig.commonCudfTypes + TypeSig.NULL + TypeSig.DECIMAL_64).nested(),
          TypeSig.all,
          Seq(ParamCheck("input",
            (TypeSig.STRUCT + TypeSig.ARRAY + TypeSig.MAP +
                TypeSig.commonCudfTypes + TypeSig.NULL + TypeSig.DECIMAL_64).nested(),
            TypeSig.all))
        )
        ExprChecksImpl(checks.contexts ++ Map(GroupByAggExprContext -> nestedChecks))
      },
      (a, conf, p, r) => new ExprMeta[First](a, conf, p, r) {
        override def convertToGpu(): GpuExpression =
          GpuFirst(childExprs.head.convertToGpu(), a.ignoreNulls)
      }),
    expr[Last](
      "last aggregate operator", {
        val checks = ExprChecks.aggNotWindow(
          TypeSig.commonCudfTypes + TypeSig.NULL + TypeSig.DECIMAL_64, TypeSig.all,
          Seq(ParamCheck("input",
            TypeSig.commonCudfTypes + TypeSig.NULL + TypeSig.DECIMAL_64, TypeSig.all))
        ).asInstanceOf[ExprChecksImpl]
        // TODO: support GpuLast on nested types for reduction
        // https://github.com/NVIDIA/spark-rapids/issues/3221
        val nestedChecks = ContextChecks(
          (TypeSig.STRUCT + TypeSig.ARRAY + TypeSig.MAP +
              TypeSig.commonCudfTypes + TypeSig.NULL + TypeSig.DECIMAL_64).nested(),
          TypeSig.all,
          Seq(ParamCheck("input",
            (TypeSig.STRUCT + TypeSig.ARRAY + TypeSig.MAP +
                TypeSig.commonCudfTypes + TypeSig.NULL + TypeSig.DECIMAL_64).nested(),
            TypeSig.all))
        )
        ExprChecksImpl(checks.contexts ++ Map(GroupByAggExprContext -> nestedChecks))
      },
      (a, conf, p, r) => new ExprMeta[Last](a, conf, p, r) {
        override def convertToGpu(): GpuExpression =
          GpuLast(childExprs.head.convertToGpu(), a.ignoreNulls)
      }),
    expr[BRound](
      "Round an expression to d decimal places using HALF_EVEN rounding mode",
      ExprChecks.binaryProject(
        TypeSig.gpuNumeric, TypeSig.numeric,
        ("value", TypeSig.gpuNumeric +
            TypeSig.psNote(TypeEnum.FLOAT, "result may round slightly differently") +
            TypeSig.psNote(TypeEnum.DOUBLE, "result may round slightly differently"),
            TypeSig.numeric),
        ("scale", TypeSig.lit(TypeEnum.INT), TypeSig.lit(TypeEnum.INT))),
      (a, conf, p, r) => new BinaryExprMeta[BRound](a, conf, p, r) {
        override def tagExprForGpu(): Unit = {
          a.child.dataType match {
            case FloatType | DoubleType if !conf.isIncompatEnabled =>
              willNotWorkOnGpu("rounding floating point numbers may be slightly off " +
                  s"compared to Spark's result, to enable set ${RapidsConf.INCOMPATIBLE_OPS}")
            case _ => // NOOP
          }
        }
        override def convertToGpu(lhs: Expression, rhs: Expression): GpuExpression =
          GpuBRound(lhs, rhs)
      }),
    expr[Round](
      "Round an expression to d decimal places using HALF_UP rounding mode",
      ExprChecks.binaryProject(
        TypeSig.gpuNumeric, TypeSig.numeric,
        ("value", TypeSig.gpuNumeric +
            TypeSig.psNote(TypeEnum.FLOAT, "result may round slightly differently") +
            TypeSig.psNote(TypeEnum.DOUBLE, "result may round slightly differently"),
            TypeSig.numeric),
        ("scale", TypeSig.lit(TypeEnum.INT), TypeSig.lit(TypeEnum.INT))),
      (a, conf, p, r) => new BinaryExprMeta[Round](a, conf, p, r) {
        override def tagExprForGpu(): Unit = {
          a.child.dataType match {
            case FloatType | DoubleType if !conf.isIncompatEnabled =>
              willNotWorkOnGpu("rounding floating point numbers may be slightly off " +
                  s"compared to Spark's result, to enable set ${RapidsConf.INCOMPATIBLE_OPS}")
            case _ => // NOOP
          }
        }
        override def convertToGpu(lhs: Expression, rhs: Expression): GpuExpression =
          GpuRound(lhs, rhs)
      }),
    expr[PythonUDF](
      "UDF run in an external python process. Does not actually run on the GPU, but " +
          "the transfer of data to/from it can be accelerated",
      ExprChecks.fullAggAndProject(
        // Different types of Pandas UDF support different sets of output type. Please refer to
        //   https://github.com/apache/spark/blob/master/python/pyspark/sql/udf.py#L98
        // for more details.
        // It is impossible to specify the exact type signature for each Pandas UDF type in a single
        // expression 'PythonUDF'.
        // So use the 'unionOfPandasUdfOut' to cover all types for Spark. The type signature of
        // plugin is also an union of all the types of Pandas UDF.
        (TypeSig.commonCudfTypes + TypeSig.ARRAY).nested() + TypeSig.STRUCT,
        TypeSig.unionOfPandasUdfOut,
        repeatingParamCheck = Some(RepeatingParamCheck(
          "param",
          (TypeSig.commonCudfTypes + TypeSig.ARRAY + TypeSig.STRUCT).nested(),
          TypeSig.all))),
      (a, conf, p, r) => new ExprMeta[PythonUDF](a, conf, p, r) {
        override def replaceMessage: String = "not block GPU acceleration"
        override def noReplacementPossibleMessage(reasons: String): String =
          s"blocks running on GPU because $reasons"

        override def convertToGpu(): GpuExpression =
          GpuPythonUDF(a.name, a.func, a.dataType,
            childExprs.map(_.convertToGpu()),
            a.evalType, a.udfDeterministic, a.resultId)
        }),
    expr[Rand](
      "Generate a random column with i.i.d. uniformly distributed values in [0, 1)",
      ExprChecks.projectOnly(TypeSig.DOUBLE, TypeSig.DOUBLE,
        Seq(ParamCheck("seed",
          (TypeSig.INT + TypeSig.LONG).withAllLit(),
          (TypeSig.INT + TypeSig.LONG).withAllLit()))),
      (a, conf, p, r) => new UnaryExprMeta[Rand](a, conf, p, r) {
        override def convertToGpu(child: Expression): GpuExpression = GpuRand(child)
      }),
    expr[SparkPartitionID] (
      "Returns the current partition id",
      ExprChecks.projectOnly(TypeSig.INT, TypeSig.INT),
      (a, conf, p, r) => new ExprMeta[SparkPartitionID](a, conf, p, r) {
        override def convertToGpu(): GpuExpression = GpuSparkPartitionID()
      }),
    expr[MonotonicallyIncreasingID] (
      "Returns monotonically increasing 64-bit integers",
      ExprChecks.projectOnly(TypeSig.LONG, TypeSig.LONG),
      (a, conf, p, r) => new ExprMeta[MonotonicallyIncreasingID](a, conf, p, r) {
        override def convertToGpu(): GpuExpression = GpuMonotonicallyIncreasingID()
      }),
    expr[InputFileName] (
      "Returns the name of the file being read, or empty string if not available",
      ExprChecks.projectOnly(TypeSig.STRING, TypeSig.STRING),
      (a, conf, p, r) => new ExprMeta[InputFileName](a, conf, p, r) {
        override def convertToGpu(): GpuExpression = GpuInputFileName()
      }),
    expr[InputFileBlockStart] (
      "Returns the start offset of the block being read, or -1 if not available",
      ExprChecks.projectOnly(TypeSig.LONG, TypeSig.LONG),
      (a, conf, p, r) => new ExprMeta[InputFileBlockStart](a, conf, p, r) {
        override def convertToGpu(): GpuExpression = GpuInputFileBlockStart()
      }),
    expr[InputFileBlockLength] (
      "Returns the length of the block being read, or -1 if not available",
      ExprChecks.projectOnly(TypeSig.LONG, TypeSig.LONG),
      (a, conf, p, r) => new ExprMeta[InputFileBlockLength](a, conf, p, r) {
        override def convertToGpu(): GpuExpression = GpuInputFileBlockLength()
      }),
    expr[Md5] (
      "MD5 hash operator",
      ExprChecks.unaryProject(TypeSig.STRING, TypeSig.STRING,
        TypeSig.BINARY, TypeSig.BINARY),
      (a, conf, p, r) => new UnaryExprMeta[Md5](a, conf, p, r) {
        override def convertToGpu(child: Expression): GpuExpression = GpuMd5(child)
      }),
    expr[Upper](
      "String uppercase operator",
      ExprChecks.unaryProjectInputMatchesOutput(TypeSig.STRING, TypeSig.STRING),
      (a, conf, p, r) => new UnaryExprMeta[Upper](a, conf, p, r) {
        override def convertToGpu(child: Expression): GpuExpression = GpuUpper(child)
      })
      .incompat(CASE_MODIFICATION_INCOMPAT),
    expr[Lower](
      "String lowercase operator",
      ExprChecks.unaryProjectInputMatchesOutput(TypeSig.STRING, TypeSig.STRING),
      (a, conf, p, r) => new UnaryExprMeta[Lower](a, conf, p, r) {
        override def convertToGpu(child: Expression): GpuExpression = GpuLower(child)
      })
      .incompat(CASE_MODIFICATION_INCOMPAT),
    expr[StringLPad](
      "Pad a string on the left",
      ExprChecks.projectOnly(TypeSig.STRING, TypeSig.STRING,
        Seq(ParamCheck("str", TypeSig.STRING, TypeSig.STRING),
          ParamCheck("len", TypeSig.lit(TypeEnum.INT), TypeSig.INT),
          ParamCheck("pad", TypeSig.lit(TypeEnum.STRING), TypeSig.STRING))),
      (in, conf, p, r) => new TernaryExprMeta[StringLPad](in, conf, p, r) {
        override def tagExprForGpu(): Unit = {
          extractLit(in.pad).foreach { padLit =>
            if (padLit.value != null &&
                padLit.value.asInstanceOf[UTF8String].toString.length != 1) {
              willNotWorkOnGpu("only a single character is supported for pad")
            }
          }
        }
        override def convertToGpu(
            str: Expression,
            width: Expression,
            pad: Expression): GpuExpression =
          GpuStringLPad(str, width, pad)
      }),
    expr[StringRPad](
      "Pad a string on the right",
      ExprChecks.projectOnly(TypeSig.STRING, TypeSig.STRING,
        Seq(ParamCheck("str", TypeSig.STRING, TypeSig.STRING),
          ParamCheck("len", TypeSig.lit(TypeEnum.INT), TypeSig.INT),
          ParamCheck("pad", TypeSig.lit(TypeEnum.STRING), TypeSig.STRING))),
      (in, conf, p, r) => new TernaryExprMeta[StringRPad](in, conf, p, r) {
        override def tagExprForGpu(): Unit = {
          extractLit(in.pad).foreach { padLit =>
            if (padLit.value != null &&
                padLit.value.asInstanceOf[UTF8String].toString.length != 1) {
              willNotWorkOnGpu("only a single character is supported for pad")
            }
          }
        }
        override def convertToGpu(
            str: Expression,
            width: Expression,
            pad: Expression): GpuExpression =
          GpuStringRPad(str, width, pad)
      }),
    expr[StringSplit](
       "Splits `str` around occurrences that match `regex`",
      ExprChecks.projectOnly(TypeSig.ARRAY.nested(TypeSig.STRING),
        TypeSig.ARRAY.nested(TypeSig.STRING),
        Seq(ParamCheck("str", TypeSig.STRING, TypeSig.STRING),
          ParamCheck("regexp", TypeSig.lit(TypeEnum.STRING)
              .withPsNote(TypeEnum.STRING, "very limited subset of regex supported"),
            TypeSig.STRING),
          ParamCheck("limit", TypeSig.lit(TypeEnum.INT), TypeSig.INT))),
      (in, conf, p, r) => new GpuStringSplitMeta(in, conf, p, r)),
    expr[GetStructField](
      "Gets the named field of the struct",
      ExprChecks.unaryProject(
        (TypeSig.commonCudfTypes + TypeSig.ARRAY + TypeSig.STRUCT + TypeSig.MAP + TypeSig.NULL +
            TypeSig.DECIMAL_64).nested(),
        TypeSig.all,
        TypeSig.STRUCT.nested(TypeSig.commonCudfTypes + TypeSig.ARRAY +
            TypeSig.STRUCT + TypeSig.MAP + TypeSig.NULL + TypeSig.DECIMAL_64),
        TypeSig.STRUCT.nested(TypeSig.all)),
      (expr, conf, p, r) => new UnaryExprMeta[GetStructField](expr, conf, p, r) {
        override def convertToGpu(arr: Expression): GpuExpression =
          GpuGetStructField(arr, expr.ordinal, expr.name)
      }),
    expr[GetArrayItem](
      "Gets the field at `ordinal` in the Array",
      ExprChecks.binaryProject(
        (TypeSig.commonCudfTypes + TypeSig.ARRAY + TypeSig.STRUCT + TypeSig.NULL +
            TypeSig.DECIMAL_64 + TypeSig.MAP).nested(),
        TypeSig.all,
        ("array", TypeSig.ARRAY.nested(TypeSig.commonCudfTypes + TypeSig.ARRAY +
            TypeSig.STRUCT + TypeSig.NULL + TypeSig.DECIMAL_64 + TypeSig.MAP),
            TypeSig.ARRAY.nested(TypeSig.all)),
        ("ordinal", TypeSig.lit(TypeEnum.INT), TypeSig.INT)),
      (in, conf, p, r) => new GpuGetArrayItemMeta(in, conf, p, r)),
    expr[GetMapValue](
      "Gets Value from a Map based on a key",
      ExprChecks.binaryProject(TypeSig.STRING, TypeSig.all,
        ("map", TypeSig.MAP.nested(TypeSig.STRING), TypeSig.MAP.nested(TypeSig.all)),
        ("key", TypeSig.lit(TypeEnum.STRING), TypeSig.all)),
      (in, conf, p, r) => new GpuGetMapValueMeta(in, conf, p, r)),
    expr[ElementAt](
      "Returns element of array at given(1-based) index in value if column is array. " +
        "Returns value for the given key in value if column is map",
      ExprChecks.binaryProject(
        (TypeSig.commonCudfTypes + TypeSig.ARRAY + TypeSig.STRUCT + TypeSig.NULL +
          TypeSig.DECIMAL_64 + TypeSig.MAP).nested(), TypeSig.all,
        ("array/map", TypeSig.ARRAY.nested(TypeSig.commonCudfTypes + TypeSig.ARRAY +
          TypeSig.STRUCT + TypeSig.NULL + TypeSig.DECIMAL_64 + TypeSig.MAP) +
          TypeSig.MAP.nested(TypeSig.STRING)
            .withPsNote(TypeEnum.MAP ,"If it's map, only string is supported."),
          TypeSig.ARRAY.nested(TypeSig.all) + TypeSig.MAP.nested(TypeSig.all)),
        ("index/key", (TypeSig.lit(TypeEnum.INT) + TypeSig.lit(TypeEnum.STRING))
          .withPsNote(TypeEnum.INT, "ints are only supported as array indexes, " +
            "not as maps keys")
          .withPsNote(TypeEnum.STRING, "strings are only supported as map keys, " +
            "not array indexes"),
          TypeSig.all)),
      (in, conf, p, r) => new BinaryExprMeta[ElementAt](in, conf, p, r) {
        override def tagExprForGpu(): Unit = {
          // To distinguish the supported nested type between Array and Map
          val checks = in.left.dataType match {
            case _: MapType =>
              // Match exactly with the checks for GetMapValue
              ExprChecks.binaryProject(TypeSig.STRING, TypeSig.all,
                ("map", TypeSig.MAP.nested(TypeSig.STRING), TypeSig.MAP.nested(TypeSig.all)),
                ("key", TypeSig.lit(TypeEnum.STRING), TypeSig.all))
            case _: ArrayType =>
              // Match exactly with the checks for GetArrayItem
              ExprChecks.binaryProject(
                (TypeSig.commonCudfTypes + TypeSig.ARRAY + TypeSig.STRUCT + TypeSig.NULL +
                  TypeSig.DECIMAL_64 + TypeSig.MAP).nested(),
                TypeSig.all,
                ("array", TypeSig.ARRAY.nested(TypeSig.commonCudfTypes + TypeSig.ARRAY +
                  TypeSig.STRUCT + TypeSig.NULL + TypeSig.DECIMAL_64 + TypeSig.MAP),
                  TypeSig.ARRAY.nested(TypeSig.all)),
                ("ordinal", TypeSig.lit(TypeEnum.INT), TypeSig.INT))
            case _ => throw new IllegalStateException("Only Array or Map is supported as input.")
          }
          checks.tag(this)
        }
        override def convertToGpu(lhs: Expression, rhs: Expression): GpuExpression = {
          // This will be called under 3.0.x version, so set failOnError to false to match CPU
          // behavior
          GpuElementAt(lhs, rhs, failOnError = false)
        }
      }),
    expr[CreateNamedStruct](
      "Creates a struct with the given field names and values",
      CreateNamedStructCheck,
      (in, conf, p, r) => new ExprMeta[CreateNamedStruct](in, conf, p, r) {
        override def convertToGpu(): GpuExpression =
          GpuCreateNamedStruct(childExprs.map(_.convertToGpu()))
      }),
    expr[ArrayContains](
      "Returns a boolean if the array contains the passed in key",
      ExprChecks.binaryProject(
        TypeSig.BOOLEAN,
        TypeSig.BOOLEAN,
        ("array", TypeSig.ARRAY.nested(TypeSig.commonCudfTypes + TypeSig.NULL),
          TypeSig.ARRAY.nested(TypeSig.all)),
        ("key", TypeSig.commonCudfTypes, TypeSig.all)),
      (in, conf, p, r) => new BinaryExprMeta[ArrayContains](in, conf, p, r) {
        override def tagExprForGpu(): Unit = {
          // do not support literal arrays as LHS
          if (extractLit(in.left).isDefined) {
            willNotWorkOnGpu("Literal arrays are not supported for array_contains")
          }

          val rhsVal = extractLit(in.right)
          val mightHaveNans = (in.right.dataType, rhsVal) match {
            case (FloatType, Some(f: Literal)) => f.value.asInstanceOf[Float].isNaN
            case (DoubleType, Some(d: Literal)) => d.value.asInstanceOf[Double].isNaN
            case (FloatType | DoubleType, None) => conf.hasNans // RHS is a column
            case _ => false
          }
          if (mightHaveNans) {
            willNotWorkOnGpu("Comparisons with NaN values are not supported and" +
              "will compute incorrect results. If it is known that there are no NaNs, set " +
              s" ${RapidsConf.HAS_NANS} to false.")
          }
        }
        override def convertToGpu(lhs: Expression, rhs: Expression): GpuExpression =
          GpuArrayContains(lhs, rhs)
      }),
    expr[SortArray](
      "Returns a sorted array with the input array and the ascending / descending order",
      ExprChecks.binaryProject(
        TypeSig.ARRAY.nested(_gpuCommonTypes),
        TypeSig.ARRAY.nested(TypeSig.all),
        ("array", TypeSig.ARRAY.nested(_gpuCommonTypes),
            TypeSig.ARRAY.nested(TypeSig.all)),
        ("ascendingOrder", TypeSig.lit(TypeEnum.BOOLEAN), TypeSig.lit(TypeEnum.BOOLEAN))),
      (sortExpression, conf, p, r) => new BinaryExprMeta[SortArray](sortExpression, conf, p, r) {
        override def convertToGpu(lhs: Expression, rhs: Expression): GpuExpression = {
          GpuSortArray(lhs, rhs)
        }
      }
    ),
    expr[CreateArray](
      "Returns an array with the given elements",
      ExprChecks.projectOnly(
        TypeSig.ARRAY.nested(TypeSig.gpuNumeric + TypeSig.NULL + TypeSig.STRING +
            TypeSig.BOOLEAN + TypeSig.DATE + TypeSig.TIMESTAMP + TypeSig.ARRAY),
        TypeSig.ARRAY.nested(TypeSig.all),
        repeatingParamCheck = Some(RepeatingParamCheck("arg",
          TypeSig.gpuNumeric + TypeSig.NULL + TypeSig.STRING +
              TypeSig.BOOLEAN + TypeSig.DATE + TypeSig.TIMESTAMP +
              TypeSig.ARRAY.nested(TypeSig.gpuNumeric + TypeSig.NULL + TypeSig.STRING +
                TypeSig.BOOLEAN + TypeSig.DATE + TypeSig.TIMESTAMP + TypeSig.ARRAY),
          TypeSig.all))),
      (in, conf, p, r) => new ExprMeta[CreateArray](in, conf, p, r) {

        override def tagExprForGpu(): Unit = {
          wrapped.dataType match {
            case ArrayType(ArrayType(ArrayType(_, _), _), _) =>
              willNotWorkOnGpu("Only support to create array or array of array, Found: " +
                s"${wrapped.dataType}")
            case _ =>
          }
        }

        override def convertToGpu(): GpuExpression =
          GpuCreateArray(childExprs.map(_.convertToGpu()), wrapped.useStringTypeWhenEmpty)
      }),
    expr[LambdaFunction](
      "Holds a higher order SQL function",
      ExprChecks.projectOnly(
        (TypeSig.commonCudfTypes + TypeSig.DECIMAL_64 + TypeSig.NULL + TypeSig.ARRAY +
            TypeSig.STRUCT + TypeSig.MAP).nested(),
        TypeSig.all,
        Seq(ParamCheck("function",
          (TypeSig.commonCudfTypes + TypeSig.DECIMAL_64 + TypeSig.NULL + TypeSig.ARRAY +
              TypeSig.STRUCT + TypeSig.MAP).nested(),
          TypeSig.all)),
        Some(RepeatingParamCheck("arguments",
          (TypeSig.commonCudfTypes + TypeSig.DECIMAL_64 + TypeSig.NULL + TypeSig.ARRAY +
              TypeSig.STRUCT + TypeSig.MAP).nested(),
          TypeSig.all))),
      (in, conf, p, r) => new ExprMeta[LambdaFunction](in, conf, p, r) {
        override def convertToGpu(): GpuExpression = {
          val func = childExprs.head
          val args = childExprs.tail
          GpuLambdaFunction(func.convertToGpu(),
            args.map(_.convertToGpu().asInstanceOf[NamedExpression]),
            in.hidden)
        }
      }),
    expr[NamedLambdaVariable](
      "A parameter to a higher order SQL function",
      ExprChecks.projectOnly(
        (TypeSig.commonCudfTypes + TypeSig.DECIMAL_64 + TypeSig.NULL + TypeSig.ARRAY +
            TypeSig.STRUCT + TypeSig.MAP).nested(),
        TypeSig.all),
      (in, conf, p, r) => new ExprMeta[NamedLambdaVariable](in, conf, p, r) {
        override def convertToGpu(): GpuExpression = {
          GpuNamedLambdaVariable(in.name, in.dataType, in.nullable, in.exprId)
        }
      }),
    expr[ArrayTransform](
      "Transform elements in an array using the transform function. This is similar to a `map` " +
          "in functional programming",
      ExprChecks.projectOnly(TypeSig.ARRAY.nested(TypeSig.commonCudfTypes + TypeSig.DECIMAL_64 +
          TypeSig.NULL + TypeSig.ARRAY + TypeSig.STRUCT + TypeSig.MAP),
        TypeSig.ARRAY.nested(TypeSig.all),
        Seq(
          ParamCheck("argument",
            TypeSig.ARRAY.nested(TypeSig.commonCudfTypes + TypeSig.DECIMAL_64 + TypeSig.NULL +
                TypeSig.ARRAY + TypeSig.STRUCT + TypeSig.MAP),
            TypeSig.ARRAY.nested(TypeSig.all)),
          ParamCheck("function",
            (TypeSig.commonCudfTypes + TypeSig.DECIMAL_64 + TypeSig.NULL +
                TypeSig.ARRAY + TypeSig.STRUCT + TypeSig.MAP).nested(),
            TypeSig.all))),
      (in, conf, p, r) => new ExprMeta[ArrayTransform](in, conf, p, r) {
        override def convertToGpu(): GpuExpression = {
          GpuArrayTransform(childExprs.head.convertToGpu(), childExprs(1).convertToGpu())
        }
      }),
    expr[TransformValues](
      "Transform values in a map using a transform function",
      ExprChecks.projectOnly(TypeSig.MAP.nested(TypeSig.commonCudfTypes + TypeSig.DECIMAL_64 +
          TypeSig.NULL + TypeSig.ARRAY + TypeSig.STRUCT + TypeSig.MAP),
        TypeSig.MAP.nested(TypeSig.all),
        Seq(
          ParamCheck("argument",
            TypeSig.MAP.nested(TypeSig.commonCudfTypes + TypeSig.DECIMAL_64 + TypeSig.NULL +
                TypeSig.ARRAY + TypeSig.STRUCT + TypeSig.MAP),
            TypeSig.MAP.nested(TypeSig.all)),
          ParamCheck("function",
            (TypeSig.commonCudfTypes + TypeSig.DECIMAL_64 + TypeSig.NULL +
                TypeSig.ARRAY + TypeSig.STRUCT + TypeSig.MAP).nested(),
            TypeSig.all))),
      (in, conf, p, r) => new ExprMeta[TransformValues](in, conf, p, r) {
        override def convertToGpu(): GpuExpression = {
          GpuTransformValues(childExprs.head.convertToGpu(), childExprs(1).convertToGpu())
        }
      }),
    expr[StringLocate](
      "Substring search operator",
      ExprChecks.projectOnly(TypeSig.INT, TypeSig.INT,
        Seq(ParamCheck("substr", TypeSig.lit(TypeEnum.STRING), TypeSig.STRING),
          ParamCheck("str", TypeSig.STRING, TypeSig.STRING),
          ParamCheck("start", TypeSig.lit(TypeEnum.INT), TypeSig.INT))),
      (in, conf, p, r) => new TernaryExprMeta[StringLocate](in, conf, p, r) {
        override def convertToGpu(
            val0: Expression,
            val1: Expression,
            val2: Expression): GpuExpression =
          GpuStringLocate(val0, val1, val2)
      }),
    expr[Substring](
      "Substring operator",
      ExprChecks.projectOnly(TypeSig.STRING, TypeSig.STRING + TypeSig.BINARY,
        Seq(ParamCheck("str", TypeSig.STRING, TypeSig.STRING + TypeSig.BINARY),
          ParamCheck("pos", TypeSig.lit(TypeEnum.INT), TypeSig.INT),
          ParamCheck("len", TypeSig.lit(TypeEnum.INT), TypeSig.INT))),
      (in, conf, p, r) => new TernaryExprMeta[Substring](in, conf, p, r) {
        override def convertToGpu(
            column: Expression,
            position: Expression,
            length: Expression): GpuExpression =
          GpuSubstring(column, position, length)
      }),
    expr[SubstringIndex](
      "substring_index operator",
      ExprChecks.projectOnly(TypeSig.STRING, TypeSig.STRING,
        Seq(ParamCheck("str", TypeSig.STRING, TypeSig.STRING),
          ParamCheck("delim", TypeSig.lit(TypeEnum.STRING)
              .withPsNote(TypeEnum.STRING, "only a single character is allowed"), TypeSig.STRING),
          ParamCheck("count", TypeSig.lit(TypeEnum.INT), TypeSig.INT))),
      (in, conf, p, r) => new SubstringIndexMeta(in, conf, p, r)),
    expr[StringRepeat](
      "StringRepeat operator that repeats the given strings with numbers of times " +
        "given by repeatTimes",
      ExprChecks.projectOnly(TypeSig.STRING, TypeSig.STRING,
        Seq(ParamCheck("input", TypeSig.STRING, TypeSig.STRING),
          ParamCheck("repeatTimes", TypeSig.INT, TypeSig.INT))),
      (in, conf, p, r) => new BinaryExprMeta[StringRepeat](in, conf, p, r) {
        override def convertToGpu(
            input: Expression,
            repeatTimes: Expression): GpuExpression = GpuStringRepeat(input, repeatTimes)
      }),
    expr[StringReplace](
      "StringReplace operator",
      ExprChecks.projectOnly(TypeSig.STRING, TypeSig.STRING,
        Seq(ParamCheck("src", TypeSig.STRING, TypeSig.STRING),
          ParamCheck("search", TypeSig.lit(TypeEnum.STRING), TypeSig.STRING),
          ParamCheck("replace", TypeSig.lit(TypeEnum.STRING), TypeSig.STRING))),
      (in, conf, p, r) => new TernaryExprMeta[StringReplace](in, conf, p, r) {
        override def convertToGpu(
            column: Expression,
            target: Expression,
            replace: Expression): GpuExpression =
          GpuStringReplace(column, target, replace)
      }),
    expr[StringTrim](
      "StringTrim operator",
      ExprChecks.projectOnly(TypeSig.STRING, TypeSig.STRING,
        Seq(ParamCheck("src", TypeSig.STRING, TypeSig.STRING)),
        // Should really be an OptionalParam
        Some(RepeatingParamCheck("trimStr", TypeSig.lit(TypeEnum.STRING), TypeSig.STRING))),
      (in, conf, p, r) => new String2TrimExpressionMeta[StringTrim](in, conf, p, r) {
        override def convertToGpu(
            column: Expression,
            target: Option[Expression] = None): GpuExpression =
          GpuStringTrim(column, target)
      }),
    expr[StringTrimLeft](
      "StringTrimLeft operator",
      ExprChecks.projectOnly(TypeSig.STRING, TypeSig.STRING,
        Seq(ParamCheck("src", TypeSig.STRING, TypeSig.STRING)),
        // Should really be an OptionalParam
        Some(RepeatingParamCheck("trimStr", TypeSig.lit(TypeEnum.STRING), TypeSig.STRING))),
      (in, conf, p, r) =>
        new String2TrimExpressionMeta[StringTrimLeft](in, conf, p, r) {
          override def convertToGpu(
            column: Expression,
            target: Option[Expression] = None): GpuExpression =
            GpuStringTrimLeft(column, target)
        }),
    expr[StringTrimRight](
      "StringTrimRight operator",
      ExprChecks.projectOnly(TypeSig.STRING, TypeSig.STRING,
        Seq(ParamCheck("src", TypeSig.STRING, TypeSig.STRING)),
        // Should really be an OptionalParam
        Some(RepeatingParamCheck("trimStr", TypeSig.lit(TypeEnum.STRING), TypeSig.STRING))),
      (in, conf, p, r) =>
        new String2TrimExpressionMeta[StringTrimRight](in, conf, p, r) {
          override def convertToGpu(
              column: Expression,
              target: Option[Expression] = None): GpuExpression =
            GpuStringTrimRight(column, target)
        }),
    expr[StartsWith](
      "Starts with",
      ExprChecks.binaryProject(TypeSig.BOOLEAN, TypeSig.BOOLEAN,
        ("src", TypeSig.STRING, TypeSig.STRING),
        ("search", TypeSig.lit(TypeEnum.STRING), TypeSig.STRING)),
      (a, conf, p, r) => new BinaryExprMeta[StartsWith](a, conf, p, r) {
        override def convertToGpu(lhs: Expression, rhs: Expression): GpuExpression =
          GpuStartsWith(lhs, rhs)
      }),
    expr[EndsWith](
      "Ends with",
      ExprChecks.binaryProject(TypeSig.BOOLEAN, TypeSig.BOOLEAN,
        ("src", TypeSig.STRING, TypeSig.STRING),
        ("search", TypeSig.lit(TypeEnum.STRING), TypeSig.STRING)),
      (a, conf, p, r) => new BinaryExprMeta[EndsWith](a, conf, p, r) {
        override def convertToGpu(lhs: Expression, rhs: Expression): GpuExpression =
          GpuEndsWith(lhs, rhs)
      }),
    expr[Concat](
      "List/String concatenate",
      ExprChecks.projectOnly((TypeSig.STRING + TypeSig.ARRAY).nested(
        TypeSig.commonCudfTypes + TypeSig.NULL + TypeSig.DECIMAL_64),
        (TypeSig.STRING + TypeSig.BINARY + TypeSig.ARRAY).nested(TypeSig.all),
        repeatingParamCheck = Some(RepeatingParamCheck("input",
          (TypeSig.STRING + TypeSig.ARRAY).nested(
            TypeSig.commonCudfTypes + TypeSig.NULL + TypeSig.DECIMAL_64),
          (TypeSig.STRING + TypeSig.BINARY + TypeSig.ARRAY).nested(TypeSig.all)))),
      (a, conf, p, r) => new ComplexTypeMergingExprMeta[Concat](a, conf, p, r) {
        override def convertToGpu(child: Seq[Expression]): GpuExpression = GpuConcat(child)
      }),
    expr[ConcatWs](
      "Concatenates multiple input strings or array of strings into a single " +
        "string using a given separator",
      ExprChecks.projectOnly(TypeSig.STRING, TypeSig.STRING,
        repeatingParamCheck = Some(RepeatingParamCheck("input",
          (TypeSig.STRING + TypeSig.ARRAY).nested(TypeSig.STRING),
          (TypeSig.STRING + TypeSig.ARRAY).nested(TypeSig.STRING)))),
      (a, conf, p, r) => new ExprMeta[ConcatWs](a, conf, p, r) {
        override def tagExprForGpu(): Unit = {
          if (a.children.size <= 1) {
            // If only a separator specified and its a column, Spark returns an empty
            // string for all entries unless they are null, then it returns null.
            // This seems like edge case so instead of handling on GPU just fallback.
            willNotWorkOnGpu("Only specifying separator column not supported on GPU")
          }
        }
        override final def convertToGpu(): GpuExpression =
          GpuConcatWs(childExprs.map(_.convertToGpu()))
      }),
    expr[Murmur3Hash] (
      "Murmur3 hash operator",
      ExprChecks.projectOnly(TypeSig.INT, TypeSig.INT,
        repeatingParamCheck = Some(RepeatingParamCheck("input",
          (TypeSig.commonCudfTypes + TypeSig.NULL + TypeSig.DECIMAL_64 + TypeSig.STRUCT).nested(),
          TypeSig.all))),
      (a, conf, p, r) => new ExprMeta[Murmur3Hash](a, conf, p, r) {
        override val childExprs: Seq[BaseExprMeta[_]] = a.children
          .map(GpuOverrides.wrapExpr(_, conf, Some(this)))
        def convertToGpu(): GpuExpression =
          GpuMurmur3Hash(childExprs.map(_.convertToGpu()), a.seed)
      }),
    expr[Contains](
      "Contains",
      ExprChecks.binaryProject(TypeSig.BOOLEAN, TypeSig.BOOLEAN,
        ("src", TypeSig.STRING, TypeSig.STRING),
        ("search", TypeSig.lit(TypeEnum.STRING), TypeSig.STRING)),
      (a, conf, p, r) => new BinaryExprMeta[Contains](a, conf, p, r) {
        override def convertToGpu(lhs: Expression, rhs: Expression): GpuExpression =
          GpuContains(lhs, rhs)
      }),
    expr[Like](
      "Like",
      ExprChecks.binaryProject(TypeSig.BOOLEAN, TypeSig.BOOLEAN,
        ("src", TypeSig.STRING, TypeSig.STRING),
        ("search", TypeSig.lit(TypeEnum.STRING), TypeSig.STRING)),
      (a, conf, p, r) => new BinaryExprMeta[Like](a, conf, p, r) {
        override def convertToGpu(lhs: Expression, rhs: Expression): GpuExpression =
          GpuLike(lhs, rhs, a.escapeChar)
      }),
    expr[Length](
      "String character length or binary byte length",
      ExprChecks.unaryProject(TypeSig.INT, TypeSig.INT,
        TypeSig.STRING, TypeSig.STRING + TypeSig.BINARY),
      (a, conf, p, r) => new UnaryExprMeta[Length](a, conf, p, r) {
        override def convertToGpu(child: Expression): GpuExpression = GpuLength(child)
      }),
    expr[Size](
      "The size of an array or a map",
      ExprChecks.unaryProject(TypeSig.INT, TypeSig.INT,
        (TypeSig.ARRAY + TypeSig.MAP).nested(TypeSig.commonCudfTypes + TypeSig.NULL
            + TypeSig.DECIMAL_64 + TypeSig.ARRAY + TypeSig.STRUCT + TypeSig.MAP),
        (TypeSig.ARRAY + TypeSig.MAP).nested(TypeSig.all)),
      (a, conf, p, r) => new UnaryExprMeta[Size](a, conf, p, r) {
        override def convertToGpu(child: Expression): GpuExpression =
          GpuSize(child, a.legacySizeOfNull)
      }),
    expr[UnscaledValue](
      "Convert a Decimal to an unscaled long value for some aggregation optimizations",
      ExprChecks.unaryProject(TypeSig.LONG, TypeSig.LONG,
        TypeSig.DECIMAL_64, TypeSig.DECIMAL_128_FULL),
      (a, conf, p, r) => new UnaryExprMeta[UnscaledValue](a, conf, p, r) {
        override def convertToGpu(child: Expression): GpuExpression = GpuUnscaledValue(child)
      }),
    expr[MakeDecimal](
      "Create a Decimal from an unscaled long value for some aggregation optimizations",
      ExprChecks.unaryProject(TypeSig.DECIMAL_64, TypeSig.DECIMAL_128_FULL,
        TypeSig.LONG, TypeSig.LONG),
      (a, conf, p, r) => new UnaryExprMeta[MakeDecimal](a, conf, p, r) {
        override def convertToGpu(child: Expression): GpuExpression =
          GpuMakeDecimal(child, a.precision, a.scale, a.nullOnOverflow)
      }),
    expr[Explode](
      "Given an input array produces a sequence of rows for each value in the array",
      ExprChecks.unaryProject(
        // Here is a walk-around representation, since multi-level nested type is not supported yet.
        // related issue: https://github.com/NVIDIA/spark-rapids/issues/1901
        TypeSig.ARRAY.nested(TypeSig.commonCudfTypes + TypeSig.NULL + TypeSig.DECIMAL_64 +
            TypeSig.ARRAY + TypeSig.STRUCT + TypeSig.MAP),
        TypeSig.ARRAY.nested(TypeSig.all),
        (TypeSig.ARRAY + TypeSig.MAP).nested(TypeSig.commonCudfTypes + TypeSig.NULL +
            TypeSig.DECIMAL_64 + TypeSig.ARRAY + TypeSig.STRUCT + TypeSig.MAP),
        (TypeSig.ARRAY + TypeSig.MAP).nested(TypeSig.all)),
      (a, conf, p, r) => new GeneratorExprMeta[Explode](a, conf, p, r) {
        override val supportOuter: Boolean = true
        override def convertToGpu(): GpuExpression = GpuExplode(childExprs.head.convertToGpu())
      }),
    expr[PosExplode](
      "Given an input array produces a sequence of rows for each value in the array",
      ExprChecks.unaryProject(
        // Here is a walk-around representation, since multi-level nested type is not supported yet.
        // related issue: https://github.com/NVIDIA/spark-rapids/issues/1901
        TypeSig.ARRAY.nested(TypeSig.commonCudfTypes + TypeSig.NULL + TypeSig.DECIMAL_64 +
            TypeSig.ARRAY + TypeSig.STRUCT + TypeSig.MAP),
        TypeSig.ARRAY.nested(TypeSig.all),
        (TypeSig.ARRAY + TypeSig.MAP).nested(TypeSig.commonCudfTypes + TypeSig.NULL +
            TypeSig.DECIMAL_64 + TypeSig.ARRAY + TypeSig.STRUCT + TypeSig.MAP),
        (TypeSig.ARRAY + TypeSig.MAP).nested(TypeSig.all)),
      (a, conf, p, r) => new GeneratorExprMeta[PosExplode](a, conf, p, r) {
        override val supportOuter: Boolean = true
        override def convertToGpu(): GpuExpression = GpuPosExplode(childExprs.head.convertToGpu())
      }),
    expr[CollectList](
      "Collect a list of non-unique elements, not supported in reduction",
      // GpuCollectList is not yet supported in Reduction context.
      ExprChecks.aggNotReduction(
        TypeSig.ARRAY.nested(TypeSig.commonCudfTypes + TypeSig.DECIMAL_64 +
            TypeSig.STRUCT + TypeSig.ARRAY + TypeSig.MAP),
        TypeSig.ARRAY.nested(TypeSig.all),
        Seq(ParamCheck("input",
          (TypeSig.commonCudfTypes + TypeSig.DECIMAL_64 +
            TypeSig.STRUCT + TypeSig.ARRAY + TypeSig.MAP).nested(),
          TypeSig.all))),
      (c, conf, p, r) => new TypedImperativeAggExprMeta[CollectList](c, conf, p, r) {
        override def convertToGpu(childExprs: Seq[Expression]): GpuExpression =
          GpuCollectList(childExprs.head, c.mutableAggBufferOffset, c.inputAggBufferOffset)

        override def aggBufferAttribute: AttributeReference = {
          val aggBuffer = c.aggBufferAttributes.head
          aggBuffer.copy(dataType = c.dataType)(aggBuffer.exprId, aggBuffer.qualifier)
        }

        override def createCpuToGpuBufferConverter(): CpuToGpuAggregateBufferConverter =
          new CpuToGpuCollectBufferConverter(c.child.dataType)

        override def createGpuToCpuBufferConverter(): GpuToCpuAggregateBufferConverter =
          new GpuToCpuCollectBufferConverter()

        override val supportBufferConversion: Boolean = true
      }),
    expr[CollectSet](
      "Collect a set of unique elements, not supported in reduction",
      // GpuCollectSet is not yet supported in Reduction context.
      // Compared to CollectList, StructType is NOT in GpuCollectSet because underlying
      // method drop_list_duplicates doesn't support nested types.
      ExprChecks.aggNotReduction(
        TypeSig.ARRAY.nested(TypeSig.commonCudfTypes + TypeSig.DECIMAL_64),
        TypeSig.ARRAY.nested(TypeSig.all),
        Seq(ParamCheck("input", TypeSig.commonCudfTypes + TypeSig.DECIMAL_64,
          TypeSig.all))),
      (c, conf, p, r) => new TypedImperativeAggExprMeta[CollectSet](c, conf, p, r) {
        override def convertToGpu(childExprs: Seq[Expression]): GpuExpression =
          GpuCollectSet(childExprs.head, c.mutableAggBufferOffset, c.inputAggBufferOffset)

        override def aggBufferAttribute: AttributeReference = {
          val aggBuffer = c.aggBufferAttributes.head
          aggBuffer.copy(dataType = c.dataType)(aggBuffer.exprId, aggBuffer.qualifier)
        }

        override def createCpuToGpuBufferConverter(): CpuToGpuAggregateBufferConverter =
          new CpuToGpuCollectBufferConverter(c.child.dataType)

        override def createGpuToCpuBufferConverter(): GpuToCpuAggregateBufferConverter =
          new GpuToCpuCollectBufferConverter()

        override val supportBufferConversion: Boolean = true
      }),
    expr[GetJsonObject](
      "Extracts a json object from path",
      ExprChecks.projectOnly(
        TypeSig.STRING, TypeSig.STRING, Seq(ParamCheck("json", TypeSig.STRING, TypeSig.STRING),
          ParamCheck("path", TypeSig.lit(TypeEnum.STRING), TypeSig.STRING))),
      (a, conf, p, r) => new BinaryExprMeta[GetJsonObject](a, conf, p, r) {
        override def convertToGpu(lhs: Expression, rhs: Expression): GpuExpression =
          GpuGetJsonObject(lhs, rhs)
      }
    ),
    expr[ScalarSubquery](
      "Subquery that will return only one row and one column",
      ExprChecks.projectOnly(
        TypeSig.commonCudfTypes + TypeSig.NULL + TypeSig.DECIMAL_64,
        TypeSig.commonCudfTypes + TypeSig.NULL + TypeSig.DECIMAL_128_FULL,
        Nil, None),
      (a, conf, p, r) => new ExprMeta[ScalarSubquery](a, conf, p, r) {
        override def convertToGpu(): GpuExpression = GpuScalarSubquery(a.plan, a.exprId)
      }
    ),
    expr[CreateMap](
      desc = "Create a map",
      CreateMapCheck,
      (a, conf, p, r) => new ExprMeta[CreateMap](a, conf, p, r) {
        override def convertToGpu(): GpuExpression = GpuCreateMap(childExprs.map(_.convertToGpu()))
      }
    ),
    GpuScalaUDF.exprMeta
  ).map(r => (r.getClassFor.asSubclass(classOf[Expression]), r)).toMap

  // Shim expressions should be last to allow overrides with shim-specific versions
  val expressions: Map[Class[_ <: Expression], ExprRule[_ <: Expression]] =
    commonExpressions ++ GpuHiveOverrides.exprs ++ ShimLoader.getSparkShims.getExprs ++
      TimeStamp.getExprs

  def wrapScan[INPUT <: Scan](
      scan: INPUT,
      conf: RapidsConf,
      parent: Option[RapidsMeta[_, _, _]]): ScanMeta[INPUT] =
    scans.get(scan.getClass)
      .map(r => r.wrap(scan, conf, parent, r).asInstanceOf[ScanMeta[INPUT]])
      .getOrElse(new RuleNotFoundScanMeta(scan, conf, parent))

  val commonScans: Map[Class[_ <: Scan], ScanRule[_ <: Scan]] = Seq(
    GpuOverrides.scan[CSVScan](
      "CSV parsing",
      (a, conf, p, r) => new ScanMeta[CSVScan](a, conf, p, r) {
        override def tagSelfForGpu(): Unit = GpuCSVScan.tagSupport(this)

        override def convertToGpu(): Scan =
          GpuCSVScan(a.sparkSession,
            a.fileIndex,
            a.dataSchema,
            a.readDataSchema,
            a.readPartitionSchema,
            a.options,
            a.partitionFilters,
            a.dataFilters,
            conf.maxReadBatchSizeRows,
            conf.maxReadBatchSizeBytes)
      })).map(r => (r.getClassFor.asSubclass(classOf[Scan]), r)).toMap

  val scans: Map[Class[_ <: Scan], ScanRule[_ <: Scan]] =
    commonScans ++ ShimLoader.getSparkShims.getScans

  def wrapPart[INPUT <: Partitioning](
      part: INPUT,
      conf: RapidsConf,
      parent: Option[RapidsMeta[_, _, _]]): PartMeta[INPUT] =
    parts.get(part.getClass)
      .map(r => r.wrap(part, conf, parent, r).asInstanceOf[PartMeta[INPUT]])
      .getOrElse(new RuleNotFoundPartMeta(part, conf, parent))

  val parts : Map[Class[_ <: Partitioning], PartRule[_ <: Partitioning]] = Seq(
    part[HashPartitioning](
      "Hash based partitioning",
      // This needs to match what murmur3 supports.
      PartChecks(RepeatingParamCheck("hash_key",
        (TypeSig.commonCudfTypes + TypeSig.NULL + TypeSig.DECIMAL_64 + TypeSig.STRUCT).nested(),
        TypeSig.all)),
      (hp, conf, p, r) => new PartMeta[HashPartitioning](hp, conf, p, r) {
        override val childExprs: Seq[BaseExprMeta[_]] =
          hp.expressions.map(GpuOverrides.wrapExpr(_, conf, Some(this)))

        override def convertToGpu(): GpuPartitioning =
          GpuHashPartitioning(childExprs.map(_.convertToGpu()), hp.numPartitions)
      }),
    part[RangePartitioning](
      "Range partitioning",
      PartChecks(RepeatingParamCheck("order_key",
        pluginSupportedOrderableSig + TypeSig.STRUCT.nested(),
        TypeSig.orderable)),
      (rp, conf, p, r) => new PartMeta[RangePartitioning](rp, conf, p, r) {
        override val childExprs: Seq[BaseExprMeta[_]] =
          rp.ordering.map(GpuOverrides.wrapExpr(_, conf, Some(this)))

        override def convertToGpu(): GpuPartitioning = {
          if (rp.numPartitions > 1) {
            val gpuOrdering = childExprs.map(_.convertToGpu()).asInstanceOf[Seq[SortOrder]]
            GpuRangePartitioning(gpuOrdering, rp.numPartitions)
          } else {
            GpuSinglePartitioning
          }
        }
      }),
    part[RoundRobinPartitioning](
      "Round robin partitioning",
      PartChecks(),
      (rrp, conf, p, r) => new PartMeta[RoundRobinPartitioning](rrp, conf, p, r) {
        override def convertToGpu(): GpuPartitioning = {
          GpuRoundRobinPartitioning(rrp.numPartitions)
        }
      }),
    part[SinglePartition.type](
      "Single partitioning",
      PartChecks(),
      (sp, conf, p, r) => new PartMeta[SinglePartition.type](sp, conf, p, r) {
        override def convertToGpu(): GpuPartitioning = GpuSinglePartitioning
      })
  ).map(r => (r.getClassFor.asSubclass(classOf[Partitioning]), r)).toMap

  def wrapDataWriteCmds[INPUT <: DataWritingCommand](
      writeCmd: INPUT,
      conf: RapidsConf,
      parent: Option[RapidsMeta[_, _, _]]): DataWritingCommandMeta[INPUT] =
    dataWriteCmds.get(writeCmd.getClass)
      .map(r => r.wrap(writeCmd, conf, parent, r).asInstanceOf[DataWritingCommandMeta[INPUT]])
      .getOrElse(new RuleNotFoundDataWritingCommandMeta(writeCmd, conf, parent))

  val dataWriteCmds: Map[Class[_ <: DataWritingCommand],
      DataWritingCommandRule[_ <: DataWritingCommand]] = Seq(
    dataWriteCmd[InsertIntoHadoopFsRelationCommand](
      "Write to Hadoop filesystem",
      (a, conf, p, r) => new InsertIntoHadoopFsRelationCommandMeta(a, conf, p, r)),
    dataWriteCmd[CreateDataSourceTableAsSelectCommand](
      "Create table with select command",
      (a, conf, p, r) => new CreateDataSourceTableAsSelectCommandMeta(a, conf, p, r))
  ).map(r => (r.getClassFor.asSubclass(classOf[DataWritingCommand]), r)).toMap

  def wrapPlan[INPUT <: SparkPlan](
      plan: INPUT,
      conf: RapidsConf,
      parent: Option[RapidsMeta[_, _, _]]): SparkPlanMeta[INPUT]  =
    execs.get(plan.getClass)
      .map(r => r.wrap(plan, conf, parent, r).asInstanceOf[SparkPlanMeta[INPUT]])
      .getOrElse(new RuleNotFoundSparkPlanMeta(plan, conf, parent))

  val commonExecs: Map[Class[_ <: SparkPlan], ExecRule[_ <: SparkPlan]] = Seq(
    exec[GenerateExec] (
      "The backend for operations that generate more output rows than input rows like explode",
      ExecChecks(
        (TypeSig.commonCudfTypes + TypeSig.NULL + TypeSig.DECIMAL_64 + TypeSig.ARRAY +
            TypeSig.STRUCT + TypeSig.MAP).nested(),
        TypeSig.all),
      (gen, conf, p, r) => new GpuGenerateExecSparkPlanMeta(gen, conf, p, r)),
    exec[ProjectExec](
      "The backend for most select, withColumn and dropColumn statements",
      ExecChecks(
        (TypeSig.commonCudfTypes + TypeSig.NULL + TypeSig.STRUCT + TypeSig.MAP +
            TypeSig.ARRAY + TypeSig.DECIMAL_64).nested(),
        TypeSig.all),
      (proj, conf, p, r) => new GpuProjectExecMeta(proj, conf, p, r)),
    exec[RangeExec](
      "The backend for range operator",
      ExecChecks(TypeSig.LONG, TypeSig.LONG),
      (range, conf, p, r) => {
        new SparkPlanMeta[RangeExec](range, conf, p, r) {
          override def convertToGpu(): GpuExec =
            GpuRangeExec(range.range, conf.gpuTargetBatchSizeBytes)
        }
      }),
    exec[BatchScanExec](
      "The backend for most file input",
      ExecChecks(
        (TypeSig.commonCudfTypes + TypeSig.STRUCT + TypeSig.MAP + TypeSig.ARRAY +
            TypeSig.DECIMAL_64).nested(),
        TypeSig.all),
      (p, conf, parent, r) => new SparkPlanMeta[BatchScanExec](p, conf, parent, r) {
        override val childScans: scala.Seq[ScanMeta[_]] =
          Seq(GpuOverrides.wrapScan(p.scan, conf, Some(this)))

        override def convertToGpu(): GpuExec =
          GpuBatchScanExec(p.output, childScans.head.convertToGpu())
      }),
    exec[CoalesceExec](
      "The backend for the dataframe coalesce method",
      ExecChecks((_gpuCommonTypes + TypeSig.STRUCT + TypeSig.ARRAY + TypeSig.MAP).nested(),
        TypeSig.all),
      (coalesce, conf, parent, r) => new SparkPlanMeta[CoalesceExec](coalesce, conf, parent, r) {
        override def convertToGpu(): GpuExec =
          GpuCoalesceExec(coalesce.numPartitions, childPlans.head.convertIfNeeded())
      }),
    exec[DataWritingCommandExec](
      "Writing data",
      ExecChecks((TypeSig.commonCudfTypes +
          TypeSig.DECIMAL_64.withPsNote(TypeEnum.DECIMAL, "Only supported for Parquet") +
          TypeSig.STRUCT.withPsNote(TypeEnum.STRUCT, "Only supported for Parquet") +
          TypeSig.MAP.withPsNote(TypeEnum.MAP, "Only supported for Parquet") +
          TypeSig.ARRAY.withPsNote(TypeEnum.ARRAY, "Only supported for Parquet")).nested(),
        TypeSig.all),
      (p, conf, parent, r) => new SparkPlanMeta[DataWritingCommandExec](p, conf, parent, r) {
        override val childDataWriteCmds: scala.Seq[DataWritingCommandMeta[_]] =
          Seq(GpuOverrides.wrapDataWriteCmds(p.cmd, conf, Some(this)))

        override def convertToGpu(): GpuExec =
          GpuDataWritingCommandExec(childDataWriteCmds.head.convertToGpu(),
            childPlans.head.convertIfNeeded())
      }),
    exec[TakeOrderedAndProjectExec](
      "Take the first limit elements as defined by the sortOrder, and do projection if needed",
      // The SortOrder TypeSig will govern what types can actually be used as sorting key data type.
      // The types below are allowed as inputs and outputs.
      ExecChecks(pluginSupportedOrderableSig + (TypeSig.ARRAY + TypeSig.STRUCT +
          TypeSig.MAP).nested(), TypeSig.all),
      (takeExec, conf, p, r) =>
        new SparkPlanMeta[TakeOrderedAndProjectExec](takeExec, conf, p, r) {
          val sortOrder: Seq[BaseExprMeta[SortOrder]] =
            takeExec.sortOrder.map(GpuOverrides.wrapExpr(_, conf, Some(this)))
          val projectList: Seq[BaseExprMeta[NamedExpression]] =
            takeExec.projectList.map(GpuOverrides.wrapExpr(_, conf, Some(this)))
          override val childExprs: Seq[BaseExprMeta[_]] = sortOrder ++ projectList

          override def convertToGpu(): GpuExec = {
            // To avoid metrics confusion we split a single stage up into multiple parts but only
            // if there are multiple partitions to make it worth doing.
            val so = sortOrder.map(_.convertToGpu().asInstanceOf[SortOrder])
            if (takeExec.child.outputPartitioning.numPartitions == 1) {
              GpuTopN(takeExec.limit, so,
                projectList.map(_.convertToGpu().asInstanceOf[NamedExpression]),
                childPlans.head.convertIfNeeded())
            } else {
              GpuTopN(takeExec.limit,
                so,
                projectList.map(_.convertToGpu().asInstanceOf[NamedExpression]),
                ShimLoader.getSparkShims.getGpuShuffleExchangeExec(GpuSinglePartitioning,
                  GpuTopN(takeExec.limit,
                    so,
                    takeExec.child.output,
                    childPlans.head.convertIfNeeded())))
            }
          }
        }),
    exec[LocalLimitExec](
      "Per-partition limiting of results",
      ExecChecks((TypeSig.commonCudfTypes + TypeSig.DECIMAL_64 + TypeSig.NULL +
          TypeSig.STRUCT + TypeSig.ARRAY + TypeSig.MAP).nested(),
        TypeSig.all),
      (localLimitExec, conf, p, r) =>
        new SparkPlanMeta[LocalLimitExec](localLimitExec, conf, p, r) {
          override def convertToGpu(): GpuExec =
            GpuLocalLimitExec(localLimitExec.limit, childPlans.head.convertIfNeeded())
        }),
    exec[GlobalLimitExec](
      "Limiting of results across partitions",
      ExecChecks((TypeSig.commonCudfTypes + TypeSig.DECIMAL_64 + TypeSig.NULL +
          TypeSig.STRUCT + TypeSig.ARRAY + TypeSig.MAP).nested(),
        TypeSig.all),
      (globalLimitExec, conf, p, r) =>
        new SparkPlanMeta[GlobalLimitExec](globalLimitExec, conf, p, r) {
          override def convertToGpu(): GpuExec =
            GpuGlobalLimitExec(globalLimitExec.limit, childPlans.head.convertIfNeeded())
        }),
    exec[CollectLimitExec](
      "Reduce to single partition and apply limit",
      ExecChecks(pluginSupportedOrderableSig, TypeSig.all),
      (collectLimitExec, conf, p, r) => new GpuCollectLimitMeta(collectLimitExec, conf, p, r))
        .disabledByDefault("Collect Limit replacement can be slower on the GPU, if huge number " +
          "of rows in a batch it could help by limiting the number of rows transferred from " +
          "GPU to CPU"),
    exec[FilterExec](
      "The backend for most filter statements",
      ExecChecks((TypeSig.commonCudfTypes + TypeSig.NULL + TypeSig.STRUCT + TypeSig.MAP +
          TypeSig.ARRAY + TypeSig.DECIMAL_64).nested(), TypeSig.all),
      (filter, conf, p, r) => new SparkPlanMeta[FilterExec](filter, conf, p, r) {
        override def convertToGpu(): GpuExec =
          GpuFilterExec(childExprs.head.convertToGpu(), childPlans.head.convertIfNeeded())
      }),
    exec[ShuffleExchangeExec](
      "The backend for most data being exchanged between processes",
      ExecChecks((TypeSig.commonCudfTypes + TypeSig.NULL + TypeSig.DECIMAL_64 + TypeSig.ARRAY +
        TypeSig.STRUCT + TypeSig.MAP).nested()
          .withPsNote(TypeEnum.STRUCT, "Round-robin partitioning is not supported for nested " +
              s"structs if ${SQLConf.SORT_BEFORE_REPARTITION.key} is true")
          .withPsNote(TypeEnum.ARRAY, "Round-robin partitioning is not supported if " +
              s"${SQLConf.SORT_BEFORE_REPARTITION.key} is true")
          .withPsNote(TypeEnum.MAP, "Round-robin partitioning is not supported if " +
              s"${SQLConf.SORT_BEFORE_REPARTITION.key} is true"),
        TypeSig.all),
      (shuffle, conf, p, r) => new GpuShuffleMeta(shuffle, conf, p, r)),
    exec[UnionExec](
      "The backend for the union operator",
      ExecChecks(TypeSig.commonCudfTypes + TypeSig.NULL + TypeSig.DECIMAL_64 + TypeSig.MAP +
        TypeSig.STRUCT.nested(TypeSig.commonCudfTypes + TypeSig.NULL +
          TypeSig.DECIMAL_64 + TypeSig.STRUCT + TypeSig.MAP)
        .withPsNote(TypeEnum.STRUCT,
          "unionByName will not optionally impute nulls for missing struct fields " +
          "when the column is a struct and there are non-overlapping fields"), TypeSig.all),
      (union, conf, p, r) => new SparkPlanMeta[UnionExec](union, conf, p, r) {
        override def convertToGpu(): GpuExec =
          GpuUnionExec(childPlans.map(_.convertIfNeeded()))
      }),
    exec[BroadcastExchangeExec](
      "The backend for broadcast exchange of data",
      ExecChecks((TypeSig.commonCudfTypes + TypeSig.NULL + TypeSig.DECIMAL_64 + TypeSig.ARRAY +
          TypeSig.STRUCT + TypeSig.MAP).nested(TypeSig.commonCudfTypes + TypeSig.NULL +
        TypeSig.DECIMAL_64 + TypeSig.STRUCT), TypeSig.all),
      (exchange, conf, p, r) => new GpuBroadcastMeta(exchange, conf, p, r)),
    exec[BroadcastNestedLoopJoinExec](
      "Implementation of join using brute force. Full outer joins and joins where the " +
          "broadcast side matches the join side (e.g.: LeftOuter with left broadcast) are not " +
          "supported",
      JoinTypeChecks.nonEquiJoinChecks,
      (join, conf, p, r) => new GpuBroadcastNestedLoopJoinMeta(join, conf, p, r)),
    exec[CartesianProductExec](
      "Implementation of join using brute force",
      ExecChecks(TypeSig.commonCudfTypes + TypeSig.NULL + TypeSig.DECIMAL_64 +
          TypeSig.ARRAY.nested(TypeSig.commonCudfTypes + TypeSig.NULL + TypeSig.DECIMAL_64),
        TypeSig.all),
      (join, conf, p, r) => new SparkPlanMeta[CartesianProductExec](join, conf, p, r) {
        val condition: Option[BaseExprMeta[_]] =
          join.condition.map(GpuOverrides.wrapExpr(_, conf, Some(this)))

        override val childExprs: Seq[BaseExprMeta[_]] = condition.toSeq

        override def convertToGpu(): GpuExec = {
          val Seq(left, right) = childPlans.map(_.convertIfNeeded())
          val joinExec = GpuCartesianProductExec(
            left,
            right,
            None,
            conf.gpuTargetBatchSizeBytes)
          // The GPU does not yet support conditional joins, so conditions are implemented
          // as a filter after the join when possible.
          condition.map(c => GpuFilterExec(c.convertToGpu(), joinExec)).getOrElse(joinExec)
        }
      }),
    exec[HashAggregateExec](
      "The backend for hash based aggregations",
      ExecChecks(
        (TypeSig.commonCudfTypes + TypeSig.NULL + TypeSig.DECIMAL_64 +
          TypeSig.MAP + TypeSig.ARRAY + TypeSig.STRUCT)
            .nested()
            .withPsNote(TypeEnum.ARRAY, "not allowed for grouping expressions")
            .withPsNote(TypeEnum.MAP, "not allowed for grouping expressions")
            .withPsNote(TypeEnum.STRUCT, "not allowed for grouping expressions"),
        TypeSig.all),
      (agg, conf, p, r) => new GpuHashAggregateMeta(agg, conf, p, r)),
    exec[ObjectHashAggregateExec](
      "The backend for hash based aggregations supporting TypedImperativeAggregate functions",
      ExecChecks(
        (TypeSig.commonCudfTypes + TypeSig.NULL + TypeSig.DECIMAL_64 +
          TypeSig.MAP + TypeSig.ARRAY + TypeSig.STRUCT)
            .nested(TypeSig.commonCudfTypes + TypeSig.NULL + TypeSig.DECIMAL_64)
            .withPsNote(TypeEnum.ARRAY, "not allowed for grouping expressions")
            .withPsNote(TypeEnum.MAP, "not allowed for grouping expressions")
            .withPsNote(TypeEnum.STRUCT, "not allowed for grouping expressions"),
        TypeSig.all),
      (agg, conf, p, r) => new GpuObjectHashAggregateExecMeta(agg, conf, p, r)),
    exec[SortAggregateExec](
      "The backend for sort based aggregations",
      ExecChecks(
        (TypeSig.commonCudfTypes + TypeSig.NULL + TypeSig.DECIMAL_64 +
            TypeSig.MAP + TypeSig.ARRAY + TypeSig.STRUCT)
            .nested()
            .withPsNote(TypeEnum.ARRAY, "not allowed for grouping expressions")
            .withPsNote(TypeEnum.MAP, "not allowed for grouping expressions")
            .withPsNote(TypeEnum.STRUCT, "not allowed for grouping expressions"),
        TypeSig.all),
      (agg, conf, p, r) => new GpuSortAggregateExecMeta(agg, conf, p, r)),
    exec[SortExec](
      "The backend for the sort operator",
      // The SortOrder TypeSig will govern what types can actually be used as sorting key data type.
      // The types below are allowed as inputs and outputs.
      ExecChecks(pluginSupportedOrderableSig + (TypeSig.ARRAY + TypeSig.STRUCT +
          TypeSig.MAP).nested(), TypeSig.all),
      (sort, conf, p, r) => new GpuSortMeta(sort, conf, p, r)),
    exec[ExpandExec](
      "The backend for the expand operator",
      ExecChecks(
        (TypeSig.commonCudfTypes + TypeSig.NULL + TypeSig.DECIMAL_64 +
            TypeSig.STRUCT + TypeSig.ARRAY + TypeSig.MAP).nested(),
        TypeSig.all),
      (expand, conf, p, r) => new GpuExpandExecMeta(expand, conf, p, r)),
    exec[WindowExec](
      "Window-operator backend",
      ExecChecks((TypeSig.commonCudfTypes + TypeSig.NULL + TypeSig.DECIMAL_64 +
          TypeSig.STRUCT + TypeSig.ARRAY + TypeSig.MAP).nested(),
        TypeSig.all,
        Map("partitionSpec" ->
            InputCheck(TypeSig.commonCudfTypes + TypeSig.NULL + TypeSig.DECIMAL_64, TypeSig.all))),
      (windowOp, conf, p, r) =>
        new GpuWindowExecMeta(windowOp, conf, p, r)
    ),
<<<<<<< HEAD
    ShimLoader.getSparkShims.aqeShuffleReaderExec,
=======
    exec[CustomShuffleReaderExec](
      "A wrapper of shuffle query stage",
      ExecChecks((TypeSig.commonCudfTypes + TypeSig.NULL + TypeSig.DECIMAL_64 + TypeSig.ARRAY +
          TypeSig.STRUCT + TypeSig.MAP).nested(), TypeSig.all),
      (reader, conf, p, r) => new GpuCustomShuffleReaderMeta(reader, conf, p, r)
    ),
>>>>>>> 9ff648f6
    exec[FlatMapCoGroupsInPandasExec](
      "The backend for CoGrouped Aggregation Pandas UDF, it runs on CPU itself now but supports" +
        " scheduling GPU resources for the Python process when enabled",
      ExecChecks.hiddenHack(),
      (flatCoPy, conf, p, r) => new GpuFlatMapCoGroupsInPandasExecMeta(flatCoPy, conf, p, r))
        .disabledByDefault("Performance is not ideal now"),
    neverReplaceExec[AlterNamespaceSetPropertiesExec]("Namespace metadata operation"),
    neverReplaceExec[CreateNamespaceExec]("Namespace metadata operation"),
    neverReplaceExec[DescribeNamespaceExec]("Namespace metadata operation"),
    neverReplaceExec[DropNamespaceExec]("Namespace metadata operation"),
    neverReplaceExec[SetCatalogAndNamespaceExec]("Namespace metadata operation"),
    neverReplaceExec[ShowCurrentNamespaceExec]("Namespace metadata operation"),
    neverReplaceExec[ShowNamespacesExec]("Namespace metadata operation"),
    neverReplaceExec[ExecutedCommandExec]("Table metadata operation"),
    neverReplaceExec[AlterTableExec]("Table metadata operation"),
    neverReplaceExec[CreateTableExec]("Table metadata operation"),
    neverReplaceExec[DeleteFromTableExec]("Table metadata operation"),
    neverReplaceExec[DescribeTableExec]("Table metadata operation"),
    neverReplaceExec[DropTableExec]("Table metadata operation"),
    neverReplaceExec[AtomicReplaceTableExec]("Table metadata operation"),
    neverReplaceExec[RefreshTableExec]("Table metadata operation"),
    neverReplaceExec[RenameTableExec]("Table metadata operation"),
    neverReplaceExec[ReplaceTableExec]("Table metadata operation"),
    neverReplaceExec[ShowTablePropertiesExec]("Table metadata operation"),
    neverReplaceExec[ShowTablesExec]("Table metadata operation"),
    neverReplaceExec[AdaptiveSparkPlanExec]("Wrapper for adaptive query plan"),
    neverReplaceExec[BroadcastQueryStageExec]("Broadcast query stage"),
    neverReplaceExec[ShuffleQueryStageExec]("Shuffle query stage")
  ).map(r => (r.getClassFor.asSubclass(classOf[SparkPlan]), r)).toMap
  lazy val execs: Map[Class[_ <: SparkPlan], ExecRule[_ <: SparkPlan]] =
    commonExecs ++ ShimLoader.getSparkShims.getExecs

  def getTimeParserPolicy: TimeParserPolicy = {
    val policy = SQLConf.get.getConfString(SQLConf.LEGACY_TIME_PARSER_POLICY.key, "EXCEPTION")
    policy match {
      case "LEGACY" => LegacyTimeParserPolicy
      case "EXCEPTION" => ExceptionTimeParserPolicy
      case "CORRECTED" => CorrectedTimeParserPolicy
    }
  }
<<<<<<< HEAD
=======

  val preRowToColProjection = TreeNodeTag[Seq[NamedExpression]]("rapids.gpu.preRowToColProcessing")

  val postColToRowProjection = TreeNodeTag[Seq[NamedExpression]](
    "rapids.gpu.postColToRowProcessing")
>>>>>>> 9ff648f6
}
/** Tag the initial plan when AQE is enabled */
case class GpuQueryStagePrepOverrides() extends Rule[SparkPlan] with Logging {
  override def apply(plan: SparkPlan) :SparkPlan = {
    // Note that we disregard the GPU plan returned here and instead rely on side effects of
    // tagging the underlying SparkPlan.
    GpuOverrides().apply(plan)
    // return the original plan which is now modified as a side-effect of invoking GpuOverrides
    plan
  }
}

case class GpuOverrides() extends Rule[SparkPlan] with Logging {

  // Spark calls this method once for the whole plan when AQE is off. When AQE is on, it
  // gets called once for each query stage (where a query stage is an `Exchange`).
  override def apply(plan: SparkPlan) :SparkPlan = {
    val conf = new RapidsConf(plan.conf)
    if (conf.isSqlEnabled) {
      val updatedPlan = if (plan.conf.adaptiveExecutionEnabled) {
        // AQE can cause Spark to inject undesired CPU shuffles into the plan because GPU and CPU
        // distribution expressions are not semantically equal.
        GpuOverrides.removeExtraneousShuffles(plan, conf)
      } else {
        plan
      }
      applyOverrides(updatedPlan, conf)
    } else {
      plan
    }
  }

  private def applyOverrides(plan: SparkPlan, conf: RapidsConf): SparkPlan = {
    val wrap = GpuOverrides.wrapPlan(plan, conf, None)
    wrap.tagForGpu()
    val reasonsToNotReplaceEntirePlan = wrap.getReasonsNotToReplaceEntirePlan
    if (conf.allowDisableEntirePlan && reasonsToNotReplaceEntirePlan.nonEmpty) {
      if (conf.shouldExplain) {
        logWarning("Can't replace any part of this plan due to: " +
            s"${reasonsToNotReplaceEntirePlan.mkString(",")}")
      }
      plan
    } else {
      val optimizations = if (conf.optimizerEnabled) {
        // we need to run these rules both before and after CBO because the cost
        // is impacted by forcing operators onto CPU due to other rules that we have
        wrap.runAfterTagRules()
        val optimizer = try {
          Class.forName(conf.optimizerClassName).newInstance().asInstanceOf[Optimizer]
        } catch {
          case e: Exception =>
            throw new RuntimeException(s"Failed to create optimizer ${conf.optimizerClassName}", e)
        }
        optimizer.optimize(conf, wrap)
      } else {
        Seq.empty
      }
      wrap.runAfterTagRules()
      if (conf.shouldExplain) {
        wrap.tagForExplain()
        val explain = wrap.explain(conf.shouldExplainAll)
        if (explain.nonEmpty) {
          logWarning(s"\n$explain")
          if (conf.optimizerShouldExplainAll && optimizations.nonEmpty) {
            logWarning(s"Cost-based optimizations applied:\n${optimizations.mkString("\n")}")
          }
        }
      }
      val convertedPlan = wrap.convertIfNeeded()
      val sparkPlan = addSortsIfNeeded(convertedPlan, conf)
      GpuOverrides.listeners.foreach(_.optimizedPlan(wrap, sparkPlan, optimizations))
      sparkPlan
    }
  }

  private final class SortDataFromReplacementRule extends DataFromReplacementRule {
    override val operationName: String = "Exec"
    override def confKey = "spark.rapids.sql.exec.SortExec"

    override def getChecks: Option[TypeChecks[_]] = None
  }

  // copied from Spark EnsureRequirements but only does the ordering checks and
  // check to convert any SortExec added to GpuSortExec
  private def ensureOrdering(operator: SparkPlan, conf: RapidsConf): SparkPlan = {
    val requiredChildOrderings: Seq[Seq[SortOrder]] = operator.requiredChildOrdering
    var children: Seq[SparkPlan] = operator.children
    assert(requiredChildOrderings.length == children.length)

    // Now that we've performed any necessary shuffles, add sorts to guarantee output orderings:
    children = children.zip(requiredChildOrderings).map { case (child, requiredOrdering) =>
      // If child.outputOrdering already satisfies the requiredOrdering, we do not need to sort.
      if (GpuOverrides.orderingSatisfies(child.outputOrdering, requiredOrdering, conf)) {
        child
      } else {
        val sort = SortExec(requiredOrdering, global = false, child = child)
        // just specifically check Sort to see if we can change Sort to GPUSort
        val sortMeta = new GpuSortMeta(sort, conf, None, new SortDataFromReplacementRule)
        sortMeta.initReasons()
        sortMeta.tagPlanForGpu()
        if (sortMeta.canThisBeReplaced) {
          sortMeta.convertToGpu()
        } else {
          sort
        }
      }
    }
    operator.withNewChildren(children)
  }

  def addSortsIfNeeded(plan: SparkPlan, conf: RapidsConf): SparkPlan = {
    plan.transformUp {
      case operator: SparkPlan =>
        ensureOrdering(operator, conf)
    }
  }
}<|MERGE_RESOLUTION|>--- conflicted
+++ resolved
@@ -3278,16 +3278,7 @@
       (windowOp, conf, p, r) =>
         new GpuWindowExecMeta(windowOp, conf, p, r)
     ),
-<<<<<<< HEAD
     ShimLoader.getSparkShims.aqeShuffleReaderExec,
-=======
-    exec[CustomShuffleReaderExec](
-      "A wrapper of shuffle query stage",
-      ExecChecks((TypeSig.commonCudfTypes + TypeSig.NULL + TypeSig.DECIMAL_64 + TypeSig.ARRAY +
-          TypeSig.STRUCT + TypeSig.MAP).nested(), TypeSig.all),
-      (reader, conf, p, r) => new GpuCustomShuffleReaderMeta(reader, conf, p, r)
-    ),
->>>>>>> 9ff648f6
     exec[FlatMapCoGroupsInPandasExec](
       "The backend for CoGrouped Aggregation Pandas UDF, it runs on CPU itself now but supports" +
         " scheduling GPU resources for the Python process when enabled",
@@ -3328,14 +3319,11 @@
       case "CORRECTED" => CorrectedTimeParserPolicy
     }
   }
-<<<<<<< HEAD
-=======
 
   val preRowToColProjection = TreeNodeTag[Seq[NamedExpression]]("rapids.gpu.preRowToColProcessing")
 
   val postColToRowProjection = TreeNodeTag[Seq[NamedExpression]](
     "rapids.gpu.postColToRowProcessing")
->>>>>>> 9ff648f6
 }
 /** Tag the initial plan when AQE is enabled */
 case class GpuQueryStagePrepOverrides() extends Rule[SparkPlan] with Logging {
