/*
 * Copyright (c) 2019-2020, NVIDIA CORPORATION.
 *
 * Licensed under the Apache License, Version 2.0 (the "License");
 * you may not use this file except in compliance with the License.
 * You may obtain a copy of the License at
 *
 *     http://www.apache.org/licenses/LICENSE-2.0
 *
 * Unless required by applicable law or agreed to in writing, software
 * distributed under the License is distributed on an "AS IS" BASIS,
 * WITHOUT WARRANTIES OR CONDITIONS OF ANY KIND, either express or implied.
 * See the License for the specific language governing permissions and
 * limitations under the License.
 */

package com.nvidia.spark.rapids

import java.time.ZoneId

import scala.reflect.ClassTag

import ai.rapids.cudf.DType

import org.apache.spark.internal.Logging
import org.apache.spark.sql.SparkSession
import org.apache.spark.sql.catalyst.expressions._
import org.apache.spark.sql.catalyst.expressions.aggregate._
import org.apache.spark.sql.catalyst.optimizer.NormalizeNaNAndZero
import org.apache.spark.sql.catalyst.plans.physical._
import org.apache.spark.sql.catalyst.rules.Rule
import org.apache.spark.sql.connector.read.Scan
import org.apache.spark.sql.execution._
import org.apache.spark.sql.execution.adaptive.{AdaptiveSparkPlanExec, BroadcastQueryStageExec, CustomShuffleReaderExec, ShuffleQueryStageExec}
import org.apache.spark.sql.execution.aggregate.{HashAggregateExec, SortAggregateExec}
import org.apache.spark.sql.execution.command.{CreateDataSourceTableAsSelectCommand, DataWritingCommand, DataWritingCommandExec, ExecutedCommandExec}
import org.apache.spark.sql.execution.datasources.{FileFormat, InsertIntoHadoopFsRelationCommand}
import org.apache.spark.sql.execution.datasources.csv.CSVFileFormat
import org.apache.spark.sql.execution.datasources.json.JsonFileFormat
import org.apache.spark.sql.execution.datasources.parquet.ParquetFileFormat
import org.apache.spark.sql.execution.datasources.text.TextFileFormat
import org.apache.spark.sql.execution.datasources.v2.{AlterNamespaceSetPropertiesExec, AlterTableExec, AtomicReplaceTableExec, BatchScanExec, CreateNamespaceExec, CreateTableExec, DeleteFromTableExec, DescribeNamespaceExec, DescribeTableExec, DropNamespaceExec, DropTableExec, RefreshTableExec, RenameTableExec, ReplaceTableExec, SetCatalogAndNamespaceExec, ShowCurrentNamespaceExec, ShowNamespacesExec, ShowTablePropertiesExec, ShowTablesExec}
import org.apache.spark.sql.execution.datasources.v2.csv.CSVScan
import org.apache.spark.sql.execution.exchange.{BroadcastExchangeExec, ShuffleExchangeExec}
import org.apache.spark.sql.execution.joins._
import org.apache.spark.sql.execution.python._
import org.apache.spark.sql.execution.window.WindowExec
import org.apache.spark.sql.internal.SQLConf
import org.apache.spark.sql.rapids._
import org.apache.spark.sql.rapids.catalyst.expressions.GpuRand
import org.apache.spark.sql.rapids.execution.{GpuBroadcastMeta, GpuBroadcastNestedLoopJoinMeta, GpuCustomShuffleReaderExec, GpuShuffleMeta}
import org.apache.spark.sql.rapids.execution.python._
import org.apache.spark.sql.types._
import org.apache.spark.unsafe.types.{CalendarInterval, UTF8String}

/**
 * Base class for all ReplacementRules
 * @param doWrap wraps a part of the plan in a [[RapidsMeta]] for further processing.
 * @param desc a description of what this part of the plan does.
 * @param tag metadata used to determine what INPUT is at runtime.
 * @tparam INPUT the exact type of the class we are wrapping.
 * @tparam BASE the generic base class for this type of stage, i.e. SparkPlan, Expression, etc.
 * @tparam WRAP_TYPE base class that should be returned by doWrap.
 */
abstract class ReplacementRule[INPUT <: BASE, BASE, WRAP_TYPE <: RapidsMeta[INPUT, BASE, _]](
    protected var doWrap: (
        INPUT,
        RapidsConf,
        Option[RapidsMeta[_, _, _]],
        DataFromReplacementRule) => WRAP_TYPE,
    protected var desc: String,
    protected val checks: Option[TypeChecks[_]],
    final val tag: ClassTag[INPUT]) extends DataFromReplacementRule {

  private var _incompatDoc: Option[String] = None
  private var _disabledDoc: Option[String] = None
  private var _visible: Boolean = true

  def isVisible: Boolean = _visible
  def description: String = desc

  override def incompatDoc: Option[String] = _incompatDoc
  override def disabledMsg: Option[String] = _disabledDoc
  override def getChecks: Option[TypeChecks[_]] = checks

  /**
   * Mark this expression as incompatible with the original Spark version
   * @param str a description of how it is incompatible.
   * @return this for chaining.
   */
  final def incompat(str: String) : this.type = {
    _incompatDoc = Some(str)
    this
  }

  /**
   * Mark this expression as disabled by default.
   * @param str a description of why it is disabled by default.
   * @return this for chaining.
   */
  final def disabledByDefault(str: String) : this.type = {
    _disabledDoc = Some(str)
    this
  }

  final def invisible(): this.type = {
    _visible = false
    this
  }

  /**
   * Provide a function that will wrap a spark type in a [[RapidsMeta]] instance that is used for
   * conversion to a GPU version.
   * @param func the function
   * @return this for chaining.
   */
  final def wrap(func: (
      INPUT,
      RapidsConf,
      Option[RapidsMeta[_, _, _]],
      DataFromReplacementRule) => WRAP_TYPE): this.type = {
    doWrap = func
    this
  }

  /**
   * Set a description of what the operation does.
   * @param str the description.
   * @return this for chaining
   */
  final def desc(str: String): this.type = {
    this.desc = str
    this
  }

  private var confKeyCache: String = null
  protected val confKeyPart: String

  override def confKey: String = {
    if (confKeyCache == null) {
      confKeyCache = "spark.rapids.sql." + confKeyPart + "." + tag.runtimeClass.getSimpleName
    }
    confKeyCache
  }

  def notes(): Option[String] = if (incompatDoc.isDefined) {
    Some(s"This is not 100% compatible with the Spark version because ${incompatDoc.get}")
  } else if (disabledMsg.isDefined) {
    Some(s"This is disabled by default because ${disabledMsg.get}")
  } else {
    None
  }

  def confHelp(asTable: Boolean = false, sparkSQLFunctions: Option[String] = None): Unit = {
    if (_visible) {
      val notesMsg = notes()
      if (asTable) {
        import ConfHelper.makeConfAnchor
        print(s"${makeConfAnchor(confKey)}")
        if (sparkSQLFunctions.isDefined) {
          print(s"|${sparkSQLFunctions.get}")
        }
        print(s"|$desc|${notesMsg.isEmpty}|")
        if (notesMsg.isDefined) {
          print(s"${notesMsg.get}")
        } else {
          print("None")
        }
        println("|")
      } else {
        println(s"$confKey:")
        println(s"\tEnable (true) or disable (false) the $tag $operationName.")
        if (sparkSQLFunctions.isDefined) {
          println(s"\tsql function: ${sparkSQLFunctions.get}")
        }
        println(s"\t$desc")
        if (notesMsg.isDefined) {
          println(s"\t${notesMsg.get}")
        }
        println(s"\tdefault: ${notesMsg.isEmpty}")
        println()
      }
    }
  }

  final def wrap(
      op: BASE,
      conf: RapidsConf,
      parent: Option[RapidsMeta[_, _, _]],
      r: DataFromReplacementRule): WRAP_TYPE = {
    doWrap(op.asInstanceOf[INPUT], conf, parent, r)
  }

  def getClassFor: Class[_] = tag.runtimeClass
}

/**
 * Holds everything that is needed to replace an Expression with a GPU enabled version.
 */
class ExprRule[INPUT <: Expression](
    doWrap: (
        INPUT,
        RapidsConf,
        Option[RapidsMeta[_, _, _]],
        DataFromReplacementRule) => BaseExprMeta[INPUT],
    desc: String,
    checks: Option[ExprChecks],
    tag: ClassTag[INPUT])
  extends ReplacementRule[INPUT, Expression, BaseExprMeta[INPUT]](
    doWrap, desc, checks, tag) {

  override val confKeyPart = "expression"
  override val operationName = "Expression"
}

/**
 * Holds everything that is needed to replace a `Scan` with a GPU enabled version.
 */
class ScanRule[INPUT <: Scan](
    doWrap: (
        INPUT,
        RapidsConf,
        Option[RapidsMeta[_, _, _]],
        DataFromReplacementRule) => ScanMeta[INPUT],
    desc: String,
    tag: ClassTag[INPUT])
  extends ReplacementRule[INPUT, Scan, ScanMeta[INPUT]](
    doWrap, desc, None, tag) {

  override val confKeyPart: String = "input"
  override val operationName: String = "Input"
}

/**
 * Holds everything that is needed to replace a `Partitioning` with a GPU enabled version.
 */
class PartRule[INPUT <: Partitioning](
    doWrap: (
        INPUT,
        RapidsConf,
        Option[RapidsMeta[_, _, _]],
        DataFromReplacementRule) => PartMeta[INPUT],
    desc: String,
    tag: ClassTag[INPUT])
  extends ReplacementRule[INPUT, Partitioning, PartMeta[INPUT]](
    doWrap, desc, None, tag) {

  override val confKeyPart: String = "partitioning"
  override val operationName: String = "Partitioning"
}

/**
 * Holds everything that is needed to replace a `SparkPlan` with a GPU enabled version.
 */
class ExecRule[INPUT <: SparkPlan](
    doWrap: (
        INPUT,
        RapidsConf,
        Option[RapidsMeta[_, _, _]],
        DataFromReplacementRule) => SparkPlanMeta[INPUT],
    desc: String,
    checks: Option[ExecChecks],
    tag: ClassTag[INPUT])
  extends ReplacementRule[INPUT, SparkPlan, SparkPlanMeta[INPUT]](
    doWrap, desc, checks, tag) {

  // TODO finish this...

  override val confKeyPart: String = "exec"
  override val operationName: String = "Exec"
}

/**
 * Holds everything that is needed to replace a `DataWritingCommand` with a
 * GPU enabled version.
 */
class DataWritingCommandRule[INPUT <: DataWritingCommand](
    doWrap: (
        INPUT,
        RapidsConf,
        Option[RapidsMeta[_, _, _]],
        DataFromReplacementRule) => DataWritingCommandMeta[INPUT],
    desc: String,
    tag: ClassTag[INPUT])
    extends ReplacementRule[INPUT, DataWritingCommand, DataWritingCommandMeta[INPUT]](
      doWrap, desc, None, tag) {

  override val confKeyPart: String = "output"
  override val operationName: String = "Output"
}

final class InsertIntoHadoopFsRelationCommandMeta(
    cmd: InsertIntoHadoopFsRelationCommand,
    conf: RapidsConf,
    parent: Option[RapidsMeta[_, _, _]],
    rule: DataFromReplacementRule)
    extends DataWritingCommandMeta[InsertIntoHadoopFsRelationCommand](cmd, conf, parent, rule) {

  private var fileFormat: Option[ColumnarFileFormat] = None

  override def tagSelfForGpu(): Unit = {
    if (cmd.bucketSpec.isDefined) {
      willNotWorkOnGpu("bucketing is not supported")
    }

    val spark = SparkSession.active

    fileFormat = cmd.fileFormat match {
      case _: CSVFileFormat =>
        willNotWorkOnGpu("CSV output is not supported")
        None
      case _: JsonFileFormat =>
        willNotWorkOnGpu("JSON output is not supported")
        None
      case f if GpuOrcFileFormat.isSparkOrcFormat(f) =>
        GpuOrcFileFormat.tagGpuSupport(this, spark, cmd.options)
      case _: ParquetFileFormat =>
        GpuParquetFileFormat.tagGpuSupport(this, spark, cmd.options, cmd.query.schema)
      case _: TextFileFormat =>
        willNotWorkOnGpu("text output is not supported")
        None
      case f =>
        willNotWorkOnGpu(s"unknown file format: ${f.getClass.getCanonicalName}")
        None
    }
  }

  override def convertToGpu(): GpuDataWritingCommand = {
    val format = fileFormat.getOrElse(
      throw new IllegalStateException("fileFormat missing, tagSelfForGpu not called?"))

    GpuInsertIntoHadoopFsRelationCommand(
      cmd.outputPath,
      cmd.staticPartitions,
      cmd.ifPartitionNotExists,
      cmd.partitionColumns,
      cmd.bucketSpec,
      format,
      cmd.options,
      cmd.query,
      cmd.mode,
      cmd.catalogTable,
      cmd.fileIndex,
      cmd.outputColumnNames)
  }
}

final class CreateDataSourceTableAsSelectCommandMeta(
    cmd: CreateDataSourceTableAsSelectCommand,
    conf: RapidsConf,
    parent: Option[RapidsMeta[_, _, _]],
    rule: DataFromReplacementRule)
  extends DataWritingCommandMeta[CreateDataSourceTableAsSelectCommand](cmd, conf, parent, rule) {

  private var origProvider: Class[_] = _
  private var gpuProvider: Option[ColumnarFileFormat] = None

  override def tagSelfForGpu(): Unit = {
    if (cmd.table.bucketSpec.isDefined) {
      willNotWorkOnGpu("bucketing is not supported")
    }
    if (cmd.table.provider.isEmpty) {
      willNotWorkOnGpu("provider must be defined")
    }

    val spark = SparkSession.active
    origProvider =
      GpuDataSource.lookupDataSourceWithFallback(cmd.table.provider.get, spark.sessionState.conf)
    // Note that the data source V2 always fallsback to the V1 currently.
    // If that changes then this will start failing because we don't have a mapping.
    gpuProvider = origProvider.getConstructor().newInstance() match {
      case f: FileFormat if GpuOrcFileFormat.isSparkOrcFormat(f) =>
        GpuOrcFileFormat.tagGpuSupport(this, spark, cmd.table.storage.properties)
      case _: ParquetFileFormat =>
        GpuParquetFileFormat.tagGpuSupport(this, spark,
          cmd.table.storage.properties, cmd.query.schema)
      case ds =>
        willNotWorkOnGpu(s"Data source class not supported: ${ds}")
        None
    }
  }

  override def convertToGpu(): GpuDataWritingCommand = {
    val newProvider = gpuProvider.getOrElse(
      throw new IllegalStateException("fileFormat unexpected, tagSelfForGpu not called?"))

    GpuCreateDataSourceTableAsSelectCommand(
      cmd.table,
      cmd.mode,
      cmd.query,
      cmd.outputColumnNames,
      origProvider,
      newProvider)
  }
}

object GpuOverrides {
  val FLOAT_DIFFERS_GROUP_INCOMPAT =
    "when enabling these, there may be extra groups produced for floating point grouping " +
    "keys (e.g. -0.0, and 0.0)"
  val CASE_MODIFICATION_INCOMPAT =
    "in some cases unicode characters change byte width when changing the case. The GPU string " +
    "conversion does not support these characters. For a full list of unsupported characters " +
    "see https://github.com/rapidsai/cudf/issues/3132"
  val UTC_TIMEZONE_ID = ZoneId.of("UTC").normalized()
  // Based on https://docs.oracle.com/javase/8/docs/api/java/util/regex/Pattern.html
  private[this] lazy val regexList: Seq[String] = Seq("\\", "\u0000", "\\x", "\t", "\n", "\r",
    "\f", "\\a", "\\e", "\\cx", "[", "]", "^", "&", ".", "*", "\\d", "\\D", "\\h", "\\H", "\\s",
    "\\S", "\\v", "\\V", "\\w", "\\w", "\\p", "$", "\\b", "\\B", "\\A", "\\G", "\\Z", "\\z", "\\R",
    "?", "|", "(", ")", "{", "}", "\\k", "\\Q", "\\E", ":", "!", "<=", ">")

  def canRegexpBeTreatedLikeARegularString(strLit: UTF8String): Boolean = {
    val s = strLit.toString
    !regexList.exists(pattern => s.contains(pattern))
  }

  private def convertExprToGpuIfPossible(expr: Expression, conf: RapidsConf): Expression = {
    if (expr.find(_.isInstanceOf[GpuExpression]).isDefined) {
      // already been converted
      expr
    } else {
      val wrapped = wrapExpr(expr, conf, None)
      wrapped.tagForGpu()
      if (wrapped.canExprTreeBeReplaced) {
        wrapped.convertToGpu()
      } else {
        expr
      }
    }
  }

  private def gpuOrderingSemanticEquals(
      found: Expression,
      required: Expression,
      conf: RapidsConf): Boolean =
    found.deterministic &&
        required.deterministic &&
        convertExprToGpuIfPossible(found, conf).canonicalized ==
            convertExprToGpuIfPossible(required, conf).canonicalized

  private def orderingSatisfies(
      found: SortOrder,
      required: SortOrder,
      conf: RapidsConf): Boolean = {
    val foundChildren = ShimLoader.getSparkShims.sortOrderChildren(found)
    found.direction == required.direction &&
        found.nullOrdering == required.nullOrdering &&
        foundChildren.exists(gpuOrderingSemanticEquals(_, required.child, conf))
  }

  private def orderingSatisfies(
      ordering1: Seq[SortOrder],
      ordering2: Seq[SortOrder],
      conf: RapidsConf): Boolean = {
    // We cannot use SortOrder.orderingSatisfies because there is a corner case where
    // some operators like a Literal can be a part of SortOrder, which then results in errors
    // because we may have converted it over to a GpuLiteral at that point and a Literal
    // is not equivalent to a GpuLiteral, even though it should be.
    if (ordering2.isEmpty) {
      true
    } else if (ordering2.length > ordering1.length) {
      false
    } else {
      ordering2.zip(ordering1).forall {
        case (o2, o1) => orderingSatisfies(o1, o2, conf)
      }
    }
  }

  @scala.annotation.tailrec
  def extractLit(exp: Expression): Option[Literal] = exp match {
    case l: Literal => Some(l)
    case a: Alias => extractLit(a.child)
    case _ => None
  }

  def isOfType(l: Option[Literal], t: DataType): Boolean = l.exists(_.dataType == t)

  def isStringLit(exp: Expression): Boolean =
    isOfType(extractLit(exp), StringType)

  def extractStringLit(exp: Expression): Option[String] = extractLit(exp) match {
    case Some(Literal(v: UTF8String, StringType)) =>
      val s = if (v == null) null else v.toString
      Some(s)
    case _ => None
  }

  def isLit(exp: Expression): Boolean = extractLit(exp).isDefined

  def isNullLit(lit: Literal): Boolean = {
    lit.value == null
  }

  def isNullOrEmptyOrRegex(exp: Expression): Boolean = {
    val lit = extractLit(exp)
    if (!isOfType(lit, StringType)) {
      false
    } else if (isNullLit(lit.get)) {
      //isOfType check above ensures that this lit.get does not throw
      true
    } else {
      val strLit = lit.get.value.asInstanceOf[UTF8String].toString
      if (strLit.isEmpty) {
        true
      } else {
        regexList.exists(pattern => strLit.contains(pattern))
      }
    }
  }

  def areAllSupportedTypes(types: DataType*): Boolean = types.forall(isSupportedType(_))

  /**
   * Is this particular type supported or not.
   * @param dataType the type to check
   * @param allowNull should NullType be allowed
   * @param allowDecimal should DecimalType be allowed
   * @param allowBinary should BinaryType be allowed
   * @param allowCalendarInterval should CalendarIntervalType be allowed
   * @param allowArray should ArrayType be allowed
   * @param allowStruct should StructType be allowed
   * @param allowStringMaps should a Map[String, String] specifically be allowed
   * @param allowMaps should MapType be allowed generically
   * @param allowNesting should nested types like array struct and map allow nested types
   *                     within them, or only primitive types.
   * @return true if it is allowed else false
   */
  def isSupportedType(dataType: DataType,
      allowNull: Boolean = false,
      allowDecimal: Boolean = false,
      allowBinary: Boolean = false,
      allowCalendarInterval: Boolean = false,
      allowArray: Boolean = false,
      allowStruct: Boolean = false,
      allowStringMaps: Boolean = false,
      allowMaps: Boolean = false,
      allowNesting: Boolean = false): Boolean = {
    def checkNested(dataType: DataType): Boolean = {
      isSupportedType(dataType,
        allowNull = allowNull,
        allowDecimal = allowDecimal,
        allowBinary = allowBinary && allowNesting,
        allowCalendarInterval = allowCalendarInterval && allowNesting,
        allowArray = allowArray && allowNesting,
        allowStruct = allowStruct && allowNesting,
        allowStringMaps = allowStringMaps && allowNesting,
        allowMaps = allowMaps && allowNesting,
        allowNesting = allowNesting)
    }
    dataType match {
      case BooleanType => true
      case ByteType => true
      case ShortType => true
      case IntegerType => true
      case LongType => true
      case FloatType => true
      case DoubleType => true
      case DateType => true
      case TimestampType => ZoneId.systemDefault().normalized() == GpuOverrides.UTC_TIMEZONE_ID
      case StringType => true
      case dt: DecimalType if allowDecimal => dt.precision <= DType.DECIMAL64_MAX_PRECISION
      case NullType => allowNull
      case BinaryType => allowBinary
      case CalendarIntervalType => allowCalendarInterval
      case ArrayType(elementType, _) if allowArray => checkNested(elementType)
      case MapType(StringType, StringType, _) if allowStringMaps => true
      case MapType(keyType, valueType, _) if allowMaps =>
        checkNested(keyType) && checkNested(valueType)
      case StructType(fields) if allowStruct =>
        fields.map(_.dataType).forall(checkNested)
      case _ => false
    }
  }

  /**
   * Checks to see if any expressions are a String Literal
   */
  def isAnyStringLit(expressions: Seq[Expression]): Boolean =
    expressions.exists(isStringLit)

  def expr[INPUT <: Expression](
      desc: String,
      pluginChecks: ExprChecks,
      doWrap: (INPUT, RapidsConf, Option[RapidsMeta[_, _, _]], DataFromReplacementRule)
          => BaseExprMeta[INPUT])
      (implicit tag: ClassTag[INPUT]): ExprRule[INPUT] = {
    assert(desc != null)
    assert(doWrap != null)
    new ExprRule[INPUT](doWrap, desc, Some(pluginChecks), tag)
  }

  def scan[INPUT <: Scan](
      desc: String,
      doWrap: (INPUT, RapidsConf, Option[RapidsMeta[_, _, _]], DataFromReplacementRule)
          => ScanMeta[INPUT])
      (implicit tag: ClassTag[INPUT]): ScanRule[INPUT] = {
    assert(desc != null)
    assert(doWrap != null)
    new ScanRule[INPUT](doWrap, desc, tag)
  }

  def part[INPUT <: Partitioning](
      desc: String,
      doWrap: (INPUT, RapidsConf, Option[RapidsMeta[_, _, _]], DataFromReplacementRule)
          => PartMeta[INPUT])
      (implicit tag: ClassTag[INPUT]): PartRule[INPUT] = {
    assert(desc != null)
    assert(doWrap != null)
    new PartRule[INPUT](doWrap, desc, tag)
  }

  /**
   * Create an exec rule that should never be replaced, because it is something that should always
   * run on the CPU, or should just be ignored totally for what ever reason.
   */
  def neverReplaceExec[INPUT <: SparkPlan](desc: String)
      (implicit tag: ClassTag[INPUT]): ExecRule[INPUT] = {
    assert(desc != null)
    def doWrap(
        exec: INPUT,
        conf: RapidsConf,
        p: Option[RapidsMeta[_, _, _]],
        cc: DataFromReplacementRule) =
      new DoNotReplaceOrWarnSparkPlanMeta[INPUT](exec, conf, p)
    new ExecRule[INPUT](doWrap, desc, None, tag).invisible()
  }

  def exec[INPUT <: SparkPlan](
      desc: String,
      pluginChecks: ExecChecks,
      doWrap: (INPUT, RapidsConf, Option[RapidsMeta[_, _, _]], DataFromReplacementRule)
          => SparkPlanMeta[INPUT])
    (implicit tag: ClassTag[INPUT]): ExecRule[INPUT] = {
    assert(desc != null)
    assert(doWrap != null)
    new ExecRule[INPUT](doWrap, desc, Some(pluginChecks), tag)
  }

  def dataWriteCmd[INPUT <: DataWritingCommand](
      desc: String,
      doWrap: (INPUT, RapidsConf, Option[RapidsMeta[_, _, _]], DataFromReplacementRule)
          => DataWritingCommandMeta[INPUT])
      (implicit tag: ClassTag[INPUT]): DataWritingCommandRule[INPUT] = {
    assert(desc != null)
    assert(doWrap != null)
    new DataWritingCommandRule[INPUT](doWrap, desc, tag)
  }

  def wrapExpr[INPUT <: Expression](
      expr: INPUT,
      conf: RapidsConf,
      parent: Option[RapidsMeta[_, _, _]]): BaseExprMeta[INPUT] =
    expressions.get(expr.getClass)
      .map(r => r.wrap(expr, conf, parent, r).asInstanceOf[BaseExprMeta[INPUT]])
      .getOrElse(new RuleNotFoundExprMeta(expr, conf, parent))

  val commonExpressions: Map[Class[_ <: Expression], ExprRule[_ <: Expression]] = Seq(
    expr[Literal](
      "Holds a static value from the query",
      ExprChecks.projectNotLambda(
        TypeSig.legacySupportedTypes + TypeSig.NULL + TypeSig.DECIMAL + TypeSig.CALENDAR,
        TypeSig.all),
      (lit, conf, p, r) => new ExprMeta[Literal](lit, conf, p, r) {
        override def convertToGpu(): GpuExpression = GpuLiteral(lit.value, lit.dataType)

        // There are so many of these that we don't need to print them out, unless it
        // will not work on the GPU
        override def print(append: StringBuilder, depth: Int, all: Boolean): Unit = {
          if (!this.canThisBeReplaced) {
            super.print(append, depth, all)
          }
        }
      }),
    expr[Signum](
      "Returns -1.0, 0.0 or 1.0 as expr is negative, 0 or positive",
      ExprChecks.mathUnary,
      (a, conf, p, r) => new UnaryExprMeta[Signum](a, conf, p, r) {
        override def convertToGpu(child: Expression): GpuExpression = GpuSignum(child)
      }),
    expr[Alias](
      "Gives a column a name",
      ExprChecks.unaryProjectNotLambdaInputMatchesOutput(
        (TypeSig.legacySupportedTypes + TypeSig.NULL + TypeSig.MAP + TypeSig.ARRAY + TypeSig.STRUCT
            + TypeSig.DECIMAL).nested(),
        TypeSig.all),
      (a, conf, p, r) => new UnaryExprMeta[Alias](a, conf, p, r) {
        override def convertToGpu(child: Expression): GpuExpression =
          GpuAlias(child, a.name)(a.exprId, a.qualifier, a.explicitMetadata)
      }),
    expr[AttributeReference](
      "References an input column",
      ExprChecks.projectNotLambda((TypeSig.legacySupportedTypes + TypeSig.NULL + TypeSig.MAP +
                TypeSig.ARRAY + TypeSig.STRUCT + TypeSig.DECIMAL).nested(), TypeSig.all),
      (att, conf, p, r) => new BaseExprMeta[AttributeReference](att, conf, p, r) {
        // This is the only NOOP operator.  It goes away when things are bound
        override def convertToGpu(): Expression = att

        // There are so many of these that we don't need to print them out, unless it
        // will not work on the GPU
        override def print(append: StringBuilder, depth: Int, all: Boolean): Unit = {
          if (!this.canThisBeReplaced) {
            super.print(append, depth, all)
          }
        }
      }),
    expr[Cast](
      "Convert a column of one type of data into another type",
      ExprChecks.unaryProjectNotLambdaInputMatchesOutput(
        TypeSig.legacySupportedTypes + TypeSig.NULL + TypeSig.BINARY,
        TypeSig.all),
      (cast, conf, p, r) => new CastExprMeta[Cast](cast, SparkSession.active.sessionState.conf
        .ansiEnabled, conf, p, r)),
    expr[AnsiCast](
      "Convert a column of one type of data into another type",
      ExprChecks.unaryProjectNotLambdaInputMatchesOutput(
        TypeSig.legacySupportedTypes + TypeSig.NULL + TypeSig.BINARY,
        TypeSig.all),
      (cast, conf, p, r) => new CastExprMeta[AnsiCast](cast, true, conf, p, r)),
    expr[ToDegrees](
      "Converts radians to degrees",
      ExprChecks.mathUnary,
      (a, conf, p, r) => new UnaryExprMeta[ToDegrees](a, conf, p, r) {
        override def convertToGpu(child: Expression): GpuToDegrees = GpuToDegrees(child)
      }),
    expr[ToRadians](
      "Converts degrees to radians",
      ExprChecks.mathUnary,
      (a, conf, p, r) => new UnaryExprMeta[ToRadians](a, conf, p, r) {
        override def convertToGpu(child: Expression): GpuToRadians = GpuToRadians(child)
      }),
    expr[WindowExpression](
      "Calculates a return value for every input row of a table based on a group (or " +
        "\"window\") of rows",
      ExprChecks.windowOnly(
        TypeSig.legacySupportedTypes + TypeSig.ARRAY.nested(TypeSig.legacySupportedTypes),
        TypeSig.all,
        Seq(ParamCheck("windowFunction",
          TypeSig.legacySupportedTypes + TypeSig.ARRAY.nested(TypeSig.legacySupportedTypes),
          TypeSig.all),
          ParamCheck("windowSpec", TypeSig.CALENDAR + TypeSig.NULL + TypeSig.integral,
            TypeSig.numericAndInterval))),
      (windowExpression, conf, p, r) => new GpuWindowExpressionMeta(windowExpression, conf, p, r)),
    expr[SpecifiedWindowFrame](
      "Specification of the width of the group (or \"frame\") of input rows " +
        "around which a window function is evaluated",
      ExprChecks.projectOnly(
        TypeSig.CALENDAR + TypeSig.NULL + TypeSig.integral,
        TypeSig.numericAndInterval,
        Seq(
          ParamCheck("lower",
            TypeSig.CALENDAR + TypeSig.NULL + TypeSig.integral,
            TypeSig.numericAndInterval),
          ParamCheck("upper",
            TypeSig.CALENDAR + TypeSig.NULL + TypeSig.integral,
            TypeSig.numericAndInterval))),
      (windowFrame, conf, p, r) => new GpuSpecifiedWindowFrameMeta(windowFrame, conf, p, r) ),
    expr[WindowSpecDefinition](
      "Specification of a window function, indicating the partitioning-expression, the row " +
        "ordering, and the width of the window",
      WindowSpecCheck,
      (windowSpec, conf, p, r) => new GpuWindowSpecDefinitionMeta(windowSpec, conf, p, r)),
    expr[CurrentRow.type](
      "Special boundary for a window frame, indicating stopping at the current row",
      ExprChecks.projectOnly(TypeSig.NULL, TypeSig.NULL),
      (currentRow, conf, p, r) => new ExprMeta[CurrentRow.type](currentRow, conf, p, r) {
        override def convertToGpu(): GpuExpression = GpuSpecialFrameBoundary(currentRow)
      }),
    expr[UnboundedPreceding.type](
      "Special boundary for a window frame, indicating all rows preceding the current row",
      ExprChecks.projectOnly(TypeSig.NULL, TypeSig.NULL),
      (unboundedPreceding, conf, p, r) =>
        new ExprMeta[UnboundedPreceding.type](unboundedPreceding, conf, p, r) {
          override def convertToGpu(): GpuExpression = GpuSpecialFrameBoundary(unboundedPreceding)
        }),
    expr[UnboundedFollowing.type](
      "Special boundary for a window frame, indicating all rows preceding the current row",
      ExprChecks.projectOnly(TypeSig.NULL, TypeSig.NULL),
      (unboundedFollowing, conf, p, r) =>
        new ExprMeta[UnboundedFollowing.type](unboundedFollowing, conf, p, r) {
          override def convertToGpu(): GpuExpression = GpuSpecialFrameBoundary(unboundedFollowing)
        }),
    expr[RowNumber](
      "Window function that returns the index for the row within the aggregation window",
      ExprChecks.windowOnly(TypeSig.INT, TypeSig.INT),
      (rowNumber, conf, p, r) => new ExprMeta[RowNumber](rowNumber, conf, p, r) {
        override def convertToGpu(): GpuExpression = GpuRowNumber()
      }),
    expr[Lead](
      "Window function that returns N entries ahead of this one",
      ExprChecks.windowOnly(TypeSig.integral + TypeSig.fp + TypeSig.BOOLEAN +
          TypeSig.DATE + TypeSig.TIMESTAMP, TypeSig.all,
        Seq(ParamCheck("input", TypeSig.integral + TypeSig.fp + TypeSig.BOOLEAN +
            TypeSig.DATE + TypeSig.TIMESTAMP, TypeSig.all),
          ParamCheck("offset", TypeSig.INT, TypeSig.INT),
          ParamCheck("default", TypeSig.integral + TypeSig.fp + TypeSig.BOOLEAN +
              TypeSig.DATE + TypeSig.TIMESTAMP + TypeSig.NULL, TypeSig.all))),
      (lead, conf, p, r) => new OffsetWindowFunctionMeta[Lead](lead, conf, p, r) {
        override def convertToGpu(): GpuExpression =
          GpuLead(input.convertToGpu(), offset.convertToGpu(), default.convertToGpu())
      }),
    expr[Lag](
      "Window function that returns N entries behind this one",
      ExprChecks.windowOnly(TypeSig.integral + TypeSig.fp + TypeSig.BOOLEAN +
          TypeSig.DATE + TypeSig.TIMESTAMP, TypeSig.all,
        Seq(ParamCheck("input", TypeSig.integral + TypeSig.fp + TypeSig.BOOLEAN +
            TypeSig.DATE + TypeSig.TIMESTAMP, TypeSig.all),
          ParamCheck("offset", TypeSig.INT, TypeSig.INT),
          ParamCheck("default", TypeSig.integral + TypeSig.fp + TypeSig.BOOLEAN +
              TypeSig.DATE + TypeSig.TIMESTAMP + TypeSig.NULL, TypeSig.all))),
      (lag, conf, p, r) => new OffsetWindowFunctionMeta[Lag](lag, conf, p, r) {
        override def convertToGpu(): GpuExpression =
          GpuLag(input.convertToGpu(), offset.convertToGpu(), default.convertToGpu())
      }),
    expr[UnaryMinus](
      "Negate a numeric value",
      ExprChecks.unaryProjectNotLambdaInputMatchesOutput(
        TypeSig.integral + TypeSig.FLOAT + TypeSig.DOUBLE,
        TypeSig.numericAndInterval),
      (a, conf, p, r) => new UnaryExprMeta[UnaryMinus](a, conf, p, r) {
        override def convertToGpu(child: Expression): GpuExpression = GpuUnaryMinus(child)
      }),
    expr[UnaryPositive](
      "A numeric value with a + in front of it",
      ExprChecks.unaryProjectNotLambdaInputMatchesOutput(
        TypeSig.integral + TypeSig.FLOAT + TypeSig.DOUBLE,
        TypeSig.numericAndInterval),
      (a, conf, p, r) => new UnaryExprMeta[UnaryPositive](a, conf, p, r) {
        override def convertToGpu(child: Expression): GpuExpression = GpuUnaryPositive(child)
      }),
    expr[Year](
      "Returns the year from a date or timestamp",
      ExprChecks.unaryProjectNotLambda(TypeSig.INT, TypeSig.INT, TypeSig.DATE, TypeSig.DATE),
      (a, conf, p, r) => new UnaryExprMeta[Year](a, conf, p, r) {
        override def convertToGpu(child: Expression): GpuExpression = GpuYear(child)
      }),
    expr[Month](
      "Returns the month from a date or timestamp",
      ExprChecks.unaryProjectNotLambda(TypeSig.INT, TypeSig.INT, TypeSig.DATE, TypeSig.DATE),
      (a, conf, p, r) => new UnaryExprMeta[Month](a, conf, p, r) {
        override def convertToGpu(child: Expression): GpuExpression = GpuMonth(child)
      }),
    expr[Quarter](
      "Returns the quarter of the year for date, in the range 1 to 4",
      ExprChecks.unaryProjectNotLambda(TypeSig.INT, TypeSig.INT, TypeSig.DATE, TypeSig.DATE),
      (a, conf, p, r) => new UnaryExprMeta[Quarter](a, conf, p, r) {
        override def convertToGpu(child: Expression): GpuExpression = GpuQuarter(child)
      }),
    expr[DayOfMonth](
      "Returns the day of the month from a date or timestamp",
      ExprChecks.unaryProjectNotLambda(TypeSig.INT, TypeSig.INT, TypeSig.DATE, TypeSig.DATE),
      (a, conf, p, r) => new UnaryExprMeta[DayOfMonth](a, conf, p, r) {
        override def convertToGpu(child: Expression): GpuExpression = GpuDayOfMonth(child)
      }),
    expr[DayOfYear](
      "Returns the day of the year from a date or timestamp",
      ExprChecks.unaryProjectNotLambda(TypeSig.INT, TypeSig.INT, TypeSig.DATE, TypeSig.DATE),
      (a, conf, p, r) => new UnaryExprMeta[DayOfYear](a, conf, p, r) {
        override def convertToGpu(child: Expression): GpuExpression = GpuDayOfYear(child)
      }),
    expr[Abs](
      "Absolute value",
      ExprChecks.unaryProjectNotLambdaInputMatchesOutput(
        TypeSig.integral + TypeSig.FLOAT + TypeSig.DOUBLE,
        TypeSig.numeric),
      (a, conf, p, r) => new UnaryExprMeta[Abs](a, conf, p, r) {
        override def convertToGpu(child: Expression): GpuExpression = GpuAbs(child)
      }),
    expr[Acos](
      "Inverse cosine",
      ExprChecks.mathUnary,
      (a, conf, p, r) => new UnaryExprMeta[Acos](a, conf, p, r) {
        override def convertToGpu(child: Expression): GpuExpression = GpuAcos(child)
      }),
    expr[Acosh](
      "Inverse hyperbolic cosine",
      ExprChecks.mathUnary,
      (a, conf, p, r) => new UnaryExprMeta[Acosh](a, conf, p, r) {
        override def convertToGpu(child: Expression): GpuExpression =
          if (conf.includeImprovedFloat) {
            GpuAcoshImproved(child)
          } else {
            GpuAcoshCompat(child)
          }
      }),
    expr[Asin](
      "Inverse sine",
      ExprChecks.mathUnary,
      (a, conf, p, r) => new UnaryExprMeta[Asin](a, conf, p, r) {
        override def convertToGpu(child: Expression): GpuExpression = GpuAsin(child)
      }),
    expr[Asinh](
      "Inverse hyperbolic sine",
      ExprChecks.mathUnary,
      (a, conf, p, r) => new UnaryExprMeta[Asinh](a, conf, p, r) {
        override def convertToGpu(child: Expression): GpuExpression =
          if (conf.includeImprovedFloat) {
            GpuAsinhImproved(child)
          } else {
            GpuAsinhCompat(child)
          }
      }),
    expr[Sqrt](
      "Square root",
      ExprChecks.mathUnary,
      (a, conf, p, r) => new UnaryExprMeta[Sqrt](a, conf, p, r) {
        override def convertToGpu(child: Expression): GpuExpression = GpuSqrt(child)
      }),
    expr[Cbrt](
      "Cube root",
      ExprChecks.mathUnary,
      (a, conf, p, r) => new UnaryExprMeta[Cbrt](a, conf, p, r) {
        override def convertToGpu(child: Expression): GpuExpression = GpuCbrt(child)
      }),
    expr[Floor](
      "Floor of a number",
      ExprChecks.unaryProjectNotLambdaInputMatchesOutput(
        TypeSig.DOUBLE + TypeSig.LONG,
        TypeSig.DOUBLE + TypeSig.LONG + TypeSig.DECIMAL),
      (a, conf, p, r) => new UnaryExprMeta[Floor](a, conf, p, r) {
        override def convertToGpu(child: Expression): GpuExpression = GpuFloor(child)
      }),
    expr[Ceil](
      "Ceiling of a number",
      ExprChecks.unaryProjectNotLambdaInputMatchesOutput(
        TypeSig.DOUBLE + TypeSig.LONG,
        TypeSig.DOUBLE + TypeSig.LONG + TypeSig.DECIMAL),
      (a, conf, p, r) => new UnaryExprMeta[Ceil](a, conf, p, r) {
        override def convertToGpu(child: Expression): GpuExpression = GpuCeil(child)
      }),
    expr[Not](
      "Boolean not operator",
      ExprChecks.unaryProjectNotLambdaInputMatchesOutput(TypeSig.BOOLEAN, TypeSig.BOOLEAN),
      (a, conf, p, r) => new UnaryExprMeta[Not](a, conf, p, r) {
        override def convertToGpu(child: Expression): GpuExpression = GpuNot(child)
      }),
    expr[IsNull](
      "Checks if a value is null",
      ExprChecks.unaryProjectNotLambda(TypeSig.BOOLEAN, TypeSig.BOOLEAN,
        (TypeSig.legacySupportedTypes + TypeSig.NULL + TypeSig.MAP + TypeSig.ARRAY +
            TypeSig.STRUCT + TypeSig.DECIMAL).nested(),
        TypeSig.all),
      (a, conf, p, r) => new UnaryExprMeta[IsNull](a, conf, p, r) {
        override def convertToGpu(child: Expression): GpuExpression = GpuIsNull(child)
      }),
    expr[IsNotNull](
      "Checks if a value is not null",
      ExprChecks.unaryProjectNotLambda(TypeSig.BOOLEAN, TypeSig.BOOLEAN,
        (TypeSig.legacySupportedTypes + TypeSig.NULL + TypeSig.MAP + TypeSig.ARRAY +
            TypeSig.STRUCT + TypeSig.DECIMAL).nested(),
        TypeSig.all),
      (a, conf, p, r) => new UnaryExprMeta[IsNotNull](a, conf, p, r) {
        override def convertToGpu(child: Expression): GpuExpression = GpuIsNotNull(child)
      }),
    expr[IsNaN](
      "Checks if a value is NaN",
      ExprChecks.unaryProjectNotLambda(TypeSig.BOOLEAN, TypeSig.BOOLEAN,
        TypeSig.DOUBLE + TypeSig.FLOAT, TypeSig.DOUBLE + TypeSig.FLOAT),
      (a, conf, p, r) => new UnaryExprMeta[IsNaN](a, conf, p, r) {
        override def convertToGpu(child: Expression): GpuExpression = GpuIsNan(child)
      }),
    expr[Rint](
      "Rounds up a double value to the nearest double equal to an integer",
      ExprChecks.mathUnary,
      (a, conf, p, r) => new UnaryExprMeta[Rint](a, conf, p, r) {
        override def convertToGpu(child: Expression): GpuExpression = GpuRint(child)
      }),
    expr[BitwiseNot](
      "Returns the bitwise NOT of the operands",
      ExprChecks.unaryProjectNotLambdaInputMatchesOutput(
        TypeSig.integral, TypeSig.integral),
      (a, conf, p, r) => new UnaryExprMeta[BitwiseNot](a, conf, p, r) {
        override def convertToGpu(child: Expression): GpuExpression = GpuBitwiseNot(child)
      }),
    expr[AtLeastNNonNulls](
      "Checks if number of non null/Nan values is greater than a given value",
      ExprChecks.projectNotLambda(TypeSig.BOOLEAN, TypeSig.BOOLEAN,
        repeatingParamCheck = Some(RepeatingParamCheck("input",
          (TypeSig.legacySupportedTypes + TypeSig.NULL + TypeSig.MAP + TypeSig.ARRAY +
              TypeSig.STRUCT).nested(),
          TypeSig.all))),
      (a, conf, p, r) => new ExprMeta[AtLeastNNonNulls](a, conf, p, r) {
        def convertToGpu(): GpuExpression =
          GpuAtLeastNNonNulls(a.n, childExprs.map(_.convertToGpu()))
      }),
    expr[DateAdd](
      "Returns the date that is num_days after start_date",
      ExprChecks.binaryProjectNotLambda(TypeSig.DATE, TypeSig.DATE,
        ("startDate", TypeSig.DATE, TypeSig.DATE),
        ("days",
            TypeSig.INT + TypeSig.SHORT + TypeSig.BYTE,
            TypeSig.INT + TypeSig.SHORT + TypeSig.BYTE)),
      (a, conf, p, r) => new BinaryExprMeta[DateAdd](a, conf, p, r) {
        override def convertToGpu(lhs: Expression, rhs: Expression): GpuExpression =
          GpuDateAdd(lhs, rhs)
      }),
    expr[DateSub](
      "Returns the date that is num_days before start_date",
      ExprChecks.binaryProjectNotLambda(TypeSig.DATE, TypeSig.DATE,
        ("startDate", TypeSig.DATE, TypeSig.DATE),
        ("days",
            TypeSig.INT + TypeSig.SHORT + TypeSig.BYTE,
            TypeSig.INT + TypeSig.SHORT + TypeSig.BYTE)),
      (a, conf, p, r) => new BinaryExprMeta[DateSub](a, conf, p, r) {
        override def convertToGpu(lhs: Expression, rhs: Expression): GpuExpression =
          GpuDateSub(lhs, rhs)
      }),
    expr[NaNvl](
      "Evaluates to `left` iff left is not NaN, `right` otherwise",
      ExprChecks.binaryProjectNotLambda(TypeSig.fp, TypeSig.fp,
        ("lhs", TypeSig.fp, TypeSig.fp),
        ("rhs", TypeSig.fp, TypeSig.fp)),
      (a, conf, p, r) => new BinaryExprMeta[NaNvl](a, conf, p, r) {
        override def convertToGpu(lhs: Expression, rhs: Expression): GpuExpression =
          GpuNaNvl(lhs, rhs)
      }),
    expr[ShiftLeft](
      "Bitwise shift left (<<)",
      ExprChecks.binaryProjectNotLambda(TypeSig.INT + TypeSig.LONG, TypeSig.INT + TypeSig.LONG,
        ("value", TypeSig.INT + TypeSig.LONG, TypeSig.INT + TypeSig.LONG),
        ("amount", TypeSig.INT, TypeSig.INT)),
      (a, conf, p, r) => new BinaryExprMeta[ShiftLeft](a, conf, p, r) {
        override def convertToGpu(lhs: Expression, rhs: Expression): GpuExpression =
          GpuShiftLeft(lhs, rhs)
      }),
    expr[ShiftRight](
      "Bitwise shift right (>>)",
      ExprChecks.binaryProjectNotLambda(TypeSig.INT + TypeSig.LONG, TypeSig.INT + TypeSig.LONG,
        ("value", TypeSig.INT + TypeSig.LONG, TypeSig.INT + TypeSig.LONG),
        ("amount", TypeSig.INT, TypeSig.INT)),
      (a, conf, p, r) => new BinaryExprMeta[ShiftRight](a, conf, p, r) {
        override def convertToGpu(lhs: Expression, rhs: Expression): GpuExpression =
          GpuShiftRight(lhs, rhs)
      }),
    expr[ShiftRightUnsigned](
      "Bitwise unsigned shift right (>>>)",
      ExprChecks.binaryProjectNotLambda(TypeSig.INT + TypeSig.LONG, TypeSig.INT + TypeSig.LONG,
        ("value", TypeSig.INT + TypeSig.LONG, TypeSig.INT + TypeSig.LONG),
        ("amount", TypeSig.INT, TypeSig.INT)),
      (a, conf, p, r) => new BinaryExprMeta[ShiftRightUnsigned](a, conf, p, r) {
        override def convertToGpu(lhs: Expression, rhs: Expression): GpuExpression =
          GpuShiftRightUnsigned(lhs, rhs)
      }),
    expr[BitwiseAnd](
      "Returns the bitwise AND of the operands",
      ExprChecks.binaryProjectNotLambda(TypeSig.integral, TypeSig.integral,
        ("lhs", TypeSig.integral, TypeSig.integral),
        ("rhs", TypeSig.integral, TypeSig.integral)),
      (a, conf, p, r) => new BinaryExprMeta[BitwiseAnd](a, conf, p, r) {
        override def convertToGpu(lhs: Expression, rhs: Expression): GpuExpression =
          GpuBitwiseAnd(lhs, rhs)
      }),
    expr[BitwiseOr](
      "Returns the bitwise OR of the operands",
      ExprChecks.binaryProjectNotLambda(TypeSig.integral, TypeSig.integral,
        ("lhs", TypeSig.integral, TypeSig.integral),
        ("rhs", TypeSig.integral, TypeSig.integral)),
      (a, conf, p, r) => new BinaryExprMeta[BitwiseOr](a, conf, p, r) {
        override def convertToGpu(lhs: Expression, rhs: Expression): GpuExpression =
          GpuBitwiseOr(lhs, rhs)
      }),
    expr[BitwiseXor](
      "Returns the bitwise XOR of the operands",
      ExprChecks.binaryProjectNotLambda(TypeSig.integral, TypeSig.integral,
        ("lhs", TypeSig.integral, TypeSig.integral),
        ("rhs", TypeSig.integral, TypeSig.integral)),
      (a, conf, p, r) => new BinaryExprMeta[BitwiseXor](a, conf, p, r) {
        override def convertToGpu(lhs: Expression, rhs: Expression): GpuExpression =
          GpuBitwiseXor(lhs, rhs)
      }),
    expr[Coalesce] (
      "Returns the first non-null argument if exists. Otherwise, null",
      ExprChecks.projectNotLambda(
        TypeSig.legacySupportedTypes + TypeSig.NULL, TypeSig.all,
        repeatingParamCheck = Some(RepeatingParamCheck("param",
          TypeSig.legacySupportedTypes + TypeSig.NULL,
          TypeSig.all))),
      (a, conf, p, r) => new ExprMeta[Coalesce](a, conf, p, r) {
        override def convertToGpu(): GpuExpression = GpuCoalesce(childExprs.map(_.convertToGpu()))
      }),
    expr[Least] (
      "Returns the least value of all parameters, skipping null values",
      ExprChecks.projectNotLambda(
        TypeSig.legacySupportedTypes + TypeSig.NULL, TypeSig.orderable,
        repeatingParamCheck = Some(RepeatingParamCheck("param",
          TypeSig.legacySupportedTypes + TypeSig.NULL,
          TypeSig.orderable))),
      (a, conf, p, r) => new ExprMeta[Least](a, conf, p, r) {
        override def convertToGpu(): GpuExpression = GpuLeast(childExprs.map(_.convertToGpu()))
      }),
    expr[Greatest] (
      "Returns the greatest value of all parameters, skipping null values",
      ExprChecks.projectNotLambda(
        TypeSig.legacySupportedTypes + TypeSig.NULL, TypeSig.orderable,
        repeatingParamCheck = Some(RepeatingParamCheck("param",
          TypeSig.legacySupportedTypes + TypeSig.NULL,
          TypeSig.orderable))),
      (a, conf, p, r) => new ExprMeta[Greatest](a, conf, p, r) {
        override def convertToGpu(): GpuExpression = GpuGreatest(childExprs.map(_.convertToGpu()))
      }),
    expr[Atan](
      "Inverse tangent",
      ExprChecks.mathUnary,
      (a, conf, p, r) => new UnaryExprMeta[Atan](a, conf, p, r) {
        override def convertToGpu(child: Expression): GpuExpression = GpuAtan(child)
      }),
    expr[Atanh](
      "Inverse hyperbolic tangent",
      ExprChecks.mathUnary,
      (a, conf, p, r) => new UnaryExprMeta[Atanh](a, conf, p, r) {
        override def convertToGpu(child: Expression): GpuExpression = GpuAtanh(child)
      }),
    expr[Cos](
      "Cosine",
      ExprChecks.mathUnary,
      (a, conf, p, r) => new UnaryExprMeta[Cos](a, conf, p, r) {
        override def convertToGpu(child: Expression): GpuExpression = GpuCos(child)
      }),
    expr[Exp](
      "Euler's number e raised to a power",
      ExprChecks.mathUnary,
      (a, conf, p, r) => new UnaryExprMeta[Exp](a, conf, p, r) {
        override def convertToGpu(child: Expression): GpuExpression = GpuExp(child)
      }),
    expr[Expm1](
      "Euler's number e raised to a power minus 1",
      ExprChecks.mathUnary,
      (a, conf, p, r) => new UnaryExprMeta[Expm1](a, conf, p, r) {
        override def convertToGpu(child: Expression): GpuExpression = GpuExpm1(child)
      }),
    expr[InitCap](
      "Returns str with the first letter of each word in uppercase. " +
      "All other letters are in lowercase",
      ExprChecks.unaryProjectNotLambdaInputMatchesOutput(TypeSig.STRING, TypeSig.STRING),
      (a, conf, p, r) => new UnaryExprMeta[InitCap](a, conf, p, r) {
        override def convertToGpu(child: Expression): GpuExpression = GpuInitCap(child)
      }).incompat(CASE_MODIFICATION_INCOMPAT + " Spark also only sees the space character as " +
      "a word deliminator, but this uses more white space characters."),
    expr[Log](
      "Natural log",
      ExprChecks.mathUnary,
      (a, conf, p, r) => new UnaryExprMeta[Log](a, conf, p, r) {
        override def convertToGpu(child: Expression): GpuExpression = GpuLog(child)
      }),
    expr[Log1p](
      "Natural log 1 + expr",
      ExprChecks.mathUnary,
      (a, conf, p, r) => new UnaryExprMeta[Log1p](a, conf, p, r) {
        override def convertToGpu(child: Expression): GpuExpression =
          GpuLog(GpuAdd(child, GpuLiteral(1d, DataTypes.DoubleType)))
      }),
    expr[Log2](
      "Log base 2",
      ExprChecks.mathUnary,
      (a, conf, p, r) => new UnaryExprMeta[Log2](a, conf, p, r) {
        override def convertToGpu(child: Expression): GpuExpression =
          GpuLogarithm(child, GpuLiteral(2d, DataTypes.DoubleType))
      }),
    expr[Log10](
      "Log base 10",
      ExprChecks.mathUnary,
      (a, conf, p, r) => new UnaryExprMeta[Log10](a, conf, p, r) {
        override def convertToGpu(child: Expression): GpuExpression =
          GpuLogarithm(child, GpuLiteral(10d, DataTypes.DoubleType))
      }),
    expr[Logarithm](
      "Log variable base",
      ExprChecks.binaryProjectNotLambda(TypeSig.DOUBLE, TypeSig.DOUBLE,
        ("value", TypeSig.DOUBLE, TypeSig.DOUBLE),
        ("base", TypeSig.DOUBLE, TypeSig.DOUBLE)),
      (a, conf, p, r) => new BinaryExprMeta[Logarithm](a, conf, p, r) {
        override def convertToGpu(lhs: Expression, rhs: Expression): GpuExpression =
          // the order of the parameters is transposed intentionally
          GpuLogarithm(rhs, lhs)
      }),
    expr[Sin](
      "Sine",
      ExprChecks.mathUnary,
      (a, conf, p, r) => new UnaryExprMeta[Sin](a, conf, p, r) {
        override def convertToGpu(child: Expression): GpuExpression = GpuSin(child)
      }),
    expr[Sinh](
      "Hyperbolic sine",
      ExprChecks.mathUnary,
      (a, conf, p, r) => new UnaryExprMeta[Sinh](a, conf, p, r) {
        override def convertToGpu(child: Expression): GpuExpression = GpuSinh(child)
      }),
    expr[Cosh](
      "Hyperbolic cosine",
      ExprChecks.mathUnary,
      (a, conf, p, r) => new UnaryExprMeta[Cosh](a, conf, p, r) {
        override def convertToGpu(child: Expression): GpuExpression = GpuCosh(child)
      }),
    expr[Cot](
      "Cotangent",
      ExprChecks.mathUnary,
      (a, conf, p, r) => new UnaryExprMeta[Cot](a, conf, p, r) {
        override def convertToGpu(child: Expression): GpuExpression = GpuCot(child)
      }),
    expr[Tanh](
      "Hyperbolic tangent",
      ExprChecks.mathUnary,
      (a, conf, p, r) => new UnaryExprMeta[Tanh](a, conf, p, r) {
        override def convertToGpu(child: Expression): GpuExpression = GpuTanh(child)
      }),
    expr[Tan](
      "Tangent",
      ExprChecks.mathUnary,
      (a, conf, p, r) => new UnaryExprMeta[Tan](a, conf, p, r) {
        override def convertToGpu(child: Expression): GpuExpression = GpuTan(child)
      }),
    expr[NormalizeNaNAndZero](
      "Normalize NaN and zero",
      ExprChecks.unaryProjectNotLambdaInputMatchesOutput(
        TypeSig.DOUBLE + TypeSig.FLOAT,
        TypeSig.DOUBLE + TypeSig.FLOAT),
      (a, conf, p, r) => new UnaryExprMeta[NormalizeNaNAndZero](a, conf, p, r) {
        override def convertToGpu(child: Expression): GpuExpression =
          GpuNormalizeNaNAndZero(child)
      }),
    expr[KnownFloatingPointNormalized](
      "Tag to prevent redundant normalization",
      ExprChecks.unaryProjectNotLambdaInputMatchesOutput(
        TypeSig.DOUBLE + TypeSig.FLOAT,
        TypeSig.DOUBLE + TypeSig.FLOAT),
      (a, conf, p, r) => new UnaryExprMeta[KnownFloatingPointNormalized](a, conf, p, r) {
        override def convertToGpu(child: Expression): GpuExpression =
          GpuKnownFloatingPointNormalized(child)
      }),
    expr[DateDiff](
      "Returns the number of days from startDate to endDate",
      ExprChecks.binaryProjectNotLambda(TypeSig.INT, TypeSig.INT,
        ("lhs", TypeSig.DATE, TypeSig.DATE),
        ("rhs", TypeSig.DATE, TypeSig.DATE)),
      (a, conf, p, r) => new BinaryExprMeta[DateDiff](a, conf, p, r) {
        override def convertToGpu(lhs: Expression, rhs: Expression): GpuExpression = {
          GpuDateDiff(lhs, rhs)
        }
    }),
    expr[TimeAdd](
      "Adds interval to timestamp",
      ExprChecks.binaryProjectNotLambda(TypeSig.TIMESTAMP, TypeSig.TIMESTAMP,
        ("start", TypeSig.TIMESTAMP, TypeSig.TIMESTAMP),
        ("interval", TypeSig.lit(TypeEnum.CALENDAR)
            .withPsNote(TypeEnum.CALENDAR, "month intervals are not supported"),
            TypeSig.CALENDAR)),
      (a, conf, p, r) => new BinaryExprMeta[TimeAdd](a, conf, p, r) {
        override def tagExprForGpu(): Unit = {
          GpuOverrides.extractLit(a.interval).foreach { lit =>
            val intvl = lit.value.asInstanceOf[CalendarInterval]
            if (intvl.months != 0) {
              willNotWorkOnGpu("interval months isn't supported")
            }
          }
          if (ZoneId.of(a.timeZoneId.get).normalized() != GpuOverrides.UTC_TIMEZONE_ID) {
            willNotWorkOnGpu("Only UTC zone id is supported")
          }
        }

        override def convertToGpu(lhs: Expression, rhs: Expression): GpuExpression =
          GpuTimeAdd(lhs, rhs)
      }),
    expr[ToUnixTimestamp](
      "Returns the UNIX timestamp of the given time",
      ExprChecks.binaryProjectNotLambda(TypeSig.LONG, TypeSig.LONG,
        ("timeExp",
            TypeSig.STRING + TypeSig.DATE + TypeSig.TIMESTAMP,
            TypeSig.STRING + TypeSig.DATE + TypeSig.TIMESTAMP),
        ("format", TypeSig.lit(TypeEnum.STRING)
            .withPsNote(TypeEnum.STRING, "A limited number of formats are supported"),
            TypeSig.STRING)),
      (a, conf, p, r) => new UnixTimeExprMeta[ToUnixTimestamp](a, conf, p, r){
        override def convertToGpu(lhs: Expression, rhs: Expression): GpuExpression = {
          if (conf.isImprovedTimestampOpsEnabled) {
            // passing the already converted strf string for a little optimization
            GpuToUnixTimestampImproved(lhs, rhs, sparkFormat, strfFormat)
          } else {
            GpuToUnixTimestamp(lhs, rhs, sparkFormat, strfFormat)
          }
        }
      }),
    expr[UnixTimestamp](
      "Returns the UNIX timestamp of current or specified time",
      ExprChecks.binaryProjectNotLambda(TypeSig.LONG, TypeSig.LONG,
        ("timeExp",
            TypeSig.STRING + TypeSig.DATE + TypeSig.TIMESTAMP,
            TypeSig.STRING + TypeSig.DATE + TypeSig.TIMESTAMP),
        ("format", TypeSig.lit(TypeEnum.STRING)
            .withPsNote(TypeEnum.STRING, "A limited number of formats are supported"),
            TypeSig.STRING)),
      (a, conf, p, r) => new UnixTimeExprMeta[UnixTimestamp](a, conf, p, r){
        override def convertToGpu(lhs: Expression, rhs: Expression): GpuExpression = {
          if (conf.isImprovedTimestampOpsEnabled) {
            // passing the already converted strf string for a little optimization
            GpuUnixTimestampImproved(lhs, rhs, sparkFormat, strfFormat)
          } else {
            GpuUnixTimestamp(lhs, rhs, sparkFormat, strfFormat)
          }
        }
      }),
    expr[Hour](
      "Returns the hour component of the string/timestamp",
      ExprChecks.unaryProjectNotLambda(TypeSig.INT, TypeSig.INT,
        TypeSig.TIMESTAMP, TypeSig.TIMESTAMP),
      (a, conf, p, r) => new UnaryExprMeta[Hour](a, conf, p, r) {
        override def tagExprForGpu(): Unit = {
          if (ZoneId.of(a.timeZoneId.get).normalized() != UTC_TIMEZONE_ID) {
            willNotWorkOnGpu("Only UTC zone id is supported")
          }
        }

        override def convertToGpu(expr: Expression): GpuExpression = GpuHour(expr)
      }),
    expr[Minute](
      "Returns the minute component of the string/timestamp",
      ExprChecks.unaryProjectNotLambda(TypeSig.INT, TypeSig.INT,
        TypeSig.TIMESTAMP, TypeSig.TIMESTAMP),
      (a, conf, p, r) => new UnaryExprMeta[Minute](a, conf, p, r) {
        override def tagExprForGpu(): Unit = {
          if (ZoneId.of(a.timeZoneId.get).normalized() != UTC_TIMEZONE_ID) {
            willNotWorkOnGpu("Only UTC zone id is supported")
          }
        }

        override def convertToGpu(expr: Expression): GpuExpression =
          GpuMinute(expr)
      }),
    expr[Second](
      "Returns the second component of the string/timestamp",
      ExprChecks.unaryProjectNotLambda(TypeSig.INT, TypeSig.INT,
        TypeSig.TIMESTAMP, TypeSig.TIMESTAMP),
      (a, conf, p, r) => new UnaryExprMeta[Second](a, conf, p, r) {
        override def tagExprForGpu(): Unit = {
            if (ZoneId.of(a.timeZoneId.get).normalized() != UTC_TIMEZONE_ID) {
              willNotWorkOnGpu("Only UTC zone id is supported")
            }
        }

        override def convertToGpu(expr: Expression): GpuExpression =
          GpuSecond(expr)
      }),
    expr[WeekDay](
      "Returns the day of the week (0 = Monday...6=Sunday)",
      ExprChecks.unaryProjectNotLambda(TypeSig.INT, TypeSig.INT,
        TypeSig.DATE, TypeSig.DATE),
      (a, conf, p, r) => new UnaryExprMeta[WeekDay](a, conf, p, r) {
        override def convertToGpu(expr: Expression): GpuExpression =
          GpuWeekDay(expr)
      }),
    expr[DayOfWeek](
      "Returns the day of the week (1 = Sunday...7=Saturday)",
      ExprChecks.unaryProjectNotLambda(TypeSig.INT, TypeSig.INT,
        TypeSig.DATE, TypeSig.DATE),
      (a, conf, p, r) => new UnaryExprMeta[DayOfWeek](a, conf, p, r) {
        override def convertToGpu(expr: Expression): GpuExpression =
          GpuDayOfWeek(expr)
      }),
    expr[LastDay](
      "Returns the last day of the month which the date belongs to",
      ExprChecks.unaryProjectNotLambdaInputMatchesOutput(TypeSig.DATE, TypeSig.DATE),
      (a, conf, p, r) => new UnaryExprMeta[LastDay](a, conf, p, r) {
        override def convertToGpu(expr: Expression): GpuExpression =
          GpuLastDay(expr)
      }),
    expr[FromUnixTime](
      "Get the string from a unix timestamp",
      ExprChecks.binaryProjectNotLambda(TypeSig.STRING, TypeSig.STRING,
        ("sec", TypeSig.LONG, TypeSig.LONG),
        ("format", TypeSig.lit(TypeEnum.STRING)
            .withPsNote(TypeEnum.STRING, "Only a limited number of formats are supported"),
            TypeSig.STRING)),
      (a, conf, p, r) => new UnixTimeExprMeta[FromUnixTime](a, conf, p, r) {
        override def convertToGpu(lhs: Expression, rhs: Expression): GpuExpression =
          // passing the already converted strf string for a little optimization
          GpuFromUnixTime(lhs, rhs, strfFormat)
      }),
    expr[Pmod](
      "Pmod",
      ExprChecks.binaryProjectNotLambda(TypeSig.integral + TypeSig.fp, TypeSig.numeric,
        ("lhs", TypeSig.integral + TypeSig.fp, TypeSig.numeric),
        ("rhs", TypeSig.integral + TypeSig.fp, TypeSig.numeric)),
      (a, conf, p, r) => new BinaryExprMeta[Pmod](a, conf, p, r) {
        override def convertToGpu(lhs: Expression, rhs: Expression): GpuExpression =
          GpuPmod(lhs, rhs)
      }),
    expr[Add](
      "Addition",
      ExprChecks.binaryProjectNotLambda(
        TypeSig.integral + TypeSig.fp, TypeSig.numericAndInterval,
        ("lhs", TypeSig.integral + TypeSig.fp, TypeSig.numericAndInterval),
        ("rhs", TypeSig.integral + TypeSig.fp, TypeSig.numericAndInterval)),
      (a, conf, p, r) => new BinaryExprMeta[Add](a, conf, p, r) {
        override def convertToGpu(lhs: Expression, rhs: Expression): GpuExpression =
          GpuAdd(lhs, rhs)
      }),
    expr[Subtract](
      "Subtraction",
      ExprChecks.binaryProjectNotLambda(
        TypeSig.integral + TypeSig.fp, TypeSig.numericAndInterval,
        ("lhs", TypeSig.integral + TypeSig.fp, TypeSig.numericAndInterval),
        ("rhs", TypeSig.integral + TypeSig.fp, TypeSig.numericAndInterval)),
      (a, conf, p, r) => new BinaryExprMeta[Subtract](a, conf, p, r) {
        override def convertToGpu(lhs: Expression, rhs: Expression): GpuExpression =
          GpuSubtract(lhs, rhs)
      }),
    expr[Multiply](
      "Multiplication",
      ExprChecks.binaryProjectNotLambda(TypeSig.integral + TypeSig.fp, TypeSig.numeric,
        ("lhs", TypeSig.integral + TypeSig.fp, TypeSig.numeric),
        ("rhs", TypeSig.integral + TypeSig.fp, TypeSig.numeric)),
      (a, conf, p, r) => new BinaryExprMeta[Multiply](a, conf, p, r) {
        override def convertToGpu(lhs: Expression, rhs: Expression): GpuExpression =
          GpuMultiply(lhs, rhs)
      }),
    expr[And](
      "Logical AND",
      ExprChecks.binaryProjectNotLambda(TypeSig.BOOLEAN, TypeSig.BOOLEAN,
        ("lhs", TypeSig.BOOLEAN, TypeSig.BOOLEAN),
        ("rhs", TypeSig.BOOLEAN, TypeSig.BOOLEAN)),
      (a, conf, p, r) => new BinaryExprMeta[And](a, conf, p, r) {
        override def convertToGpu(lhs: Expression, rhs: Expression): GpuExpression =
          GpuAnd(lhs, rhs)
      }),
    expr[Or](
      "Logical OR",
      ExprChecks.binaryProjectNotLambda(TypeSig.BOOLEAN, TypeSig.BOOLEAN,
        ("lhs", TypeSig.BOOLEAN, TypeSig.BOOLEAN),
        ("rhs", TypeSig.BOOLEAN, TypeSig.BOOLEAN)),
      (a, conf, p, r) => new BinaryExprMeta[Or](a, conf, p, r) {
        override def convertToGpu(lhs: Expression, rhs: Expression): GpuExpression =
          GpuOr(lhs, rhs)
      }),
    expr[EqualNullSafe](
      "Check if the values are equal including nulls <=>",
      ExprChecks.binaryProjectNotLambda(
        TypeSig.legacySupportedTypes + TypeSig.NULL, TypeSig.all,
        ("lhs", TypeSig.legacySupportedTypes + TypeSig.NULL, TypeSig.all),
        ("rhs", TypeSig.legacySupportedTypes + TypeSig.NULL, TypeSig.all)),
      (a, conf, p, r) => new BinaryExprMeta[EqualNullSafe](a, conf, p, r) {
        override def convertToGpu(lhs: Expression, rhs: Expression): GpuExpression =
          GpuEqualNullSafe(lhs, rhs)
      }),
    expr[EqualTo](
      "Check if the values are equal",
      ExprChecks.binaryProjectNotLambda(
        TypeSig.legacySupportedTypes + TypeSig.NULL + TypeSig.DECIMAL, TypeSig.all,
        ("lhs", TypeSig.legacySupportedTypes + TypeSig.NULL + TypeSig.DECIMAL, TypeSig.all),
        ("rhs", TypeSig.legacySupportedTypes + TypeSig.NULL + TypeSig.DECIMAL, TypeSig.all)),
      (a, conf, p, r) => new BinaryExprMeta[EqualTo](a, conf, p, r) {
        override def convertToGpu(lhs: Expression, rhs: Expression): GpuExpression =
          GpuEqualTo(lhs, rhs)
      }),
    expr[GreaterThan](
      "> operator",
      ExprChecks.binaryProjectNotLambda(
        TypeSig.legacySupportedTypes + TypeSig.NULL + TypeSig.DECIMAL, TypeSig.all,
        ("lhs", TypeSig.legacySupportedTypes + TypeSig.NULL + TypeSig.DECIMAL, TypeSig.all),
        ("rhs", TypeSig.legacySupportedTypes + TypeSig.NULL + TypeSig.DECIMAL, TypeSig.all)),
      (a, conf, p, r) => new BinaryExprMeta[GreaterThan](a, conf, p, r) {
        override def convertToGpu(lhs: Expression, rhs: Expression): GpuExpression =
          GpuGreaterThan(lhs, rhs)
      }),
    expr[GreaterThanOrEqual](
      ">= operator",
      ExprChecks.binaryProjectNotLambda(
        TypeSig.legacySupportedTypes + TypeSig.NULL + TypeSig.DECIMAL, TypeSig.all,
        ("lhs", TypeSig.legacySupportedTypes + TypeSig.NULL + TypeSig.DECIMAL, TypeSig.all),
        ("rhs", TypeSig.legacySupportedTypes + TypeSig.NULL + TypeSig.DECIMAL, TypeSig.all)),
      (a, conf, p, r) => new BinaryExprMeta[GreaterThanOrEqual](a, conf, p, r) {
        override def convertToGpu(lhs: Expression, rhs: Expression): GpuExpression =
          GpuGreaterThanOrEqual(lhs, rhs)
      }),
    expr[In](
      "IN operator",
      ExprChecks.projectNotLambda(TypeSig.BOOLEAN, TypeSig.BOOLEAN,
        Seq(ParamCheck("value", TypeSig.legacySupportedTypes + TypeSig.NULL, TypeSig.all)),
        Some(RepeatingParamCheck("list", TypeSig.legacySupportedTypes.withAllLit(), TypeSig.all))),
      (in, conf, p, r) => new ExprMeta[In](in, conf, p, r) {
        override def tagExprForGpu(): Unit = {
          val unaliased = in.list.map(extractLit)
          val hasNullLiteral = unaliased.exists {
            case Some(l) => l.value == null
            case _ => false
          }
          if (hasNullLiteral) {
            willNotWorkOnGpu("nulls are not supported")
          }
        }
        override def convertToGpu(): GpuExpression =
          GpuInSet(childExprs.head.convertToGpu(), in.list.asInstanceOf[Seq[Literal]])
      }),
    expr[InSet](
      "INSET operator",
      ExprChecks.unaryProjectNotLambda(TypeSig.BOOLEAN, TypeSig.BOOLEAN,
        TypeSig.legacySupportedTypes + TypeSig.NULL, TypeSig.all),
      (in, conf, p, r) => new ExprMeta[InSet](in, conf, p, r) {
        override def tagExprForGpu(): Unit = {
          if (in.hset.contains(null)) {
            willNotWorkOnGpu("nulls are not supported")
          }
        }
        override def convertToGpu(): GpuExpression =
          GpuInSet(childExprs.head.convertToGpu(), in.hset.map(LiteralHelper(_)).toSeq)
      }),
    expr[LessThan](
      "< operator",
      ExprChecks.binaryProjectNotLambda(
        TypeSig.legacySupportedTypes + TypeSig.NULL + TypeSig.DECIMAL, TypeSig.all,
        ("lhs", TypeSig.legacySupportedTypes + TypeSig.NULL + TypeSig.DECIMAL, TypeSig.all),
        ("rhs", TypeSig.legacySupportedTypes + TypeSig.NULL + TypeSig.DECIMAL, TypeSig.all)),
      (a, conf, p, r) => new BinaryExprMeta[LessThan](a, conf, p, r) {
        override def convertToGpu(lhs: Expression, rhs: Expression): GpuExpression =
          GpuLessThan(lhs, rhs)
      }),
    expr[LessThanOrEqual](
      "<= operator",
      ExprChecks.binaryProjectNotLambda(
        TypeSig.legacySupportedTypes + TypeSig.NULL + TypeSig.DECIMAL, TypeSig.all,
        ("lhs", TypeSig.legacySupportedTypes + TypeSig.NULL + TypeSig.DECIMAL, TypeSig.all),
        ("rhs", TypeSig.legacySupportedTypes + TypeSig.NULL + TypeSig.DECIMAL, TypeSig.all)),
      (a, conf, p, r) => new BinaryExprMeta[LessThanOrEqual](a, conf, p, r) {
        override def convertToGpu(lhs: Expression, rhs: Expression): GpuExpression =
          GpuLessThanOrEqual(lhs, rhs)
      }),
    expr[CaseWhen](
      "CASE WHEN expression",
      CaseWhenCheck,
      (a, conf, p, r) => new ExprMeta[CaseWhen](a, conf, p, r) {
        override def tagExprForGpu(): Unit = {
          val anyLit = a.branches.exists { case (predicate, _) => isLit(predicate) }
          if (anyLit) {
            willNotWorkOnGpu("literal predicates are not supported")
          }
        }
        override def convertToGpu(): GpuExpression = {
          val branches = childExprs.grouped(2).flatMap {
            case Seq(cond, value) => Some((cond.convertToGpu(), value.convertToGpu()))
            case Seq(_) => None
          }.toArray.toSeq  // force materialization to make the seq serializable
          val elseValue = if (childExprs.size % 2 != 0) {
            Some(childExprs.last.convertToGpu())
          } else {
            None
          }
          GpuCaseWhen(branches, elseValue)
        }
      }),
    expr[If](
      "IF expression",
      ExprChecks.projectNotLambda(TypeSig.legacySupportedTypes + TypeSig.NULL, TypeSig.all,
        Seq(ParamCheck("predicate", TypeSig.psNote(TypeEnum.BOOLEAN,
          "literal values are not supported"), TypeSig.BOOLEAN),
          ParamCheck("trueValue", TypeSig.legacySupportedTypes + TypeSig.NULL, TypeSig.all),
          ParamCheck("falseValue", TypeSig.legacySupportedTypes + TypeSig.NULL, TypeSig.all))),
      (a, conf, p, r) => new ExprMeta[If](a, conf, p, r) {
        override def tagExprForGpu(): Unit = {
          if (isLit(a.predicate)) {
            willNotWorkOnGpu(s"literal predicate ${a.predicate} is not supported")
          }
        }
        override def convertToGpu(): GpuExpression = {
          val boolExpr :: trueExpr :: falseExpr :: Nil = childExprs.map(_.convertToGpu())
          GpuIf(boolExpr, trueExpr, falseExpr)
        }
      }),
    expr[Pow](
      "lhs ^ rhs",
      ExprChecks.binaryProjectNotLambda(
        TypeSig.DOUBLE, TypeSig.DOUBLE,
        ("lhs", TypeSig.DOUBLE, TypeSig.DOUBLE),
        ("rhs", TypeSig.DOUBLE, TypeSig.DOUBLE)),
      (a, conf, p, r) => new BinaryExprMeta[Pow](a, conf, p, r) {
        override def convertToGpu(lhs: Expression, rhs: Expression): GpuExpression =
          GpuPow(lhs, rhs)
      }),
    expr[Divide](
      "Division",
      ExprChecks.binaryProjectNotLambda(
        TypeSig.DOUBLE, TypeSig.DOUBLE + TypeSig.DECIMAL,
        ("lhs", TypeSig.DOUBLE, TypeSig.DOUBLE + TypeSig.DECIMAL),
        ("rhs", TypeSig.DOUBLE, TypeSig.DOUBLE + TypeSig.DECIMAL)),
      (a, conf, p, r) => new BinaryExprMeta[Divide](a, conf, p, r) {
        override def convertToGpu(lhs: Expression, rhs: Expression): GpuExpression =
          GpuDivide(lhs, rhs)
      }),
    expr[IntegralDivide](
      "Division with a integer result",
      ExprChecks.binaryProjectNotLambda(
        TypeSig.LONG, TypeSig.LONG,
        ("lhs", TypeSig.LONG, TypeSig.LONG + TypeSig.DECIMAL),
        ("rhs", TypeSig.LONG, TypeSig.LONG + TypeSig.DECIMAL)),
      (a, conf, p, r) => new BinaryExprMeta[IntegralDivide](a, conf, p, r) {
        override def convertToGpu(lhs: Expression, rhs: Expression): GpuExpression =
          GpuIntegralDivide(lhs, rhs)
      }),
    expr[Remainder](
      "Remainder or modulo",
      ExprChecks.binaryProjectNotLambda(
        TypeSig.integral + TypeSig.fp, TypeSig.numeric,
        ("lhs", TypeSig.integral + TypeSig.fp, TypeSig.numeric),
        ("rhs", TypeSig.integral + TypeSig.fp, TypeSig.numeric)),
      (a, conf, p, r) => new BinaryExprMeta[Remainder](a, conf, p, r) {
        override def convertToGpu(lhs: Expression, rhs: Expression): GpuExpression =
          GpuRemainder(lhs, rhs)
      }),
    expr[AggregateExpression](
      "Aggregate expression",
      ExprChecks.fullAgg(
        TypeSig.legacySupportedTypes + TypeSig.NULL,
        TypeSig.all,
        Seq(ParamCheck(
          "aggFunc",
          TypeSig.legacySupportedTypes + TypeSig.NULL,
          TypeSig.all)),
        Some(RepeatingParamCheck("filter", TypeSig.BOOLEAN, TypeSig.BOOLEAN))),
      (a, conf, p, r) => new ExprMeta[AggregateExpression](a, conf, p, r) {
        private val filter: Option[BaseExprMeta[_]] =
          a.filter.map(GpuOverrides.wrapExpr(_, conf, Some(this)))
        private val childrenExprMeta: Seq[BaseExprMeta[Expression]] =
          a.children.map(GpuOverrides.wrapExpr(_, conf, Some(this)))
<<<<<<< HEAD
        override val childExprs: Seq[BaseExprMeta[_]] =
          childrenExprMeta ++ filter.toSeq
=======
        override val childExprs: Seq[BaseExprMeta[_]] = if (filter.isDefined) {
          childrenExprMeta :+ filter.get
        } else {
          childrenExprMeta
        }
        override def isSupportedType(t: DataType): Boolean =
          GpuOverrides.isSupportedType(t,
            allowDecimal = conf.decimalTypeEnabled,
            allowNull = true)
>>>>>>> 5c43fd32

        override def convertToGpu(): GpuExpression = {
          // handle the case AggregateExpression has the resultIds parameter where its
          // Seq[ExprIds] instead of single ExprId.
          val resultId = try {
            val resultMethod = a.getClass.getMethod("resultId")
            resultMethod.invoke(a).asInstanceOf[ExprId]
          } catch {
            case _: Exception =>
              val resultMethod = a.getClass.getMethod("resultIds")
              resultMethod.invoke(a).asInstanceOf[Seq[ExprId]](0)
          }
          GpuAggregateExpression(childExprs(0).convertToGpu().asInstanceOf[GpuAggregateFunction],
            a.mode, a.isDistinct, filter.map(_.convertToGpu()), resultId)
        }
      }),
    expr[SortOrder](
      "Sort order",
      ExprChecks.projectOnly(
        TypeSig.legacySupportedTypes + TypeSig.NULL,
        TypeSig.orderable,
        Seq(ParamCheck(
          "input",
          TypeSig.legacySupportedTypes + TypeSig.NULL,
          TypeSig.orderable))),
      (a, conf, p, r) => new BaseExprMeta[SortOrder](a, conf, p, r) {
        // One of the few expressions that are not replaced with a GPU version
        override def convertToGpu(): Expression =
          a.withNewChildren(childExprs.map(_.convertToGpu()))
<<<<<<< HEAD
=======

        override def isSupportedType(t: DataType): Boolean =
          GpuOverrides.isSupportedType(t,
            allowDecimal = conf.decimalTypeEnabled,
            allowNull = true)
>>>>>>> 5c43fd32
      }),
    expr[Count](
      "Count aggregate operator",
      ExprChecks.fullAgg(
        TypeSig.LONG, TypeSig.LONG,
        repeatingParamCheck = Some(RepeatingParamCheck(
          "input", TypeSig.legacySupportedTypes + TypeSig.NULL, TypeSig.all))),
      (count, conf, p, r) => new ExprMeta[Count](count, conf, p, r) {
        override def tagExprForGpu(): Unit = {
          if (count.children.size > 1) {
            willNotWorkOnGpu("count of multiple columns not supported")
          }
        }
        override def convertToGpu(): GpuExpression = GpuCount(childExprs.map(_.convertToGpu()))
      }),
    expr[Max](
      "Max aggregate operator",
      ExprChecks.fullAgg(
        TypeSig.legacySupportedTypes + TypeSig.NULL, TypeSig.orderable,
        Seq(ParamCheck("input", TypeSig.legacySupportedTypes + TypeSig.NULL, TypeSig.orderable))),
      (max, conf, p, r) => new AggExprMeta[Max](max, conf, p, r) {
        override def tagExprForGpu(): Unit = {
          val dataType = max.child.dataType
          if (conf.hasNans && (dataType == DoubleType || dataType == FloatType)) {
            willNotWorkOnGpu("Max aggregation on floating point columns that can contain NaNs " +
              "will compute incorrect results. If it is known that there are no NaNs, set " +
              s" ${RapidsConf.HAS_NANS} to false.")
          }
        }

        override def convertToGpu(child: Expression): GpuExpression = GpuMax(child)
      }),
    expr[Min](
      "Min aggregate operator",
      ExprChecks.fullAgg(
        TypeSig.legacySupportedTypes + TypeSig.NULL, TypeSig.orderable,
        Seq(ParamCheck("input", TypeSig.legacySupportedTypes + TypeSig.NULL, TypeSig.orderable))),
      (a, conf, p, r) => new AggExprMeta[Min](a, conf, p, r) {
        override def tagExprForGpu(): Unit = {
          val dataType = a.child.dataType
          if (conf.hasNans && (dataType == DoubleType || dataType == FloatType)) {
            willNotWorkOnGpu("Min aggregation on floating point columns that can contain NaNs " +
              "will compute incorrect results. If it is known that there are no NaNs, set " +
              s" ${RapidsConf.HAS_NANS} to false.")
          }
        }

        override def convertToGpu(child: Expression): GpuExpression = GpuMin(child)
      }),
    expr[Sum](
      "Sum aggregate operator",
      ExprChecks.fullAgg(
        TypeSig.LONG + TypeSig.DOUBLE, TypeSig.LONG + TypeSig.DOUBLE + TypeSig.DECIMAL,
        Seq(ParamCheck("input", TypeSig.integral + TypeSig.fp, TypeSig.numeric))),
      (a, conf, p, r) => new AggExprMeta[Sum](a, conf, p, r) {
        override def tagExprForGpu(): Unit = {
          val dataType = a.child.dataType
          if (!conf.isFloatAggEnabled && (dataType == DoubleType || dataType == FloatType)) {
            willNotWorkOnGpu("the GPU will sum floating point values in" +
              " parallel and the result is not always identical each time. This can cause some" +
              " Spark queries to produce an incorrect answer if the value is computed more than" +
              " once as part of the same query.  To enable this anyways set" +
              s" ${RapidsConf.ENABLE_FLOAT_AGG} to true.")
          }
        }

        override def convertToGpu(child: Expression): GpuExpression = GpuSum(child)
      }),
    expr[Average](
      "Average aggregate operator",
      ExprChecks.aggNotWindow(
        TypeSig.DOUBLE, TypeSig.DOUBLE + TypeSig.DECIMAL,
        Seq(ParamCheck("input", TypeSig.integral + TypeSig.fp, TypeSig.numeric))),
      (a, conf, p, r) => new AggExprMeta[Average](a, conf, p, r) {
        override def tagExprForGpu(): Unit = {
          val dataType = a.child.dataType
          if (!conf.isFloatAggEnabled && (dataType == DoubleType || dataType == FloatType)) {
            willNotWorkOnGpu("the GPU will sum floating point values in" +
              " parallel to compute an average and the result is not always identical each time." +
              " This can cause some Spark queries to produce an incorrect answer if the value is" +
              " computed more than once as part of the same query. To enable this anyways set" +
              s" ${RapidsConf.ENABLE_FLOAT_AGG} to true")
          }
        }

        override def convertToGpu(child: Expression): GpuExpression = GpuAverage(child)
      }),
    expr[PythonUDF](
      "UDF run in an external python process. Does not actually run on the GPU, but " +
          "the transfer of data to/from it can be accelerated.",
      ExprChecks.fullAggAndProject(
        TypeSig.legacySupportedTypes + TypeSig.ARRAY.nested(TypeSig.legacySupportedTypes),
        TypeSig.all,
        repeatingParamCheck = Some(RepeatingParamCheck(
          "param",
          TypeSig.legacySupportedTypes,
          TypeSig.all))),
      (a, conf, p, r) => new ExprMeta[PythonUDF](a, conf, p, r) {
        override def couldReplaceMessage: String = "does not block GPU acceleration"
        override def noReplacementPossibleMessage(reasons: String): String =
          s"blocks running on GPU because $reasons"

        override def convertToGpu(): GpuExpression =
          GpuPythonUDF(a.name, a.func, a.dataType,
            childExprs.map(_.convertToGpu()),
            a.evalType, a.udfDeterministic, a.resultId)
        }),
    expr[Rand](
      "Generate a random column with i.i.d. uniformly distributed values in [0, 1)",
      ExprChecks.projectNotLambda(TypeSig.DOUBLE, TypeSig.DOUBLE,
        Seq(ParamCheck("seed",
          (TypeSig.INT + TypeSig.LONG).withAllLit(),
          (TypeSig.INT + TypeSig.LONG).withAllLit()))),
      (a, conf, p, r) => new UnaryExprMeta[Rand](a, conf, p, r) {
        override def convertToGpu(child: Expression): GpuExpression = GpuRand(child)
      }),
    expr[SparkPartitionID] (
      "Returns the current partition id",
      ExprChecks.projectNotLambda(TypeSig.INT, TypeSig.INT),
      (a, conf, p, r) => new ExprMeta[SparkPartitionID](a, conf, p, r) {
        override def convertToGpu(): GpuExpression = GpuSparkPartitionID()
      }),
    expr[MonotonicallyIncreasingID] (
      "Returns monotonically increasing 64-bit integers",
      ExprChecks.projectNotLambda(TypeSig.LONG, TypeSig.LONG),
      (a, conf, p, r) => new ExprMeta[MonotonicallyIncreasingID](a, conf, p, r) {
        override def convertToGpu(): GpuExpression = GpuMonotonicallyIncreasingID()
      }),
    expr[InputFileName] (
      "Returns the name of the file being read, or empty string if not available",
      ExprChecks.projectNotLambda(TypeSig.STRING, TypeSig.STRING),
      (a, conf, p, r) => new ExprMeta[InputFileName](a, conf, p, r) {
        override def convertToGpu(): GpuExpression = GpuInputFileName()
      }),
    expr[InputFileBlockStart] (
      "Returns the start offset of the block being read, or -1 if not available",
      ExprChecks.projectNotLambda(TypeSig.LONG, TypeSig.LONG),
      (a, conf, p, r) => new ExprMeta[InputFileBlockStart](a, conf, p, r) {
        override def convertToGpu(): GpuExpression = GpuInputFileBlockStart()
      }),
    expr[InputFileBlockLength] (
      "Returns the length of the block being read, or -1 if not available",
      ExprChecks.projectNotLambda(TypeSig.LONG, TypeSig.LONG),
      (a, conf, p, r) => new ExprMeta[InputFileBlockLength](a, conf, p, r) {
        override def convertToGpu(): GpuExpression = GpuInputFileBlockLength()
      }),
    expr[Md5] (
      "MD5 hash operator",
      ExprChecks.unaryProjectNotLambda(TypeSig.STRING, TypeSig.STRING,
        TypeSig.BINARY, TypeSig.BINARY),
      (a, conf, p, r) => new UnaryExprMeta[Md5](a, conf, p, r) {
        override def convertToGpu(child: Expression): GpuExpression = GpuMd5(child)
      }),
    expr[Upper](
      "String uppercase operator",
      ExprChecks.unaryProjectNotLambdaInputMatchesOutput(TypeSig.STRING, TypeSig.STRING),
      (a, conf, p, r) => new UnaryExprMeta[Upper](a, conf, p, r) {
        override def convertToGpu(child: Expression): GpuExpression = GpuUpper(child)
      })
      .incompat(CASE_MODIFICATION_INCOMPAT),
    expr[Lower](
      "String lowercase operator",
      ExprChecks.unaryProjectNotLambdaInputMatchesOutput(TypeSig.STRING, TypeSig.STRING),
      (a, conf, p, r) => new UnaryExprMeta[Lower](a, conf, p, r) {
        override def convertToGpu(child: Expression): GpuExpression = GpuLower(child)
      })
      .incompat(CASE_MODIFICATION_INCOMPAT),
    expr[StringLPad](
      "Pad a string on the left",
      ExprChecks.projectNotLambda(TypeSig.STRING, TypeSig.STRING,
        Seq(ParamCheck("str", TypeSig.STRING, TypeSig.STRING),
          ParamCheck("len", TypeSig.lit(TypeEnum.INT), TypeSig.INT),
          ParamCheck("pad", TypeSig.lit(TypeEnum.STRING), TypeSig.STRING))),
      (in, conf, p, r) => new TernaryExprMeta[StringLPad](in, conf, p, r) {
        override def tagExprForGpu(): Unit = {
          extractLit(in.pad).foreach { padLit =>
            if (padLit.value != null &&
                padLit.value.asInstanceOf[UTF8String].toString.length != 1) {
              willNotWorkOnGpu("only a single character is supported for pad")
            }
          }
        }
        override def convertToGpu(
            str: Expression,
            width: Expression,
            pad: Expression): GpuExpression =
          GpuStringLPad(str, width, pad)
      }),
    expr[StringRPad](
      "Pad a string on the right",
      ExprChecks.projectNotLambda(TypeSig.STRING, TypeSig.STRING,
        Seq(ParamCheck("str", TypeSig.STRING, TypeSig.STRING),
          ParamCheck("len", TypeSig.lit(TypeEnum.INT), TypeSig.INT),
          ParamCheck("pad", TypeSig.lit(TypeEnum.STRING), TypeSig.STRING))),
      (in, conf, p, r) => new TernaryExprMeta[StringRPad](in, conf, p, r) {
        override def tagExprForGpu(): Unit = {
          extractLit(in.pad).foreach { padLit =>
            if (padLit.value != null &&
                padLit.value.asInstanceOf[UTF8String].toString.length != 1) {
              willNotWorkOnGpu("only a single character is supported for pad")
            }
          }
        }
        override def convertToGpu(
            str: Expression,
            width: Expression,
            pad: Expression): GpuExpression =
          GpuStringRPad(str, width, pad)
      }),
    expr[StringSplit](
       "Splits `str` around occurrences that match `regex`",
      ExprChecks.projectNotLambda(TypeSig.ARRAY.nested(TypeSig.STRING),
        TypeSig.ARRAY.nested(TypeSig.STRING),
        Seq(ParamCheck("str", TypeSig.STRING, TypeSig.STRING),
          ParamCheck("regexp", TypeSig.lit(TypeEnum.STRING)
              .withPsNote(TypeEnum.STRING, "very limited subset of regex supported"),
            TypeSig.STRING),
          ParamCheck("limit", TypeSig.lit(TypeEnum.INT), TypeSig.INT))),
      (in, conf, p, r) => new GpuStringSplitMeta(in, conf, p, r)),
    expr[GetStructField](
      "Gets the named field of the struct",
      ExprChecks.unaryProjectNotLambda(
        (TypeSig.legacySupportedTypes + TypeSig.ARRAY + TypeSig.STRUCT + TypeSig.MAP).nested(),
        TypeSig.all,
        TypeSig.STRUCT.nested(TypeSig.legacySupportedTypes + TypeSig.ARRAY +
            TypeSig.STRUCT + TypeSig.MAP),
        TypeSig.STRUCT.nested(TypeSig.all)),
      (expr, conf, p, r) => new UnaryExprMeta[GetStructField](expr, conf, p, r) {
        override def convertToGpu(arr: Expression): GpuExpression =
          GpuGetStructField(arr, expr.ordinal, expr.name)
      }),
    expr[GetArrayItem](
      "Gets the field at `ordinal` in the Array",
      ExprChecks.binaryProjectNotLambda(
        (TypeSig.legacySupportedTypes + TypeSig.ARRAY + TypeSig.STRUCT + TypeSig.NULL).nested(),
        TypeSig.all,
        ("array", TypeSig.ARRAY.nested(TypeSig.legacySupportedTypes + TypeSig.ARRAY +
            TypeSig.STRUCT + TypeSig.NULL),
            TypeSig.ARRAY.nested(TypeSig.all)),
        ("ordinal", TypeSig.lit(TypeEnum.INT), TypeSig.INT)),
      (in, conf, p, r) => new GpuGetArrayItemMeta(in, conf, p, r)),
    expr[GetMapValue](
      "Gets Value from a Map based on a key",
      ExprChecks.binaryProjectNotLambda(TypeSig.STRING, TypeSig.all,
        ("map", TypeSig.MAP.nested(TypeSig.STRING), TypeSig.MAP.nested(TypeSig.all)),
        ("key", TypeSig.lit(TypeEnum.STRING), TypeSig.all)),
      (in, conf, p, r) => new GpuGetMapValueMeta(in, conf, p, r)),
    expr[StringLocate](
      "Substring search operator",
      ExprChecks.projectNotLambda(TypeSig.INT, TypeSig.INT,
        Seq(ParamCheck("substr", TypeSig.lit(TypeEnum.STRING), TypeSig.STRING),
          ParamCheck("str", TypeSig.STRING, TypeSig.STRING),
          ParamCheck("start", TypeSig.lit(TypeEnum.INT), TypeSig.INT))),
      (in, conf, p, r) => new TernaryExprMeta[StringLocate](in, conf, p, r) {
        override def convertToGpu(
            val0: Expression,
            val1: Expression,
            val2: Expression): GpuExpression =
          GpuStringLocate(val0, val1, val2)
      }),
    expr[Substring](
      "Substring operator",
      ExprChecks.projectNotLambda(TypeSig.STRING, TypeSig.STRING + TypeSig.BINARY,
        Seq(ParamCheck("str", TypeSig.STRING, TypeSig.STRING + TypeSig.BINARY),
          ParamCheck("pos", TypeSig.lit(TypeEnum.INT), TypeSig.INT),
          ParamCheck("len", TypeSig.lit(TypeEnum.INT), TypeSig.INT))),
      (in, conf, p, r) => new TernaryExprMeta[Substring](in, conf, p, r) {
        override def convertToGpu(
            column: Expression,
            position: Expression,
            length: Expression): GpuExpression =
          GpuSubstring(column, position, length)
      }),
    expr[SubstringIndex](
      "substring_index operator",
      ExprChecks.projectNotLambda(TypeSig.STRING, TypeSig.STRING,
        Seq(ParamCheck("str", TypeSig.STRING, TypeSig.STRING),
          ParamCheck("delim", TypeSig.lit(TypeEnum.STRING)
              .withPsNote(TypeEnum.STRING, "only a single character is allowed"), TypeSig.STRING),
          ParamCheck("count", TypeSig.lit(TypeEnum.INT), TypeSig.INT))),
      (in, conf, p, r) => new SubstringIndexMeta(in, conf, p, r)),
    expr[StringReplace](
      "StringReplace operator",
      ExprChecks.projectNotLambda(TypeSig.STRING, TypeSig.STRING,
        Seq(ParamCheck("src", TypeSig.STRING, TypeSig.STRING),
          ParamCheck("search", TypeSig.lit(TypeEnum.STRING), TypeSig.STRING),
          ParamCheck("replace", TypeSig.lit(TypeEnum.STRING), TypeSig.STRING))),
      (in, conf, p, r) => new TernaryExprMeta[StringReplace](in, conf, p, r) {
        override def convertToGpu(
            column: Expression,
            target: Expression,
            replace: Expression): GpuExpression =
          GpuStringReplace(column, target, replace)
      }),
    expr[StringTrim](
      "StringTrim operator",
      ExprChecks.projectNotLambda(TypeSig.STRING, TypeSig.STRING,
        Seq(ParamCheck("src", TypeSig.STRING, TypeSig.STRING)),
        // Should really be an OptionalParam
        Some(RepeatingParamCheck("trimStr", TypeSig.lit(TypeEnum.STRING), TypeSig.STRING))),
      (in, conf, p, r) => new String2TrimExpressionMeta[StringTrim](in, conf, p, r) {
        override def convertToGpu(
            column: Expression,
            target: Option[Expression] = None): GpuExpression =
          GpuStringTrim(column, target)
      }),
    expr[StringTrimLeft](
      "StringTrimLeft operator",
      ExprChecks.projectNotLambda(TypeSig.STRING, TypeSig.STRING,
        Seq(ParamCheck("src", TypeSig.STRING, TypeSig.STRING)),
        // Should really be an OptionalParam
        Some(RepeatingParamCheck("trimStr", TypeSig.lit(TypeEnum.STRING), TypeSig.STRING))),
      (in, conf, p, r) =>
        new String2TrimExpressionMeta[StringTrimLeft](in, conf, p, r) {
          override def convertToGpu(
            column: Expression,
            target: Option[Expression] = None): GpuExpression =
            GpuStringTrimLeft(column, target)
        }),
    expr[StringTrimRight](
      "StringTrimRight operator",
      ExprChecks.projectNotLambda(TypeSig.STRING, TypeSig.STRING,
        Seq(ParamCheck("src", TypeSig.STRING, TypeSig.STRING)),
        // Should really be an OptionalParam
        Some(RepeatingParamCheck("trimStr", TypeSig.lit(TypeEnum.STRING), TypeSig.STRING))),
      (in, conf, p, r) =>
        new String2TrimExpressionMeta[StringTrimRight](in, conf, p, r) {
          override def convertToGpu(
              column: Expression,
              target: Option[Expression] = None): GpuExpression =
            GpuStringTrimRight(column, target)
        }),
    expr[StartsWith](
      "Starts with",
      ExprChecks.binaryProjectNotLambda(TypeSig.BOOLEAN, TypeSig.BOOLEAN,
        ("src", TypeSig.STRING, TypeSig.STRING),
        ("search", TypeSig.lit(TypeEnum.STRING), TypeSig.STRING)),
      (a, conf, p, r) => new BinaryExprMeta[StartsWith](a, conf, p, r) {
        override def convertToGpu(lhs: Expression, rhs: Expression): GpuExpression =
          GpuStartsWith(lhs, rhs)
      }),
    expr[EndsWith](
      "Ends with",
      ExprChecks.binaryProjectNotLambda(TypeSig.BOOLEAN, TypeSig.BOOLEAN,
        ("src", TypeSig.STRING, TypeSig.STRING),
        ("search", TypeSig.lit(TypeEnum.STRING), TypeSig.STRING)),
      (a, conf, p, r) => new BinaryExprMeta[EndsWith](a, conf, p, r) {
        override def convertToGpu(lhs: Expression, rhs: Expression): GpuExpression =
          GpuEndsWith(lhs, rhs)
      }),
    expr[Concat](
      "String concatenate NO separator",
      ExprChecks.projectNotLambda(TypeSig.STRING,
        (TypeSig.STRING + TypeSig.BINARY + TypeSig.ARRAY).nested(TypeSig.all),
        repeatingParamCheck = Some(RepeatingParamCheck("input", TypeSig.STRING,
          (TypeSig.STRING + TypeSig.BINARY + TypeSig.ARRAY).nested(TypeSig.all)))),
      (a, conf, p, r) => new ComplexTypeMergingExprMeta[Concat](a, conf, p, r) {
        override def convertToGpu(child: Seq[Expression]): GpuExpression = GpuConcat(child)
      }),
    expr[Contains](
      "Contains",
      ExprChecks.binaryProjectNotLambda(TypeSig.BOOLEAN, TypeSig.BOOLEAN,
        ("src", TypeSig.STRING, TypeSig.STRING),
        ("search", TypeSig.lit(TypeEnum.STRING), TypeSig.STRING)),
      (a, conf, p, r) => new BinaryExprMeta[Contains](a, conf, p, r) {
        override def convertToGpu(lhs: Expression, rhs: Expression): GpuExpression =
          GpuContains(lhs, rhs)
      }),
    expr[Like](
      "Like",
      ExprChecks.binaryProjectNotLambda(TypeSig.BOOLEAN, TypeSig.BOOLEAN,
        ("src", TypeSig.STRING, TypeSig.STRING),
        ("search", TypeSig.lit(TypeEnum.STRING), TypeSig.STRING)),
      (a, conf, p, r) => new BinaryExprMeta[Like](a, conf, p, r) {
        override def convertToGpu(lhs: Expression, rhs: Expression): GpuExpression =
          GpuLike(lhs, rhs, a.escapeChar)
      }),
    expr[Length](
      "String character length or binary byte length",
      ExprChecks.unaryProjectNotLambda(TypeSig.INT, TypeSig.INT,
        TypeSig.STRING, TypeSig.STRING + TypeSig.BINARY),
      (a, conf, p, r) => new UnaryExprMeta[Length](a, conf, p, r) {
        override def convertToGpu(child: Expression): GpuExpression = GpuLength(child)
      }),
    expr[UnscaledValue](
      "Convert a Decimal to an unscaled long value for some aggregation optimizations",
      (a, conf, p, r) => new UnaryExprMeta[UnscaledValue](a, conf, p, r) {
        override def convertToGpu(child: Expression): GpuExpression = GpuUnscaledValue(child)

        override def isSupportedType(t: DataType): Boolean =
          GpuOverrides.isSupportedType(t,
            allowDecimal = conf.decimalTypeEnabled)
      }),
    expr[MakeDecimal](
      "Create a Decimal from an unscaled long value form some aggregation optimizations",
      (a, conf, p, r) => new UnaryExprMeta[MakeDecimal](a, conf, p, r) {
        override def convertToGpu(child: Expression): GpuExpression =
          GpuMakeDecimal(child, a.precision, a.scale, a.nullOnOverflow)

        override def isSupportedType(t: DataType): Boolean =
          GpuOverrides.isSupportedType(t,
            allowDecimal = conf.decimalTypeEnabled)
      })
  ).map(r => (r.getClassFor.asSubclass(classOf[Expression]), r)).toMap

  val expressions: Map[Class[_ <: Expression], ExprRule[_ <: Expression]] =
    commonExpressions ++ ShimLoader.getSparkShims.getExprs

  def wrapScan[INPUT <: Scan](
      scan: INPUT,
      conf: RapidsConf,
      parent: Option[RapidsMeta[_, _, _]]): ScanMeta[INPUT] =
    scans.get(scan.getClass)
      .map(r => r.wrap(scan, conf, parent, r).asInstanceOf[ScanMeta[INPUT]])
      .getOrElse(new RuleNotFoundScanMeta(scan, conf, parent))

  val commonScans: Map[Class[_ <: Scan], ScanRule[_ <: Scan]] = Seq(
    GpuOverrides.scan[CSVScan](
      "CSV parsing",
      (a, conf, p, r) => new ScanMeta[CSVScan](a, conf, p, r) {
        override def tagSelfForGpu(): Unit = GpuCSVScan.tagSupport(this)

        override def convertToGpu(): Scan =
          GpuCSVScan(a.sparkSession,
            a.fileIndex,
            a.dataSchema,
            a.readDataSchema,
            a.readPartitionSchema,
            a.options,
            a.partitionFilters,
            a.dataFilters,
            conf.maxReadBatchSizeRows,
            conf.maxReadBatchSizeBytes)
      })).map(r => (r.getClassFor.asSubclass(classOf[Scan]), r)).toMap

  val scans: Map[Class[_ <: Scan], ScanRule[_ <: Scan]] =
    commonScans ++ ShimLoader.getSparkShims.getScans

  def wrapPart[INPUT <: Partitioning](
      part: INPUT,
      conf: RapidsConf,
      parent: Option[RapidsMeta[_, _, _]]): PartMeta[INPUT] =
    parts.get(part.getClass)
      .map(r => r.wrap(part, conf, parent, r).asInstanceOf[PartMeta[INPUT]])
      .getOrElse(new RuleNotFoundPartMeta(part, conf, parent))

  val parts : Map[Class[_ <: Partitioning], PartRule[_ <: Partitioning]] = Seq(
    part[HashPartitioning](
      "Hash based partitioning",
      (hp, conf, p, r) => new PartMeta[HashPartitioning](hp, conf, p, r) {
        override val childExprs: Seq[BaseExprMeta[_]] =
          hp.expressions.map(GpuOverrides.wrapExpr(_, conf, Some(this)))

        override def convertToGpu(): GpuPartitioning =
          GpuHashPartitioning(childExprs.map(_.convertToGpu()), hp.numPartitions)
      }),
    part[RangePartitioning](
      "Range partitioning",
      (rp, conf, p, r) => new PartMeta[RangePartitioning](rp, conf, p, r) {
        override val childExprs: Seq[BaseExprMeta[_]] =
          rp.ordering.map(GpuOverrides.wrapExpr(_, conf, Some(this)))

        override def convertToGpu(): GpuPartitioning = {
          if (rp.numPartitions > 1) {
            val gpuOrdering = childExprs.map(_.convertToGpu()).asInstanceOf[Seq[SortOrder]]
            val tmp = gpuOrdering.flatMap { ord =>
              ord.child.references.map { field =>
                StructField(field.name, field.dataType)
              }
            }
            val schema = new StructType(tmp.toArray)

            GpuRangePartitioning(gpuOrdering, rp.numPartitions, schema)(new GpuRangePartitioner)
          } else {
            GpuSinglePartitioning(childExprs.map(_.convertToGpu()))
          }
        }
      }),
    part[RoundRobinPartitioning](
      "Round robin partitioning",
      (rrp, conf, p, r) => new PartMeta[RoundRobinPartitioning](rrp, conf, p, r) {
        override def convertToGpu(): GpuPartitioning = {
          GpuRoundRobinPartitioning(rrp.numPartitions)
        }
      }),
    part[SinglePartition.type](
      "Single partitioning",
      (sp, conf, p, r) => new PartMeta[SinglePartition.type](sp, conf, p, r) {
        override val childExprs: Seq[ExprMeta[_]] = Seq.empty[ExprMeta[_]]

        override def convertToGpu(): GpuPartitioning = {
          GpuSinglePartitioning(childExprs.map(_.convertToGpu()))
        }
      })
  ).map(r => (r.getClassFor.asSubclass(classOf[Partitioning]), r)).toMap

  def wrapDataWriteCmds[INPUT <: DataWritingCommand](
      writeCmd: INPUT,
      conf: RapidsConf,
      parent: Option[RapidsMeta[_, _, _]]): DataWritingCommandMeta[INPUT] =
    dataWriteCmds.get(writeCmd.getClass)
      .map(r => r.wrap(writeCmd, conf, parent, r).asInstanceOf[DataWritingCommandMeta[INPUT]])
      .getOrElse(new RuleNotFoundDataWritingCommandMeta(writeCmd, conf, parent))

  val dataWriteCmds: Map[Class[_ <: DataWritingCommand],
      DataWritingCommandRule[_ <: DataWritingCommand]] = Seq(
    dataWriteCmd[InsertIntoHadoopFsRelationCommand](
      "Write to Hadoop filesystem",
      (a, conf, p, r) => new InsertIntoHadoopFsRelationCommandMeta(a, conf, p, r)),
    dataWriteCmd[CreateDataSourceTableAsSelectCommand](
      "Create table with select command",
      (a, conf, p, r) => new CreateDataSourceTableAsSelectCommandMeta(a, conf, p, r))
  ).map(r => (r.getClassFor.asSubclass(classOf[DataWritingCommand]), r)).toMap

  def wrapPlan[INPUT <: SparkPlan](
      plan: INPUT,
      conf: RapidsConf,
      parent: Option[RapidsMeta[_, _, _]]): SparkPlanMeta[INPUT]  =
    execs.get(plan.getClass)
      .map(r => r.wrap(plan, conf, parent, r).asInstanceOf[SparkPlanMeta[INPUT]])
      .getOrElse(new RuleNotFoundSparkPlanMeta(plan, conf, parent))

  val commonExecs: Map[Class[_ <: SparkPlan], ExecRule[_ <: SparkPlan]] = Seq(
    exec[GenerateExec] (
      "The backend for operations that generate more output rows than input rows like explode",
      ExecChecks(
        TypeSig.legacySupportedTypes
            .withPsNote(TypeEnum.ARRAY,
              "Only literal arrays and the output of the array function are supported")
            .nested(TypeSig.legacySupportedTypes),
        TypeSig.all),
      (gen, conf, p, r) => new GpuGenerateExecSparkPlanMeta(gen, conf, p, r)),
    exec[ProjectExec](
      "The backend for most select, withColumn and dropColumn statements",
      ExecChecks(
        (TypeSig.legacySupportedTypes + TypeSig.NULL + TypeSig.STRUCT + TypeSig.MAP +
            TypeSig.ARRAY + TypeSig.DECIMAL).nested(),
        TypeSig.all),
      (proj, conf, p, r) => {
        new SparkPlanMeta[ProjectExec](proj, conf, p, r) {
          override def convertToGpu(): GpuExec =
            GpuProjectExec(childExprs.map(_.convertToGpu()), childPlans(0).convertIfNeeded())
        }
      }),
    exec[RangeExec](
      "The backend for range operator",
      ExecChecks(TypeSig.LONG, TypeSig.LONG),
      (range, conf, p, r) => {
        new SparkPlanMeta[RangeExec](range, conf, p, r) {
          override def convertToGpu(): GpuExec =
            GpuRangeExec(range.range, conf.gpuTargetBatchSizeBytes)
        }
      }),
    exec[BatchScanExec](
      "The backend for most file input",
      ExecChecks(
        (TypeSig.legacySupportedTypes + TypeSig.STRUCT + TypeSig.MAP + TypeSig.ARRAY).nested(),
        TypeSig.all),
      (p, conf, parent, r) => new SparkPlanMeta[BatchScanExec](p, conf, parent, r) {
        override val childScans: scala.Seq[ScanMeta[_]] =
          Seq(GpuOverrides.wrapScan(p.scan, conf, Some(this)))

        override def convertToGpu(): GpuExec =
          GpuBatchScanExec(p.output, childScans(0).convertToGpu())
      }),
    exec[CoalesceExec](
      "The backend for the dataframe coalesce method",
      ExecChecks(TypeSig.legacySupportedTypes + TypeSig.NULL, TypeSig.all),
      (coalesce, conf, parent, r) => new SparkPlanMeta[CoalesceExec](coalesce, conf, parent, r) {
        override def convertToGpu(): GpuExec =
          GpuCoalesceExec(coalesce.numPartitions, childPlans.head.convertIfNeeded())
      }),
    exec[DataWritingCommandExec](
      "Writing data",
      ExecChecks(TypeSig.legacySupportedTypes, TypeSig.all),
      (p, conf, parent, r) => new SparkPlanMeta[DataWritingCommandExec](p, conf, parent, r) {
        override val childDataWriteCmds: scala.Seq[DataWritingCommandMeta[_]] =
          Seq(GpuOverrides.wrapDataWriteCmds(p.cmd, conf, Some(this)))

        override def convertToGpu(): GpuExec =
          GpuDataWritingCommandExec(childDataWriteCmds.head.convertToGpu(),
            childPlans.head.convertIfNeeded())
      }),
    exec[LocalLimitExec](
      "Per-partition limiting of results",
      ExecChecks(TypeSig.legacySupportedTypes, TypeSig.all),
      (localLimitExec, conf, p, r) =>
        new SparkPlanMeta[LocalLimitExec](localLimitExec, conf, p, r) {
          override def convertToGpu(): GpuExec =
            GpuLocalLimitExec(localLimitExec.limit, childPlans(0).convertIfNeeded())
        }),
    exec[ArrowEvalPythonExec](
      "The backend of the Scalar Pandas UDFs. Accelerates the data transfer between the" +
        " Java process and the Python process. It also supports scheduling GPU resources" +
        " for the Python process when enabled",
      ExecChecks(TypeSig.legacySupportedTypes, TypeSig.all),
      (e, conf, p, r) =>
        new SparkPlanMeta[ArrowEvalPythonExec](e, conf, p, r) {
          val udfs: Seq[BaseExprMeta[PythonUDF]] =
            e.udfs.map(GpuOverrides.wrapExpr(_, conf, Some(this)))
          val resultAttrs: Seq[BaseExprMeta[Attribute]] =
            e.resultAttrs.map(GpuOverrides.wrapExpr(_, conf, Some(this)))
          override val childExprs: Seq[BaseExprMeta[_]] = udfs ++ resultAttrs

          override def couldReplaceMessage: String = "could partially run on GPU"
          override def noReplacementPossibleMessage(reasons: String): String =
            s"cannot run even partially on the GPU because $reasons"

          override def convertToGpu(): GpuExec =
            GpuArrowEvalPythonExec(udfs.map(_.convertToGpu()).asInstanceOf[Seq[GpuPythonUDF]],
              resultAttrs.map(_.convertToGpu()).asInstanceOf[Seq[Attribute]],
              childPlans.head.convertIfNeeded(),
              e.evalType)
        }),
    exec[GlobalLimitExec](
      "Limiting of results across partitions",
      ExecChecks(TypeSig.legacySupportedTypes, TypeSig.all),
      (globalLimitExec, conf, p, r) =>
        new SparkPlanMeta[GlobalLimitExec](globalLimitExec, conf, p, r) {
          override def convertToGpu(): GpuExec =
            GpuGlobalLimitExec(globalLimitExec.limit, childPlans(0).convertIfNeeded())
        }),
    exec[CollectLimitExec](
      "Reduce to single partition and apply limit",
      ExecChecks(TypeSig.legacySupportedTypes, TypeSig.all),
      (collectLimitExec, conf, p, r) => new GpuCollectLimitMeta(collectLimitExec, conf, p, r))
        .disabledByDefault("Collect Limit replacement can be slower on the GPU, if huge number " +
          "of rows in a batch it could help by limiting the number of rows transferred from " +
          "GPU to CPU"),
    exec[FilterExec](
      "The backend for most filter statements",
      ExecChecks((TypeSig.legacySupportedTypes + TypeSig.NULL + TypeSig.STRUCT + TypeSig.MAP +
          TypeSig.ARRAY + TypeSig.DECIMAL).nested(), TypeSig.all),
      (filter, conf, p, r) => new SparkPlanMeta[FilterExec](filter, conf, p, r) {
        override def convertToGpu(): GpuExec =
          GpuFilterExec(childExprs(0).convertToGpu(), childPlans(0).convertIfNeeded())
      }),
    exec[ShuffleExchangeExec](
      "The backend for most data being exchanged between processes",
      ExecChecks(TypeSig.legacySupportedTypes + TypeSig.NULL, TypeSig.all),
      (shuffle, conf, p, r) => new GpuShuffleMeta(shuffle, conf, p, r)),
    exec[UnionExec](
      "The backend for the union operator",
      ExecChecks(TypeSig.legacySupportedTypes + TypeSig.NULL, TypeSig.all),
      (union, conf, p, r) => new SparkPlanMeta[UnionExec](union, conf, p, r) {
        override def convertToGpu(): GpuExec =
          GpuUnionExec(childPlans.map(_.convertIfNeeded()))
      }),
    exec[BroadcastExchangeExec](
      "The backend for broadcast exchange of data",
      ExecChecks(TypeSig.legacySupportedTypes + TypeSig.NULL, TypeSig.all),
      (exchange, conf, p, r) => new GpuBroadcastMeta(exchange, conf, p, r)),
    exec[BroadcastNestedLoopJoinExec](
      "Implementation of join using brute force",
      ExecChecks(TypeSig.legacySupportedTypes + TypeSig.NULL, TypeSig.all),
      (join, conf, p, r) => new GpuBroadcastNestedLoopJoinMeta(join, conf, p, r))
        .disabledByDefault("large joins can cause out of memory errors"),
    exec[CartesianProductExec](
      "Implementation of join using brute force",
      ExecChecks(TypeSig.legacySupportedTypes + TypeSig.NULL, TypeSig.all),
      (join, conf, p, r) => new SparkPlanMeta[CartesianProductExec](join, conf, p, r) {
        val condition: Option[BaseExprMeta[_]] =
          join.condition.map(GpuOverrides.wrapExpr(_, conf, Some(this)))

        override val childExprs: Seq[BaseExprMeta[_]] = condition.toSeq

        override def convertToGpu(): GpuExec =
          GpuCartesianProductExec(
            childPlans.head.convertIfNeeded(),
            childPlans(1).convertIfNeeded(),
            condition.map(_.convertToGpu()),
            conf.gpuTargetBatchSizeBytes)
      })
        .disabledByDefault("large joins can cause out of memory errors"),
    exec[HashAggregateExec](
      "The backend for hash based aggregations",
      ExecChecks(
        (TypeSig.legacySupportedTypes + TypeSig.NULL + TypeSig.MAP).nested(TypeSig.STRING),
        TypeSig.all),
      (agg, conf, p, r) => new GpuHashAggregateMeta(agg, conf, p, r)),
    exec[SortAggregateExec](
      "The backend for sort based aggregations",
      ExecChecks(
        (TypeSig.legacySupportedTypes + TypeSig.NULL + TypeSig.MAP).nested(TypeSig.STRING),
        TypeSig.all),
      (agg, conf, p, r) => new GpuSortAggregateMeta(agg, conf, p, r)),
    exec[SortExec](
      "The backend for the sort operator",
      ExecChecks(TypeSig.legacySupportedTypes + TypeSig.NULL, TypeSig.all),
      (sort, conf, p, r) => new GpuSortMeta(sort, conf, p, r)),
    exec[ExpandExec](
      "The backend for the expand operator",
      ExecChecks(TypeSig.legacySupportedTypes + TypeSig.NULL, TypeSig.all),
      (expand, conf, p, r) => new GpuExpandExecMeta(expand, conf, p, r)),
    exec[WindowExec](
      "Window-operator backend",
      ExecChecks(TypeSig.legacySupportedTypes, TypeSig.all),
      (windowOp, conf, p, r) =>
        new GpuWindowExecMeta(windowOp, conf, p, r)
    ),
    exec[CustomShuffleReaderExec](
      "A wrapper of shuffle query stage",
      ExecChecks(TypeSig.legacySupportedTypes, TypeSig.all),
      (exec, conf, p, r) =>
      new SparkPlanMeta[CustomShuffleReaderExec](exec, conf, p, r) {
        override def tagPlanForGpu(): Unit = {
          if (!exec.child.supportsColumnar) {
            willNotWorkOnGpu(
              "Unable to replace CustomShuffleReader due to child not being columnar")
          }
        }

        override def convertToGpu(): GpuExec = {
          GpuCustomShuffleReaderExec(childPlans.head.convertIfNeeded(),
            exec.partitionSpecs)
        }
      }),
    exec[MapInPandasExec](
      "The backend for Map Pandas Iterator UDF, it runs on CPU itself now but supports " +
        " scheduling GPU resources for the Python process when enabled",
      ExecChecks.hiddenHack(),
      (mapPy, conf, p, r) => new GpuMapInPandasExecMeta(mapPy, conf, p, r))
        .disabledByDefault("Performance is not ideal now"),
    exec[FlatMapGroupsInPandasExec](
      "The backend for Grouped Map Pandas UDF, it runs on CPU itself now but supports " +
        " scheduling GPU resources for the Python process when enabled",
      ExecChecks.hiddenHack(),
      (flatPy, conf, p, r) => new GpuFlatMapGroupsInPandasExecMeta(flatPy, conf, p, r))
        .disabledByDefault("Performance is not ideal now"),
    exec[AggregateInPandasExec](
      "The backend for Grouped Aggregation Pandas UDF, it runs on CPU itself now but supports" +
        " scheduling GPU resources for the Python process when enabled",
      ExecChecks.hiddenHack(),
      (aggPy, conf, p, r) => new GpuAggregateInPandasExecMeta(aggPy, conf, p, r))
        .disabledByDefault("Performance is not ideal now"),
    exec[FlatMapCoGroupsInPandasExec](
      "The backend for CoGrouped Aggregation Pandas UDF, it runs on CPU itself now but supports" +
        " scheduling GPU resources for the Python process when enabled",
      ExecChecks.hiddenHack(),
      (flatCoPy, conf, p, r) => new GpuFlatMapCoGroupsInPandasExecMeta(flatCoPy, conf, p, r))
        .disabledByDefault("Performance is not ideal now"),
    neverReplaceExec[AlterNamespaceSetPropertiesExec]("Namespace metadata operation"),
    neverReplaceExec[CreateNamespaceExec]("Namespace metadata operation"),
    neverReplaceExec[DescribeNamespaceExec]("Namespace metadata operation"),
    neverReplaceExec[DropNamespaceExec]("Namespace metadata operation"),
    neverReplaceExec[SetCatalogAndNamespaceExec]("Namespace metadata operation"),
    neverReplaceExec[ShowCurrentNamespaceExec]("Namespace metadata operation"),
    neverReplaceExec[ShowNamespacesExec]("Namespace metadata operation"),
    neverReplaceExec[ExecutedCommandExec]("Table metadata operation"),
    neverReplaceExec[AlterTableExec]("Table metadata operation"),
    neverReplaceExec[CreateTableExec]("Table metadata operation"),
    neverReplaceExec[DeleteFromTableExec]("Table metadata operation"),
    neverReplaceExec[DescribeTableExec]("Table metadata operation"),
    neverReplaceExec[DropTableExec]("Table metadata operation"),
    neverReplaceExec[AtomicReplaceTableExec]("Table metadata operation"),
    neverReplaceExec[RefreshTableExec]("Table metadata operation"),
    neverReplaceExec[RenameTableExec]("Table metadata operation"),
    neverReplaceExec[ReplaceTableExec]("Table metadata operation"),
    neverReplaceExec[ShowTablePropertiesExec]("Table metadata operation"),
    neverReplaceExec[ShowTablesExec]("Table metadata operation"),
    neverReplaceExec[AdaptiveSparkPlanExec]("Wrapper for adaptive query plan"),
    neverReplaceExec[BroadcastQueryStageExec]("Broadcast query stage"),
    neverReplaceExec[ShuffleQueryStageExec]("Shuffle query stage")
  ).map(r => (r.getClassFor.asSubclass(classOf[SparkPlan]), r)).toMap
  val execs: Map[Class[_ <: SparkPlan], ExecRule[_ <: SparkPlan]] =
    commonExecs ++ ShimLoader.getSparkShims.getExecs

  def getTimeParserPolicy: TimeParserPolicy = {
    val policy = SQLConf.get.getConfString(SQLConf.LEGACY_TIME_PARSER_POLICY.key, "EXCEPTION")
    policy match {
      case "LEGACY" => LegacyTimeParserPolicy
      case "EXCEPTION" => ExceptionTimeParserPolicy
      case "CORRECTED" => CorrectedTimeParserPolicy
    }
  }

}
/** Tag the initial plan when AQE is enabled */
case class GpuQueryStagePrepOverrides() extends Rule[SparkPlan] with Logging {
  override def apply(plan: SparkPlan) :SparkPlan = {
    // Note that we disregard the GPU plan returned here and instead rely on side effects of
    // tagging the underlying SparkPlan.
    GpuOverrides().apply(plan)
    // return the original plan which is now modified as a side-effect of invoking GpuOverrides
    plan
  }
}

case class GpuOverrides() extends Rule[SparkPlan] with Logging {
  override def apply(plan: SparkPlan) :SparkPlan = {
    val conf = new RapidsConf(plan.conf)
    if (conf.isSqlEnabled) {
      val wrap = GpuOverrides.wrapPlan(plan, conf, None)
      wrap.tagForGpu()
      val reasonsToNotReplaceEntirePlan = wrap.getReasonsNotToReplaceEntirePlan
      val exp = conf.explain
      if (conf.allowDisableEntirePlan && reasonsToNotReplaceEntirePlan.nonEmpty) {
        if (!exp.equalsIgnoreCase("NONE")) {
          logWarning("Can't replace any part of this plan due to: " +
            s"${reasonsToNotReplaceEntirePlan.mkString(",")}")
        }
        plan
      } else {
        wrap.runAfterTagRules()
        if (!exp.equalsIgnoreCase("NONE")) {
          val explain = wrap.explain(exp.equalsIgnoreCase("ALL"))
          if (!explain.isEmpty) {
            logWarning(s"\n$explain")
          }
        }
        val convertedPlan = wrap.convertIfNeeded()
        addSortsIfNeeded(convertedPlan, conf)
      }
    } else {
      plan
    }
  }

  private final class SortDataFromReplacementRule extends DataFromReplacementRule {
    override val operationName: String = "Exec"
    override def confKey = "spark.rapids.sql.exec.SortExec"

    override def getChecks: Option[TypeChecks[_]] = None
  }

  // copied from Spark EnsureRequirements but only does the ordering checks and
  // check to convert any SortExec added to GpuSortExec
  private def ensureOrdering(operator: SparkPlan, conf: RapidsConf): SparkPlan = {
    val requiredChildOrderings: Seq[Seq[SortOrder]] = operator.requiredChildOrdering
    var children: Seq[SparkPlan] = operator.children
    assert(requiredChildOrderings.length == children.length)

    // Now that we've performed any necessary shuffles, add sorts to guarantee output orderings:
    children = children.zip(requiredChildOrderings).map { case (child, requiredOrdering) =>
      // If child.outputOrdering already satisfies the requiredOrdering, we do not need to sort.
      if (GpuOverrides.orderingSatisfies(child.outputOrdering, requiredOrdering, conf)) {
        child
      } else {
        val sort = SortExec(requiredOrdering, global = false, child = child)
        // just specifically check Sort to see if we can change Sort to GPUSort
        val sortMeta = new GpuSortMeta(sort, conf, None, new SortDataFromReplacementRule)
        sortMeta.initReasons()
        sortMeta.tagPlanForGpu()
        if (sortMeta.canThisBeReplaced) {
          sortMeta.convertToGpu()
        } else {
          sort
        }
      }
    }
    operator.withNewChildren(children)
  }

  def addSortsIfNeeded(plan: SparkPlan, conf: RapidsConf): SparkPlan = {
    plan.transformUp {
      case operator: SparkPlan =>
        ensureOrdering(operator, conf)
    }
  }
}<|MERGE_RESOLUTION|>--- conflicted
+++ resolved
@@ -1606,11 +1606,11 @@
     expr[AggregateExpression](
       "Aggregate expression",
       ExprChecks.fullAgg(
-        TypeSig.legacySupportedTypes + TypeSig.NULL,
+        TypeSig.legacySupportedTypes + TypeSig.NULL + TypeSig.DECIMAL,
         TypeSig.all,
         Seq(ParamCheck(
           "aggFunc",
-          TypeSig.legacySupportedTypes + TypeSig.NULL,
+          TypeSig.legacySupportedTypes + TypeSig.NULL + TypeSig.DECIMAL,
           TypeSig.all)),
         Some(RepeatingParamCheck("filter", TypeSig.BOOLEAN, TypeSig.BOOLEAN))),
       (a, conf, p, r) => new ExprMeta[AggregateExpression](a, conf, p, r) {
@@ -1618,20 +1618,8 @@
           a.filter.map(GpuOverrides.wrapExpr(_, conf, Some(this)))
         private val childrenExprMeta: Seq[BaseExprMeta[Expression]] =
           a.children.map(GpuOverrides.wrapExpr(_, conf, Some(this)))
-<<<<<<< HEAD
         override val childExprs: Seq[BaseExprMeta[_]] =
           childrenExprMeta ++ filter.toSeq
-=======
-        override val childExprs: Seq[BaseExprMeta[_]] = if (filter.isDefined) {
-          childrenExprMeta :+ filter.get
-        } else {
-          childrenExprMeta
-        }
-        override def isSupportedType(t: DataType): Boolean =
-          GpuOverrides.isSupportedType(t,
-            allowDecimal = conf.decimalTypeEnabled,
-            allowNull = true)
->>>>>>> 5c43fd32
 
         override def convertToGpu(): GpuExpression = {
           // handle the case AggregateExpression has the resultIds parameter where its
@@ -1651,24 +1639,16 @@
     expr[SortOrder](
       "Sort order",
       ExprChecks.projectOnly(
-        TypeSig.legacySupportedTypes + TypeSig.NULL,
+        TypeSig.legacySupportedTypes + TypeSig.NULL + TypeSig.DECIMAL,
         TypeSig.orderable,
         Seq(ParamCheck(
           "input",
-          TypeSig.legacySupportedTypes + TypeSig.NULL,
+          TypeSig.legacySupportedTypes + TypeSig.NULL + TypeSig.DECIMAL,
           TypeSig.orderable))),
       (a, conf, p, r) => new BaseExprMeta[SortOrder](a, conf, p, r) {
         // One of the few expressions that are not replaced with a GPU version
         override def convertToGpu(): Expression =
           a.withNewChildren(childExprs.map(_.convertToGpu()))
-<<<<<<< HEAD
-=======
-
-        override def isSupportedType(t: DataType): Boolean =
-          GpuOverrides.isSupportedType(t,
-            allowDecimal = conf.decimalTypeEnabled,
-            allowNull = true)
->>>>>>> 5c43fd32
       }),
     expr[Count](
       "Count aggregate operator",
@@ -2055,22 +2035,18 @@
       }),
     expr[UnscaledValue](
       "Convert a Decimal to an unscaled long value for some aggregation optimizations",
+      ExprChecks.unaryProject(TypeSig.LONG, TypeSig.LONG,
+        TypeSig.DECIMAL, TypeSig.DECIMAL),
       (a, conf, p, r) => new UnaryExprMeta[UnscaledValue](a, conf, p, r) {
         override def convertToGpu(child: Expression): GpuExpression = GpuUnscaledValue(child)
-
-        override def isSupportedType(t: DataType): Boolean =
-          GpuOverrides.isSupportedType(t,
-            allowDecimal = conf.decimalTypeEnabled)
       }),
     expr[MakeDecimal](
       "Create a Decimal from an unscaled long value form some aggregation optimizations",
+      ExprChecks.unaryProject(TypeSig.DECIMAL, TypeSig.DECIMAL,
+        TypeSig.LONG, TypeSig.LONG),
       (a, conf, p, r) => new UnaryExprMeta[MakeDecimal](a, conf, p, r) {
         override def convertToGpu(child: Expression): GpuExpression =
           GpuMakeDecimal(child, a.precision, a.scale, a.nullOnOverflow)
-
-        override def isSupportedType(t: DataType): Boolean =
-          GpuOverrides.isSupportedType(t,
-            allowDecimal = conf.decimalTypeEnabled)
       })
   ).map(r => (r.getClassFor.asSubclass(classOf[Expression]), r)).toMap
 
@@ -2308,7 +2284,7 @@
       }),
     exec[ShuffleExchangeExec](
       "The backend for most data being exchanged between processes",
-      ExecChecks(TypeSig.legacySupportedTypes + TypeSig.NULL, TypeSig.all),
+      ExecChecks(TypeSig.legacySupportedTypes + TypeSig.NULL + TypeSig.DECIMAL, TypeSig.all),
       (shuffle, conf, p, r) => new GpuShuffleMeta(shuffle, conf, p, r)),
     exec[UnionExec](
       "The backend for the union operator",
@@ -2346,18 +2322,20 @@
     exec[HashAggregateExec](
       "The backend for hash based aggregations",
       ExecChecks(
-        (TypeSig.legacySupportedTypes + TypeSig.NULL + TypeSig.MAP).nested(TypeSig.STRING),
+        (TypeSig.legacySupportedTypes + TypeSig.NULL + TypeSig.DECIMAL + TypeSig.MAP)
+            .nested(TypeSig.STRING),
         TypeSig.all),
       (agg, conf, p, r) => new GpuHashAggregateMeta(agg, conf, p, r)),
     exec[SortAggregateExec](
       "The backend for sort based aggregations",
       ExecChecks(
-        (TypeSig.legacySupportedTypes + TypeSig.NULL + TypeSig.MAP).nested(TypeSig.STRING),
+        (TypeSig.legacySupportedTypes + TypeSig.NULL + TypeSig.DECIMAL + TypeSig.MAP)
+            .nested(TypeSig.STRING),
         TypeSig.all),
       (agg, conf, p, r) => new GpuSortAggregateMeta(agg, conf, p, r)),
     exec[SortExec](
       "The backend for the sort operator",
-      ExecChecks(TypeSig.legacySupportedTypes + TypeSig.NULL, TypeSig.all),
+      ExecChecks(TypeSig.legacySupportedTypes + TypeSig.NULL + TypeSig.DECIMAL, TypeSig.all),
       (sort, conf, p, r) => new GpuSortMeta(sort, conf, p, r)),
     exec[ExpandExec](
       "The backend for the expand operator",
