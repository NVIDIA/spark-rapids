--- conflicted
+++ resolved
@@ -768,11 +768,7 @@
       sparkSig = (TypeSig.atomics + TypeSig.STRUCT + TypeSig.ARRAY + TypeSig.MAP +
           TypeSig.UDT).nested())),
     (OrcFormatType, FileFormatChecks(
-<<<<<<< HEAD
       cudfRead = (TypeSig.commonCudfTypes + TypeSig.ARRAY + TypeSig.STRUCT).nested(),
-=======
-      cudfRead = (TypeSig.commonCudfTypes + TypeSig.ARRAY).nested(),
->>>>>>> 25009618
       cudfWrite = TypeSig.commonCudfTypes,
       sparkSig = (TypeSig.atomics + TypeSig.STRUCT + TypeSig.ARRAY + TypeSig.MAP +
           TypeSig.UDT).nested())))
