--- conflicted
+++ resolved
@@ -3430,7 +3430,6 @@
           GpuGetJsonObject(lhs, rhs)
       }
     ),
-<<<<<<< HEAD
     expr[JsonToStructs](
       "Returns a struct value with the given `jsonStr` and `schema`",
       ExprChecks.projectOnly(
@@ -3445,7 +3444,6 @@
           GpuJsonToStructs(a.schema, a.options, child, a.timeZoneId)
       }).disabledByDefault("parsing JSON from a column has a large number of issues and " +
       "should be considered beta quality right now."),
-=======
     expr[JsonTuple](
       "Returns a tuple like the function get_json_object, but it takes multiple names. " + 
         "All the input parameters and output column types are string.",
@@ -3478,7 +3476,6 @@
         override def convertToGpu(): GpuExpression = GpuJsonTuple(childExprs.map(_.convertToGpu()))
       }
     ),
->>>>>>> 769e5f23
     expr[org.apache.spark.sql.execution.ScalarSubquery](
       "Subquery that will return only one row and one column",
       ExprChecks.projectOnly(
