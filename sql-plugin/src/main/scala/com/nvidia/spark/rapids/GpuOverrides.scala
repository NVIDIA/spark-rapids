--- conflicted
+++ resolved
@@ -2060,9 +2060,9 @@
       "Max aggregate operator",
       ExprChecksImpl(
         ExprChecks.fullAgg(
-          TypeSig.commonCudfTypes + TypeSig.NULL + TypeSig.DECIMAL, TypeSig.orderable,
+          TypeSig.commonCudfTypes + TypeSig.NULL + TypeSig.DECIMAL_128_FULL, TypeSig.orderable,
           Seq(ParamCheck("input",
-            TypeSig.commonCudfTypes + TypeSig.NULL + TypeSig.DECIMAL, TypeSig.orderable))
+            TypeSig.commonCudfTypes + TypeSig.NULL + TypeSig.DECIMAL_128_FULL, TypeSig.orderable))
         ).asInstanceOf[ExprChecksImpl].contexts
           ++
           ExprChecks.windowOnly(
@@ -2083,9 +2083,9 @@
       "Min aggregate operator",
       ExprChecksImpl(
         ExprChecks.fullAgg(
-          TypeSig.commonCudfTypes + TypeSig.NULL + TypeSig.DECIMAL, TypeSig.orderable,
+          TypeSig.commonCudfTypes + TypeSig.NULL + TypeSig.DECIMAL_128_FULL, TypeSig.orderable,
           Seq(ParamCheck("input",
-            TypeSig.commonCudfTypes + TypeSig.NULL + TypeSig.DECIMAL, TypeSig.orderable))
+            TypeSig.commonCudfTypes + TypeSig.NULL + TypeSig.DECIMAL_128_FULL, TypeSig.orderable))
         ).asInstanceOf[ExprChecksImpl].contexts
           ++
           ExprChecks.windowOnly(
@@ -2106,13 +2106,9 @@
       "Sum aggregate operator",
       ExprChecksImpl(
         ExprChecks.fullAgg(
-<<<<<<< HEAD
-          TypeSig.LONG + TypeSig.DOUBLE + TypeSig.DECIMAL, TypeSig.LONG + TypeSig.DOUBLE + TypeSig.DECIMAL,
-          Seq(ParamCheck("input", TypeSig.integral + TypeSig.fp + TypeSig.DECIMAL, TypeSig.numeric))
-=======
-          TypeSig.LONG + TypeSig.DOUBLE, TypeSig.LONG + TypeSig.DOUBLE + TypeSig.DECIMAL_128_FULL,
-          Seq(ParamCheck("input", TypeSig.integral + TypeSig.fp, TypeSig.numeric))
->>>>>>> f774e1a2
+          TypeSig.LONG + TypeSig.DOUBLE + TypeSig.DECIMAL_128_FULL,
+          TypeSig.LONG + TypeSig.DOUBLE + TypeSig.DECIMAL_128_FULL,
+          Seq(ParamCheck("input", TypeSig.integral + TypeSig.fp + TypeSig.DECIMAL_128_FULL, TypeSig.numeric))
         ).asInstanceOf[ExprChecksImpl].contexts
           ++
           ExprChecks.windowOnly(
@@ -2132,13 +2128,8 @@
     expr[Average](
       "Average aggregate operator",
       ExprChecks.fullAgg(
-<<<<<<< HEAD
-        TypeSig.DOUBLE + TypeSig.DECIMAL, TypeSig.DOUBLE + TypeSig.DECIMAL,
-        Seq(ParamCheck("input", TypeSig.integral + TypeSig.fp, TypeSig.numeric + TypeSig.DECIMAL))),
-=======
-        TypeSig.DOUBLE, TypeSig.DOUBLE + TypeSig.DECIMAL_128_FULL,
+        TypeSig.DOUBLE + TypeSig.DECIMAL_128_FULL, TypeSig.DOUBLE + TypeSig.DECIMAL_128_FULL,
         Seq(ParamCheck("input", TypeSig.integral + TypeSig.fp, TypeSig.numeric))),
->>>>>>> f774e1a2
       (a, conf, p, r) => new AggExprMeta[Average](a, conf, p, r) {
         override def tagExprForGpu(): Unit = {
           val dataType = a.child.dataType
