--- conflicted
+++ resolved
@@ -1284,12 +1284,8 @@
       "Check if the values are equal including nulls <=>",
       (a, conf, p, r) => new BinaryExprMeta[EqualNullSafe](a, conf, p, r) {
         override def isSupportedType(t: DataType): Boolean =
-<<<<<<< HEAD
-          GpuOverrides.isSupportedType(t, allowDecimal = true)
-=======
           GpuOverrides.isSupportedType(t,
             allowNull = true)
->>>>>>> 5f099f2e
 
         override def convertToGpu(lhs: Expression, rhs: Expression): GpuExpression =
           GpuEqualNullSafe(lhs, rhs)
@@ -1298,12 +1294,9 @@
       "Check if the values are equal",
       (a, conf, p, r) => new BinaryExprMeta[EqualTo](a, conf, p, r) {
         override def isSupportedType(t: DataType): Boolean =
-<<<<<<< HEAD
-          GpuOverrides.isSupportedType(t, allowDecimal = true)
-=======
-          GpuOverrides.isSupportedType(t,
-            allowNull = true)
->>>>>>> 5f099f2e
+          GpuOverrides.isSupportedType(t,
+            allowNull = true,
+            allowDecimal = true)
 
         override def convertToGpu(lhs: Expression, rhs: Expression): GpuExpression =
           GpuEqualTo(lhs, rhs)
@@ -1312,12 +1305,9 @@
       "> operator",
       (a, conf, p, r) => new BinaryExprMeta[GreaterThan](a, conf, p, r) {
         override def isSupportedType(t: DataType): Boolean =
-<<<<<<< HEAD
-          GpuOverrides.isSupportedType(t, allowDecimal = true)
-=======
-          GpuOverrides.isSupportedType(t,
-            allowNull = true)
->>>>>>> 5f099f2e
+          GpuOverrides.isSupportedType(t,
+            allowNull = true,
+            allowDecimal = true)
 
         override def convertToGpu(lhs: Expression, rhs: Expression): GpuExpression =
           GpuGreaterThan(lhs, rhs)
@@ -1326,12 +1316,9 @@
       ">= operator",
       (a, conf, p, r) => new BinaryExprMeta[GreaterThanOrEqual](a, conf, p, r) {
         override def isSupportedType(t: DataType): Boolean =
-<<<<<<< HEAD
-          GpuOverrides.isSupportedType(t, allowDecimal = true)
-=======
-          GpuOverrides.isSupportedType(t,
-            allowNull = true)
->>>>>>> 5f099f2e
+          GpuOverrides.isSupportedType(t,
+            allowNull = true,
+            allowDecimal = true)
 
         override def convertToGpu(lhs: Expression, rhs: Expression): GpuExpression =
           GpuGreaterThanOrEqual(lhs, rhs)
@@ -1383,12 +1370,10 @@
       "< operator",
       (a, conf, p, r) => new BinaryExprMeta[LessThan](a, conf, p, r) {
         override def isSupportedType(t: DataType): Boolean =
-<<<<<<< HEAD
-          GpuOverrides.isSupportedType(t, allowDecimal = true)
-=======
-          GpuOverrides.isSupportedType(t,
-            allowNull = true)
->>>>>>> 5f099f2e
+
+          GpuOverrides.isSupportedType(t,
+            allowNull = true,
+            allowDecimal = true)
 
         override def convertToGpu(lhs: Expression, rhs: Expression): GpuExpression =
           GpuLessThan(lhs, rhs)
@@ -1397,12 +1382,9 @@
       "<= operator",
       (a, conf, p, r) => new BinaryExprMeta[LessThanOrEqual](a, conf, p, r) {
         override def isSupportedType(t: DataType): Boolean =
-<<<<<<< HEAD
-          GpuOverrides.isSupportedType(t, allowDecimal = true)
-=======
-          GpuOverrides.isSupportedType(t,
-            allowNull = true)
->>>>>>> 5f099f2e
+          GpuOverrides.isSupportedType(t,
+            allowNull = true,
+            allowDecimal = true)
 
         override def convertToGpu(lhs: Expression, rhs: Expression): GpuExpression =
           GpuLessThanOrEqual(lhs, rhs)
