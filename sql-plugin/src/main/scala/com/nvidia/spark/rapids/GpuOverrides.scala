/*
 * Copyright (c) 2019-2023, NVIDIA CORPORATION.
 *
 * Licensed under the Apache License, Version 2.0 (the "License");
 * you may not use this file except in compliance with the License.
 * You may obtain a copy of the License at
 *
 *     http://www.apache.org/licenses/LICENSE-2.0
 *
 * Unless required by applicable law or agreed to in writing, software
 * distributed under the License is distributed on an "AS IS" BASIS,
 * WITHOUT WARRANTIES OR CONDITIONS OF ANY KIND, either express or implied.
 * See the License for the specific language governing permissions and
 * limitations under the License.
 */

package com.nvidia.spark.rapids

import java.time.ZoneId

import scala.collection.mutable.ListBuffer
import scala.reflect.ClassTag
import scala.util.control.NonFatal

import ai.rapids.cudf.DType
import com.nvidia.spark.rapids.RapidsConf.{SUPPRESS_PLANNING_FAILURE, TEST_CONF}
import com.nvidia.spark.rapids.jni.GpuTimeZoneDB
import com.nvidia.spark.rapids.shims._
import org.apache.hadoop.fs.Path

import org.apache.spark.internal.Logging
import org.apache.spark.rapids.shims.GpuShuffleExchangeExec
import org.apache.spark.sql.{DataFrame, SparkSession}
import org.apache.spark.sql.catalyst.expressions._
import org.apache.spark.sql.catalyst.expressions.aggregate._
import org.apache.spark.sql.catalyst.expressions.rapids.TimeStamp
import org.apache.spark.sql.catalyst.json.rapids.GpuJsonScan
import org.apache.spark.sql.catalyst.optimizer.NormalizeNaNAndZero
import org.apache.spark.sql.catalyst.plans.physical._
import org.apache.spark.sql.catalyst.rules.Rule
import org.apache.spark.sql.catalyst.trees.TreeNodeTag
import org.apache.spark.sql.catalyst.util.{ArrayData, DateTimeUtils}
import org.apache.spark.sql.connector.read.Scan
import org.apache.spark.sql.execution._
import org.apache.spark.sql.execution.adaptive.{AdaptiveSparkPlanExec, BroadcastQueryStageExec, QueryStageExec, ShuffleQueryStageExec}
import org.apache.spark.sql.execution.aggregate.{HashAggregateExec, ObjectHashAggregateExec, SortAggregateExec}
import org.apache.spark.sql.execution.columnar.InMemoryTableScanExec
import org.apache.spark.sql.execution.command.{DataWritingCommand, DataWritingCommandExec, ExecutedCommandExec, RunnableCommand}
import org.apache.spark.sql.execution.datasources.{InsertIntoHadoopFsRelationCommand, SaveIntoDataSourceCommand}
import org.apache.spark.sql.execution.datasources.csv.CSVFileFormat
import org.apache.spark.sql.execution.datasources.json.JsonFileFormat
import org.apache.spark.sql.execution.datasources.parquet.ParquetFileFormat
import org.apache.spark.sql.execution.datasources.text.TextFileFormat
import org.apache.spark.sql.execution.datasources.v2._
import org.apache.spark.sql.execution.datasources.v2.csv.CSVScan
import org.apache.spark.sql.execution.datasources.v2.json.JsonScan
import org.apache.spark.sql.execution.exchange.{BroadcastExchangeExec, ENSURE_REQUIREMENTS, ReusedExchangeExec, ShuffleExchangeExec}
import org.apache.spark.sql.execution.joins._
import org.apache.spark.sql.execution.python._
import org.apache.spark.sql.execution.window.WindowExec
import org.apache.spark.sql.hive.rapids.GpuHiveOverrides
import org.apache.spark.sql.internal.SQLConf
import org.apache.spark.sql.rapids._
import org.apache.spark.sql.rapids.aggregate._
import org.apache.spark.sql.rapids.catalyst.expressions.GpuRand
import org.apache.spark.sql.rapids.execution._
import org.apache.spark.sql.rapids.execution.python._
import org.apache.spark.sql.rapids.execution.python.GpuFlatMapGroupsInPandasExecMeta
import org.apache.spark.sql.rapids.shims.GpuTimeAdd
import org.apache.spark.sql.rapids.zorder.ZOrderRules
import org.apache.spark.sql.types._
import org.apache.spark.unsafe.types.{CalendarInterval, UTF8String}

/**
 * Base class for all ReplacementRules
 * @param doWrap wraps a part of the plan in a [[RapidsMeta]] for further processing.
 * @param desc a description of what this part of the plan does.
 * @param tag metadata used to determine what INPUT is at runtime.
 * @tparam INPUT the exact type of the class we are wrapping.
 * @tparam BASE the generic base class for this type of stage, i.e. SparkPlan, Expression, etc.
 * @tparam WRAP_TYPE base class that should be returned by doWrap.
 */
abstract class ReplacementRule[INPUT <: BASE, BASE, WRAP_TYPE <: RapidsMeta[INPUT, BASE, _]](
    protected var doWrap: (
        INPUT,
        RapidsConf,
        Option[RapidsMeta[_, _, _]],
        DataFromReplacementRule) => WRAP_TYPE,
    protected var desc: String,
    protected val checks: Option[TypeChecks[_]],
    final val tag: ClassTag[INPUT]) extends DataFromReplacementRule {

  private var _incompatDoc: Option[String] = None
  private var _disabledDoc: Option[String] = None
  private var _visible: Boolean = true

  def isVisible: Boolean = _visible
  def description: String = desc

  override def incompatDoc: Option[String] = _incompatDoc
  override def disabledMsg: Option[String] = _disabledDoc
  override def getChecks: Option[TypeChecks[_]] = checks

  /**
   * Mark this expression as incompatible with the original Spark version
   * @param str a description of how it is incompatible.
   * @return this for chaining.
   */
  final def incompat(str: String) : this.type = {
    _incompatDoc = Some(str)
    this
  }

  /**
   * Mark this expression as disabled by default.
   * @param str a description of why it is disabled by default.
   * @return this for chaining.
   */
  final def disabledByDefault(str: String) : this.type = {
    _disabledDoc = Some(str)
    this
  }

  final def invisible(): this.type = {
    _visible = false
    this
  }

  /**
   * Provide a function that will wrap a spark type in a [[RapidsMeta]] instance that is used for
   * conversion to a GPU version.
   * @param func the function
   * @return this for chaining.
   */
  final def wrap(func: (
      INPUT,
      RapidsConf,
      Option[RapidsMeta[_, _, _]],
      DataFromReplacementRule) => WRAP_TYPE): this.type = {
    doWrap = func
    this
  }

  /**
   * Set a description of what the operation does.
   * @param str the description.
   * @return this for chaining
   */
  final def desc(str: String): this.type = {
    this.desc = str
    this
  }

  private var confKeyCache: String = null
  protected val confKeyPart: String

  override def confKey: String = {
    if (confKeyCache == null) {
      confKeyCache = "spark.rapids.sql." + confKeyPart + "." + tag.runtimeClass.getSimpleName
    }
    confKeyCache
  }

  def notes(): Option[String] = if (incompatDoc.isDefined) {
    Some(s"This is not 100% compatible with the Spark version because ${incompatDoc.get}")
  } else if (disabledMsg.isDefined) {
    Some(s"This is disabled by default because ${disabledMsg.get}")
  } else {
    None
  }

  def confHelp(asTable: Boolean = false, sparkSQLFunctions: Option[String] = None): Unit = {
    if (_visible) {
      val notesMsg = notes()
      if (asTable) {
        import ConfHelper.makeConfAnchor
        print(s"${makeConfAnchor(confKey)}")
        if (sparkSQLFunctions.isDefined) {
          print(s"|${sparkSQLFunctions.get}")
        }
        val incompatOps = RapidsConf.INCOMPATIBLE_OPS.asInstanceOf[ConfEntryWithDefault[Boolean]]
        val expressionEnabled = disabledMsg.isEmpty &&
          (incompatDoc.isEmpty || incompatOps.defaultValue)
        print(s"|$desc|$expressionEnabled|")
        if (notesMsg.isDefined) {
          print(s"${notesMsg.get}")
        } else {
          print("None")
        }
        println("|")
      } else {
        println(s"$confKey:")
        println(s"\tEnable (true) or disable (false) the $tag $operationName.")
        if (sparkSQLFunctions.isDefined) {
          println(s"\tsql function: ${sparkSQLFunctions.get}")
        }
        println(s"\t$desc")
        if (notesMsg.isDefined) {
          println(s"\t${notesMsg.get}")
        }
        println(s"\tdefault: ${notesMsg.isEmpty}")
        println()
      }
    }
  }

  final def wrap(
      op: BASE,
      conf: RapidsConf,
      parent: Option[RapidsMeta[_, _, _]],
      r: DataFromReplacementRule): WRAP_TYPE = {
    doWrap(op.asInstanceOf[INPUT], conf, parent, r)
  }

  def getClassFor: Class[_] = tag.runtimeClass
}

/**
 * Holds everything that is needed to replace an Expression with a GPU enabled version.
 */
class ExprRule[INPUT <: Expression](
    doWrap: (
        INPUT,
        RapidsConf,
        Option[RapidsMeta[_, _, _]],
        DataFromReplacementRule) => BaseExprMeta[INPUT],
    desc: String,
    checks: Option[ExprChecks],
    tag: ClassTag[INPUT])
  extends ReplacementRule[INPUT, Expression, BaseExprMeta[INPUT]](
    doWrap, desc, checks, tag) {

  override val confKeyPart = "expression"
  override val operationName = "Expression"
}

/**
 * Holds everything that is needed to replace a `Scan` with a GPU enabled version.
 */
class ScanRule[INPUT <: Scan](
    doWrap: (
        INPUT,
        RapidsConf,
        Option[RapidsMeta[_, _, _]],
        DataFromReplacementRule) => ScanMeta[INPUT],
    desc: String,
    tag: ClassTag[INPUT])
  extends ReplacementRule[INPUT, Scan, ScanMeta[INPUT]](
    doWrap, desc, None, tag) {

  override val confKeyPart: String = "input"
  override val operationName: String = "Input"
}

/**
 * Holds everything that is needed to replace a `Partitioning` with a GPU enabled version.
 */
class PartRule[INPUT <: Partitioning](
    doWrap: (
        INPUT,
        RapidsConf,
        Option[RapidsMeta[_, _, _]],
        DataFromReplacementRule) => PartMeta[INPUT],
    desc: String,
    checks: Option[PartChecks],
    tag: ClassTag[INPUT])
  extends ReplacementRule[INPUT, Partitioning, PartMeta[INPUT]](
    doWrap, desc, checks, tag) {

  override val confKeyPart: String = "partitioning"
  override val operationName: String = "Partitioning"
}

/**
 * Holds everything that is needed to replace a `SparkPlan` with a GPU enabled version.
 */
class ExecRule[INPUT <: SparkPlan](
    doWrap: (
        INPUT,
        RapidsConf,
        Option[RapidsMeta[_, _, _]],
        DataFromReplacementRule) => SparkPlanMeta[INPUT],
    desc: String,
    checks: Option[ExecChecks],
    tag: ClassTag[INPUT])
  extends ReplacementRule[INPUT, SparkPlan, SparkPlanMeta[INPUT]](
    doWrap, desc, checks, tag) {

  // TODO finish this...

  override val confKeyPart: String = "exec"
  override val operationName: String = "Exec"
}

/**
 * Holds everything that is needed to replace a `DataWritingCommand` with a
 * GPU enabled version.
 */
class DataWritingCommandRule[INPUT <: DataWritingCommand](
    doWrap: (
        INPUT,
        RapidsConf,
        Option[RapidsMeta[_, _, _]],
        DataFromReplacementRule) => DataWritingCommandMeta[INPUT],
    desc: String,
    tag: ClassTag[INPUT])
    extends ReplacementRule[INPUT, DataWritingCommand, DataWritingCommandMeta[INPUT]](
      doWrap, desc, None, tag) {

  override val confKeyPart: String = "output"
  override val operationName: String = "Output"
}

final class InsertIntoHadoopFsRelationCommandMeta(
    cmd: InsertIntoHadoopFsRelationCommand,
    conf: RapidsConf,
    parent: Option[RapidsMeta[_, _, _]],
    rule: DataFromReplacementRule)
    extends DataWritingCommandMeta[InsertIntoHadoopFsRelationCommand](cmd, conf, parent, rule) {

  private var fileFormat: Option[ColumnarFileFormat] = None

  override def tagSelfForGpuInternal(): Unit = {
    if (cmd.bucketSpec.isDefined) {
      willNotWorkOnGpu("bucketing is not supported")
    }

    val spark = SparkSession.active
    val formatCls = cmd.fileFormat.getClass
    fileFormat = if (formatCls == classOf[CSVFileFormat]) {
      willNotWorkOnGpu("CSV output is not supported")
      None
    } else if (formatCls == classOf[JsonFileFormat]) {
      willNotWorkOnGpu("JSON output is not supported")
      None
    } else if (GpuOrcFileFormat.isSparkOrcFormat(formatCls)) {
      GpuOrcFileFormat.tagGpuSupport(this, spark, cmd.options, cmd.query.schema)
    } else if (formatCls == classOf[ParquetFileFormat]) {
      GpuParquetFileFormat.tagGpuSupport(this, spark, cmd.options, cmd.query.schema)
    } else if (formatCls == classOf[TextFileFormat]) {
      willNotWorkOnGpu("text output is not supported")
      None
    } else {
      willNotWorkOnGpu(s"unknown file format: ${formatCls.getCanonicalName}")
      None
    }
  }

  override def convertToGpu(): GpuDataWritingCommand = {
    val format = fileFormat.getOrElse(
      throw new IllegalStateException("fileFormat missing, tagSelfForGpu not called?"))

    GpuInsertIntoHadoopFsRelationCommand(
      cmd.outputPath,
      cmd.staticPartitions,
      cmd.ifPartitionNotExists,
      cmd.partitionColumns,
      cmd.bucketSpec,
      format,
      cmd.options,
      cmd.query,
      cmd.mode,
      cmd.catalogTable,
      cmd.fileIndex,
      cmd.outputColumnNames,
      conf.stableSort,
      conf.concurrentWriterPartitionFlushSize)
  }
}

/**
 * Holds everything that is needed to replace a `RunnableCommand` with a
 * GPU enabled version.
 */
class RunnableCommandRule[INPUT <: RunnableCommand](
    doWrap: (
        INPUT,
            RapidsConf,
            Option[RapidsMeta[_, _, _]],
            DataFromReplacementRule) => RunnableCommandMeta[INPUT],
    desc: String,
    tag: ClassTag[INPUT])
    extends ReplacementRule[INPUT, RunnableCommand, RunnableCommandMeta[INPUT]](
      doWrap, desc, None, tag) {

  override val confKeyPart: String = "command"
  override val operationName: String = "Command"
}

/**
 * Listener trait so that tests can confirm that the expected optimizations are being applied
 */
trait GpuOverridesListener {
  def optimizedPlan(
      plan: SparkPlanMeta[SparkPlan],
      sparkPlan: SparkPlan,
      costOptimizations: Seq[Optimization]): Unit
}

sealed trait FileFormatType
object CsvFormatType extends FileFormatType {
  override def toString = "CSV"
}
object HiveDelimitedTextFormatType extends FileFormatType {
  override def toString = "HiveText"
}
object ParquetFormatType extends FileFormatType {
  override def toString = "Parquet"
}
object OrcFormatType extends FileFormatType {
  override def toString = "ORC"
}
object JsonFormatType extends FileFormatType {
  override def toString = "JSON"
}
object AvroFormatType extends FileFormatType {
  override def toString = "Avro"
}
object IcebergFormatType extends FileFormatType {
  override def toString = "Iceberg"
}
object DeltaFormatType extends FileFormatType {
  override def toString = "Delta"
}

sealed trait FileFormatOp
object ReadFileOp extends FileFormatOp {
  override def toString = "read"
}
object WriteFileOp extends FileFormatOp {
  override def toString = "write"
}

object GpuOverrides extends Logging {
  val FLOAT_DIFFERS_GROUP_INCOMPAT =
    "when enabling these, there may be extra groups produced for floating point grouping " +
    "keys (e.g. -0.0, and 0.0)"
  val CASE_MODIFICATION_INCOMPAT =
    "the Unicode version used by cuDF and the JVM may differ, resulting in some " +
    "corner-case characters not changing case correctly."
  val UTC_TIMEZONE_ID = ZoneId.of("UTC").normalized()
  // Based on https://docs.oracle.com/javase/8/docs/api/java/util/regex/Pattern.html
  private[this] lazy val regexList: Seq[String] = Seq("\\", "\u0000", "\\x", "\t", "\n", "\r",
    "\f", "\\a", "\\e", "\\cx", "[", "]", "^", "&", ".", "*", "\\d", "\\D", "\\h", "\\H", "\\s",
    "\\S", "\\v", "\\V", "\\w", "\\w", "\\p", "$", "\\b", "\\B", "\\A", "\\G", "\\Z", "\\z", "\\R",
    "?", "|", "(", ")", "{", "}", "\\k", "\\Q", "\\E", ":", "!", "<=", ">")

  /**
   * Provides a way to log an info message about how long an operation took in milliseconds.
   */
  def logDuration[T](shouldLog: Boolean, msg: Double => String)(block: => T): T = {
    val start = System.nanoTime()
    val ret = block
    val end = System.nanoTime()
    if (shouldLog) {
      val timeTaken = (end - start).toDouble / java.util.concurrent.TimeUnit.MILLISECONDS.toNanos(1)
      logInfo(msg(timeTaken))
    }
    ret
  }

  val gpuCommonTypes = TypeSig.commonCudfTypes + TypeSig.NULL + TypeSig.DECIMAL_128

  val pluginSupportedOrderableSig: TypeSig = (gpuCommonTypes + TypeSig.STRUCT).nested()

  private[this] def isStructType(dataType: DataType) = dataType match {
    case StructType(_) => true
    case _ => false
  }

  private[this] def isArrayOfStructType(dataType: DataType) = dataType match {
    case ArrayType(elementType, _) =>
      elementType match {
        case StructType(_) => true
        case _ => false
      }
    case _ => false
  }

  // this listener mechanism is global and is intended for use by unit tests only
  private lazy val listeners: ListBuffer[GpuOverridesListener] =
    new ListBuffer[GpuOverridesListener]()

  def addListener(listener: GpuOverridesListener): Unit = {
    listeners += listener
  }

  def removeListener(listener: GpuOverridesListener): Unit = {
    listeners -= listener
  }

  def removeAllListeners(): Unit = {
    listeners.clear()
  }

  private def convertPartToGpuIfPossible(part: Partitioning, conf: RapidsConf): Partitioning = {
    part match {
      case _: GpuPartitioning => part
      case _ =>
        val wrapped = wrapPart(part, conf, None)
        wrapped.tagForGpu()
        if (wrapped.canThisBeReplaced) {
          wrapped.convertToGpu()
        } else {
          part
        }
    }
  }

  /**
   * Removes unnecessary CPU shuffles that Spark can add to the plan when it does not realize
   * a GPU partitioning satisfies a CPU distribution because CPU and GPU expressions are not
   * semantically equal.
   */
  def removeExtraneousShuffles(plan: SparkPlan, conf: RapidsConf): SparkPlan = {
    plan.transformUp {
      case cpuShuffle: ShuffleExchangeExec =>
        cpuShuffle.child match {
          case sqse: ShuffleQueryStageExec =>
            GpuTransitionOverrides.getNonQueryStagePlan(sqse) match {
              case gpuShuffle: GpuShuffleExchangeExecBase =>
                val converted = convertPartToGpuIfPossible(cpuShuffle.outputPartitioning, conf)
                if (converted == gpuShuffle.outputPartitioning) {
                  sqse
                } else {
                  cpuShuffle
                }
              case _ => cpuShuffle
            }
          case _ => cpuShuffle
        }
    }
  }

  /**
   * On some Spark platforms, AQE planning can result in old CPU exchanges being placed in the
   * plan even after they have been replaced previously. This looks for subquery reuses of CPU
   * exchanges that can be replaced with recently planned GPU exchanges that match the original
   * CPU plan
   */
  def fixupCpuReusedExchanges(plan: SparkPlan): SparkPlan = {
    plan.transformUp {
      case bqse: BroadcastQueryStageExec =>
        bqse.plan match {
          case ReusedExchangeExec(output, b: BroadcastExchangeExec) =>
            val cpuCanonical = b.canonicalized.asInstanceOf[BroadcastExchangeExec]
            val gpuExchange = ExchangeMappingCache.findGpuExchangeReplacement(cpuCanonical)
            gpuExchange.map { g =>
              SparkShimImpl.newBroadcastQueryStageExec(bqse, ReusedExchangeExec(output, g))
            }.getOrElse(bqse)
          case _ => bqse
        }
    }
  }

  /**
   * Searches the plan for ReusedExchangeExec instances containing a GPU shuffle where the
   * output types between the two plan nodes do not match. In such a case the ReusedExchangeExec
   * will be updated to match the GPU shuffle output types.
   */
  def fixupReusedExchangeOutputs(plan: SparkPlan): SparkPlan = {
    def outputTypesMatch(a: Seq[Attribute], b: Seq[Attribute]): Boolean =
      a.corresponds(b)((x, y) => x.dataType == y.dataType)
    plan.transformUp {
      case sqse: ShuffleQueryStageExec =>
        sqse.plan match {
          case ReusedExchangeExec(output, gsee: GpuShuffleExchangeExecBase) if (
              !outputTypesMatch(output, gsee.output)) =>
            val newOutput = sqse.plan.output.zip(gsee.output).map { case (c, g) =>
              assert(c.isInstanceOf[AttributeReference] && g.isInstanceOf[AttributeReference],
                s"Expected AttributeReference but found $c and $g")
              AttributeReference(c.name, g.dataType, c.nullable, c.metadata)(c.exprId, c.qualifier)
            }
            AQEUtils.newReuseInstance(sqse, newOutput)
          case _ => sqse
        }
    }
  }

  @scala.annotation.tailrec
  def extractLit(exp: Expression): Option[Literal] = exp match {
    case l: Literal => Some(l)
    case a: Alias => extractLit(a.child)
    case _ => None
  }

  def isOfType(l: Option[Literal], t: DataType): Boolean = l.exists(_.dataType == t)

  def isStringLit(exp: Expression): Boolean =
    isOfType(extractLit(exp), StringType)

  def extractStringLit(exp: Expression): Option[String] = extractLit(exp) match {
    case Some(Literal(v: UTF8String, StringType)) =>
      val s = if (v == null) null else v.toString
      Some(s)
    case _ => None
  }

  def isLit(exp: Expression): Boolean = extractLit(exp).isDefined

  def isNullLit(lit: Literal): Boolean = {
    lit.value == null
  }

  def isSupportedStringReplacePattern(strLit: String): Boolean = {
    // check for regex special characters, except for \u0000 which we can support
    !regexList.filterNot(_ == "\u0000").exists(pattern => strLit.contains(pattern))
  }

  def isSupportedStringReplacePattern(exp: Expression): Boolean = {
    extractLit(exp) match {
      case Some(Literal(null, _)) => false
      case Some(Literal(value: UTF8String, DataTypes.StringType)) =>
        val strLit = value.toString
        if (strLit.isEmpty) {
          false
        } else {
          // check for regex special characters, except for \u0000 which we can support
          isSupportedStringReplacePattern(strLit)
        }
      case _ => false
    }
  }

  def isUTCTimezone(timezoneId: ZoneId): Boolean = {
    timezoneId.normalized() == UTC_TIMEZONE_ID
  }

  def isUTCTimezone(timezoneIdStr: String): Boolean = {
    isUTCTimezone(GpuTimeZoneDB.getZoneId(timezoneIdStr))
  }

  def isUTCTimezone(): Boolean = {
    val zoneId = DateTimeUtils.getZoneId(SQLConf.get.sessionLocalTimeZone)
    isUTCTimezone(zoneId.normalized())
  }

  def areAllSupportedTypes(types: DataType*): Boolean = types.forall(isSupportedType(_))

  /**
   * Is this particular type supported or not.
   * @param dataType the type to check
   * @param allowNull should NullType be allowed
   * @param allowDecimal should DecimalType be allowed
   * @param allowBinary should BinaryType be allowed
   * @param allowCalendarInterval should CalendarIntervalType be allowed
   * @param allowArray should ArrayType be allowed
   * @param allowStruct should StructType be allowed
   * @param allowStringMaps should a Map[String, String] specifically be allowed
   * @param allowMaps should MapType be allowed generically
   * @param allowNesting should nested types like array struct and map allow nested types
   *                     within them, or only primitive types.
   * @return true if it is allowed else false
   */
  def isSupportedType(dataType: DataType,
      allowNull: Boolean = false,
      allowDecimal: Boolean = false,
      allowBinary: Boolean = false,
      allowCalendarInterval: Boolean = false,
      allowArray: Boolean = false,
      allowStruct: Boolean = false,
      allowStringMaps: Boolean = false,
      allowMaps: Boolean = false,
      allowNesting: Boolean = false): Boolean = {
    def checkNested(dataType: DataType): Boolean = {
      isSupportedType(dataType,
        allowNull = allowNull,
        allowDecimal = allowDecimal,
        allowBinary = allowBinary && allowNesting,
        allowCalendarInterval = allowCalendarInterval && allowNesting,
        allowArray = allowArray && allowNesting,
        allowStruct = allowStruct && allowNesting,
        allowStringMaps = allowStringMaps && allowNesting,
        allowMaps = allowMaps && allowNesting,
        allowNesting = allowNesting)
    }
    dataType match {
      case BooleanType => true
      case ByteType => true
      case ShortType => true
      case IntegerType => true
      case LongType => true
      case FloatType => true
      case DoubleType => true
      case DateType => true
      case TimestampType => true
      case StringType => true
      case dt: DecimalType if allowDecimal => dt.precision <= DType.DECIMAL64_MAX_PRECISION
      case NullType => allowNull
      case BinaryType => allowBinary
      case CalendarIntervalType => allowCalendarInterval
      case ArrayType(elementType, _) if allowArray => checkNested(elementType)
      case MapType(StringType, StringType, _) if allowStringMaps => true
      case MapType(keyType, valueType, _) if allowMaps =>
        checkNested(keyType) && checkNested(valueType)
      case StructType(fields) if allowStruct =>
        fields.map(_.dataType).forall(checkNested)
      case _ => false
    }
  }

  /**
   * Checks to see if any expressions are a String Literal
   */
  def isAnyStringLit(expressions: Seq[Expression]): Boolean =
    expressions.exists(isStringLit)

  def isOrContainsFloatingPoint(dataType: DataType): Boolean =
    TrampolineUtil.dataTypeExistsRecursively(dataType, dt => dt == FloatType || dt == DoubleType)

  def isOrContainsDateOrTimestamp(dataType: DataType): Boolean =
    TrampolineUtil.dataTypeExistsRecursively(dataType, dt => dt == TimestampType || dt == DateType)

  def isOrContainsTimestamp(dataType: DataType): Boolean =
    TrampolineUtil.dataTypeExistsRecursively(dataType, dt => dt == TimestampType)

  /** Tries to predict whether an adaptive plan will end up with data on the GPU or not. */
  def probablyGpuPlan(adaptivePlan: AdaptiveSparkPlanExec, conf: RapidsConf): Boolean = {
    def findRootProcessingNode(plan: SparkPlan): SparkPlan = plan match {
      case p: AdaptiveSparkPlanExec => findRootProcessingNode(p.executedPlan)
      case p: QueryStageExec => findRootProcessingNode(p.plan)
      case p: ReusedSubqueryExec => findRootProcessingNode(p.child)
      case p: ReusedExchangeExec => findRootProcessingNode(p.child)
      case p => p
    }

    val aqeSubPlan = findRootProcessingNode(adaptivePlan.executedPlan)
    aqeSubPlan match {
      case _: GpuExec =>
        // plan is already on the GPU
        true
      case p =>
        // see if the root processing node of the current subplan will translate to the GPU
        val meta = GpuOverrides.wrapAndTagPlan(p, conf)
        meta.canThisBeReplaced
    }
  }

  def checkAndTagFloatAgg(dataType: DataType, conf: RapidsConf, meta: RapidsMeta[_,_,_]): Unit = {
    if (!conf.isFloatAggEnabled && isOrContainsFloatingPoint(dataType)) {
      meta.willNotWorkOnGpu("the GPU will aggregate floating point values in" +
          " parallel and the result is not always identical each time. This can cause" +
          " some Spark queries to produce an incorrect answer if the value is computed" +
          " more than once as part of the same query.  To enable this anyways set" +
          s" ${RapidsConf.ENABLE_FLOAT_AGG} to true.")
    }
  }

  /**
   * Helper function specific to ANSI mode for the aggregate functions that should
   * fallback, since we don't have the same overflow checks that Spark provides in
   * the CPU
   * @param checkType Something other than `None` triggers logic to detect whether
   *                  the agg should fallback in ANSI mode. Otherwise (None), it's
   *                  an automatic fallback.
   * @param meta agg expression meta
   */
  def checkAndTagAnsiAgg(checkType: Option[DataType], meta: AggExprMeta[_]): Unit = {
    val failOnError = SQLConf.get.ansiEnabled
    if (failOnError) {
      if (checkType.isDefined) {
        val typeToCheck = checkType.get
        val failedType = typeToCheck match {
          case _: DecimalType | LongType | IntegerType | ShortType | ByteType => true
          case _ =>  false
        }
        if (failedType) {
          meta.willNotWorkOnGpu(
            s"ANSI mode not supported for ${meta.expr} with $typeToCheck result type")
        }
      } else {
        // Average falls into this category, where it produces Doubles, but
        // internally it uses Double and Long, and Long could overflow (technically)
        // and failOnError given that it is based on catalyst Add.
        meta.willNotWorkOnGpu(
          s"ANSI mode not supported for ${meta.expr}")
      }
    }
  }

  def expr[INPUT <: Expression](
      desc: String,
      pluginChecks: ExprChecks,
      doWrap: (INPUT, RapidsConf, Option[RapidsMeta[_, _, _]], DataFromReplacementRule)
          => BaseExprMeta[INPUT])
      (implicit tag: ClassTag[INPUT]): ExprRule[INPUT] = {
    assert(desc != null)
    assert(doWrap != null)
    new ExprRule[INPUT](doWrap, desc, Some(pluginChecks), tag)
  }

  def scan[INPUT <: Scan](
      desc: String,
      doWrap: (INPUT, RapidsConf, Option[RapidsMeta[_, _, _]], DataFromReplacementRule)
          => ScanMeta[INPUT])
      (implicit tag: ClassTag[INPUT]): ScanRule[INPUT] = {
    assert(desc != null)
    assert(doWrap != null)
    new ScanRule[INPUT](doWrap, desc, tag)
  }

  def part[INPUT <: Partitioning](
      desc: String,
      checks: PartChecks,
      doWrap: (INPUT, RapidsConf, Option[RapidsMeta[_, _, _]], DataFromReplacementRule)
          => PartMeta[INPUT])
      (implicit tag: ClassTag[INPUT]): PartRule[INPUT] = {
    assert(desc != null)
    assert(doWrap != null)
    new PartRule[INPUT](doWrap, desc, Some(checks), tag)
  }

  /**
   * Create an exec rule that should never be replaced, because it is something that should always
   * run on the CPU, or should just be ignored totally for what ever reason.
   */
  def neverReplaceExec[INPUT <: SparkPlan](desc: String)
      (implicit tag: ClassTag[INPUT]): ExecRule[INPUT] = {
    assert(desc != null)
    def doWrap(
        exec: INPUT,
        conf: RapidsConf,
        p: Option[RapidsMeta[_, _, _]],
        cc: DataFromReplacementRule) =
      new DoNotReplaceOrWarnSparkPlanMeta[INPUT](exec, conf, p)
    new ExecRule[INPUT](doWrap, desc, None, tag).invisible()
  }

  def exec[INPUT <: SparkPlan](
      desc: String,
      pluginChecks: ExecChecks,
      doWrap: (INPUT, RapidsConf, Option[RapidsMeta[_, _, _]], DataFromReplacementRule)
          => SparkPlanMeta[INPUT])
    (implicit tag: ClassTag[INPUT]): ExecRule[INPUT] = {
    assert(desc != null)
    assert(doWrap != null)
    new ExecRule[INPUT](doWrap, desc, Some(pluginChecks), tag)
  }

  def dataWriteCmd[INPUT <: DataWritingCommand](
      desc: String,
      doWrap: (INPUT, RapidsConf, Option[RapidsMeta[_, _, _]], DataFromReplacementRule)
          => DataWritingCommandMeta[INPUT])
      (implicit tag: ClassTag[INPUT]): DataWritingCommandRule[INPUT] = {
    assert(desc != null)
    assert(doWrap != null)
    new DataWritingCommandRule[INPUT](doWrap, desc, tag)
  }

  def wrapExpr[INPUT <: Expression](
      expr: INPUT,
      conf: RapidsConf,
      parent: Option[RapidsMeta[_, _, _]]): BaseExprMeta[INPUT] =
    expressions.get(expr.getClass)
      .map(r => r.wrap(expr, conf, parent, r).asInstanceOf[BaseExprMeta[INPUT]])
      .getOrElse(new RuleNotFoundExprMeta(expr, conf, parent))

  lazy val fileFormats: Map[FileFormatType, Map[FileFormatOp, FileFormatChecks]] = Map(
    (CsvFormatType, FileFormatChecks(
      cudfRead = TypeSig.commonCudfTypes + TypeSig.DECIMAL_128 +
        GpuTypeShims.additionalCsvSupportedTypes,
      cudfWrite = TypeSig.none,
      sparkSig = TypeSig.cpuAtomics)),
    (HiveDelimitedTextFormatType, FileFormatChecks(
      // Keep the supported types in sync with GpuHiveTextFileUtils.isSupportedType.
      cudfRead = TypeSig.commonCudfTypes + TypeSig.DECIMAL_128,
      cudfWrite = TypeSig.commonCudfTypes + TypeSig.DECIMAL_128,
      sparkSig = TypeSig.all)),
    (DeltaFormatType, FileFormatChecks(
      cudfRead = (TypeSig.commonCudfTypes + TypeSig.DECIMAL_128 + TypeSig.STRUCT +
          TypeSig.ARRAY + TypeSig.MAP + TypeSig.BINARY +
          GpuTypeShims.additionalParquetSupportedTypes).nested(),
      cudfWrite = (TypeSig.commonCudfTypes + TypeSig.DECIMAL_128 + TypeSig.STRUCT +
          TypeSig.ARRAY + TypeSig.MAP + TypeSig.BINARY +
          GpuTypeShims.additionalParquetSupportedTypes).nested(),
      sparkSig = (TypeSig.cpuAtomics + TypeSig.STRUCT + TypeSig.ARRAY + TypeSig.MAP +
          TypeSig.UDT + GpuTypeShims.additionalParquetSupportedTypes).nested())),
    (ParquetFormatType, FileFormatChecks(
      cudfRead = (TypeSig.commonCudfTypes + TypeSig.DECIMAL_128 + TypeSig.STRUCT +
          TypeSig.ARRAY + TypeSig.MAP + TypeSig.BINARY +
          GpuTypeShims.additionalParquetSupportedTypes).nested(),
      cudfWrite = (TypeSig.commonCudfTypes + TypeSig.DECIMAL_128 + TypeSig.STRUCT +
          TypeSig.ARRAY + TypeSig.MAP + TypeSig.BINARY +
          GpuTypeShims.additionalParquetSupportedTypes).nested(),
      sparkSig = (TypeSig.cpuAtomics + TypeSig.STRUCT + TypeSig.ARRAY + TypeSig.MAP +
          TypeSig.UDT + GpuTypeShims.additionalParquetSupportedTypes).nested())),
    (OrcFormatType, FileFormatChecks(
      cudfRead = (TypeSig.commonCudfTypes + TypeSig.ARRAY + TypeSig.DECIMAL_128 +
          TypeSig.STRUCT + TypeSig.MAP).nested(),
      cudfWrite = (TypeSig.commonCudfTypes + TypeSig.ARRAY +
          // Note Map is not put into nested, now CUDF only support single level map
          TypeSig.STRUCT + TypeSig.DECIMAL_128).nested() + TypeSig.MAP,
      sparkSig = (TypeSig.cpuAtomics + TypeSig.STRUCT + TypeSig.ARRAY + TypeSig.MAP +
          TypeSig.UDT).nested())),
    (JsonFormatType, FileFormatChecks(
      cudfRead = TypeSig.commonCudfTypes + TypeSig.DECIMAL_128,
      cudfWrite = TypeSig.none,
      sparkSig = (TypeSig.cpuAtomics + TypeSig.STRUCT + TypeSig.ARRAY + TypeSig.MAP +
        TypeSig.UDT).nested())),
    (AvroFormatType, FileFormatChecks(
      cudfRead = TypeSig.BOOLEAN + TypeSig.BYTE + TypeSig.SHORT + TypeSig.INT + TypeSig.LONG +
        TypeSig.FLOAT + TypeSig.DOUBLE + TypeSig.STRING,
      cudfWrite = TypeSig.none,
      sparkSig = (TypeSig.cpuAtomics + TypeSig.STRUCT + TypeSig.ARRAY + TypeSig.MAP +
        TypeSig.UDT).nested())),
    (IcebergFormatType, FileFormatChecks(
      cudfRead = (TypeSig.commonCudfTypes + TypeSig.DECIMAL_128 + TypeSig.STRUCT + TypeSig.BINARY +
          TypeSig.ARRAY + TypeSig.MAP + GpuTypeShims.additionalParquetSupportedTypes).nested(),
      cudfWrite = TypeSig.none,
      sparkSig = (TypeSig.cpuAtomics + TypeSig.STRUCT + TypeSig.ARRAY + TypeSig.MAP +
          TypeSig.BINARY + TypeSig.UDT + GpuTypeShims.additionalParquetSupportedTypes).nested())))

  val commonExpressions: Map[Class[_ <: Expression], ExprRule[_ <: Expression]] = Seq(
    expr[Literal](
      "Holds a static value from the query",
      ExprChecks.projectAndAst(
        TypeSig.astTypes,
        (TypeSig.commonCudfTypes + TypeSig.NULL + TypeSig.DECIMAL_128 + TypeSig.CALENDAR
            + TypeSig.BINARY + TypeSig.ARRAY + TypeSig.MAP + TypeSig.STRUCT)
            .nested(TypeSig.commonCudfTypes + TypeSig.NULL + TypeSig.DECIMAL_128 +
                TypeSig.BINARY + TypeSig.ARRAY + TypeSig.MAP + TypeSig.STRUCT),
        TypeSig.all),
      (lit, conf, p, r) => new LiteralExprMeta(lit, conf, p, r)),
    expr[Signum](
      "Returns -1.0, 0.0 or 1.0 as expr is negative, 0 or positive",
      ExprChecks.mathUnary,
      (a, conf, p, r) => new UnaryExprMeta[Signum](a, conf, p, r) {
        override def convertToGpu(child: Expression): GpuExpression = GpuSignum(child)
      }),
    expr[Alias](
      "Gives a column a name",
      ExprChecks.unaryProjectAndAstInputMatchesOutput(
        TypeSig.astTypes + GpuTypeShims.additionalCommonOperatorSupportedTypes,
        (TypeSig.commonCudfTypes + TypeSig.NULL + TypeSig.MAP + TypeSig.ARRAY + TypeSig.STRUCT
            + TypeSig.DECIMAL_128 + TypeSig.BINARY
            + GpuTypeShims.additionalCommonOperatorSupportedTypes).nested(),
        TypeSig.all),
      (a, conf, p, r) => new UnaryAstExprMeta[Alias](a, conf, p, r) {
        override def convertToGpu(child: Expression): GpuExpression =
          GpuAlias(child, a.name)(a.exprId, a.qualifier, a.explicitMetadata)
      }),
    expr[AttributeReference](
      "References an input column",
      ExprChecks.projectAndAst(
        TypeSig.astTypes + GpuTypeShims.additionalArithmeticSupportedTypes,
        (TypeSig.commonCudfTypes + TypeSig.NULL + TypeSig.MAP + TypeSig.ARRAY +
            TypeSig.STRUCT + TypeSig.DECIMAL_128 + TypeSig.BINARY +
            GpuTypeShims.additionalArithmeticSupportedTypes).nested(),
        TypeSig.all),
      (att, conf, p, r) => new BaseExprMeta[AttributeReference](att, conf, p, r) {
        // This is the only NOOP operator.  It goes away when things are bound
        override def convertToGpu(): Expression = att

        // There are so many of these that we don't need to print them out, unless it
        // will not work on the GPU
        override def print(append: StringBuilder, depth: Int, all: Boolean): Unit = {
          if (!this.canThisBeReplaced || cannotRunOnGpuBecauseOfSparkPlan) {
            super.print(append, depth, all)
          }
        }
      }),

    expr[ToDegrees](
      "Converts radians to degrees",
      ExprChecks.mathUnary,
      (a, conf, p, r) => new UnaryExprMeta[ToDegrees](a, conf, p, r) {
        override def convertToGpu(child: Expression): GpuToDegrees = GpuToDegrees(child)
      }),
    expr[ToRadians](
      "Converts degrees to radians",
      ExprChecks.mathUnary,
      (a, conf, p, r) => new UnaryExprMeta[ToRadians](a, conf, p, r) {
        override def convertToGpu(child: Expression): GpuToRadians = GpuToRadians(child)
      }),
    expr[WindowExpression](
      "Calculates a return value for every input row of a table based on a group (or " +
        "\"window\") of rows",
      ExprChecks.windowOnly(
        TypeSig.all,
        TypeSig.all,
        Seq(ParamCheck("windowFunction", TypeSig.all, TypeSig.all),
          ParamCheck("windowSpec",
            TypeSig.CALENDAR + TypeSig.NULL + TypeSig.integral + TypeSig.DECIMAL_64,
            TypeSig.numericAndInterval))),
      (windowExpression, conf, p, r) => new GpuWindowExpressionMeta(windowExpression, conf, p, r)),
    expr[SpecifiedWindowFrame](
      "Specification of the width of the group (or \"frame\") of input rows " +
        "around which a window function is evaluated",
      ExprChecks.projectOnly(
        TypeSig.CALENDAR + TypeSig.NULL + TypeSig.integral,
        TypeSig.numericAndInterval,
        Seq(
          ParamCheck("lower",
            TypeSig.CALENDAR + TypeSig.NULL + TypeSig.integral + TypeSig.DECIMAL_128 +
              TypeSig.FLOAT + TypeSig.DOUBLE,
            TypeSig.numericAndInterval),
          ParamCheck("upper",
            TypeSig.CALENDAR + TypeSig.NULL + TypeSig.integral + TypeSig.DECIMAL_128 +
              TypeSig.FLOAT + TypeSig.DOUBLE,
            TypeSig.numericAndInterval))),
      (windowFrame, conf, p, r) => new GpuSpecifiedWindowFrameMeta(windowFrame, conf, p, r) ),
    expr[WindowSpecDefinition](
      "Specification of a window function, indicating the partitioning-expression, the row " +
        "ordering, and the width of the window",
      WindowSpecCheck,
      (windowSpec, conf, p, r) => new GpuWindowSpecDefinitionMeta(windowSpec, conf, p, r)),
    expr[CurrentRow.type](
      "Special boundary for a window frame, indicating stopping at the current row",
      ExprChecks.projectOnly(TypeSig.NULL, TypeSig.NULL),
      (currentRow, conf, p, r) => new ExprMeta[CurrentRow.type](currentRow, conf, p, r) {
        override def convertToGpu(): GpuExpression = GpuSpecialFrameBoundary(currentRow)
      }),
    expr[UnboundedPreceding.type](
      "Special boundary for a window frame, indicating all rows preceding the current row",
      ExprChecks.projectOnly(TypeSig.NULL, TypeSig.NULL),
      (unboundedPreceding, conf, p, r) =>
        new ExprMeta[UnboundedPreceding.type](unboundedPreceding, conf, p, r) {
          override def convertToGpu(): GpuExpression = GpuSpecialFrameBoundary(unboundedPreceding)
        }),
    expr[UnboundedFollowing.type](
      "Special boundary for a window frame, indicating all rows preceding the current row",
      ExprChecks.projectOnly(TypeSig.NULL, TypeSig.NULL),
      (unboundedFollowing, conf, p, r) =>
        new ExprMeta[UnboundedFollowing.type](unboundedFollowing, conf, p, r) {
          override def convertToGpu(): GpuExpression = GpuSpecialFrameBoundary(unboundedFollowing)
        }),
    expr[RowNumber](
      "Window function that returns the index for the row within the aggregation window",
      ExprChecks.windowOnly(TypeSig.INT, TypeSig.INT),
      (rowNumber, conf, p, r) => new ExprMeta[RowNumber](rowNumber, conf, p, r) {
        override def convertToGpu(): GpuExpression = GpuRowNumber
      }),
    expr[Rank](
      "Window function that returns the rank value within the aggregation window",
      ExprChecks.windowOnly(TypeSig.INT, TypeSig.INT,
        repeatingParamCheck =
          Some(RepeatingParamCheck("ordering",
            TypeSig.commonCudfTypes + TypeSig.DECIMAL_128 + TypeSig.NULL,
            TypeSig.all))),
      (rank, conf, p, r) => new ExprMeta[Rank](rank, conf, p, r) {
        override def convertToGpu(): GpuExpression = GpuRank(childExprs.map(_.convertToGpu()))
      }),
    expr[DenseRank](
      "Window function that returns the dense rank value within the aggregation window",
      ExprChecks.windowOnly(TypeSig.INT, TypeSig.INT,
        repeatingParamCheck =
          Some(RepeatingParamCheck("ordering",
            TypeSig.commonCudfTypes + TypeSig.DECIMAL_128 + TypeSig.NULL,
            TypeSig.all))),
      (denseRank, conf, p, r) => new ExprMeta[DenseRank](denseRank, conf, p, r) {
        override def convertToGpu(): GpuExpression = GpuDenseRank(childExprs.map(_.convertToGpu()))
      }),
    expr[PercentRank](
      "Window function that returns the percent rank value within the aggregation window",
      ExprChecks.windowOnly(TypeSig.DOUBLE, TypeSig.DOUBLE,
        repeatingParamCheck =
          Some(RepeatingParamCheck("ordering",
            TypeSig.commonCudfTypes + TypeSig.DECIMAL_128 + TypeSig.NULL,
            TypeSig.all))),
      (percentRank, conf, p, r) => new ExprMeta[PercentRank](percentRank, conf, p, r) {
        override def convertToGpu(): GpuExpression =
          GpuPercentRank(childExprs.map(_.convertToGpu()))
      }),
    expr[Lead](
      "Window function that returns N entries ahead of this one",
      ExprChecks.windowOnly(
        (TypeSig.commonCudfTypes + TypeSig.DECIMAL_128 + TypeSig.NULL +
          TypeSig.ARRAY + TypeSig.STRUCT).nested(),
        TypeSig.all,
        Seq(
          ParamCheck("input",
            (TypeSig.commonCudfTypes + TypeSig.DECIMAL_128 +
              TypeSig.NULL + TypeSig.ARRAY + TypeSig.STRUCT).nested(),
            TypeSig.all),
          ParamCheck("offset", TypeSig.INT, TypeSig.INT),
          ParamCheck("default",
            (TypeSig.commonCudfTypes + TypeSig.DECIMAL_128 + TypeSig.NULL +
              TypeSig.ARRAY + TypeSig.STRUCT).nested(),
            TypeSig.all)
        )
      ),
      (lead, conf, p, r) => new OffsetWindowFunctionMeta[Lead](lead, conf, p, r) {
        override def convertToGpu(): GpuExpression =
          GpuLead(input.convertToGpu(), offset.convertToGpu(), default.convertToGpu())
      }),
    expr[Lag](
      "Window function that returns N entries behind this one",
      ExprChecks.windowOnly(
        (TypeSig.commonCudfTypes + TypeSig.DECIMAL_128 + TypeSig.NULL +
          TypeSig.ARRAY + TypeSig.STRUCT).nested(),
        TypeSig.all,
        Seq(
          ParamCheck("input",
            (TypeSig.commonCudfTypes + TypeSig.DECIMAL_128 +
              TypeSig.NULL + TypeSig.ARRAY + TypeSig.STRUCT).nested(),
            TypeSig.all),
          ParamCheck("offset", TypeSig.INT, TypeSig.INT),
          ParamCheck("default",
            (TypeSig.commonCudfTypes + TypeSig.DECIMAL_128 + TypeSig.NULL +
              TypeSig.ARRAY + TypeSig.STRUCT).nested(),
            TypeSig.all)
        )
      ),
      (lag, conf, p, r) => new OffsetWindowFunctionMeta[Lag](lag, conf, p, r) {
        override def convertToGpu(): GpuExpression =
          GpuLag(input.convertToGpu(), offset.convertToGpu(), default.convertToGpu())
      }),
    expr[PreciseTimestampConversion](
      "Expression used internally to convert the TimestampType to Long and back without losing " +
          "precision, i.e. in microseconds. Used in time windowing",
      ExprChecks.unaryProject(
        TypeSig.TIMESTAMP + TypeSig.LONG,
        TypeSig.TIMESTAMP + TypeSig.LONG,
        TypeSig.TIMESTAMP + TypeSig.LONG,
        TypeSig.TIMESTAMP + TypeSig.LONG),
      (a, conf, p, r) => new UnaryExprMeta[PreciseTimestampConversion](a, conf, p, r) {
        override def convertToGpu(child: Expression): GpuExpression =
          GpuPreciseTimestampConversion(child, a.fromType, a.toType)
      }),
    expr[UnaryMinus](
      "Negate a numeric value",
      ExprChecks.unaryProjectAndAstInputMatchesOutput(
        TypeSig.implicitCastsAstTypes,
        TypeSig.gpuNumeric + GpuTypeShims.additionalArithmeticSupportedTypes,
        TypeSig.numericAndInterval),
      (a, conf, p, r) => new UnaryAstExprMeta[UnaryMinus](a, conf, p, r) {
        val ansiEnabled = SQLConf.get.ansiEnabled

        override def tagSelfForAst(): Unit = {
          if (ansiEnabled && GpuAnsi.needBasicOpOverflowCheck(a.dataType)) {
            willNotWorkInAst("AST unary minus does not support ANSI mode.")
          }
        }

        override def convertToGpu(child: Expression): GpuExpression =
          GpuUnaryMinus(child, ansiEnabled)
      }),
    expr[UnaryPositive](
      "A numeric value with a + in front of it",
      ExprChecks.unaryProjectAndAstInputMatchesOutput(
        TypeSig.astTypes + GpuTypeShims.additionalArithmeticSupportedTypes,
        TypeSig.gpuNumeric + GpuTypeShims.additionalArithmeticSupportedTypes,
        TypeSig.numericAndInterval),
      (a, conf, p, r) => new UnaryAstExprMeta[UnaryPositive](a, conf, p, r) {
        override def convertToGpu(child: Expression): GpuExpression = GpuUnaryPositive(child)
      }),
    expr[Year](
      "Returns the year from a date or timestamp",
      ExprChecks.unaryProject(TypeSig.INT, TypeSig.INT, TypeSig.DATE, TypeSig.DATE),
      (a, conf, p, r) => new UnaryExprMeta[Year](a, conf, p, r) {
        override def convertToGpu(child: Expression): GpuExpression = GpuYear(child)
      }),
    expr[Month](
      "Returns the month from a date or timestamp",
      ExprChecks.unaryProject(TypeSig.INT, TypeSig.INT, TypeSig.DATE, TypeSig.DATE),
      (a, conf, p, r) => new UnaryExprMeta[Month](a, conf, p, r) {
        override def convertToGpu(child: Expression): GpuExpression = GpuMonth(child)
      }),
    expr[Quarter](
      "Returns the quarter of the year for date, in the range 1 to 4",
      ExprChecks.unaryProject(TypeSig.INT, TypeSig.INT, TypeSig.DATE, TypeSig.DATE),
      (a, conf, p, r) => new UnaryExprMeta[Quarter](a, conf, p, r) {
        override def convertToGpu(child: Expression): GpuExpression = GpuQuarter(child)
      }),
    expr[DayOfMonth](
      "Returns the day of the month from a date or timestamp",
      ExprChecks.unaryProject(TypeSig.INT, TypeSig.INT, TypeSig.DATE, TypeSig.DATE),
      (a, conf, p, r) => new UnaryExprMeta[DayOfMonth](a, conf, p, r) {
        override def convertToGpu(child: Expression): GpuExpression = GpuDayOfMonth(child)
      }),
    expr[DayOfYear](
      "Returns the day of the year from a date or timestamp",
      ExprChecks.unaryProject(TypeSig.INT, TypeSig.INT, TypeSig.DATE, TypeSig.DATE),
      (a, conf, p, r) => new UnaryExprMeta[DayOfYear](a, conf, p, r) {
        override def convertToGpu(child: Expression): GpuExpression = GpuDayOfYear(child)
      }),
    expr[SecondsToTimestamp](
      "Converts the number of seconds from unix epoch to a timestamp",
      ExprChecks.unaryProject(TypeSig.TIMESTAMP, TypeSig.TIMESTAMP,
      TypeSig.gpuNumeric, TypeSig.cpuNumeric),
      (a, conf, p, r) => new UnaryExprMeta[SecondsToTimestamp](a, conf, p, r) {
        override def convertToGpu(child: Expression): GpuExpression =
          GpuSecondsToTimestamp(child)
      }),
    expr[MillisToTimestamp](
      "Converts the number of milliseconds from unix epoch to a timestamp",
      ExprChecks.unaryProject(TypeSig.TIMESTAMP, TypeSig.TIMESTAMP,
      TypeSig.integral, TypeSig.integral),
      (a, conf, p, r) => new UnaryExprMeta[MillisToTimestamp](a, conf, p, r) {
        override def convertToGpu(child: Expression): GpuExpression =
          GpuMillisToTimestamp(child)
      }),
    expr[MicrosToTimestamp](
      "Converts the number of microseconds from unix epoch to a timestamp",
      ExprChecks.unaryProject(TypeSig.TIMESTAMP, TypeSig.TIMESTAMP,
      TypeSig.integral, TypeSig.integral),
      (a, conf, p, r) => new UnaryExprMeta[MicrosToTimestamp](a, conf, p, r) {
        override def convertToGpu(child: Expression): GpuExpression =
          GpuMicrosToTimestamp(child)
      }),
    expr[Acos](
      "Inverse cosine",
      ExprChecks.mathUnaryWithAst,
      (a, conf, p, r) => new UnaryAstExprMeta[Acos](a, conf, p, r) {
        override def convertToGpu(child: Expression): GpuExpression = GpuAcos(child)
      }),
    expr[Acosh](
      "Inverse hyperbolic cosine",
      ExprChecks.mathUnaryWithAst,
      (a, conf, p, r) => new UnaryAstExprMeta[Acosh](a, conf, p, r) {
        override def convertToGpu(child: Expression): GpuExpression =
          if (conf.includeImprovedFloat) {
            GpuAcoshImproved(child)
          } else {
            GpuAcoshCompat(child)
          }
      }),
    expr[Asin](
      "Inverse sine",
      ExprChecks.mathUnaryWithAst,
      (a, conf, p, r) => new UnaryAstExprMeta[Asin](a, conf, p, r) {
        override def convertToGpu(child: Expression): GpuExpression = GpuAsin(child)
      }),
    expr[Asinh](
      "Inverse hyperbolic sine",
      ExprChecks.mathUnaryWithAst,
      (a, conf, p, r) => new UnaryAstExprMeta[Asinh](a, conf, p, r) {
        override def convertToGpu(child: Expression): GpuExpression =
          if (conf.includeImprovedFloat) {
            GpuAsinhImproved(child)
          } else {
            GpuAsinhCompat(child)
          }

        override def tagSelfForAst(): Unit = {
          if (!conf.includeImprovedFloat) {
            // AST is not expressive enough yet to implement the conditional expression needed
            // to emulate Spark's behavior
            willNotWorkInAst("asinh is not AST compatible unless " +
                s"${RapidsConf.IMPROVED_FLOAT_OPS.key} is enabled")
          }
        }
      }),
    expr[Sqrt](
      "Square root",
      ExprChecks.mathUnaryWithAst,
      (a, conf, p, r) => new UnaryAstExprMeta[Sqrt](a, conf, p, r) {
        override def convertToGpu(child: Expression): GpuExpression = GpuSqrt(child)
      }),
    expr[Cbrt](
      "Cube root",
      ExprChecks.mathUnaryWithAst,
      (a, conf, p, r) => new UnaryAstExprMeta[Cbrt](a, conf, p, r) {
        override def convertToGpu(child: Expression): GpuExpression = GpuCbrt(child)
      }),
    expr[Hypot](
      "Pythagorean addition (Hypotenuse) of real numbers",
      ExprChecks.binaryProject(
        TypeSig.DOUBLE,
        TypeSig.DOUBLE,
        ("lhs", TypeSig.DOUBLE, TypeSig.DOUBLE),
        ("rhs", TypeSig.DOUBLE, TypeSig.DOUBLE)),
      (a, conf, p, r) => new BinaryExprMeta[Hypot](a, conf, p, r) {
        override def convertToGpu(lhs: Expression, rhs: Expression): GpuExpression =
          GpuHypot(lhs, rhs)
      }),
    expr[Floor](
      "Floor of a number",
      ExprChecks.unaryProjectInputMatchesOutput(
        TypeSig.DOUBLE + TypeSig.LONG + TypeSig.DECIMAL_128,
        TypeSig.DOUBLE + TypeSig.LONG + TypeSig.DECIMAL_128),
      (a, conf, p, r) => new UnaryExprMeta[Floor](a, conf, p, r) {
        override def tagExprForGpu(): Unit = {
          a.dataType match {
            case dt: DecimalType =>
              val precision = GpuFloorCeil.unboundedOutputPrecision(dt)
              if (precision > DType.DECIMAL128_MAX_PRECISION) {
                willNotWorkOnGpu(s"output precision $precision would require overflow " +
                    s"checks, which are not supported yet")
              }
            case _ => // NOOP
          }
        }

        override def convertToGpu(child: Expression): GpuExpression = {
          // use Spark `Floor.dataType` to keep consistent between Spark versions.
          GpuFloor(child, a.dataType)
        }
      }),
    expr[Ceil](
      "Ceiling of a number",
      ExprChecks.unaryProjectInputMatchesOutput(
        TypeSig.DOUBLE + TypeSig.LONG + TypeSig.DECIMAL_128,
        TypeSig.DOUBLE + TypeSig.LONG + TypeSig.DECIMAL_128),
      (a, conf, p, r) => new UnaryExprMeta[Ceil](a, conf, p, r) {
        override def tagExprForGpu(): Unit = {
          a.dataType match {
            case dt: DecimalType =>
              val precision = GpuFloorCeil.unboundedOutputPrecision(dt)
              if (precision > DType.DECIMAL128_MAX_PRECISION) {
                willNotWorkOnGpu(s"output precision $precision would require overflow " +
                    s"checks, which are not supported yet")
              }
            case _ => // NOOP
          }
        }

        override def convertToGpu(child: Expression): GpuExpression = {
          // use Spark `Ceil.dataType` to keep consistent between Spark versions.
          GpuCeil(child, a.dataType)
        }
      }),
    expr[Not](
      "Boolean not operator",
      ExprChecks.unaryProjectAndAstInputMatchesOutput(
        TypeSig.astTypes, TypeSig.BOOLEAN, TypeSig.BOOLEAN),
      (a, conf, p, r) => new UnaryAstExprMeta[Not](a, conf, p, r) {
        override def convertToGpu(child: Expression): GpuExpression = GpuNot(child)
      }),
    expr[IsNull](
      "Checks if a value is null",
      ExprChecks.unaryProject(TypeSig.BOOLEAN, TypeSig.BOOLEAN,
        (TypeSig.commonCudfTypes + TypeSig.NULL + TypeSig.MAP + TypeSig.ARRAY +
            TypeSig.STRUCT + TypeSig.DECIMAL_128 + TypeSig.BINARY +
            GpuTypeShims.additionalPredicateSupportedTypes).nested(),
        TypeSig.all),
      (a, conf, p, r) => new UnaryExprMeta[IsNull](a, conf, p, r) {
        override def convertToGpu(child: Expression): GpuExpression = GpuIsNull(child)
      }),
    expr[IsNotNull](
      "Checks if a value is not null",
      ExprChecks.unaryProject(TypeSig.BOOLEAN, TypeSig.BOOLEAN,
        (TypeSig.commonCudfTypes + TypeSig.NULL + TypeSig.MAP + TypeSig.ARRAY +
            TypeSig.STRUCT + TypeSig.DECIMAL_128 + TypeSig.BINARY +
            GpuTypeShims.additionalPredicateSupportedTypes).nested(),
        TypeSig.all),
      (a, conf, p, r) => new UnaryExprMeta[IsNotNull](a, conf, p, r) {
        override def convertToGpu(child: Expression): GpuExpression = GpuIsNotNull(child)
      }),
    expr[IsNaN](
      "Checks if a value is NaN",
      ExprChecks.unaryProject(TypeSig.BOOLEAN, TypeSig.BOOLEAN,
        TypeSig.DOUBLE + TypeSig.FLOAT, TypeSig.DOUBLE + TypeSig.FLOAT),
      (a, conf, p, r) => new UnaryExprMeta[IsNaN](a, conf, p, r) {
        override def convertToGpu(child: Expression): GpuExpression = GpuIsNan(child)
      }),
    expr[Rint](
      "Rounds up a double value to the nearest double equal to an integer",
      ExprChecks.mathUnaryWithAst,
      (a, conf, p, r) => new UnaryAstExprMeta[Rint](a, conf, p, r) {
        override def convertToGpu(child: Expression): GpuExpression = GpuRint(child)
      }),
    expr[BitwiseNot](
      "Returns the bitwise NOT of the operands",
      ExprChecks.unaryProjectAndAstInputMatchesOutput(
        TypeSig.implicitCastsAstTypes, TypeSig.integral, TypeSig.integral),
      (a, conf, p, r) => new UnaryAstExprMeta[BitwiseNot](a, conf, p, r) {
        override def convertToGpu(child: Expression): GpuExpression = GpuBitwiseNot(child)
      }),
    expr[AtLeastNNonNulls](
      "Checks if number of non null/Nan values is greater than a given value",
      ExprChecks.projectOnly(TypeSig.BOOLEAN, TypeSig.BOOLEAN,
        repeatingParamCheck = Some(RepeatingParamCheck("input",
          (TypeSig.commonCudfTypes + TypeSig.NULL + TypeSig.DECIMAL_128 + TypeSig.BINARY +
              TypeSig.MAP + TypeSig.ARRAY + TypeSig.STRUCT).nested(),
          TypeSig.all))),
      (a, conf, p, r) => new ExprMeta[AtLeastNNonNulls](a, conf, p, r) {
        def convertToGpu(): GpuExpression =
          GpuAtLeastNNonNulls(a.n, childExprs.map(_.convertToGpu()))
      }),
    expr[DateAdd](
      "Returns the date that is num_days after start_date",
      ExprChecks.binaryProject(TypeSig.DATE, TypeSig.DATE,
        ("startDate", TypeSig.DATE, TypeSig.DATE),
        ("days",
            TypeSig.INT + TypeSig.SHORT + TypeSig.BYTE,
            TypeSig.INT + TypeSig.SHORT + TypeSig.BYTE)),
      (a, conf, p, r) => new BinaryExprMeta[DateAdd](a, conf, p, r) {
        override def convertToGpu(lhs: Expression, rhs: Expression): GpuExpression =
          GpuDateAdd(lhs, rhs)
      }),
    expr[DateSub](
      "Returns the date that is num_days before start_date",
      ExprChecks.binaryProject(TypeSig.DATE, TypeSig.DATE,
        ("startDate", TypeSig.DATE, TypeSig.DATE),
        ("days",
            TypeSig.INT + TypeSig.SHORT + TypeSig.BYTE,
            TypeSig.INT + TypeSig.SHORT + TypeSig.BYTE)),
      (a, conf, p, r) => new BinaryExprMeta[DateSub](a, conf, p, r) {
        override def convertToGpu(lhs: Expression, rhs: Expression): GpuExpression =
          GpuDateSub(lhs, rhs)
      }),
    expr[NaNvl](
      "Evaluates to `left` iff left is not NaN, `right` otherwise",
      ExprChecks.binaryProject(TypeSig.fp, TypeSig.fp,
        ("lhs", TypeSig.fp, TypeSig.fp),
        ("rhs", TypeSig.fp, TypeSig.fp)),
      (a, conf, p, r) => new BinaryExprMeta[NaNvl](a, conf, p, r) {
        override def convertToGpu(lhs: Expression, rhs: Expression): GpuExpression =
          GpuNaNvl(lhs, rhs)
      }),
    expr[ShiftLeft](
      "Bitwise shift left (<<)",
      ExprChecks.binaryProject(TypeSig.INT + TypeSig.LONG, TypeSig.INT + TypeSig.LONG,
        ("value", TypeSig.INT + TypeSig.LONG, TypeSig.INT + TypeSig.LONG),
        ("amount", TypeSig.INT, TypeSig.INT)),
      (a, conf, p, r) => new BinaryExprMeta[ShiftLeft](a, conf, p, r) {
        override def convertToGpu(lhs: Expression, rhs: Expression): GpuExpression =
          GpuShiftLeft(lhs, rhs)
      }),
    expr[ShiftRight](
      "Bitwise shift right (>>)",
      ExprChecks.binaryProject(TypeSig.INT + TypeSig.LONG, TypeSig.INT + TypeSig.LONG,
        ("value", TypeSig.INT + TypeSig.LONG, TypeSig.INT + TypeSig.LONG),
        ("amount", TypeSig.INT, TypeSig.INT)),
      (a, conf, p, r) => new BinaryExprMeta[ShiftRight](a, conf, p, r) {
        override def convertToGpu(lhs: Expression, rhs: Expression): GpuExpression =
          GpuShiftRight(lhs, rhs)
      }),
    expr[ShiftRightUnsigned](
      "Bitwise unsigned shift right (>>>)",
      ExprChecks.binaryProject(TypeSig.INT + TypeSig.LONG, TypeSig.INT + TypeSig.LONG,
        ("value", TypeSig.INT + TypeSig.LONG, TypeSig.INT + TypeSig.LONG),
        ("amount", TypeSig.INT, TypeSig.INT)),
      (a, conf, p, r) => new BinaryExprMeta[ShiftRightUnsigned](a, conf, p, r) {
        override def convertToGpu(lhs: Expression, rhs: Expression): GpuExpression =
          GpuShiftRightUnsigned(lhs, rhs)
      }),
    expr[BitwiseAnd](
      "Returns the bitwise AND of the operands",
      ExprChecks.binaryProjectAndAst(
        TypeSig.implicitCastsAstTypes, TypeSig.integral, TypeSig.integral,
        ("lhs", TypeSig.integral, TypeSig.integral),
        ("rhs", TypeSig.integral, TypeSig.integral)),
      (a, conf, p, r) => new BinaryAstExprMeta[BitwiseAnd](a, conf, p, r) {
        override def convertToGpu(lhs: Expression, rhs: Expression): GpuExpression =
          GpuBitwiseAnd(lhs, rhs)
      }),
    expr[BitwiseOr](
      "Returns the bitwise OR of the operands",
      ExprChecks.binaryProjectAndAst(
        TypeSig.implicitCastsAstTypes, TypeSig.integral, TypeSig.integral,
        ("lhs", TypeSig.integral, TypeSig.integral),
        ("rhs", TypeSig.integral, TypeSig.integral)),
      (a, conf, p, r) => new BinaryAstExprMeta[BitwiseOr](a, conf, p, r) {
        override def convertToGpu(lhs: Expression, rhs: Expression): GpuExpression =
          GpuBitwiseOr(lhs, rhs)
      }),
    expr[BitwiseXor](
      "Returns the bitwise XOR of the operands",
      ExprChecks.binaryProjectAndAst(
        TypeSig.implicitCastsAstTypes, TypeSig.integral, TypeSig.integral,
        ("lhs", TypeSig.integral, TypeSig.integral),
        ("rhs", TypeSig.integral, TypeSig.integral)),
      (a, conf, p, r) => new BinaryAstExprMeta[BitwiseXor](a, conf, p, r) {
        override def convertToGpu(lhs: Expression, rhs: Expression): GpuExpression =
          GpuBitwiseXor(lhs, rhs)
      }),
    expr[Coalesce] (
      "Returns the first non-null argument if exists. Otherwise, null",
      ExprChecks.projectOnly(
        (gpuCommonTypes + TypeSig.ARRAY + TypeSig.STRUCT + TypeSig.BINARY +
          TypeSig.MAP + GpuTypeShims.additionalArithmeticSupportedTypes).nested(),
        TypeSig.all,
        repeatingParamCheck = Some(RepeatingParamCheck("param",
          (gpuCommonTypes + TypeSig.ARRAY + TypeSig.STRUCT + TypeSig.BINARY +
            TypeSig.MAP + GpuTypeShims.additionalArithmeticSupportedTypes).nested(),
          TypeSig.all))),
      (a, conf, p, r) => new ExprMeta[Coalesce](a, conf, p, r) {
        override def convertToGpu(): GpuExpression = GpuCoalesce(childExprs.map(_.convertToGpu()))
      }),
    expr[Least] (
      "Returns the least value of all parameters, skipping null values",
      ExprChecks.projectOnly(
        TypeSig.commonCudfTypes + TypeSig.NULL + TypeSig.DECIMAL_128, TypeSig.orderable,
        repeatingParamCheck = Some(RepeatingParamCheck("param",
          TypeSig.commonCudfTypes + TypeSig.NULL + TypeSig.DECIMAL_128,
          TypeSig.orderable))),
      (a, conf, p, r) => new ExprMeta[Least](a, conf, p, r) {
        override def convertToGpu(): GpuExpression = GpuLeast(childExprs.map(_.convertToGpu()))
      }),
    expr[Greatest] (
      "Returns the greatest value of all parameters, skipping null values",
      ExprChecks.projectOnly(
        TypeSig.commonCudfTypes + TypeSig.NULL + TypeSig.DECIMAL_128, TypeSig.orderable,
        repeatingParamCheck = Some(RepeatingParamCheck("param",
          TypeSig.commonCudfTypes + TypeSig.NULL + TypeSig.DECIMAL_128,
          TypeSig.orderable))),
      (a, conf, p, r) => new ExprMeta[Greatest](a, conf, p, r) {
        override def convertToGpu(): GpuExpression = GpuGreatest(childExprs.map(_.convertToGpu()))
      }),
    expr[Atan](
      "Inverse tangent",
      ExprChecks.mathUnaryWithAst,
      (a, conf, p, r) => new UnaryAstExprMeta[Atan](a, conf, p, r) {
        override def convertToGpu(child: Expression): GpuExpression = GpuAtan(child)
      }),
    expr[Atanh](
      "Inverse hyperbolic tangent",
      ExprChecks.mathUnaryWithAst,
      (a, conf, p, r) => new UnaryAstExprMeta[Atanh](a, conf, p, r) {
        override def convertToGpu(child: Expression): GpuExpression = GpuAtanh(child)
      }),
    expr[Cos](
      "Cosine",
      ExprChecks.mathUnaryWithAst,
      (a, conf, p, r) => new UnaryAstExprMeta[Cos](a, conf, p, r) {
        override def convertToGpu(child: Expression): GpuExpression = GpuCos(child)
      }),
    expr[Exp](
      "Euler's number e raised to a power",
      ExprChecks.mathUnaryWithAst,
      (a, conf, p, r) => new UnaryAstExprMeta[Exp](a, conf, p, r) {
        override def convertToGpu(child: Expression): GpuExpression = GpuExp(child)
      }),
    expr[Expm1](
      "Euler's number e raised to a power minus 1",
      ExprChecks.mathUnaryWithAst,
      (a, conf, p, r) => new UnaryAstExprMeta[Expm1](a, conf, p, r) {
        override def convertToGpu(child: Expression): GpuExpression = GpuExpm1(child)
      }),
    expr[InitCap](
      "Returns str with the first letter of each word in uppercase. " +
      "All other letters are in lowercase",
      ExprChecks.unaryProjectInputMatchesOutput(TypeSig.STRING, TypeSig.STRING),
      (a, conf, p, r) => new UnaryExprMeta[InitCap](a, conf, p, r) {
        override def convertToGpu(child: Expression): GpuExpression = GpuInitCap(child)
      }).incompat(CASE_MODIFICATION_INCOMPAT),
    expr[Log](
      "Natural log",
      ExprChecks.mathUnary,
      (a, conf, p, r) => new UnaryExprMeta[Log](a, conf, p, r) {
        override def convertToGpu(child: Expression): GpuExpression = GpuLog(child)
      }),
    expr[Log1p](
      "Natural log 1 + expr",
      ExprChecks.mathUnary,
      (a, conf, p, r) => new UnaryExprMeta[Log1p](a, conf, p, r) {
        override def convertToGpu(child: Expression): GpuExpression = {
          // No need for overflow checking on the GpuAdd in Double as Double handles overflow
          // the same in all modes.
          GpuLog(GpuAdd(child, GpuLiteral(1d, DataTypes.DoubleType), false))
        }
      }),
    expr[Log2](
      "Log base 2",
      ExprChecks.mathUnary,
      (a, conf, p, r) => new UnaryExprMeta[Log2](a, conf, p, r) {
        override def convertToGpu(child: Expression): GpuExpression =
          GpuLogarithm(child, GpuLiteral(2d, DataTypes.DoubleType))
      }),
    expr[Log10](
      "Log base 10",
      ExprChecks.mathUnary,
      (a, conf, p, r) => new UnaryExprMeta[Log10](a, conf, p, r) {
        override def convertToGpu(child: Expression): GpuExpression =
          GpuLogarithm(child, GpuLiteral(10d, DataTypes.DoubleType))
      }),
    expr[Logarithm](
      "Log variable base",
      ExprChecks.binaryProject(TypeSig.DOUBLE, TypeSig.DOUBLE,
        ("value", TypeSig.DOUBLE, TypeSig.DOUBLE),
        ("base", TypeSig.DOUBLE, TypeSig.DOUBLE)),
      (a, conf, p, r) => new BinaryExprMeta[Logarithm](a, conf, p, r) {
        override def convertToGpu(lhs: Expression, rhs: Expression): GpuExpression =
          // the order of the parameters is transposed intentionally
          GpuLogarithm(rhs, lhs)
      }),
    expr[Sin](
      "Sine",
      ExprChecks.mathUnaryWithAst,
      (a, conf, p, r) => new UnaryAstExprMeta[Sin](a, conf, p, r) {
        override def convertToGpu(child: Expression): GpuExpression = GpuSin(child)
      }),
    expr[Sinh](
      "Hyperbolic sine",
      ExprChecks.mathUnaryWithAst,
      (a, conf, p, r) => new UnaryAstExprMeta[Sinh](a, conf, p, r) {
        override def convertToGpu(child: Expression): GpuExpression = GpuSinh(child)
      }),
    expr[Cosh](
      "Hyperbolic cosine",
      ExprChecks.mathUnaryWithAst,
      (a, conf, p, r) => new UnaryAstExprMeta[Cosh](a, conf, p, r) {
        override def convertToGpu(child: Expression): GpuExpression = GpuCosh(child)
      }),
    expr[Cot](
      "Cotangent",
      ExprChecks.mathUnaryWithAst,
      (a, conf, p, r) => new UnaryAstExprMeta[Cot](a, conf, p, r) {
        override def convertToGpu(child: Expression): GpuExpression = GpuCot(child)
      }),
    expr[Tanh](
      "Hyperbolic tangent",
      ExprChecks.mathUnaryWithAst,
      (a, conf, p, r) => new UnaryAstExprMeta[Tanh](a, conf, p, r) {
        override def convertToGpu(child: Expression): GpuExpression = GpuTanh(child)
      }),
    expr[Tan](
      "Tangent",
      ExprChecks.mathUnaryWithAst,
      (a, conf, p, r) => new UnaryAstExprMeta[Tan](a, conf, p, r) {
        override def convertToGpu(child: Expression): GpuExpression = GpuTan(child)
      }),
    expr[NormalizeNaNAndZero](
      "Normalize NaN and zero",
      ExprChecks.unaryProjectInputMatchesOutput(
        TypeSig.DOUBLE + TypeSig.FLOAT,
        TypeSig.DOUBLE + TypeSig.FLOAT),
      (a, conf, p, r) => new UnaryExprMeta[NormalizeNaNAndZero](a, conf, p, r) {
        override def convertToGpu(child: Expression): GpuExpression =
          GpuNormalizeNaNAndZero(child)
      }),
    expr[KnownFloatingPointNormalized](
      "Tag to prevent redundant normalization",
      ExprChecks.unaryProjectInputMatchesOutput(TypeSig.all, TypeSig.all),
      (a, conf, p, r) => new UnaryExprMeta[KnownFloatingPointNormalized](a, conf, p, r) {
        override def convertToGpu(child: Expression): GpuExpression =
          GpuKnownFloatingPointNormalized(child)
      }),
    expr[KnownNotNull](
      "Tag an expression as known to not be null",
      ExprChecks.unaryProjectInputMatchesOutput(
        (TypeSig.commonCudfTypes + TypeSig.DECIMAL_128 + TypeSig.BINARY + TypeSig.CALENDAR +
          TypeSig.ARRAY + TypeSig.MAP + TypeSig.STRUCT).nested(), TypeSig.all),
      (k, conf, p, r) => new UnaryExprMeta[KnownNotNull](k, conf, p, r) {
        override def convertToGpu(child: Expression): GpuExpression =
          GpuKnownNotNull(child)
      }),
    expr[DateDiff](
      "Returns the number of days from startDate to endDate",
      ExprChecks.binaryProject(TypeSig.INT, TypeSig.INT,
        ("lhs", TypeSig.DATE, TypeSig.DATE),
        ("rhs", TypeSig.DATE, TypeSig.DATE)),
      (a, conf, p, r) => new BinaryExprMeta[DateDiff](a, conf, p, r) {
        override def convertToGpu(lhs: Expression, rhs: Expression): GpuExpression = {
          GpuDateDiff(lhs, rhs)
        }
    }),
    expr[TimeAdd](
      "Adds interval to timestamp",
      ExprChecks.binaryProject(TypeSig.TIMESTAMP, TypeSig.TIMESTAMP,
        ("start", TypeSig.TIMESTAMP, TypeSig.TIMESTAMP),
        ("interval", TypeSig.lit(TypeEnum.CALENDAR)
          .withPsNote(TypeEnum.CALENDAR, "month intervals are not supported"),
          TypeSig.CALENDAR)),
      (timeAdd, conf, p, r) => new BinaryExprMeta[TimeAdd](timeAdd, conf, p, r) {
        override def tagExprForGpu(): Unit = {
          GpuOverrides.extractLit(timeAdd.interval).foreach { lit =>
            val intvl = lit.value.asInstanceOf[CalendarInterval]
            if (intvl.months != 0) {
              willNotWorkOnGpu("interval months isn't supported")
            }
          }
        }

        override def convertToGpu(lhs: Expression, rhs: Expression): GpuExpression =
          GpuTimeAdd(lhs, rhs)
    }),
    expr[DateAddInterval](
      "Adds interval to date",
      ExprChecks.binaryProject(TypeSig.DATE, TypeSig.DATE,
        ("start", TypeSig.DATE, TypeSig.DATE),
        ("interval", TypeSig.lit(TypeEnum.CALENDAR)
          .withPsNote(TypeEnum.CALENDAR, "month intervals are not supported"),
          TypeSig.CALENDAR)),
      (dateAddInterval, conf, p, r) =>
        new BinaryExprMeta[DateAddInterval](dateAddInterval, conf, p, r) {
          override def tagExprForGpu(): Unit = {
            GpuOverrides.extractLit(dateAddInterval.interval).foreach { lit =>
              val intvl = lit.value.asInstanceOf[CalendarInterval]
              if (intvl.months != 0) {
                willNotWorkOnGpu("interval months isn't supported")
              }
            }
          }

          override def convertToGpu(lhs: Expression, rhs: Expression): GpuExpression =
            GpuDateAddInterval(lhs, rhs)
        }),
    expr[DateFormatClass](
      "Converts timestamp to a value of string in the format specified by the date format",
      ExprChecks.binaryProject(TypeSig.STRING, TypeSig.STRING,
        ("timestamp", TypeSig.TIMESTAMP, TypeSig.TIMESTAMP),
        ("strfmt", TypeSig.lit(TypeEnum.STRING)
            .withPsNote(TypeEnum.STRING, "A limited number of formats are supported"),
            TypeSig.STRING)),
      (a, conf, p, r) => new UnixTimeExprMeta[DateFormatClass](a, conf, p, r) {
        override def convertToGpu(lhs: Expression, rhs: Expression): GpuExpression =
          GpuDateFormatClass(lhs, rhs, strfFormat)
      }
    ),
    expr[ToUnixTimestamp](
      "Returns the UNIX timestamp of the given time",
      ExprChecks.binaryProject(TypeSig.LONG, TypeSig.LONG,
        ("timeExp",
            TypeSig.STRING + TypeSig.DATE + TypeSig.TIMESTAMP,
            TypeSig.STRING + TypeSig.DATE + TypeSig.TIMESTAMP),
        ("format", TypeSig.lit(TypeEnum.STRING)
            .withPsNote(TypeEnum.STRING, "A limited number of formats are supported"),
            TypeSig.STRING)),
      (a, conf, p, r) => new UnixTimeExprMeta[ToUnixTimestamp](a, conf, p, r) {
        // String type is not supported yet for non-UTC timezone.
        override def isTimeZoneSupported: Boolean = a.timeZoneId.forall { zoneID =>
          a.left.dataType match {
            case _: StringType => GpuOverrides.isUTCTimezone(zoneID)
            case _ => true
          }
        }

        override def convertToGpu(lhs: Expression, rhs: Expression): GpuExpression = {
<<<<<<< HEAD
          if (conf.isImprovedTimestampOpsEnabled) {
            // passing the already converted strf string for a little optimization
            GpuToUnixTimestampImproved(lhs, rhs, sparkFormat, strfFormat, a.timeZoneId)
          } else {
            GpuToUnixTimestamp(lhs, rhs, sparkFormat, strfFormat, a.timeZoneId)
          }
=======
          GpuToUnixTimestamp(lhs, rhs, sparkFormat, strfFormat)
>>>>>>> 22b11e8e
        }
      }),
    expr[UnixTimestamp](
      "Returns the UNIX timestamp of current or specified time",
      ExprChecks.binaryProject(TypeSig.LONG, TypeSig.LONG,
        ("timeExp",
            TypeSig.STRING + TypeSig.DATE + TypeSig.TIMESTAMP,
            TypeSig.STRING + TypeSig.DATE + TypeSig.TIMESTAMP),
        ("format", TypeSig.lit(TypeEnum.STRING)
            .withPsNote(TypeEnum.STRING, "A limited number of formats are supported"),
            TypeSig.STRING)),
      (a, conf, p, r) => new UnixTimeExprMeta[UnixTimestamp](a, conf, p, r) {
        // String type is not supported yet for non-UTC timezone.
        override def isTimeZoneSupported: Boolean = a.timeZoneId.forall { zoneID =>
            a.left.dataType match {
              case _: StringType => GpuOverrides.isUTCTimezone(zoneID)
              case _ => true
            }
        }

        override def convertToGpu(lhs: Expression, rhs: Expression): GpuExpression = {
<<<<<<< HEAD
          if (conf.isImprovedTimestampOpsEnabled) {
            // passing the already converted strf string for a little optimization
            GpuUnixTimestampImproved(lhs, rhs, sparkFormat, strfFormat, a.timeZoneId)
          } else {
            GpuUnixTimestamp(lhs, rhs, sparkFormat, strfFormat, a.timeZoneId)
          }
=======
          GpuUnixTimestamp(lhs, rhs, sparkFormat, strfFormat)
>>>>>>> 22b11e8e
        }
      }),
    expr[Hour](
      "Returns the hour component of the string/timestamp",
      ExprChecks.unaryProject(TypeSig.INT, TypeSig.INT,
        TypeSig.TIMESTAMP, TypeSig.TIMESTAMP),
      (hour, conf, p, r) => new UnaryExprMeta[Hour](hour, conf, p, r) {

        override def convertToGpu(expr: Expression): GpuExpression = GpuHour(expr)
      }),
    expr[Minute](
      "Returns the minute component of the string/timestamp",
      ExprChecks.unaryProject(TypeSig.INT, TypeSig.INT,
        TypeSig.TIMESTAMP, TypeSig.TIMESTAMP),
      (minute, conf, p, r) => new UnaryExprMeta[Minute](minute, conf, p, r) {

        override def convertToGpu(expr: Expression): GpuExpression =
          GpuMinute(expr)
      }),
    expr[Second](
      "Returns the second component of the string/timestamp",
      ExprChecks.unaryProject(TypeSig.INT, TypeSig.INT,
        TypeSig.TIMESTAMP, TypeSig.TIMESTAMP),
      (second, conf, p, r) => new UnaryExprMeta[Second](second, conf, p, r) {

        override def convertToGpu(expr: Expression): GpuExpression =
          GpuSecond(expr)
      }),
    expr[WeekDay](
      "Returns the day of the week (0 = Monday...6=Sunday)",
      ExprChecks.unaryProject(TypeSig.INT, TypeSig.INT,
        TypeSig.DATE, TypeSig.DATE),
      (a, conf, p, r) => new UnaryExprMeta[WeekDay](a, conf, p, r) {
        override def convertToGpu(expr: Expression): GpuExpression =
          GpuWeekDay(expr)
      }),
    expr[DayOfWeek](
      "Returns the day of the week (1 = Sunday...7=Saturday)",
      ExprChecks.unaryProject(TypeSig.INT, TypeSig.INT,
        TypeSig.DATE, TypeSig.DATE),
      (a, conf, p, r) => new UnaryExprMeta[DayOfWeek](a, conf, p, r) {
        override def convertToGpu(expr: Expression): GpuExpression =
          GpuDayOfWeek(expr)
      }),
    expr[LastDay](
      "Returns the last day of the month which the date belongs to",
      ExprChecks.unaryProjectInputMatchesOutput(TypeSig.DATE, TypeSig.DATE),
      (a, conf, p, r) => new UnaryExprMeta[LastDay](a, conf, p, r) {
        override def convertToGpu(expr: Expression): GpuExpression =
          GpuLastDay(expr)
      }),
    expr[FromUnixTime](
      "Get the string from a unix timestamp",
      ExprChecks.binaryProject(TypeSig.STRING, TypeSig.STRING,
        ("sec", TypeSig.LONG, TypeSig.LONG),
        ("format", TypeSig.lit(TypeEnum.STRING)
            .withPsNote(TypeEnum.STRING, "Only a limited number of formats are supported"),
            TypeSig.STRING)),
      (a, conf, p, r) => new FromUnixTimeMeta(a ,conf ,p ,r)),
    expr[FromUTCTimestamp](
      "Render the input UTC timestamp in the input timezone",
      ExprChecks.binaryProject(TypeSig.TIMESTAMP, TypeSig.TIMESTAMP,
        ("timestamp", TypeSig.TIMESTAMP, TypeSig.TIMESTAMP),
        ("timezone", TypeSig.lit(TypeEnum.STRING)
          .withPsNote(TypeEnum.STRING, "Only timezones equivalent to UTC are supported"),
          TypeSig.lit(TypeEnum.STRING))),
      (a, conf, p, r) => new FromUTCTimestampExprMeta(a, conf, p, r)
    ),
    expr[Pmod](
      "Pmod",
      // Decimal support disabled https://github.com/NVIDIA/spark-rapids/issues/7553
      ExprChecks.binaryProject(TypeSig.integral + TypeSig.fp, TypeSig.cpuNumeric,
        ("lhs", (TypeSig.integral + TypeSig.fp).withPsNote(TypeEnum.DECIMAL,
          s"decimals with precision ${DecimalType.MAX_PRECISION} are not supported"),
            TypeSig.cpuNumeric),
        ("rhs", (TypeSig.integral + TypeSig.fp), TypeSig.cpuNumeric)),
      (a, conf, p, r) => new BinaryExprMeta[Pmod](a, conf, p, r) {
        override def tagExprForGpu(): Unit = {
          a.dataType match {
            case dt: DecimalType if dt.precision == DecimalType.MAX_PRECISION =>
              willNotWorkOnGpu("pmod at maximum decimal precision is not supported")
            case _ =>
          }
        }
        override def convertToGpu(lhs: Expression, rhs: Expression): GpuExpression =
          GpuPmod(lhs, rhs)
      }),
    expr[Add](
      "Addition",
      ExprChecks.binaryProjectAndAst(
        TypeSig.implicitCastsAstTypes,
        TypeSig.gpuNumeric + GpuTypeShims.additionalArithmeticSupportedTypes,
        TypeSig.numericAndInterval,
        ("lhs", TypeSig.gpuNumeric + GpuTypeShims.additionalArithmeticSupportedTypes,
            TypeSig.numericAndInterval),
        ("rhs", TypeSig.gpuNumeric + GpuTypeShims.additionalArithmeticSupportedTypes,
            TypeSig.numericAndInterval)),
      (a, conf, p, r) => new BinaryAstExprMeta[Add](a, conf, p, r) {
        private val ansiEnabled = SQLConf.get.ansiEnabled

        override def tagSelfForAst(): Unit = {
          if (ansiEnabled && GpuAnsi.needBasicOpOverflowCheck(a.dataType)) {
            willNotWorkInAst("AST Addition does not support ANSI mode.")
          }
        }

        override def convertToGpu(lhs: Expression, rhs: Expression): GpuExpression =
          GpuAdd(lhs, rhs, failOnError = ansiEnabled)
      }),
    expr[Subtract](
      "Subtraction",
      ExprChecks.binaryProjectAndAst(
        TypeSig.implicitCastsAstTypes,
        TypeSig.gpuNumeric + GpuTypeShims.additionalArithmeticSupportedTypes,
        TypeSig.numericAndInterval,
        ("lhs", TypeSig.gpuNumeric + GpuTypeShims.additionalArithmeticSupportedTypes,
            TypeSig.numericAndInterval),
        ("rhs", TypeSig.gpuNumeric + GpuTypeShims.additionalArithmeticSupportedTypes,
            TypeSig.numericAndInterval)),
      (a, conf, p, r) => new BinaryAstExprMeta[Subtract](a, conf, p, r) {
        private val ansiEnabled = SQLConf.get.ansiEnabled

        override def tagSelfForAst(): Unit = {
          if (ansiEnabled && GpuAnsi.needBasicOpOverflowCheck(a.dataType)) {
            willNotWorkInAst("AST Subtraction does not support ANSI mode.")
          }
        }

        override def convertToGpu(lhs: Expression, rhs: Expression): GpuExpression =
          GpuSubtract(lhs, rhs, ansiEnabled)
      }),
    expr[And](
      "Logical AND",
      ExprChecks.binaryProjectAndAst(TypeSig.BOOLEAN, TypeSig.BOOLEAN, TypeSig.BOOLEAN,
        ("lhs", TypeSig.BOOLEAN, TypeSig.BOOLEAN),
        ("rhs", TypeSig.BOOLEAN, TypeSig.BOOLEAN)),
      (a, conf, p, r) => new BinaryExprMeta[And](a, conf, p, r) {
        override def convertToGpu(lhs: Expression, rhs: Expression): GpuExpression =
          GpuAnd(lhs, rhs)
      }),
    expr[Or](
      "Logical OR",
      ExprChecks.binaryProjectAndAst(TypeSig.BOOLEAN, TypeSig.BOOLEAN, TypeSig.BOOLEAN,
        ("lhs", TypeSig.BOOLEAN, TypeSig.BOOLEAN),
        ("rhs", TypeSig.BOOLEAN, TypeSig.BOOLEAN)),
      (a, conf, p, r) => new BinaryExprMeta[Or](a, conf, p, r) {
        override def convertToGpu(lhs: Expression, rhs: Expression): GpuExpression =
          GpuOr(lhs, rhs)
      }),
    expr[EqualNullSafe](
      "Check if the values are equal including nulls <=>",
      ExprChecks.binaryProject(
        TypeSig.BOOLEAN, TypeSig.BOOLEAN,
        ("lhs", (TypeSig.commonCudfTypes + TypeSig.NULL + TypeSig.DECIMAL_128 +
            GpuTypeShims.additionalPredicateSupportedTypes + TypeSig.STRUCT).nested(),
            TypeSig.comparable),
        ("rhs", (TypeSig.commonCudfTypes + TypeSig.NULL + TypeSig.DECIMAL_128 +
            GpuTypeShims.additionalPredicateSupportedTypes + TypeSig.STRUCT).nested(),
            TypeSig.comparable)),
      (a, conf, p, r) => new BinaryExprMeta[EqualNullSafe](a, conf, p, r) {
        override def convertToGpu(lhs: Expression, rhs: Expression): GpuExpression =
          GpuEqualNullSafe(lhs, rhs)
      }),
    expr[EqualTo](
      "Check if the values are equal",
      ExprChecks.binaryProjectAndAst(
        TypeSig.comparisonAstTypes,
        TypeSig.BOOLEAN, TypeSig.BOOLEAN,
        ("lhs", (TypeSig.commonCudfTypes + TypeSig.NULL + TypeSig.DECIMAL_128 +
            GpuTypeShims.additionalPredicateSupportedTypes + TypeSig.STRUCT).nested(),
            TypeSig.comparable),
        ("rhs", (TypeSig.commonCudfTypes + TypeSig.NULL + TypeSig.DECIMAL_128 +
            GpuTypeShims.additionalPredicateSupportedTypes + TypeSig.STRUCT).nested(),
            TypeSig.comparable)),
      (a, conf, p, r) => new BinaryAstExprMeta[EqualTo](a, conf, p, r) {
        override def convertToGpu(lhs: Expression, rhs: Expression): GpuExpression =
          GpuEqualTo(lhs, rhs)
      }),
    expr[GreaterThan](
      "> operator",
      ExprChecks.binaryProjectAndAst(
        TypeSig.comparisonAstTypes,
        TypeSig.BOOLEAN, TypeSig.BOOLEAN,
        ("lhs", (TypeSig.commonCudfTypes + TypeSig.NULL + TypeSig.DECIMAL_128 +
            GpuTypeShims.additionalPredicateSupportedTypes + TypeSig.STRUCT).nested(),
            TypeSig.orderable),
        ("rhs", (TypeSig.commonCudfTypes + TypeSig.NULL + TypeSig.DECIMAL_128 +
            GpuTypeShims.additionalPredicateSupportedTypes + TypeSig.STRUCT).nested(),
            TypeSig.orderable)),
      (a, conf, p, r) => new BinaryAstExprMeta[GreaterThan](a, conf, p, r) {
        override def convertToGpu(lhs: Expression, rhs: Expression): GpuExpression =
          GpuGreaterThan(lhs, rhs)
      }),
    expr[GreaterThanOrEqual](
      ">= operator",
      ExprChecks.binaryProjectAndAst(
        TypeSig.comparisonAstTypes,
        TypeSig.BOOLEAN, TypeSig.BOOLEAN,
        ("lhs", (TypeSig.commonCudfTypes + TypeSig.NULL + TypeSig.DECIMAL_128 +
            GpuTypeShims.additionalPredicateSupportedTypes + TypeSig.STRUCT).nested(),
            TypeSig.orderable),
        ("rhs", (TypeSig.commonCudfTypes + TypeSig.NULL + TypeSig.DECIMAL_128 +
            GpuTypeShims.additionalPredicateSupportedTypes + TypeSig.STRUCT).nested(),
            TypeSig.orderable)),
      (a, conf, p, r) => new BinaryAstExprMeta[GreaterThanOrEqual](a, conf, p, r) {
        override def convertToGpu(lhs: Expression, rhs: Expression): GpuExpression =
          GpuGreaterThanOrEqual(lhs, rhs)
      }),
    expr[In](
      "IN operator",
      ExprChecks.projectOnly(TypeSig.BOOLEAN, TypeSig.BOOLEAN,
        Seq(ParamCheck("value", TypeSig.commonCudfTypes + TypeSig.NULL + TypeSig.DECIMAL_128,
          TypeSig.comparable)),
        Some(RepeatingParamCheck("list",
          (TypeSig.commonCudfTypes + TypeSig.DECIMAL_128).withAllLit(),
          TypeSig.comparable))),
      (in, conf, p, r) => new ExprMeta[In](in, conf, p, r) {
        override def tagExprForGpu(): Unit = {
          val unaliased = in.list.map(extractLit)
          val hasNullLiteral = unaliased.exists {
            case Some(l) => l.value == null
            case _ => false
          }
          if (hasNullLiteral) {
            willNotWorkOnGpu("nulls are not supported")
          }
        }
        override def convertToGpu(): GpuExpression =
          GpuInSet(childExprs.head.convertToGpu(), in.list.asInstanceOf[Seq[Literal]].map(_.value))
      }),
    expr[InSet](
      "INSET operator",
      ExprChecks.unaryProject(TypeSig.BOOLEAN, TypeSig.BOOLEAN,
        TypeSig.commonCudfTypes + TypeSig.NULL + TypeSig.DECIMAL_128, TypeSig.comparable),
      (in, conf, p, r) => new ExprMeta[InSet](in, conf, p, r) {
        override def tagExprForGpu(): Unit = {
          if (in.hset.contains(null)) {
            willNotWorkOnGpu("nulls are not supported")
          }
        }
        override def convertToGpu(): GpuExpression =
          GpuInSet(childExprs.head.convertToGpu(), in.hset.toSeq)
      }),
    expr[LessThan](
      "< operator",
      ExprChecks.binaryProjectAndAst(
        TypeSig.comparisonAstTypes,
        TypeSig.BOOLEAN, TypeSig.BOOLEAN,
        ("lhs", (TypeSig.commonCudfTypes + TypeSig.NULL + TypeSig.DECIMAL_128 +
            GpuTypeShims.additionalPredicateSupportedTypes + TypeSig.STRUCT).nested(),
            TypeSig.orderable),
        ("rhs", (TypeSig.commonCudfTypes + TypeSig.NULL + TypeSig.DECIMAL_128 +
            GpuTypeShims.additionalPredicateSupportedTypes + TypeSig.STRUCT).nested(),
            TypeSig.orderable)),
      (a, conf, p, r) => new BinaryAstExprMeta[LessThan](a, conf, p, r) {
        override def convertToGpu(lhs: Expression, rhs: Expression): GpuExpression =
          GpuLessThan(lhs, rhs)
      }),
    expr[LessThanOrEqual](
      "<= operator",
      ExprChecks.binaryProjectAndAst(
        TypeSig.comparisonAstTypes,
        TypeSig.BOOLEAN, TypeSig.BOOLEAN,
        ("lhs", (TypeSig.commonCudfTypes + TypeSig.NULL + TypeSig.DECIMAL_128 +
            GpuTypeShims.additionalPredicateSupportedTypes + TypeSig.STRUCT).nested(),
            TypeSig.orderable),
        ("rhs", (TypeSig.commonCudfTypes + TypeSig.NULL + TypeSig.DECIMAL_128 +
            GpuTypeShims.additionalPredicateSupportedTypes + TypeSig.STRUCT).nested(),
            TypeSig.orderable)),
      (a, conf, p, r) => new BinaryAstExprMeta[LessThanOrEqual](a, conf, p, r) {
        override def convertToGpu(lhs: Expression, rhs: Expression): GpuExpression =
          GpuLessThanOrEqual(lhs, rhs)
      }),
    expr[CaseWhen](
      "CASE WHEN expression",
      CaseWhenCheck,
      (a, conf, p, r) => new ExprMeta[CaseWhen](a, conf, p, r) {
        override def convertToGpu(): GpuExpression = {
          val branches = childExprs.grouped(2).flatMap {
            case Seq(cond, value) => Some((cond.convertToGpu(), value.convertToGpu()))
            case Seq(_) => None
          }.toArray.toSeq  // force materialization to make the seq serializable
          val elseValue = if (childExprs.size % 2 != 0) {
            Some(childExprs.last.convertToGpu())
          } else {
            None
          }
          GpuCaseWhen(branches, elseValue)
        }
      }),
    expr[If](
      "IF expression",
      ExprChecks.projectOnly(
        (gpuCommonTypes + TypeSig.ARRAY + TypeSig.STRUCT + TypeSig.MAP +
            TypeSig.BINARY + GpuTypeShims.additionalCommonOperatorSupportedTypes).nested(),
        TypeSig.all,
        Seq(ParamCheck("predicate", TypeSig.BOOLEAN, TypeSig.BOOLEAN),
          ParamCheck("trueValue",
            (gpuCommonTypes + TypeSig.ARRAY + TypeSig.STRUCT + TypeSig.MAP +
                TypeSig.BINARY + GpuTypeShims.additionalCommonOperatorSupportedTypes).nested(),
            TypeSig.all),
          ParamCheck("falseValue",
            (gpuCommonTypes + TypeSig.ARRAY + TypeSig.STRUCT + TypeSig.MAP +
                TypeSig.BINARY + GpuTypeShims.additionalCommonOperatorSupportedTypes).nested(),
            TypeSig.all))),
      (a, conf, p, r) => new ExprMeta[If](a, conf, p, r) {
        override def convertToGpu(): GpuExpression = {
          val Seq(boolExpr, trueExpr, falseExpr) = childExprs.map(_.convertToGpu())
          GpuIf(boolExpr, trueExpr, falseExpr)
        }
      }),
    expr[Pow](
      "lhs ^ rhs",
      ExprChecks.binaryProjectAndAst(
        TypeSig.implicitCastsAstTypes, TypeSig.DOUBLE, TypeSig.DOUBLE,
        ("lhs", TypeSig.DOUBLE, TypeSig.DOUBLE),
        ("rhs", TypeSig.DOUBLE, TypeSig.DOUBLE)),
      (a, conf, p, r) => new BinaryAstExprMeta[Pow](a, conf, p, r) {
        override def convertToGpu(lhs: Expression, rhs: Expression): GpuExpression =
          GpuPow(lhs, rhs)
      }),
    expr[AggregateExpression](
      "Aggregate expression",
      // Let the underlying expression checks decide whether this can be on the GPU.
      ExprChecks.fullAgg(
        TypeSig.all,
        TypeSig.all,
        Seq(ParamCheck("aggFunc", TypeSig.all, TypeSig.all)),
        Some(RepeatingParamCheck("filter", TypeSig.BOOLEAN, TypeSig.BOOLEAN))),
      (a, conf, p, r) => new ExprMeta[AggregateExpression](a, conf, p, r) {
        private val filter: Option[BaseExprMeta[_]] =
          a.filter.map(GpuOverrides.wrapExpr(_, conf, Some(this)))
        private val childrenExprMeta: Seq[BaseExprMeta[Expression]] =
          a.children.map(GpuOverrides.wrapExpr(_, conf, Some(this)))
        override val childExprs: Seq[BaseExprMeta[_]] =
          childrenExprMeta ++ filter.toSeq

        override def convertToGpu(): GpuExpression = {
          // handle the case AggregateExpression has the resultIds parameter where its
          // Seq[ExprIds] instead of single ExprId.
          val resultId = try {
            val resultMethod = a.getClass.getMethod("resultId")
            resultMethod.invoke(a).asInstanceOf[ExprId]
          } catch {
            case _: Exception =>
              val resultMethod = a.getClass.getMethod("resultIds")
              resultMethod.invoke(a).asInstanceOf[Seq[ExprId]].head
          }
          GpuAggregateExpression(childExprs.head.convertToGpu().asInstanceOf[GpuAggregateFunction],
            a.mode, a.isDistinct, filter.map(_.convertToGpu()), resultId)
        }
      }),
    expr[SortOrder](
      "Sort order",
      ExprChecks.projectOnly(
        pluginSupportedOrderableSig + TypeSig.ARRAY.nested(gpuCommonTypes)
            .withPsNote(TypeEnum.ARRAY, "STRUCT is not supported as a child type for ARRAY"),
        TypeSig.orderable,
        Seq(ParamCheck(
          "input",
          pluginSupportedOrderableSig + TypeSig.ARRAY.nested(gpuCommonTypes)
             .withPsNote(TypeEnum.ARRAY, "STRUCT is not supported as a child type for ARRAY"),
          TypeSig.orderable))),
      (sortOrder, conf, p, r) => new BaseExprMeta[SortOrder](sortOrder, conf, p, r) {
        override def tagExprForGpu(): Unit = {
          if (isStructType(sortOrder.dataType)) {
            val nullOrdering = sortOrder.nullOrdering
            val directionDefaultNullOrdering = sortOrder.direction.defaultNullOrdering
            val direction = sortOrder.direction.sql
            if (nullOrdering != directionDefaultNullOrdering) {
              willNotWorkOnGpu(s"only default null ordering $directionDefaultNullOrdering " +
                s"for direction $direction is supported for nested types; actual: ${nullOrdering}")
            }
          }
          if (isArrayOfStructType(sortOrder.dataType)) {
            willNotWorkOnGpu("STRUCT is not supported as a child type for ARRAY, " +
              s"actual data type: ${sortOrder.dataType}")
          }
        }

        // One of the few expressions that are not replaced with a GPU version
        override def convertToGpu(): Expression =
          sortOrder.withNewChildren(childExprs.map(_.convertToGpu()))
      }),
    expr[PivotFirst](
      "PivotFirst operator",
      ExprChecks.reductionAndGroupByAgg(
        TypeSig.commonCudfTypes + TypeSig.NULL + TypeSig.DECIMAL_128 +
          TypeSig.ARRAY.nested(TypeSig.commonCudfTypes + TypeSig.DECIMAL_128),
        TypeSig.all,
        Seq(ParamCheck(
          "pivotColumn",
          (TypeSig.commonCudfTypes + TypeSig.NULL + TypeSig.DECIMAL_128),
          TypeSig.all),
          ParamCheck("valueColumn",
          TypeSig.commonCudfTypes + TypeSig.NULL + TypeSig.DECIMAL_128,
          TypeSig.all))),
      (pivot, conf, p, r) => new ImperativeAggExprMeta[PivotFirst](pivot, conf, p, r) {
        override def tagAggForGpu(): Unit = {
          // If pivotColumnValues doesn't have distinct values, fall back to CPU
          if (pivot.pivotColumnValues.distinct.lengthCompare(pivot.pivotColumnValues.length) != 0) {
            willNotWorkOnGpu("PivotFirst does not work on the GPU when there are duplicate" +
                " pivot values provided")
          }
        }
        override def convertToGpu(childExprs: Seq[Expression]): GpuExpression = {
          val Seq(pivotColumn, valueColumn) = childExprs
          GpuPivotFirst(pivotColumn, valueColumn, pivot.pivotColumnValues)
        }

        // Pivot does not overflow, so it doesn't need the ANSI check
        override val needsAnsiCheck: Boolean = false
      }),
    expr[Count](
      "Count aggregate operator",
      ExprChecks.fullAgg(
        TypeSig.LONG, TypeSig.LONG,
        repeatingParamCheck = Some(RepeatingParamCheck(
          "input", TypeSig.all, TypeSig.all))),
      (count, conf, p, r) => new AggExprMeta[Count](count, conf, p, r) {
        override def tagAggForGpu(): Unit = {
          if (count.children.size > 1) {
            willNotWorkOnGpu("count of multiple columns not supported")
          }
        }
        override def convertToGpu(childExprs: Seq[Expression]): GpuExpression =
          GpuCount(childExprs)
      }),
    expr[Max](
      "Max aggregate operator",
      ExprChecksImpl(
        ExprChecks.reductionAndGroupByAgg(
          (TypeSig.commonCudfTypes + TypeSig.DECIMAL_128 + TypeSig.NULL + TypeSig.STRUCT +
            TypeSig.ARRAY).nested(),
          TypeSig.orderable,
          Seq(ParamCheck("input",
            (TypeSig.commonCudfTypes + TypeSig.DECIMAL_128 + TypeSig.NULL + TypeSig.STRUCT +
              TypeSig.ARRAY).nested(),
            TypeSig.orderable))).asInstanceOf[ExprChecksImpl].contexts
          ++
          ExprChecks.windowOnly(
            (TypeSig.commonCudfTypes + TypeSig.DECIMAL_128 + TypeSig.NULL),
            TypeSig.orderable,
            Seq(ParamCheck("input",
              (TypeSig.commonCudfTypes + TypeSig.DECIMAL_128 + TypeSig.NULL),
              TypeSig.orderable))).asInstanceOf[ExprChecksImpl].contexts),
      (max, conf, p, r) => new AggExprMeta[Max](max, conf, p, r) {
        override def convertToGpu(childExprs: Seq[Expression]): GpuExpression =
          GpuMax(childExprs.head)

        // Max does not overflow, so it doesn't need the ANSI check
        override val needsAnsiCheck: Boolean = false
      }),
    expr[Min](
      "Min aggregate operator",
      ExprChecksImpl(
        ExprChecks.reductionAndGroupByAgg(
          (TypeSig.commonCudfTypes + TypeSig.DECIMAL_128 + TypeSig.NULL + TypeSig.STRUCT +
              TypeSig.ARRAY).nested(),
          TypeSig.orderable,
          Seq(ParamCheck("input",
            (TypeSig.commonCudfTypes + TypeSig.DECIMAL_128 + TypeSig.NULL + TypeSig.STRUCT +
              TypeSig.ARRAY).nested(),
            TypeSig.orderable))).asInstanceOf[ExprChecksImpl].contexts
          ++
          ExprChecks.windowOnly(
            (TypeSig.commonCudfTypes + TypeSig.DECIMAL_128 + TypeSig.NULL),
            TypeSig.orderable,
            Seq(ParamCheck("input",
              (TypeSig.commonCudfTypes + TypeSig.DECIMAL_128 + TypeSig.NULL),
              TypeSig.orderable))).asInstanceOf[ExprChecksImpl].contexts),
      (a, conf, p, r) => new AggExprMeta[Min](a, conf, p, r) {
        override def convertToGpu(childExprs: Seq[Expression]): GpuExpression =
          GpuMin(childExprs.head)

        // Min does not overflow, so it doesn't need the ANSI check
        override val needsAnsiCheck: Boolean = false
      }),
    expr[Sum](
      "Sum aggregate operator",
      ExprChecks.fullAgg(
        TypeSig.LONG + TypeSig.DOUBLE + TypeSig.DECIMAL_128,
        TypeSig.LONG + TypeSig.DOUBLE + TypeSig.DECIMAL_128,
        Seq(ParamCheck("input", TypeSig.gpuNumeric, TypeSig.cpuNumeric))),
      (a, conf, p, r) => new AggExprMeta[Sum](a, conf, p, r) {
        override def tagAggForGpu(): Unit = {
          val inputDataType = a.child.dataType
          checkAndTagFloatAgg(inputDataType, conf, this)
        }

        override def convertToGpu(childExprs: Seq[Expression]): GpuExpression =
          GpuSum(childExprs.head, a.dataType)
      }),
    expr[NthValue](
      "nth window operator",
      ExprChecks.windowOnly(
        (TypeSig.STRUCT + TypeSig.ARRAY + TypeSig.MAP + TypeSig.BINARY +
            TypeSig.commonCudfTypes + TypeSig.NULL + TypeSig.DECIMAL_128).nested(),
        TypeSig.all,
        Seq(ParamCheck("input",
          (TypeSig.STRUCT + TypeSig.ARRAY + TypeSig.MAP + TypeSig.BINARY +
              TypeSig.commonCudfTypes + TypeSig.NULL + TypeSig.DECIMAL_128).nested(),
          TypeSig.all),
          ParamCheck("offset", TypeSig.lit(TypeEnum.INT), TypeSig.lit(TypeEnum.INT)))
      ),
      (a, conf, p, r) => new AggExprMeta[NthValue](a, conf, p, r) {
        override def convertToGpu(childExprs: Seq[Expression]): GpuExpression =
          GpuNthValue(childExprs.head, a.offset, a.ignoreNulls)

        // nth does not overflow, so it doesn't need the ANSI check
        override val needsAnsiCheck: Boolean = false
      }),
    expr[First](
      "first aggregate operator",
      ExprChecks.fullAgg(
        (TypeSig.STRUCT + TypeSig.ARRAY + TypeSig.MAP + TypeSig.BINARY +
            TypeSig.commonCudfTypes + TypeSig.NULL + TypeSig.DECIMAL_128).nested(),
        TypeSig.all,
        Seq(ParamCheck("input",
          (TypeSig.STRUCT + TypeSig.ARRAY + TypeSig.MAP + TypeSig.BINARY +
              TypeSig.commonCudfTypes + TypeSig.NULL + TypeSig.DECIMAL_128).nested(),
          TypeSig.all))
      ),
      (a, conf, p, r) => new AggExprMeta[First](a, conf, p, r) {
        override def convertToGpu(childExprs: Seq[Expression]): GpuExpression =
          GpuFirst(childExprs.head, a.ignoreNulls)

        // First does not overflow, so it doesn't need the ANSI check
        override val needsAnsiCheck: Boolean = false
      }),
    expr[Last](
    "last aggregate operator",
      ExprChecks.fullAgg(
        (TypeSig.STRUCT + TypeSig.ARRAY + TypeSig.MAP + TypeSig.BINARY +
            TypeSig.commonCudfTypes + TypeSig.NULL + TypeSig.DECIMAL_128).nested(),
        TypeSig.all,
        Seq(ParamCheck("input",
          (TypeSig.STRUCT + TypeSig.ARRAY + TypeSig.MAP + TypeSig.BINARY +
              TypeSig.commonCudfTypes + TypeSig.NULL + TypeSig.DECIMAL_128).nested(),
          TypeSig.all))
      ),
      (a, conf, p, r) => new AggExprMeta[Last](a, conf, p, r) {
        override def convertToGpu(childExprs: Seq[Expression]): GpuExpression =
          GpuLast(childExprs.head, a.ignoreNulls)

        // Last does not overflow, so it doesn't need the ANSI check
        override val needsAnsiCheck: Boolean = false
      }),
    expr[BRound](
      "Round an expression to d decimal places using HALF_EVEN rounding mode",
      ExprChecks.binaryProject(
        TypeSig.gpuNumeric, TypeSig.cpuNumeric,
        ("value", TypeSig.gpuNumeric +
            TypeSig.psNote(TypeEnum.FLOAT, "result may round slightly differently") +
            TypeSig.psNote(TypeEnum.DOUBLE, "result may round slightly differently"),
            TypeSig.cpuNumeric),
        ("scale", TypeSig.lit(TypeEnum.INT), TypeSig.lit(TypeEnum.INT))),
      (a, conf, p, r) => new BinaryExprMeta[BRound](a, conf, p, r) {
        override def tagExprForGpu(): Unit = {
          a.child.dataType match {
            case FloatType | DoubleType if !conf.isIncompatEnabled =>
              willNotWorkOnGpu("rounding floating point numbers may be slightly off " +
                  s"compared to Spark's result, to enable set ${RapidsConf.INCOMPATIBLE_OPS}")
            case _ => // NOOP
          }
        }
        override def convertToGpu(lhs: Expression, rhs: Expression): GpuExpression =
          GpuBRound(lhs, rhs, a.dataType)
      }),
    expr[Round](
      "Round an expression to d decimal places using HALF_UP rounding mode",
      ExprChecks.binaryProject(
        TypeSig.gpuNumeric, TypeSig.cpuNumeric,
        ("value", TypeSig.gpuNumeric +
            TypeSig.psNote(TypeEnum.FLOAT, "result may round slightly differently") +
            TypeSig.psNote(TypeEnum.DOUBLE, "result may round slightly differently"),
            TypeSig.cpuNumeric),
        ("scale", TypeSig.lit(TypeEnum.INT), TypeSig.lit(TypeEnum.INT))),
      (a, conf, p, r) => new BinaryExprMeta[Round](a, conf, p, r) {
        override def tagExprForGpu(): Unit = {
          a.child.dataType match {
            case FloatType | DoubleType if !conf.isIncompatEnabled =>
              willNotWorkOnGpu("rounding floating point numbers may be slightly off " +
                  s"compared to Spark's result, to enable set ${RapidsConf.INCOMPATIBLE_OPS}")
            case _ => // NOOP
          }
        }
        override def convertToGpu(lhs: Expression, rhs: Expression): GpuExpression =
          GpuRound(lhs, rhs, a.dataType)
      }),
    expr[PythonUDF](
      "UDF run in an external python process. Does not actually run on the GPU, but " +
          "the transfer of data to/from it can be accelerated",
      ExprChecks.fullAggAndProject(
        // Different types of Pandas UDF support different sets of output type. Please refer to
        //   https://github.com/apache/spark/blob/master/python/pyspark/sql/udf.py#L98
        // for more details.
        // It is impossible to specify the exact type signature for each Pandas UDF type in a single
        // expression 'PythonUDF'.
        // So use the 'unionOfPandasUdfOut' to cover all types for Spark. The type signature of
        // plugin is also an union of all the types of Pandas UDF.
        (TypeSig.commonCudfTypes + TypeSig.ARRAY).nested() + TypeSig.STRUCT,
        TypeSig.unionOfPandasUdfOut,
        repeatingParamCheck = Some(RepeatingParamCheck(
          "param",
          (TypeSig.commonCudfTypes + TypeSig.ARRAY + TypeSig.STRUCT).nested(),
          TypeSig.all))),
      (a, conf, p, r) => new ExprMeta[PythonUDF](a, conf, p, r) {
        override def replaceMessage: String = "not block GPU acceleration"
        override def noReplacementPossibleMessage(reasons: String): String =
          s"blocks running on GPU because $reasons"

        override def convertToGpu(): GpuExpression =
          GpuPythonUDF(a.name, a.func, a.dataType,
            childExprs.map(_.convertToGpu()),
            a.evalType, a.udfDeterministic, a.resultId)
        }),
    GpuScalaUDFMeta.exprMeta,
    expr[Rand](
      "Generate a random column with i.i.d. uniformly distributed values in [0, 1)",
      ExprChecks.projectOnly(TypeSig.DOUBLE, TypeSig.DOUBLE,
        Seq(ParamCheck("seed",
          (TypeSig.INT + TypeSig.LONG).withAllLit(),
          (TypeSig.INT + TypeSig.LONG).withAllLit()))),
      (a, conf, p, r) => new UnaryExprMeta[Rand](a, conf, p, r) {
        override def convertToGpu(child: Expression): GpuExpression = GpuRand(child)
      }),
    expr[SparkPartitionID] (
      "Returns the current partition id",
      ExprChecks.projectOnly(TypeSig.INT, TypeSig.INT),
      (a, conf, p, r) => new ExprMeta[SparkPartitionID](a, conf, p, r) {
        override def convertToGpu(): GpuExpression = GpuSparkPartitionID()
      }),
    expr[MonotonicallyIncreasingID] (
      "Returns monotonically increasing 64-bit integers",
      ExprChecks.projectOnly(TypeSig.LONG, TypeSig.LONG),
      (a, conf, p, r) => new ExprMeta[MonotonicallyIncreasingID](a, conf, p, r) {
        override def convertToGpu(): GpuExpression = GpuMonotonicallyIncreasingID()
      }),
    expr[InputFileName] (
      "Returns the name of the file being read, or empty string if not available",
      ExprChecks.projectOnly(TypeSig.STRING, TypeSig.STRING),
      (a, conf, p, r) => new ExprMeta[InputFileName](a, conf, p, r) {
        override def convertToGpu(): GpuExpression = GpuInputFileName()
      }),
    expr[InputFileBlockStart] (
      "Returns the start offset of the block being read, or -1 if not available",
      ExprChecks.projectOnly(TypeSig.LONG, TypeSig.LONG),
      (a, conf, p, r) => new ExprMeta[InputFileBlockStart](a, conf, p, r) {
        override def convertToGpu(): GpuExpression = GpuInputFileBlockStart()
      }),
    expr[InputFileBlockLength] (
      "Returns the length of the block being read, or -1 if not available",
      ExprChecks.projectOnly(TypeSig.LONG, TypeSig.LONG),
      (a, conf, p, r) => new ExprMeta[InputFileBlockLength](a, conf, p, r) {
        override def convertToGpu(): GpuExpression = GpuInputFileBlockLength()
      }),
    expr[Md5] (
      "MD5 hash operator",
      ExprChecks.unaryProject(TypeSig.STRING, TypeSig.STRING,
        TypeSig.BINARY, TypeSig.BINARY),
      (a, conf, p, r) => new UnaryExprMeta[Md5](a, conf, p, r) {
        override def convertToGpu(child: Expression): GpuExpression = GpuMd5(child)
      }),
    expr[Upper](
      "String uppercase operator",
      ExprChecks.unaryProjectInputMatchesOutput(TypeSig.STRING, TypeSig.STRING),
      (a, conf, p, r) => new UnaryExprMeta[Upper](a, conf, p, r) {
        override def convertToGpu(child: Expression): GpuExpression = GpuUpper(child)
      })
      .incompat(CASE_MODIFICATION_INCOMPAT),
    expr[Lower](
      "String lowercase operator",
      ExprChecks.unaryProjectInputMatchesOutput(TypeSig.STRING, TypeSig.STRING),
      (a, conf, p, r) => new UnaryExprMeta[Lower](a, conf, p, r) {
        override def convertToGpu(child: Expression): GpuExpression = GpuLower(child)
      })
      .incompat(CASE_MODIFICATION_INCOMPAT),
    expr[StringLPad](
      "Pad a string on the left",
      ExprChecks.projectOnly(TypeSig.STRING, TypeSig.STRING,
        Seq(ParamCheck("str", TypeSig.STRING, TypeSig.STRING),
          ParamCheck("len", TypeSig.lit(TypeEnum.INT), TypeSig.INT),
          ParamCheck("pad", TypeSig.lit(TypeEnum.STRING), TypeSig.STRING))),
      (in, conf, p, r) => new TernaryExprMeta[StringLPad](in, conf, p, r) {
        override def tagExprForGpu(): Unit = {
          extractLit(in.pad).foreach { padLit =>
            if (padLit.value != null &&
                padLit.value.asInstanceOf[UTF8String].toString.length != 1) {
              willNotWorkOnGpu("only a single character is supported for pad")
            }
          }
        }
        override def convertToGpu(
            str: Expression,
            width: Expression,
            pad: Expression): GpuExpression =
          GpuStringLPad(str, width, pad)
      }),
    expr[StringRPad](
      "Pad a string on the right",
      ExprChecks.projectOnly(TypeSig.STRING, TypeSig.STRING,
        Seq(ParamCheck("str", TypeSig.STRING, TypeSig.STRING),
          ParamCheck("len", TypeSig.lit(TypeEnum.INT), TypeSig.INT),
          ParamCheck("pad", TypeSig.lit(TypeEnum.STRING), TypeSig.STRING))),
      (in, conf, p, r) => new TernaryExprMeta[StringRPad](in, conf, p, r) {
        override def tagExprForGpu(): Unit = {
          extractLit(in.pad).foreach { padLit =>
            if (padLit.value != null &&
                padLit.value.asInstanceOf[UTF8String].toString.length != 1) {
              willNotWorkOnGpu("only a single character is supported for pad")
            }
          }
        }
        override def convertToGpu(
            str: Expression,
            width: Expression,
            pad: Expression): GpuExpression =
          GpuStringRPad(str, width, pad)
      }),
    expr[StringSplit](
       "Splits `str` around occurrences that match `regex`",
      // Java's split API produces different behaviors than cudf when splitting with empty pattern
      ExprChecks.projectOnly(TypeSig.ARRAY.nested(TypeSig.STRING),
        TypeSig.ARRAY.nested(TypeSig.STRING),
        Seq(ParamCheck("str", TypeSig.STRING, TypeSig.STRING),
          ParamCheck("regexp", TypeSig.lit(TypeEnum.STRING)
              .withPsNote(TypeEnum.STRING, "very limited subset of regex supported"),
            TypeSig.STRING),
          ParamCheck("limit", TypeSig.lit(TypeEnum.INT), TypeSig.INT))),
      (in, conf, p, r) => new GpuStringSplitMeta(in, conf, p, r)),
    expr[GetStructField](
      "Gets the named field of the struct",
      ExprChecks.unaryProject(
        (TypeSig.commonCudfTypes + TypeSig.ARRAY + TypeSig.STRUCT + TypeSig.MAP + TypeSig.NULL +
            TypeSig.DECIMAL_128 + TypeSig.BINARY).nested(),
        TypeSig.all,
        TypeSig.STRUCT.nested(TypeSig.commonCudfTypes + TypeSig.ARRAY +
            TypeSig.STRUCT + TypeSig.MAP + TypeSig.NULL + TypeSig.DECIMAL_128 + TypeSig.BINARY),
        TypeSig.STRUCT.nested(TypeSig.all)),
      (expr, conf, p, r) => new UnaryExprMeta[GetStructField](expr, conf, p, r) {
        override def convertToGpu(arr: Expression): GpuExpression =
          GpuGetStructField(arr, expr.ordinal, expr.name)
      }),
    expr[GetArrayItem](
      "Gets the field at `ordinal` in the Array",
      ExprChecks.binaryProject(
        (TypeSig.commonCudfTypes + TypeSig.ARRAY + TypeSig.STRUCT + TypeSig.NULL +
            TypeSig.DECIMAL_128 + TypeSig.MAP + TypeSig.BINARY).nested(),
        TypeSig.all,
        ("array", TypeSig.ARRAY.nested(TypeSig.commonCudfTypes + TypeSig.ARRAY +
            TypeSig.STRUCT + TypeSig.NULL + TypeSig.DECIMAL_128 + TypeSig.MAP + TypeSig.BINARY),
            TypeSig.ARRAY.nested(TypeSig.all)),
        ("ordinal", TypeSig.integral, TypeSig.integral)),
      (in, conf, p, r) => new BinaryExprMeta[GetArrayItem](in, conf, p, r) {
        override def convertToGpu(arr: Expression, ordinal: Expression): GpuExpression =
          GpuGetArrayItem(arr, ordinal, in.failOnError)
      }),
    expr[GetMapValue](
      "Gets Value from a Map based on a key",
      ExprChecks.binaryProject(
        (TypeSig.commonCudfTypes + TypeSig.ARRAY + TypeSig.STRUCT + TypeSig.NULL +
          TypeSig.DECIMAL_128 + TypeSig.MAP + TypeSig.BINARY).nested(),
        TypeSig.all,
        ("map", TypeSig.MAP.nested(TypeSig.commonCudfTypes + TypeSig.ARRAY + TypeSig.STRUCT +
          TypeSig.NULL + TypeSig.DECIMAL_128 + TypeSig.MAP + TypeSig.BINARY),
          TypeSig.MAP.nested(TypeSig.all)),
        ("key", TypeSig.commonCudfTypes + TypeSig.DECIMAL_128, TypeSig.all)),
      (in, conf, p, r) => new GetMapValueMeta(in, conf, p, r){}),
    GpuElementAtMeta.elementAtRule(false),
    expr[MapKeys](
      "Returns an unordered array containing the keys of the map",
      ExprChecks.unaryProject(
        TypeSig.ARRAY.nested(TypeSig.commonCudfTypes + TypeSig.DECIMAL_128 + TypeSig.NULL +
            TypeSig.ARRAY + TypeSig.STRUCT + TypeSig.BINARY).nested(),
        TypeSig.ARRAY.nested(TypeSig.all - TypeSig.MAP), // Maps cannot have other maps as keys
        TypeSig.MAP.nested(TypeSig.commonCudfTypes + TypeSig.DECIMAL_128 + TypeSig.NULL +
            TypeSig.ARRAY + TypeSig.STRUCT + TypeSig.MAP + TypeSig.BINARY),
        TypeSig.MAP.nested(TypeSig.all)),
      (in, conf, p, r) => new UnaryExprMeta[MapKeys](in, conf, p, r) {
        override def convertToGpu(child: Expression): GpuExpression =
          GpuMapKeys(child)
      }),
    expr[MapValues](
      "Returns an unordered array containing the values of the map",
      ExprChecks.unaryProject(
        TypeSig.ARRAY.nested(TypeSig.commonCudfTypes + TypeSig.DECIMAL_128 + TypeSig.NULL +
            TypeSig.ARRAY + TypeSig.STRUCT + TypeSig.MAP + TypeSig.BINARY),
        TypeSig.ARRAY.nested(TypeSig.all),
        TypeSig.MAP.nested(TypeSig.commonCudfTypes + TypeSig.DECIMAL_128 + TypeSig.NULL +
            TypeSig.ARRAY + TypeSig.STRUCT + TypeSig.MAP + TypeSig.BINARY),
        TypeSig.MAP.nested(TypeSig.all)),
      (in, conf, p, r) => new UnaryExprMeta[MapValues](in, conf, p, r) {
        override def convertToGpu(child: Expression): GpuExpression =
          GpuMapValues(child)
      }),
    expr[MapEntries](
      "Returns an unordered array of all entries in the given map",
      ExprChecks.unaryProject(
        // Technically the return type is an array of struct, but we cannot really express that
        TypeSig.ARRAY.nested(TypeSig.commonCudfTypes + TypeSig.DECIMAL_128 + TypeSig.NULL +
            TypeSig.ARRAY + TypeSig.STRUCT + TypeSig.MAP + TypeSig.BINARY),
        TypeSig.ARRAY.nested(TypeSig.all),
        TypeSig.MAP.nested(TypeSig.commonCudfTypes + TypeSig.DECIMAL_128 + TypeSig.NULL +
            TypeSig.ARRAY + TypeSig.STRUCT + TypeSig.MAP + TypeSig.BINARY),
        TypeSig.MAP.nested(TypeSig.all)),
      (in, conf, p, r) => new UnaryExprMeta[MapEntries](in, conf, p, r) {
        override def convertToGpu(child: Expression): GpuExpression =
          GpuMapEntries(child)
      }),
    expr[StringToMap](
      "Creates a map after splitting the input string into pairs of key-value strings",
      // Java's split API produces different behaviors than cudf when splitting with empty pattern
      ExprChecks.projectOnly(TypeSig.MAP.nested(TypeSig.STRING), TypeSig.MAP.nested(TypeSig.STRING),
        Seq(ParamCheck("str", TypeSig.STRING, TypeSig.STRING),
          ParamCheck("pairDelim", TypeSig.lit(TypeEnum.STRING), TypeSig.lit(TypeEnum.STRING)),
          ParamCheck("keyValueDelim", TypeSig.lit(TypeEnum.STRING), TypeSig.lit(TypeEnum.STRING)))),
      (in, conf, p, r) => new GpuStringToMapMeta(in, conf, p, r)),
    expr[ArrayMin](
      "Returns the minimum value in the array",
      ExprChecks.unaryProject(
        TypeSig.commonCudfTypes + TypeSig.DECIMAL_128 + TypeSig.NULL,
        TypeSig.orderable,
        TypeSig.ARRAY.nested(TypeSig.commonCudfTypes + TypeSig.DECIMAL_128 + TypeSig.NULL),
        TypeSig.ARRAY.nested(TypeSig.orderable)),
      (in, conf, p, r) => new UnaryExprMeta[ArrayMin](in, conf, p, r) {
        override def convertToGpu(child: Expression): GpuExpression =
          GpuArrayMin(child)
      }),
    expr[ArrayMax](
      "Returns the maximum value in the array",
      ExprChecks.unaryProject(
        TypeSig.commonCudfTypes + TypeSig.DECIMAL_128 + TypeSig.NULL,
        TypeSig.orderable,
        TypeSig.ARRAY.nested(TypeSig.commonCudfTypes + TypeSig.DECIMAL_128 + TypeSig.NULL),
        TypeSig.ARRAY.nested(TypeSig.orderable)),
      (in, conf, p, r) => new UnaryExprMeta[ArrayMax](in, conf, p, r) {
        override def convertToGpu(child: Expression): GpuExpression =
          GpuArrayMax(child)
      }),
    expr[ArrayRepeat](
      "Returns the array containing the given input value (left) count (right) times",
      ExprChecks.binaryProject(
        TypeSig.ARRAY.nested(TypeSig.commonCudfTypes + TypeSig.DECIMAL_128 + TypeSig.NULL
          + TypeSig.ARRAY + TypeSig.STRUCT + TypeSig.MAP),
        TypeSig.ARRAY.nested(TypeSig.all),
        ("left", (TypeSig.commonCudfTypes + TypeSig.DECIMAL_128 + TypeSig.NULL
          + TypeSig.ARRAY + TypeSig.STRUCT + TypeSig.MAP).nested(), TypeSig.all),
        ("right", TypeSig.integral, TypeSig.integral)),
      (in, conf, p, r) => new BinaryExprMeta[ArrayRepeat](in, conf, p, r) {
        override def convertToGpu(lhs: Expression, rhs: Expression): GpuExpression =
          GpuArrayRepeat(lhs, rhs)
      }
    ),
    expr[CreateNamedStruct](
      "Creates a struct with the given field names and values",
      CreateNamedStructCheck,
      (in, conf, p, r) => new ExprMeta[CreateNamedStruct](in, conf, p, r) {
        override def convertToGpu(): GpuExpression =
          GpuCreateNamedStruct(childExprs.map(_.convertToGpu()))
      }),
    expr[ArrayContains](
      "Returns a boolean if the array contains the passed in key",
      ExprChecks.binaryProject(
        TypeSig.BOOLEAN,
        TypeSig.BOOLEAN,
        ("array", TypeSig.ARRAY.nested(TypeSig.commonCudfTypes + TypeSig.NULL),
          TypeSig.ARRAY.nested(TypeSig.all)),
        ("key", TypeSig.commonCudfTypes, TypeSig.all)),
      (in, conf, p, r) => new BinaryExprMeta[ArrayContains](in, conf, p, r) {
        override def convertToGpu(lhs: Expression, rhs: Expression): GpuExpression =
          GpuArrayContains(lhs, rhs)
      }),
    expr[SortArray](
      "Returns a sorted array with the input array and the ascending / descending order",
      ExprChecks.binaryProject(
        TypeSig.ARRAY.nested(TypeSig.commonCudfTypes + TypeSig.NULL + TypeSig.DECIMAL_128 +
            TypeSig.STRUCT),
        TypeSig.ARRAY.nested(TypeSig.all),
        ("array", TypeSig.ARRAY.nested(
          TypeSig.commonCudfTypes + TypeSig.NULL + TypeSig.DECIMAL_128 + TypeSig.STRUCT),
            TypeSig.ARRAY.nested(TypeSig.all)),
        ("ascendingOrder", TypeSig.lit(TypeEnum.BOOLEAN), TypeSig.lit(TypeEnum.BOOLEAN))),
      (sortExpression, conf, p, r) => new BinaryExprMeta[SortArray](sortExpression, conf, p, r) {
        override def convertToGpu(lhs: Expression, rhs: Expression): GpuExpression = {
          GpuSortArray(lhs, rhs)
        }
      }
    ),
    expr[CreateArray](
      "Returns an array with the given elements",
      ExprChecks.projectOnly(
        TypeSig.ARRAY.nested(TypeSig.gpuNumeric +
          TypeSig.NULL + TypeSig.STRING + TypeSig.BOOLEAN + TypeSig.DATE + TypeSig.TIMESTAMP +
          TypeSig.ARRAY + TypeSig.STRUCT + TypeSig.BINARY),
        TypeSig.ARRAY.nested(TypeSig.all),
        repeatingParamCheck = Some(RepeatingParamCheck("arg",
          TypeSig.gpuNumeric + TypeSig.NULL + TypeSig.STRING +
              TypeSig.BOOLEAN + TypeSig.DATE + TypeSig.TIMESTAMP + TypeSig.STRUCT + TypeSig.BINARY +
              TypeSig.ARRAY.nested(TypeSig.gpuNumeric + TypeSig.NULL + TypeSig.STRING +
                TypeSig.BOOLEAN + TypeSig.DATE + TypeSig.TIMESTAMP + TypeSig.STRUCT +
                  TypeSig.ARRAY + TypeSig.BINARY),
          TypeSig.all))),
      (in, conf, p, r) => new ExprMeta[CreateArray](in, conf, p, r) {

        override def tagExprForGpu(): Unit = {
          wrapped.dataType match {
            case ArrayType(ArrayType(ArrayType(_, _), _), _) =>
              willNotWorkOnGpu("Only support to create array or array of array, Found: " +
                s"${wrapped.dataType}")
            case _ =>
          }
        }

        override def convertToGpu(): GpuExpression =
          GpuCreateArray(childExprs.map(_.convertToGpu()), wrapped.useStringTypeWhenEmpty)
      }),
    expr[Flatten](
      "Creates a single array from an array of arrays",
      ExprChecks.unaryProject(
        TypeSig.ARRAY.nested(TypeSig.all),
        TypeSig.ARRAY.nested(TypeSig.all),
        TypeSig.ARRAY.nested(TypeSig.all),
        TypeSig.ARRAY.nested(TypeSig.all)),
      (a, conf, p, r) => new UnaryExprMeta[Flatten](a, conf, p, r) {
        override def convertToGpu(child: Expression): GpuExpression =
          GpuFlattenArray(child)
      }),
    expr[LambdaFunction](
      "Holds a higher order SQL function",
      ExprChecks.projectOnly(
        (TypeSig.commonCudfTypes + TypeSig.DECIMAL_128 + TypeSig.NULL + TypeSig.ARRAY +
            TypeSig.STRUCT + TypeSig.MAP).nested(),
        TypeSig.all,
        Seq(ParamCheck("function",
          (TypeSig.commonCudfTypes + TypeSig.DECIMAL_128 + TypeSig.NULL + TypeSig.ARRAY +
              TypeSig.STRUCT + TypeSig.MAP).nested(),
          TypeSig.all)),
        Some(RepeatingParamCheck("arguments",
          (TypeSig.commonCudfTypes + TypeSig.DECIMAL_128 + TypeSig.NULL + TypeSig.ARRAY +
              TypeSig.STRUCT + TypeSig.MAP).nested(),
          TypeSig.all))),
      (in, conf, p, r) => new ExprMeta[LambdaFunction](in, conf, p, r) {
        override def convertToGpu(): GpuExpression = {
          val func = childExprs.head
          val args = childExprs.tail
          GpuLambdaFunction(func.convertToGpu(),
            args.map(_.convertToGpu().asInstanceOf[NamedExpression]),
            in.hidden)
        }
      }),
    expr[NamedLambdaVariable](
      "A parameter to a higher order SQL function",
      ExprChecks.projectOnly(
        (TypeSig.commonCudfTypes + TypeSig.DECIMAL_128 + TypeSig.NULL + TypeSig.ARRAY +
            TypeSig.STRUCT + TypeSig.MAP).nested(),
        TypeSig.all),
      (in, conf, p, r) => new ExprMeta[NamedLambdaVariable](in, conf, p, r) {
        override def convertToGpu(): GpuExpression = {
          GpuNamedLambdaVariable(in.name, in.dataType, in.nullable, in.exprId)
        }
      }),
    expr[ArrayTransform](
      "Transform elements in an array using the transform function. This is similar to a `map` " +
          "in functional programming",
      ExprChecks.projectOnly(TypeSig.ARRAY.nested(TypeSig.commonCudfTypes +
        TypeSig.DECIMAL_128 + TypeSig.NULL + TypeSig.ARRAY + TypeSig.STRUCT + TypeSig.MAP),
        TypeSig.ARRAY.nested(TypeSig.all),
        Seq(
          ParamCheck("argument",
            TypeSig.ARRAY.nested(TypeSig.commonCudfTypes + TypeSig.DECIMAL_128 + TypeSig.NULL +
                TypeSig.ARRAY + TypeSig.STRUCT + TypeSig.MAP),
            TypeSig.ARRAY.nested(TypeSig.all)),
          ParamCheck("function",
            (TypeSig.commonCudfTypes + TypeSig.DECIMAL_128 + TypeSig.NULL +
                TypeSig.ARRAY + TypeSig.STRUCT + TypeSig.MAP).nested(),
            TypeSig.all))),
      (in, conf, p, r) => new ExprMeta[ArrayTransform](in, conf, p, r) {
        override def convertToGpu(): GpuExpression = {
          GpuArrayTransform(childExprs.head.convertToGpu(), childExprs(1).convertToGpu())
        }
      }),
     expr[ArrayExists](
      "Return true if any element satisfies the predicate LambdaFunction",
      ExprChecks.projectOnly(TypeSig.BOOLEAN, TypeSig.BOOLEAN,
        Seq(
          ParamCheck("argument",
            TypeSig.ARRAY.nested(TypeSig.commonCudfTypes + TypeSig.DECIMAL_128 + TypeSig.NULL +
                TypeSig.ARRAY + TypeSig.STRUCT + TypeSig.MAP),
            TypeSig.ARRAY.nested(TypeSig.all)),
          ParamCheck("function", TypeSig.BOOLEAN, TypeSig.BOOLEAN))),
      (in, conf, p, r) => new ExprMeta[ArrayExists](in, conf, p, r) {
        override def convertToGpu(): GpuExpression = {
          GpuArrayExists(
            childExprs.head.convertToGpu(),
            childExprs(1).convertToGpu(),
            SQLConf.get.getConf(SQLConf.LEGACY_ARRAY_EXISTS_FOLLOWS_THREE_VALUED_LOGIC)
          )
        }
      }),
    // TODO: fix the signature https://github.com/NVIDIA/spark-rapids/issues/5327
    expr[ArraysZip](
      "Returns a merged array of structs in which the N-th struct contains" +
        " all N-th values of input arrays.",
      ExprChecks.projectOnly(TypeSig.ARRAY.nested(
        TypeSig.commonCudfTypes + TypeSig.DECIMAL_128 + TypeSig.NULL + TypeSig.BINARY +
          TypeSig.ARRAY + TypeSig.STRUCT + TypeSig.MAP),
        TypeSig.ARRAY.nested(TypeSig.all),
        repeatingParamCheck = Some(RepeatingParamCheck("children",
          TypeSig.ARRAY.nested(TypeSig.commonCudfTypes + TypeSig.DECIMAL_128 + TypeSig.NULL +
            TypeSig.BINARY + TypeSig.ARRAY + TypeSig.STRUCT + TypeSig.MAP),
          TypeSig.ARRAY.nested(TypeSig.all)))),
      (in, conf, p, r) => new ExprMeta[ArraysZip](in, conf, p, r) {
        override def convertToGpu(): GpuExpression = {
          GpuArraysZip(childExprs.map(_.convertToGpu()))
        }
      }
    ),
    expr[ArrayExcept](
      "Returns an array of the elements in array1 but not in array2, without duplicates",
      ExprChecks.binaryProject(
        TypeSig.ARRAY.nested(TypeSig.commonCudfTypes + TypeSig.DECIMAL_128 + TypeSig.NULL),
        TypeSig.ARRAY.nested(TypeSig.all),
        ("array1",
            TypeSig.ARRAY.nested(TypeSig.commonCudfTypes + TypeSig.DECIMAL_128 + TypeSig.NULL),
            TypeSig.ARRAY.nested(TypeSig.all)),
        ("array2",
            TypeSig.ARRAY.nested(TypeSig.commonCudfTypes + TypeSig.DECIMAL_128 + TypeSig.NULL),
            TypeSig.ARRAY.nested(TypeSig.all))),
      (in, conf, p, r) => new BinaryExprMeta[ArrayExcept](in, conf, p, r) {
        override def convertToGpu(lhs: Expression, rhs: Expression): GpuExpression = {
          GpuArrayExcept(lhs, rhs)
        }
      }
    ).incompat("the GPU implementation treats -0.0 and 0.0 as equal, but the CPU " +
        "implementation currently does not (see SPARK-39845). Also, Apache Spark " +
        "3.1.3 fixed issue SPARK-36741 where NaNs in these set like operators were " +
        "not treated as being equal. We have chosen to break with compatibility for " +
        "the older versions of Spark in this instance and handle NaNs the same as 3.1.3+"),
    expr[ArrayIntersect](
      "Returns an array of the elements in the intersection of array1 and array2, without" +
        " duplicates",
      ExprChecks.binaryProject(
        TypeSig.ARRAY.nested(TypeSig.commonCudfTypes + TypeSig.DECIMAL_128 + TypeSig.NULL),
        TypeSig.ARRAY.nested(TypeSig.all),
        ("array1",
            TypeSig.ARRAY.nested(TypeSig.commonCudfTypes + TypeSig.DECIMAL_128 + TypeSig.NULL),
            TypeSig.ARRAY.nested(TypeSig.all)),
        ("array2",
            TypeSig.ARRAY.nested(TypeSig.commonCudfTypes + TypeSig.DECIMAL_128 + TypeSig.NULL),
            TypeSig.ARRAY.nested(TypeSig.all))),
      (in, conf, p, r) => new BinaryExprMeta[ArrayIntersect](in, conf, p, r) {
        override def convertToGpu(lhs: Expression, rhs: Expression): GpuExpression = {
          GpuArrayIntersect(lhs, rhs)
        }
      }
    ).incompat("the GPU implementation treats -0.0 and 0.0 as equal, but the CPU " +
        "implementation currently does not (see SPARK-39845). Also, Apache Spark " +
        "3.1.3 fixed issue SPARK-36741 where NaNs in these set like operators were " +
        "not treated as being equal. We have chosen to break with compatibility for " +
        "the older versions of Spark in this instance and handle NaNs the same as 3.1.3+"),
    expr[ArrayUnion](
      "Returns an array of the elements in the union of array1 and array2, without duplicates.",
      ExprChecks.binaryProject(
        TypeSig.ARRAY.nested(TypeSig.commonCudfTypes + TypeSig.DECIMAL_128 + TypeSig.NULL),
        TypeSig.ARRAY.nested(TypeSig.all),
        ("array1",
            TypeSig.ARRAY.nested(TypeSig.commonCudfTypes + TypeSig.DECIMAL_128 + TypeSig.NULL),
            TypeSig.ARRAY.nested(TypeSig.all)),
        ("array2",
            TypeSig.ARRAY.nested(TypeSig.commonCudfTypes + TypeSig.DECIMAL_128 + TypeSig.NULL),
            TypeSig.ARRAY.nested(TypeSig.all))),
      (in, conf, p, r) => new BinaryExprMeta[ArrayUnion](in, conf, p, r) {
        override def convertToGpu(lhs: Expression, rhs: Expression): GpuExpression = {
          GpuArrayUnion(lhs, rhs)
        }
      }
    ).incompat("the GPU implementation treats -0.0 and 0.0 as equal, but the CPU " +
        "implementation currently does not (see SPARK-39845). Also, Apache Spark " +
        "3.1.3 fixed issue SPARK-36741 where NaNs in these set like operators were " +
        "not treated as being equal. We have chosen to break with compatibility for " +
        "the older versions of Spark in this instance and handle NaNs the same as 3.1.3+"),
    expr[ArraysOverlap](
      "Returns true if a1 contains at least a non-null element present also in a2. If the arrays " +
      "have no common element and they are both non-empty and either of them contains a null " +
      "element null is returned, false otherwise.",
      ExprChecks.binaryProject(TypeSig.BOOLEAN, TypeSig.BOOLEAN,
        ("array1",
            TypeSig.ARRAY.nested(TypeSig.commonCudfTypes + TypeSig.DECIMAL_128 + TypeSig.NULL),
            TypeSig.ARRAY.nested(TypeSig.all)),
        ("array2",
            TypeSig.ARRAY.nested(TypeSig.commonCudfTypes + TypeSig.DECIMAL_128 + TypeSig.NULL),
            TypeSig.ARRAY.nested(TypeSig.all))),
      (in, conf, p, r) => new BinaryExprMeta[ArraysOverlap](in, conf, p, r) {
        override def convertToGpu(lhs: Expression, rhs: Expression): GpuExpression = {
          GpuArraysOverlap(lhs, rhs)
        }
      }
    ).incompat("the GPU implementation treats -0.0 and 0.0 as equal, but the CPU " +
        "implementation currently does not (see SPARK-39845). Also, Apache Spark " +
        "3.1.3 fixed issue SPARK-36741 where NaNs in these set like operators were " +
        "not treated as being equal. We have chosen to break with compatibility for " +
        "the older versions of Spark in this instance and handle NaNs the same as 3.1.3+"),
    expr[ArrayRemove](
      "Returns the array after removing all elements that equal to the input element (right) " +
      "from the input array (left)",
      ExprChecks.binaryProject(
        TypeSig.ARRAY.nested(TypeSig.commonCudfTypes + TypeSig.DECIMAL_128 + TypeSig.NULL +
          TypeSig.ARRAY + TypeSig.STRUCT + TypeSig.MAP),
        TypeSig.ARRAY.nested(TypeSig.all),
        ("array",
          TypeSig.ARRAY.nested(TypeSig.commonCudfTypes + TypeSig.DECIMAL_128 + TypeSig.NULL +
            TypeSig.ARRAY + TypeSig.STRUCT + TypeSig.MAP),
          TypeSig.all),
        ("element",
          (TypeSig.commonCudfTypes + TypeSig.DECIMAL_128 + TypeSig.NULL +
            TypeSig.ARRAY + TypeSig.STRUCT + TypeSig.MAP).nested(),
          TypeSig.all)),
      (in, conf, p, r) => new BinaryExprMeta[ArrayRemove](in, conf, p, r) {
        override def convertToGpu(lhs: Expression, rhs: Expression): GpuExpression =
          GpuArrayRemove(lhs, rhs)
      }
    ),
    expr[TransformKeys](
      "Transform keys in a map using a transform function",
      ExprChecks.projectOnly(TypeSig.MAP.nested(TypeSig.commonCudfTypes + TypeSig.DECIMAL_128 +
          TypeSig.NULL + TypeSig.ARRAY + TypeSig.STRUCT + TypeSig.MAP),
        TypeSig.MAP.nested(TypeSig.all),
        Seq(
          ParamCheck("argument",
            TypeSig.MAP.nested(TypeSig.commonCudfTypes + TypeSig.DECIMAL_128 + TypeSig.NULL +
                TypeSig.ARRAY + TypeSig.STRUCT + TypeSig.MAP),
            TypeSig.MAP.nested(TypeSig.all)),
          ParamCheck("function",
            // We need to be able to check for duplicate keys (equality)
            TypeSig.commonCudfTypes + TypeSig.DECIMAL_128 + TypeSig.NULL,
            TypeSig.all - TypeSig.MAP.nested()))),
      (in, conf, p, r) => new ExprMeta[TransformKeys](in, conf, p, r) {
        override def tagExprForGpu(): Unit = {
          SQLConf.get.getConf(SQLConf.MAP_KEY_DEDUP_POLICY).toUpperCase match {
            case "EXCEPTION"| "LAST_WIN" => // Good we can support this
            case other =>
              willNotWorkOnGpu(s"$other is not supported for config setting" +
                  s" ${SQLConf.MAP_KEY_DEDUP_POLICY.key}")
          }
        }
        override def convertToGpu(): GpuExpression = {
          GpuTransformKeys(childExprs.head.convertToGpu(), childExprs(1).convertToGpu())
        }
      }),
    expr[TransformValues](
      "Transform values in a map using a transform function",
      ExprChecks.projectOnly(TypeSig.MAP.nested(TypeSig.commonCudfTypes + TypeSig.DECIMAL_128 +
          TypeSig.NULL + TypeSig.ARRAY + TypeSig.STRUCT + TypeSig.MAP),
        TypeSig.MAP.nested(TypeSig.all),
        Seq(
          ParamCheck("argument",
            TypeSig.MAP.nested(TypeSig.commonCudfTypes + TypeSig.DECIMAL_128 + TypeSig.NULL +
                TypeSig.ARRAY + TypeSig.STRUCT + TypeSig.MAP),
            TypeSig.MAP.nested(TypeSig.all)),
          ParamCheck("function",
            (TypeSig.commonCudfTypes + TypeSig.DECIMAL_128 + TypeSig.NULL +
                TypeSig.ARRAY + TypeSig.STRUCT + TypeSig.MAP).nested(),
            TypeSig.all))),
      (in, conf, p, r) => new ExprMeta[TransformValues](in, conf, p, r) {
        override def convertToGpu(): GpuExpression = {
          GpuTransformValues(childExprs.head.convertToGpu(), childExprs(1).convertToGpu())
        }
      }),
    expr[MapFilter](
      "Filters entries in a map using the function",
      ExprChecks.projectOnly(TypeSig.MAP.nested(TypeSig.commonCudfTypes + TypeSig.DECIMAL_128 +
          TypeSig.NULL + TypeSig.ARRAY + TypeSig.STRUCT + TypeSig.MAP),
        TypeSig.MAP.nested(TypeSig.all),
        Seq(
          ParamCheck("argument",
            TypeSig.MAP.nested(TypeSig.commonCudfTypes + TypeSig.DECIMAL_128 + TypeSig.NULL +
                TypeSig.ARRAY + TypeSig.STRUCT + TypeSig.MAP),
            TypeSig.MAP.nested(TypeSig.all)),
          ParamCheck("function", TypeSig.BOOLEAN, TypeSig.BOOLEAN))),
      (in, conf, p, r) => new ExprMeta[MapFilter](in, conf, p, r) {
        override def convertToGpu(): GpuExpression = {
          GpuMapFilter(childExprs.head.convertToGpu(), childExprs(1).convertToGpu())
        }
      }),
    expr[StringLocate](
      "Substring search operator",
      ExprChecks.projectOnly(TypeSig.INT, TypeSig.INT,
        Seq(ParamCheck("substr", TypeSig.lit(TypeEnum.STRING), TypeSig.STRING),
          ParamCheck("str", TypeSig.STRING, TypeSig.STRING),
          ParamCheck("start", TypeSig.lit(TypeEnum.INT), TypeSig.INT))),
      (in, conf, p, r) => new TernaryExprMeta[StringLocate](in, conf, p, r) {
        override def convertToGpu(
            val0: Expression,
            val1: Expression,
            val2: Expression): GpuExpression =
          GpuStringLocate(val0, val1, val2)
      }),
    expr[StringInstr](
      "Instr string operator",
      ExprChecks.projectOnly(TypeSig.INT, TypeSig.INT,
        Seq(ParamCheck("str", TypeSig.STRING, TypeSig.STRING),
            ParamCheck("substr", TypeSig.lit(TypeEnum.STRING), TypeSig.STRING))),
      (in, conf, p, r) => new BinaryExprMeta[StringInstr](in, conf, p, r) {
        override def convertToGpu(
            str: Expression,
            substr: Expression): GpuExpression =
          GpuStringInstr(str, substr)
      }),
    expr[Substring](
      "Substring operator",
      ExprChecks.projectOnly(TypeSig.STRING, TypeSig.STRING + TypeSig.BINARY,
        Seq(ParamCheck("str", TypeSig.STRING, TypeSig.STRING + TypeSig.BINARY),
          ParamCheck("pos", TypeSig.INT, TypeSig.INT),
          ParamCheck("len", TypeSig.INT, TypeSig.INT))),
      (in, conf, p, r) => new TernaryExprMeta[Substring](in, conf, p, r) {
        override def convertToGpu(
            column: Expression,
            position: Expression,
            length: Expression): GpuExpression =
          GpuSubstring(column, position, length)
      }),
    expr[SubstringIndex](
      "substring_index operator",
      ExprChecks.projectOnly(TypeSig.STRING, TypeSig.STRING,
        Seq(ParamCheck("str", TypeSig.STRING, TypeSig.STRING),
          ParamCheck("delim", TypeSig.lit(TypeEnum.STRING)
              .withPsNote(TypeEnum.STRING, "only a single character is allowed"), TypeSig.STRING),
          ParamCheck("count", TypeSig.lit(TypeEnum.INT), TypeSig.INT))),
      (in, conf, p, r) => new SubstringIndexMeta(in, conf, p, r)),
    expr[StringRepeat](
      "StringRepeat operator that repeats the given strings with numbers of times " +
        "given by repeatTimes",
      ExprChecks.projectOnly(TypeSig.STRING, TypeSig.STRING,
        Seq(ParamCheck("input", TypeSig.STRING, TypeSig.STRING),
          ParamCheck("repeatTimes", TypeSig.INT, TypeSig.INT))),
      (in, conf, p, r) => new BinaryExprMeta[StringRepeat](in, conf, p, r) {
        override def convertToGpu(
            input: Expression,
            repeatTimes: Expression): GpuExpression = GpuStringRepeat(input, repeatTimes)
      }),
    expr[StringReplace](
      "StringReplace operator",
      ExprChecks.projectOnly(TypeSig.STRING, TypeSig.STRING,
        Seq(ParamCheck("src", TypeSig.STRING, TypeSig.STRING),
          ParamCheck("search", TypeSig.lit(TypeEnum.STRING), TypeSig.STRING),
          ParamCheck("replace", TypeSig.lit(TypeEnum.STRING), TypeSig.STRING))),
      (in, conf, p, r) => new TernaryExprMeta[StringReplace](in, conf, p, r) {
        override def convertToGpu(
            column: Expression,
            target: Expression,
            replace: Expression): GpuExpression =
          GpuStringReplace(column, target, replace)
      }),
    expr[StringTrim](
      "StringTrim operator",
      ExprChecks.projectOnly(TypeSig.STRING, TypeSig.STRING,
        Seq(ParamCheck("src", TypeSig.STRING, TypeSig.STRING)),
        // Should really be an OptionalParam
        Some(RepeatingParamCheck("trimStr", TypeSig.lit(TypeEnum.STRING), TypeSig.STRING))),
      (in, conf, p, r) => new String2TrimExpressionMeta[StringTrim](in, conf, p, r) {
        override def convertToGpu(
            column: Expression,
            target: Option[Expression] = None): GpuExpression =
          GpuStringTrim(column, target)
      }),
    expr[StringTrimLeft](
      "StringTrimLeft operator",
      ExprChecks.projectOnly(TypeSig.STRING, TypeSig.STRING,
        Seq(ParamCheck("src", TypeSig.STRING, TypeSig.STRING)),
        // Should really be an OptionalParam
        Some(RepeatingParamCheck("trimStr", TypeSig.lit(TypeEnum.STRING), TypeSig.STRING))),
      (in, conf, p, r) =>
        new String2TrimExpressionMeta[StringTrimLeft](in, conf, p, r) {
          override def convertToGpu(
            column: Expression,
            target: Option[Expression] = None): GpuExpression =
            GpuStringTrimLeft(column, target)
        }),
    expr[StringTrimRight](
      "StringTrimRight operator",
      ExprChecks.projectOnly(TypeSig.STRING, TypeSig.STRING,
        Seq(ParamCheck("src", TypeSig.STRING, TypeSig.STRING)),
        // Should really be an OptionalParam
        Some(RepeatingParamCheck("trimStr", TypeSig.lit(TypeEnum.STRING), TypeSig.STRING))),
      (in, conf, p, r) =>
        new String2TrimExpressionMeta[StringTrimRight](in, conf, p, r) {
          override def convertToGpu(
              column: Expression,
              target: Option[Expression] = None): GpuExpression =
            GpuStringTrimRight(column, target)
        }),
    expr[StringTranslate](
      "StringTranslate operator",
      ExprChecks.projectOnly(TypeSig.STRING, TypeSig.STRING,
        Seq(ParamCheck("input", TypeSig.STRING, TypeSig.STRING),
          ParamCheck("from", TypeSig.lit(TypeEnum.STRING), TypeSig.STRING),
          ParamCheck("to", TypeSig.lit(TypeEnum.STRING), TypeSig.STRING))),
      (in, conf, p, r) => new TernaryExprMeta[StringTranslate](in, conf, p, r) {
        override def convertToGpu(
            input: Expression,
            from: Expression,
            to: Expression): GpuExpression =
          GpuStringTranslate(input, from, to)
      }).incompat("the GPU implementation supports all unicode code points. In Spark versions " +
          "< 3.2.0, translate() does not support unicode characters with code point >= U+10000 " +
          "(See SPARK-34094)"),
    expr[StartsWith](
      "Starts with",
      ExprChecks.binaryProject(TypeSig.BOOLEAN, TypeSig.BOOLEAN,
        ("src", TypeSig.STRING, TypeSig.STRING),
        ("search", TypeSig.lit(TypeEnum.STRING), TypeSig.STRING)),
      (a, conf, p, r) => new BinaryExprMeta[StartsWith](a, conf, p, r) {
        override def convertToGpu(lhs: Expression, rhs: Expression): GpuExpression =
          GpuStartsWith(lhs, rhs)
      }),
    expr[EndsWith](
      "Ends with",
      ExprChecks.binaryProject(TypeSig.BOOLEAN, TypeSig.BOOLEAN,
        ("src", TypeSig.STRING, TypeSig.STRING),
        ("search", TypeSig.lit(TypeEnum.STRING), TypeSig.STRING)),
      (a, conf, p, r) => new BinaryExprMeta[EndsWith](a, conf, p, r) {
        override def convertToGpu(lhs: Expression, rhs: Expression): GpuExpression =
          GpuEndsWith(lhs, rhs)
      }),
    expr[Concat](
      "List/String concatenate",
      ExprChecks.projectOnly((TypeSig.STRING + TypeSig.ARRAY).nested(
        TypeSig.commonCudfTypes + TypeSig.NULL + TypeSig.DECIMAL_128 +
            TypeSig.ARRAY + TypeSig.STRUCT + TypeSig.MAP + TypeSig.BINARY),
        (TypeSig.STRING + TypeSig.BINARY + TypeSig.ARRAY).nested(TypeSig.all),
        repeatingParamCheck = Some(RepeatingParamCheck("input",
          (TypeSig.STRING + TypeSig.ARRAY).nested(
            TypeSig.commonCudfTypes + TypeSig.NULL + TypeSig.DECIMAL_128 +
                TypeSig.ARRAY + TypeSig.STRUCT + TypeSig.MAP + TypeSig.BINARY),
          (TypeSig.STRING + TypeSig.BINARY + TypeSig.ARRAY).nested(TypeSig.all)))),
      (a, conf, p, r) => new ComplexTypeMergingExprMeta[Concat](a, conf, p, r) {
        override def convertToGpu(child: Seq[Expression]): GpuExpression = GpuConcat(child)
      }),
    expr[Conv](
      desc = "Convert string representing a number from one base to another",
      pluginChecks = ExprChecks.projectOnly(
        outputCheck = TypeSig.STRING,
        paramCheck = Seq(
          ParamCheck(
            name = "num",
            cudf = TypeSig.STRING,
            spark = TypeSig.STRING),
          ParamCheck(
            name = "from_base",
            cudf = TypeSig.integral
              .withAllLit()
              .withInitialTypesPsNote("only values 10 and 16 are supported"),
            spark = TypeSig.integral),
          ParamCheck(
            name = "to_base",
            cudf = TypeSig.integral
              .withAllLit()
              .withInitialTypesPsNote("only values 10 and 16 are supported"),
            spark = TypeSig.integral)),
        sparkOutputSig = TypeSig.STRING),
        (convExpr, conf, parentMetaOpt, dataFromReplacementRule) =>
          new GpuConvMeta(convExpr, conf, parentMetaOpt, dataFromReplacementRule)
    ).disabledByDefault(
      """GPU implementation is incomplete. We currently only support from/to_base values
         |of 10 and 16. We fall back on CPU if the signed conversion is signalled via
         |a negative to_base.
         |GPU implementation does not check for an 64-bit signed/unsigned int overflow when
         |performing the conversion to return `FFFFFFFFFFFFFFFF` or `18446744073709551615` or
         |to throw an error in the ANSI mode.
         |It is safe to enable if the overflow is not possible or detected externally.
         |For instance decimal strings not longer than 18 characters / hexadecimal strings
         |not longer than 15 characters disregarding the sign cannot cause an overflow.
         """.stripMargin.replaceAll("\n", " ")),
    expr[FormatNumber](
      "Formats the number x like '#,###,###.##', rounded to d decimal places.",
      ExprChecks.binaryProject(TypeSig.STRING, TypeSig.STRING,
        ("x", TypeSig.gpuNumeric, TypeSig.cpuNumeric),
        ("d", TypeSig.lit(TypeEnum.INT), TypeSig.INT+TypeSig.STRING)),
      (in, conf, p, r) => new BinaryExprMeta[FormatNumber](in, conf, p, r) {
        override def tagExprForGpu(): Unit = {
          in.children.head.dataType match {
            case FloatType | DoubleType if !conf.isFloatFormatNumberEnabled =>
              willNotWorkOnGpu("format_number with floating point types on the GPU returns " +
                  "results that have a different precision than the default results of Spark. " +
                  "To enable this operation on the GPU, set" +
                  s" ${RapidsConf.ENABLE_FLOAT_FORMAT_NUMBER} to true.")
            case _ =>
          }
        }
        override def convertToGpu(lhs: Expression, rhs: Expression): GpuExpression =
          GpuFormatNumber(lhs, rhs)
      }
    ),
    expr[MapConcat](
      "Returns the union of all the given maps",
      ExprChecks.projectOnly(TypeSig.MAP.nested(TypeSig.commonCudfTypes + TypeSig.DECIMAL_128 +
          TypeSig.NULL + TypeSig.ARRAY + TypeSig.STRUCT + TypeSig.MAP),
        TypeSig.MAP.nested(TypeSig.all),
        repeatingParamCheck = Some(RepeatingParamCheck("input",
          TypeSig.MAP.nested(TypeSig.commonCudfTypes + TypeSig.DECIMAL_128 +
          TypeSig.NULL + TypeSig.ARRAY + TypeSig.STRUCT + TypeSig.MAP),
          TypeSig.MAP.nested(TypeSig.all)))),
      (a, conf, p, r) => new ComplexTypeMergingExprMeta[MapConcat](a, conf, p, r) {
        override def convertToGpu(child: Seq[Expression]): GpuExpression = GpuMapConcat(child)
      }),
    expr[ConcatWs](
      "Concatenates multiple input strings or array of strings into a single " +
        "string using a given separator",
      ExprChecks.projectOnly(TypeSig.STRING, TypeSig.STRING,
        repeatingParamCheck = Some(RepeatingParamCheck("input",
          (TypeSig.STRING + TypeSig.ARRAY).nested(TypeSig.STRING),
          (TypeSig.STRING + TypeSig.ARRAY).nested(TypeSig.STRING)))),
      (a, conf, p, r) => new ExprMeta[ConcatWs](a, conf, p, r) {
        override def tagExprForGpu(): Unit = {
          if (a.children.size <= 1) {
            // If only a separator specified and its a column, Spark returns an empty
            // string for all entries unless they are null, then it returns null.
            // This seems like edge case so instead of handling on GPU just fallback.
            willNotWorkOnGpu("Only specifying separator column not supported on GPU")
          }
        }
        override final def convertToGpu(): GpuExpression =
          GpuConcatWs(childExprs.map(_.convertToGpu()))
      }),
    expr[Murmur3Hash] (
      "Murmur3 hash operator",
      ExprChecks.projectOnly(TypeSig.INT, TypeSig.INT,
        repeatingParamCheck = Some(RepeatingParamCheck("input",
          (TypeSig.commonCudfTypes + TypeSig.NULL + TypeSig.DECIMAL_128 +
              TypeSig.STRUCT + TypeSig.ARRAY).nested() +
              TypeSig.psNote(TypeEnum.ARRAY, "Arrays of structs are not supported"),
          TypeSig.all))),
      (a, conf, p, r) => new ExprMeta[Murmur3Hash](a, conf, p, r) {
        override val childExprs: Seq[BaseExprMeta[_]] = a.children
          .map(GpuOverrides.wrapExpr(_, conf, Some(this)))

        override def tagExprForGpu(): Unit = {
          val arrayWithStructsHashing = a.children.exists(e =>
            TrampolineUtil.dataTypeExistsRecursively(e.dataType,
              {
                case ArrayType(_: StructType, _) => true
                case _ => false
              })
          )
          if (arrayWithStructsHashing) {
            willNotWorkOnGpu("hashing arrays with structs is not supported")
          }
        }

        def convertToGpu(): GpuExpression =
          GpuMurmur3Hash(childExprs.map(_.convertToGpu()), a.seed)
      }),
    expr[XxHash64](
      "xxhash64 hash operator",
      ExprChecks.projectOnly(TypeSig.LONG, TypeSig.LONG,
        repeatingParamCheck = Some(RepeatingParamCheck("input",
          XxHash64Shims.supportedTypes, TypeSig.all))),
      (a, conf, p, r) => new ExprMeta[XxHash64](a, conf, p, r) {
        override val childExprs: Seq[BaseExprMeta[_]] = a.children
          .map(GpuOverrides.wrapExpr(_, conf, Some(this)))

        def convertToGpu(): GpuExpression =
          GpuXxHash64(childExprs.map(_.convertToGpu()), a.seed)
      }),
    expr[Contains](
      "Contains",
      ExprChecks.binaryProject(TypeSig.BOOLEAN, TypeSig.BOOLEAN,
        ("src", TypeSig.STRING, TypeSig.STRING),
        ("search", TypeSig.lit(TypeEnum.STRING), TypeSig.STRING)),
      (a, conf, p, r) => new BinaryExprMeta[Contains](a, conf, p, r) {
        override def convertToGpu(lhs: Expression, rhs: Expression): GpuExpression =
          GpuContains(lhs, rhs)
      }),
    expr[Like](
      "Like",
      ExprChecks.binaryProject(TypeSig.BOOLEAN, TypeSig.BOOLEAN,
        ("src", TypeSig.STRING, TypeSig.STRING),
        ("search", TypeSig.lit(TypeEnum.STRING), TypeSig.STRING)),
      (a, conf, p, r) => new BinaryExprMeta[Like](a, conf, p, r) {
        override def convertToGpu(lhs: Expression, rhs: Expression): GpuExpression =
          GpuLike(lhs, rhs, a.escapeChar)
      }),
    expr[RLike](
      "Regular expression version of Like",
      ExprChecks.binaryProject(TypeSig.BOOLEAN, TypeSig.BOOLEAN,
        ("str", TypeSig.STRING, TypeSig.STRING),
        ("regexp", TypeSig.lit(TypeEnum.STRING), TypeSig.STRING)),
      (a, conf, p, r) => new GpuRLikeMeta(a, conf, p, r)),
    expr[RegExpReplace](
      "String replace using a regular expression pattern",
      ExprChecks.projectOnly(TypeSig.STRING, TypeSig.STRING,
        Seq(ParamCheck("str", TypeSig.STRING, TypeSig.STRING),
          ParamCheck("regex", TypeSig.lit(TypeEnum.STRING), TypeSig.STRING),
          ParamCheck("rep", TypeSig.lit(TypeEnum.STRING), TypeSig.STRING),
          ParamCheck("pos", TypeSig.lit(TypeEnum.INT)
              .withPsNote(TypeEnum.INT, "only a value of 1 is supported"),
            TypeSig.lit(TypeEnum.INT)))),
      (a, conf, p, r) => new GpuRegExpReplaceMeta(a, conf, p, r)),
    expr[RegExpExtract](
      "Extract a specific group identified by a regular expression",
      ExprChecks.projectOnly(TypeSig.STRING, TypeSig.STRING,
        Seq(ParamCheck("str", TypeSig.STRING, TypeSig.STRING),
          ParamCheck("regexp", TypeSig.lit(TypeEnum.STRING), TypeSig.STRING),
          ParamCheck("idx", TypeSig.lit(TypeEnum.INT),
            TypeSig.lit(TypeEnum.INT)))),
      (a, conf, p, r) => new GpuRegExpExtractMeta(a, conf, p, r)),
    expr[RegExpExtractAll](
      "Extract all strings matching a regular expression corresponding to the regex group index",
      ExprChecks.projectOnly(TypeSig.ARRAY.nested(TypeSig.STRING),
        TypeSig.ARRAY.nested(TypeSig.STRING),
        Seq(ParamCheck("str", TypeSig.STRING, TypeSig.STRING),
          ParamCheck("regexp", TypeSig.lit(TypeEnum.STRING), TypeSig.STRING),
          ParamCheck("idx", TypeSig.lit(TypeEnum.INT), TypeSig.INT))),
      (a, conf, p, r) => new GpuRegExpExtractAllMeta(a, conf, p, r)),
    expr[ParseUrl](
      "Extracts a part from a URL",
      ExprChecks.projectOnly(TypeSig.STRING, TypeSig.STRING,
        Seq(ParamCheck("url", TypeSig.STRING, TypeSig.STRING),
          ParamCheck("partToExtract", TypeSig.lit(TypeEnum.STRING).withPsNote(
            TypeEnum.STRING, "only support partToExtract=PROTOCOL"), TypeSig.STRING)),
          // Should really be an OptionalParam
          Some(RepeatingParamCheck("key", TypeSig.lit(TypeEnum.STRING), TypeSig.STRING))),
      (a, conf, p, r) => new ExprMeta[ParseUrl](a, conf, p, r) {
        override def tagExprForGpu(): Unit = {
          if (a.failOnError) {
            willNotWorkOnGpu("Fail on error is not supported on GPU when parsing urls.")
          }

          extractStringLit(a.children(1)).map(_.toUpperCase) match {
            case Some(GpuParseUrl.PROTOCOL) =>
            case Some(other) =>
              willNotWorkOnGpu(s"Part to extract $other is not supported on GPU")
            case None =>
              // Should never get here, but just in case
              willNotWorkOnGpu("GPU only supports a literal for the part to extract")
          }
        }

        override def convertToGpu(): GpuExpression = {
          GpuParseUrl(childExprs.map(_.convertToGpu()))
        }
      }),
    expr[Length](
      "String character length or binary byte length",
      ExprChecks.unaryProject(TypeSig.INT, TypeSig.INT,
        TypeSig.STRING, TypeSig.STRING + TypeSig.BINARY),
      (a, conf, p, r) => new UnaryExprMeta[Length](a, conf, p, r) {
        override def convertToGpu(child: Expression): GpuExpression = GpuLength(child)
      }),
    expr[Size](
      "The size of an array or a map",
      ExprChecks.unaryProject(TypeSig.INT, TypeSig.INT,
        (TypeSig.ARRAY + TypeSig.MAP).nested(TypeSig.commonCudfTypes + TypeSig.NULL
            + TypeSig.DECIMAL_128 + TypeSig.BINARY + TypeSig.ARRAY + TypeSig.STRUCT + TypeSig.MAP),
        (TypeSig.ARRAY + TypeSig.MAP).nested(TypeSig.all)),
      (a, conf, p, r) => new UnaryExprMeta[Size](a, conf, p, r) {
        override def convertToGpu(child: Expression): GpuExpression =
          GpuSize(child, a.legacySizeOfNull)
      }),
    expr[Reverse](
      "Returns a reversed string or an array with reverse order of elements",
      ExprChecks.unaryProject(TypeSig.STRING + TypeSig.ARRAY.nested(TypeSig.all),
        TypeSig.STRING + TypeSig.ARRAY.nested(TypeSig.all),
        TypeSig.STRING + TypeSig.ARRAY.nested(TypeSig.all),
        TypeSig.STRING + TypeSig.ARRAY.nested(TypeSig.all)),
      (a, conf, p, r) => new UnaryExprMeta[Reverse](a, conf, p, r) {
        override def convertToGpu(input: Expression): GpuExpression =
          GpuReverse(input)
      }),
    expr[UnscaledValue](
      "Convert a Decimal to an unscaled long value for some aggregation optimizations",
      ExprChecks.unaryProject(TypeSig.LONG, TypeSig.LONG,
        TypeSig.DECIMAL_64, TypeSig.DECIMAL_128),
      (a, conf, p, r) => new UnaryExprMeta[UnscaledValue](a, conf, p, r) {
        override val isFoldableNonLitAllowed: Boolean = true
        override def convertToGpu(child: Expression): GpuExpression = GpuUnscaledValue(child)
      }),
    expr[MakeDecimal](
      "Create a Decimal from an unscaled long value for some aggregation optimizations",
      ExprChecks.unaryProject(TypeSig.DECIMAL_64, TypeSig.DECIMAL_128,
        TypeSig.LONG, TypeSig.LONG),
      (a, conf, p, r) => new UnaryExprMeta[MakeDecimal](a, conf, p, r) {
        override def convertToGpu(child: Expression): GpuExpression =
          GpuMakeDecimal(child, a.precision, a.scale, a.nullOnOverflow)
      }),
    expr[Explode](
      "Given an input array produces a sequence of rows for each value in the array",
      ExprChecks.unaryProject(
        // Here is a walk-around representation, since multi-level nested type is not supported yet.
        // related issue: https://github.com/NVIDIA/spark-rapids/issues/1901
        TypeSig.ARRAY.nested(TypeSig.commonCudfTypes + TypeSig.NULL + TypeSig.DECIMAL_128 +
            TypeSig.BINARY + TypeSig.ARRAY + TypeSig.STRUCT + TypeSig.MAP),
        TypeSig.ARRAY.nested(TypeSig.all),
        (TypeSig.ARRAY + TypeSig.MAP).nested(TypeSig.commonCudfTypes + TypeSig.NULL +
            TypeSig.DECIMAL_128 + TypeSig.BINARY + TypeSig.ARRAY + TypeSig.STRUCT + TypeSig.MAP),
        (TypeSig.ARRAY + TypeSig.MAP).nested(TypeSig.all)),
      (a, conf, p, r) => new GeneratorExprMeta[Explode](a, conf, p, r) {
        override val supportOuter: Boolean = true
        override def convertToGpu(): GpuExpression = GpuExplode(childExprs.head.convertToGpu())
      }),
    expr[PosExplode](
      "Given an input array produces a sequence of rows for each value in the array",
      ExprChecks.unaryProject(
        // Here is a walk-around representation, since multi-level nested type is not supported yet.
        // related issue: https://github.com/NVIDIA/spark-rapids/issues/1901
        TypeSig.ARRAY.nested(TypeSig.commonCudfTypes + TypeSig.NULL + TypeSig.DECIMAL_128 +
            TypeSig.BINARY + TypeSig.ARRAY + TypeSig.STRUCT + TypeSig.MAP),
        TypeSig.ARRAY.nested(TypeSig.all),
        (TypeSig.ARRAY + TypeSig.MAP).nested(TypeSig.commonCudfTypes + TypeSig.NULL +
            TypeSig.DECIMAL_128 + TypeSig.BINARY + TypeSig.ARRAY + TypeSig.STRUCT + TypeSig.MAP),
        (TypeSig.ARRAY + TypeSig.MAP).nested(TypeSig.all)),
      (a, conf, p, r) => new GeneratorExprMeta[PosExplode](a, conf, p, r) {
        override val supportOuter: Boolean = true
        override def convertToGpu(): GpuExpression = GpuPosExplode(childExprs.head.convertToGpu())
      }),
    expr[Stack](
      "Separates expr1, ..., exprk into n rows.",
      ExprChecks.projectOnly(
        TypeSig.ARRAY.nested(TypeSig.commonCudfTypes + TypeSig.NULL + TypeSig.DECIMAL_128 +
            TypeSig.ARRAY + TypeSig.STRUCT + TypeSig.MAP),
        TypeSig.ARRAY.nested(TypeSig.all),
        Seq(ParamCheck("n", TypeSig.lit(TypeEnum.INT), TypeSig.INT)),
        Some(RepeatingParamCheck("expr",
          (TypeSig.commonCudfTypes + TypeSig.NULL + TypeSig.DECIMAL_128 +
              TypeSig.ARRAY + TypeSig.STRUCT + TypeSig.MAP).nested(),
          TypeSig.all))),
      (a, conf, p, r) => new GpuStackMeta(a, conf, p, r)
    ),
    expr[ReplicateRows](
      "Given an input row replicates the row N times",
      ExprChecks.projectOnly(
        TypeSig.ARRAY.nested(TypeSig.commonCudfTypes + TypeSig.NULL + TypeSig.DECIMAL_128 +
            TypeSig.ARRAY + TypeSig.STRUCT),
        TypeSig.ARRAY.nested(TypeSig.all),
        repeatingParamCheck = Some(RepeatingParamCheck("input",
          (TypeSig.commonCudfTypes + TypeSig.NULL + TypeSig.DECIMAL_128 +
              TypeSig.ARRAY + TypeSig.STRUCT).nested(),
          TypeSig.all))),
      (a, conf, p, r) => new ReplicateRowsExprMeta[ReplicateRows](a, conf, p, r) {
        override def convertToGpu(childExpr: Seq[Expression]): GpuExpression =
          GpuReplicateRows(childExpr)
      }),
    expr[CollectList](
      "Collect a list of non-unique elements, not supported in reduction",
      ExprChecks.fullAgg(
        TypeSig.ARRAY.nested(TypeSig.commonCudfTypes + TypeSig.DECIMAL_128 + TypeSig.BINARY +
            TypeSig.NULL + TypeSig.STRUCT + TypeSig.ARRAY + TypeSig.MAP),
        TypeSig.ARRAY.nested(TypeSig.all),
        Seq(ParamCheck("input",
          (TypeSig.commonCudfTypes + TypeSig.DECIMAL_128 + TypeSig.BINARY +
              TypeSig.NULL + TypeSig.STRUCT + TypeSig.ARRAY + TypeSig.MAP).nested(),
          TypeSig.all))),
      (c, conf, p, r) => new TypedImperativeAggExprMeta[CollectList](c, conf, p, r) {
        override def convertToGpu(childExprs: Seq[Expression]): GpuExpression =
          GpuCollectList(childExprs.head, c.mutableAggBufferOffset, c.inputAggBufferOffset)

        override def aggBufferAttribute: AttributeReference = {
          val aggBuffer = c.aggBufferAttributes.head
          aggBuffer.copy(dataType = c.dataType)(aggBuffer.exprId, aggBuffer.qualifier)
        }

        override def createCpuToGpuBufferConverter(): CpuToGpuAggregateBufferConverter =
          new CpuToGpuCollectBufferConverter(c.child.dataType)

        override def createGpuToCpuBufferConverter(): GpuToCpuAggregateBufferConverter =
          new GpuToCpuCollectBufferConverter()

        override val supportBufferConversion: Boolean = true

        // Last does not overflow, so it doesn't need the ANSI check
        override val needsAnsiCheck: Boolean = false
      }),
    expr[CollectSet](
      "Collect a set of unique elements, not supported in reduction",
      ExprChecks.fullAgg(
        TypeSig.ARRAY.nested(TypeSig.commonCudfTypes + TypeSig.DECIMAL_128 +
          TypeSig.NULL + TypeSig.STRUCT + TypeSig.ARRAY),
        TypeSig.ARRAY.nested(TypeSig.all),
        Seq(ParamCheck("input",
          (TypeSig.commonCudfTypes + TypeSig.DECIMAL_128 +
            TypeSig.NULL +
            TypeSig.STRUCT +
            TypeSig.ARRAY).nested(),
          TypeSig.all))),
      (c, conf, p, r) => new TypedImperativeAggExprMeta[CollectSet](c, conf, p, r) {

        override def convertToGpu(childExprs: Seq[Expression]): GpuExpression =
          GpuCollectSet(childExprs.head, c.mutableAggBufferOffset, c.inputAggBufferOffset)

        override def aggBufferAttribute: AttributeReference = {
          val aggBuffer = c.aggBufferAttributes.head
          aggBuffer.copy(dataType = c.dataType)(aggBuffer.exprId, aggBuffer.qualifier)
        }

        override def createCpuToGpuBufferConverter(): CpuToGpuAggregateBufferConverter =
          new CpuToGpuCollectBufferConverter(c.child.dataType)

        override def createGpuToCpuBufferConverter(): GpuToCpuAggregateBufferConverter =
          new GpuToCpuCollectBufferConverter()

        override val supportBufferConversion: Boolean = true

        // Last does not overflow, so it doesn't need the ANSI check
        override val needsAnsiCheck: Boolean = false
      }),
    expr[StddevPop](
      "Aggregation computing population standard deviation",
      ExprChecks.groupByOnly(
        TypeSig.DOUBLE, TypeSig.DOUBLE,
        Seq(ParamCheck("input", TypeSig.DOUBLE, TypeSig.DOUBLE))),
      (a, conf, p, r) => new AggExprMeta[StddevPop](a, conf, p, r) {
        override def convertToGpu(childExprs: Seq[Expression]): GpuExpression = {
          val legacyStatisticalAggregate = SQLConf.get.legacyStatisticalAggregate
          GpuStddevPop(childExprs.head, !legacyStatisticalAggregate)
        }
      }),
    expr[StddevSamp](
      "Aggregation computing sample standard deviation",
      ExprChecks.fullAgg(
          TypeSig.DOUBLE, TypeSig.DOUBLE,
          Seq(ParamCheck("input", TypeSig.DOUBLE,
            TypeSig.DOUBLE))),
        (a, conf, p, r) => new AggExprMeta[StddevSamp](a, conf, p, r) {
          override def convertToGpu(childExprs: Seq[Expression]): GpuExpression = {
            val legacyStatisticalAggregate = SQLConf.get.legacyStatisticalAggregate
            GpuStddevSamp(childExprs.head, !legacyStatisticalAggregate)
          }
        }),
    expr[VariancePop](
      "Aggregation computing population variance",
      ExprChecks.groupByOnly(
        TypeSig.DOUBLE, TypeSig.DOUBLE,
        Seq(ParamCheck("input", TypeSig.DOUBLE, TypeSig.DOUBLE))),
      (a, conf, p, r) => new AggExprMeta[VariancePop](a, conf, p, r) {
        override def convertToGpu(childExprs: Seq[Expression]): GpuExpression = {
          val legacyStatisticalAggregate = SQLConf.get.legacyStatisticalAggregate
          GpuVariancePop(childExprs.head, !legacyStatisticalAggregate)
        }
      }),
    expr[VarianceSamp](
      "Aggregation computing sample variance",
      ExprChecks.groupByOnly(
        TypeSig.DOUBLE, TypeSig.DOUBLE,
        Seq(ParamCheck("input", TypeSig.DOUBLE, TypeSig.DOUBLE))),
      (a, conf, p, r) => new AggExprMeta[VarianceSamp](a, conf, p, r) {
        override def convertToGpu(childExprs: Seq[Expression]): GpuExpression = {
          val legacyStatisticalAggregate = SQLConf.get.legacyStatisticalAggregate
          GpuVarianceSamp(childExprs.head, !legacyStatisticalAggregate)
        }
      }),
    expr[Percentile](
      "Aggregation computing exact percentile",
      ExprChecks.reductionAndGroupByAgg(
        // The output can be a single number or array depending on whether percentiles param
        // is a single number or an array.
        TypeSig.DOUBLE + TypeSig.ARRAY.nested(TypeSig.DOUBLE),
        TypeSig.DOUBLE + TypeSig.ARRAY.nested(TypeSig.DOUBLE),
        Seq(
          // ANSI interval types are new in Spark 3.2.0 and are not yet supported by the
          // current GPU implementation.
          ParamCheck("input", TypeSig.integral + TypeSig.fp, TypeSig.integral + TypeSig.fp),
          ParamCheck("percentage",
            TypeSig.lit(TypeEnum.DOUBLE) + TypeSig.ARRAY.nested(TypeSig.lit(TypeEnum.DOUBLE)),
            TypeSig.DOUBLE + TypeSig.ARRAY.nested(TypeSig.DOUBLE)),
          ParamCheck("frequency",
            TypeSig.LONG + TypeSig.ARRAY.nested(TypeSig.LONG),
            TypeSig.LONG + TypeSig.ARRAY.nested(TypeSig.LONG)))),
      (c, conf, p, r) => new TypedImperativeAggExprMeta[Percentile](c, conf, p, r) {
        override def tagAggForGpu(): Unit = {
          // Check if the input percentage can be supported on GPU.
          GpuOverrides.extractLit(childExprs(1).wrapped.asInstanceOf[Expression]) match {
            case None =>
              willNotWorkOnGpu("percentile on GPU only supports literal percentages")
            case Some(Literal(null, _)) =>
              willNotWorkOnGpu("percentile on GPU only supports non-null literal percentages")
            case Some(Literal(a: ArrayData, _)) => {
              if((0 until a.numElements).exists(a.isNullAt)) {
                willNotWorkOnGpu(
                  "percentile on GPU does not support percentage arrays containing nulls")
              }
              if (a.toDoubleArray().exists(percentage => percentage < 0.0 || percentage > 1.0)) {
                willNotWorkOnGpu(
                  "percentile requires the input percentages given in the range [0, 1]")
              }
            }
            case Some(_) => // This is fine
          }
        }

        override def convertToGpu(childExprs: Seq[Expression]): GpuExpression = {
          val exprMeta = p.get.asInstanceOf[BaseExprMeta[_]]
          val isReduction = exprMeta.context match {
            case ReductionAggExprContext => true
            case GroupByAggExprContext => false
            case _ => throw new IllegalStateException(
              s"Invalid aggregation context: ${exprMeta.context}")
          }
          GpuPercentile(childExprs.head, childExprs(1).asInstanceOf[GpuLiteral], childExprs(2),
            isReduction)
        }
        // Declare the data type of the internal buffer so it can be serialized and
        // deserialized correctly during shuffling.
        override def aggBufferAttribute: AttributeReference = {
          val aggBuffer = c.aggBufferAttributes.head
          val dataType: DataType = ArrayType(StructType(Seq(
            StructField("value", childExprs.head.dataType),
            StructField("frequency", LongType))), containsNull = false)
          aggBuffer.copy(dataType = dataType)(aggBuffer.exprId, aggBuffer.qualifier)
        }

        override val needsAnsiCheck: Boolean = false
        override val supportBufferConversion: Boolean = true
        override def createCpuToGpuBufferConverter(): CpuToGpuAggregateBufferConverter =
          CpuToGpuPercentileBufferConverter(childExprs.head.dataType)
        override def createGpuToCpuBufferConverter(): GpuToCpuAggregateBufferConverter =
          GpuToCpuPercentileBufferConverter(childExprs.head.dataType)
      }),
    expr[ApproximatePercentile](
      "Approximate percentile",
      ExprChecks.reductionAndGroupByAgg(
        // note that output can be single number or array depending on whether percentiles param
        // is a single number or an array
        TypeSig.gpuNumeric +
            TypeSig.ARRAY.nested(TypeSig.gpuNumeric),
        TypeSig.cpuNumeric + TypeSig.DATE + TypeSig.TIMESTAMP + TypeSig.ARRAY.nested(
          TypeSig.cpuNumeric + TypeSig.DATE + TypeSig.TIMESTAMP),
        Seq(
          ParamCheck("input",
            TypeSig.gpuNumeric,
            TypeSig.cpuNumeric + TypeSig.DATE + TypeSig.TIMESTAMP),
          ParamCheck("percentage",
            TypeSig.DOUBLE + TypeSig.ARRAY.nested(TypeSig.DOUBLE),
            TypeSig.DOUBLE + TypeSig.ARRAY.nested(TypeSig.DOUBLE)),
          ParamCheck("accuracy", TypeSig.INT, TypeSig.INT))),
      (c, conf, p, r) => new TypedImperativeAggExprMeta[ApproximatePercentile](c, conf, p, r) {

        override def tagAggForGpu(): Unit = {
          // check if the percentile expression can be supported on GPU
          childExprs(1).wrapped match {
            case lit: Literal => lit.value match {
              case null =>
                willNotWorkOnGpu(
                  "approx_percentile on GPU only supports non-null literal percentiles")
              case a: ArrayData if a.numElements == 0 =>
                willNotWorkOnGpu(
                  "approx_percentile on GPU does not support empty percentiles arrays")
              case a: ArrayData if (0 until a.numElements).exists(a.isNullAt) =>
                willNotWorkOnGpu(
                  "approx_percentile on GPU does not support percentiles arrays containing nulls")
              case _ =>
                // this is fine
            }
            case _ =>
              willNotWorkOnGpu("approx_percentile on GPU only supports literal percentiles")
          }
        }

        override def convertToGpu(childExprs: Seq[Expression]): GpuExpression =
          GpuApproximatePercentile(childExprs.head,
              childExprs(1).asInstanceOf[GpuLiteral],
              childExprs(2).asInstanceOf[GpuLiteral])

        override def aggBufferAttribute: AttributeReference = {
          // Spark's ApproxPercentile has an aggregation buffer named "buf" with type "BinaryType"
          // so we need to replace that here with the GPU aggregation buffer reference, which is
          // a t-digest type
          val aggBuffer = c.aggBufferAttributes.head
          aggBuffer.copy(dataType = CudfTDigest.dataType)(aggBuffer.exprId, aggBuffer.qualifier)
        }
      }).incompat("the GPU implementation of approx_percentile is not bit-for-bit " +
          s"compatible with Apache Spark"),
    expr[GetJsonObject](
      "Extracts a json object from path",
      ExprChecks.projectOnly(
        TypeSig.STRING, TypeSig.STRING, Seq(ParamCheck("json", TypeSig.STRING, TypeSig.STRING),
          ParamCheck("path", TypeSig.lit(TypeEnum.STRING), TypeSig.STRING))),
      (a, conf, p, r) => new BinaryExprMeta[GetJsonObject](a, conf, p, r) {
        override def convertToGpu(lhs: Expression, rhs: Expression): GpuExpression =
          GpuGetJsonObject(lhs, rhs)
      }
    ),
    expr[JsonToStructs](
      "Returns a struct value with the given `jsonStr` and `schema`",
      ExprChecks.projectOnly(
        TypeSig.STRUCT.nested(TypeSig.STRUCT + TypeSig.ARRAY + TypeSig.STRING + TypeSig.integral +
          TypeSig.fp + TypeSig.DECIMAL_64 + TypeSig.DECIMAL_128 + TypeSig.BOOLEAN + TypeSig.DATE +
          TypeSig.TIMESTAMP) +
          TypeSig.MAP.nested(TypeSig.STRING).withPsNote(TypeEnum.MAP,
          "MAP only supports keys and values that are of STRING type"),
        (TypeSig.STRUCT + TypeSig.MAP + TypeSig.ARRAY).nested(TypeSig.all),
        Seq(ParamCheck("jsonStr", TypeSig.STRING, TypeSig.STRING))),
      (a, conf, p, r) => new UnaryExprMeta[JsonToStructs](a, conf, p, r) {
        override def tagExprForGpu(): Unit = {
          a.schema match {
            case MapType(_: StringType, _: StringType, _) => ()
            case _: StructType => ()
            case _ =>
              willNotWorkOnGpu("from_json on GPU only supports MapType<StringType, StringType> " +
                "or StructType schema")
          }
          GpuJsonScan.tagJsonToStructsSupport(a.options, a.dataType, this)
        }

        override def convertToGpu(child: Expression): GpuExpression =
          // GPU implementation currently does not support duplicated json key names in input
          GpuJsonToStructs(a.schema, a.options, child, a.timeZoneId)
      }).disabledByDefault("parsing JSON from a column has a large number of issues and " +
      "should be considered beta quality right now."),
    expr[StructsToJson](
      "Converts structs to JSON text format",
      ExprChecks.projectOnly(
        TypeSig.STRING,
        TypeSig.STRING,
        Seq(ParamCheck("struct",
          (TypeSig.BOOLEAN + TypeSig.STRING + TypeSig.integral + TypeSig.FLOAT +
            TypeSig.DOUBLE + TypeSig.DATE + TypeSig.TIMESTAMP +
            TypeSig.DECIMAL_128 +
            TypeSig.STRUCT + TypeSig.ARRAY + TypeSig.MAP).nested(),
          (TypeSig.BOOLEAN + TypeSig.STRING + TypeSig.integral + TypeSig.FLOAT +
            TypeSig.DOUBLE + TypeSig.DATE + TypeSig.TIMESTAMP +
            TypeSig.DECIMAL_128 +
            TypeSig.STRUCT + TypeSig.ARRAY + TypeSig.MAP).nested()
        ))),
      (a, conf, p, r) => new GpuStructsToJsonMeta(a, conf, p, r))
        .disabledByDefault("to_json support is experimental. See compatibility " +
          "guide for more information."),
    expr[JsonTuple](
      "Returns a tuple like the function get_json_object, but it takes multiple names. " +
        "All the input parameters and output column types are string.",
      ExprChecks.projectOnly(
        TypeSig.ARRAY.nested(TypeSig.STRUCT + TypeSig.STRING),
        TypeSig.ARRAY.nested(TypeSig.STRUCT + TypeSig.STRING),
        Seq(ParamCheck("json", TypeSig.STRING, TypeSig.STRING)),
        Some(RepeatingParamCheck("field", TypeSig.lit(TypeEnum.STRING), TypeSig.STRING))),
      (a, conf, p, r) => new GeneratorExprMeta[JsonTuple](a, conf, p, r) {
        override def tagExprForGpu(): Unit = {
          if (childExprs.length >= 50) {
            // If the number of field parameters is too large, fall back to CPU to avoid
            // potential performance problems.
            willNotWorkOnGpu("JsonTuple with large number of fields is not supported on GPU")
          }
          // If any field argument contains special characters as follows, fall back to CPU.
          (a.children.tail).map { fieldExpr =>
            extractLit(fieldExpr).foreach { field =>
              if (field.value != null) {
                val fieldStr = field.value.asInstanceOf[UTF8String].toString
                val specialCharacters = List(".", "[", "]", "{", "}", "\\", "\'", "\"")
                if (specialCharacters.exists(fieldStr.contains(_))) {
                  willNotWorkOnGpu(s"""JsonTuple with special character in field \"$fieldStr\" """
                     + "is not supported on GPU")
                }
              }
            }
          }
        }
        override def convertToGpu(): GpuExpression = GpuJsonTuple(childExprs.map(_.convertToGpu()))
      }
    ),
    expr[org.apache.spark.sql.execution.ScalarSubquery](
      "Subquery that will return only one row and one column",
      ExprChecks.projectOnly(
        (TypeSig.commonCudfTypes + TypeSig.NULL + TypeSig.DECIMAL_128 + TypeSig.BINARY +
            TypeSig.ARRAY + TypeSig.MAP + TypeSig.STRUCT).nested(),
        TypeSig.all,
        Nil, None),
      (a, conf, p, r) =>
        new ExprMeta[org.apache.spark.sql.execution.ScalarSubquery](a, conf, p, r) {
          override def convertToGpu(): GpuExpression = GpuScalarSubquery(a.plan, a.exprId)
        }
    ),
    expr[CreateMap](
      desc = "Create a map",
      CreateMapCheck,
      (a, conf, p, r) => new ExprMeta[CreateMap](a, conf, p, r) {
        override def convertToGpu(): GpuExpression = GpuCreateMap(childExprs.map(_.convertToGpu()))
      }
    ),
    expr[Sequence](
      desc = "Sequence",
      ExprChecks.projectOnly(
        TypeSig.ARRAY.nested(TypeSig.integral), TypeSig.ARRAY.nested(TypeSig.integral +
          TypeSig.TIMESTAMP + TypeSig.DATE),
        Seq(ParamCheck("start", TypeSig.integral, TypeSig.integral + TypeSig.TIMESTAMP +
          TypeSig.DATE),
          ParamCheck("stop", TypeSig.integral, TypeSig.integral + TypeSig.TIMESTAMP +
            TypeSig.DATE)),
        Some(RepeatingParamCheck("step", TypeSig.integral, TypeSig.integral + TypeSig.CALENDAR))),
      (a, conf, p, r) => new GpuSequenceMeta(a, conf, p, r)
    ),
    expr[BitLength](
      "The bit length of string data",
      ExprChecks.unaryProject(
        TypeSig.INT, TypeSig.INT,
        TypeSig.STRING, TypeSig.STRING + TypeSig.BINARY),
      (a, conf, p, r) => new UnaryExprMeta[BitLength](a, conf, p, r) {
        override def convertToGpu(child: Expression): GpuExpression = GpuBitLength(child)
      }),
    expr[OctetLength](
      "The byte length of string data",
      ExprChecks.unaryProject(
        TypeSig.INT, TypeSig.INT,
        TypeSig.STRING, TypeSig.STRING + TypeSig.BINARY),
      (a, conf, p, r) => new UnaryExprMeta[OctetLength](a, conf, p, r) {
        override def convertToGpu(child: Expression): GpuExpression = GpuOctetLength(child)
      }),
    expr[GetArrayStructFields](
      "Extracts the `ordinal`-th fields of all array elements for the data with the type of" +
        " array of struct",
      ExprChecks.unaryProject(
        TypeSig.ARRAY.nested(TypeSig.commonCudfTypesWithNested),
        TypeSig.ARRAY.nested(TypeSig.all),
        // we should allow all supported types for the children types signature of the nested
        // struct, even only a struct child is allowed for the array here. Since TypeSig supports
        // only one level signature for nested type.
        TypeSig.ARRAY.nested(TypeSig.commonCudfTypesWithNested),
        TypeSig.ARRAY.nested(TypeSig.all)),
      (e, conf, p, r) => new GpuGetArrayStructFieldsMeta(e, conf, p, r)
    ),
    expr[RaiseError](
      "Throw an exception",
      ExprChecks.unaryProject(
        TypeSig.NULL, TypeSig.NULL,
        TypeSig.STRING, TypeSig.STRING),
      (a, conf, p, r) => new UnaryExprMeta[RaiseError](a, conf, p, r) {
        override def convertToGpu(child: Expression): GpuExpression = GpuRaiseError(child)
      }),
    expr[DynamicPruningExpression](
      "Dynamic pruning expression marker",
      ExprChecks.unaryProject(TypeSig.all, TypeSig.all, TypeSig.BOOLEAN, TypeSig.BOOLEAN),
      (a, conf, p, r) => new UnaryExprMeta[DynamicPruningExpression](a, conf, p, r) {
        override def convertToGpu(child: Expression): GpuExpression = {
          GpuDynamicPruningExpression(child)
        }
      }),
    SparkShimImpl.ansiCastRule
  ).collect { case r if r != null => (r.getClassFor.asSubclass(classOf[Expression]), r)}.toMap

  // Shim expressions should be last to allow overrides with shim-specific versions
  val expressions: Map[Class[_ <: Expression], ExprRule[_ <: Expression]] =
    commonExpressions ++ TimeStamp.getExprs ++ GpuHiveOverrides.exprs ++
        ZOrderRules.exprs ++ DecimalArithmeticOverrides.exprs ++
        BloomFilterShims.exprs ++ InSubqueryShims.exprs ++ SparkShimImpl.getExprs

  def wrapScan[INPUT <: Scan](
      scan: INPUT,
      conf: RapidsConf,
      parent: Option[RapidsMeta[_, _, _]]): ScanMeta[INPUT] =
    scans.get(scan.getClass)
      .map(r => r.wrap(scan, conf, parent, r).asInstanceOf[ScanMeta[INPUT]])
      .getOrElse(new RuleNotFoundScanMeta(scan, conf, parent))

  val commonScans: Map[Class[_ <: Scan], ScanRule[_ <: Scan]] = Seq(
    GpuOverrides.scan[CSVScan](
      "CSV parsing",
      (a, conf, p, r) => new ScanMeta[CSVScan](a, conf, p, r) {
        override def tagSelfForGpu(): Unit = GpuCSVScan.tagSupport(this)

        override def convertToGpu(): GpuScan =
          GpuCSVScan(a.sparkSession,
            a.fileIndex,
            a.dataSchema,
            a.readDataSchema,
            a.readPartitionSchema,
            a.options,
            a.partitionFilters,
            a.dataFilters,
            conf.maxReadBatchSizeRows,
            conf.maxReadBatchSizeBytes,
            conf.maxGpuColumnSizeBytes)
      }),
    GpuOverrides.scan[JsonScan](
      "Json parsing",
      (a, conf, p, r) => new ScanMeta[JsonScan](a, conf, p, r) {
        override def tagSelfForGpu(): Unit = GpuJsonScan.tagSupport(this)

        override def convertToGpu(): GpuScan =
          GpuJsonScan(a.sparkSession,
            a.fileIndex,
            a.dataSchema,
            a.readDataSchema,
            a.readPartitionSchema,
            a.options,
            a.partitionFilters,
            a.dataFilters,
            conf.maxReadBatchSizeRows,
            conf.maxReadBatchSizeBytes,
            conf.maxGpuColumnSizeBytes)
      })).map(r => (r.getClassFor.asSubclass(classOf[Scan]), r)).toMap

  val scans: Map[Class[_ <: Scan], ScanRule[_ <: Scan]] =
    commonScans ++ SparkShimImpl.getScans ++ ExternalSource.getScans

  def wrapPart[INPUT <: Partitioning](
      part: INPUT,
      conf: RapidsConf,
      parent: Option[RapidsMeta[_, _, _]]): PartMeta[INPUT] =
    parts.get(part.getClass)
      .map(r => r.wrap(part, conf, parent, r).asInstanceOf[PartMeta[INPUT]])
      .getOrElse(new RuleNotFoundPartMeta(part, conf, parent))

  val parts : Map[Class[_ <: Partitioning], PartRule[_ <: Partitioning]] = Seq(
    part[HashPartitioning](
      "Hash based partitioning",
      // This needs to match what murmur3 supports.
      PartChecks(RepeatingParamCheck("hash_key",
        (TypeSig.commonCudfTypes + TypeSig.NULL + TypeSig.DECIMAL_128 +
            TypeSig.STRUCT + TypeSig.ARRAY).nested() +
            TypeSig.psNote(TypeEnum.ARRAY, "Arrays of structs are not supported"),
        TypeSig.all)
      ),
      (hp, conf, p, r) => new PartMeta[HashPartitioning](hp, conf, p, r) {
        override val childExprs: Seq[BaseExprMeta[_]] =
          hp.expressions.map(GpuOverrides.wrapExpr(_, conf, Some(this)))

        override def tagPartForGpu(): Unit = {
          val arrayWithStructsHashing = hp.expressions.exists(e =>
            TrampolineUtil.dataTypeExistsRecursively(e.dataType,
              {
                case ArrayType(_: StructType, _) => true
                case _ => false
              })
          )
          if (arrayWithStructsHashing) {
            willNotWorkOnGpu("hashing arrays with structs is not supported")
          }
        }

        override def convertToGpu(): GpuPartitioning =
          GpuHashPartitioning(childExprs.map(_.convertToGpu()), hp.numPartitions)
      }),
    part[RangePartitioning](
      "Range partitioning",
      PartChecks(RepeatingParamCheck("order_key",
        pluginSupportedOrderableSig + TypeSig.ARRAY.nested(gpuCommonTypes)
           .withPsNote(TypeEnum.ARRAY, "STRUCT is not supported as a child type for ARRAY"),
        TypeSig.orderable)),
      (rp, conf, p, r) => new PartMeta[RangePartitioning](rp, conf, p, r) {
        override val childExprs: Seq[BaseExprMeta[_]] =
          rp.ordering.map(GpuOverrides.wrapExpr(_, conf, Some(this)))

        override def convertToGpu(): GpuPartitioning = {
          if (rp.numPartitions > 1) {
            val gpuOrdering = childExprs.map(_.convertToGpu()).asInstanceOf[Seq[SortOrder]]
            GpuRangePartitioning(gpuOrdering, rp.numPartitions)
          } else {
            GpuSinglePartitioning
          }
        }
      }),
    part[RoundRobinPartitioning](
      "Round robin partitioning",
      PartChecks(),
      (rrp, conf, p, r) => new PartMeta[RoundRobinPartitioning](rrp, conf, p, r) {
        override def convertToGpu(): GpuPartitioning = {
          GpuRoundRobinPartitioning(rrp.numPartitions)
        }
      }),
    part[SinglePartition.type](
      "Single partitioning",
      PartChecks(),
      (sp, conf, p, r) => new PartMeta[SinglePartition.type](sp, conf, p, r) {
        override def convertToGpu(): GpuPartitioning = GpuSinglePartitioning
      })
  ).map(r => (r.getClassFor.asSubclass(classOf[Partitioning]), r)).toMap

  def wrapDataWriteCmds[INPUT <: DataWritingCommand](
      writeCmd: INPUT,
      conf: RapidsConf,
      parent: Option[RapidsMeta[_, _, _]]): DataWritingCommandMeta[INPUT] =
    dataWriteCmds.get(writeCmd.getClass)
      .map(r => r.wrap(writeCmd, conf, parent, r).asInstanceOf[DataWritingCommandMeta[INPUT]])
      .getOrElse(new RuleNotFoundDataWritingCommandMeta(writeCmd, conf, parent))

  val commonDataWriteCmds: Map[Class[_ <: DataWritingCommand],
      DataWritingCommandRule[_ <: DataWritingCommand]] = Seq(
    dataWriteCmd[InsertIntoHadoopFsRelationCommand](
      "Write to Hadoop filesystem",
      (a, conf, p, r) => new InsertIntoHadoopFsRelationCommandMeta(a, conf, p, r))
  ).map(r => (r.getClassFor.asSubclass(classOf[DataWritingCommand]), r)).toMap

  val dataWriteCmds: Map[Class[_ <: DataWritingCommand],
      DataWritingCommandRule[_ <: DataWritingCommand]] =
    commonDataWriteCmds ++ GpuHiveOverrides.dataWriteCmds ++ SparkShimImpl.getDataWriteCmds

  def runnableCmd[INPUT <: RunnableCommand](
      desc: String,
      doWrap: (INPUT, RapidsConf, Option[RapidsMeta[_, _, _]], DataFromReplacementRule)
          => RunnableCommandMeta[INPUT])
      (implicit tag: ClassTag[INPUT]): RunnableCommandRule[INPUT] = {
    require(desc != null)
    require(doWrap != null)
    new RunnableCommandRule[INPUT](doWrap, desc, tag)
  }

  def wrapRunnableCmd[INPUT <: RunnableCommand](
      cmd: INPUT,
      conf: RapidsConf,
      parent: Option[RapidsMeta[_, _, _]]): RunnableCommandMeta[INPUT] =
    runnableCmds.get(cmd.getClass)
        .map(r => r.wrap(cmd, conf, parent, r).asInstanceOf[RunnableCommandMeta[INPUT]])
        .getOrElse(new RuleNotFoundRunnableCommandMeta(cmd, conf, parent))

  val commonRunnableCmds: Map[Class[_ <: RunnableCommand],
    RunnableCommandRule[_ <: RunnableCommand]] =
    Seq(
      runnableCmd[SaveIntoDataSourceCommand](
        "Write to a data source",
        (a, conf, p, r) => new SaveIntoDataSourceCommandMeta(a, conf, p, r))
    ).map(r => (r.getClassFor.asSubclass(classOf[RunnableCommand]), r)).toMap

  val runnableCmds = commonRunnableCmds ++
    GpuHiveOverrides.runnableCmds ++
      ExternalSource.runnableCmds ++
      SparkShimImpl.getRunnableCmds

  def wrapPlan[INPUT <: SparkPlan](
      plan: INPUT,
      conf: RapidsConf,
      parent: Option[RapidsMeta[_, _, _]]): SparkPlanMeta[INPUT]  =
    execs.get(plan.getClass)
      .map(r => r.wrap(plan, conf, parent, r).asInstanceOf[SparkPlanMeta[INPUT]])
      .getOrElse(new RuleNotFoundSparkPlanMeta(plan, conf, parent))

  val commonExecs: Map[Class[_ <: SparkPlan], ExecRule[_ <: SparkPlan]] = Seq(
    exec[GenerateExec] (
      "The backend for operations that generate more output rows than input rows like explode",
      ExecChecks(
        (TypeSig.commonCudfTypes + TypeSig.NULL + TypeSig.DECIMAL_128 + TypeSig.BINARY +
            TypeSig.ARRAY + TypeSig.STRUCT + TypeSig.MAP).nested(),
        TypeSig.all),
      (gen, conf, p, r) => new GpuGenerateExecSparkPlanMeta(gen, conf, p, r)),
    exec[ProjectExec](
      "The backend for most select, withColumn and dropColumn statements",
      ExecChecks(
        (TypeSig.commonCudfTypes + TypeSig.NULL + TypeSig.STRUCT + TypeSig.MAP +
            TypeSig.ARRAY + TypeSig.DECIMAL_128 + TypeSig.BINARY +
            GpuTypeShims.additionalCommonOperatorSupportedTypes).nested(),
        TypeSig.all),
      (proj, conf, p, r) => new GpuProjectExecMeta(proj, conf, p, r)),
    exec[RangeExec](
      "The backend for range operator",
      ExecChecks(TypeSig.LONG, TypeSig.LONG),
      (range, conf, p, r) => {
        new SparkPlanMeta[RangeExec](range, conf, p, r) {
          override def convertToGpu(): GpuExec =
            GpuRangeExec(range.start, range.end, range.step, range.numSlices, range.output,
              conf.gpuTargetBatchSizeBytes)
        }
      }),
    exec[BatchScanExec](
      "The backend for most file input",
      ExecChecks(
        (TypeSig.commonCudfTypes + TypeSig.STRUCT + TypeSig.MAP + TypeSig.ARRAY +
          TypeSig.DECIMAL_128 + TypeSig.BINARY).nested(),
        TypeSig.all),
      (p, conf, parent, r) => new BatchScanExecMeta(p, conf, parent, r)),
    exec[CoalesceExec](
      "The backend for the dataframe coalesce method",
      ExecChecks((gpuCommonTypes + TypeSig.STRUCT + TypeSig.ARRAY +
          TypeSig.MAP + TypeSig.BINARY + GpuTypeShims.additionalArithmeticSupportedTypes).nested(),
        TypeSig.all),
      (coalesce, conf, parent, r) => new SparkPlanMeta[CoalesceExec](coalesce, conf, parent, r) {
        override def convertToGpu(): GpuExec =
          GpuCoalesceExec(coalesce.numPartitions, childPlans.head.convertIfNeeded())
      }),
    exec[DataWritingCommandExec](
      "Writing data",
      ExecChecks((TypeSig.commonCudfTypes + TypeSig.DECIMAL_128.withPsNote(
          TypeEnum.DECIMAL, "128bit decimal only supported for Orc and Parquet") +
          TypeSig.STRUCT + TypeSig.MAP + TypeSig.ARRAY + TypeSig.BINARY +
          GpuTypeShims.additionalCommonOperatorSupportedTypes).nested(),
        TypeSig.all),
      (p, conf, parent, r) => new SparkPlanMeta[DataWritingCommandExec](p, conf, parent, r) {
        override val childDataWriteCmds: scala.Seq[DataWritingCommandMeta[_]] =
          Seq(GpuOverrides.wrapDataWriteCmds(p.cmd, conf, Some(this)))

        override def convertToGpu(): GpuExec =
          GpuDataWritingCommandExec(childDataWriteCmds.head.convertToGpu(),
            childPlans.head.convertIfNeeded())
      }),
    exec[ExecutedCommandExec](
      "Eagerly executed commands",
      ExecChecks(TypeSig.all, TypeSig.all),
      (p, conf, parent, r) => new ExecutedCommandExecMeta(p, conf, parent, r)),
    exec[TakeOrderedAndProjectExec](
      "Take the first limit elements as defined by the sortOrder, and do projection if needed",
      // The SortOrder TypeSig will govern what types can actually be used as sorting key data type.
      // The types below are allowed as inputs and outputs.
      ExecChecks((pluginSupportedOrderableSig +
          TypeSig.ARRAY + TypeSig.STRUCT + TypeSig.MAP).nested(), TypeSig.all),
      (takeExec, conf, p, r) =>
        new SparkPlanMeta[TakeOrderedAndProjectExec](takeExec, conf, p, r) {
          val sortOrder: Seq[BaseExprMeta[SortOrder]] =
            takeExec.sortOrder.map(GpuOverrides.wrapExpr(_, conf, Some(this)))
          val projectList: Seq[BaseExprMeta[NamedExpression]] =
            takeExec.projectList.map(GpuOverrides.wrapExpr(_, conf, Some(this)))
          override val childExprs: Seq[BaseExprMeta[_]] = sortOrder ++ projectList

          override def convertToGpu(): GpuExec = {
            // To avoid metrics confusion we split a single stage up into multiple parts but only
            // if there are multiple partitions to make it worth doing.
            val so = sortOrder.map(_.convertToGpu().asInstanceOf[SortOrder])
            if (takeExec.child.outputPartitioning.numPartitions == 1) {
              GpuTopN(takeExec.limit, so,
                projectList.map(_.convertToGpu().asInstanceOf[NamedExpression]),
                childPlans.head.convertIfNeeded())(takeExec.sortOrder)
            } else {
              GpuTopN(
                takeExec.limit,
                so,
                projectList.map(_.convertToGpu().asInstanceOf[NamedExpression]),
                GpuShuffleExchangeExec(
                  GpuSinglePartitioning,
                  GpuTopN(
                    takeExec.limit,
                    so,
                    takeExec.child.output,
                    childPlans.head.convertIfNeeded())(takeExec.sortOrder),
                  ENSURE_REQUIREMENTS
                )(SinglePartition)
              )(takeExec.sortOrder)
            }
          }
        }),
    exec[LocalLimitExec](
      "Per-partition limiting of results",
      ExecChecks((TypeSig.commonCudfTypes + TypeSig.DECIMAL_128 + TypeSig.NULL +
          TypeSig.STRUCT + TypeSig.ARRAY + TypeSig.MAP).nested(),
        TypeSig.all),
      (localLimitExec, conf, p, r) =>
        new SparkPlanMeta[LocalLimitExec](localLimitExec, conf, p, r) {
          override def convertToGpu(): GpuExec =
            GpuLocalLimitExec(localLimitExec.limit, childPlans.head.convertIfNeeded())
        }),
    exec[GlobalLimitExec](
      "Limiting of results across partitions",
      ExecChecks((TypeSig.commonCudfTypes + TypeSig.DECIMAL_128 + TypeSig.NULL +
          TypeSig.STRUCT + TypeSig.ARRAY + TypeSig.MAP).nested(),
        TypeSig.all),
      (globalLimitExec, conf, p, r) =>
        new SparkPlanMeta[GlobalLimitExec](globalLimitExec, conf, p, r) {
          override def convertToGpu(): GpuExec =
            GpuGlobalLimitExec(globalLimitExec.limit, childPlans.head.convertIfNeeded(), 0)
        }),
    exec[CollectLimitExec](
      "Reduce to single partition and apply limit",
      ExecChecks((TypeSig.commonCudfTypes + TypeSig.DECIMAL_128 + TypeSig.NULL +
          TypeSig.STRUCT + TypeSig.ARRAY + TypeSig.MAP).nested(),
        TypeSig.all),
      (collectLimitExec, conf, p, r) => new GpuCollectLimitMeta(collectLimitExec, conf, p, r))
        .disabledByDefault("Collect Limit replacement can be slower on the GPU, if huge number " +
            "of rows in a batch it could help by limiting the number of rows transferred from " +
            "GPU to CPU"),
    exec[FilterExec](
      "The backend for most filter statements",
      ExecChecks((TypeSig.commonCudfTypes + TypeSig.NULL + TypeSig.STRUCT + TypeSig.MAP +
          TypeSig.ARRAY + TypeSig.DECIMAL_128 + TypeSig.BINARY +
          GpuTypeShims.additionalCommonOperatorSupportedTypes).nested(), TypeSig.all),
      (filter, conf, p, r) => new SparkPlanMeta[FilterExec](filter, conf, p, r) {
        override def convertToGpu(): GpuExec = {
          GpuFilterExec(childExprs.head.convertToGpu(),
            childPlans.head.convertIfNeeded())(useTieredProject = conf.isTieredProjectEnabled)
        }
      }),
    exec[ShuffleExchangeExec](
      "The backend for most data being exchanged between processes",
      ExecChecks((TypeSig.commonCudfTypes + TypeSig.NULL + TypeSig.DECIMAL_128 + TypeSig.BINARY +
          TypeSig.ARRAY + TypeSig.STRUCT + TypeSig.MAP +
          GpuTypeShims.additionalArithmeticSupportedTypes).nested()
          .withPsNote(TypeEnum.STRUCT, "Round-robin partitioning is not supported for nested " +
              s"structs if ${SQLConf.SORT_BEFORE_REPARTITION.key} is true")
          .withPsNote(
            Seq(TypeEnum.MAP),
            "Round-robin partitioning is not supported if " +
              s"${SQLConf.SORT_BEFORE_REPARTITION.key} is true"),
        TypeSig.all),
      (shuffle, conf, p, r) => new GpuShuffleMeta(shuffle, conf, p, r)),
    exec[UnionExec](
      "The backend for the union operator",
      ExecChecks((TypeSig.commonCudfTypes + TypeSig.NULL + TypeSig.DECIMAL_128 +
          TypeSig.MAP + TypeSig.ARRAY + TypeSig.STRUCT).nested()
        .withPsNote(TypeEnum.STRUCT,
          "unionByName will not optionally impute nulls for missing struct fields " +
          "when the column is a struct and there are non-overlapping fields"), TypeSig.all),
      (union, conf, p, r) => new SparkPlanMeta[UnionExec](union, conf, p, r) {
        override def convertToGpu(): GpuExec =
          GpuUnionExec(childPlans.map(_.convertIfNeeded()))
      }),
    exec[BroadcastExchangeExec](
      "The backend for broadcast exchange of data",
      ExecChecks((TypeSig.commonCudfTypes + TypeSig.NULL + TypeSig.DECIMAL_128 + TypeSig.BINARY +
          TypeSig.ARRAY + TypeSig.STRUCT + TypeSig.MAP).nested(TypeSig.commonCudfTypes +
          TypeSig.NULL + TypeSig.DECIMAL_128 + TypeSig.STRUCT),
        TypeSig.all),
      (exchange, conf, p, r) => new GpuBroadcastMeta(exchange, conf, p, r)),
    exec[BroadcastHashJoinExec](
      "Implementation of join using broadcast data",
      JoinTypeChecks.equiJoinExecChecks,
      (join, conf, p, r) => new GpuBroadcastHashJoinMeta(join, conf, p, r)),
    exec[BroadcastNestedLoopJoinExec](
      "Implementation of join using brute force. Full outer joins and joins where the " +
          "broadcast side matches the join side (e.g.: LeftOuter with left broadcast) are not " +
          "supported",
      JoinTypeChecks.nonEquiJoinChecks,
      (join, conf, p, r) => new GpuBroadcastNestedLoopJoinMeta(join, conf, p, r)),
    exec[CartesianProductExec](
      "Implementation of join using brute force",
      ExecChecks((TypeSig.commonCudfTypes + TypeSig.NULL + TypeSig.DECIMAL_128 + TypeSig.BINARY +
          TypeSig.ARRAY + TypeSig.MAP + TypeSig.STRUCT)
          .nested(TypeSig.commonCudfTypes + TypeSig.NULL + TypeSig.DECIMAL_128 + TypeSig.BINARY +
              TypeSig.ARRAY + TypeSig.MAP + TypeSig.STRUCT),
        TypeSig.all),
      (join, conf, p, r) => new SparkPlanMeta[CartesianProductExec](join, conf, p, r) {
        val condition: Option[BaseExprMeta[_]] =
          join.condition.map(GpuOverrides.wrapExpr(_, conf, Some(this)))

        override val childExprs: Seq[BaseExprMeta[_]] = condition.toSeq

        override def convertToGpu(): GpuExec = {
          val Seq(left, right) = childPlans.map(_.convertIfNeeded())
          val joinExec = GpuCartesianProductExec(
            left,
            right,
            None,
            conf.gpuTargetBatchSizeBytes)
          // The GPU does not yet support conditional joins, so conditions are implemented
          // as a filter after the join when possible.
          condition.map(c => GpuFilterExec(c.convertToGpu(),
            joinExec)(useTieredProject = conf.isTieredProjectEnabled)).getOrElse(joinExec)
        }
      }),
    exec[HashAggregateExec](
      "The backend for hash based aggregations",
      ExecChecks(
        (TypeSig.commonCudfTypes + TypeSig.NULL + TypeSig.DECIMAL_128 + TypeSig.BINARY +
          TypeSig.MAP + TypeSig.ARRAY + TypeSig.STRUCT)
            .nested()
            .withPsNote(Seq(TypeEnum.MAP, TypeEnum.BINARY),
              "not allowed for grouping expressions")
            .withPsNote(TypeEnum.ARRAY,
              "not allowed for grouping expressions if containing Struct as child")
            .withPsNote(TypeEnum.STRUCT,
              "not allowed for grouping expressions if containing Array, Map, or Binary as child"),
        TypeSig.all),
      (agg, conf, p, r) => new GpuHashAggregateMeta(agg, conf, p, r)),
    exec[ObjectHashAggregateExec](
      "The backend for hash based aggregations supporting TypedImperativeAggregate functions",
      ExecChecks(
        // note that binary input is allowed here but there are additional checks later on to
        // check that we have can support binary in the context of aggregate buffer conversions
        (TypeSig.commonCudfTypes + TypeSig.NULL + TypeSig.DECIMAL_128 +
          TypeSig.MAP + TypeSig.ARRAY + TypeSig.STRUCT + TypeSig.BINARY)
            .nested()
            .withPsNote(TypeEnum.BINARY, "not allowed for grouping expressions and " +
              "only allowed when aggregate buffers can be converted between CPU and GPU")
            .withPsNote(Seq(TypeEnum.ARRAY, TypeEnum.MAP),
              "not allowed for grouping expressions")
            .withPsNote(TypeEnum.STRUCT,
              "not allowed for grouping expressions if containing Array, Map, or Binary as child"),
        TypeSig.all),
      (agg, conf, p, r) => new GpuObjectHashAggregateExecMeta(agg, conf, p, r)),
    exec[ShuffledHashJoinExec](
      "Implementation of join using hashed shuffled data",
      JoinTypeChecks.equiJoinExecChecks,
      (join, conf, p, r) => new GpuShuffledHashJoinMeta(join, conf, p, r)),
    exec[SortAggregateExec](
      "The backend for sort based aggregations",
      ExecChecks(
        (TypeSig.commonCudfTypes + TypeSig.NULL + TypeSig.DECIMAL_128 +
            TypeSig.MAP + TypeSig.ARRAY + TypeSig.STRUCT + TypeSig.BINARY)
            .nested()
            .withPsNote(TypeEnum.BINARY, "not allowed for grouping expressions and " +
              "only allowed when aggregate buffers can be converted between CPU and GPU")
            .withPsNote(Seq(TypeEnum.ARRAY, TypeEnum.MAP),
              "not allowed for grouping expressions")
            .withPsNote(TypeEnum.STRUCT,
              "not allowed for grouping expressions if containing Array, Map, or Binary as child"),
        TypeSig.all),
      (agg, conf, p, r) => new GpuSortAggregateExecMeta(agg, conf, p, r)),
    exec[SortExec](
      "The backend for the sort operator",
      // The SortOrder TypeSig will govern what types can actually be used as sorting key data type.
      // The types below are allowed as inputs and outputs.
      ExecChecks((pluginSupportedOrderableSig + TypeSig.ARRAY +
          TypeSig.STRUCT +TypeSig.MAP + TypeSig.BINARY).nested(), TypeSig.all),
      (sort, conf, p, r) => new GpuSortMeta(sort, conf, p, r)),
    exec[SortMergeJoinExec](
      "Sort merge join, replacing with shuffled hash join",
      JoinTypeChecks.equiJoinExecChecks,
      (join, conf, p, r) => new GpuSortMergeJoinMeta(join, conf, p, r)),
    exec[ExpandExec](
      "The backend for the expand operator",
      ExecChecks(
        (TypeSig.commonCudfTypes + TypeSig.NULL + TypeSig.DECIMAL_128 +
            TypeSig.STRUCT + TypeSig.ARRAY + TypeSig.MAP).nested(),
        TypeSig.all),
      (expand, conf, p, r) => new GpuExpandExecMeta(expand, conf, p, r)),
    exec[WindowExec](
      "Window-operator backend",
      ExecChecks((TypeSig.commonCudfTypes + TypeSig.NULL + TypeSig.DECIMAL_128 +
          TypeSig.STRUCT + TypeSig.ARRAY + TypeSig.MAP + TypeSig.BINARY).nested(),
        TypeSig.all,
        Map("partitionSpec" ->
            InputCheck(
                TypeSig.commonCudfTypes + TypeSig.NULL + TypeSig.DECIMAL_128 +
                TypeSig.STRUCT.nested(TypeSig.commonCudfTypes + TypeSig.NULL + TypeSig.DECIMAL_128),
            TypeSig.all))),
      (windowOp, conf, p, r) =>
        new GpuWindowExecMeta(windowOp, conf, p, r)
    ),
    exec[SampleExec](
      "The backend for the sample operator",
      ExecChecks((TypeSig.commonCudfTypes + TypeSig.NULL + TypeSig.STRUCT + TypeSig.MAP +
        TypeSig.ARRAY + TypeSig.DECIMAL_128 + GpuTypeShims.additionalCommonOperatorSupportedTypes)
          .nested(), TypeSig.all),
      (sample, conf, p, r) => new GpuSampleExecMeta(sample, conf, p, r)
    ),
    exec[SubqueryBroadcastExec](
      "Plan to collect and transform the broadcast key values",
      ExecChecks(TypeSig.all, TypeSig.all),
      (s, conf, p, r) => new GpuSubqueryBroadcastMeta(s, conf, p, r)
    ),
    SparkShimImpl.aqeShuffleReaderExec,
    exec[AggregateInPandasExec](
      "The backend for an Aggregation Pandas UDF, this accelerates the data transfer between" +
        " the Java process and the Python process. It also supports scheduling GPU resources" +
        " for the Python process when enabled.",
      ExecChecks(TypeSig.commonCudfTypes, TypeSig.all),
      (aggPy, conf, p, r) => new GpuAggregateInPandasExecMeta(aggPy, conf, p, r)),
    exec[ArrowEvalPythonExec](
      "The backend of the Scalar Pandas UDFs. Accelerates the data transfer between the" +
        " Java process and the Python process. It also supports scheduling GPU resources" +
        " for the Python process when enabled",
      ExecChecks(
        (TypeSig.commonCudfTypes + TypeSig.ARRAY + TypeSig.STRUCT).nested(),
        TypeSig.all),
      (e, conf, p, r) =>
        new SparkPlanMeta[ArrowEvalPythonExec](e, conf, p, r) {
          val udfs: Seq[BaseExprMeta[PythonUDF]] =
            e.udfs.map(GpuOverrides.wrapExpr(_, conf, Some(this)))
          val resultAttrs: Seq[BaseExprMeta[Attribute]] =
            e.resultAttrs.map(GpuOverrides.wrapExpr(_, conf, Some(this)))
          override val childExprs: Seq[BaseExprMeta[_]] = udfs ++ resultAttrs

          override def replaceMessage: String = "partially run on GPU"
          override def noReplacementPossibleMessage(reasons: String): String =
            s"cannot run even partially on the GPU because $reasons"

          override def convertToGpu(): GpuExec =
            GpuArrowEvalPythonExec(udfs.map(_.convertToGpu()).asInstanceOf[Seq[GpuPythonUDF]],
              resultAttrs.map(_.convertToGpu()).asInstanceOf[Seq[Attribute]],
              childPlans.head.convertIfNeeded(),
              e.evalType)
        }),
    exec[FlatMapCoGroupsInPandasExec](
      "The backend for CoGrouped Aggregation Pandas UDF. Accelerates the data transfer" +
        " between the Java process and the Python process. It also supports scheduling GPU" +
        " resources for the Python process when enabled.",
      ExecChecks(TypeSig.commonCudfTypes, TypeSig.all),
      (flatCoPy, conf, p, r) => new GpuFlatMapCoGroupsInPandasExecMeta(flatCoPy, conf, p, r))
        .disabledByDefault("Performance is not ideal with many small groups"),
    exec[FlatMapGroupsInPandasExec](
      "The backend for Flat Map Groups Pandas UDF, Accelerates the data transfer between the" +
        " Java process and the Python process. It also supports scheduling GPU resources" +
        " for the Python process when enabled.",
      ExecChecks(TypeSig.commonCudfTypes, TypeSig.all),
      (flatPy, conf, p, r) => new GpuFlatMapGroupsInPandasExecMeta(flatPy, conf, p, r)),
    exec[MapInPandasExec](
      "The backend for Map Pandas Iterator UDF. Accelerates the data transfer between the" +
        " Java process and the Python process. It also supports scheduling GPU resources" +
        " for the Python process when enabled.",
      ExecChecks((TypeSig.commonCudfTypes + TypeSig.ARRAY + TypeSig.STRUCT).nested(),
        TypeSig.all),
      (mapPy, conf, p, r) => new GpuMapInPandasExecMeta(mapPy, conf, p, r)),
    exec[InMemoryTableScanExec](
      "Implementation of InMemoryTableScanExec to use GPU accelerated caching",
      ExecChecks((TypeSig.commonCudfTypes + TypeSig.DECIMAL_128 + TypeSig.STRUCT + TypeSig.ARRAY +
          TypeSig.MAP + GpuTypeShims.additionalCommonOperatorSupportedTypes).nested(), TypeSig.all),
      (scan, conf, p, r) => new InMemoryTableScanMeta(scan, conf, p, r)),
    neverReplaceExec[AlterNamespaceSetPropertiesExec]("Namespace metadata operation"),
    neverReplaceExec[CreateNamespaceExec]("Namespace metadata operation"),
    neverReplaceExec[DescribeNamespaceExec]("Namespace metadata operation"),
    neverReplaceExec[DropNamespaceExec]("Namespace metadata operation"),
    neverReplaceExec[SetCatalogAndNamespaceExec]("Namespace metadata operation"),
    SparkShimImpl.neverReplaceShowCurrentNamespaceCommand,
    neverReplaceExec[ShowNamespacesExec]("Namespace metadata operation"),
    neverReplaceExec[AlterTableExec]("Table metadata operation"),
    neverReplaceExec[CreateTableExec]("Table metadata operation"),
    neverReplaceExec[DeleteFromTableExec]("Table metadata operation"),
    neverReplaceExec[DescribeTableExec]("Table metadata operation"),
    neverReplaceExec[DropTableExec]("Table metadata operation"),
    neverReplaceExec[AtomicReplaceTableExec]("Table metadata operation"),
    neverReplaceExec[RefreshTableExec]("Table metadata operation"),
    neverReplaceExec[RenameTableExec]("Table metadata operation"),
    neverReplaceExec[ReplaceTableExec]("Table metadata operation"),
    neverReplaceExec[ShowTablePropertiesExec]("Table metadata operation"),
    neverReplaceExec[ShowTablesExec]("Table metadata operation"),
    neverReplaceExec[AdaptiveSparkPlanExec]("Wrapper for adaptive query plan"),
    neverReplaceExec[BroadcastQueryStageExec]("Broadcast query stage"),
    neverReplaceExec[ShuffleQueryStageExec]("Shuffle query stage")
  ).collect { case r if r != null => (r.getClassFor.asSubclass(classOf[SparkPlan]), r) }.toMap

  lazy val execs: Map[Class[_ <: SparkPlan], ExecRule[_ <: SparkPlan]] =
    commonExecs ++ GpuHiveOverrides.execs ++ ExternalSource.execRules ++
      SparkShimImpl.getExecs // Shim execs at the end; shims get the last word in substitutions.

  def getTimeParserPolicy: TimeParserPolicy = {
    val policy = SQLConf.get.getConfString(SQLConf.LEGACY_TIME_PARSER_POLICY.key, "EXCEPTION")
    policy match {
      case "LEGACY" => LegacyTimeParserPolicy
      case "EXCEPTION" => ExceptionTimeParserPolicy
      case "CORRECTED" => CorrectedTimeParserPolicy
    }
  }

  val preRowToColProjection = TreeNodeTag[Seq[NamedExpression]]("rapids.gpu.preRowToColProcessing")

  val postColToRowProjection = TreeNodeTag[Seq[NamedExpression]](
    "rapids.gpu.postColToRowProcessing")

  def wrapAndTagPlan(plan: SparkPlan, conf: RapidsConf): SparkPlanMeta[SparkPlan] = {
    val wrap = GpuOverrides.wrapPlan(plan, conf, None)
    wrap.tagForGpu()
    wrap
  }

  private def doConvertPlan(wrap: SparkPlanMeta[SparkPlan], conf: RapidsConf,
      optimizations: Seq[Optimization]): SparkPlan = {
    val convertedPlan = wrap.convertIfNeeded()
    val sparkPlan = addSortsIfNeeded(convertedPlan, conf)
    GpuOverrides.listeners.foreach(_.optimizedPlan(wrap, sparkPlan, optimizations))
    sparkPlan
  }

  private def getOptimizations(wrap: SparkPlanMeta[SparkPlan],
      conf: RapidsConf): Seq[Optimization] = {
    if (conf.optimizerEnabled) {
      // we need to run these rules both before and after CBO because the cost
      // is impacted by forcing operators onto CPU due to other rules that we have
      wrap.runAfterTagRules()
      val optimizer = try {
        ShimLoaderTemp.newOptimizerClass(conf.optimizerClassName)
      } catch {
        case e: Exception =>
          throw new RuntimeException(s"Failed to create optimizer ${conf.optimizerClassName}", e)
      }
      optimizer.optimize(conf, wrap)
    } else {
      Seq.empty
    }
  }

  private def addSortsIfNeeded(plan: SparkPlan, conf: RapidsConf): SparkPlan = {
    plan.transformUp {
      case operator: SparkPlan =>
        ensureOrdering(operator, conf)
    }
  }

  // copied from Spark EnsureRequirements but only does the ordering checks and
  // check to convert any SortExec added to GpuSortExec
  private def ensureOrdering(operator: SparkPlan, conf: RapidsConf): SparkPlan = {
    val requiredChildOrderings: Seq[Seq[SortOrder]] = operator.requiredChildOrdering
    var children: Seq[SparkPlan] = operator.children
    assert(requiredChildOrderings.length == children.length)

    // Now that we've performed any necessary shuffles, add sorts to guarantee output orderings:
    children = children.zip(requiredChildOrderings).map { case (child, requiredOrdering) =>
      // If child.outputOrdering already satisfies the requiredOrdering, we do not need to sort.
      if (SortOrder.orderingSatisfies(child.outputOrdering, requiredOrdering)) {
        child
      } else {
        val sort = SortExec(requiredOrdering, global = false, child = child)
        // just specifically check Sort to see if we can change Sort to GPUSort
        val sortMeta = new GpuSortMeta(sort, conf, None, new SortDataFromReplacementRule)
        sortMeta.initReasons()
        sortMeta.tagPlanForGpu()
        if (sortMeta.canThisBeReplaced) {
          sortMeta.convertToGpu()
        } else {
          sort
        }
      }
    }
    operator.withNewChildren(children)
  }

  private final class SortDataFromReplacementRule extends DataFromReplacementRule {
    override val operationName: String = "Exec"
    override def confKey = "spark.rapids.sql.exec.SortExec"

    override def getChecks: Option[TypeChecks[_]] = None
  }

  /**
   * Only run the explain and don't actually convert or run on GPU.
   * This gets the plan from the dataframe so it's after catalyst has run through all the
   * rules to modify the plan. This means we have to try to undo some of the last rules
   * to make it close to when the columnar rules would normally run on the plan.
   */
  def explainPotentialGpuPlan(df: DataFrame, explain: String): String = {
    val plan = df.queryExecution.executedPlan
    val conf = new RapidsConf(plan.conf)
    val updatedPlan = prepareExplainOnly(plan)
    // Here we look for subqueries to pull out and do the explain separately on them.
    val subQueryExprs = getSubQueriesFromPlan(plan)
    val preparedSubPlans = subQueryExprs.map(_.plan).map(prepareExplainOnly(_))
    val subPlanExplains = preparedSubPlans.map(explainSinglePlan(_, conf, explain))
    val topPlanExplain = explainSinglePlan(updatedPlan, conf, explain)
    (subPlanExplains :+ topPlanExplain).mkString("\n")
  }

  private def explainSinglePlan(updatedPlan: SparkPlan, conf: RapidsConf,
      explain: String): String = {
    val wrap = wrapAndTagPlan(updatedPlan, conf)
    val reasonsToNotReplaceEntirePlan = wrap.getReasonsNotToReplaceEntirePlan
    if (conf.allowDisableEntirePlan && reasonsToNotReplaceEntirePlan.nonEmpty) {
      "Can't replace any part of this plan due to: " +
        s"${reasonsToNotReplaceEntirePlan.mkString(",")}"
    } else {
      wrap.runAfterTagRules()
      wrap.tagForExplain()
      val shouldExplainAll = explain.equalsIgnoreCase("ALL")
      wrap.explain(shouldExplainAll)
    }
  }

  /**
   * Use explain mode on an active SQL plan as its processed through catalyst.
   * This path is the same as being run through the plugin running on hosts with
   * GPUs.
   */
  private def explainCatalystSQLPlan(updatedPlan: SparkPlan, conf: RapidsConf): Unit = {
    // Since we set "NOT_ON_GPU" as the default value of spark.rapids.sql.explain, here we keep
    // "ALL" as default value of "explainSetting", unless spark.rapids.sql.explain is changed
    // by the user.
    val explainSetting = if (conf.shouldExplain &&
      conf.isConfExplicitlySet(RapidsConf.EXPLAIN.key)) {
      conf.explain
    } else {
      "ALL"
    }
    val explainOutput = explainSinglePlan(updatedPlan, conf, explainSetting)
    if (explainOutput.nonEmpty) {
      logWarning(s"\n$explainOutput")
    }
  }

  private def getSubqueryExpressions(e: Expression): Seq[ExecSubqueryExpression] = {
    val childExprs = e.children.flatMap(getSubqueryExpressions(_))
    val res = e match {
      case sq: ExecSubqueryExpression => Seq(sq)
      case _ => Seq.empty
    }
    childExprs ++ res
  }

  private def getSubQueriesFromPlan(plan: SparkPlan): Seq[ExecSubqueryExpression] = {
    val childPlans = plan.children.flatMap(getSubQueriesFromPlan)
    val pSubs = plan.expressions.flatMap(getSubqueryExpressions)
    childPlans ++ pSubs
  }

  private def prepareExplainOnly(plan: SparkPlan): SparkPlan = {
    // Strip out things that would have been added after our GPU plugin would have
    // processed the plan.
    // AQE we look at the input plan so pretty much just like if AQE wasn't enabled.
    val planAfter = plan.transformUp {
      case ia: InputAdapter => prepareExplainOnly(ia.child)
      case ws: WholeStageCodegenExec => prepareExplainOnly(ws.child)
      case c2r: ColumnarToRowExec => prepareExplainOnly(c2r.child)
      case re: ReusedExchangeExec => prepareExplainOnly(re.child)
      case aqe: AdaptiveSparkPlanExec =>
        prepareExplainOnly(SparkShimImpl.getAdaptiveInputPlan(aqe))
      case sub: SubqueryExec => prepareExplainOnly(sub.child)
    }
    planAfter
  }
}

/**
 * Note, this class should not be referenced directly in source code.
 * It should be loaded by reflection using ShimLoader.newInstanceOf, see ./docs/dev/shims.md
 */
protected class ExplainPlanImpl extends ExplainPlanBase {
  override def explainPotentialGpuPlan(df: DataFrame, explain: String): String = {
    GpuOverrides.explainPotentialGpuPlan(df, explain)
  }
}

// work around any GpuOverride failures
object GpuOverrideUtil extends Logging {
  def tryOverride(fn: SparkPlan => SparkPlan): SparkPlan => SparkPlan = { plan =>
    val planOriginal = plan.clone()
    val failOnError = TEST_CONF.get(plan.conf) || !SUPPRESS_PLANNING_FAILURE.get(plan.conf)
    try {
      fn(plan)
    } catch {
      case NonFatal(t) if !failOnError =>
        logWarning("Failed to apply GPU overrides, falling back on the original plan: " + t, t)
        planOriginal
      case fatal: Throwable =>
        logError("Encountered an exception applying GPU overrides " + fatal, fatal)
        throw fatal
    }
  }
}

/** Tag the initial plan when AQE is enabled */
case class GpuQueryStagePrepOverrides() extends Rule[SparkPlan] with Logging {
  override def apply(sparkPlan: SparkPlan): SparkPlan = GpuOverrideUtil.tryOverride { plan =>
    // Note that we disregard the GPU plan returned here and instead rely on side effects of
    // tagging the underlying SparkPlan.
    GpuOverrides().applyWithContext(plan, Some("AQE Query Stage Prep"))
    // return the original plan which is now modified as a side-effect of invoking GpuOverrides
    plan
  }(sparkPlan)
}

case class GpuOverrides() extends Rule[SparkPlan] with Logging {

  // Spark calls this method once for the whole plan when AQE is off. When AQE is on, it
  // gets called once for each query stage (where a query stage is an `Exchange`).
  override def apply(sparkPlan: SparkPlan): SparkPlan = applyWithContext(sparkPlan, None)

  def applyWithContext(sparkPlan: SparkPlan, context: Option[String]): SparkPlan =
      GpuOverrideUtil.tryOverride { plan =>
    val conf = new RapidsConf(plan.conf)
    if (conf.isSqlEnabled && conf.isSqlExecuteOnGPU) {
      GpuOverrides.logDuration(conf.shouldExplain,
        t => f"Plan conversion to the GPU took $t%.2f ms") {
        var updatedPlan = updateForAdaptivePlan(plan, conf)
        updatedPlan = SparkShimImpl.applyShimPlanRules(updatedPlan, conf)
        updatedPlan = applyOverrides(updatedPlan, conf)
        if (conf.logQueryTransformations) {
          val logPrefix = context.map(str => s"[$str]").getOrElse("")
          logWarning(s"${logPrefix}Transformed query:" +
            s"\nOriginal Plan:\n$plan\nTransformed Plan:\n$updatedPlan")
        }
        updatedPlan
      }
    } else if (conf.isSqlEnabled && conf.isSqlExplainOnlyEnabled) {
      // this mode logs the explain output and returns the original CPU plan
      var updatedPlan = updateForAdaptivePlan(plan, conf)
      updatedPlan = SparkShimImpl.applyShimPlanRules(updatedPlan, conf)
      GpuOverrides.explainCatalystSQLPlan(updatedPlan, conf)
      plan
    } else {
      plan
    }
  }(sparkPlan)

  private def updateForAdaptivePlan(plan: SparkPlan, conf: RapidsConf): SparkPlan = {
    if (plan.conf.adaptiveExecutionEnabled) {
      // AQE can cause Spark to inject undesired CPU shuffles into the plan because GPU and CPU
      // distribution expressions are not semantically equal.
      var newPlan = GpuOverrides.removeExtraneousShuffles(plan, conf)

      // Some Spark implementations are caching CPU exchanges for reuse which can be problematic
      // when the RAPIDS Accelerator replaces the original exchange.
      if (conf.isAqeExchangeReuseFixupEnabled && plan.conf.exchangeReuseEnabled) {
        newPlan = GpuOverrides.fixupCpuReusedExchanges(newPlan)
      }

      // AQE can cause ReusedExchangeExec instance to cache the wrong aggregation buffer type
      // compared to the desired buffer type from a reused GPU shuffle.
      GpuOverrides.fixupReusedExchangeOutputs(newPlan)
    } else {
      plan
    }
  }

  /**
   *  Determine whether query is running against Delta Lake _delta_log JSON files or
   *  if Delta is doing stats collection that ends up hardcoding the use of AQE,
   *  even though the AQE setting is disabled. To protect against the latter, we
   *  check for a ScalaUDF using a tahoe.Snapshot function and if we ever see
   *  an AdaptiveSparkPlan on a Spark version we don't expect, fallback to the
   *  CPU for those plans.
   *  Note that the Delta Lake delta log checkpoint parquet files are just inefficient
   *  to have to copy the data to GPU and then back off after it does the scan on
   *  Delta Table Checkpoint, so have the entire plan fallback to CPU at that point.
   */
  def isDeltaLakeMetadataQuery(plan: SparkPlan, detectDeltaCheckpoint: Boolean): Boolean = {
    val deltaLogScans = PlanUtils.findOperators(plan, {
      case f: FileSourceScanExec if DeltaLakeUtils.isDatabricksDeltaLakeScan(f) =>
        logDebug(s"Fallback for FileSourceScanExec with _databricks_internal: $f")
        true
      case f: FileSourceScanExec =>
        val checkDeltaFunc = (name: String) => if (detectDeltaCheckpoint) {
          name.contains("/_delta_log/") && (name.endsWith(".json") ||
            (name.endsWith(".parquet") && new Path(name).getName().contains("checkpoint")))
        } else {
          name.contains("/_delta_log/") && name.endsWith(".json")
        }

        // example filename: "file:/tmp/delta-table/_delta_log/00000000000000000000.json"
        val found = f.relation.inputFiles.exists { name =>
          checkDeltaFunc(name)
        }
        if (found) {
          logDebug(s"Fallback for FileSourceScanExec delta log: $f")
        }
        found
      case rdd: RDDScanExec =>
        // example rdd name: "Delta Table State #1 - file:///tmp/delta-table/_delta_log" or
        // "Scan ExistingRDD Delta Table Checkpoint with Stats #1 -
        // file:///tmp/delta-table/_delta_log"
        val found = rdd.inputRDD != null &&
          rdd.inputRDD.name != null &&
          (rdd.inputRDD.name.startsWith("Delta Table State")
            || rdd.inputRDD.name.startsWith("Delta Table Checkpoint")) &&
          rdd.inputRDD.name.endsWith("/_delta_log")
        if (found) {
          logDebug(s"Fallback for RDDScanExec delta log: $rdd")
        }
        found
      case aqe: AdaptiveSparkPlanExec if
        !AQEUtils.isAdaptiveExecutionSupportedInSparkVersion(plan.conf) =>
        logDebug(s"AdaptiveSparkPlanExec found on unsupported Spark Version: $aqe")
        true
      case project: ProjectExec if
        !AQEUtils.isAdaptiveExecutionSupportedInSparkVersion(plan.conf) =>
        val foundExprs = project.expressions.flatMap { e =>
          PlanUtils.findExpressions(e, {
            case udf: ScalaUDF =>
              val contains = udf.function.getClass.getCanonicalName.contains("tahoe.Snapshot")
              if (contains) {
                logDebug(s"Found ScalaUDF with tahoe.Snapshot: $udf," +
                  s" function class name is: ${udf.function.getClass.getCanonicalName}")
              }
              contains
            case _ => false
          })
        }
        if (foundExprs.nonEmpty) {
          logDebug(s"Project with Snapshot ScalaUDF: $project")
        }
        foundExprs.nonEmpty
      case mp: MapPartitionsExec if mp.func.toString.contains(".tahoe.Snapshot") =>
        true
      case _ =>
        false
    })
    deltaLogScans.nonEmpty
  }

  private def applyOverrides(plan: SparkPlan, conf: RapidsConf): SparkPlan = {
    val wrap = GpuOverrides.wrapAndTagPlan(plan, conf)
    val detectDeltaCheckpoint = conf.isDetectDeltaCheckpointQueries
    if (conf.isDetectDeltaLogQueries && isDeltaLakeMetadataQuery(plan, detectDeltaCheckpoint)) {
      wrap.entirePlanWillNotWork("Delta Lake metadata queries are not efficient on GPU")
    }
    val reasonsToNotReplaceEntirePlan = wrap.getReasonsNotToReplaceEntirePlan
    if (conf.allowDisableEntirePlan && reasonsToNotReplaceEntirePlan.nonEmpty) {
      if (conf.shouldExplain) {
        logWarning("Can't replace any part of this plan due to: " +
            s"${reasonsToNotReplaceEntirePlan.mkString(",")}")
      }
      plan
    } else {
      val optimizations = GpuOverrides.getOptimizations(wrap, conf)
      wrap.runAfterTagRules()
      if (conf.shouldExplain) {
        wrap.tagForExplain()
        val explain = wrap.explain(conf.shouldExplainAll)
        if (explain.nonEmpty) {
          logWarning(s"\n$explain")
          if (conf.optimizerShouldExplainAll && optimizations.nonEmpty) {
            logWarning(s"Cost-based optimizations applied:\n${optimizations.mkString("\n")}")
          }
        }
      }
      GpuOverrides.doConvertPlan(wrap, conf, optimizations)
    }
  }
}<|MERGE_RESOLUTION|>--- conflicted
+++ resolved
@@ -1709,16 +1709,7 @@
         }
 
         override def convertToGpu(lhs: Expression, rhs: Expression): GpuExpression = {
-<<<<<<< HEAD
-          if (conf.isImprovedTimestampOpsEnabled) {
-            // passing the already converted strf string for a little optimization
-            GpuToUnixTimestampImproved(lhs, rhs, sparkFormat, strfFormat, a.timeZoneId)
-          } else {
-            GpuToUnixTimestamp(lhs, rhs, sparkFormat, strfFormat, a.timeZoneId)
-          }
-=======
-          GpuToUnixTimestamp(lhs, rhs, sparkFormat, strfFormat)
->>>>>>> 22b11e8e
+          GpuToUnixTimestamp(lhs, rhs, sparkFormat, strfFormat, a.timeZoneId)
         }
       }),
     expr[UnixTimestamp](
@@ -1740,16 +1731,7 @@
         }
 
         override def convertToGpu(lhs: Expression, rhs: Expression): GpuExpression = {
-<<<<<<< HEAD
-          if (conf.isImprovedTimestampOpsEnabled) {
-            // passing the already converted strf string for a little optimization
-            GpuUnixTimestampImproved(lhs, rhs, sparkFormat, strfFormat, a.timeZoneId)
-          } else {
-            GpuUnixTimestamp(lhs, rhs, sparkFormat, strfFormat, a.timeZoneId)
-          }
-=======
-          GpuUnixTimestamp(lhs, rhs, sparkFormat, strfFormat)
->>>>>>> 22b11e8e
+          GpuUnixTimestamp(lhs, rhs, sparkFormat, strfFormat, a.timeZoneId)
         }
       }),
     expr[Hour](
