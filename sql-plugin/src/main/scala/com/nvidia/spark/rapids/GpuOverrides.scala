--- conflicted
+++ resolved
@@ -3456,68 +3456,12 @@
       }),
     expr[Murmur3Hash](
       "Murmur3 hash operator",
-<<<<<<< HEAD
-      ExprChecks.projectOnly(TypeSig.INT, TypeSig.INT,
-        repeatingParamCheck = Some(RepeatingParamCheck("input",
-          (TypeSig.commonCudfTypes + TypeSig.NULL + TypeSig.DECIMAL_128 +
-              TypeSig.STRUCT + TypeSig.ARRAY).nested() +
-              TypeSig.psNote(TypeEnum.ARRAY, "Arrays of structs are not supported"),
-          TypeSig.all))),
-      (a, conf, p, r) => new ExprMeta[Murmur3Hash](a, conf, p, r) {
-        override val childExprs: Seq[BaseExprMeta[_]] = a.children
-          .map(GpuOverrides.wrapExpr(_, this.conf, Some(this)))
-
-        override def tagExprForGpu(): Unit = {
-          val arrayWithStructsHashing = a.children.exists(e =>
-            TrampolineUtil.dataTypeExistsRecursively(e.dataType,
-              {
-                case ArrayType(_: StructType, _) => true
-                case _ => false
-              })
-          )
-          if (arrayWithStructsHashing) {
-            willNotWorkOnGpu("hashing arrays with structs is not supported")
-          }
-        }
-
-        def convertToGpuImpl(): GpuExpression =
-          GpuMurmur3Hash(childExprs.map(_.convertToGpu()), a.seed)
-      }),
-    expr[XxHash64](
-      "xxhash64 hash operator",
-      ExprChecks.projectOnly(TypeSig.LONG, TypeSig.LONG,
-        repeatingParamCheck = Some(RepeatingParamCheck("input",
-          XxHash64Shims.supportedTypes, TypeSig.all))),
-      (a, conf, p, r) => new ExprMeta[XxHash64](a, conf, p, r) {
-        override val childExprs: Seq[BaseExprMeta[_]] = a.children
-          .map(GpuOverrides.wrapExpr(_, this.conf, Some(this)))
-
-        override def tagExprForGpu(): Unit = {
-          val maxDepth = a.children.map(
-            c => XxHash64Utils.computeMaxStackSize(c.dataType)).max
-          if (maxDepth > Hash.MAX_STACK_DEPTH) {
-            willNotWorkOnGpu(s"The data type requires a stack depth of $maxDepth, " +
-              s"which exceeds the GPU limit of ${Hash.MAX_STACK_DEPTH}. " +
-              "The algorithm to calculate stack depth: " +
-              "1: Primitive type counts 1 depth; " +
-              "2: Array of Structure counts:  1  + depthOf(Structure); " +
-              "3: Array of Other counts: depthOf(Other); " +
-              "4: Structure counts: 1 + max of depthOf(child); " +
-              "5: Map counts: 2 + max(depthOf(key), depthOf(value)); "
-            )
-          }
-        }
-        def convertToGpuImpl(): GpuExpression =
-          GpuXxHash64(childExprs.map(_.convertToGpu()), a.seed)
-      }),
-=======
       HashExprChecks.murmur3ProjectChecks,
       Murmur3HashExprMeta.apply),
     expr[XxHash64](
       "xxhash64 hash operator",
       HashExprChecks.xxhash64ProjectChecks,
       XxHash64ExprMeta.apply),
->>>>>>> 4073dad0
     expr[HiveHash](
       "hive hash operator",
       ExprChecks.projectOnly(TypeSig.INT, TypeSig.INT,
