/*
 * Copyright (c) 2019-2023, NVIDIA CORPORATION.
 *
 * Licensed under the Apache License, Version 2.0 (the "License");
 * you may not use this file except in compliance with the License.
 * You may obtain a copy of the License at
 *
 *     http://www.apache.org/licenses/LICENSE-2.0
 *
 * Unless required by applicable law or agreed to in writing, software
 * distributed under the License is distributed on an "AS IS" BASIS,
 * WITHOUT WARRANTIES OR CONDITIONS OF ANY KIND, either express or implied.
 * See the License for the specific language governing permissions and
 * limitations under the License.
 */

package com.nvidia.spark.rapids

import java.time.ZoneId

import scala.collection.mutable.ListBuffer
import scala.reflect.ClassTag
import scala.util.control.NonFatal

import ai.rapids.cudf.DType
import com.nvidia.spark.rapids.RapidsConf.{SUPPRESS_PLANNING_FAILURE, TEST_CONF}
import com.nvidia.spark.rapids.jni.GpuTimeZoneDB
import com.nvidia.spark.rapids.shims._
import org.apache.hadoop.fs.Path

import org.apache.spark.internal.Logging
import org.apache.spark.rapids.shims.GpuShuffleExchangeExec
import org.apache.spark.sql.{DataFrame, SparkSession}
import org.apache.spark.sql.catalyst.expressions._
import org.apache.spark.sql.catalyst.expressions.aggregate._
import org.apache.spark.sql.catalyst.expressions.rapids.TimeStamp
import org.apache.spark.sql.catalyst.json.rapids.GpuJsonScan
import org.apache.spark.sql.catalyst.optimizer.NormalizeNaNAndZero
import org.apache.spark.sql.catalyst.plans.physical._
import org.apache.spark.sql.catalyst.rules.Rule
import org.apache.spark.sql.catalyst.trees.TreeNodeTag
import org.apache.spark.sql.catalyst.util.{ArrayData, DateTimeUtils}
import org.apache.spark.sql.connector.read.Scan
import org.apache.spark.sql.execution._
import org.apache.spark.sql.execution.adaptive.{AdaptiveSparkPlanExec, BroadcastQueryStageExec, QueryStageExec, ShuffleQueryStageExec}
import org.apache.spark.sql.execution.aggregate.{HashAggregateExec, ObjectHashAggregateExec, SortAggregateExec}
import org.apache.spark.sql.execution.columnar.InMemoryTableScanExec
import org.apache.spark.sql.execution.command.{DataWritingCommand, DataWritingCommandExec, ExecutedCommandExec, RunnableCommand}
import org.apache.spark.sql.execution.datasources.{InsertIntoHadoopFsRelationCommand, SaveIntoDataSourceCommand}
import org.apache.spark.sql.execution.datasources.csv.CSVFileFormat
import org.apache.spark.sql.execution.datasources.json.JsonFileFormat
import org.apache.spark.sql.execution.datasources.parquet.ParquetFileFormat
import org.apache.spark.sql.execution.datasources.text.TextFileFormat
import org.apache.spark.sql.execution.datasources.v2._
import org.apache.spark.sql.execution.datasources.v2.csv.CSVScan
import org.apache.spark.sql.execution.datasources.v2.json.JsonScan
import org.apache.spark.sql.execution.exchange.{BroadcastExchangeExec, ENSURE_REQUIREMENTS, ReusedExchangeExec, ShuffleExchangeExec}
import org.apache.spark.sql.execution.joins._
import org.apache.spark.sql.execution.python._
import org.apache.spark.sql.execution.window.WindowExec
import org.apache.spark.sql.hive.rapids.GpuHiveOverrides
import org.apache.spark.sql.internal.SQLConf
import org.apache.spark.sql.rapids._
import org.apache.spark.sql.rapids.aggregate._
import org.apache.spark.sql.rapids.catalyst.expressions.GpuRand
import org.apache.spark.sql.rapids.execution._
import org.apache.spark.sql.rapids.execution.python._
import org.apache.spark.sql.rapids.execution.python.GpuFlatMapGroupsInPandasExecMeta
import org.apache.spark.sql.rapids.shims.GpuTimeAdd
import org.apache.spark.sql.rapids.zorder.ZOrderRules
import org.apache.spark.sql.types._
import org.apache.spark.unsafe.types.{CalendarInterval, UTF8String}

/**
 * Base class for all ReplacementRules
 * @param doWrap wraps a part of the plan in a [[RapidsMeta]] for further processing.
 * @param desc a description of what this part of the plan does.
 * @param tag metadata used to determine what INPUT is at runtime.
 * @tparam INPUT the exact type of the class we are wrapping.
 * @tparam BASE the generic base class for this type of stage, i.e. SparkPlan, Expression, etc.
 * @tparam WRAP_TYPE base class that should be returned by doWrap.
 */
abstract class ReplacementRule[INPUT <: BASE, BASE, WRAP_TYPE <: RapidsMeta[INPUT, BASE, _]](
    protected var doWrap: (
        INPUT,
        RapidsConf,
        Option[RapidsMeta[_, _, _]],
        DataFromReplacementRule) => WRAP_TYPE,
    protected var desc: String,
    protected val checks: Option[TypeChecks[_]],
    final val tag: ClassTag[INPUT]) extends DataFromReplacementRule {

  private var _incompatDoc: Option[String] = None
  private var _disabledDoc: Option[String] = None
  private var _visible: Boolean = true

  def isVisible: Boolean = _visible
  def description: String = desc

  override def incompatDoc: Option[String] = _incompatDoc
  override def disabledMsg: Option[String] = _disabledDoc
  override def getChecks: Option[TypeChecks[_]] = checks

  /**
   * Mark this expression as incompatible with the original Spark version
   * @param str a description of how it is incompatible.
   * @return this for chaining.
   */
  final def incompat(str: String) : this.type = {
    _incompatDoc = Some(str)
    this
  }

  /**
   * Mark this expression as disabled by default.
   * @param str a description of why it is disabled by default.
   * @return this for chaining.
   */
  final def disabledByDefault(str: String) : this.type = {
    _disabledDoc = Some(str)
    this
  }

  final def invisible(): this.type = {
    _visible = false
    this
  }

  /**
   * Provide a function that will wrap a spark type in a [[RapidsMeta]] instance that is used for
   * conversion to a GPU version.
   * @param func the function
   * @return this for chaining.
   */
  final def wrap(func: (
      INPUT,
      RapidsConf,
      Option[RapidsMeta[_, _, _]],
      DataFromReplacementRule) => WRAP_TYPE): this.type = {
    doWrap = func
    this
  }

  /**
   * Set a description of what the operation does.
   * @param str the description.
   * @return this for chaining
   */
  final def desc(str: String): this.type = {
    this.desc = str
    this
  }

  private var confKeyCache: String = null
  protected val confKeyPart: String

  override def confKey: String = {
    if (confKeyCache == null) {
      confKeyCache = "spark.rapids.sql." + confKeyPart + "." + tag.runtimeClass.getSimpleName
    }
    confKeyCache
  }

  def notes(): Option[String] = if (incompatDoc.isDefined) {
    Some(s"This is not 100% compatible with the Spark version because ${incompatDoc.get}")
  } else if (disabledMsg.isDefined) {
    Some(s"This is disabled by default because ${disabledMsg.get}")
  } else {
    None
  }

  def confHelp(asTable: Boolean = false, sparkSQLFunctions: Option[String] = None): Unit = {
    if (_visible) {
      val notesMsg = notes()
      if (asTable) {
        import ConfHelper.makeConfAnchor
        print(s"${makeConfAnchor(confKey)}")
        if (sparkSQLFunctions.isDefined) {
          print(s"|${sparkSQLFunctions.get}")
        }
        val incompatOps = RapidsConf.INCOMPATIBLE_OPS.asInstanceOf[ConfEntryWithDefault[Boolean]]
        val expressionEnabled = disabledMsg.isEmpty &&
          (incompatDoc.isEmpty || incompatOps.defaultValue)
        print(s"|$desc|$expressionEnabled|")
        if (notesMsg.isDefined) {
          print(s"${notesMsg.get}")
        } else {
          print("None")
        }
        println("|")
      } else {
        println(s"$confKey:")
        println(s"\tEnable (true) or disable (false) the $tag $operationName.")
        if (sparkSQLFunctions.isDefined) {
          println(s"\tsql function: ${sparkSQLFunctions.get}")
        }
        println(s"\t$desc")
        if (notesMsg.isDefined) {
          println(s"\t${notesMsg.get}")
        }
        println(s"\tdefault: ${notesMsg.isEmpty}")
        println()
      }
    }
  }

  final def wrap(
      op: BASE,
      conf: RapidsConf,
      parent: Option[RapidsMeta[_, _, _]],
      r: DataFromReplacementRule): WRAP_TYPE = {
    doWrap(op.asInstanceOf[INPUT], conf, parent, r)
  }

  def getClassFor: Class[_] = tag.runtimeClass
}

/**
 * Holds everything that is needed to replace an Expression with a GPU enabled version.
 */
class ExprRule[INPUT <: Expression](
    doWrap: (
        INPUT,
        RapidsConf,
        Option[RapidsMeta[_, _, _]],
        DataFromReplacementRule) => BaseExprMeta[INPUT],
    desc: String,
    checks: Option[ExprChecks],
    tag: ClassTag[INPUT])
  extends ReplacementRule[INPUT, Expression, BaseExprMeta[INPUT]](
    doWrap, desc, checks, tag) {

  override val confKeyPart = "expression"
  override val operationName = "Expression"
}

/**
 * Holds everything that is needed to replace a `Scan` with a GPU enabled version.
 */
class ScanRule[INPUT <: Scan](
    doWrap: (
        INPUT,
        RapidsConf,
        Option[RapidsMeta[_, _, _]],
        DataFromReplacementRule) => ScanMeta[INPUT],
    desc: String,
    tag: ClassTag[INPUT])
  extends ReplacementRule[INPUT, Scan, ScanMeta[INPUT]](
    doWrap, desc, None, tag) {

  override val confKeyPart: String = "input"
  override val operationName: String = "Input"
}

/**
 * Holds everything that is needed to replace a `Partitioning` with a GPU enabled version.
 */
class PartRule[INPUT <: Partitioning](
    doWrap: (
        INPUT,
        RapidsConf,
        Option[RapidsMeta[_, _, _]],
        DataFromReplacementRule) => PartMeta[INPUT],
    desc: String,
    checks: Option[PartChecks],
    tag: ClassTag[INPUT])
  extends ReplacementRule[INPUT, Partitioning, PartMeta[INPUT]](
    doWrap, desc, checks, tag) {

  override val confKeyPart: String = "partitioning"
  override val operationName: String = "Partitioning"
}

/**
 * Holds everything that is needed to replace a `SparkPlan` with a GPU enabled version.
 */
class ExecRule[INPUT <: SparkPlan](
    doWrap: (
        INPUT,
        RapidsConf,
        Option[RapidsMeta[_, _, _]],
        DataFromReplacementRule) => SparkPlanMeta[INPUT],
    desc: String,
    checks: Option[ExecChecks],
    tag: ClassTag[INPUT])
  extends ReplacementRule[INPUT, SparkPlan, SparkPlanMeta[INPUT]](
    doWrap, desc, checks, tag) {

  // TODO finish this...

  override val confKeyPart: String = "exec"
  override val operationName: String = "Exec"
}

/**
 * Holds everything that is needed to replace a `DataWritingCommand` with a
 * GPU enabled version.
 */
class DataWritingCommandRule[INPUT <: DataWritingCommand](
    doWrap: (
        INPUT,
        RapidsConf,
        Option[RapidsMeta[_, _, _]],
        DataFromReplacementRule) => DataWritingCommandMeta[INPUT],
    desc: String,
    tag: ClassTag[INPUT])
    extends ReplacementRule[INPUT, DataWritingCommand, DataWritingCommandMeta[INPUT]](
      doWrap, desc, None, tag) {

  override val confKeyPart: String = "output"
  override val operationName: String = "Output"
}

final class InsertIntoHadoopFsRelationCommandMeta(
    cmd: InsertIntoHadoopFsRelationCommand,
    conf: RapidsConf,
    parent: Option[RapidsMeta[_, _, _]],
    rule: DataFromReplacementRule)
    extends DataWritingCommandMeta[InsertIntoHadoopFsRelationCommand](cmd, conf, parent, rule) {

  private var fileFormat: Option[ColumnarFileFormat] = None

  override def tagSelfForGpuInternal(): Unit = {
    if (cmd.bucketSpec.isDefined) {
      willNotWorkOnGpu("bucketing is not supported")
    }

    val spark = SparkSession.active
    val formatCls = cmd.fileFormat.getClass
    fileFormat = if (formatCls == classOf[CSVFileFormat]) {
      willNotWorkOnGpu("CSV output is not supported")
      None
    } else if (formatCls == classOf[JsonFileFormat]) {
      willNotWorkOnGpu("JSON output is not supported")
      None
    } else if (GpuOrcFileFormat.isSparkOrcFormat(formatCls)) {
      GpuOrcFileFormat.tagGpuSupport(this, spark, cmd.options, cmd.query.schema)
    } else if (formatCls == classOf[ParquetFileFormat]) {
      GpuParquetFileFormat.tagGpuSupport(this, spark, cmd.options, cmd.query.schema)
    } else if (formatCls == classOf[TextFileFormat]) {
      willNotWorkOnGpu("text output is not supported")
      None
    } else {
      willNotWorkOnGpu(s"unknown file format: ${formatCls.getCanonicalName}")
      None
    }
  }

  override def convertToGpu(): GpuDataWritingCommand = {
    val format = fileFormat.getOrElse(
      throw new IllegalStateException("fileFormat missing, tagSelfForGpu not called?"))

    GpuInsertIntoHadoopFsRelationCommand(
      cmd.outputPath,
      cmd.staticPartitions,
      cmd.ifPartitionNotExists,
      cmd.partitionColumns,
      cmd.bucketSpec,
      format,
      cmd.options,
      cmd.query,
      cmd.mode,
      cmd.catalogTable,
      cmd.fileIndex,
      cmd.outputColumnNames,
      conf.stableSort,
      conf.concurrentWriterPartitionFlushSize)
  }
}

/**
 * Holds everything that is needed to replace a `RunnableCommand` with a
 * GPU enabled version.
 */
class RunnableCommandRule[INPUT <: RunnableCommand](
    doWrap: (
        INPUT,
            RapidsConf,
            Option[RapidsMeta[_, _, _]],
            DataFromReplacementRule) => RunnableCommandMeta[INPUT],
    desc: String,
    tag: ClassTag[INPUT])
    extends ReplacementRule[INPUT, RunnableCommand, RunnableCommandMeta[INPUT]](
      doWrap, desc, None, tag) {

  override val confKeyPart: String = "command"
  override val operationName: String = "Command"
}

/**
 * Listener trait so that tests can confirm that the expected optimizations are being applied
 */
trait GpuOverridesListener {
  def optimizedPlan(
      plan: SparkPlanMeta[SparkPlan],
      sparkPlan: SparkPlan,
      costOptimizations: Seq[Optimization]): Unit
}

sealed trait FileFormatType
object CsvFormatType extends FileFormatType {
  override def toString = "CSV"
}
object HiveDelimitedTextFormatType extends FileFormatType {
  override def toString = "HiveText"
}
object ParquetFormatType extends FileFormatType {
  override def toString = "Parquet"
}
object OrcFormatType extends FileFormatType {
  override def toString = "ORC"
}
object JsonFormatType extends FileFormatType {
  override def toString = "JSON"
}
object AvroFormatType extends FileFormatType {
  override def toString = "Avro"
}
object IcebergFormatType extends FileFormatType {
  override def toString = "Iceberg"
}
object DeltaFormatType extends FileFormatType {
  override def toString = "Delta"
}

sealed trait FileFormatOp
object ReadFileOp extends FileFormatOp {
  override def toString = "read"
}
object WriteFileOp extends FileFormatOp {
  override def toString = "write"
}

object GpuOverrides extends Logging {
  val FLOAT_DIFFERS_GROUP_INCOMPAT =
    "when enabling these, there may be extra groups produced for floating point grouping " +
    "keys (e.g. -0.0, and 0.0)"
  val CASE_MODIFICATION_INCOMPAT =
    "the Unicode version used by cuDF and the JVM may differ, resulting in some " +
    "corner-case characters not changing case correctly."
  val UTC_TIMEZONE_ID = ZoneId.of("UTC").normalized()
  // Based on https://docs.oracle.com/javase/8/docs/api/java/util/regex/Pattern.html
  private[this] lazy val regexList: Seq[String] = Seq("\\", "\u0000", "\\x", "\t", "\n", "\r",
    "\f", "\\a", "\\e", "\\cx", "[", "]", "^", "&", ".", "*", "\\d", "\\D", "\\h", "\\H", "\\s",
    "\\S", "\\v", "\\V", "\\w", "\\w", "\\p", "$", "\\b", "\\B", "\\A", "\\G", "\\Z", "\\z", "\\R",
    "?", "|", "(", ")", "{", "}", "\\k", "\\Q", "\\E", ":", "!", "<=", ">")

  /**
   * Provides a way to log an info message about how long an operation took in milliseconds.
   */
  def logDuration[T](shouldLog: Boolean, msg: Double => String)(block: => T): T = {
    val start = System.nanoTime()
    val ret = block
    val end = System.nanoTime()
    if (shouldLog) {
      val timeTaken = (end - start).toDouble / java.util.concurrent.TimeUnit.MILLISECONDS.toNanos(1)
      logInfo(msg(timeTaken))
    }
    ret
  }

  val gpuCommonTypes = TypeSig.commonCudfTypes + TypeSig.NULL + TypeSig.DECIMAL_128

  val pluginSupportedOrderableSig: TypeSig = (gpuCommonTypes + TypeSig.STRUCT).nested()

  private[this] def isStructType(dataType: DataType) = dataType match {
    case StructType(_) => true
    case _ => false
  }

  private[this] def isArrayOfStructType(dataType: DataType) = dataType match {
    case ArrayType(elementType, _) =>
      elementType match {
        case StructType(_) => true
        case _ => false
      }
    case _ => false
  }

  // this listener mechanism is global and is intended for use by unit tests only
  private lazy val listeners: ListBuffer[GpuOverridesListener] =
    new ListBuffer[GpuOverridesListener]()

  def addListener(listener: GpuOverridesListener): Unit = {
    listeners += listener
  }

  def removeListener(listener: GpuOverridesListener): Unit = {
    listeners -= listener
  }

  def removeAllListeners(): Unit = {
    listeners.clear()
  }

  private def convertPartToGpuIfPossible(part: Partitioning, conf: RapidsConf): Partitioning = {
    part match {
      case _: GpuPartitioning => part
      case _ =>
        val wrapped = wrapPart(part, conf, None)
        wrapped.tagForGpu()
        if (wrapped.canThisBeReplaced) {
          wrapped.convertToGpu()
        } else {
          part
        }
    }
  }

  /**
   * Removes unnecessary CPU shuffles that Spark can add to the plan when it does not realize
   * a GPU partitioning satisfies a CPU distribution because CPU and GPU expressions are not
   * semantically equal.
   */
  def removeExtraneousShuffles(plan: SparkPlan, conf: RapidsConf): SparkPlan = {
    plan.transformUp {
      case cpuShuffle: ShuffleExchangeExec =>
        cpuShuffle.child match {
          case sqse: ShuffleQueryStageExec =>
            GpuTransitionOverrides.getNonQueryStagePlan(sqse) match {
              case gpuShuffle: GpuShuffleExchangeExecBase =>
                val converted = convertPartToGpuIfPossible(cpuShuffle.outputPartitioning, conf)
                if (converted == gpuShuffle.outputPartitioning) {
                  sqse
                } else {
                  cpuShuffle
                }
              case _ => cpuShuffle
            }
          case _ => cpuShuffle
        }
    }
  }

  /**
   * On some Spark platforms, AQE planning can result in old CPU exchanges being placed in the
   * plan even after they have been replaced previously. This looks for subquery reuses of CPU
   * exchanges that can be replaced with recently planned GPU exchanges that match the original
   * CPU plan
   */
  def fixupCpuReusedExchanges(plan: SparkPlan): SparkPlan = {
    plan.transformUp {
      case bqse: BroadcastQueryStageExec =>
        bqse.plan match {
          case ReusedExchangeExec(output, b: BroadcastExchangeExec) =>
            val cpuCanonical = b.canonicalized.asInstanceOf[BroadcastExchangeExec]
            val gpuExchange = ExchangeMappingCache.findGpuExchangeReplacement(cpuCanonical)
            gpuExchange.map { g =>
              SparkShimImpl.newBroadcastQueryStageExec(bqse, ReusedExchangeExec(output, g))
            }.getOrElse(bqse)
          case _ => bqse
        }
    }
  }

  /**
   * Searches the plan for ReusedExchangeExec instances containing a GPU shuffle where the
   * output types between the two plan nodes do not match. In such a case the ReusedExchangeExec
   * will be updated to match the GPU shuffle output types.
   */
  def fixupReusedExchangeOutputs(plan: SparkPlan): SparkPlan = {
    def outputTypesMatch(a: Seq[Attribute], b: Seq[Attribute]): Boolean =
      a.corresponds(b)((x, y) => x.dataType == y.dataType)
    plan.transformUp {
      case sqse: ShuffleQueryStageExec =>
        sqse.plan match {
          case ReusedExchangeExec(output, gsee: GpuShuffleExchangeExecBase) if (
              !outputTypesMatch(output, gsee.output)) =>
            val newOutput = sqse.plan.output.zip(gsee.output).map { case (c, g) =>
              assert(c.isInstanceOf[AttributeReference] && g.isInstanceOf[AttributeReference],
                s"Expected AttributeReference but found $c and $g")
              AttributeReference(c.name, g.dataType, c.nullable, c.metadata)(c.exprId, c.qualifier)
            }
            AQEUtils.newReuseInstance(sqse, newOutput)
          case _ => sqse
        }
    }
  }

  @scala.annotation.tailrec
  def extractLit(exp: Expression): Option[Literal] = exp match {
    case l: Literal => Some(l)
    case a: Alias => extractLit(a.child)
    case _ => None
  }

  def isOfType(l: Option[Literal], t: DataType): Boolean = l.exists(_.dataType == t)

  def isStringLit(exp: Expression): Boolean =
    isOfType(extractLit(exp), StringType)

  def extractStringLit(exp: Expression): Option[String] = extractLit(exp) match {
    case Some(Literal(v: UTF8String, StringType)) =>
      val s = if (v == null) null else v.toString
      Some(s)
    case _ => None
  }

  def isLit(exp: Expression): Boolean = extractLit(exp).isDefined

  def isNullLit(lit: Literal): Boolean = {
    lit.value == null
  }

  def isSupportedStringReplacePattern(strLit: String): Boolean = {
    // check for regex special characters, except for \u0000 which we can support
    !regexList.filterNot(_ == "\u0000").exists(pattern => strLit.contains(pattern))
  }

  def isSupportedStringReplacePattern(exp: Expression): Boolean = {
    extractLit(exp) match {
      case Some(Literal(null, _)) => false
      case Some(Literal(value: UTF8String, DataTypes.StringType)) =>
        val strLit = value.toString
        if (strLit.isEmpty) {
          false
        } else {
          // check for regex special characters, except for \u0000 which we can support
          isSupportedStringReplacePattern(strLit)
        }
      case _ => false
    }
  }

  def isUTCTimezone(timezoneId: ZoneId): Boolean = {
    timezoneId.normalized() == UTC_TIMEZONE_ID
  }

<<<<<<< HEAD
  def isUTCTimezone(timezoneIdStr: String): Boolean = {
    isUTCTimezone(GpuTimeZoneDB.getZoneId(timezoneIdStr))
=======
  def isUTCTimezone(): Boolean = {
    val zoneId = DateTimeUtils.getZoneId(SQLConf.get.sessionLocalTimeZone)
    isUTCTimezone(zoneId.normalized())
>>>>>>> 018193b3
  }

  def areAllSupportedTypes(types: DataType*): Boolean = types.forall(isSupportedType(_))

  /**
   * Is this particular type supported or not.
   * @param dataType the type to check
   * @param allowNull should NullType be allowed
   * @param allowDecimal should DecimalType be allowed
   * @param allowBinary should BinaryType be allowed
   * @param allowCalendarInterval should CalendarIntervalType be allowed
   * @param allowArray should ArrayType be allowed
   * @param allowStruct should StructType be allowed
   * @param allowStringMaps should a Map[String, String] specifically be allowed
   * @param allowMaps should MapType be allowed generically
   * @param allowNesting should nested types like array struct and map allow nested types
   *                     within them, or only primitive types.
   * @return true if it is allowed else false
   */
  def isSupportedType(dataType: DataType,
      allowNull: Boolean = false,
      allowDecimal: Boolean = false,
      allowBinary: Boolean = false,
      allowCalendarInterval: Boolean = false,
      allowArray: Boolean = false,
      allowStruct: Boolean = false,
      allowStringMaps: Boolean = false,
      allowMaps: Boolean = false,
      allowNesting: Boolean = false): Boolean = {
    def checkNested(dataType: DataType): Boolean = {
      isSupportedType(dataType,
        allowNull = allowNull,
        allowDecimal = allowDecimal,
        allowBinary = allowBinary && allowNesting,
        allowCalendarInterval = allowCalendarInterval && allowNesting,
        allowArray = allowArray && allowNesting,
        allowStruct = allowStruct && allowNesting,
        allowStringMaps = allowStringMaps && allowNesting,
        allowMaps = allowMaps && allowNesting,
        allowNesting = allowNesting)
    }
    dataType match {
      case BooleanType => true
      case ByteType => true
      case ShortType => true
      case IntegerType => true
      case LongType => true
      case FloatType => true
      case DoubleType => true
      case DateType => true
      case TimestampType => true
      case StringType => true
      case dt: DecimalType if allowDecimal => dt.precision <= DType.DECIMAL64_MAX_PRECISION
      case NullType => allowNull
      case BinaryType => allowBinary
      case CalendarIntervalType => allowCalendarInterval
      case ArrayType(elementType, _) if allowArray => checkNested(elementType)
      case MapType(StringType, StringType, _) if allowStringMaps => true
      case MapType(keyType, valueType, _) if allowMaps =>
        checkNested(keyType) && checkNested(valueType)
      case StructType(fields) if allowStruct =>
        fields.map(_.dataType).forall(checkNested)
      case _ => false
    }
  }

  /**
   * Checks to see if any expressions are a String Literal
   */
  def isAnyStringLit(expressions: Seq[Expression]): Boolean =
    expressions.exists(isStringLit)

  def isOrContainsFloatingPoint(dataType: DataType): Boolean =
    TrampolineUtil.dataTypeExistsRecursively(dataType, dt => dt == FloatType || dt == DoubleType)

  def isOrContainsDateOrTimestamp(dataType: DataType): Boolean =
    TrampolineUtil.dataTypeExistsRecursively(dataType, dt => dt == TimestampType || dt == DateType)

  def isOrContainsTimestamp(dataType: DataType): Boolean =
    TrampolineUtil.dataTypeExistsRecursively(dataType, dt => dt == TimestampType)

  /** Tries to predict whether an adaptive plan will end up with data on the GPU or not. */
  def probablyGpuPlan(adaptivePlan: AdaptiveSparkPlanExec, conf: RapidsConf): Boolean = {
    def findRootProcessingNode(plan: SparkPlan): SparkPlan = plan match {
      case p: AdaptiveSparkPlanExec => findRootProcessingNode(p.executedPlan)
      case p: QueryStageExec => findRootProcessingNode(p.plan)
      case p: ReusedSubqueryExec => findRootProcessingNode(p.child)
      case p: ReusedExchangeExec => findRootProcessingNode(p.child)
      case p => p
    }

    val aqeSubPlan = findRootProcessingNode(adaptivePlan.executedPlan)
    aqeSubPlan match {
      case _: GpuExec =>
        // plan is already on the GPU
        true
      case p =>
        // see if the root processing node of the current subplan will translate to the GPU
        val meta = GpuOverrides.wrapAndTagPlan(p, conf)
        meta.canThisBeReplaced
    }
  }

  def checkAndTagFloatAgg(dataType: DataType, conf: RapidsConf, meta: RapidsMeta[_,_,_]): Unit = {
    if (!conf.isFloatAggEnabled && isOrContainsFloatingPoint(dataType)) {
      meta.willNotWorkOnGpu("the GPU will aggregate floating point values in" +
          " parallel and the result is not always identical each time. This can cause" +
          " some Spark queries to produce an incorrect answer if the value is computed" +
          " more than once as part of the same query.  To enable this anyways set" +
          s" ${RapidsConf.ENABLE_FLOAT_AGG} to true.")
    }
  }

  /**
   * Helper function specific to ANSI mode for the aggregate functions that should
   * fallback, since we don't have the same overflow checks that Spark provides in
   * the CPU
   * @param checkType Something other than `None` triggers logic to detect whether
   *                  the agg should fallback in ANSI mode. Otherwise (None), it's
   *                  an automatic fallback.
   * @param meta agg expression meta
   */
  def checkAndTagAnsiAgg(checkType: Option[DataType], meta: AggExprMeta[_]): Unit = {
    val failOnError = SQLConf.get.ansiEnabled
    if (failOnError) {
      if (checkType.isDefined) {
        val typeToCheck = checkType.get
        val failedType = typeToCheck match {
          case _: DecimalType | LongType | IntegerType | ShortType | ByteType => true
          case _ =>  false
        }
        if (failedType) {
          meta.willNotWorkOnGpu(
            s"ANSI mode not supported for ${meta.expr} with $typeToCheck result type")
        }
      } else {
        // Average falls into this category, where it produces Doubles, but
        // internally it uses Double and Long, and Long could overflow (technically)
        // and failOnError given that it is based on catalyst Add.
        meta.willNotWorkOnGpu(
          s"ANSI mode not supported for ${meta.expr}")
      }
    }
  }

  def expr[INPUT <: Expression](
      desc: String,
      pluginChecks: ExprChecks,
      doWrap: (INPUT, RapidsConf, Option[RapidsMeta[_, _, _]], DataFromReplacementRule)
          => BaseExprMeta[INPUT])
      (implicit tag: ClassTag[INPUT]): ExprRule[INPUT] = {
    assert(desc != null)
    assert(doWrap != null)
    new ExprRule[INPUT](doWrap, desc, Some(pluginChecks), tag)
  }

  def scan[INPUT <: Scan](
      desc: String,
      doWrap: (INPUT, RapidsConf, Option[RapidsMeta[_, _, _]], DataFromReplacementRule)
          => ScanMeta[INPUT])
      (implicit tag: ClassTag[INPUT]): ScanRule[INPUT] = {
    assert(desc != null)
    assert(doWrap != null)
    new ScanRule[INPUT](doWrap, desc, tag)
  }

  def part[INPUT <: Partitioning](
      desc: String,
      checks: PartChecks,
      doWrap: (INPUT, RapidsConf, Option[RapidsMeta[_, _, _]], DataFromReplacementRule)
          => PartMeta[INPUT])
      (implicit tag: ClassTag[INPUT]): PartRule[INPUT] = {
    assert(desc != null)
    assert(doWrap != null)
    new PartRule[INPUT](doWrap, desc, Some(checks), tag)
  }

  /**
   * Create an exec rule that should never be replaced, because it is something that should always
   * run on the CPU, or should just be ignored totally for what ever reason.
   */
  def neverReplaceExec[INPUT <: SparkPlan](desc: String)
      (implicit tag: ClassTag[INPUT]): ExecRule[INPUT] = {
    assert(desc != null)
    def doWrap(
        exec: INPUT,
        conf: RapidsConf,
        p: Option[RapidsMeta[_, _, _]],
        cc: DataFromReplacementRule) =
      new DoNotReplaceOrWarnSparkPlanMeta[INPUT](exec, conf, p)
    new ExecRule[INPUT](doWrap, desc, None, tag).invisible()
  }

  def exec[INPUT <: SparkPlan](
      desc: String,
      pluginChecks: ExecChecks,
      doWrap: (INPUT, RapidsConf, Option[RapidsMeta[_, _, _]], DataFromReplacementRule)
          => SparkPlanMeta[INPUT])
    (implicit tag: ClassTag[INPUT]): ExecRule[INPUT] = {
    assert(desc != null)
    assert(doWrap != null)
    new ExecRule[INPUT](doWrap, desc, Some(pluginChecks), tag)
  }

  def dataWriteCmd[INPUT <: DataWritingCommand](
      desc: String,
      doWrap: (INPUT, RapidsConf, Option[RapidsMeta[_, _, _]], DataFromReplacementRule)
          => DataWritingCommandMeta[INPUT])
      (implicit tag: ClassTag[INPUT]): DataWritingCommandRule[INPUT] = {
    assert(desc != null)
    assert(doWrap != null)
    new DataWritingCommandRule[INPUT](doWrap, desc, tag)
  }

  def wrapExpr[INPUT <: Expression](
      expr: INPUT,
      conf: RapidsConf,
      parent: Option[RapidsMeta[_, _, _]]): BaseExprMeta[INPUT] =
    expressions.get(expr.getClass)
      .map(r => r.wrap(expr, conf, parent, r).asInstanceOf[BaseExprMeta[INPUT]])
      .getOrElse(new RuleNotFoundExprMeta(expr, conf, parent))

  lazy val fileFormats: Map[FileFormatType, Map[FileFormatOp, FileFormatChecks]] = Map(
    (CsvFormatType, FileFormatChecks(
      cudfRead = TypeSig.commonCudfTypes + TypeSig.DECIMAL_128 +
        GpuTypeShims.additionalCsvSupportedTypes,
      cudfWrite = TypeSig.none,
      sparkSig = TypeSig.cpuAtomics)),
    (HiveDelimitedTextFormatType, FileFormatChecks(
      // Keep the supported types in sync with GpuHiveTextFileUtils.isSupportedType.
      cudfRead = TypeSig.commonCudfTypes + TypeSig.DECIMAL_128,
      cudfWrite = TypeSig.commonCudfTypes + TypeSig.DECIMAL_128,
      sparkSig = TypeSig.all)),
    (DeltaFormatType, FileFormatChecks(
      cudfRead = (TypeSig.commonCudfTypes + TypeSig.DECIMAL_128 + TypeSig.STRUCT +
          TypeSig.ARRAY + TypeSig.MAP + TypeSig.BINARY +
          GpuTypeShims.additionalParquetSupportedTypes).nested(),
      cudfWrite = (TypeSig.commonCudfTypes + TypeSig.DECIMAL_128 + TypeSig.STRUCT +
          TypeSig.ARRAY + TypeSig.MAP + TypeSig.BINARY +
          GpuTypeShims.additionalParquetSupportedTypes).nested(),
      sparkSig = (TypeSig.cpuAtomics + TypeSig.STRUCT + TypeSig.ARRAY + TypeSig.MAP +
          TypeSig.UDT + GpuTypeShims.additionalParquetSupportedTypes).nested())),
    (ParquetFormatType, FileFormatChecks(
      cudfRead = (TypeSig.commonCudfTypes + TypeSig.DECIMAL_128 + TypeSig.STRUCT +
          TypeSig.ARRAY + TypeSig.MAP + TypeSig.BINARY +
          GpuTypeShims.additionalParquetSupportedTypes).nested(),
      cudfWrite = (TypeSig.commonCudfTypes + TypeSig.DECIMAL_128 + TypeSig.STRUCT +
          TypeSig.ARRAY + TypeSig.MAP + TypeSig.BINARY +
          GpuTypeShims.additionalParquetSupportedTypes).nested(),
      sparkSig = (TypeSig.cpuAtomics + TypeSig.STRUCT + TypeSig.ARRAY + TypeSig.MAP +
          TypeSig.UDT + GpuTypeShims.additionalParquetSupportedTypes).nested())),
    (OrcFormatType, FileFormatChecks(
      cudfRead = (TypeSig.commonCudfTypes + TypeSig.ARRAY + TypeSig.DECIMAL_128 +
          TypeSig.STRUCT + TypeSig.MAP).nested(),
      cudfWrite = (TypeSig.commonCudfTypes + TypeSig.ARRAY +
          // Note Map is not put into nested, now CUDF only support single level map
          TypeSig.STRUCT + TypeSig.DECIMAL_128).nested() + TypeSig.MAP,
      sparkSig = (TypeSig.cpuAtomics + TypeSig.STRUCT + TypeSig.ARRAY + TypeSig.MAP +
          TypeSig.UDT).nested())),
    (JsonFormatType, FileFormatChecks(
      cudfRead = TypeSig.commonCudfTypes + TypeSig.DECIMAL_128,
      cudfWrite = TypeSig.none,
      sparkSig = (TypeSig.cpuAtomics + TypeSig.STRUCT + TypeSig.ARRAY + TypeSig.MAP +
        TypeSig.UDT).nested())),
    (AvroFormatType, FileFormatChecks(
      cudfRead = TypeSig.BOOLEAN + TypeSig.BYTE + TypeSig.SHORT + TypeSig.INT + TypeSig.LONG +
        TypeSig.FLOAT + TypeSig.DOUBLE + TypeSig.STRING,
      cudfWrite = TypeSig.none,
      sparkSig = (TypeSig.cpuAtomics + TypeSig.STRUCT + TypeSig.ARRAY + TypeSig.MAP +
        TypeSig.UDT).nested())),
    (IcebergFormatType, FileFormatChecks(
      cudfRead = (TypeSig.commonCudfTypes + TypeSig.DECIMAL_128 + TypeSig.STRUCT + TypeSig.BINARY +
          TypeSig.ARRAY + TypeSig.MAP + GpuTypeShims.additionalParquetSupportedTypes).nested(),
      cudfWrite = TypeSig.none,
      sparkSig = (TypeSig.cpuAtomics + TypeSig.STRUCT + TypeSig.ARRAY + TypeSig.MAP +
          TypeSig.BINARY + TypeSig.UDT + GpuTypeShims.additionalParquetSupportedTypes).nested())))

  val commonExpressions: Map[Class[_ <: Expression], ExprRule[_ <: Expression]] = Seq(
    expr[Literal](
      "Holds a static value from the query",
      ExprChecks.projectAndAst(
        TypeSig.astTypes,
        (TypeSig.commonCudfTypes + TypeSig.NULL + TypeSig.DECIMAL_128 + TypeSig.CALENDAR
            + TypeSig.BINARY + TypeSig.ARRAY + TypeSig.MAP + TypeSig.STRUCT)
            .nested(TypeSig.commonCudfTypes + TypeSig.NULL + TypeSig.DECIMAL_128 +
                TypeSig.BINARY + TypeSig.ARRAY + TypeSig.MAP + TypeSig.STRUCT),
        TypeSig.all),
      (lit, conf, p, r) => new LiteralExprMeta(lit, conf, p, r)),
    expr[Signum](
      "Returns -1.0, 0.0 or 1.0 as expr is negative, 0 or positive",
      ExprChecks.mathUnary,
      (a, conf, p, r) => new UnaryExprMeta[Signum](a, conf, p, r) {
        override def convertToGpu(child: Expression): GpuExpression = GpuSignum(child)
      }),
    expr[Alias](
      "Gives a column a name",
      ExprChecks.unaryProjectAndAstInputMatchesOutput(
        TypeSig.astTypes + GpuTypeShims.additionalCommonOperatorSupportedTypes,
        (TypeSig.commonCudfTypes + TypeSig.NULL + TypeSig.MAP + TypeSig.ARRAY + TypeSig.STRUCT
            + TypeSig.DECIMAL_128 + TypeSig.BINARY
            + GpuTypeShims.additionalCommonOperatorSupportedTypes).nested(),
        TypeSig.all),
      (a, conf, p, r) => new UnaryAstExprMeta[Alias](a, conf, p, r) {
        override def convertToGpu(child: Expression): GpuExpression =
          GpuAlias(child, a.name)(a.exprId, a.qualifier, a.explicitMetadata)
      }),
    expr[AttributeReference](
      "References an input column",
      ExprChecks.projectAndAst(
        TypeSig.astTypes + GpuTypeShims.additionalArithmeticSupportedTypes,
        (TypeSig.commonCudfTypes + TypeSig.NULL + TypeSig.MAP + TypeSig.ARRAY +
            TypeSig.STRUCT + TypeSig.DECIMAL_128 + TypeSig.BINARY +
            GpuTypeShims.additionalArithmeticSupportedTypes).nested(),
        TypeSig.all),
      (att, conf, p, r) => new BaseExprMeta[AttributeReference](att, conf, p, r) {
        // This is the only NOOP operator.  It goes away when things are bound
        override def convertToGpu(): Expression = att

        // There are so many of these that we don't need to print them out, unless it
        // will not work on the GPU
        override def print(append: StringBuilder, depth: Int, all: Boolean): Unit = {
          if (!this.canThisBeReplaced || cannotRunOnGpuBecauseOfSparkPlan) {
            super.print(append, depth, all)
          }
        }
      }),

    expr[ToDegrees](
      "Converts radians to degrees",
      ExprChecks.mathUnary,
      (a, conf, p, r) => new UnaryExprMeta[ToDegrees](a, conf, p, r) {
        override def convertToGpu(child: Expression): GpuToDegrees = GpuToDegrees(child)
      }),
    expr[ToRadians](
      "Converts degrees to radians",
      ExprChecks.mathUnary,
      (a, conf, p, r) => new UnaryExprMeta[ToRadians](a, conf, p, r) {
        override def convertToGpu(child: Expression): GpuToRadians = GpuToRadians(child)
      }),
    expr[WindowExpression](
      "Calculates a return value for every input row of a table based on a group (or " +
        "\"window\") of rows",
      ExprChecks.windowOnly(
        TypeSig.all,
        TypeSig.all,
        Seq(ParamCheck("windowFunction", TypeSig.all, TypeSig.all),
          ParamCheck("windowSpec",
            TypeSig.CALENDAR + TypeSig.NULL + TypeSig.integral + TypeSig.DECIMAL_64,
            TypeSig.numericAndInterval))),
      (windowExpression, conf, p, r) => new GpuWindowExpressionMeta(windowExpression, conf, p, r)),
    expr[SpecifiedWindowFrame](
      "Specification of the width of the group (or \"frame\") of input rows " +
        "around which a window function is evaluated",
      ExprChecks.projectOnly(
        TypeSig.CALENDAR + TypeSig.NULL + TypeSig.integral,
        TypeSig.numericAndInterval,
        Seq(
          ParamCheck("lower",
            TypeSig.CALENDAR + TypeSig.NULL + TypeSig.integral + TypeSig.DECIMAL_128 +
              TypeSig.FLOAT + TypeSig.DOUBLE,
            TypeSig.numericAndInterval),
          ParamCheck("upper",
            TypeSig.CALENDAR + TypeSig.NULL + TypeSig.integral + TypeSig.DECIMAL_128 +
              TypeSig.FLOAT + TypeSig.DOUBLE,
            TypeSig.numericAndInterval))),
      (windowFrame, conf, p, r) => new GpuSpecifiedWindowFrameMeta(windowFrame, conf, p, r) ),
    expr[WindowSpecDefinition](
      "Specification of a window function, indicating the partitioning-expression, the row " +
        "ordering, and the width of the window",
      WindowSpecCheck,
      (windowSpec, conf, p, r) => new GpuWindowSpecDefinitionMeta(windowSpec, conf, p, r)),
    expr[CurrentRow.type](
      "Special boundary for a window frame, indicating stopping at the current row",
      ExprChecks.projectOnly(TypeSig.NULL, TypeSig.NULL),
      (currentRow, conf, p, r) => new ExprMeta[CurrentRow.type](currentRow, conf, p, r) {
        override def convertToGpu(): GpuExpression = GpuSpecialFrameBoundary(currentRow)
      }),
    expr[UnboundedPreceding.type](
      "Special boundary for a window frame, indicating all rows preceding the current row",
      ExprChecks.projectOnly(TypeSig.NULL, TypeSig.NULL),
      (unboundedPreceding, conf, p, r) =>
        new ExprMeta[UnboundedPreceding.type](unboundedPreceding, conf, p, r) {
          override def convertToGpu(): GpuExpression = GpuSpecialFrameBoundary(unboundedPreceding)
        }),
    expr[UnboundedFollowing.type](
      "Special boundary for a window frame, indicating all rows preceding the current row",
      ExprChecks.projectOnly(TypeSig.NULL, TypeSig.NULL),
      (unboundedFollowing, conf, p, r) =>
        new ExprMeta[UnboundedFollowing.type](unboundedFollowing, conf, p, r) {
          override def convertToGpu(): GpuExpression = GpuSpecialFrameBoundary(unboundedFollowing)
        }),
    expr[RowNumber](
      "Window function that returns the index for the row within the aggregation window",
      ExprChecks.windowOnly(TypeSig.INT, TypeSig.INT),
      (rowNumber, conf, p, r) => new ExprMeta[RowNumber](rowNumber, conf, p, r) {
        override def convertToGpu(): GpuExpression = GpuRowNumber
      }),
    expr[Rank](
      "Window function that returns the rank value within the aggregation window",
      ExprChecks.windowOnly(TypeSig.INT, TypeSig.INT,
        repeatingParamCheck =
          Some(RepeatingParamCheck("ordering",
            TypeSig.commonCudfTypes + TypeSig.DECIMAL_128 + TypeSig.NULL,
            TypeSig.all))),
      (rank, conf, p, r) => new ExprMeta[Rank](rank, conf, p, r) {
        override def convertToGpu(): GpuExpression = GpuRank(childExprs.map(_.convertToGpu()))
      }),
    expr[DenseRank](
      "Window function that returns the dense rank value within the aggregation window",
      ExprChecks.windowOnly(TypeSig.INT, TypeSig.INT,
        repeatingParamCheck =
          Some(RepeatingParamCheck("ordering",
            TypeSig.commonCudfTypes + TypeSig.DECIMAL_128 + TypeSig.NULL,
            TypeSig.all))),
      (denseRank, conf, p, r) => new ExprMeta[DenseRank](denseRank, conf, p, r) {
        override def convertToGpu(): GpuExpression = GpuDenseRank(childExprs.map(_.convertToGpu()))
      }),
    expr[PercentRank](
      "Window function that returns the percent rank value within the aggregation window",
      ExprChecks.windowOnly(TypeSig.DOUBLE, TypeSig.DOUBLE,
        repeatingParamCheck =
          Some(RepeatingParamCheck("ordering",
            TypeSig.commonCudfTypes + TypeSig.DECIMAL_128 + TypeSig.NULL,
            TypeSig.all))),
      (percentRank, conf, p, r) => new ExprMeta[PercentRank](percentRank, conf, p, r) {
        override def convertToGpu(): GpuExpression =
          GpuPercentRank(childExprs.map(_.convertToGpu()))
      }),
    expr[Lead](
      "Window function that returns N entries ahead of this one",
      ExprChecks.windowOnly(
        (TypeSig.commonCudfTypes + TypeSig.DECIMAL_128 + TypeSig.NULL +
          TypeSig.ARRAY + TypeSig.STRUCT).nested(),
        TypeSig.all,
        Seq(
          ParamCheck("input",
            (TypeSig.commonCudfTypes + TypeSig.DECIMAL_128 +
              TypeSig.NULL + TypeSig.ARRAY + TypeSig.STRUCT).nested(),
            TypeSig.all),
          ParamCheck("offset", TypeSig.INT, TypeSig.INT),
          ParamCheck("default",
            (TypeSig.commonCudfTypes + TypeSig.DECIMAL_128 + TypeSig.NULL +
              TypeSig.ARRAY + TypeSig.STRUCT).nested(),
            TypeSig.all)
        )
      ),
      (lead, conf, p, r) => new OffsetWindowFunctionMeta[Lead](lead, conf, p, r) {
        override def convertToGpu(): GpuExpression =
          GpuLead(input.convertToGpu(), offset.convertToGpu(), default.convertToGpu())
      }),
    expr[Lag](
      "Window function that returns N entries behind this one",
      ExprChecks.windowOnly(
        (TypeSig.commonCudfTypes + TypeSig.DECIMAL_128 + TypeSig.NULL +
          TypeSig.ARRAY + TypeSig.STRUCT).nested(),
        TypeSig.all,
        Seq(
          ParamCheck("input",
            (TypeSig.commonCudfTypes + TypeSig.DECIMAL_128 +
              TypeSig.NULL + TypeSig.ARRAY + TypeSig.STRUCT).nested(),
            TypeSig.all),
          ParamCheck("offset", TypeSig.INT, TypeSig.INT),
          ParamCheck("default",
            (TypeSig.commonCudfTypes + TypeSig.DECIMAL_128 + TypeSig.NULL +
              TypeSig.ARRAY + TypeSig.STRUCT).nested(),
            TypeSig.all)
        )
      ),
      (lag, conf, p, r) => new OffsetWindowFunctionMeta[Lag](lag, conf, p, r) {
        override def convertToGpu(): GpuExpression =
          GpuLag(input.convertToGpu(), offset.convertToGpu(), default.convertToGpu())
      }),
    expr[PreciseTimestampConversion](
      "Expression used internally to convert the TimestampType to Long and back without losing " +
          "precision, i.e. in microseconds. Used in time windowing",
      ExprChecks.unaryProject(
        TypeSig.TIMESTAMP + TypeSig.LONG,
        TypeSig.TIMESTAMP + TypeSig.LONG,
        TypeSig.TIMESTAMP + TypeSig.LONG,
        TypeSig.TIMESTAMP + TypeSig.LONG),
      (a, conf, p, r) => new UnaryExprMeta[PreciseTimestampConversion](a, conf, p, r) {
        override def convertToGpu(child: Expression): GpuExpression =
          GpuPreciseTimestampConversion(child, a.fromType, a.toType)
      }),
    expr[UnaryMinus](
      "Negate a numeric value",
      ExprChecks.unaryProjectAndAstInputMatchesOutput(
        TypeSig.implicitCastsAstTypes,
        TypeSig.gpuNumeric + GpuTypeShims.additionalArithmeticSupportedTypes,
        TypeSig.numericAndInterval),
      (a, conf, p, r) => new UnaryAstExprMeta[UnaryMinus](a, conf, p, r) {
        val ansiEnabled = SQLConf.get.ansiEnabled

        override def tagSelfForAst(): Unit = {
          if (ansiEnabled && GpuAnsi.needBasicOpOverflowCheck(a.dataType)) {
            willNotWorkInAst("AST unary minus does not support ANSI mode.")
          }
        }

        override def convertToGpu(child: Expression): GpuExpression =
          GpuUnaryMinus(child, ansiEnabled)
      }),
    expr[UnaryPositive](
      "A numeric value with a + in front of it",
      ExprChecks.unaryProjectAndAstInputMatchesOutput(
        TypeSig.astTypes + GpuTypeShims.additionalArithmeticSupportedTypes,
        TypeSig.gpuNumeric + GpuTypeShims.additionalArithmeticSupportedTypes,
        TypeSig.numericAndInterval),
      (a, conf, p, r) => new UnaryAstExprMeta[UnaryPositive](a, conf, p, r) {
        override def convertToGpu(child: Expression): GpuExpression = GpuUnaryPositive(child)
      }),
    expr[Year](
      "Returns the year from a date or timestamp",
      ExprChecks.unaryProject(TypeSig.INT, TypeSig.INT, TypeSig.DATE, TypeSig.DATE),
      (a, conf, p, r) => new UnaryExprMeta[Year](a, conf, p, r) {
        override def convertToGpu(child: Expression): GpuExpression = GpuYear(child)
      }),
    expr[Month](
      "Returns the month from a date or timestamp",
      ExprChecks.unaryProject(TypeSig.INT, TypeSig.INT, TypeSig.DATE, TypeSig.DATE),
      (a, conf, p, r) => new UnaryExprMeta[Month](a, conf, p, r) {
        override def convertToGpu(child: Expression): GpuExpression = GpuMonth(child)
      }),
    expr[Quarter](
      "Returns the quarter of the year for date, in the range 1 to 4",
      ExprChecks.unaryProject(TypeSig.INT, TypeSig.INT, TypeSig.DATE, TypeSig.DATE),
      (a, conf, p, r) => new UnaryExprMeta[Quarter](a, conf, p, r) {
        override def convertToGpu(child: Expression): GpuExpression = GpuQuarter(child)
      }),
    expr[DayOfMonth](
      "Returns the day of the month from a date or timestamp",
      ExprChecks.unaryProject(TypeSig.INT, TypeSig.INT, TypeSig.DATE, TypeSig.DATE),
      (a, conf, p, r) => new UnaryExprMeta[DayOfMonth](a, conf, p, r) {
        override def convertToGpu(child: Expression): GpuExpression = GpuDayOfMonth(child)
      }),
    expr[DayOfYear](
      "Returns the day of the year from a date or timestamp",
      ExprChecks.unaryProject(TypeSig.INT, TypeSig.INT, TypeSig.DATE, TypeSig.DATE),
      (a, conf, p, r) => new UnaryExprMeta[DayOfYear](a, conf, p, r) {
        override def convertToGpu(child: Expression): GpuExpression = GpuDayOfYear(child)
      }),
    expr[SecondsToTimestamp](
      "Converts the number of seconds from unix epoch to a timestamp",
      ExprChecks.unaryProject(TypeSig.TIMESTAMP, TypeSig.TIMESTAMP,
      TypeSig.gpuNumeric, TypeSig.cpuNumeric),
      (a, conf, p, r) => new UnaryExprMeta[SecondsToTimestamp](a, conf, p, r) {
        override def convertToGpu(child: Expression): GpuExpression =
          GpuSecondsToTimestamp(child)
      }),
    expr[MillisToTimestamp](
      "Converts the number of milliseconds from unix epoch to a timestamp",
      ExprChecks.unaryProject(TypeSig.TIMESTAMP, TypeSig.TIMESTAMP,
      TypeSig.integral, TypeSig.integral),
      (a, conf, p, r) => new UnaryExprMeta[MillisToTimestamp](a, conf, p, r) {
        override def convertToGpu(child: Expression): GpuExpression =
          GpuMillisToTimestamp(child)
      }),
    expr[MicrosToTimestamp](
      "Converts the number of microseconds from unix epoch to a timestamp",
      ExprChecks.unaryProject(TypeSig.TIMESTAMP, TypeSig.TIMESTAMP,
      TypeSig.integral, TypeSig.integral),
      (a, conf, p, r) => new UnaryExprMeta[MicrosToTimestamp](a, conf, p, r) {
        override def convertToGpu(child: Expression): GpuExpression =
          GpuMicrosToTimestamp(child)
      }),
    expr[Acos](
      "Inverse cosine",
      ExprChecks.mathUnaryWithAst,
      (a, conf, p, r) => new UnaryAstExprMeta[Acos](a, conf, p, r) {
        override def convertToGpu(child: Expression): GpuExpression = GpuAcos(child)
      }),
    expr[Acosh](
      "Inverse hyperbolic cosine",
      ExprChecks.mathUnaryWithAst,
      (a, conf, p, r) => new UnaryAstExprMeta[Acosh](a, conf, p, r) {
        override def convertToGpu(child: Expression): GpuExpression =
          if (conf.includeImprovedFloat) {
            GpuAcoshImproved(child)
          } else {
            GpuAcoshCompat(child)
          }
      }),
    expr[Asin](
      "Inverse sine",
      ExprChecks.mathUnaryWithAst,
      (a, conf, p, r) => new UnaryAstExprMeta[Asin](a, conf, p, r) {
        override def convertToGpu(child: Expression): GpuExpression = GpuAsin(child)
      }),
    expr[Asinh](
      "Inverse hyperbolic sine",
      ExprChecks.mathUnaryWithAst,
      (a, conf, p, r) => new UnaryAstExprMeta[Asinh](a, conf, p, r) {
        override def convertToGpu(child: Expression): GpuExpression =
          if (conf.includeImprovedFloat) {
            GpuAsinhImproved(child)
          } else {
            GpuAsinhCompat(child)
          }

        override def tagSelfForAst(): Unit = {
          if (!conf.includeImprovedFloat) {
            // AST is not expressive enough yet to implement the conditional expression needed
            // to emulate Spark's behavior
            willNotWorkInAst("asinh is not AST compatible unless " +
                s"${RapidsConf.IMPROVED_FLOAT_OPS.key} is enabled")
          }
        }
      }),
    expr[Sqrt](
      "Square root",
      ExprChecks.mathUnaryWithAst,
      (a, conf, p, r) => new UnaryAstExprMeta[Sqrt](a, conf, p, r) {
        override def convertToGpu(child: Expression): GpuExpression = GpuSqrt(child)
      }),
    expr[Cbrt](
      "Cube root",
      ExprChecks.mathUnaryWithAst,
      (a, conf, p, r) => new UnaryAstExprMeta[Cbrt](a, conf, p, r) {
        override def convertToGpu(child: Expression): GpuExpression = GpuCbrt(child)
      }),
    expr[Hypot](
      "Pythagorean addition (Hypotenuse) of real numbers",
      ExprChecks.binaryProject(
        TypeSig.DOUBLE,
        TypeSig.DOUBLE,
        ("lhs", TypeSig.DOUBLE, TypeSig.DOUBLE),
        ("rhs", TypeSig.DOUBLE, TypeSig.DOUBLE)),
      (a, conf, p, r) => new BinaryExprMeta[Hypot](a, conf, p, r) {
        override def convertToGpu(lhs: Expression, rhs: Expression): GpuExpression =
          GpuHypot(lhs, rhs)
      }),
    expr[Floor](
      "Floor of a number",
      ExprChecks.unaryProjectInputMatchesOutput(
        TypeSig.DOUBLE + TypeSig.LONG + TypeSig.DECIMAL_128,
        TypeSig.DOUBLE + TypeSig.LONG + TypeSig.DECIMAL_128),
      (a, conf, p, r) => new UnaryExprMeta[Floor](a, conf, p, r) {
        override def tagExprForGpu(): Unit = {
          a.dataType match {
            case dt: DecimalType =>
              val precision = GpuFloorCeil.unboundedOutputPrecision(dt)
              if (precision > DType.DECIMAL128_MAX_PRECISION) {
                willNotWorkOnGpu(s"output precision $precision would require overflow " +
                    s"checks, which are not supported yet")
              }
            case _ => // NOOP
          }
        }

        override def convertToGpu(child: Expression): GpuExpression = {
          // use Spark `Floor.dataType` to keep consistent between Spark versions.
          GpuFloor(child, a.dataType)
        }
      }),
    expr[Ceil](
      "Ceiling of a number",
      ExprChecks.unaryProjectInputMatchesOutput(
        TypeSig.DOUBLE + TypeSig.LONG + TypeSig.DECIMAL_128,
        TypeSig.DOUBLE + TypeSig.LONG + TypeSig.DECIMAL_128),
      (a, conf, p, r) => new UnaryExprMeta[Ceil](a, conf, p, r) {
        override def tagExprForGpu(): Unit = {
          a.dataType match {
            case dt: DecimalType =>
              val precision = GpuFloorCeil.unboundedOutputPrecision(dt)
              if (precision > DType.DECIMAL128_MAX_PRECISION) {
                willNotWorkOnGpu(s"output precision $precision would require overflow " +
                    s"checks, which are not supported yet")
              }
            case _ => // NOOP
          }
        }

        override def convertToGpu(child: Expression): GpuExpression = {
          // use Spark `Ceil.dataType` to keep consistent between Spark versions.
          GpuCeil(child, a.dataType)
        }
      }),
    expr[Not](
      "Boolean not operator",
      ExprChecks.unaryProjectAndAstInputMatchesOutput(
        TypeSig.astTypes, TypeSig.BOOLEAN, TypeSig.BOOLEAN),
      (a, conf, p, r) => new UnaryAstExprMeta[Not](a, conf, p, r) {
        override def convertToGpu(child: Expression): GpuExpression = GpuNot(child)
      }),
    expr[IsNull](
      "Checks if a value is null",
      ExprChecks.unaryProject(TypeSig.BOOLEAN, TypeSig.BOOLEAN,
        (TypeSig.commonCudfTypes + TypeSig.NULL + TypeSig.MAP + TypeSig.ARRAY +
            TypeSig.STRUCT + TypeSig.DECIMAL_128 + TypeSig.BINARY +
            GpuTypeShims.additionalPredicateSupportedTypes).nested(),
        TypeSig.all),
      (a, conf, p, r) => new UnaryExprMeta[IsNull](a, conf, p, r) {
        override def convertToGpu(child: Expression): GpuExpression = GpuIsNull(child)
      }),
    expr[IsNotNull](
      "Checks if a value is not null",
      ExprChecks.unaryProject(TypeSig.BOOLEAN, TypeSig.BOOLEAN,
        (TypeSig.commonCudfTypes + TypeSig.NULL + TypeSig.MAP + TypeSig.ARRAY +
            TypeSig.STRUCT + TypeSig.DECIMAL_128 + TypeSig.BINARY +
            GpuTypeShims.additionalPredicateSupportedTypes).nested(),
        TypeSig.all),
      (a, conf, p, r) => new UnaryExprMeta[IsNotNull](a, conf, p, r) {
        override def convertToGpu(child: Expression): GpuExpression = GpuIsNotNull(child)
      }),
    expr[IsNaN](
      "Checks if a value is NaN",
      ExprChecks.unaryProject(TypeSig.BOOLEAN, TypeSig.BOOLEAN,
        TypeSig.DOUBLE + TypeSig.FLOAT, TypeSig.DOUBLE + TypeSig.FLOAT),
      (a, conf, p, r) => new UnaryExprMeta[IsNaN](a, conf, p, r) {
        override def convertToGpu(child: Expression): GpuExpression = GpuIsNan(child)
      }),
    expr[Rint](
      "Rounds up a double value to the nearest double equal to an integer",
      ExprChecks.mathUnaryWithAst,
      (a, conf, p, r) => new UnaryAstExprMeta[Rint](a, conf, p, r) {
        override def convertToGpu(child: Expression): GpuExpression = GpuRint(child)
      }),
    expr[BitwiseNot](
      "Returns the bitwise NOT of the operands",
      ExprChecks.unaryProjectAndAstInputMatchesOutput(
        TypeSig.implicitCastsAstTypes, TypeSig.integral, TypeSig.integral),
      (a, conf, p, r) => new UnaryAstExprMeta[BitwiseNot](a, conf, p, r) {
        override def convertToGpu(child: Expression): GpuExpression = GpuBitwiseNot(child)
      }),
    expr[AtLeastNNonNulls](
      "Checks if number of non null/Nan values is greater than a given value",
      ExprChecks.projectOnly(TypeSig.BOOLEAN, TypeSig.BOOLEAN,
        repeatingParamCheck = Some(RepeatingParamCheck("input",
          (TypeSig.commonCudfTypes + TypeSig.NULL + TypeSig.DECIMAL_128 + TypeSig.BINARY +
              TypeSig.MAP + TypeSig.ARRAY + TypeSig.STRUCT).nested(),
          TypeSig.all))),
      (a, conf, p, r) => new ExprMeta[AtLeastNNonNulls](a, conf, p, r) {
        def convertToGpu(): GpuExpression =
          GpuAtLeastNNonNulls(a.n, childExprs.map(_.convertToGpu()))
      }),
    expr[DateAdd](
      "Returns the date that is num_days after start_date",
      ExprChecks.binaryProject(TypeSig.DATE, TypeSig.DATE,
        ("startDate", TypeSig.DATE, TypeSig.DATE),
        ("days",
            TypeSig.INT + TypeSig.SHORT + TypeSig.BYTE,
            TypeSig.INT + TypeSig.SHORT + TypeSig.BYTE)),
      (a, conf, p, r) => new BinaryExprMeta[DateAdd](a, conf, p, r) {
        override def convertToGpu(lhs: Expression, rhs: Expression): GpuExpression =
          GpuDateAdd(lhs, rhs)
      }),
    expr[DateSub](
      "Returns the date that is num_days before start_date",
      ExprChecks.binaryProject(TypeSig.DATE, TypeSig.DATE,
        ("startDate", TypeSig.DATE, TypeSig.DATE),
        ("days",
            TypeSig.INT + TypeSig.SHORT + TypeSig.BYTE,
            TypeSig.INT + TypeSig.SHORT + TypeSig.BYTE)),
      (a, conf, p, r) => new BinaryExprMeta[DateSub](a, conf, p, r) {
        override def convertToGpu(lhs: Expression, rhs: Expression): GpuExpression =
          GpuDateSub(lhs, rhs)
      }),
    expr[NaNvl](
      "Evaluates to `left` iff left is not NaN, `right` otherwise",
      ExprChecks.binaryProject(TypeSig.fp, TypeSig.fp,
        ("lhs", TypeSig.fp, TypeSig.fp),
        ("rhs", TypeSig.fp, TypeSig.fp)),
      (a, conf, p, r) => new BinaryExprMeta[NaNvl](a, conf, p, r) {
        override def convertToGpu(lhs: Expression, rhs: Expression): GpuExpression =
          GpuNaNvl(lhs, rhs)
      }),
    expr[ShiftLeft](
      "Bitwise shift left (<<)",
      ExprChecks.binaryProject(TypeSig.INT + TypeSig.LONG, TypeSig.INT + TypeSig.LONG,
        ("value", TypeSig.INT + TypeSig.LONG, TypeSig.INT + TypeSig.LONG),
        ("amount", TypeSig.INT, TypeSig.INT)),
      (a, conf, p, r) => new BinaryExprMeta[ShiftLeft](a, conf, p, r) {
        override def convertToGpu(lhs: Expression, rhs: Expression): GpuExpression =
          GpuShiftLeft(lhs, rhs)
      }),
    expr[ShiftRight](
      "Bitwise shift right (>>)",
      ExprChecks.binaryProject(TypeSig.INT + TypeSig.LONG, TypeSig.INT + TypeSig.LONG,
        ("value", TypeSig.INT + TypeSig.LONG, TypeSig.INT + TypeSig.LONG),
        ("amount", TypeSig.INT, TypeSig.INT)),
      (a, conf, p, r) => new BinaryExprMeta[ShiftRight](a, conf, p, r) {
        override def convertToGpu(lhs: Expression, rhs: Expression): GpuExpression =
          GpuShiftRight(lhs, rhs)
      }),
    expr[ShiftRightUnsigned](
      "Bitwise unsigned shift right (>>>)",
      ExprChecks.binaryProject(TypeSig.INT + TypeSig.LONG, TypeSig.INT + TypeSig.LONG,
        ("value", TypeSig.INT + TypeSig.LONG, TypeSig.INT + TypeSig.LONG),
        ("amount", TypeSig.INT, TypeSig.INT)),
      (a, conf, p, r) => new BinaryExprMeta[ShiftRightUnsigned](a, conf, p, r) {
        override def convertToGpu(lhs: Expression, rhs: Expression): GpuExpression =
          GpuShiftRightUnsigned(lhs, rhs)
      }),
    expr[BitwiseAnd](
      "Returns the bitwise AND of the operands",
      ExprChecks.binaryProjectAndAst(
        TypeSig.implicitCastsAstTypes, TypeSig.integral, TypeSig.integral,
        ("lhs", TypeSig.integral, TypeSig.integral),
        ("rhs", TypeSig.integral, TypeSig.integral)),
      (a, conf, p, r) => new BinaryAstExprMeta[BitwiseAnd](a, conf, p, r) {
        override def convertToGpu(lhs: Expression, rhs: Expression): GpuExpression =
          GpuBitwiseAnd(lhs, rhs)
      }),
    expr[BitwiseOr](
      "Returns the bitwise OR of the operands",
      ExprChecks.binaryProjectAndAst(
        TypeSig.implicitCastsAstTypes, TypeSig.integral, TypeSig.integral,
        ("lhs", TypeSig.integral, TypeSig.integral),
        ("rhs", TypeSig.integral, TypeSig.integral)),
      (a, conf, p, r) => new BinaryAstExprMeta[BitwiseOr](a, conf, p, r) {
        override def convertToGpu(lhs: Expression, rhs: Expression): GpuExpression =
          GpuBitwiseOr(lhs, rhs)
      }),
    expr[BitwiseXor](
      "Returns the bitwise XOR of the operands",
      ExprChecks.binaryProjectAndAst(
        TypeSig.implicitCastsAstTypes, TypeSig.integral, TypeSig.integral,
        ("lhs", TypeSig.integral, TypeSig.integral),
        ("rhs", TypeSig.integral, TypeSig.integral)),
      (a, conf, p, r) => new BinaryAstExprMeta[BitwiseXor](a, conf, p, r) {
        override def convertToGpu(lhs: Expression, rhs: Expression): GpuExpression =
          GpuBitwiseXor(lhs, rhs)
      }),
    expr[Coalesce] (
      "Returns the first non-null argument if exists. Otherwise, null",
      ExprChecks.projectOnly(
        (gpuCommonTypes + TypeSig.ARRAY + TypeSig.STRUCT + TypeSig.BINARY +
          TypeSig.MAP + GpuTypeShims.additionalArithmeticSupportedTypes).nested(),
        TypeSig.all,
        repeatingParamCheck = Some(RepeatingParamCheck("param",
          (gpuCommonTypes + TypeSig.ARRAY + TypeSig.STRUCT + TypeSig.BINARY +
            TypeSig.MAP + GpuTypeShims.additionalArithmeticSupportedTypes).nested(),
          TypeSig.all))),
      (a, conf, p, r) => new ExprMeta[Coalesce](a, conf, p, r) {
        override def convertToGpu(): GpuExpression = GpuCoalesce(childExprs.map(_.convertToGpu()))
      }),
    expr[Least] (
      "Returns the least value of all parameters, skipping null values",
      ExprChecks.projectOnly(
        TypeSig.commonCudfTypes + TypeSig.NULL + TypeSig.DECIMAL_128, TypeSig.orderable,
        repeatingParamCheck = Some(RepeatingParamCheck("param",
          TypeSig.commonCudfTypes + TypeSig.NULL + TypeSig.DECIMAL_128,
          TypeSig.orderable))),
      (a, conf, p, r) => new ExprMeta[Least](a, conf, p, r) {
        override def convertToGpu(): GpuExpression = GpuLeast(childExprs.map(_.convertToGpu()))
      }),
    expr[Greatest] (
      "Returns the greatest value of all parameters, skipping null values",
      ExprChecks.projectOnly(
        TypeSig.commonCudfTypes + TypeSig.NULL + TypeSig.DECIMAL_128, TypeSig.orderable,
        repeatingParamCheck = Some(RepeatingParamCheck("param",
          TypeSig.commonCudfTypes + TypeSig.NULL + TypeSig.DECIMAL_128,
          TypeSig.orderable))),
      (a, conf, p, r) => new ExprMeta[Greatest](a, conf, p, r) {
        override def convertToGpu(): GpuExpression = GpuGreatest(childExprs.map(_.convertToGpu()))
      }),
    expr[Atan](
      "Inverse tangent",
      ExprChecks.mathUnaryWithAst,
      (a, conf, p, r) => new UnaryAstExprMeta[Atan](a, conf, p, r) {
        override def convertToGpu(child: Expression): GpuExpression = GpuAtan(child)
      }),
    expr[Atanh](
      "Inverse hyperbolic tangent",
      ExprChecks.mathUnaryWithAst,
      (a, conf, p, r) => new UnaryAstExprMeta[Atanh](a, conf, p, r) {
        override def convertToGpu(child: Expression): GpuExpression = GpuAtanh(child)
      }),
    expr[Cos](
      "Cosine",
      ExprChecks.mathUnaryWithAst,
      (a, conf, p, r) => new UnaryAstExprMeta[Cos](a, conf, p, r) {
        override def convertToGpu(child: Expression): GpuExpression = GpuCos(child)
      }),
    expr[Exp](
      "Euler's number e raised to a power",
      ExprChecks.mathUnaryWithAst,
      (a, conf, p, r) => new UnaryAstExprMeta[Exp](a, conf, p, r) {
        override def convertToGpu(child: Expression): GpuExpression = GpuExp(child)
      }),
    expr[Expm1](
      "Euler's number e raised to a power minus 1",
      ExprChecks.mathUnaryWithAst,
      (a, conf, p, r) => new UnaryAstExprMeta[Expm1](a, conf, p, r) {
        override def convertToGpu(child: Expression): GpuExpression = GpuExpm1(child)
      }),
    expr[InitCap](
      "Returns str with the first letter of each word in uppercase. " +
      "All other letters are in lowercase",
      ExprChecks.unaryProjectInputMatchesOutput(TypeSig.STRING, TypeSig.STRING),
      (a, conf, p, r) => new UnaryExprMeta[InitCap](a, conf, p, r) {
        override def convertToGpu(child: Expression): GpuExpression = GpuInitCap(child)
      }).incompat(CASE_MODIFICATION_INCOMPAT),
    expr[Log](
      "Natural log",
      ExprChecks.mathUnary,
      (a, conf, p, r) => new UnaryExprMeta[Log](a, conf, p, r) {
        override def convertToGpu(child: Expression): GpuExpression = GpuLog(child)
      }),
    expr[Log1p](
      "Natural log 1 + expr",
      ExprChecks.mathUnary,
      (a, conf, p, r) => new UnaryExprMeta[Log1p](a, conf, p, r) {
        override def convertToGpu(child: Expression): GpuExpression = {
          // No need for overflow checking on the GpuAdd in Double as Double handles overflow
          // the same in all modes.
          GpuLog(GpuAdd(child, GpuLiteral(1d, DataTypes.DoubleType), false))
        }
      }),
    expr[Log2](
      "Log base 2",
      ExprChecks.mathUnary,
      (a, conf, p, r) => new UnaryExprMeta[Log2](a, conf, p, r) {
        override def convertToGpu(child: Expression): GpuExpression =
          GpuLogarithm(child, GpuLiteral(2d, DataTypes.DoubleType))
      }),
    expr[Log10](
      "Log base 10",
      ExprChecks.mathUnary,
      (a, conf, p, r) => new UnaryExprMeta[Log10](a, conf, p, r) {
        override def convertToGpu(child: Expression): GpuExpression =
          GpuLogarithm(child, GpuLiteral(10d, DataTypes.DoubleType))
      }),
    expr[Logarithm](
      "Log variable base",
      ExprChecks.binaryProject(TypeSig.DOUBLE, TypeSig.DOUBLE,
        ("value", TypeSig.DOUBLE, TypeSig.DOUBLE),
        ("base", TypeSig.DOUBLE, TypeSig.DOUBLE)),
      (a, conf, p, r) => new BinaryExprMeta[Logarithm](a, conf, p, r) {
        override def convertToGpu(lhs: Expression, rhs: Expression): GpuExpression =
          // the order of the parameters is transposed intentionally
          GpuLogarithm(rhs, lhs)
      }),
    expr[Sin](
      "Sine",
      ExprChecks.mathUnaryWithAst,
      (a, conf, p, r) => new UnaryAstExprMeta[Sin](a, conf, p, r) {
        override def convertToGpu(child: Expression): GpuExpression = GpuSin(child)
      }),
    expr[Sinh](
      "Hyperbolic sine",
      ExprChecks.mathUnaryWithAst,
      (a, conf, p, r) => new UnaryAstExprMeta[Sinh](a, conf, p, r) {
        override def convertToGpu(child: Expression): GpuExpression = GpuSinh(child)
      }),
    expr[Cosh](
      "Hyperbolic cosine",
      ExprChecks.mathUnaryWithAst,
      (a, conf, p, r) => new UnaryAstExprMeta[Cosh](a, conf, p, r) {
        override def convertToGpu(child: Expression): GpuExpression = GpuCosh(child)
      }),
    expr[Cot](
      "Cotangent",
      ExprChecks.mathUnaryWithAst,
      (a, conf, p, r) => new UnaryAstExprMeta[Cot](a, conf, p, r) {
        override def convertToGpu(child: Expression): GpuExpression = GpuCot(child)
      }),
    expr[Tanh](
      "Hyperbolic tangent",
      ExprChecks.mathUnaryWithAst,
      (a, conf, p, r) => new UnaryAstExprMeta[Tanh](a, conf, p, r) {
        override def convertToGpu(child: Expression): GpuExpression = GpuTanh(child)
      }),
    expr[Tan](
      "Tangent",
      ExprChecks.mathUnaryWithAst,
      (a, conf, p, r) => new UnaryAstExprMeta[Tan](a, conf, p, r) {
        override def convertToGpu(child: Expression): GpuExpression = GpuTan(child)
      }),
    expr[NormalizeNaNAndZero](
      "Normalize NaN and zero",
      ExprChecks.unaryProjectInputMatchesOutput(
        TypeSig.DOUBLE + TypeSig.FLOAT,
        TypeSig.DOUBLE + TypeSig.FLOAT),
      (a, conf, p, r) => new UnaryExprMeta[NormalizeNaNAndZero](a, conf, p, r) {
        override def convertToGpu(child: Expression): GpuExpression =
          GpuNormalizeNaNAndZero(child)
      }),
    expr[KnownFloatingPointNormalized](
      "Tag to prevent redundant normalization",
      ExprChecks.unaryProjectInputMatchesOutput(TypeSig.all, TypeSig.all),
      (a, conf, p, r) => new UnaryExprMeta[KnownFloatingPointNormalized](a, conf, p, r) {
        override def convertToGpu(child: Expression): GpuExpression =
          GpuKnownFloatingPointNormalized(child)
      }),
    expr[KnownNotNull](
      "Tag an expression as known to not be null",
      ExprChecks.unaryProjectInputMatchesOutput(
        (TypeSig.commonCudfTypes + TypeSig.DECIMAL_128 + TypeSig.BINARY + TypeSig.CALENDAR +
          TypeSig.ARRAY + TypeSig.MAP + TypeSig.STRUCT).nested(), TypeSig.all),
      (k, conf, p, r) => new UnaryExprMeta[KnownNotNull](k, conf, p, r) {
        override def convertToGpu(child: Expression): GpuExpression =
          GpuKnownNotNull(child)
      }),
    expr[DateDiff](
      "Returns the number of days from startDate to endDate",
      ExprChecks.binaryProject(TypeSig.INT, TypeSig.INT,
        ("lhs", TypeSig.DATE, TypeSig.DATE),
        ("rhs", TypeSig.DATE, TypeSig.DATE)),
      (a, conf, p, r) => new BinaryExprMeta[DateDiff](a, conf, p, r) {
        override def convertToGpu(lhs: Expression, rhs: Expression): GpuExpression = {
          GpuDateDiff(lhs, rhs)
        }
    }),
    expr[TimeAdd](
      "Adds interval to timestamp",
      ExprChecks.binaryProject(TypeSig.TIMESTAMP, TypeSig.TIMESTAMP,
        ("start", TypeSig.TIMESTAMP, TypeSig.TIMESTAMP),
        ("interval", TypeSig.lit(TypeEnum.CALENDAR)
          .withPsNote(TypeEnum.CALENDAR, "month intervals are not supported"),
          TypeSig.CALENDAR)),
      (timeAdd, conf, p, r) => new BinaryExprMeta[TimeAdd](timeAdd, conf, p, r) {
        override def tagExprForGpu(): Unit = {
          GpuOverrides.extractLit(timeAdd.interval).foreach { lit =>
            val intvl = lit.value.asInstanceOf[CalendarInterval]
            if (intvl.months != 0) {
              willNotWorkOnGpu("interval months isn't supported")
            }
          }
        }

        override def convertToGpu(lhs: Expression, rhs: Expression): GpuExpression =
          GpuTimeAdd(lhs, rhs)
    }),
    expr[DateAddInterval](
      "Adds interval to date",
      ExprChecks.binaryProject(TypeSig.DATE, TypeSig.DATE,
        ("start", TypeSig.DATE, TypeSig.DATE),
        ("interval", TypeSig.lit(TypeEnum.CALENDAR)
          .withPsNote(TypeEnum.CALENDAR, "month intervals are not supported"),
          TypeSig.CALENDAR)),
      (dateAddInterval, conf, p, r) =>
        new BinaryExprMeta[DateAddInterval](dateAddInterval, conf, p, r) {
          override def tagExprForGpu(): Unit = {
            GpuOverrides.extractLit(dateAddInterval.interval).foreach { lit =>
              val intvl = lit.value.asInstanceOf[CalendarInterval]
              if (intvl.months != 0) {
                willNotWorkOnGpu("interval months isn't supported")
              }
            }
          }

          override def convertToGpu(lhs: Expression, rhs: Expression): GpuExpression =
            GpuDateAddInterval(lhs, rhs)
        }),
    expr[DateFormatClass](
      "Converts timestamp to a value of string in the format specified by the date format",
      ExprChecks.binaryProject(TypeSig.STRING, TypeSig.STRING,
        ("timestamp", TypeSig.TIMESTAMP, TypeSig.TIMESTAMP),
        ("strfmt", TypeSig.lit(TypeEnum.STRING)
            .withPsNote(TypeEnum.STRING, "A limited number of formats are supported"),
            TypeSig.STRING)),
      (a, conf, p, r) => new UnixTimeExprMeta[DateFormatClass](a, conf, p, r) {
        override def convertToGpu(lhs: Expression, rhs: Expression): GpuExpression =
          GpuDateFormatClass(lhs, rhs, strfFormat)
      }
    ),
    expr[ToUnixTimestamp](
      "Returns the UNIX timestamp of the given time",
      ExprChecks.binaryProject(TypeSig.LONG, TypeSig.LONG,
        ("timeExp",
            TypeSig.STRING + TypeSig.DATE + TypeSig.TIMESTAMP,
            TypeSig.STRING + TypeSig.DATE + TypeSig.TIMESTAMP),
        ("format", TypeSig.lit(TypeEnum.STRING)
            .withPsNote(TypeEnum.STRING, "A limited number of formats are supported"),
            TypeSig.STRING)),
      (a, conf, p, r) => new UnixTimeExprMeta[ToUnixTimestamp](a, conf, p, r) {
        // String type is not supported yet for timezone.
        override val isTimezoneSupported: Boolean = a.timeZoneId.forall { zoneID =>
          a.left.dataType match {
            case _: StringType => GpuOverrides.isUTCTimezone(zoneID)
            case _ => true
          }
        }

        override def convertToGpu(lhs: Expression, rhs: Expression): GpuExpression = {
          if (conf.isImprovedTimestampOpsEnabled) {
            // passing the already converted strf string for a little optimization
            GpuToUnixTimestampImproved(lhs, rhs, sparkFormat, strfFormat, a.timeZoneId)
          } else {
            GpuToUnixTimestamp(lhs, rhs, sparkFormat, strfFormat, a.timeZoneId)
          }
        }
      }),
    expr[UnixTimestamp](
      "Returns the UNIX timestamp of current or specified time",
      ExprChecks.binaryProject(TypeSig.LONG, TypeSig.LONG,
        ("timeExp",
            TypeSig.STRING + TypeSig.DATE + TypeSig.TIMESTAMP,
            TypeSig.STRING + TypeSig.DATE + TypeSig.TIMESTAMP),
        ("format", TypeSig.lit(TypeEnum.STRING)
            .withPsNote(TypeEnum.STRING, "A limited number of formats are supported"),
            TypeSig.STRING)),
      (a, conf, p, r) => new UnixTimeExprMeta[UnixTimestamp](a, conf, p, r) {
        // String type is not supported yet for timezone.
        override val isTimezoneSupported: Boolean = a.timeZoneId.forall { zoneID =>
            a.left.dataType match {
              case _: StringType => GpuOverrides.isUTCTimezone(zoneID)
              case _ => true
            }
        }

        override def convertToGpu(lhs: Expression, rhs: Expression): GpuExpression = {
          if (conf.isImprovedTimestampOpsEnabled) {
            // passing the already converted strf string for a little optimization
            GpuUnixTimestampImproved(lhs, rhs, sparkFormat, strfFormat, a.timeZoneId)
          } else {
            GpuUnixTimestamp(lhs, rhs, sparkFormat, strfFormat, a.timeZoneId)
          }
        }
      }),
    expr[Hour](
      "Returns the hour component of the string/timestamp",
      ExprChecks.unaryProject(TypeSig.INT, TypeSig.INT,
        TypeSig.TIMESTAMP, TypeSig.TIMESTAMP),
      (hour, conf, p, r) => new UnaryExprMeta[Hour](hour, conf, p, r) {

        override def convertToGpu(expr: Expression): GpuExpression = GpuHour(expr)
      }),
    expr[Minute](
      "Returns the minute component of the string/timestamp",
      ExprChecks.unaryProject(TypeSig.INT, TypeSig.INT,
        TypeSig.TIMESTAMP, TypeSig.TIMESTAMP),
      (minute, conf, p, r) => new UnaryExprMeta[Minute](minute, conf, p, r) {

        override def convertToGpu(expr: Expression): GpuExpression =
          GpuMinute(expr)
      }),
    expr[Second](
      "Returns the second component of the string/timestamp",
      ExprChecks.unaryProject(TypeSig.INT, TypeSig.INT,
        TypeSig.TIMESTAMP, TypeSig.TIMESTAMP),
      (second, conf, p, r) => new UnaryExprMeta[Second](second, conf, p, r) {

        override def convertToGpu(expr: Expression): GpuExpression =
          GpuSecond(expr)
      }),
    expr[WeekDay](
      "Returns the day of the week (0 = Monday...6=Sunday)",
      ExprChecks.unaryProject(TypeSig.INT, TypeSig.INT,
        TypeSig.DATE, TypeSig.DATE),
      (a, conf, p, r) => new UnaryExprMeta[WeekDay](a, conf, p, r) {
        override def convertToGpu(expr: Expression): GpuExpression =
          GpuWeekDay(expr)
      }),
    expr[DayOfWeek](
      "Returns the day of the week (1 = Sunday...7=Saturday)",
      ExprChecks.unaryProject(TypeSig.INT, TypeSig.INT,
        TypeSig.DATE, TypeSig.DATE),
      (a, conf, p, r) => new UnaryExprMeta[DayOfWeek](a, conf, p, r) {
        override def convertToGpu(expr: Expression): GpuExpression =
          GpuDayOfWeek(expr)
      }),
    expr[LastDay](
      "Returns the last day of the month which the date belongs to",
      ExprChecks.unaryProjectInputMatchesOutput(TypeSig.DATE, TypeSig.DATE),
      (a, conf, p, r) => new UnaryExprMeta[LastDay](a, conf, p, r) {
        override def convertToGpu(expr: Expression): GpuExpression =
          GpuLastDay(expr)
      }),
    expr[FromUnixTime](
      "Get the string from a unix timestamp",
      ExprChecks.binaryProject(TypeSig.STRING, TypeSig.STRING,
        ("sec", TypeSig.LONG, TypeSig.LONG),
        ("format", TypeSig.lit(TypeEnum.STRING)
            .withPsNote(TypeEnum.STRING, "Only a limited number of formats are supported"),
            TypeSig.STRING)),
      (a, conf, p, r) => new UnixTimeExprMeta[FromUnixTime](a, conf, p, r) {
        override def isTimeZoneSupported = true
        override def convertToGpu(lhs: Expression, rhs: Expression): GpuExpression =
          // passing the already converted strf string for a little optimization
          GpuFromUnixTime(lhs, rhs, strfFormat, a.timeZoneId)
      }),
    expr[FromUTCTimestamp](
      "Render the input UTC timestamp in the input timezone",
      ExprChecks.binaryProject(TypeSig.TIMESTAMP, TypeSig.TIMESTAMP,
        ("timestamp", TypeSig.TIMESTAMP, TypeSig.TIMESTAMP),
        ("timezone", TypeSig.lit(TypeEnum.STRING)
          .withPsNote(TypeEnum.STRING, "Only timezones equivalent to UTC are supported"),
          TypeSig.lit(TypeEnum.STRING))),
      (a, conf, p, r) => new FromUTCTimestampExprMeta(a, conf, p, r)
    ),
    expr[Pmod](
      "Pmod",
      // Decimal support disabled https://github.com/NVIDIA/spark-rapids/issues/7553
      ExprChecks.binaryProject(TypeSig.integral + TypeSig.fp, TypeSig.cpuNumeric,
        ("lhs", (TypeSig.integral + TypeSig.fp).withPsNote(TypeEnum.DECIMAL,
          s"decimals with precision ${DecimalType.MAX_PRECISION} are not supported"),
            TypeSig.cpuNumeric),
        ("rhs", (TypeSig.integral + TypeSig.fp), TypeSig.cpuNumeric)),
      (a, conf, p, r) => new BinaryExprMeta[Pmod](a, conf, p, r) {
        override def tagExprForGpu(): Unit = {
          a.dataType match {
            case dt: DecimalType if dt.precision == DecimalType.MAX_PRECISION =>
              willNotWorkOnGpu("pmod at maximum decimal precision is not supported")
            case _ =>
          }
        }
        override def convertToGpu(lhs: Expression, rhs: Expression): GpuExpression =
          GpuPmod(lhs, rhs)
      }),
    expr[Add](
      "Addition",
      ExprChecks.binaryProjectAndAst(
        TypeSig.implicitCastsAstTypes,
        TypeSig.gpuNumeric + GpuTypeShims.additionalArithmeticSupportedTypes,
        TypeSig.numericAndInterval,
        ("lhs", TypeSig.gpuNumeric + GpuTypeShims.additionalArithmeticSupportedTypes,
            TypeSig.numericAndInterval),
        ("rhs", TypeSig.gpuNumeric + GpuTypeShims.additionalArithmeticSupportedTypes,
            TypeSig.numericAndInterval)),
      (a, conf, p, r) => new BinaryAstExprMeta[Add](a, conf, p, r) {
        private val ansiEnabled = SQLConf.get.ansiEnabled

        override def tagSelfForAst(): Unit = {
          if (ansiEnabled && GpuAnsi.needBasicOpOverflowCheck(a.dataType)) {
            willNotWorkInAst("AST Addition does not support ANSI mode.")
          }
        }

        override def convertToGpu(lhs: Expression, rhs: Expression): GpuExpression =
          GpuAdd(lhs, rhs, failOnError = ansiEnabled)
      }),
    expr[Subtract](
      "Subtraction",
      ExprChecks.binaryProjectAndAst(
        TypeSig.implicitCastsAstTypes,
        TypeSig.gpuNumeric + GpuTypeShims.additionalArithmeticSupportedTypes,
        TypeSig.numericAndInterval,
        ("lhs", TypeSig.gpuNumeric + GpuTypeShims.additionalArithmeticSupportedTypes,
            TypeSig.numericAndInterval),
        ("rhs", TypeSig.gpuNumeric + GpuTypeShims.additionalArithmeticSupportedTypes,
            TypeSig.numericAndInterval)),
      (a, conf, p, r) => new BinaryAstExprMeta[Subtract](a, conf, p, r) {
        private val ansiEnabled = SQLConf.get.ansiEnabled

        override def tagSelfForAst(): Unit = {
          if (ansiEnabled && GpuAnsi.needBasicOpOverflowCheck(a.dataType)) {
            willNotWorkInAst("AST Subtraction does not support ANSI mode.")
          }
        }

        override def convertToGpu(lhs: Expression, rhs: Expression): GpuExpression =
          GpuSubtract(lhs, rhs, ansiEnabled)
      }),
    expr[And](
      "Logical AND",
      ExprChecks.binaryProjectAndAst(TypeSig.BOOLEAN, TypeSig.BOOLEAN, TypeSig.BOOLEAN,
        ("lhs", TypeSig.BOOLEAN, TypeSig.BOOLEAN),
        ("rhs", TypeSig.BOOLEAN, TypeSig.BOOLEAN)),
      (a, conf, p, r) => new BinaryExprMeta[And](a, conf, p, r) {
        override def convertToGpu(lhs: Expression, rhs: Expression): GpuExpression =
          GpuAnd(lhs, rhs)
      }),
    expr[Or](
      "Logical OR",
      ExprChecks.binaryProjectAndAst(TypeSig.BOOLEAN, TypeSig.BOOLEAN, TypeSig.BOOLEAN,
        ("lhs", TypeSig.BOOLEAN, TypeSig.BOOLEAN),
        ("rhs", TypeSig.BOOLEAN, TypeSig.BOOLEAN)),
      (a, conf, p, r) => new BinaryExprMeta[Or](a, conf, p, r) {
        override def convertToGpu(lhs: Expression, rhs: Expression): GpuExpression =
          GpuOr(lhs, rhs)
      }),
    expr[EqualNullSafe](
      "Check if the values are equal including nulls <=>",
      ExprChecks.binaryProject(
        TypeSig.BOOLEAN, TypeSig.BOOLEAN,
        ("lhs", (TypeSig.commonCudfTypes + TypeSig.NULL + TypeSig.DECIMAL_128 +
            GpuTypeShims.additionalPredicateSupportedTypes + TypeSig.STRUCT).nested(),
            TypeSig.comparable),
        ("rhs", (TypeSig.commonCudfTypes + TypeSig.NULL + TypeSig.DECIMAL_128 +
            GpuTypeShims.additionalPredicateSupportedTypes + TypeSig.STRUCT).nested(),
            TypeSig.comparable)),
      (a, conf, p, r) => new BinaryExprMeta[EqualNullSafe](a, conf, p, r) {
        override def convertToGpu(lhs: Expression, rhs: Expression): GpuExpression =
          GpuEqualNullSafe(lhs, rhs)
      }),
    expr[EqualTo](
      "Check if the values are equal",
      ExprChecks.binaryProjectAndAst(
        TypeSig.comparisonAstTypes,
        TypeSig.BOOLEAN, TypeSig.BOOLEAN,
        ("lhs", (TypeSig.commonCudfTypes + TypeSig.NULL + TypeSig.DECIMAL_128 +
            GpuTypeShims.additionalPredicateSupportedTypes + TypeSig.STRUCT).nested(),
            TypeSig.comparable),
        ("rhs", (TypeSig.commonCudfTypes + TypeSig.NULL + TypeSig.DECIMAL_128 +
            GpuTypeShims.additionalPredicateSupportedTypes + TypeSig.STRUCT).nested(),
            TypeSig.comparable)),
      (a, conf, p, r) => new BinaryAstExprMeta[EqualTo](a, conf, p, r) {
        override def convertToGpu(lhs: Expression, rhs: Expression): GpuExpression =
          GpuEqualTo(lhs, rhs)
      }),
    expr[GreaterThan](
      "> operator",
      ExprChecks.binaryProjectAndAst(
        TypeSig.comparisonAstTypes,
        TypeSig.BOOLEAN, TypeSig.BOOLEAN,
        ("lhs", (TypeSig.commonCudfTypes + TypeSig.NULL + TypeSig.DECIMAL_128 +
            GpuTypeShims.additionalPredicateSupportedTypes + TypeSig.STRUCT).nested(),
            TypeSig.orderable),
        ("rhs", (TypeSig.commonCudfTypes + TypeSig.NULL + TypeSig.DECIMAL_128 +
            GpuTypeShims.additionalPredicateSupportedTypes + TypeSig.STRUCT).nested(),
            TypeSig.orderable)),
      (a, conf, p, r) => new BinaryAstExprMeta[GreaterThan](a, conf, p, r) {
        override def convertToGpu(lhs: Expression, rhs: Expression): GpuExpression =
          GpuGreaterThan(lhs, rhs)
      }),
    expr[GreaterThanOrEqual](
      ">= operator",
      ExprChecks.binaryProjectAndAst(
        TypeSig.comparisonAstTypes,
        TypeSig.BOOLEAN, TypeSig.BOOLEAN,
        ("lhs", (TypeSig.commonCudfTypes + TypeSig.NULL + TypeSig.DECIMAL_128 +
            GpuTypeShims.additionalPredicateSupportedTypes + TypeSig.STRUCT).nested(),
            TypeSig.orderable),
        ("rhs", (TypeSig.commonCudfTypes + TypeSig.NULL + TypeSig.DECIMAL_128 +
            GpuTypeShims.additionalPredicateSupportedTypes + TypeSig.STRUCT).nested(),
            TypeSig.orderable)),
      (a, conf, p, r) => new BinaryAstExprMeta[GreaterThanOrEqual](a, conf, p, r) {
        override def convertToGpu(lhs: Expression, rhs: Expression): GpuExpression =
          GpuGreaterThanOrEqual(lhs, rhs)
      }),
    expr[In](
      "IN operator",
      ExprChecks.projectOnly(TypeSig.BOOLEAN, TypeSig.BOOLEAN,
        Seq(ParamCheck("value", TypeSig.commonCudfTypes + TypeSig.NULL + TypeSig.DECIMAL_128,
          TypeSig.comparable)),
        Some(RepeatingParamCheck("list",
          (TypeSig.commonCudfTypes + TypeSig.DECIMAL_128).withAllLit(),
          TypeSig.comparable))),
      (in, conf, p, r) => new ExprMeta[In](in, conf, p, r) {
        override def tagExprForGpu(): Unit = {
          val unaliased = in.list.map(extractLit)
          val hasNullLiteral = unaliased.exists {
            case Some(l) => l.value == null
            case _ => false
          }
          if (hasNullLiteral) {
            willNotWorkOnGpu("nulls are not supported")
          }
        }
        override def convertToGpu(): GpuExpression =
          GpuInSet(childExprs.head.convertToGpu(), in.list.asInstanceOf[Seq[Literal]].map(_.value))
      }),
    expr[InSet](
      "INSET operator",
      ExprChecks.unaryProject(TypeSig.BOOLEAN, TypeSig.BOOLEAN,
        TypeSig.commonCudfTypes + TypeSig.NULL + TypeSig.DECIMAL_128, TypeSig.comparable),
      (in, conf, p, r) => new ExprMeta[InSet](in, conf, p, r) {
        override def tagExprForGpu(): Unit = {
          if (in.hset.contains(null)) {
            willNotWorkOnGpu("nulls are not supported")
          }
        }
        override def convertToGpu(): GpuExpression =
          GpuInSet(childExprs.head.convertToGpu(), in.hset.toSeq)
      }),
    expr[LessThan](
      "< operator",
      ExprChecks.binaryProjectAndAst(
        TypeSig.comparisonAstTypes,
        TypeSig.BOOLEAN, TypeSig.BOOLEAN,
        ("lhs", (TypeSig.commonCudfTypes + TypeSig.NULL + TypeSig.DECIMAL_128 +
            GpuTypeShims.additionalPredicateSupportedTypes + TypeSig.STRUCT).nested(),
            TypeSig.orderable),
        ("rhs", (TypeSig.commonCudfTypes + TypeSig.NULL + TypeSig.DECIMAL_128 +
            GpuTypeShims.additionalPredicateSupportedTypes + TypeSig.STRUCT).nested(),
            TypeSig.orderable)),
      (a, conf, p, r) => new BinaryAstExprMeta[LessThan](a, conf, p, r) {
        override def convertToGpu(lhs: Expression, rhs: Expression): GpuExpression =
          GpuLessThan(lhs, rhs)
      }),
    expr[LessThanOrEqual](
      "<= operator",
      ExprChecks.binaryProjectAndAst(
        TypeSig.comparisonAstTypes,
        TypeSig.BOOLEAN, TypeSig.BOOLEAN,
        ("lhs", (TypeSig.commonCudfTypes + TypeSig.NULL + TypeSig.DECIMAL_128 +
            GpuTypeShims.additionalPredicateSupportedTypes + TypeSig.STRUCT).nested(),
            TypeSig.orderable),
        ("rhs", (TypeSig.commonCudfTypes + TypeSig.NULL + TypeSig.DECIMAL_128 +
            GpuTypeShims.additionalPredicateSupportedTypes + TypeSig.STRUCT).nested(),
            TypeSig.orderable)),
      (a, conf, p, r) => new BinaryAstExprMeta[LessThanOrEqual](a, conf, p, r) {
        override def convertToGpu(lhs: Expression, rhs: Expression): GpuExpression =
          GpuLessThanOrEqual(lhs, rhs)
      }),
    expr[CaseWhen](
      "CASE WHEN expression",
      CaseWhenCheck,
      (a, conf, p, r) => new ExprMeta[CaseWhen](a, conf, p, r) {
        override def convertToGpu(): GpuExpression = {
          val branches = childExprs.grouped(2).flatMap {
            case Seq(cond, value) => Some((cond.convertToGpu(), value.convertToGpu()))
            case Seq(_) => None
          }.toArray.toSeq  // force materialization to make the seq serializable
          val elseValue = if (childExprs.size % 2 != 0) {
            Some(childExprs.last.convertToGpu())
          } else {
            None
          }
          GpuCaseWhen(branches, elseValue)
        }
      }),
    expr[If](
      "IF expression",
      ExprChecks.projectOnly(
        (gpuCommonTypes + TypeSig.ARRAY + TypeSig.STRUCT + TypeSig.MAP +
            TypeSig.BINARY + GpuTypeShims.additionalCommonOperatorSupportedTypes).nested(),
        TypeSig.all,
        Seq(ParamCheck("predicate", TypeSig.BOOLEAN, TypeSig.BOOLEAN),
          ParamCheck("trueValue",
            (gpuCommonTypes + TypeSig.ARRAY + TypeSig.STRUCT + TypeSig.MAP +
                TypeSig.BINARY + GpuTypeShims.additionalCommonOperatorSupportedTypes).nested(),
            TypeSig.all),
          ParamCheck("falseValue",
            (gpuCommonTypes + TypeSig.ARRAY + TypeSig.STRUCT + TypeSig.MAP +
                TypeSig.BINARY + GpuTypeShims.additionalCommonOperatorSupportedTypes).nested(),
            TypeSig.all))),
      (a, conf, p, r) => new ExprMeta[If](a, conf, p, r) {
        override def convertToGpu(): GpuExpression = {
          val Seq(boolExpr, trueExpr, falseExpr) = childExprs.map(_.convertToGpu())
          GpuIf(boolExpr, trueExpr, falseExpr)
        }
      }),
    expr[Pow](
      "lhs ^ rhs",
      ExprChecks.binaryProjectAndAst(
        TypeSig.implicitCastsAstTypes, TypeSig.DOUBLE, TypeSig.DOUBLE,
        ("lhs", TypeSig.DOUBLE, TypeSig.DOUBLE),
        ("rhs", TypeSig.DOUBLE, TypeSig.DOUBLE)),
      (a, conf, p, r) => new BinaryAstExprMeta[Pow](a, conf, p, r) {
        override def convertToGpu(lhs: Expression, rhs: Expression): GpuExpression =
          GpuPow(lhs, rhs)
      }),
    expr[AggregateExpression](
      "Aggregate expression",
      // Let the underlying expression checks decide whether this can be on the GPU.
      ExprChecks.fullAgg(
        TypeSig.all,
        TypeSig.all,
        Seq(ParamCheck("aggFunc", TypeSig.all, TypeSig.all)),
        Some(RepeatingParamCheck("filter", TypeSig.BOOLEAN, TypeSig.BOOLEAN))),
      (a, conf, p, r) => new ExprMeta[AggregateExpression](a, conf, p, r) {
        private val filter: Option[BaseExprMeta[_]] =
          a.filter.map(GpuOverrides.wrapExpr(_, conf, Some(this)))
        private val childrenExprMeta: Seq[BaseExprMeta[Expression]] =
          a.children.map(GpuOverrides.wrapExpr(_, conf, Some(this)))
        override val childExprs: Seq[BaseExprMeta[_]] =
          childrenExprMeta ++ filter.toSeq

        override def convertToGpu(): GpuExpression = {
          // handle the case AggregateExpression has the resultIds parameter where its
          // Seq[ExprIds] instead of single ExprId.
          val resultId = try {
            val resultMethod = a.getClass.getMethod("resultId")
            resultMethod.invoke(a).asInstanceOf[ExprId]
          } catch {
            case _: Exception =>
              val resultMethod = a.getClass.getMethod("resultIds")
              resultMethod.invoke(a).asInstanceOf[Seq[ExprId]].head
          }
          GpuAggregateExpression(childExprs.head.convertToGpu().asInstanceOf[GpuAggregateFunction],
            a.mode, a.isDistinct, filter.map(_.convertToGpu()), resultId)
        }
      }),
    expr[SortOrder](
      "Sort order",
      ExprChecks.projectOnly(
        pluginSupportedOrderableSig + TypeSig.ARRAY.nested(gpuCommonTypes)
            .withPsNote(TypeEnum.ARRAY, "STRUCT is not supported as a child type for ARRAY"),
        TypeSig.orderable,
        Seq(ParamCheck(
          "input",
          pluginSupportedOrderableSig + TypeSig.ARRAY.nested(gpuCommonTypes)
             .withPsNote(TypeEnum.ARRAY, "STRUCT is not supported as a child type for ARRAY"),
          TypeSig.orderable))),
      (sortOrder, conf, p, r) => new BaseExprMeta[SortOrder](sortOrder, conf, p, r) {
        override def tagExprForGpu(): Unit = {
          if (isStructType(sortOrder.dataType)) {
            val nullOrdering = sortOrder.nullOrdering
            val directionDefaultNullOrdering = sortOrder.direction.defaultNullOrdering
            val direction = sortOrder.direction.sql
            if (nullOrdering != directionDefaultNullOrdering) {
              willNotWorkOnGpu(s"only default null ordering $directionDefaultNullOrdering " +
                s"for direction $direction is supported for nested types; actual: ${nullOrdering}")
            }
          }
          if (isArrayOfStructType(sortOrder.dataType)) {
            willNotWorkOnGpu("STRUCT is not supported as a child type for ARRAY, " +
              s"actual data type: ${sortOrder.dataType}")
          }
        }

        // One of the few expressions that are not replaced with a GPU version
        override def convertToGpu(): Expression =
          sortOrder.withNewChildren(childExprs.map(_.convertToGpu()))
      }),
    expr[PivotFirst](
      "PivotFirst operator",
      ExprChecks.reductionAndGroupByAgg(
        TypeSig.commonCudfTypes + TypeSig.NULL + TypeSig.DECIMAL_128 +
          TypeSig.ARRAY.nested(TypeSig.commonCudfTypes + TypeSig.DECIMAL_128),
        TypeSig.all,
        Seq(ParamCheck(
          "pivotColumn",
          (TypeSig.commonCudfTypes + TypeSig.NULL + TypeSig.DECIMAL_128),
          TypeSig.all),
          ParamCheck("valueColumn",
          TypeSig.commonCudfTypes + TypeSig.NULL + TypeSig.DECIMAL_128,
          TypeSig.all))),
      (pivot, conf, p, r) => new ImperativeAggExprMeta[PivotFirst](pivot, conf, p, r) {
        override def tagAggForGpu(): Unit = {
          // If pivotColumnValues doesn't have distinct values, fall back to CPU
          if (pivot.pivotColumnValues.distinct.lengthCompare(pivot.pivotColumnValues.length) != 0) {
            willNotWorkOnGpu("PivotFirst does not work on the GPU when there are duplicate" +
                " pivot values provided")
          }
        }
        override def convertToGpu(childExprs: Seq[Expression]): GpuExpression = {
          val Seq(pivotColumn, valueColumn) = childExprs
          GpuPivotFirst(pivotColumn, valueColumn, pivot.pivotColumnValues)
        }

        // Pivot does not overflow, so it doesn't need the ANSI check
        override val needsAnsiCheck: Boolean = false
      }),
    expr[Count](
      "Count aggregate operator",
      ExprChecks.fullAgg(
        TypeSig.LONG, TypeSig.LONG,
        repeatingParamCheck = Some(RepeatingParamCheck(
          "input", TypeSig.all, TypeSig.all))),
      (count, conf, p, r) => new AggExprMeta[Count](count, conf, p, r) {
        override def tagAggForGpu(): Unit = {
          if (count.children.size > 1) {
            willNotWorkOnGpu("count of multiple columns not supported")
          }
        }
        override def convertToGpu(childExprs: Seq[Expression]): GpuExpression =
          GpuCount(childExprs)
      }),
    expr[Max](
      "Max aggregate operator",
      ExprChecksImpl(
        ExprChecks.reductionAndGroupByAgg(
          (TypeSig.commonCudfTypes + TypeSig.DECIMAL_128 + TypeSig.NULL + TypeSig.STRUCT +
            TypeSig.ARRAY).nested(),
          TypeSig.orderable,
          Seq(ParamCheck("input",
            (TypeSig.commonCudfTypes + TypeSig.DECIMAL_128 + TypeSig.NULL + TypeSig.STRUCT +
              TypeSig.ARRAY).nested(),
            TypeSig.orderable))).asInstanceOf[ExprChecksImpl].contexts
          ++
          ExprChecks.windowOnly(
            (TypeSig.commonCudfTypes + TypeSig.DECIMAL_128 + TypeSig.NULL),
            TypeSig.orderable,
            Seq(ParamCheck("input",
              (TypeSig.commonCudfTypes + TypeSig.DECIMAL_128 + TypeSig.NULL),
              TypeSig.orderable))).asInstanceOf[ExprChecksImpl].contexts),
      (max, conf, p, r) => new AggExprMeta[Max](max, conf, p, r) {
        override def convertToGpu(childExprs: Seq[Expression]): GpuExpression =
          GpuMax(childExprs.head)

        // Max does not overflow, so it doesn't need the ANSI check
        override val needsAnsiCheck: Boolean = false
      }),
    expr[Min](
      "Min aggregate operator",
      ExprChecksImpl(
        ExprChecks.reductionAndGroupByAgg(
          (TypeSig.commonCudfTypes + TypeSig.DECIMAL_128 + TypeSig.NULL + TypeSig.STRUCT +
              TypeSig.ARRAY).nested(),
          TypeSig.orderable,
          Seq(ParamCheck("input",
            (TypeSig.commonCudfTypes + TypeSig.DECIMAL_128 + TypeSig.NULL + TypeSig.STRUCT +
              TypeSig.ARRAY).nested(),
            TypeSig.orderable))).asInstanceOf[ExprChecksImpl].contexts
          ++
          ExprChecks.windowOnly(
            (TypeSig.commonCudfTypes + TypeSig.DECIMAL_128 + TypeSig.NULL),
            TypeSig.orderable,
            Seq(ParamCheck("input",
              (TypeSig.commonCudfTypes + TypeSig.DECIMAL_128 + TypeSig.NULL),
              TypeSig.orderable))).asInstanceOf[ExprChecksImpl].contexts),
      (a, conf, p, r) => new AggExprMeta[Min](a, conf, p, r) {
        override def convertToGpu(childExprs: Seq[Expression]): GpuExpression =
          GpuMin(childExprs.head)

        // Min does not overflow, so it doesn't need the ANSI check
        override val needsAnsiCheck: Boolean = false
      }),
    expr[Sum](
      "Sum aggregate operator",
      ExprChecks.fullAgg(
        TypeSig.LONG + TypeSig.DOUBLE + TypeSig.DECIMAL_128,
        TypeSig.LONG + TypeSig.DOUBLE + TypeSig.DECIMAL_128,
        Seq(ParamCheck("input", TypeSig.gpuNumeric, TypeSig.cpuNumeric))),
      (a, conf, p, r) => new AggExprMeta[Sum](a, conf, p, r) {
        override def tagAggForGpu(): Unit = {
          val inputDataType = a.child.dataType
          checkAndTagFloatAgg(inputDataType, conf, this)
        }

        override def convertToGpu(childExprs: Seq[Expression]): GpuExpression =
          GpuSum(childExprs.head, a.dataType)
      }),
    expr[NthValue](
      "nth window operator",
      ExprChecks.windowOnly(
        (TypeSig.STRUCT + TypeSig.ARRAY + TypeSig.MAP + TypeSig.BINARY +
            TypeSig.commonCudfTypes + TypeSig.NULL + TypeSig.DECIMAL_128).nested(),
        TypeSig.all,
        Seq(ParamCheck("input",
          (TypeSig.STRUCT + TypeSig.ARRAY + TypeSig.MAP + TypeSig.BINARY +
              TypeSig.commonCudfTypes + TypeSig.NULL + TypeSig.DECIMAL_128).nested(),
          TypeSig.all),
          ParamCheck("offset", TypeSig.lit(TypeEnum.INT), TypeSig.lit(TypeEnum.INT)))
      ),
      (a, conf, p, r) => new AggExprMeta[NthValue](a, conf, p, r) {
        override def convertToGpu(childExprs: Seq[Expression]): GpuExpression =
          GpuNthValue(childExprs.head, a.offset, a.ignoreNulls)

        // nth does not overflow, so it doesn't need the ANSI check
        override val needsAnsiCheck: Boolean = false
      }),
    expr[First](
      "first aggregate operator",
      ExprChecks.fullAgg(
        (TypeSig.STRUCT + TypeSig.ARRAY + TypeSig.MAP + TypeSig.BINARY +
            TypeSig.commonCudfTypes + TypeSig.NULL + TypeSig.DECIMAL_128).nested(),
        TypeSig.all,
        Seq(ParamCheck("input",
          (TypeSig.STRUCT + TypeSig.ARRAY + TypeSig.MAP + TypeSig.BINARY +
              TypeSig.commonCudfTypes + TypeSig.NULL + TypeSig.DECIMAL_128).nested(),
          TypeSig.all))
      ),
      (a, conf, p, r) => new AggExprMeta[First](a, conf, p, r) {
        override def convertToGpu(childExprs: Seq[Expression]): GpuExpression =
          GpuFirst(childExprs.head, a.ignoreNulls)

        // First does not overflow, so it doesn't need the ANSI check
        override val needsAnsiCheck: Boolean = false
      }),
    expr[Last](
    "last aggregate operator",
      ExprChecks.fullAgg(
        (TypeSig.STRUCT + TypeSig.ARRAY + TypeSig.MAP + TypeSig.BINARY +
            TypeSig.commonCudfTypes + TypeSig.NULL + TypeSig.DECIMAL_128).nested(),
        TypeSig.all,
        Seq(ParamCheck("input",
          (TypeSig.STRUCT + TypeSig.ARRAY + TypeSig.MAP + TypeSig.BINARY +
              TypeSig.commonCudfTypes + TypeSig.NULL + TypeSig.DECIMAL_128).nested(),
          TypeSig.all))
      ),
      (a, conf, p, r) => new AggExprMeta[Last](a, conf, p, r) {
        override def convertToGpu(childExprs: Seq[Expression]): GpuExpression =
          GpuLast(childExprs.head, a.ignoreNulls)

        // Last does not overflow, so it doesn't need the ANSI check
        override val needsAnsiCheck: Boolean = false
      }),
    expr[BRound](
      "Round an expression to d decimal places using HALF_EVEN rounding mode",
      ExprChecks.binaryProject(
        TypeSig.gpuNumeric, TypeSig.cpuNumeric,
        ("value", TypeSig.gpuNumeric +
            TypeSig.psNote(TypeEnum.FLOAT, "result may round slightly differently") +
            TypeSig.psNote(TypeEnum.DOUBLE, "result may round slightly differently"),
            TypeSig.cpuNumeric),
        ("scale", TypeSig.lit(TypeEnum.INT), TypeSig.lit(TypeEnum.INT))),
      (a, conf, p, r) => new BinaryExprMeta[BRound](a, conf, p, r) {
        override def tagExprForGpu(): Unit = {
          a.child.dataType match {
            case FloatType | DoubleType if !conf.isIncompatEnabled =>
              willNotWorkOnGpu("rounding floating point numbers may be slightly off " +
                  s"compared to Spark's result, to enable set ${RapidsConf.INCOMPATIBLE_OPS}")
            case _ => // NOOP
          }
        }
        override def convertToGpu(lhs: Expression, rhs: Expression): GpuExpression =
          GpuBRound(lhs, rhs, a.dataType)
      }),
    expr[Round](
      "Round an expression to d decimal places using HALF_UP rounding mode",
      ExprChecks.binaryProject(
        TypeSig.gpuNumeric, TypeSig.cpuNumeric,
        ("value", TypeSig.gpuNumeric +
            TypeSig.psNote(TypeEnum.FLOAT, "result may round slightly differently") +
            TypeSig.psNote(TypeEnum.DOUBLE, "result may round slightly differently"),
            TypeSig.cpuNumeric),
        ("scale", TypeSig.lit(TypeEnum.INT), TypeSig.lit(TypeEnum.INT))),
      (a, conf, p, r) => new BinaryExprMeta[Round](a, conf, p, r) {
        override def tagExprForGpu(): Unit = {
          a.child.dataType match {
            case FloatType | DoubleType if !conf.isIncompatEnabled =>
              willNotWorkOnGpu("rounding floating point numbers may be slightly off " +
                  s"compared to Spark's result, to enable set ${RapidsConf.INCOMPATIBLE_OPS}")
            case _ => // NOOP
          }
        }
        override def convertToGpu(lhs: Expression, rhs: Expression): GpuExpression =
          GpuRound(lhs, rhs, a.dataType)
      }),
    expr[PythonUDF](
      "UDF run in an external python process. Does not actually run on the GPU, but " +
          "the transfer of data to/from it can be accelerated",
      ExprChecks.fullAggAndProject(
        // Different types of Pandas UDF support different sets of output type. Please refer to
        //   https://github.com/apache/spark/blob/master/python/pyspark/sql/udf.py#L98
        // for more details.
        // It is impossible to specify the exact type signature for each Pandas UDF type in a single
        // expression 'PythonUDF'.
        // So use the 'unionOfPandasUdfOut' to cover all types for Spark. The type signature of
        // plugin is also an union of all the types of Pandas UDF.
        (TypeSig.commonCudfTypes + TypeSig.ARRAY).nested() + TypeSig.STRUCT,
        TypeSig.unionOfPandasUdfOut,
        repeatingParamCheck = Some(RepeatingParamCheck(
          "param",
          (TypeSig.commonCudfTypes + TypeSig.ARRAY + TypeSig.STRUCT).nested(),
          TypeSig.all))),
      (a, conf, p, r) => new ExprMeta[PythonUDF](a, conf, p, r) {
        override def replaceMessage: String = "not block GPU acceleration"
        override def noReplacementPossibleMessage(reasons: String): String =
          s"blocks running on GPU because $reasons"

        override def convertToGpu(): GpuExpression =
          GpuPythonUDF(a.name, a.func, a.dataType,
            childExprs.map(_.convertToGpu()),
            a.evalType, a.udfDeterministic, a.resultId)
        }),
    GpuScalaUDFMeta.exprMeta,
    expr[Rand](
      "Generate a random column with i.i.d. uniformly distributed values in [0, 1)",
      ExprChecks.projectOnly(TypeSig.DOUBLE, TypeSig.DOUBLE,
        Seq(ParamCheck("seed",
          (TypeSig.INT + TypeSig.LONG).withAllLit(),
          (TypeSig.INT + TypeSig.LONG).withAllLit()))),
      (a, conf, p, r) => new UnaryExprMeta[Rand](a, conf, p, r) {
        override def convertToGpu(child: Expression): GpuExpression = GpuRand(child)
      }),
    expr[SparkPartitionID] (
      "Returns the current partition id",
      ExprChecks.projectOnly(TypeSig.INT, TypeSig.INT),
      (a, conf, p, r) => new ExprMeta[SparkPartitionID](a, conf, p, r) {
        override def convertToGpu(): GpuExpression = GpuSparkPartitionID()
      }),
    expr[MonotonicallyIncreasingID] (
      "Returns monotonically increasing 64-bit integers",
      ExprChecks.projectOnly(TypeSig.LONG, TypeSig.LONG),
      (a, conf, p, r) => new ExprMeta[MonotonicallyIncreasingID](a, conf, p, r) {
        override def convertToGpu(): GpuExpression = GpuMonotonicallyIncreasingID()
      }),
    expr[InputFileName] (
      "Returns the name of the file being read, or empty string if not available",
      ExprChecks.projectOnly(TypeSig.STRING, TypeSig.STRING),
      (a, conf, p, r) => new ExprMeta[InputFileName](a, conf, p, r) {
        override def convertToGpu(): GpuExpression = GpuInputFileName()
      }),
    expr[InputFileBlockStart] (
      "Returns the start offset of the block being read, or -1 if not available",
      ExprChecks.projectOnly(TypeSig.LONG, TypeSig.LONG),
      (a, conf, p, r) => new ExprMeta[InputFileBlockStart](a, conf, p, r) {
        override def convertToGpu(): GpuExpression = GpuInputFileBlockStart()
      }),
    expr[InputFileBlockLength] (
      "Returns the length of the block being read, or -1 if not available",
      ExprChecks.projectOnly(TypeSig.LONG, TypeSig.LONG),
      (a, conf, p, r) => new ExprMeta[InputFileBlockLength](a, conf, p, r) {
        override def convertToGpu(): GpuExpression = GpuInputFileBlockLength()
      }),
    expr[Md5] (
      "MD5 hash operator",
      ExprChecks.unaryProject(TypeSig.STRING, TypeSig.STRING,
        TypeSig.BINARY, TypeSig.BINARY),
      (a, conf, p, r) => new UnaryExprMeta[Md5](a, conf, p, r) {
        override def convertToGpu(child: Expression): GpuExpression = GpuMd5(child)
      }),
    expr[Upper](
      "String uppercase operator",
      ExprChecks.unaryProjectInputMatchesOutput(TypeSig.STRING, TypeSig.STRING),
      (a, conf, p, r) => new UnaryExprMeta[Upper](a, conf, p, r) {
        override def convertToGpu(child: Expression): GpuExpression = GpuUpper(child)
      })
      .incompat(CASE_MODIFICATION_INCOMPAT),
    expr[Lower](
      "String lowercase operator",
      ExprChecks.unaryProjectInputMatchesOutput(TypeSig.STRING, TypeSig.STRING),
      (a, conf, p, r) => new UnaryExprMeta[Lower](a, conf, p, r) {
        override def convertToGpu(child: Expression): GpuExpression = GpuLower(child)
      })
      .incompat(CASE_MODIFICATION_INCOMPAT),
    expr[StringLPad](
      "Pad a string on the left",
      ExprChecks.projectOnly(TypeSig.STRING, TypeSig.STRING,
        Seq(ParamCheck("str", TypeSig.STRING, TypeSig.STRING),
          ParamCheck("len", TypeSig.lit(TypeEnum.INT), TypeSig.INT),
          ParamCheck("pad", TypeSig.lit(TypeEnum.STRING), TypeSig.STRING))),
      (in, conf, p, r) => new TernaryExprMeta[StringLPad](in, conf, p, r) {
        override def tagExprForGpu(): Unit = {
          extractLit(in.pad).foreach { padLit =>
            if (padLit.value != null &&
                padLit.value.asInstanceOf[UTF8String].toString.length != 1) {
              willNotWorkOnGpu("only a single character is supported for pad")
            }
          }
        }
        override def convertToGpu(
            str: Expression,
            width: Expression,
            pad: Expression): GpuExpression =
          GpuStringLPad(str, width, pad)
      }),
    expr[StringRPad](
      "Pad a string on the right",
      ExprChecks.projectOnly(TypeSig.STRING, TypeSig.STRING,
        Seq(ParamCheck("str", TypeSig.STRING, TypeSig.STRING),
          ParamCheck("len", TypeSig.lit(TypeEnum.INT), TypeSig.INT),
          ParamCheck("pad", TypeSig.lit(TypeEnum.STRING), TypeSig.STRING))),
      (in, conf, p, r) => new TernaryExprMeta[StringRPad](in, conf, p, r) {
        override def tagExprForGpu(): Unit = {
          extractLit(in.pad).foreach { padLit =>
            if (padLit.value != null &&
                padLit.value.asInstanceOf[UTF8String].toString.length != 1) {
              willNotWorkOnGpu("only a single character is supported for pad")
            }
          }
        }
        override def convertToGpu(
            str: Expression,
            width: Expression,
            pad: Expression): GpuExpression =
          GpuStringRPad(str, width, pad)
      }),
    expr[StringSplit](
       "Splits `str` around occurrences that match `regex`",
      // Java's split API produces different behaviors than cudf when splitting with empty pattern
      ExprChecks.projectOnly(TypeSig.ARRAY.nested(TypeSig.STRING),
        TypeSig.ARRAY.nested(TypeSig.STRING),
        Seq(ParamCheck("str", TypeSig.STRING, TypeSig.STRING),
          ParamCheck("regexp", TypeSig.lit(TypeEnum.STRING)
              .withPsNote(TypeEnum.STRING, "very limited subset of regex supported"),
            TypeSig.STRING),
          ParamCheck("limit", TypeSig.lit(TypeEnum.INT), TypeSig.INT))),
      (in, conf, p, r) => new GpuStringSplitMeta(in, conf, p, r)),
    expr[GetStructField](
      "Gets the named field of the struct",
      ExprChecks.unaryProject(
        (TypeSig.commonCudfTypes + TypeSig.ARRAY + TypeSig.STRUCT + TypeSig.MAP + TypeSig.NULL +
            TypeSig.DECIMAL_128 + TypeSig.BINARY).nested(),
        TypeSig.all,
        TypeSig.STRUCT.nested(TypeSig.commonCudfTypes + TypeSig.ARRAY +
            TypeSig.STRUCT + TypeSig.MAP + TypeSig.NULL + TypeSig.DECIMAL_128 + TypeSig.BINARY),
        TypeSig.STRUCT.nested(TypeSig.all)),
      (expr, conf, p, r) => new UnaryExprMeta[GetStructField](expr, conf, p, r) {
        override def convertToGpu(arr: Expression): GpuExpression =
          GpuGetStructField(arr, expr.ordinal, expr.name)
      }),
    expr[GetArrayItem](
      "Gets the field at `ordinal` in the Array",
      ExprChecks.binaryProject(
        (TypeSig.commonCudfTypes + TypeSig.ARRAY + TypeSig.STRUCT + TypeSig.NULL +
            TypeSig.DECIMAL_128 + TypeSig.MAP + TypeSig.BINARY).nested(),
        TypeSig.all,
        ("array", TypeSig.ARRAY.nested(TypeSig.commonCudfTypes + TypeSig.ARRAY +
            TypeSig.STRUCT + TypeSig.NULL + TypeSig.DECIMAL_128 + TypeSig.MAP + TypeSig.BINARY),
            TypeSig.ARRAY.nested(TypeSig.all)),
        ("ordinal", TypeSig.integral, TypeSig.integral)),
      (in, conf, p, r) => new BinaryExprMeta[GetArrayItem](in, conf, p, r) {
        override def convertToGpu(arr: Expression, ordinal: Expression): GpuExpression =
          GpuGetArrayItem(arr, ordinal, in.failOnError)
      }),
    expr[GetMapValue](
      "Gets Value from a Map based on a key",
      ExprChecks.binaryProject(
        (TypeSig.commonCudfTypes + TypeSig.ARRAY + TypeSig.STRUCT + TypeSig.NULL +
          TypeSig.DECIMAL_128 + TypeSig.MAP + TypeSig.BINARY).nested(),
        TypeSig.all,
        ("map", TypeSig.MAP.nested(TypeSig.commonCudfTypes + TypeSig.ARRAY + TypeSig.STRUCT +
          TypeSig.NULL + TypeSig.DECIMAL_128 + TypeSig.MAP + TypeSig.BINARY),
          TypeSig.MAP.nested(TypeSig.all)),
        ("key", TypeSig.commonCudfTypes + TypeSig.DECIMAL_128, TypeSig.all)),
      (in, conf, p, r) => new GetMapValueMeta(in, conf, p, r){}),
    GpuElementAtMeta.elementAtRule(false),
    expr[MapKeys](
      "Returns an unordered array containing the keys of the map",
      ExprChecks.unaryProject(
        TypeSig.ARRAY.nested(TypeSig.commonCudfTypes + TypeSig.DECIMAL_128 + TypeSig.NULL +
            TypeSig.ARRAY + TypeSig.STRUCT + TypeSig.BINARY).nested(),
        TypeSig.ARRAY.nested(TypeSig.all - TypeSig.MAP), // Maps cannot have other maps as keys
        TypeSig.MAP.nested(TypeSig.commonCudfTypes + TypeSig.DECIMAL_128 + TypeSig.NULL +
            TypeSig.ARRAY + TypeSig.STRUCT + TypeSig.MAP + TypeSig.BINARY),
        TypeSig.MAP.nested(TypeSig.all)),
      (in, conf, p, r) => new UnaryExprMeta[MapKeys](in, conf, p, r) {
        override def convertToGpu(child: Expression): GpuExpression =
          GpuMapKeys(child)
      }),
    expr[MapValues](
      "Returns an unordered array containing the values of the map",
      ExprChecks.unaryProject(
        TypeSig.ARRAY.nested(TypeSig.commonCudfTypes + TypeSig.DECIMAL_128 + TypeSig.NULL +
            TypeSig.ARRAY + TypeSig.STRUCT + TypeSig.MAP + TypeSig.BINARY),
        TypeSig.ARRAY.nested(TypeSig.all),
        TypeSig.MAP.nested(TypeSig.commonCudfTypes + TypeSig.DECIMAL_128 + TypeSig.NULL +
            TypeSig.ARRAY + TypeSig.STRUCT + TypeSig.MAP + TypeSig.BINARY),
        TypeSig.MAP.nested(TypeSig.all)),
      (in, conf, p, r) => new UnaryExprMeta[MapValues](in, conf, p, r) {
        override def convertToGpu(child: Expression): GpuExpression =
          GpuMapValues(child)
      }),
    expr[MapEntries](
      "Returns an unordered array of all entries in the given map",
      ExprChecks.unaryProject(
        // Technically the return type is an array of struct, but we cannot really express that
        TypeSig.ARRAY.nested(TypeSig.commonCudfTypes + TypeSig.DECIMAL_128 + TypeSig.NULL +
            TypeSig.ARRAY + TypeSig.STRUCT + TypeSig.MAP + TypeSig.BINARY),
        TypeSig.ARRAY.nested(TypeSig.all),
        TypeSig.MAP.nested(TypeSig.commonCudfTypes + TypeSig.DECIMAL_128 + TypeSig.NULL +
            TypeSig.ARRAY + TypeSig.STRUCT + TypeSig.MAP + TypeSig.BINARY),
        TypeSig.MAP.nested(TypeSig.all)),
      (in, conf, p, r) => new UnaryExprMeta[MapEntries](in, conf, p, r) {
        override def convertToGpu(child: Expression): GpuExpression =
          GpuMapEntries(child)
      }),
    expr[StringToMap](
      "Creates a map after splitting the input string into pairs of key-value strings",
      // Java's split API produces different behaviors than cudf when splitting with empty pattern
      ExprChecks.projectOnly(TypeSig.MAP.nested(TypeSig.STRING), TypeSig.MAP.nested(TypeSig.STRING),
        Seq(ParamCheck("str", TypeSig.STRING, TypeSig.STRING),
          ParamCheck("pairDelim", TypeSig.lit(TypeEnum.STRING), TypeSig.lit(TypeEnum.STRING)),
          ParamCheck("keyValueDelim", TypeSig.lit(TypeEnum.STRING), TypeSig.lit(TypeEnum.STRING)))),
      (in, conf, p, r) => new GpuStringToMapMeta(in, conf, p, r)),
    expr[ArrayMin](
      "Returns the minimum value in the array",
      ExprChecks.unaryProject(
        TypeSig.commonCudfTypes + TypeSig.DECIMAL_128 + TypeSig.NULL,
        TypeSig.orderable,
        TypeSig.ARRAY.nested(TypeSig.commonCudfTypes + TypeSig.DECIMAL_128 + TypeSig.NULL),
        TypeSig.ARRAY.nested(TypeSig.orderable)),
      (in, conf, p, r) => new UnaryExprMeta[ArrayMin](in, conf, p, r) {
        override def convertToGpu(child: Expression): GpuExpression =
          GpuArrayMin(child)
      }),
    expr[ArrayMax](
      "Returns the maximum value in the array",
      ExprChecks.unaryProject(
        TypeSig.commonCudfTypes + TypeSig.DECIMAL_128 + TypeSig.NULL,
        TypeSig.orderable,
        TypeSig.ARRAY.nested(TypeSig.commonCudfTypes + TypeSig.DECIMAL_128 + TypeSig.NULL),
        TypeSig.ARRAY.nested(TypeSig.orderable)),
      (in, conf, p, r) => new UnaryExprMeta[ArrayMax](in, conf, p, r) {
        override def convertToGpu(child: Expression): GpuExpression =
          GpuArrayMax(child)
      }),
    expr[ArrayRepeat](
      "Returns the array containing the given input value (left) count (right) times",
      ExprChecks.binaryProject(
        TypeSig.ARRAY.nested(TypeSig.commonCudfTypes + TypeSig.DECIMAL_128 + TypeSig.NULL
          + TypeSig.ARRAY + TypeSig.STRUCT + TypeSig.MAP),
        TypeSig.ARRAY.nested(TypeSig.all),
        ("left", (TypeSig.commonCudfTypes + TypeSig.DECIMAL_128 + TypeSig.NULL
          + TypeSig.ARRAY + TypeSig.STRUCT + TypeSig.MAP).nested(), TypeSig.all),
        ("right", TypeSig.integral, TypeSig.integral)),
      (in, conf, p, r) => new BinaryExprMeta[ArrayRepeat](in, conf, p, r) {
        override def convertToGpu(lhs: Expression, rhs: Expression): GpuExpression =
          GpuArrayRepeat(lhs, rhs)
      }
    ),
    expr[CreateNamedStruct](
      "Creates a struct with the given field names and values",
      CreateNamedStructCheck,
      (in, conf, p, r) => new ExprMeta[CreateNamedStruct](in, conf, p, r) {
        override def convertToGpu(): GpuExpression =
          GpuCreateNamedStruct(childExprs.map(_.convertToGpu()))
      }),
    expr[ArrayContains](
      "Returns a boolean if the array contains the passed in key",
      ExprChecks.binaryProject(
        TypeSig.BOOLEAN,
        TypeSig.BOOLEAN,
        ("array", TypeSig.ARRAY.nested(TypeSig.commonCudfTypes + TypeSig.NULL),
          TypeSig.ARRAY.nested(TypeSig.all)),
        ("key", TypeSig.commonCudfTypes, TypeSig.all)),
      (in, conf, p, r) => new BinaryExprMeta[ArrayContains](in, conf, p, r) {
        override def convertToGpu(lhs: Expression, rhs: Expression): GpuExpression =
          GpuArrayContains(lhs, rhs)
      }),
    expr[SortArray](
      "Returns a sorted array with the input array and the ascending / descending order",
      ExprChecks.binaryProject(
        TypeSig.ARRAY.nested(TypeSig.commonCudfTypes + TypeSig.NULL + TypeSig.DECIMAL_128 +
            TypeSig.STRUCT),
        TypeSig.ARRAY.nested(TypeSig.all),
        ("array", TypeSig.ARRAY.nested(
          TypeSig.commonCudfTypes + TypeSig.NULL + TypeSig.DECIMAL_128 + TypeSig.STRUCT),
            TypeSig.ARRAY.nested(TypeSig.all)),
        ("ascendingOrder", TypeSig.lit(TypeEnum.BOOLEAN), TypeSig.lit(TypeEnum.BOOLEAN))),
      (sortExpression, conf, p, r) => new BinaryExprMeta[SortArray](sortExpression, conf, p, r) {
        override def convertToGpu(lhs: Expression, rhs: Expression): GpuExpression = {
          GpuSortArray(lhs, rhs)
        }
      }
    ),
    expr[CreateArray](
      "Returns an array with the given elements",
      ExprChecks.projectOnly(
        TypeSig.ARRAY.nested(TypeSig.gpuNumeric +
          TypeSig.NULL + TypeSig.STRING + TypeSig.BOOLEAN + TypeSig.DATE + TypeSig.TIMESTAMP +
          TypeSig.ARRAY + TypeSig.STRUCT + TypeSig.BINARY),
        TypeSig.ARRAY.nested(TypeSig.all),
        repeatingParamCheck = Some(RepeatingParamCheck("arg",
          TypeSig.gpuNumeric + TypeSig.NULL + TypeSig.STRING +
              TypeSig.BOOLEAN + TypeSig.DATE + TypeSig.TIMESTAMP + TypeSig.STRUCT + TypeSig.BINARY +
              TypeSig.ARRAY.nested(TypeSig.gpuNumeric + TypeSig.NULL + TypeSig.STRING +
                TypeSig.BOOLEAN + TypeSig.DATE + TypeSig.TIMESTAMP + TypeSig.STRUCT +
                  TypeSig.ARRAY + TypeSig.BINARY),
          TypeSig.all))),
      (in, conf, p, r) => new ExprMeta[CreateArray](in, conf, p, r) {

        override def tagExprForGpu(): Unit = {
          wrapped.dataType match {
            case ArrayType(ArrayType(ArrayType(_, _), _), _) =>
              willNotWorkOnGpu("Only support to create array or array of array, Found: " +
                s"${wrapped.dataType}")
            case _ =>
          }
        }

        override def convertToGpu(): GpuExpression =
          GpuCreateArray(childExprs.map(_.convertToGpu()), wrapped.useStringTypeWhenEmpty)
      }),
    expr[Flatten](
      "Creates a single array from an array of arrays",
      ExprChecks.unaryProject(
        TypeSig.ARRAY.nested(TypeSig.all),
        TypeSig.ARRAY.nested(TypeSig.all),
        TypeSig.ARRAY.nested(TypeSig.all),
        TypeSig.ARRAY.nested(TypeSig.all)),
      (a, conf, p, r) => new UnaryExprMeta[Flatten](a, conf, p, r) {
        override def convertToGpu(child: Expression): GpuExpression =
          GpuFlattenArray(child)
      }),
    expr[LambdaFunction](
      "Holds a higher order SQL function",
      ExprChecks.projectOnly(
        (TypeSig.commonCudfTypes + TypeSig.DECIMAL_128 + TypeSig.NULL + TypeSig.ARRAY +
            TypeSig.STRUCT + TypeSig.MAP).nested(),
        TypeSig.all,
        Seq(ParamCheck("function",
          (TypeSig.commonCudfTypes + TypeSig.DECIMAL_128 + TypeSig.NULL + TypeSig.ARRAY +
              TypeSig.STRUCT + TypeSig.MAP).nested(),
          TypeSig.all)),
        Some(RepeatingParamCheck("arguments",
          (TypeSig.commonCudfTypes + TypeSig.DECIMAL_128 + TypeSig.NULL + TypeSig.ARRAY +
              TypeSig.STRUCT + TypeSig.MAP).nested(),
          TypeSig.all))),
      (in, conf, p, r) => new ExprMeta[LambdaFunction](in, conf, p, r) {
        override def convertToGpu(): GpuExpression = {
          val func = childExprs.head
          val args = childExprs.tail
          GpuLambdaFunction(func.convertToGpu(),
            args.map(_.convertToGpu().asInstanceOf[NamedExpression]),
            in.hidden)
        }
      }),
    expr[NamedLambdaVariable](
      "A parameter to a higher order SQL function",
      ExprChecks.projectOnly(
        (TypeSig.commonCudfTypes + TypeSig.DECIMAL_128 + TypeSig.NULL + TypeSig.ARRAY +
            TypeSig.STRUCT + TypeSig.MAP).nested(),
        TypeSig.all),
      (in, conf, p, r) => new ExprMeta[NamedLambdaVariable](in, conf, p, r) {
        override def convertToGpu(): GpuExpression = {
          GpuNamedLambdaVariable(in.name, in.dataType, in.nullable, in.exprId)
        }
      }),
    expr[ArrayTransform](
      "Transform elements in an array using the transform function. This is similar to a `map` " +
          "in functional programming",
      ExprChecks.projectOnly(TypeSig.ARRAY.nested(TypeSig.commonCudfTypes +
        TypeSig.DECIMAL_128 + TypeSig.NULL + TypeSig.ARRAY + TypeSig.STRUCT + TypeSig.MAP),
        TypeSig.ARRAY.nested(TypeSig.all),
        Seq(
          ParamCheck("argument",
            TypeSig.ARRAY.nested(TypeSig.commonCudfTypes + TypeSig.DECIMAL_128 + TypeSig.NULL +
                TypeSig.ARRAY + TypeSig.STRUCT + TypeSig.MAP),
            TypeSig.ARRAY.nested(TypeSig.all)),
          ParamCheck("function",
            (TypeSig.commonCudfTypes + TypeSig.DECIMAL_128 + TypeSig.NULL +
                TypeSig.ARRAY + TypeSig.STRUCT + TypeSig.MAP).nested(),
            TypeSig.all))),
      (in, conf, p, r) => new ExprMeta[ArrayTransform](in, conf, p, r) {
        override def convertToGpu(): GpuExpression = {
          GpuArrayTransform(childExprs.head.convertToGpu(), childExprs(1).convertToGpu())
        }
      }),
     expr[ArrayExists](
      "Return true if any element satisfies the predicate LambdaFunction",
      ExprChecks.projectOnly(TypeSig.BOOLEAN, TypeSig.BOOLEAN,
        Seq(
          ParamCheck("argument",
            TypeSig.ARRAY.nested(TypeSig.commonCudfTypes + TypeSig.DECIMAL_128 + TypeSig.NULL +
                TypeSig.ARRAY + TypeSig.STRUCT + TypeSig.MAP),
            TypeSig.ARRAY.nested(TypeSig.all)),
          ParamCheck("function", TypeSig.BOOLEAN, TypeSig.BOOLEAN))),
      (in, conf, p, r) => new ExprMeta[ArrayExists](in, conf, p, r) {
        override def convertToGpu(): GpuExpression = {
          GpuArrayExists(
            childExprs.head.convertToGpu(),
            childExprs(1).convertToGpu(),
            SQLConf.get.getConf(SQLConf.LEGACY_ARRAY_EXISTS_FOLLOWS_THREE_VALUED_LOGIC)
          )
        }
      }),
    // TODO: fix the signature https://github.com/NVIDIA/spark-rapids/issues/5327
    expr[ArraysZip](
      "Returns a merged array of structs in which the N-th struct contains" +
        " all N-th values of input arrays.",
      ExprChecks.projectOnly(TypeSig.ARRAY.nested(
        TypeSig.commonCudfTypes + TypeSig.DECIMAL_128 + TypeSig.NULL + TypeSig.BINARY +
          TypeSig.ARRAY + TypeSig.STRUCT + TypeSig.MAP),
        TypeSig.ARRAY.nested(TypeSig.all),
        repeatingParamCheck = Some(RepeatingParamCheck("children",
          TypeSig.ARRAY.nested(TypeSig.commonCudfTypes + TypeSig.DECIMAL_128 + TypeSig.NULL +
            TypeSig.BINARY + TypeSig.ARRAY + TypeSig.STRUCT + TypeSig.MAP),
          TypeSig.ARRAY.nested(TypeSig.all)))),
      (in, conf, p, r) => new ExprMeta[ArraysZip](in, conf, p, r) {
        override def convertToGpu(): GpuExpression = {
          GpuArraysZip(childExprs.map(_.convertToGpu()))
        }
      }
    ),
    expr[ArrayExcept](
      "Returns an array of the elements in array1 but not in array2, without duplicates",
      ExprChecks.binaryProject(
        TypeSig.ARRAY.nested(TypeSig.commonCudfTypes + TypeSig.DECIMAL_128 + TypeSig.NULL),
        TypeSig.ARRAY.nested(TypeSig.all),
        ("array1",
            TypeSig.ARRAY.nested(TypeSig.commonCudfTypes + TypeSig.DECIMAL_128 + TypeSig.NULL),
            TypeSig.ARRAY.nested(TypeSig.all)),
        ("array2",
            TypeSig.ARRAY.nested(TypeSig.commonCudfTypes + TypeSig.DECIMAL_128 + TypeSig.NULL),
            TypeSig.ARRAY.nested(TypeSig.all))),
      (in, conf, p, r) => new BinaryExprMeta[ArrayExcept](in, conf, p, r) {
        override def convertToGpu(lhs: Expression, rhs: Expression): GpuExpression = {
          GpuArrayExcept(lhs, rhs)
        }
      }
    ).incompat("the GPU implementation treats -0.0 and 0.0 as equal, but the CPU " +
        "implementation currently does not (see SPARK-39845). Also, Apache Spark " +
        "3.1.3 fixed issue SPARK-36741 where NaNs in these set like operators were " +
        "not treated as being equal. We have chosen to break with compatibility for " +
        "the older versions of Spark in this instance and handle NaNs the same as 3.1.3+"),
    expr[ArrayIntersect](
      "Returns an array of the elements in the intersection of array1 and array2, without" +
        " duplicates",
      ExprChecks.binaryProject(
        TypeSig.ARRAY.nested(TypeSig.commonCudfTypes + TypeSig.DECIMAL_128 + TypeSig.NULL),
        TypeSig.ARRAY.nested(TypeSig.all),
        ("array1",
            TypeSig.ARRAY.nested(TypeSig.commonCudfTypes + TypeSig.DECIMAL_128 + TypeSig.NULL),
            TypeSig.ARRAY.nested(TypeSig.all)),
        ("array2",
            TypeSig.ARRAY.nested(TypeSig.commonCudfTypes + TypeSig.DECIMAL_128 + TypeSig.NULL),
            TypeSig.ARRAY.nested(TypeSig.all))),
      (in, conf, p, r) => new BinaryExprMeta[ArrayIntersect](in, conf, p, r) {
        override def convertToGpu(lhs: Expression, rhs: Expression): GpuExpression = {
          GpuArrayIntersect(lhs, rhs)
        }
      }
    ).incompat("the GPU implementation treats -0.0 and 0.0 as equal, but the CPU " +
        "implementation currently does not (see SPARK-39845). Also, Apache Spark " +
        "3.1.3 fixed issue SPARK-36741 where NaNs in these set like operators were " +
        "not treated as being equal. We have chosen to break with compatibility for " +
        "the older versions of Spark in this instance and handle NaNs the same as 3.1.3+"),
    expr[ArrayUnion](
      "Returns an array of the elements in the union of array1 and array2, without duplicates.",
      ExprChecks.binaryProject(
        TypeSig.ARRAY.nested(TypeSig.commonCudfTypes + TypeSig.DECIMAL_128 + TypeSig.NULL),
        TypeSig.ARRAY.nested(TypeSig.all),
        ("array1",
            TypeSig.ARRAY.nested(TypeSig.commonCudfTypes + TypeSig.DECIMAL_128 + TypeSig.NULL),
            TypeSig.ARRAY.nested(TypeSig.all)),
        ("array2",
            TypeSig.ARRAY.nested(TypeSig.commonCudfTypes + TypeSig.DECIMAL_128 + TypeSig.NULL),
            TypeSig.ARRAY.nested(TypeSig.all))),
      (in, conf, p, r) => new BinaryExprMeta[ArrayUnion](in, conf, p, r) {
        override def convertToGpu(lhs: Expression, rhs: Expression): GpuExpression = {
          GpuArrayUnion(lhs, rhs)
        }
      }
    ).incompat("the GPU implementation treats -0.0 and 0.0 as equal, but the CPU " +
        "implementation currently does not (see SPARK-39845). Also, Apache Spark " +
        "3.1.3 fixed issue SPARK-36741 where NaNs in these set like operators were " +
        "not treated as being equal. We have chosen to break with compatibility for " +
        "the older versions of Spark in this instance and handle NaNs the same as 3.1.3+"),
    expr[ArraysOverlap](
      "Returns true if a1 contains at least a non-null element present also in a2. If the arrays " +
      "have no common element and they are both non-empty and either of them contains a null " +
      "element null is returned, false otherwise.",
      ExprChecks.binaryProject(TypeSig.BOOLEAN, TypeSig.BOOLEAN,
        ("array1",
            TypeSig.ARRAY.nested(TypeSig.commonCudfTypes + TypeSig.DECIMAL_128 + TypeSig.NULL),
            TypeSig.ARRAY.nested(TypeSig.all)),
        ("array2",
            TypeSig.ARRAY.nested(TypeSig.commonCudfTypes + TypeSig.DECIMAL_128 + TypeSig.NULL),
            TypeSig.ARRAY.nested(TypeSig.all))),
      (in, conf, p, r) => new BinaryExprMeta[ArraysOverlap](in, conf, p, r) {
        override def convertToGpu(lhs: Expression, rhs: Expression): GpuExpression = {
          GpuArraysOverlap(lhs, rhs)
        }
      }
    ).incompat("the GPU implementation treats -0.0 and 0.0 as equal, but the CPU " +
        "implementation currently does not (see SPARK-39845). Also, Apache Spark " +
        "3.1.3 fixed issue SPARK-36741 where NaNs in these set like operators were " +
        "not treated as being equal. We have chosen to break with compatibility for " +
        "the older versions of Spark in this instance and handle NaNs the same as 3.1.3+"),
    expr[ArrayRemove](
      "Returns the array after removing all elements that equal to the input element (right) " +
      "from the input array (left)",
      ExprChecks.binaryProject(
        TypeSig.ARRAY.nested(TypeSig.commonCudfTypes + TypeSig.DECIMAL_128 + TypeSig.NULL +
          TypeSig.ARRAY + TypeSig.STRUCT + TypeSig.MAP),
        TypeSig.ARRAY.nested(TypeSig.all),
        ("array",
          TypeSig.ARRAY.nested(TypeSig.commonCudfTypes + TypeSig.DECIMAL_128 + TypeSig.NULL +
            TypeSig.ARRAY + TypeSig.STRUCT + TypeSig.MAP),
          TypeSig.all),
        ("element",
          (TypeSig.commonCudfTypes + TypeSig.DECIMAL_128 + TypeSig.NULL +
            TypeSig.ARRAY + TypeSig.STRUCT + TypeSig.MAP).nested(),
          TypeSig.all)),
      (in, conf, p, r) => new BinaryExprMeta[ArrayRemove](in, conf, p, r) {
        override def convertToGpu(lhs: Expression, rhs: Expression): GpuExpression =
          GpuArrayRemove(lhs, rhs)
      }
    ),
    expr[TransformKeys](
      "Transform keys in a map using a transform function",
      ExprChecks.projectOnly(TypeSig.MAP.nested(TypeSig.commonCudfTypes + TypeSig.DECIMAL_128 +
          TypeSig.NULL + TypeSig.ARRAY + TypeSig.STRUCT + TypeSig.MAP),
        TypeSig.MAP.nested(TypeSig.all),
        Seq(
          ParamCheck("argument",
            TypeSig.MAP.nested(TypeSig.commonCudfTypes + TypeSig.DECIMAL_128 + TypeSig.NULL +
                TypeSig.ARRAY + TypeSig.STRUCT + TypeSig.MAP),
            TypeSig.MAP.nested(TypeSig.all)),
          ParamCheck("function",
            // We need to be able to check for duplicate keys (equality)
            TypeSig.commonCudfTypes + TypeSig.DECIMAL_128 + TypeSig.NULL,
            TypeSig.all - TypeSig.MAP.nested()))),
      (in, conf, p, r) => new ExprMeta[TransformKeys](in, conf, p, r) {
        override def tagExprForGpu(): Unit = {
          SQLConf.get.getConf(SQLConf.MAP_KEY_DEDUP_POLICY).toUpperCase match {
            case "EXCEPTION"| "LAST_WIN" => // Good we can support this
            case other =>
              willNotWorkOnGpu(s"$other is not supported for config setting" +
                  s" ${SQLConf.MAP_KEY_DEDUP_POLICY.key}")
          }
        }
        override def convertToGpu(): GpuExpression = {
          GpuTransformKeys(childExprs.head.convertToGpu(), childExprs(1).convertToGpu())
        }
      }),
    expr[TransformValues](
      "Transform values in a map using a transform function",
      ExprChecks.projectOnly(TypeSig.MAP.nested(TypeSig.commonCudfTypes + TypeSig.DECIMAL_128 +
          TypeSig.NULL + TypeSig.ARRAY + TypeSig.STRUCT + TypeSig.MAP),
        TypeSig.MAP.nested(TypeSig.all),
        Seq(
          ParamCheck("argument",
            TypeSig.MAP.nested(TypeSig.commonCudfTypes + TypeSig.DECIMAL_128 + TypeSig.NULL +
                TypeSig.ARRAY + TypeSig.STRUCT + TypeSig.MAP),
            TypeSig.MAP.nested(TypeSig.all)),
          ParamCheck("function",
            (TypeSig.commonCudfTypes + TypeSig.DECIMAL_128 + TypeSig.NULL +
                TypeSig.ARRAY + TypeSig.STRUCT + TypeSig.MAP).nested(),
            TypeSig.all))),
      (in, conf, p, r) => new ExprMeta[TransformValues](in, conf, p, r) {
        override def convertToGpu(): GpuExpression = {
          GpuTransformValues(childExprs.head.convertToGpu(), childExprs(1).convertToGpu())
        }
      }),
    expr[MapFilter](
      "Filters entries in a map using the function",
      ExprChecks.projectOnly(TypeSig.MAP.nested(TypeSig.commonCudfTypes + TypeSig.DECIMAL_128 +
          TypeSig.NULL + TypeSig.ARRAY + TypeSig.STRUCT + TypeSig.MAP),
        TypeSig.MAP.nested(TypeSig.all),
        Seq(
          ParamCheck("argument",
            TypeSig.MAP.nested(TypeSig.commonCudfTypes + TypeSig.DECIMAL_128 + TypeSig.NULL +
                TypeSig.ARRAY + TypeSig.STRUCT + TypeSig.MAP),
            TypeSig.MAP.nested(TypeSig.all)),
          ParamCheck("function", TypeSig.BOOLEAN, TypeSig.BOOLEAN))),
      (in, conf, p, r) => new ExprMeta[MapFilter](in, conf, p, r) {
        override def convertToGpu(): GpuExpression = {
          GpuMapFilter(childExprs.head.convertToGpu(), childExprs(1).convertToGpu())
        }
      }),
    expr[StringLocate](
      "Substring search operator",
      ExprChecks.projectOnly(TypeSig.INT, TypeSig.INT,
        Seq(ParamCheck("substr", TypeSig.lit(TypeEnum.STRING), TypeSig.STRING),
          ParamCheck("str", TypeSig.STRING, TypeSig.STRING),
          ParamCheck("start", TypeSig.lit(TypeEnum.INT), TypeSig.INT))),
      (in, conf, p, r) => new TernaryExprMeta[StringLocate](in, conf, p, r) {
        override def convertToGpu(
            val0: Expression,
            val1: Expression,
            val2: Expression): GpuExpression =
          GpuStringLocate(val0, val1, val2)
      }),
    expr[StringInstr](
      "Instr string operator",
      ExprChecks.projectOnly(TypeSig.INT, TypeSig.INT,
        Seq(ParamCheck("str", TypeSig.STRING, TypeSig.STRING),
            ParamCheck("substr", TypeSig.lit(TypeEnum.STRING), TypeSig.STRING))),
      (in, conf, p, r) => new BinaryExprMeta[StringInstr](in, conf, p, r) {
        override def convertToGpu(
            str: Expression,
            substr: Expression): GpuExpression =
          GpuStringInstr(str, substr)
      }),
    expr[Substring](
      "Substring operator",
      ExprChecks.projectOnly(TypeSig.STRING, TypeSig.STRING + TypeSig.BINARY,
        Seq(ParamCheck("str", TypeSig.STRING, TypeSig.STRING + TypeSig.BINARY),
          ParamCheck("pos", TypeSig.INT, TypeSig.INT),
          ParamCheck("len", TypeSig.INT, TypeSig.INT))),
      (in, conf, p, r) => new TernaryExprMeta[Substring](in, conf, p, r) {
        override def convertToGpu(
            column: Expression,
            position: Expression,
            length: Expression): GpuExpression =
          GpuSubstring(column, position, length)
      }),
    expr[SubstringIndex](
      "substring_index operator",
      ExprChecks.projectOnly(TypeSig.STRING, TypeSig.STRING,
        Seq(ParamCheck("str", TypeSig.STRING, TypeSig.STRING),
          ParamCheck("delim", TypeSig.lit(TypeEnum.STRING)
              .withPsNote(TypeEnum.STRING, "only a single character is allowed"), TypeSig.STRING),
          ParamCheck("count", TypeSig.lit(TypeEnum.INT), TypeSig.INT))),
      (in, conf, p, r) => new SubstringIndexMeta(in, conf, p, r)),
    expr[StringRepeat](
      "StringRepeat operator that repeats the given strings with numbers of times " +
        "given by repeatTimes",
      ExprChecks.projectOnly(TypeSig.STRING, TypeSig.STRING,
        Seq(ParamCheck("input", TypeSig.STRING, TypeSig.STRING),
          ParamCheck("repeatTimes", TypeSig.INT, TypeSig.INT))),
      (in, conf, p, r) => new BinaryExprMeta[StringRepeat](in, conf, p, r) {
        override def convertToGpu(
            input: Expression,
            repeatTimes: Expression): GpuExpression = GpuStringRepeat(input, repeatTimes)
      }),
    expr[StringReplace](
      "StringReplace operator",
      ExprChecks.projectOnly(TypeSig.STRING, TypeSig.STRING,
        Seq(ParamCheck("src", TypeSig.STRING, TypeSig.STRING),
          ParamCheck("search", TypeSig.lit(TypeEnum.STRING), TypeSig.STRING),
          ParamCheck("replace", TypeSig.lit(TypeEnum.STRING), TypeSig.STRING))),
      (in, conf, p, r) => new TernaryExprMeta[StringReplace](in, conf, p, r) {
        override def convertToGpu(
            column: Expression,
            target: Expression,
            replace: Expression): GpuExpression =
          GpuStringReplace(column, target, replace)
      }),
    expr[StringTrim](
      "StringTrim operator",
      ExprChecks.projectOnly(TypeSig.STRING, TypeSig.STRING,
        Seq(ParamCheck("src", TypeSig.STRING, TypeSig.STRING)),
        // Should really be an OptionalParam
        Some(RepeatingParamCheck("trimStr", TypeSig.lit(TypeEnum.STRING), TypeSig.STRING))),
      (in, conf, p, r) => new String2TrimExpressionMeta[StringTrim](in, conf, p, r) {
        override def convertToGpu(
            column: Expression,
            target: Option[Expression] = None): GpuExpression =
          GpuStringTrim(column, target)
      }),
    expr[StringTrimLeft](
      "StringTrimLeft operator",
      ExprChecks.projectOnly(TypeSig.STRING, TypeSig.STRING,
        Seq(ParamCheck("src", TypeSig.STRING, TypeSig.STRING)),
        // Should really be an OptionalParam
        Some(RepeatingParamCheck("trimStr", TypeSig.lit(TypeEnum.STRING), TypeSig.STRING))),
      (in, conf, p, r) =>
        new String2TrimExpressionMeta[StringTrimLeft](in, conf, p, r) {
          override def convertToGpu(
            column: Expression,
            target: Option[Expression] = None): GpuExpression =
            GpuStringTrimLeft(column, target)
        }),
    expr[StringTrimRight](
      "StringTrimRight operator",
      ExprChecks.projectOnly(TypeSig.STRING, TypeSig.STRING,
        Seq(ParamCheck("src", TypeSig.STRING, TypeSig.STRING)),
        // Should really be an OptionalParam
        Some(RepeatingParamCheck("trimStr", TypeSig.lit(TypeEnum.STRING), TypeSig.STRING))),
      (in, conf, p, r) =>
        new String2TrimExpressionMeta[StringTrimRight](in, conf, p, r) {
          override def convertToGpu(
              column: Expression,
              target: Option[Expression] = None): GpuExpression =
            GpuStringTrimRight(column, target)
        }),
    expr[StringTranslate](
      "StringTranslate operator",
      ExprChecks.projectOnly(TypeSig.STRING, TypeSig.STRING,
        Seq(ParamCheck("input", TypeSig.STRING, TypeSig.STRING),
          ParamCheck("from", TypeSig.lit(TypeEnum.STRING), TypeSig.STRING),
          ParamCheck("to", TypeSig.lit(TypeEnum.STRING), TypeSig.STRING))),
      (in, conf, p, r) => new TernaryExprMeta[StringTranslate](in, conf, p, r) {
        override def convertToGpu(
            input: Expression,
            from: Expression,
            to: Expression): GpuExpression =
          GpuStringTranslate(input, from, to)
      }).incompat("the GPU implementation supports all unicode code points. In Spark versions " +
          "< 3.2.0, translate() does not support unicode characters with code point >= U+10000 " +
          "(See SPARK-34094)"),
    expr[StartsWith](
      "Starts with",
      ExprChecks.binaryProject(TypeSig.BOOLEAN, TypeSig.BOOLEAN,
        ("src", TypeSig.STRING, TypeSig.STRING),
        ("search", TypeSig.lit(TypeEnum.STRING), TypeSig.STRING)),
      (a, conf, p, r) => new BinaryExprMeta[StartsWith](a, conf, p, r) {
        override def convertToGpu(lhs: Expression, rhs: Expression): GpuExpression =
          GpuStartsWith(lhs, rhs)
      }),
    expr[EndsWith](
      "Ends with",
      ExprChecks.binaryProject(TypeSig.BOOLEAN, TypeSig.BOOLEAN,
        ("src", TypeSig.STRING, TypeSig.STRING),
        ("search", TypeSig.lit(TypeEnum.STRING), TypeSig.STRING)),
      (a, conf, p, r) => new BinaryExprMeta[EndsWith](a, conf, p, r) {
        override def convertToGpu(lhs: Expression, rhs: Expression): GpuExpression =
          GpuEndsWith(lhs, rhs)
      }),
    expr[Concat](
      "List/String concatenate",
      ExprChecks.projectOnly((TypeSig.STRING + TypeSig.ARRAY).nested(
        TypeSig.commonCudfTypes + TypeSig.NULL + TypeSig.DECIMAL_128 +
            TypeSig.ARRAY + TypeSig.STRUCT + TypeSig.MAP + TypeSig.BINARY),
        (TypeSig.STRING + TypeSig.BINARY + TypeSig.ARRAY).nested(TypeSig.all),
        repeatingParamCheck = Some(RepeatingParamCheck("input",
          (TypeSig.STRING + TypeSig.ARRAY).nested(
            TypeSig.commonCudfTypes + TypeSig.NULL + TypeSig.DECIMAL_128 +
                TypeSig.ARRAY + TypeSig.STRUCT + TypeSig.MAP + TypeSig.BINARY),
          (TypeSig.STRING + TypeSig.BINARY + TypeSig.ARRAY).nested(TypeSig.all)))),
      (a, conf, p, r) => new ComplexTypeMergingExprMeta[Concat](a, conf, p, r) {
        override def convertToGpu(child: Seq[Expression]): GpuExpression = GpuConcat(child)
      }),
    expr[Conv](
      desc = "Convert string representing a number from one base to another",
      pluginChecks = ExprChecks.projectOnly(
        outputCheck = TypeSig.STRING,
        paramCheck = Seq(
          ParamCheck(
            name = "num",
            cudf = TypeSig.STRING,
            spark = TypeSig.STRING),
          ParamCheck(
            name = "from_base",
            cudf = TypeSig.integral
              .withAllLit()
              .withInitialTypesPsNote("only values 10 and 16 are supported"),
            spark = TypeSig.integral),
          ParamCheck(
            name = "to_base",
            cudf = TypeSig.integral
              .withAllLit()
              .withInitialTypesPsNote("only values 10 and 16 are supported"),
            spark = TypeSig.integral)),
        sparkOutputSig = TypeSig.STRING),
        (convExpr, conf, parentMetaOpt, dataFromReplacementRule) =>
          new GpuConvMeta(convExpr, conf, parentMetaOpt, dataFromReplacementRule)
    ).disabledByDefault(
      """GPU implementation is incomplete. We currently only support from/to_base values
         |of 10 and 16. We fall back on CPU if the signed conversion is signalled via
         |a negative to_base.
         |GPU implementation does not check for an 64-bit signed/unsigned int overflow when
         |performing the conversion to return `FFFFFFFFFFFFFFFF` or `18446744073709551615` or
         |to throw an error in the ANSI mode.
         |It is safe to enable if the overflow is not possible or detected externally.
         |For instance decimal strings not longer than 18 characters / hexadecimal strings
         |not longer than 15 characters disregarding the sign cannot cause an overflow.
         """.stripMargin.replaceAll("\n", " ")),
    expr[FormatNumber](
      "Formats the number x like '#,###,###.##', rounded to d decimal places.",
      ExprChecks.binaryProject(TypeSig.STRING, TypeSig.STRING,
        ("x", TypeSig.gpuNumeric, TypeSig.cpuNumeric),
        ("d", TypeSig.lit(TypeEnum.INT), TypeSig.INT+TypeSig.STRING)),
      (in, conf, p, r) => new BinaryExprMeta[FormatNumber](in, conf, p, r) {
        override def tagExprForGpu(): Unit = {
          in.children.head.dataType match {
            case FloatType | DoubleType if !conf.isFloatFormatNumberEnabled =>
              willNotWorkOnGpu("format_number with floating point types on the GPU returns " +
                  "results that have a different precision than the default results of Spark. " +
                  "To enable this operation on the GPU, set" +
                  s" ${RapidsConf.ENABLE_FLOAT_FORMAT_NUMBER} to true.")
            case _ =>
          }
        }
        override def convertToGpu(lhs: Expression, rhs: Expression): GpuExpression =
          GpuFormatNumber(lhs, rhs)
      }
    ),
    expr[MapConcat](
      "Returns the union of all the given maps",
      ExprChecks.projectOnly(TypeSig.MAP.nested(TypeSig.commonCudfTypes + TypeSig.DECIMAL_128 +
          TypeSig.NULL + TypeSig.ARRAY + TypeSig.STRUCT + TypeSig.MAP),
        TypeSig.MAP.nested(TypeSig.all),
        repeatingParamCheck = Some(RepeatingParamCheck("input",
          TypeSig.MAP.nested(TypeSig.commonCudfTypes + TypeSig.DECIMAL_128 +
          TypeSig.NULL + TypeSig.ARRAY + TypeSig.STRUCT + TypeSig.MAP),
          TypeSig.MAP.nested(TypeSig.all)))),
      (a, conf, p, r) => new ComplexTypeMergingExprMeta[MapConcat](a, conf, p, r) {
        override def convertToGpu(child: Seq[Expression]): GpuExpression = GpuMapConcat(child)
      }),
    expr[ConcatWs](
      "Concatenates multiple input strings or array of strings into a single " +
        "string using a given separator",
      ExprChecks.projectOnly(TypeSig.STRING, TypeSig.STRING,
        repeatingParamCheck = Some(RepeatingParamCheck("input",
          (TypeSig.STRING + TypeSig.ARRAY).nested(TypeSig.STRING),
          (TypeSig.STRING + TypeSig.ARRAY).nested(TypeSig.STRING)))),
      (a, conf, p, r) => new ExprMeta[ConcatWs](a, conf, p, r) {
        override def tagExprForGpu(): Unit = {
          if (a.children.size <= 1) {
            // If only a separator specified and its a column, Spark returns an empty
            // string for all entries unless they are null, then it returns null.
            // This seems like edge case so instead of handling on GPU just fallback.
            willNotWorkOnGpu("Only specifying separator column not supported on GPU")
          }
        }
        override final def convertToGpu(): GpuExpression =
          GpuConcatWs(childExprs.map(_.convertToGpu()))
      }),
    expr[Murmur3Hash] (
      "Murmur3 hash operator",
      ExprChecks.projectOnly(TypeSig.INT, TypeSig.INT,
        repeatingParamCheck = Some(RepeatingParamCheck("input",
          (TypeSig.commonCudfTypes + TypeSig.NULL + TypeSig.DECIMAL_128 +
              TypeSig.STRUCT + TypeSig.ARRAY).nested() +
              TypeSig.psNote(TypeEnum.ARRAY, "Arrays of structs are not supported"),
          TypeSig.all))),
      (a, conf, p, r) => new ExprMeta[Murmur3Hash](a, conf, p, r) {
        override val childExprs: Seq[BaseExprMeta[_]] = a.children
          .map(GpuOverrides.wrapExpr(_, conf, Some(this)))

        override def tagExprForGpu(): Unit = {
          val arrayWithStructsHashing = a.children.exists(e =>
            TrampolineUtil.dataTypeExistsRecursively(e.dataType,
              {
                case ArrayType(_: StructType, _) => true
                case _ => false
              })
          )
          if (arrayWithStructsHashing) {
            willNotWorkOnGpu("hashing arrays with structs is not supported")
          }
        }

        def convertToGpu(): GpuExpression =
          GpuMurmur3Hash(childExprs.map(_.convertToGpu()), a.seed)
      }),
    expr[XxHash64](
      "xxhash64 hash operator",
      ExprChecks.projectOnly(TypeSig.LONG, TypeSig.LONG,
        repeatingParamCheck = Some(RepeatingParamCheck("input",
          XxHash64Shims.supportedTypes, TypeSig.all))),
      (a, conf, p, r) => new ExprMeta[XxHash64](a, conf, p, r) {
        override val childExprs: Seq[BaseExprMeta[_]] = a.children
          .map(GpuOverrides.wrapExpr(_, conf, Some(this)))

        def convertToGpu(): GpuExpression =
          GpuXxHash64(childExprs.map(_.convertToGpu()), a.seed)
      }),
    expr[Contains](
      "Contains",
      ExprChecks.binaryProject(TypeSig.BOOLEAN, TypeSig.BOOLEAN,
        ("src", TypeSig.STRING, TypeSig.STRING),
        ("search", TypeSig.lit(TypeEnum.STRING), TypeSig.STRING)),
      (a, conf, p, r) => new BinaryExprMeta[Contains](a, conf, p, r) {
        override def convertToGpu(lhs: Expression, rhs: Expression): GpuExpression =
          GpuContains(lhs, rhs)
      }),
    expr[Like](
      "Like",
      ExprChecks.binaryProject(TypeSig.BOOLEAN, TypeSig.BOOLEAN,
        ("src", TypeSig.STRING, TypeSig.STRING),
        ("search", TypeSig.lit(TypeEnum.STRING), TypeSig.STRING)),
      (a, conf, p, r) => new BinaryExprMeta[Like](a, conf, p, r) {
        override def convertToGpu(lhs: Expression, rhs: Expression): GpuExpression =
          GpuLike(lhs, rhs, a.escapeChar)
      }),
    expr[RLike](
      "Regular expression version of Like",
      ExprChecks.binaryProject(TypeSig.BOOLEAN, TypeSig.BOOLEAN,
        ("str", TypeSig.STRING, TypeSig.STRING),
        ("regexp", TypeSig.lit(TypeEnum.STRING), TypeSig.STRING)),
      (a, conf, p, r) => new GpuRLikeMeta(a, conf, p, r)),
    expr[RegExpReplace](
      "String replace using a regular expression pattern",
      ExprChecks.projectOnly(TypeSig.STRING, TypeSig.STRING,
        Seq(ParamCheck("str", TypeSig.STRING, TypeSig.STRING),
          ParamCheck("regex", TypeSig.lit(TypeEnum.STRING), TypeSig.STRING),
          ParamCheck("rep", TypeSig.lit(TypeEnum.STRING), TypeSig.STRING),
          ParamCheck("pos", TypeSig.lit(TypeEnum.INT)
              .withPsNote(TypeEnum.INT, "only a value of 1 is supported"),
            TypeSig.lit(TypeEnum.INT)))),
      (a, conf, p, r) => new GpuRegExpReplaceMeta(a, conf, p, r)),
    expr[RegExpExtract](
      "Extract a specific group identified by a regular expression",
      ExprChecks.projectOnly(TypeSig.STRING, TypeSig.STRING,
        Seq(ParamCheck("str", TypeSig.STRING, TypeSig.STRING),
          ParamCheck("regexp", TypeSig.lit(TypeEnum.STRING), TypeSig.STRING),
          ParamCheck("idx", TypeSig.lit(TypeEnum.INT),
            TypeSig.lit(TypeEnum.INT)))),
      (a, conf, p, r) => new GpuRegExpExtractMeta(a, conf, p, r)),
    expr[RegExpExtractAll](
      "Extract all strings matching a regular expression corresponding to the regex group index",
      ExprChecks.projectOnly(TypeSig.ARRAY.nested(TypeSig.STRING),
        TypeSig.ARRAY.nested(TypeSig.STRING),
        Seq(ParamCheck("str", TypeSig.STRING, TypeSig.STRING),
          ParamCheck("regexp", TypeSig.lit(TypeEnum.STRING), TypeSig.STRING),
          ParamCheck("idx", TypeSig.lit(TypeEnum.INT), TypeSig.INT))),
      (a, conf, p, r) => new GpuRegExpExtractAllMeta(a, conf, p, r)),
    expr[Length](
      "String character length or binary byte length",
      ExprChecks.unaryProject(TypeSig.INT, TypeSig.INT,
        TypeSig.STRING, TypeSig.STRING + TypeSig.BINARY),
      (a, conf, p, r) => new UnaryExprMeta[Length](a, conf, p, r) {
        override def convertToGpu(child: Expression): GpuExpression = GpuLength(child)
      }),
    expr[Size](
      "The size of an array or a map",
      ExprChecks.unaryProject(TypeSig.INT, TypeSig.INT,
        (TypeSig.ARRAY + TypeSig.MAP).nested(TypeSig.commonCudfTypes + TypeSig.NULL
            + TypeSig.DECIMAL_128 + TypeSig.BINARY + TypeSig.ARRAY + TypeSig.STRUCT + TypeSig.MAP),
        (TypeSig.ARRAY + TypeSig.MAP).nested(TypeSig.all)),
      (a, conf, p, r) => new UnaryExprMeta[Size](a, conf, p, r) {
        override def convertToGpu(child: Expression): GpuExpression =
          GpuSize(child, a.legacySizeOfNull)
      }),
    expr[Reverse](
      "Returns a reversed string or an array with reverse order of elements",
      ExprChecks.unaryProject(TypeSig.STRING + TypeSig.ARRAY.nested(TypeSig.all),
        TypeSig.STRING + TypeSig.ARRAY.nested(TypeSig.all),
        TypeSig.STRING + TypeSig.ARRAY.nested(TypeSig.all),
        TypeSig.STRING + TypeSig.ARRAY.nested(TypeSig.all)),
      (a, conf, p, r) => new UnaryExprMeta[Reverse](a, conf, p, r) {
        override def convertToGpu(input: Expression): GpuExpression =
          GpuReverse(input)
      }),
    expr[UnscaledValue](
      "Convert a Decimal to an unscaled long value for some aggregation optimizations",
      ExprChecks.unaryProject(TypeSig.LONG, TypeSig.LONG,
        TypeSig.DECIMAL_64, TypeSig.DECIMAL_128),
      (a, conf, p, r) => new UnaryExprMeta[UnscaledValue](a, conf, p, r) {
        override val isFoldableNonLitAllowed: Boolean = true
        override def convertToGpu(child: Expression): GpuExpression = GpuUnscaledValue(child)
      }),
    expr[MakeDecimal](
      "Create a Decimal from an unscaled long value for some aggregation optimizations",
      ExprChecks.unaryProject(TypeSig.DECIMAL_64, TypeSig.DECIMAL_128,
        TypeSig.LONG, TypeSig.LONG),
      (a, conf, p, r) => new UnaryExprMeta[MakeDecimal](a, conf, p, r) {
        override def convertToGpu(child: Expression): GpuExpression =
          GpuMakeDecimal(child, a.precision, a.scale, a.nullOnOverflow)
      }),
    expr[Explode](
      "Given an input array produces a sequence of rows for each value in the array",
      ExprChecks.unaryProject(
        // Here is a walk-around representation, since multi-level nested type is not supported yet.
        // related issue: https://github.com/NVIDIA/spark-rapids/issues/1901
        TypeSig.ARRAY.nested(TypeSig.commonCudfTypes + TypeSig.NULL + TypeSig.DECIMAL_128 +
            TypeSig.BINARY + TypeSig.ARRAY + TypeSig.STRUCT + TypeSig.MAP),
        TypeSig.ARRAY.nested(TypeSig.all),
        (TypeSig.ARRAY + TypeSig.MAP).nested(TypeSig.commonCudfTypes + TypeSig.NULL +
            TypeSig.DECIMAL_128 + TypeSig.BINARY + TypeSig.ARRAY + TypeSig.STRUCT + TypeSig.MAP),
        (TypeSig.ARRAY + TypeSig.MAP).nested(TypeSig.all)),
      (a, conf, p, r) => new GeneratorExprMeta[Explode](a, conf, p, r) {
        override val supportOuter: Boolean = true
        override def convertToGpu(): GpuExpression = GpuExplode(childExprs.head.convertToGpu())
      }),
    expr[PosExplode](
      "Given an input array produces a sequence of rows for each value in the array",
      ExprChecks.unaryProject(
        // Here is a walk-around representation, since multi-level nested type is not supported yet.
        // related issue: https://github.com/NVIDIA/spark-rapids/issues/1901
        TypeSig.ARRAY.nested(TypeSig.commonCudfTypes + TypeSig.NULL + TypeSig.DECIMAL_128 +
            TypeSig.BINARY + TypeSig.ARRAY + TypeSig.STRUCT + TypeSig.MAP),
        TypeSig.ARRAY.nested(TypeSig.all),
        (TypeSig.ARRAY + TypeSig.MAP).nested(TypeSig.commonCudfTypes + TypeSig.NULL +
            TypeSig.DECIMAL_128 + TypeSig.BINARY + TypeSig.ARRAY + TypeSig.STRUCT + TypeSig.MAP),
        (TypeSig.ARRAY + TypeSig.MAP).nested(TypeSig.all)),
      (a, conf, p, r) => new GeneratorExprMeta[PosExplode](a, conf, p, r) {
        override val supportOuter: Boolean = true
        override def convertToGpu(): GpuExpression = GpuPosExplode(childExprs.head.convertToGpu())
      }),
    expr[Stack](
      "Separates expr1, ..., exprk into n rows.",
      ExprChecks.projectOnly(
        TypeSig.ARRAY.nested(TypeSig.commonCudfTypes + TypeSig.NULL + TypeSig.DECIMAL_128 +
            TypeSig.ARRAY + TypeSig.STRUCT + TypeSig.MAP),
        TypeSig.ARRAY.nested(TypeSig.all),
        Seq(ParamCheck("n", TypeSig.lit(TypeEnum.INT), TypeSig.INT)),
        Some(RepeatingParamCheck("expr",
          (TypeSig.commonCudfTypes + TypeSig.NULL + TypeSig.DECIMAL_128 +
              TypeSig.ARRAY + TypeSig.STRUCT + TypeSig.MAP).nested(),
          TypeSig.all))),
      (a, conf, p, r) => new GpuStackMeta(a, conf, p, r)
    ),
    expr[ReplicateRows](
      "Given an input row replicates the row N times",
      ExprChecks.projectOnly(
        TypeSig.ARRAY.nested(TypeSig.commonCudfTypes + TypeSig.NULL + TypeSig.DECIMAL_128 +
            TypeSig.ARRAY + TypeSig.STRUCT),
        TypeSig.ARRAY.nested(TypeSig.all),
        repeatingParamCheck = Some(RepeatingParamCheck("input",
          (TypeSig.commonCudfTypes + TypeSig.NULL + TypeSig.DECIMAL_128 +
              TypeSig.ARRAY + TypeSig.STRUCT).nested(),
          TypeSig.all))),
      (a, conf, p, r) => new ReplicateRowsExprMeta[ReplicateRows](a, conf, p, r) {
        override def convertToGpu(childExpr: Seq[Expression]): GpuExpression =
          GpuReplicateRows(childExpr)
      }),
    expr[CollectList](
      "Collect a list of non-unique elements, not supported in reduction",
      ExprChecks.fullAgg(
        TypeSig.ARRAY.nested(TypeSig.commonCudfTypes + TypeSig.DECIMAL_128 + TypeSig.BINARY +
            TypeSig.NULL + TypeSig.STRUCT + TypeSig.ARRAY + TypeSig.MAP),
        TypeSig.ARRAY.nested(TypeSig.all),
        Seq(ParamCheck("input",
          (TypeSig.commonCudfTypes + TypeSig.DECIMAL_128 + TypeSig.BINARY +
              TypeSig.NULL + TypeSig.STRUCT + TypeSig.ARRAY + TypeSig.MAP).nested(),
          TypeSig.all))),
      (c, conf, p, r) => new TypedImperativeAggExprMeta[CollectList](c, conf, p, r) {
        override def convertToGpu(childExprs: Seq[Expression]): GpuExpression =
          GpuCollectList(childExprs.head, c.mutableAggBufferOffset, c.inputAggBufferOffset)

        override def aggBufferAttribute: AttributeReference = {
          val aggBuffer = c.aggBufferAttributes.head
          aggBuffer.copy(dataType = c.dataType)(aggBuffer.exprId, aggBuffer.qualifier)
        }

        override def createCpuToGpuBufferConverter(): CpuToGpuAggregateBufferConverter =
          new CpuToGpuCollectBufferConverter(c.child.dataType)

        override def createGpuToCpuBufferConverter(): GpuToCpuAggregateBufferConverter =
          new GpuToCpuCollectBufferConverter()

        override val supportBufferConversion: Boolean = true

        // Last does not overflow, so it doesn't need the ANSI check
        override val needsAnsiCheck: Boolean = false
      }),
    expr[CollectSet](
      "Collect a set of unique elements, not supported in reduction",
      ExprChecks.fullAgg(
        TypeSig.ARRAY.nested(TypeSig.commonCudfTypes + TypeSig.DECIMAL_128 +
          TypeSig.NULL + TypeSig.STRUCT + TypeSig.ARRAY),
        TypeSig.ARRAY.nested(TypeSig.all),
        Seq(ParamCheck("input",
          (TypeSig.commonCudfTypes + TypeSig.DECIMAL_128 +
            TypeSig.NULL +
            TypeSig.STRUCT +
            TypeSig.ARRAY).nested(),
          TypeSig.all))),
      (c, conf, p, r) => new TypedImperativeAggExprMeta[CollectSet](c, conf, p, r) {

        override def convertToGpu(childExprs: Seq[Expression]): GpuExpression =
          GpuCollectSet(childExprs.head, c.mutableAggBufferOffset, c.inputAggBufferOffset)

        override def aggBufferAttribute: AttributeReference = {
          val aggBuffer = c.aggBufferAttributes.head
          aggBuffer.copy(dataType = c.dataType)(aggBuffer.exprId, aggBuffer.qualifier)
        }

        override def createCpuToGpuBufferConverter(): CpuToGpuAggregateBufferConverter =
          new CpuToGpuCollectBufferConverter(c.child.dataType)

        override def createGpuToCpuBufferConverter(): GpuToCpuAggregateBufferConverter =
          new GpuToCpuCollectBufferConverter()

        override val supportBufferConversion: Boolean = true

        // Last does not overflow, so it doesn't need the ANSI check
        override val needsAnsiCheck: Boolean = false
      }),
    expr[StddevPop](
      "Aggregation computing population standard deviation",
      ExprChecks.groupByOnly(
        TypeSig.DOUBLE, TypeSig.DOUBLE,
        Seq(ParamCheck("input", TypeSig.DOUBLE, TypeSig.DOUBLE))),
      (a, conf, p, r) => new AggExprMeta[StddevPop](a, conf, p, r) {
        override def convertToGpu(childExprs: Seq[Expression]): GpuExpression = {
          val legacyStatisticalAggregate = SQLConf.get.legacyStatisticalAggregate
          GpuStddevPop(childExprs.head, !legacyStatisticalAggregate)
        }
      }),
    expr[StddevSamp](
      "Aggregation computing sample standard deviation",
      ExprChecks.fullAgg(
          TypeSig.DOUBLE, TypeSig.DOUBLE,
          Seq(ParamCheck("input", TypeSig.DOUBLE,
            TypeSig.DOUBLE))),
        (a, conf, p, r) => new AggExprMeta[StddevSamp](a, conf, p, r) {
          override def convertToGpu(childExprs: Seq[Expression]): GpuExpression = {
            val legacyStatisticalAggregate = SQLConf.get.legacyStatisticalAggregate
            GpuStddevSamp(childExprs.head, !legacyStatisticalAggregate)
          }
        }),
    expr[VariancePop](
      "Aggregation computing population variance",
      ExprChecks.groupByOnly(
        TypeSig.DOUBLE, TypeSig.DOUBLE,
        Seq(ParamCheck("input", TypeSig.DOUBLE, TypeSig.DOUBLE))),
      (a, conf, p, r) => new AggExprMeta[VariancePop](a, conf, p, r) {
        override def convertToGpu(childExprs: Seq[Expression]): GpuExpression = {
          val legacyStatisticalAggregate = SQLConf.get.legacyStatisticalAggregate
          GpuVariancePop(childExprs.head, !legacyStatisticalAggregate)
        }
      }),
    expr[VarianceSamp](
      "Aggregation computing sample variance",
      ExprChecks.groupByOnly(
        TypeSig.DOUBLE, TypeSig.DOUBLE,
        Seq(ParamCheck("input", TypeSig.DOUBLE, TypeSig.DOUBLE))),
      (a, conf, p, r) => new AggExprMeta[VarianceSamp](a, conf, p, r) {
        override def convertToGpu(childExprs: Seq[Expression]): GpuExpression = {
          val legacyStatisticalAggregate = SQLConf.get.legacyStatisticalAggregate
          GpuVarianceSamp(childExprs.head, !legacyStatisticalAggregate)
        }
      }),
    expr[Percentile](
      "Aggregation computing exact percentile",
      ExprChecks.reductionAndGroupByAgg(
        // The output can be a single number or array depending on whether percentiles param
        // is a single number or an array.
        TypeSig.DOUBLE + TypeSig.ARRAY.nested(TypeSig.DOUBLE),
        TypeSig.DOUBLE + TypeSig.ARRAY.nested(TypeSig.DOUBLE),
        Seq(
          // ANSI interval types are new in Spark 3.2.0 and are not yet supported by the
          // current GPU implementation.
          ParamCheck("input", TypeSig.integral + TypeSig.fp, TypeSig.integral + TypeSig.fp),
          ParamCheck("percentage",
            TypeSig.lit(TypeEnum.DOUBLE) + TypeSig.ARRAY.nested(TypeSig.lit(TypeEnum.DOUBLE)),
            TypeSig.DOUBLE + TypeSig.ARRAY.nested(TypeSig.DOUBLE)),
          ParamCheck("frequency",
            TypeSig.LONG + TypeSig.ARRAY.nested(TypeSig.LONG),
            TypeSig.LONG + TypeSig.ARRAY.nested(TypeSig.LONG)))),
      (c, conf, p, r) => new TypedImperativeAggExprMeta[Percentile](c, conf, p, r) {
        override def tagAggForGpu(): Unit = {
          // Check if the input percentage can be supported on GPU.
          GpuOverrides.extractLit(childExprs(1).wrapped.asInstanceOf[Expression]) match {
            case None =>
              willNotWorkOnGpu("percentile on GPU only supports literal percentages")
            case Some(Literal(null, _)) =>
              willNotWorkOnGpu("percentile on GPU only supports non-null literal percentages")
            case Some(Literal(a: ArrayData, _)) => {
              if((0 until a.numElements).exists(a.isNullAt)) {
                willNotWorkOnGpu(
                  "percentile on GPU does not support percentage arrays containing nulls")
              }
              if (a.toDoubleArray().exists(percentage => percentage < 0.0 || percentage > 1.0)) {
                willNotWorkOnGpu(
                  "percentile requires the input percentages given in the range [0, 1]")
              }
            }
            case Some(_) => // This is fine
          }
        }

        override def convertToGpu(childExprs: Seq[Expression]): GpuExpression = {
          val exprMeta = p.get.asInstanceOf[BaseExprMeta[_]]
          val isReduction = exprMeta.context match {
            case ReductionAggExprContext => true
            case GroupByAggExprContext => false
            case _ => throw new IllegalStateException(
              s"Invalid aggregation context: ${exprMeta.context}")
          }
          GpuPercentile(childExprs.head, childExprs(1).asInstanceOf[GpuLiteral], childExprs(2),
            isReduction)
        }
        // Declare the data type of the internal buffer so it can be serialized and
        // deserialized correctly during shuffling.
        override def aggBufferAttribute: AttributeReference = {
          val aggBuffer = c.aggBufferAttributes.head
          val dataType: DataType = ArrayType(StructType(Seq(
            StructField("value", childExprs.head.dataType),
            StructField("frequency", LongType))), containsNull = false)
          aggBuffer.copy(dataType = dataType)(aggBuffer.exprId, aggBuffer.qualifier)
        }

        override val needsAnsiCheck: Boolean = false
        override val supportBufferConversion: Boolean = true
        override def createCpuToGpuBufferConverter(): CpuToGpuAggregateBufferConverter =
          CpuToGpuPercentileBufferConverter(childExprs.head.dataType)
        override def createGpuToCpuBufferConverter(): GpuToCpuAggregateBufferConverter =
          GpuToCpuPercentileBufferConverter(childExprs.head.dataType)
      }),
    expr[ApproximatePercentile](
      "Approximate percentile",
      ExprChecks.reductionAndGroupByAgg(
        // note that output can be single number or array depending on whether percentiles param
        // is a single number or an array
        TypeSig.gpuNumeric +
            TypeSig.ARRAY.nested(TypeSig.gpuNumeric),
        TypeSig.cpuNumeric + TypeSig.DATE + TypeSig.TIMESTAMP + TypeSig.ARRAY.nested(
          TypeSig.cpuNumeric + TypeSig.DATE + TypeSig.TIMESTAMP),
        Seq(
          ParamCheck("input",
            TypeSig.gpuNumeric,
            TypeSig.cpuNumeric + TypeSig.DATE + TypeSig.TIMESTAMP),
          ParamCheck("percentage",
            TypeSig.DOUBLE + TypeSig.ARRAY.nested(TypeSig.DOUBLE),
            TypeSig.DOUBLE + TypeSig.ARRAY.nested(TypeSig.DOUBLE)),
          ParamCheck("accuracy", TypeSig.INT, TypeSig.INT))),
      (c, conf, p, r) => new TypedImperativeAggExprMeta[ApproximatePercentile](c, conf, p, r) {

        override def tagAggForGpu(): Unit = {
          // check if the percentile expression can be supported on GPU
          childExprs(1).wrapped match {
            case lit: Literal => lit.value match {
              case null =>
                willNotWorkOnGpu(
                  "approx_percentile on GPU only supports non-null literal percentiles")
              case a: ArrayData if a.numElements == 0 =>
                willNotWorkOnGpu(
                  "approx_percentile on GPU does not support empty percentiles arrays")
              case a: ArrayData if (0 until a.numElements).exists(a.isNullAt) =>
                willNotWorkOnGpu(
                  "approx_percentile on GPU does not support percentiles arrays containing nulls")
              case _ =>
                // this is fine
            }
            case _ =>
              willNotWorkOnGpu("approx_percentile on GPU only supports literal percentiles")
          }
        }

        override def convertToGpu(childExprs: Seq[Expression]): GpuExpression =
          GpuApproximatePercentile(childExprs.head,
              childExprs(1).asInstanceOf[GpuLiteral],
              childExprs(2).asInstanceOf[GpuLiteral])

        override def aggBufferAttribute: AttributeReference = {
          // Spark's ApproxPercentile has an aggregation buffer named "buf" with type "BinaryType"
          // so we need to replace that here with the GPU aggregation buffer reference, which is
          // a t-digest type
          val aggBuffer = c.aggBufferAttributes.head
          aggBuffer.copy(dataType = CudfTDigest.dataType)(aggBuffer.exprId, aggBuffer.qualifier)
        }
      }).incompat("the GPU implementation of approx_percentile is not bit-for-bit " +
          s"compatible with Apache Spark"),
    expr[GetJsonObject](
      "Extracts a json object from path",
      ExprChecks.projectOnly(
        TypeSig.STRING, TypeSig.STRING, Seq(ParamCheck("json", TypeSig.STRING, TypeSig.STRING),
          ParamCheck("path", TypeSig.lit(TypeEnum.STRING), TypeSig.STRING))),
      (a, conf, p, r) => new BinaryExprMeta[GetJsonObject](a, conf, p, r) {
        override def convertToGpu(lhs: Expression, rhs: Expression): GpuExpression =
          GpuGetJsonObject(lhs, rhs)
      }
    ),
    expr[JsonToStructs](
      "Returns a struct value with the given `jsonStr` and `schema`",
      ExprChecks.projectOnly(
        TypeSig.STRUCT.nested(TypeSig.STRUCT + TypeSig.ARRAY + TypeSig.STRING + TypeSig.integral +
          TypeSig.fp + TypeSig.DECIMAL_64 + TypeSig.DECIMAL_128 + TypeSig.BOOLEAN + TypeSig.DATE +
          TypeSig.TIMESTAMP) +
          TypeSig.MAP.nested(TypeSig.STRING).withPsNote(TypeEnum.MAP,
          "MAP only supports keys and values that are of STRING type"),
        (TypeSig.STRUCT + TypeSig.MAP + TypeSig.ARRAY).nested(TypeSig.all),
        Seq(ParamCheck("jsonStr", TypeSig.STRING, TypeSig.STRING))),
      (a, conf, p, r) => new UnaryExprMeta[JsonToStructs](a, conf, p, r) {
        override def tagExprForGpu(): Unit = {
          a.schema match {
            case MapType(_: StringType, _: StringType, _) => ()
            case _: StructType => ()
            case _ =>
              willNotWorkOnGpu("from_json on GPU only supports MapType<StringType, StringType> " +
                "or StructType schema")
          }
          GpuJsonScan.tagJsonToStructsSupport(a.options, a.dataType, this)
        }

        override def convertToGpu(child: Expression): GpuExpression =
          // GPU implementation currently does not support duplicated json key names in input
          GpuJsonToStructs(a.schema, a.options, child, a.timeZoneId)
      }).disabledByDefault("parsing JSON from a column has a large number of issues and " +
      "should be considered beta quality right now."),
    expr[StructsToJson](
      "Converts structs to JSON text format",
      ExprChecks.projectOnly(
        TypeSig.STRING,
        TypeSig.STRING,
        Seq(ParamCheck("struct",
          (TypeSig.BOOLEAN + TypeSig.STRING + TypeSig.integral + TypeSig.FLOAT +
            TypeSig.DOUBLE + TypeSig.DATE + TypeSig.TIMESTAMP +
            TypeSig.DECIMAL_128 +
            TypeSig.STRUCT + TypeSig.ARRAY + TypeSig.MAP).nested(),
          (TypeSig.BOOLEAN + TypeSig.STRING + TypeSig.integral + TypeSig.FLOAT +
            TypeSig.DOUBLE + TypeSig.DATE + TypeSig.TIMESTAMP +
            TypeSig.DECIMAL_128 +
            TypeSig.STRUCT + TypeSig.ARRAY + TypeSig.MAP).nested()
        ))),
      (a, conf, p, r) => new GpuStructsToJsonMeta(a, conf, p, r))
        .disabledByDefault("to_json support is experimental. See compatibility " +
          "guide for more information."),
    expr[JsonTuple](
      "Returns a tuple like the function get_json_object, but it takes multiple names. " +
        "All the input parameters and output column types are string.",
      ExprChecks.projectOnly(
        TypeSig.ARRAY.nested(TypeSig.STRUCT + TypeSig.STRING),
        TypeSig.ARRAY.nested(TypeSig.STRUCT + TypeSig.STRING),
        Seq(ParamCheck("json", TypeSig.STRING, TypeSig.STRING)),
        Some(RepeatingParamCheck("field", TypeSig.lit(TypeEnum.STRING), TypeSig.STRING))),
      (a, conf, p, r) => new GeneratorExprMeta[JsonTuple](a, conf, p, r) {
        override def tagExprForGpu(): Unit = {
          if (childExprs.length >= 50) {
            // If the number of field parameters is too large, fall back to CPU to avoid
            // potential performance problems.
            willNotWorkOnGpu("JsonTuple with large number of fields is not supported on GPU")
          }
          // If any field argument contains special characters as follows, fall back to CPU.
          (a.children.tail).map { fieldExpr =>
            extractLit(fieldExpr).foreach { field =>
              if (field.value != null) {
                val fieldStr = field.value.asInstanceOf[UTF8String].toString
                val specialCharacters = List(".", "[", "]", "{", "}", "\\", "\'", "\"")
                if (specialCharacters.exists(fieldStr.contains(_))) {
                  willNotWorkOnGpu(s"""JsonTuple with special character in field \"$fieldStr\" """
                     + "is not supported on GPU")
                }
              }
            }
          }
        }
        override def convertToGpu(): GpuExpression = GpuJsonTuple(childExprs.map(_.convertToGpu()))
      }
    ),
    expr[org.apache.spark.sql.execution.ScalarSubquery](
      "Subquery that will return only one row and one column",
      ExprChecks.projectOnly(
        (TypeSig.commonCudfTypes + TypeSig.NULL + TypeSig.DECIMAL_128 + TypeSig.BINARY +
            TypeSig.ARRAY + TypeSig.MAP + TypeSig.STRUCT).nested(),
        TypeSig.all,
        Nil, None),
      (a, conf, p, r) =>
        new ExprMeta[org.apache.spark.sql.execution.ScalarSubquery](a, conf, p, r) {
          override def convertToGpu(): GpuExpression = GpuScalarSubquery(a.plan, a.exprId)
        }
    ),
    expr[CreateMap](
      desc = "Create a map",
      CreateMapCheck,
      (a, conf, p, r) => new ExprMeta[CreateMap](a, conf, p, r) {
        override def convertToGpu(): GpuExpression = GpuCreateMap(childExprs.map(_.convertToGpu()))
      }
    ),
    expr[Sequence](
      desc = "Sequence",
      ExprChecks.projectOnly(
        TypeSig.ARRAY.nested(TypeSig.integral), TypeSig.ARRAY.nested(TypeSig.integral +
          TypeSig.TIMESTAMP + TypeSig.DATE),
        Seq(ParamCheck("start", TypeSig.integral, TypeSig.integral + TypeSig.TIMESTAMP +
          TypeSig.DATE),
          ParamCheck("stop", TypeSig.integral, TypeSig.integral + TypeSig.TIMESTAMP +
            TypeSig.DATE)),
        Some(RepeatingParamCheck("step", TypeSig.integral, TypeSig.integral + TypeSig.CALENDAR))),
      (a, conf, p, r) => new GpuSequenceMeta(a, conf, p, r)
    ),
    expr[BitLength](
      "The bit length of string data",
      ExprChecks.unaryProject(
        TypeSig.INT, TypeSig.INT,
        TypeSig.STRING, TypeSig.STRING + TypeSig.BINARY),
      (a, conf, p, r) => new UnaryExprMeta[BitLength](a, conf, p, r) {
        override def convertToGpu(child: Expression): GpuExpression = GpuBitLength(child)
      }),
    expr[OctetLength](
      "The byte length of string data",
      ExprChecks.unaryProject(
        TypeSig.INT, TypeSig.INT,
        TypeSig.STRING, TypeSig.STRING + TypeSig.BINARY),
      (a, conf, p, r) => new UnaryExprMeta[OctetLength](a, conf, p, r) {
        override def convertToGpu(child: Expression): GpuExpression = GpuOctetLength(child)
      }),
    expr[GetArrayStructFields](
      "Extracts the `ordinal`-th fields of all array elements for the data with the type of" +
        " array of struct",
      ExprChecks.unaryProject(
        TypeSig.ARRAY.nested(TypeSig.commonCudfTypesWithNested),
        TypeSig.ARRAY.nested(TypeSig.all),
        // we should allow all supported types for the children types signature of the nested
        // struct, even only a struct child is allowed for the array here. Since TypeSig supports
        // only one level signature for nested type.
        TypeSig.ARRAY.nested(TypeSig.commonCudfTypesWithNested),
        TypeSig.ARRAY.nested(TypeSig.all)),
      (e, conf, p, r) => new GpuGetArrayStructFieldsMeta(e, conf, p, r)
    ),
    expr[RaiseError](
      "Throw an exception",
      ExprChecks.unaryProject(
        TypeSig.NULL, TypeSig.NULL,
        TypeSig.STRING, TypeSig.STRING),
      (a, conf, p, r) => new UnaryExprMeta[RaiseError](a, conf, p, r) {
        override def convertToGpu(child: Expression): GpuExpression = GpuRaiseError(child)
      }),
    expr[DynamicPruningExpression](
      "Dynamic pruning expression marker",
      ExprChecks.unaryProject(TypeSig.all, TypeSig.all, TypeSig.BOOLEAN, TypeSig.BOOLEAN),
      (a, conf, p, r) => new UnaryExprMeta[DynamicPruningExpression](a, conf, p, r) {
        override def convertToGpu(child: Expression): GpuExpression = {
          GpuDynamicPruningExpression(child)
        }
      }),
    SparkShimImpl.ansiCastRule
  ).collect { case r if r != null => (r.getClassFor.asSubclass(classOf[Expression]), r)}.toMap

  // Shim expressions should be last to allow overrides with shim-specific versions
  val expressions: Map[Class[_ <: Expression], ExprRule[_ <: Expression]] =
    commonExpressions ++ TimeStamp.getExprs ++ GpuHiveOverrides.exprs ++
        ZOrderRules.exprs ++ DecimalArithmeticOverrides.exprs ++
        BloomFilterShims.exprs ++ InSubqueryShims.exprs ++ SparkShimImpl.getExprs

  def wrapScan[INPUT <: Scan](
      scan: INPUT,
      conf: RapidsConf,
      parent: Option[RapidsMeta[_, _, _]]): ScanMeta[INPUT] =
    scans.get(scan.getClass)
      .map(r => r.wrap(scan, conf, parent, r).asInstanceOf[ScanMeta[INPUT]])
      .getOrElse(new RuleNotFoundScanMeta(scan, conf, parent))

  val commonScans: Map[Class[_ <: Scan], ScanRule[_ <: Scan]] = Seq(
    GpuOverrides.scan[CSVScan](
      "CSV parsing",
      (a, conf, p, r) => new ScanMeta[CSVScan](a, conf, p, r) {
        override def tagSelfForGpu(): Unit = GpuCSVScan.tagSupport(this)

        override def convertToGpu(): GpuScan =
          GpuCSVScan(a.sparkSession,
            a.fileIndex,
            a.dataSchema,
            a.readDataSchema,
            a.readPartitionSchema,
            a.options,
            a.partitionFilters,
            a.dataFilters,
            conf.maxReadBatchSizeRows,
            conf.maxReadBatchSizeBytes,
            conf.maxGpuColumnSizeBytes)
      }),
    GpuOverrides.scan[JsonScan](
      "Json parsing",
      (a, conf, p, r) => new ScanMeta[JsonScan](a, conf, p, r) {
        override def tagSelfForGpu(): Unit = GpuJsonScan.tagSupport(this)

        override def convertToGpu(): GpuScan =
          GpuJsonScan(a.sparkSession,
            a.fileIndex,
            a.dataSchema,
            a.readDataSchema,
            a.readPartitionSchema,
            a.options,
            a.partitionFilters,
            a.dataFilters,
            conf.maxReadBatchSizeRows,
            conf.maxReadBatchSizeBytes,
            conf.maxGpuColumnSizeBytes)
      })).map(r => (r.getClassFor.asSubclass(classOf[Scan]), r)).toMap

  val scans: Map[Class[_ <: Scan], ScanRule[_ <: Scan]] =
    commonScans ++ SparkShimImpl.getScans ++ ExternalSource.getScans

  def wrapPart[INPUT <: Partitioning](
      part: INPUT,
      conf: RapidsConf,
      parent: Option[RapidsMeta[_, _, _]]): PartMeta[INPUT] =
    parts.get(part.getClass)
      .map(r => r.wrap(part, conf, parent, r).asInstanceOf[PartMeta[INPUT]])
      .getOrElse(new RuleNotFoundPartMeta(part, conf, parent))

  val parts : Map[Class[_ <: Partitioning], PartRule[_ <: Partitioning]] = Seq(
    part[HashPartitioning](
      "Hash based partitioning",
      // This needs to match what murmur3 supports.
      PartChecks(RepeatingParamCheck("hash_key",
        (TypeSig.commonCudfTypes + TypeSig.NULL + TypeSig.DECIMAL_128 +
            TypeSig.STRUCT + TypeSig.ARRAY).nested() +
            TypeSig.psNote(TypeEnum.ARRAY, "Arrays of structs are not supported"),
        TypeSig.all)
      ),
      (hp, conf, p, r) => new PartMeta[HashPartitioning](hp, conf, p, r) {
        override val childExprs: Seq[BaseExprMeta[_]] =
          hp.expressions.map(GpuOverrides.wrapExpr(_, conf, Some(this)))

        override def tagPartForGpu(): Unit = {
          val arrayWithStructsHashing = hp.expressions.exists(e =>
            TrampolineUtil.dataTypeExistsRecursively(e.dataType,
              {
                case ArrayType(_: StructType, _) => true
                case _ => false
              })
          )
          if (arrayWithStructsHashing) {
            willNotWorkOnGpu("hashing arrays with structs is not supported")
          }
        }

        override def convertToGpu(): GpuPartitioning =
          GpuHashPartitioning(childExprs.map(_.convertToGpu()), hp.numPartitions)
      }),
    part[RangePartitioning](
      "Range partitioning",
      PartChecks(RepeatingParamCheck("order_key",
        pluginSupportedOrderableSig + TypeSig.ARRAY.nested(gpuCommonTypes)
           .withPsNote(TypeEnum.ARRAY, "STRUCT is not supported as a child type for ARRAY"),
        TypeSig.orderable)),
      (rp, conf, p, r) => new PartMeta[RangePartitioning](rp, conf, p, r) {
        override val childExprs: Seq[BaseExprMeta[_]] =
          rp.ordering.map(GpuOverrides.wrapExpr(_, conf, Some(this)))

        override def convertToGpu(): GpuPartitioning = {
          if (rp.numPartitions > 1) {
            val gpuOrdering = childExprs.map(_.convertToGpu()).asInstanceOf[Seq[SortOrder]]
            GpuRangePartitioning(gpuOrdering, rp.numPartitions)
          } else {
            GpuSinglePartitioning
          }
        }
      }),
    part[RoundRobinPartitioning](
      "Round robin partitioning",
      PartChecks(),
      (rrp, conf, p, r) => new PartMeta[RoundRobinPartitioning](rrp, conf, p, r) {
        override def convertToGpu(): GpuPartitioning = {
          GpuRoundRobinPartitioning(rrp.numPartitions)
        }
      }),
    part[SinglePartition.type](
      "Single partitioning",
      PartChecks(),
      (sp, conf, p, r) => new PartMeta[SinglePartition.type](sp, conf, p, r) {
        override def convertToGpu(): GpuPartitioning = GpuSinglePartitioning
      })
  ).map(r => (r.getClassFor.asSubclass(classOf[Partitioning]), r)).toMap

  def wrapDataWriteCmds[INPUT <: DataWritingCommand](
      writeCmd: INPUT,
      conf: RapidsConf,
      parent: Option[RapidsMeta[_, _, _]]): DataWritingCommandMeta[INPUT] =
    dataWriteCmds.get(writeCmd.getClass)
      .map(r => r.wrap(writeCmd, conf, parent, r).asInstanceOf[DataWritingCommandMeta[INPUT]])
      .getOrElse(new RuleNotFoundDataWritingCommandMeta(writeCmd, conf, parent))

  val commonDataWriteCmds: Map[Class[_ <: DataWritingCommand],
      DataWritingCommandRule[_ <: DataWritingCommand]] = Seq(
    dataWriteCmd[InsertIntoHadoopFsRelationCommand](
      "Write to Hadoop filesystem",
      (a, conf, p, r) => new InsertIntoHadoopFsRelationCommandMeta(a, conf, p, r))
  ).map(r => (r.getClassFor.asSubclass(classOf[DataWritingCommand]), r)).toMap

  val dataWriteCmds: Map[Class[_ <: DataWritingCommand],
      DataWritingCommandRule[_ <: DataWritingCommand]] =
    commonDataWriteCmds ++ GpuHiveOverrides.dataWriteCmds ++ SparkShimImpl.getDataWriteCmds

  def runnableCmd[INPUT <: RunnableCommand](
      desc: String,
      doWrap: (INPUT, RapidsConf, Option[RapidsMeta[_, _, _]], DataFromReplacementRule)
          => RunnableCommandMeta[INPUT])
      (implicit tag: ClassTag[INPUT]): RunnableCommandRule[INPUT] = {
    require(desc != null)
    require(doWrap != null)
    new RunnableCommandRule[INPUT](doWrap, desc, tag)
  }

  def wrapRunnableCmd[INPUT <: RunnableCommand](
      cmd: INPUT,
      conf: RapidsConf,
      parent: Option[RapidsMeta[_, _, _]]): RunnableCommandMeta[INPUT] =
    runnableCmds.get(cmd.getClass)
        .map(r => r.wrap(cmd, conf, parent, r).asInstanceOf[RunnableCommandMeta[INPUT]])
        .getOrElse(new RuleNotFoundRunnableCommandMeta(cmd, conf, parent))

  val commonRunnableCmds: Map[Class[_ <: RunnableCommand],
    RunnableCommandRule[_ <: RunnableCommand]] =
    Seq(
      runnableCmd[SaveIntoDataSourceCommand](
        "Write to a data source",
        (a, conf, p, r) => new SaveIntoDataSourceCommandMeta(a, conf, p, r))
    ).map(r => (r.getClassFor.asSubclass(classOf[RunnableCommand]), r)).toMap

  val runnableCmds = commonRunnableCmds ++
    GpuHiveOverrides.runnableCmds ++
      ExternalSource.runnableCmds ++
      SparkShimImpl.getRunnableCmds

  def wrapPlan[INPUT <: SparkPlan](
      plan: INPUT,
      conf: RapidsConf,
      parent: Option[RapidsMeta[_, _, _]]): SparkPlanMeta[INPUT]  =
    execs.get(plan.getClass)
      .map(r => r.wrap(plan, conf, parent, r).asInstanceOf[SparkPlanMeta[INPUT]])
      .getOrElse(new RuleNotFoundSparkPlanMeta(plan, conf, parent))

  val commonExecs: Map[Class[_ <: SparkPlan], ExecRule[_ <: SparkPlan]] = Seq(
    exec[GenerateExec] (
      "The backend for operations that generate more output rows than input rows like explode",
      ExecChecks(
        (TypeSig.commonCudfTypes + TypeSig.NULL + TypeSig.DECIMAL_128 + TypeSig.BINARY +
            TypeSig.ARRAY + TypeSig.STRUCT + TypeSig.MAP).nested(),
        TypeSig.all),
      (gen, conf, p, r) => new GpuGenerateExecSparkPlanMeta(gen, conf, p, r)),
    exec[ProjectExec](
      "The backend for most select, withColumn and dropColumn statements",
      ExecChecks(
        (TypeSig.commonCudfTypes + TypeSig.NULL + TypeSig.STRUCT + TypeSig.MAP +
            TypeSig.ARRAY + TypeSig.DECIMAL_128 + TypeSig.BINARY +
            GpuTypeShims.additionalCommonOperatorSupportedTypes).nested(),
        TypeSig.all),
      (proj, conf, p, r) => new GpuProjectExecMeta(proj, conf, p, r)),
    exec[RangeExec](
      "The backend for range operator",
      ExecChecks(TypeSig.LONG, TypeSig.LONG),
      (range, conf, p, r) => {
        new SparkPlanMeta[RangeExec](range, conf, p, r) {
          override def convertToGpu(): GpuExec =
            GpuRangeExec(range.start, range.end, range.step, range.numSlices, range.output,
              conf.gpuTargetBatchSizeBytes)
        }
      }),
    exec[BatchScanExec](
      "The backend for most file input",
      ExecChecks(
        (TypeSig.commonCudfTypes + TypeSig.STRUCT + TypeSig.MAP + TypeSig.ARRAY +
          TypeSig.DECIMAL_128 + TypeSig.BINARY).nested(),
        TypeSig.all),
      (p, conf, parent, r) => new BatchScanExecMeta(p, conf, parent, r)),
    exec[CoalesceExec](
      "The backend for the dataframe coalesce method",
      ExecChecks((gpuCommonTypes + TypeSig.STRUCT + TypeSig.ARRAY +
          TypeSig.MAP + TypeSig.BINARY + GpuTypeShims.additionalArithmeticSupportedTypes).nested(),
        TypeSig.all),
      (coalesce, conf, parent, r) => new SparkPlanMeta[CoalesceExec](coalesce, conf, parent, r) {
        override def convertToGpu(): GpuExec =
          GpuCoalesceExec(coalesce.numPartitions, childPlans.head.convertIfNeeded())
      }),
    exec[DataWritingCommandExec](
      "Writing data",
      ExecChecks((TypeSig.commonCudfTypes + TypeSig.DECIMAL_128.withPsNote(
          TypeEnum.DECIMAL, "128bit decimal only supported for Orc and Parquet") +
          TypeSig.STRUCT + TypeSig.MAP + TypeSig.ARRAY + TypeSig.BINARY +
          GpuTypeShims.additionalCommonOperatorSupportedTypes).nested(),
        TypeSig.all),
      (p, conf, parent, r) => new SparkPlanMeta[DataWritingCommandExec](p, conf, parent, r) {
        override val childDataWriteCmds: scala.Seq[DataWritingCommandMeta[_]] =
          Seq(GpuOverrides.wrapDataWriteCmds(p.cmd, conf, Some(this)))

        override def convertToGpu(): GpuExec =
          GpuDataWritingCommandExec(childDataWriteCmds.head.convertToGpu(),
            childPlans.head.convertIfNeeded())
      }),
    exec[ExecutedCommandExec](
      "Eagerly executed commands",
      ExecChecks(TypeSig.all, TypeSig.all),
      (p, conf, parent, r) => new ExecutedCommandExecMeta(p, conf, parent, r)),
    exec[TakeOrderedAndProjectExec](
      "Take the first limit elements as defined by the sortOrder, and do projection if needed",
      // The SortOrder TypeSig will govern what types can actually be used as sorting key data type.
      // The types below are allowed as inputs and outputs.
      ExecChecks((pluginSupportedOrderableSig +
          TypeSig.ARRAY + TypeSig.STRUCT + TypeSig.MAP).nested(), TypeSig.all),
      (takeExec, conf, p, r) =>
        new SparkPlanMeta[TakeOrderedAndProjectExec](takeExec, conf, p, r) {
          val sortOrder: Seq[BaseExprMeta[SortOrder]] =
            takeExec.sortOrder.map(GpuOverrides.wrapExpr(_, conf, Some(this)))
          val projectList: Seq[BaseExprMeta[NamedExpression]] =
            takeExec.projectList.map(GpuOverrides.wrapExpr(_, conf, Some(this)))
          override val childExprs: Seq[BaseExprMeta[_]] = sortOrder ++ projectList

          override def convertToGpu(): GpuExec = {
            // To avoid metrics confusion we split a single stage up into multiple parts but only
            // if there are multiple partitions to make it worth doing.
            val so = sortOrder.map(_.convertToGpu().asInstanceOf[SortOrder])
            if (takeExec.child.outputPartitioning.numPartitions == 1) {
              GpuTopN(takeExec.limit, so,
                projectList.map(_.convertToGpu().asInstanceOf[NamedExpression]),
                childPlans.head.convertIfNeeded())(takeExec.sortOrder)
            } else {
              GpuTopN(
                takeExec.limit,
                so,
                projectList.map(_.convertToGpu().asInstanceOf[NamedExpression]),
                GpuShuffleExchangeExec(
                  GpuSinglePartitioning,
                  GpuTopN(
                    takeExec.limit,
                    so,
                    takeExec.child.output,
                    childPlans.head.convertIfNeeded())(takeExec.sortOrder),
                  ENSURE_REQUIREMENTS
                )(SinglePartition)
              )(takeExec.sortOrder)
            }
          }
        }),
    exec[LocalLimitExec](
      "Per-partition limiting of results",
      ExecChecks((TypeSig.commonCudfTypes + TypeSig.DECIMAL_128 + TypeSig.NULL +
          TypeSig.STRUCT + TypeSig.ARRAY + TypeSig.MAP).nested(),
        TypeSig.all),
      (localLimitExec, conf, p, r) =>
        new SparkPlanMeta[LocalLimitExec](localLimitExec, conf, p, r) {
          override def convertToGpu(): GpuExec =
            GpuLocalLimitExec(localLimitExec.limit, childPlans.head.convertIfNeeded())
        }),
    exec[GlobalLimitExec](
      "Limiting of results across partitions",
      ExecChecks((TypeSig.commonCudfTypes + TypeSig.DECIMAL_128 + TypeSig.NULL +
          TypeSig.STRUCT + TypeSig.ARRAY + TypeSig.MAP).nested(),
        TypeSig.all),
      (globalLimitExec, conf, p, r) =>
        new SparkPlanMeta[GlobalLimitExec](globalLimitExec, conf, p, r) {
          override def convertToGpu(): GpuExec =
            GpuGlobalLimitExec(globalLimitExec.limit, childPlans.head.convertIfNeeded(), 0)
        }),
    exec[CollectLimitExec](
      "Reduce to single partition and apply limit",
      ExecChecks((TypeSig.commonCudfTypes + TypeSig.DECIMAL_128 + TypeSig.NULL +
          TypeSig.STRUCT + TypeSig.ARRAY + TypeSig.MAP).nested(),
        TypeSig.all),
      (collectLimitExec, conf, p, r) => new GpuCollectLimitMeta(collectLimitExec, conf, p, r))
        .disabledByDefault("Collect Limit replacement can be slower on the GPU, if huge number " +
            "of rows in a batch it could help by limiting the number of rows transferred from " +
            "GPU to CPU"),
    exec[FilterExec](
      "The backend for most filter statements",
      ExecChecks((TypeSig.commonCudfTypes + TypeSig.NULL + TypeSig.STRUCT + TypeSig.MAP +
          TypeSig.ARRAY + TypeSig.DECIMAL_128 + TypeSig.BINARY +
          GpuTypeShims.additionalCommonOperatorSupportedTypes).nested(), TypeSig.all),
      (filter, conf, p, r) => new SparkPlanMeta[FilterExec](filter, conf, p, r) {
        override def convertToGpu(): GpuExec = {
          GpuFilterExec(childExprs.head.convertToGpu(),
            childPlans.head.convertIfNeeded())(useTieredProject = conf.isTieredProjectEnabled)
        }
      }),
    exec[ShuffleExchangeExec](
      "The backend for most data being exchanged between processes",
      ExecChecks((TypeSig.commonCudfTypes + TypeSig.NULL + TypeSig.DECIMAL_128 + TypeSig.BINARY +
          TypeSig.ARRAY + TypeSig.STRUCT + TypeSig.MAP +
          GpuTypeShims.additionalArithmeticSupportedTypes).nested()
          .withPsNote(TypeEnum.STRUCT, "Round-robin partitioning is not supported for nested " +
              s"structs if ${SQLConf.SORT_BEFORE_REPARTITION.key} is true")
          .withPsNote(
            Seq(TypeEnum.MAP),
            "Round-robin partitioning is not supported if " +
              s"${SQLConf.SORT_BEFORE_REPARTITION.key} is true"),
        TypeSig.all),
      (shuffle, conf, p, r) => new GpuShuffleMeta(shuffle, conf, p, r)),
    exec[UnionExec](
      "The backend for the union operator",
      ExecChecks((TypeSig.commonCudfTypes + TypeSig.NULL + TypeSig.DECIMAL_128 +
          TypeSig.MAP + TypeSig.ARRAY + TypeSig.STRUCT).nested()
        .withPsNote(TypeEnum.STRUCT,
          "unionByName will not optionally impute nulls for missing struct fields " +
          "when the column is a struct and there are non-overlapping fields"), TypeSig.all),
      (union, conf, p, r) => new SparkPlanMeta[UnionExec](union, conf, p, r) {
        override def convertToGpu(): GpuExec =
          GpuUnionExec(childPlans.map(_.convertIfNeeded()))
      }),
    exec[BroadcastExchangeExec](
      "The backend for broadcast exchange of data",
      ExecChecks((TypeSig.commonCudfTypes + TypeSig.NULL + TypeSig.DECIMAL_128 + TypeSig.BINARY +
          TypeSig.ARRAY + TypeSig.STRUCT + TypeSig.MAP).nested(TypeSig.commonCudfTypes +
          TypeSig.NULL + TypeSig.DECIMAL_128 + TypeSig.STRUCT),
        TypeSig.all),
      (exchange, conf, p, r) => new GpuBroadcastMeta(exchange, conf, p, r)),
    exec[BroadcastHashJoinExec](
      "Implementation of join using broadcast data",
      JoinTypeChecks.equiJoinExecChecks,
      (join, conf, p, r) => new GpuBroadcastHashJoinMeta(join, conf, p, r)),
    exec[BroadcastNestedLoopJoinExec](
      "Implementation of join using brute force. Full outer joins and joins where the " +
          "broadcast side matches the join side (e.g.: LeftOuter with left broadcast) are not " +
          "supported",
      JoinTypeChecks.nonEquiJoinChecks,
      (join, conf, p, r) => new GpuBroadcastNestedLoopJoinMeta(join, conf, p, r)),
    exec[CartesianProductExec](
      "Implementation of join using brute force",
      ExecChecks((TypeSig.commonCudfTypes + TypeSig.NULL + TypeSig.DECIMAL_128 + TypeSig.BINARY +
          TypeSig.ARRAY + TypeSig.MAP + TypeSig.STRUCT)
          .nested(TypeSig.commonCudfTypes + TypeSig.NULL + TypeSig.DECIMAL_128 + TypeSig.BINARY +
              TypeSig.ARRAY + TypeSig.MAP + TypeSig.STRUCT),
        TypeSig.all),
      (join, conf, p, r) => new SparkPlanMeta[CartesianProductExec](join, conf, p, r) {
        val condition: Option[BaseExprMeta[_]] =
          join.condition.map(GpuOverrides.wrapExpr(_, conf, Some(this)))

        override val childExprs: Seq[BaseExprMeta[_]] = condition.toSeq

        override def convertToGpu(): GpuExec = {
          val Seq(left, right) = childPlans.map(_.convertIfNeeded())
          val joinExec = GpuCartesianProductExec(
            left,
            right,
            None,
            conf.gpuTargetBatchSizeBytes)
          // The GPU does not yet support conditional joins, so conditions are implemented
          // as a filter after the join when possible.
          condition.map(c => GpuFilterExec(c.convertToGpu(),
            joinExec)(useTieredProject = conf.isTieredProjectEnabled)).getOrElse(joinExec)
        }
      }),
    exec[HashAggregateExec](
      "The backend for hash based aggregations",
      ExecChecks(
        (TypeSig.commonCudfTypes + TypeSig.NULL + TypeSig.DECIMAL_128 + TypeSig.BINARY +
          TypeSig.MAP + TypeSig.ARRAY + TypeSig.STRUCT)
            .nested()
            .withPsNote(Seq(TypeEnum.MAP, TypeEnum.BINARY),
              "not allowed for grouping expressions")
            .withPsNote(TypeEnum.ARRAY,
              "not allowed for grouping expressions if containing Struct as child")
            .withPsNote(TypeEnum.STRUCT,
              "not allowed for grouping expressions if containing Array, Map, or Binary as child"),
        TypeSig.all),
      (agg, conf, p, r) => new GpuHashAggregateMeta(agg, conf, p, r)),
    exec[ObjectHashAggregateExec](
      "The backend for hash based aggregations supporting TypedImperativeAggregate functions",
      ExecChecks(
        // note that binary input is allowed here but there are additional checks later on to
        // check that we have can support binary in the context of aggregate buffer conversions
        (TypeSig.commonCudfTypes + TypeSig.NULL + TypeSig.DECIMAL_128 +
          TypeSig.MAP + TypeSig.ARRAY + TypeSig.STRUCT + TypeSig.BINARY)
            .nested()
            .withPsNote(TypeEnum.BINARY, "not allowed for grouping expressions and " +
              "only allowed when aggregate buffers can be converted between CPU and GPU")
            .withPsNote(Seq(TypeEnum.ARRAY, TypeEnum.MAP),
              "not allowed for grouping expressions")
            .withPsNote(TypeEnum.STRUCT,
              "not allowed for grouping expressions if containing Array, Map, or Binary as child"),
        TypeSig.all),
      (agg, conf, p, r) => new GpuObjectHashAggregateExecMeta(agg, conf, p, r)),
    exec[ShuffledHashJoinExec](
      "Implementation of join using hashed shuffled data",
      JoinTypeChecks.equiJoinExecChecks,
      (join, conf, p, r) => new GpuShuffledHashJoinMeta(join, conf, p, r)),
    exec[SortAggregateExec](
      "The backend for sort based aggregations",
      ExecChecks(
        (TypeSig.commonCudfTypes + TypeSig.NULL + TypeSig.DECIMAL_128 +
            TypeSig.MAP + TypeSig.ARRAY + TypeSig.STRUCT + TypeSig.BINARY)
            .nested()
            .withPsNote(TypeEnum.BINARY, "not allowed for grouping expressions and " +
              "only allowed when aggregate buffers can be converted between CPU and GPU")
            .withPsNote(Seq(TypeEnum.ARRAY, TypeEnum.MAP),
              "not allowed for grouping expressions")
            .withPsNote(TypeEnum.STRUCT,
              "not allowed for grouping expressions if containing Array, Map, or Binary as child"),
        TypeSig.all),
      (agg, conf, p, r) => new GpuSortAggregateExecMeta(agg, conf, p, r)),
    exec[SortExec](
      "The backend for the sort operator",
      // The SortOrder TypeSig will govern what types can actually be used as sorting key data type.
      // The types below are allowed as inputs and outputs.
      ExecChecks((pluginSupportedOrderableSig + TypeSig.ARRAY +
          TypeSig.STRUCT +TypeSig.MAP + TypeSig.BINARY).nested(), TypeSig.all),
      (sort, conf, p, r) => new GpuSortMeta(sort, conf, p, r)),
    exec[SortMergeJoinExec](
      "Sort merge join, replacing with shuffled hash join",
      JoinTypeChecks.equiJoinExecChecks,
      (join, conf, p, r) => new GpuSortMergeJoinMeta(join, conf, p, r)),
    exec[ExpandExec](
      "The backend for the expand operator",
      ExecChecks(
        (TypeSig.commonCudfTypes + TypeSig.NULL + TypeSig.DECIMAL_128 +
            TypeSig.STRUCT + TypeSig.ARRAY + TypeSig.MAP).nested(),
        TypeSig.all),
      (expand, conf, p, r) => new GpuExpandExecMeta(expand, conf, p, r)),
    exec[WindowExec](
      "Window-operator backend",
      ExecChecks((TypeSig.commonCudfTypes + TypeSig.NULL + TypeSig.DECIMAL_128 +
          TypeSig.STRUCT + TypeSig.ARRAY + TypeSig.MAP + TypeSig.BINARY).nested(),
        TypeSig.all,
        Map("partitionSpec" ->
            InputCheck(
                TypeSig.commonCudfTypes + TypeSig.NULL + TypeSig.DECIMAL_128 +
                TypeSig.STRUCT.nested(TypeSig.commonCudfTypes + TypeSig.NULL + TypeSig.DECIMAL_128),
            TypeSig.all))),
      (windowOp, conf, p, r) =>
        new GpuWindowExecMeta(windowOp, conf, p, r)
    ),
    exec[SampleExec](
      "The backend for the sample operator",
      ExecChecks((TypeSig.commonCudfTypes + TypeSig.NULL + TypeSig.STRUCT + TypeSig.MAP +
        TypeSig.ARRAY + TypeSig.DECIMAL_128 + GpuTypeShims.additionalCommonOperatorSupportedTypes)
          .nested(), TypeSig.all),
      (sample, conf, p, r) => new GpuSampleExecMeta(sample, conf, p, r)
    ),
    exec[SubqueryBroadcastExec](
      "Plan to collect and transform the broadcast key values",
      ExecChecks(TypeSig.all, TypeSig.all),
      (s, conf, p, r) => new GpuSubqueryBroadcastMeta(s, conf, p, r)
    ),
    SparkShimImpl.aqeShuffleReaderExec,
    exec[AggregateInPandasExec](
      "The backend for an Aggregation Pandas UDF, this accelerates the data transfer between" +
        " the Java process and the Python process. It also supports scheduling GPU resources" +
        " for the Python process when enabled.",
      ExecChecks(TypeSig.commonCudfTypes, TypeSig.all),
      (aggPy, conf, p, r) => new GpuAggregateInPandasExecMeta(aggPy, conf, p, r)),
    exec[ArrowEvalPythonExec](
      "The backend of the Scalar Pandas UDFs. Accelerates the data transfer between the" +
        " Java process and the Python process. It also supports scheduling GPU resources" +
        " for the Python process when enabled",
      ExecChecks(
        (TypeSig.commonCudfTypes + TypeSig.ARRAY + TypeSig.STRUCT).nested(),
        TypeSig.all),
      (e, conf, p, r) =>
        new SparkPlanMeta[ArrowEvalPythonExec](e, conf, p, r) {
          val udfs: Seq[BaseExprMeta[PythonUDF]] =
            e.udfs.map(GpuOverrides.wrapExpr(_, conf, Some(this)))
          val resultAttrs: Seq[BaseExprMeta[Attribute]] =
            e.resultAttrs.map(GpuOverrides.wrapExpr(_, conf, Some(this)))
          override val childExprs: Seq[BaseExprMeta[_]] = udfs ++ resultAttrs

          override def replaceMessage: String = "partially run on GPU"
          override def noReplacementPossibleMessage(reasons: String): String =
            s"cannot run even partially on the GPU because $reasons"

          override def convertToGpu(): GpuExec =
            GpuArrowEvalPythonExec(udfs.map(_.convertToGpu()).asInstanceOf[Seq[GpuPythonUDF]],
              resultAttrs.map(_.convertToGpu()).asInstanceOf[Seq[Attribute]],
              childPlans.head.convertIfNeeded(),
              e.evalType)
        }),
    exec[FlatMapCoGroupsInPandasExec](
      "The backend for CoGrouped Aggregation Pandas UDF. Accelerates the data transfer" +
        " between the Java process and the Python process. It also supports scheduling GPU" +
        " resources for the Python process when enabled.",
      ExecChecks(TypeSig.commonCudfTypes, TypeSig.all),
      (flatCoPy, conf, p, r) => new GpuFlatMapCoGroupsInPandasExecMeta(flatCoPy, conf, p, r))
        .disabledByDefault("Performance is not ideal with many small groups"),
    exec[FlatMapGroupsInPandasExec](
      "The backend for Flat Map Groups Pandas UDF, Accelerates the data transfer between the" +
        " Java process and the Python process. It also supports scheduling GPU resources" +
        " for the Python process when enabled.",
      ExecChecks(TypeSig.commonCudfTypes, TypeSig.all),
      (flatPy, conf, p, r) => new GpuFlatMapGroupsInPandasExecMeta(flatPy, conf, p, r)),
    exec[MapInPandasExec](
      "The backend for Map Pandas Iterator UDF. Accelerates the data transfer between the" +
        " Java process and the Python process. It also supports scheduling GPU resources" +
        " for the Python process when enabled.",
      ExecChecks((TypeSig.commonCudfTypes + TypeSig.ARRAY + TypeSig.STRUCT).nested(),
        TypeSig.all),
      (mapPy, conf, p, r) => new GpuMapInPandasExecMeta(mapPy, conf, p, r)),
    exec[InMemoryTableScanExec](
      "Implementation of InMemoryTableScanExec to use GPU accelerated caching",
      ExecChecks((TypeSig.commonCudfTypes + TypeSig.DECIMAL_128 + TypeSig.STRUCT + TypeSig.ARRAY +
          TypeSig.MAP + GpuTypeShims.additionalCommonOperatorSupportedTypes).nested(), TypeSig.all),
      (scan, conf, p, r) => new InMemoryTableScanMeta(scan, conf, p, r)),
    neverReplaceExec[AlterNamespaceSetPropertiesExec]("Namespace metadata operation"),
    neverReplaceExec[CreateNamespaceExec]("Namespace metadata operation"),
    neverReplaceExec[DescribeNamespaceExec]("Namespace metadata operation"),
    neverReplaceExec[DropNamespaceExec]("Namespace metadata operation"),
    neverReplaceExec[SetCatalogAndNamespaceExec]("Namespace metadata operation"),
    SparkShimImpl.neverReplaceShowCurrentNamespaceCommand,
    neverReplaceExec[ShowNamespacesExec]("Namespace metadata operation"),
    neverReplaceExec[AlterTableExec]("Table metadata operation"),
    neverReplaceExec[CreateTableExec]("Table metadata operation"),
    neverReplaceExec[DeleteFromTableExec]("Table metadata operation"),
    neverReplaceExec[DescribeTableExec]("Table metadata operation"),
    neverReplaceExec[DropTableExec]("Table metadata operation"),
    neverReplaceExec[AtomicReplaceTableExec]("Table metadata operation"),
    neverReplaceExec[RefreshTableExec]("Table metadata operation"),
    neverReplaceExec[RenameTableExec]("Table metadata operation"),
    neverReplaceExec[ReplaceTableExec]("Table metadata operation"),
    neverReplaceExec[ShowTablePropertiesExec]("Table metadata operation"),
    neverReplaceExec[ShowTablesExec]("Table metadata operation"),
    neverReplaceExec[AdaptiveSparkPlanExec]("Wrapper for adaptive query plan"),
    neverReplaceExec[BroadcastQueryStageExec]("Broadcast query stage"),
    neverReplaceExec[ShuffleQueryStageExec]("Shuffle query stage")
  ).collect { case r if r != null => (r.getClassFor.asSubclass(classOf[SparkPlan]), r) }.toMap

  lazy val execs: Map[Class[_ <: SparkPlan], ExecRule[_ <: SparkPlan]] =
    commonExecs ++ GpuHiveOverrides.execs ++ ExternalSource.execRules ++
      SparkShimImpl.getExecs // Shim execs at the end; shims get the last word in substitutions.

  def getTimeParserPolicy: TimeParserPolicy = {
    val policy = SQLConf.get.getConfString(SQLConf.LEGACY_TIME_PARSER_POLICY.key, "EXCEPTION")
    policy match {
      case "LEGACY" => LegacyTimeParserPolicy
      case "EXCEPTION" => ExceptionTimeParserPolicy
      case "CORRECTED" => CorrectedTimeParserPolicy
    }
  }

  val preRowToColProjection = TreeNodeTag[Seq[NamedExpression]]("rapids.gpu.preRowToColProcessing")

  val postColToRowProjection = TreeNodeTag[Seq[NamedExpression]](
    "rapids.gpu.postColToRowProcessing")

  def wrapAndTagPlan(plan: SparkPlan, conf: RapidsConf): SparkPlanMeta[SparkPlan] = {
    val wrap = GpuOverrides.wrapPlan(plan, conf, None)
    wrap.tagForGpu()
    wrap
  }

  private def doConvertPlan(wrap: SparkPlanMeta[SparkPlan], conf: RapidsConf,
      optimizations: Seq[Optimization]): SparkPlan = {
    val convertedPlan = wrap.convertIfNeeded()
    val sparkPlan = addSortsIfNeeded(convertedPlan, conf)
    GpuOverrides.listeners.foreach(_.optimizedPlan(wrap, sparkPlan, optimizations))
    sparkPlan
  }

  private def getOptimizations(wrap: SparkPlanMeta[SparkPlan],
      conf: RapidsConf): Seq[Optimization] = {
    if (conf.optimizerEnabled) {
      // we need to run these rules both before and after CBO because the cost
      // is impacted by forcing operators onto CPU due to other rules that we have
      wrap.runAfterTagRules()
      val optimizer = try {
        ShimLoaderTemp.newOptimizerClass(conf.optimizerClassName)
      } catch {
        case e: Exception =>
          throw new RuntimeException(s"Failed to create optimizer ${conf.optimizerClassName}", e)
      }
      optimizer.optimize(conf, wrap)
    } else {
      Seq.empty
    }
  }

  private def addSortsIfNeeded(plan: SparkPlan, conf: RapidsConf): SparkPlan = {
    plan.transformUp {
      case operator: SparkPlan =>
        ensureOrdering(operator, conf)
    }
  }

  // copied from Spark EnsureRequirements but only does the ordering checks and
  // check to convert any SortExec added to GpuSortExec
  private def ensureOrdering(operator: SparkPlan, conf: RapidsConf): SparkPlan = {
    val requiredChildOrderings: Seq[Seq[SortOrder]] = operator.requiredChildOrdering
    var children: Seq[SparkPlan] = operator.children
    assert(requiredChildOrderings.length == children.length)

    // Now that we've performed any necessary shuffles, add sorts to guarantee output orderings:
    children = children.zip(requiredChildOrderings).map { case (child, requiredOrdering) =>
      // If child.outputOrdering already satisfies the requiredOrdering, we do not need to sort.
      if (SortOrder.orderingSatisfies(child.outputOrdering, requiredOrdering)) {
        child
      } else {
        val sort = SortExec(requiredOrdering, global = false, child = child)
        // just specifically check Sort to see if we can change Sort to GPUSort
        val sortMeta = new GpuSortMeta(sort, conf, None, new SortDataFromReplacementRule)
        sortMeta.initReasons()
        sortMeta.tagPlanForGpu()
        if (sortMeta.canThisBeReplaced) {
          sortMeta.convertToGpu()
        } else {
          sort
        }
      }
    }
    operator.withNewChildren(children)
  }

  private final class SortDataFromReplacementRule extends DataFromReplacementRule {
    override val operationName: String = "Exec"
    override def confKey = "spark.rapids.sql.exec.SortExec"

    override def getChecks: Option[TypeChecks[_]] = None
  }

  /**
   * Only run the explain and don't actually convert or run on GPU.
   * This gets the plan from the dataframe so it's after catalyst has run through all the
   * rules to modify the plan. This means we have to try to undo some of the last rules
   * to make it close to when the columnar rules would normally run on the plan.
   */
  def explainPotentialGpuPlan(df: DataFrame, explain: String): String = {
    val plan = df.queryExecution.executedPlan
    val conf = new RapidsConf(plan.conf)
    val updatedPlan = prepareExplainOnly(plan)
    // Here we look for subqueries to pull out and do the explain separately on them.
    val subQueryExprs = getSubQueriesFromPlan(plan)
    val preparedSubPlans = subQueryExprs.map(_.plan).map(prepareExplainOnly(_))
    val subPlanExplains = preparedSubPlans.map(explainSinglePlan(_, conf, explain))
    val topPlanExplain = explainSinglePlan(updatedPlan, conf, explain)
    (subPlanExplains :+ topPlanExplain).mkString("\n")
  }

  private def explainSinglePlan(updatedPlan: SparkPlan, conf: RapidsConf,
      explain: String): String = {
    val wrap = wrapAndTagPlan(updatedPlan, conf)
    val reasonsToNotReplaceEntirePlan = wrap.getReasonsNotToReplaceEntirePlan
    if (conf.allowDisableEntirePlan && reasonsToNotReplaceEntirePlan.nonEmpty) {
      "Can't replace any part of this plan due to: " +
        s"${reasonsToNotReplaceEntirePlan.mkString(",")}"
    } else {
      wrap.runAfterTagRules()
      wrap.tagForExplain()
      val shouldExplainAll = explain.equalsIgnoreCase("ALL")
      wrap.explain(shouldExplainAll)
    }
  }

  /**
   * Use explain mode on an active SQL plan as its processed through catalyst.
   * This path is the same as being run through the plugin running on hosts with
   * GPUs.
   */
  private def explainCatalystSQLPlan(updatedPlan: SparkPlan, conf: RapidsConf): Unit = {
    // Since we set "NOT_ON_GPU" as the default value of spark.rapids.sql.explain, here we keep
    // "ALL" as default value of "explainSetting", unless spark.rapids.sql.explain is changed
    // by the user.
    val explainSetting = if (conf.shouldExplain &&
      conf.isConfExplicitlySet(RapidsConf.EXPLAIN.key)) {
      conf.explain
    } else {
      "ALL"
    }
    val explainOutput = explainSinglePlan(updatedPlan, conf, explainSetting)
    if (explainOutput.nonEmpty) {
      logWarning(s"\n$explainOutput")
    }
  }

  private def getSubqueryExpressions(e: Expression): Seq[ExecSubqueryExpression] = {
    val childExprs = e.children.flatMap(getSubqueryExpressions(_))
    val res = e match {
      case sq: ExecSubqueryExpression => Seq(sq)
      case _ => Seq.empty
    }
    childExprs ++ res
  }

  private def getSubQueriesFromPlan(plan: SparkPlan): Seq[ExecSubqueryExpression] = {
    val childPlans = plan.children.flatMap(getSubQueriesFromPlan)
    val pSubs = plan.expressions.flatMap(getSubqueryExpressions)
    childPlans ++ pSubs
  }

  private def prepareExplainOnly(plan: SparkPlan): SparkPlan = {
    // Strip out things that would have been added after our GPU plugin would have
    // processed the plan.
    // AQE we look at the input plan so pretty much just like if AQE wasn't enabled.
    val planAfter = plan.transformUp {
      case ia: InputAdapter => prepareExplainOnly(ia.child)
      case ws: WholeStageCodegenExec => prepareExplainOnly(ws.child)
      case c2r: ColumnarToRowExec => prepareExplainOnly(c2r.child)
      case re: ReusedExchangeExec => prepareExplainOnly(re.child)
      case aqe: AdaptiveSparkPlanExec =>
        prepareExplainOnly(SparkShimImpl.getAdaptiveInputPlan(aqe))
      case sub: SubqueryExec => prepareExplainOnly(sub.child)
    }
    planAfter
  }
}

/**
 * Note, this class should not be referenced directly in source code.
 * It should be loaded by reflection using ShimLoader.newInstanceOf, see ./docs/dev/shims.md
 */
protected class ExplainPlanImpl extends ExplainPlanBase {
  override def explainPotentialGpuPlan(df: DataFrame, explain: String): String = {
    GpuOverrides.explainPotentialGpuPlan(df, explain)
  }
}

// work around any GpuOverride failures
object GpuOverrideUtil extends Logging {
  def tryOverride(fn: SparkPlan => SparkPlan): SparkPlan => SparkPlan = { plan =>
    val planOriginal = plan.clone()
    val failOnError = TEST_CONF.get(plan.conf) || !SUPPRESS_PLANNING_FAILURE.get(plan.conf)
    try {
      fn(plan)
    } catch {
      case NonFatal(t) if !failOnError =>
        logWarning("Failed to apply GPU overrides, falling back on the original plan: " + t, t)
        planOriginal
      case fatal: Throwable =>
        logError("Encountered an exception applying GPU overrides " + fatal, fatal)
        throw fatal
    }
  }
}

/** Tag the initial plan when AQE is enabled */
case class GpuQueryStagePrepOverrides() extends Rule[SparkPlan] with Logging {
  override def apply(sparkPlan: SparkPlan): SparkPlan = GpuOverrideUtil.tryOverride { plan =>
    // Note that we disregard the GPU plan returned here and instead rely on side effects of
    // tagging the underlying SparkPlan.
    GpuOverrides().applyWithContext(plan, Some("AQE Query Stage Prep"))
    // return the original plan which is now modified as a side-effect of invoking GpuOverrides
    plan
  }(sparkPlan)
}

case class GpuOverrides() extends Rule[SparkPlan] with Logging {

  // Spark calls this method once for the whole plan when AQE is off. When AQE is on, it
  // gets called once for each query stage (where a query stage is an `Exchange`).
  override def apply(sparkPlan: SparkPlan): SparkPlan = applyWithContext(sparkPlan, None)

  def applyWithContext(sparkPlan: SparkPlan, context: Option[String]): SparkPlan =
      GpuOverrideUtil.tryOverride { plan =>
    val conf = new RapidsConf(plan.conf)
    if (conf.isSqlEnabled && conf.isSqlExecuteOnGPU) {
      GpuOverrides.logDuration(conf.shouldExplain,
        t => f"Plan conversion to the GPU took $t%.2f ms") {
        var updatedPlan = updateForAdaptivePlan(plan, conf)
        updatedPlan = SparkShimImpl.applyShimPlanRules(updatedPlan, conf)
        updatedPlan = applyOverrides(updatedPlan, conf)
        if (conf.logQueryTransformations) {
          val logPrefix = context.map(str => s"[$str]").getOrElse("")
          logWarning(s"${logPrefix}Transformed query:" +
            s"\nOriginal Plan:\n$plan\nTransformed Plan:\n$updatedPlan")
        }
        updatedPlan
      }
    } else if (conf.isSqlEnabled && conf.isSqlExplainOnlyEnabled) {
      // this mode logs the explain output and returns the original CPU plan
      var updatedPlan = updateForAdaptivePlan(plan, conf)
      updatedPlan = SparkShimImpl.applyShimPlanRules(updatedPlan, conf)
      GpuOverrides.explainCatalystSQLPlan(updatedPlan, conf)
      plan
    } else {
      plan
    }
  }(sparkPlan)

  private def updateForAdaptivePlan(plan: SparkPlan, conf: RapidsConf): SparkPlan = {
    if (plan.conf.adaptiveExecutionEnabled) {
      // AQE can cause Spark to inject undesired CPU shuffles into the plan because GPU and CPU
      // distribution expressions are not semantically equal.
      var newPlan = GpuOverrides.removeExtraneousShuffles(plan, conf)

      // Some Spark implementations are caching CPU exchanges for reuse which can be problematic
      // when the RAPIDS Accelerator replaces the original exchange.
      if (conf.isAqeExchangeReuseFixupEnabled && plan.conf.exchangeReuseEnabled) {
        newPlan = GpuOverrides.fixupCpuReusedExchanges(newPlan)
      }

      // AQE can cause ReusedExchangeExec instance to cache the wrong aggregation buffer type
      // compared to the desired buffer type from a reused GPU shuffle.
      GpuOverrides.fixupReusedExchangeOutputs(newPlan)
    } else {
      plan
    }
  }

  /**
   *  Determine whether query is running against Delta Lake _delta_log JSON files or
   *  if Delta is doing stats collection that ends up hardcoding the use of AQE,
   *  even though the AQE setting is disabled. To protect against the latter, we
   *  check for a ScalaUDF using a tahoe.Snapshot function and if we ever see
   *  an AdaptiveSparkPlan on a Spark version we don't expect, fallback to the
   *  CPU for those plans.
   *  Note that the Delta Lake delta log checkpoint parquet files are just inefficient
   *  to have to copy the data to GPU and then back off after it does the scan on
   *  Delta Table Checkpoint, so have the entire plan fallback to CPU at that point.
   */
  def isDeltaLakeMetadataQuery(plan: SparkPlan, detectDeltaCheckpoint: Boolean): Boolean = {
    val deltaLogScans = PlanUtils.findOperators(plan, {
      case f: FileSourceScanExec if DeltaLakeUtils.isDatabricksDeltaLakeScan(f) =>
        logDebug(s"Fallback for FileSourceScanExec with _databricks_internal: $f")
        true
      case f: FileSourceScanExec =>
        val checkDeltaFunc = (name: String) => if (detectDeltaCheckpoint) {
          name.contains("/_delta_log/") && (name.endsWith(".json") ||
            (name.endsWith(".parquet") && new Path(name).getName().contains("checkpoint")))
        } else {
          name.contains("/_delta_log/") && name.endsWith(".json")
        }

        // example filename: "file:/tmp/delta-table/_delta_log/00000000000000000000.json"
        val found = f.relation.inputFiles.exists { name =>
          checkDeltaFunc(name)
        }
        if (found) {
          logDebug(s"Fallback for FileSourceScanExec delta log: $f")
        }
        found
      case rdd: RDDScanExec =>
        // example rdd name: "Delta Table State #1 - file:///tmp/delta-table/_delta_log" or
        // "Scan ExistingRDD Delta Table Checkpoint with Stats #1 -
        // file:///tmp/delta-table/_delta_log"
        val found = rdd.inputRDD != null &&
          rdd.inputRDD.name != null &&
          (rdd.inputRDD.name.startsWith("Delta Table State")
            || rdd.inputRDD.name.startsWith("Delta Table Checkpoint")) &&
          rdd.inputRDD.name.endsWith("/_delta_log")
        if (found) {
          logDebug(s"Fallback for RDDScanExec delta log: $rdd")
        }
        found
      case aqe: AdaptiveSparkPlanExec if
        !AQEUtils.isAdaptiveExecutionSupportedInSparkVersion(plan.conf) =>
        logDebug(s"AdaptiveSparkPlanExec found on unsupported Spark Version: $aqe")
        true
      case project: ProjectExec if
        !AQEUtils.isAdaptiveExecutionSupportedInSparkVersion(plan.conf) =>
        val foundExprs = project.expressions.flatMap { e =>
          PlanUtils.findExpressions(e, {
            case udf: ScalaUDF =>
              val contains = udf.function.getClass.getCanonicalName.contains("tahoe.Snapshot")
              if (contains) {
                logDebug(s"Found ScalaUDF with tahoe.Snapshot: $udf," +
                  s" function class name is: ${udf.function.getClass.getCanonicalName}")
              }
              contains
            case _ => false
          })
        }
        if (foundExprs.nonEmpty) {
          logDebug(s"Project with Snapshot ScalaUDF: $project")
        }
        foundExprs.nonEmpty
      case mp: MapPartitionsExec if mp.func.toString.contains(".tahoe.Snapshot") =>
        true
      case _ =>
        false
    })
    deltaLogScans.nonEmpty
  }

  private def applyOverrides(plan: SparkPlan, conf: RapidsConf): SparkPlan = {
    val wrap = GpuOverrides.wrapAndTagPlan(plan, conf)
    val detectDeltaCheckpoint = conf.isDetectDeltaCheckpointQueries
    if (conf.isDetectDeltaLogQueries && isDeltaLakeMetadataQuery(plan, detectDeltaCheckpoint)) {
      wrap.entirePlanWillNotWork("Delta Lake metadata queries are not efficient on GPU")
    }
    val reasonsToNotReplaceEntirePlan = wrap.getReasonsNotToReplaceEntirePlan
    if (conf.allowDisableEntirePlan && reasonsToNotReplaceEntirePlan.nonEmpty) {
      if (conf.shouldExplain) {
        logWarning("Can't replace any part of this plan due to: " +
            s"${reasonsToNotReplaceEntirePlan.mkString(",")}")
      }
      plan
    } else {
      val optimizations = GpuOverrides.getOptimizations(wrap, conf)
      wrap.runAfterTagRules()
      if (conf.shouldExplain) {
        wrap.tagForExplain()
        val explain = wrap.explain(conf.shouldExplainAll)
        if (explain.nonEmpty) {
          logWarning(s"\n$explain")
          if (conf.optimizerShouldExplainAll && optimizations.nonEmpty) {
            logWarning(s"Cost-based optimizations applied:\n${optimizations.mkString("\n")}")
          }
        }
      }
      GpuOverrides.doConvertPlan(wrap, conf, optimizations)
    }
  }
}<|MERGE_RESOLUTION|>--- conflicted
+++ resolved
@@ -626,14 +626,13 @@
     timezoneId.normalized() == UTC_TIMEZONE_ID
   }
 
-<<<<<<< HEAD
   def isUTCTimezone(timezoneIdStr: String): Boolean = {
     isUTCTimezone(GpuTimeZoneDB.getZoneId(timezoneIdStr))
-=======
+  }
+
   def isUTCTimezone(): Boolean = {
     val zoneId = DateTimeUtils.getZoneId(SQLConf.get.sessionLocalTimeZone)
     isUTCTimezone(zoneId.normalized())
->>>>>>> 018193b3
   }
 
   def areAllSupportedTypes(types: DataType*): Boolean = types.forall(isSupportedType(_))
