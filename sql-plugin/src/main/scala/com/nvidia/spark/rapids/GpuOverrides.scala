--- conflicted
+++ resolved
@@ -3757,7 +3757,7 @@
       // is impacted by forcing operators onto CPU due to other rules that we have
       wrap.runAfterTagRules()
       val optimizer = try {
-        Class.forName(conf.optimizerClassName).newInstance().asInstanceOf[Optimizer]
+        ShimLoader.newInstanceOf[Optimizer](conf.optimizerClassName)
       } catch {
         case e: Exception =>
           throw new RuntimeException(s"Failed to create optimizer ${conf.optimizerClassName}", e)
@@ -3778,24 +3778,7 @@
       }
       plan
     } else {
-<<<<<<< HEAD
       val optimizations = getOptimizations(wrap, conf)
-=======
-      val optimizations = if (conf.optimizerEnabled) {
-        // we need to run these rules both before and after CBO because the cost
-        // is impacted by forcing operators onto CPU due to other rules that we have
-        wrap.runAfterTagRules()
-        val optimizer = try {
-          ShimLoader.newInstanceOf[Optimizer](conf.optimizerClassName)
-        } catch {
-          case e: Exception =>
-            throw new RuntimeException(s"Failed to create optimizer ${conf.optimizerClassName}", e)
-        }
-        optimizer.optimize(conf, wrap)
-      } else {
-        Seq.empty
-      }
->>>>>>> 99afae6d
       wrap.runAfterTagRules()
       if (conf.shouldExplain) {
         wrap.tagForExplain()
