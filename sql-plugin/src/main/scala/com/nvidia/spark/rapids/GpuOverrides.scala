/*
 * Copyright (c) 2019-2023, NVIDIA CORPORATION.
 *
 * Licensed under the Apache License, Version 2.0 (the "License");
 * you may not use this file except in compliance with the License.
 * You may obtain a copy of the License at
 *
 *     http://www.apache.org/licenses/LICENSE-2.0
 *
 * Unless required by applicable law or agreed to in writing, software
 * distributed under the License is distributed on an "AS IS" BASIS,
 * WITHOUT WARRANTIES OR CONDITIONS OF ANY KIND, either express or implied.
 * See the License for the specific language governing permissions and
 * limitations under the License.
 */

package com.nvidia.spark.rapids

import java.time.ZoneId

import scala.collection.mutable.ListBuffer
import scala.reflect.ClassTag
import scala.util.control.NonFatal

import ai.rapids.cudf.DType
import com.nvidia.spark.rapids.RapidsConf.{SUPPRESS_PLANNING_FAILURE, TEST_CONF}
import com.nvidia.spark.rapids.shims._
import org.apache.hadoop.fs.Path

import org.apache.spark.internal.Logging
import org.apache.spark.rapids.shims.GpuShuffleExchangeExec
import org.apache.spark.sql.{DataFrame, SparkSession}
import org.apache.spark.sql.catalyst.expressions._
import org.apache.spark.sql.catalyst.expressions.aggregate._
import org.apache.spark.sql.catalyst.expressions.rapids.TimeStamp
import org.apache.spark.sql.catalyst.json.rapids.GpuJsonScan
import org.apache.spark.sql.catalyst.optimizer.NormalizeNaNAndZero
import org.apache.spark.sql.catalyst.plans.physical._
import org.apache.spark.sql.catalyst.rules.Rule
import org.apache.spark.sql.catalyst.trees.TreeNodeTag
import org.apache.spark.sql.catalyst.util.ArrayData
import org.apache.spark.sql.connector.read.Scan
import org.apache.spark.sql.execution._
import org.apache.spark.sql.execution.adaptive.{AdaptiveSparkPlanExec, BroadcastQueryStageExec, QueryStageExec, ShuffleQueryStageExec}
import org.apache.spark.sql.execution.aggregate.{HashAggregateExec, ObjectHashAggregateExec, SortAggregateExec}
import org.apache.spark.sql.execution.columnar.InMemoryTableScanExec
import org.apache.spark.sql.execution.command.{DataWritingCommand, DataWritingCommandExec, ExecutedCommandExec, RunnableCommand}
import org.apache.spark.sql.execution.datasources.{InsertIntoHadoopFsRelationCommand, SaveIntoDataSourceCommand}
import org.apache.spark.sql.execution.datasources.csv.CSVFileFormat
import org.apache.spark.sql.execution.datasources.json.JsonFileFormat
import org.apache.spark.sql.execution.datasources.parquet.ParquetFileFormat
import org.apache.spark.sql.execution.datasources.text.TextFileFormat
import org.apache.spark.sql.execution.datasources.v2._
import org.apache.spark.sql.execution.datasources.v2.csv.CSVScan
import org.apache.spark.sql.execution.datasources.v2.json.JsonScan
import org.apache.spark.sql.execution.exchange.{BroadcastExchangeExec, ENSURE_REQUIREMENTS, ReusedExchangeExec, ShuffleExchangeExec}
import org.apache.spark.sql.execution.joins._
import org.apache.spark.sql.execution.python._
import org.apache.spark.sql.execution.window.WindowExec
import org.apache.spark.sql.hive.rapids.GpuHiveOverrides
import org.apache.spark.sql.internal.SQLConf
import org.apache.spark.sql.rapids._
import org.apache.spark.sql.rapids.aggregate._
import org.apache.spark.sql.rapids.catalyst.expressions.GpuRand
import org.apache.spark.sql.rapids.execution._
import org.apache.spark.sql.rapids.execution.python._
import org.apache.spark.sql.rapids.execution.python.GpuFlatMapGroupsInPandasExecMeta
import org.apache.spark.sql.rapids.shims.GpuTimeAdd
import org.apache.spark.sql.rapids.zorder.ZOrderRules
import org.apache.spark.sql.types._
import org.apache.spark.unsafe.types.{CalendarInterval, UTF8String}

/**
 * Base class for all ReplacementRules
 * @param doWrap wraps a part of the plan in a [[RapidsMeta]] for further processing.
 * @param desc a description of what this part of the plan does.
 * @param tag metadata used to determine what INPUT is at runtime.
 * @tparam INPUT the exact type of the class we are wrapping.
 * @tparam BASE the generic base class for this type of stage, i.e. SparkPlan, Expression, etc.
 * @tparam WRAP_TYPE base class that should be returned by doWrap.
 */
abstract class ReplacementRule[INPUT <: BASE, BASE, WRAP_TYPE <: RapidsMeta[INPUT, BASE, _]](
    protected var doWrap: (
        INPUT,
        RapidsConf,
        Option[RapidsMeta[_, _, _]],
        DataFromReplacementRule) => WRAP_TYPE,
    protected var desc: String,
    protected val checks: Option[TypeChecks[_]],
    final val tag: ClassTag[INPUT]) extends DataFromReplacementRule {

  private var _incompatDoc: Option[String] = None
  private var _disabledDoc: Option[String] = None
  private var _visible: Boolean = true

  def isVisible: Boolean = _visible
  def description: String = desc

  override def incompatDoc: Option[String] = _incompatDoc
  override def disabledMsg: Option[String] = _disabledDoc
  override def getChecks: Option[TypeChecks[_]] = checks

  /**
   * Mark this expression as incompatible with the original Spark version
   * @param str a description of how it is incompatible.
   * @return this for chaining.
   */
  final def incompat(str: String) : this.type = {
    _incompatDoc = Some(str)
    this
  }

  /**
   * Mark this expression as disabled by default.
   * @param str a description of why it is disabled by default.
   * @return this for chaining.
   */
  final def disabledByDefault(str: String) : this.type = {
    _disabledDoc = Some(str)
    this
  }

  final def invisible(): this.type = {
    _visible = false
    this
  }

  /**
   * Provide a function that will wrap a spark type in a [[RapidsMeta]] instance that is used for
   * conversion to a GPU version.
   * @param func the function
   * @return this for chaining.
   */
  final def wrap(func: (
      INPUT,
      RapidsConf,
      Option[RapidsMeta[_, _, _]],
      DataFromReplacementRule) => WRAP_TYPE): this.type = {
    doWrap = func
    this
  }

  /**
   * Set a description of what the operation does.
   * @param str the description.
   * @return this for chaining
   */
  final def desc(str: String): this.type = {
    this.desc = str
    this
  }

  private var confKeyCache: String = null
  protected val confKeyPart: String

  override def confKey: String = {
    if (confKeyCache == null) {
      confKeyCache = "spark.rapids.sql." + confKeyPart + "." + tag.runtimeClass.getSimpleName
    }
    confKeyCache
  }

  def notes(): Option[String] = if (incompatDoc.isDefined) {
    Some(s"This is not 100% compatible with the Spark version because ${incompatDoc.get}")
  } else if (disabledMsg.isDefined) {
    Some(s"This is disabled by default because ${disabledMsg.get}")
  } else {
    None
  }

  def confHelp(asTable: Boolean = false, sparkSQLFunctions: Option[String] = None): Unit = {
    if (_visible) {
      val notesMsg = notes()
      if (asTable) {
        import ConfHelper.makeConfAnchor
        print(s"${makeConfAnchor(confKey)}")
        if (sparkSQLFunctions.isDefined) {
          print(s"|${sparkSQLFunctions.get}")
        }
        val incompatOps = RapidsConf.INCOMPATIBLE_OPS.asInstanceOf[ConfEntryWithDefault[Boolean]]
        val expressionEnabled = disabledMsg.isEmpty &&
          (incompatDoc.isEmpty || incompatOps.defaultValue)
        print(s"|$desc|$expressionEnabled|")
        if (notesMsg.isDefined) {
          print(s"${notesMsg.get}")
        } else {
          print("None")
        }
        println("|")
      } else {
        println(s"$confKey:")
        println(s"\tEnable (true) or disable (false) the $tag $operationName.")
        if (sparkSQLFunctions.isDefined) {
          println(s"\tsql function: ${sparkSQLFunctions.get}")
        }
        println(s"\t$desc")
        if (notesMsg.isDefined) {
          println(s"\t${notesMsg.get}")
        }
        println(s"\tdefault: ${notesMsg.isEmpty}")
        println()
      }
    }
  }

  final def wrap(
      op: BASE,
      conf: RapidsConf,
      parent: Option[RapidsMeta[_, _, _]],
      r: DataFromReplacementRule): WRAP_TYPE = {
    doWrap(op.asInstanceOf[INPUT], conf, parent, r)
  }

  def getClassFor: Class[_] = tag.runtimeClass
}

/**
 * Holds everything that is needed to replace an Expression with a GPU enabled version.
 */
class ExprRule[INPUT <: Expression](
    doWrap: (
        INPUT,
        RapidsConf,
        Option[RapidsMeta[_, _, _]],
        DataFromReplacementRule) => BaseExprMeta[INPUT],
    desc: String,
    checks: Option[ExprChecks],
    tag: ClassTag[INPUT])
  extends ReplacementRule[INPUT, Expression, BaseExprMeta[INPUT]](
    doWrap, desc, checks, tag) {

  override val confKeyPart = "expression"
  override val operationName = "Expression"
}

/**
 * Holds everything that is needed to replace a `Scan` with a GPU enabled version.
 */
class ScanRule[INPUT <: Scan](
    doWrap: (
        INPUT,
        RapidsConf,
        Option[RapidsMeta[_, _, _]],
        DataFromReplacementRule) => ScanMeta[INPUT],
    desc: String,
    tag: ClassTag[INPUT])
  extends ReplacementRule[INPUT, Scan, ScanMeta[INPUT]](
    doWrap, desc, None, tag) {

  override val confKeyPart: String = "input"
  override val operationName: String = "Input"
}

/**
 * Holds everything that is needed to replace a `Partitioning` with a GPU enabled version.
 */
class PartRule[INPUT <: Partitioning](
    doWrap: (
        INPUT,
        RapidsConf,
        Option[RapidsMeta[_, _, _]],
        DataFromReplacementRule) => PartMeta[INPUT],
    desc: String,
    checks: Option[PartChecks],
    tag: ClassTag[INPUT])
  extends ReplacementRule[INPUT, Partitioning, PartMeta[INPUT]](
    doWrap, desc, checks, tag) {

  override val confKeyPart: String = "partitioning"
  override val operationName: String = "Partitioning"
}

/**
 * Holds everything that is needed to replace a `SparkPlan` with a GPU enabled version.
 */
class ExecRule[INPUT <: SparkPlan](
    doWrap: (
        INPUT,
        RapidsConf,
        Option[RapidsMeta[_, _, _]],
        DataFromReplacementRule) => SparkPlanMeta[INPUT],
    desc: String,
    checks: Option[ExecChecks],
    tag: ClassTag[INPUT])
  extends ReplacementRule[INPUT, SparkPlan, SparkPlanMeta[INPUT]](
    doWrap, desc, checks, tag) {

  // TODO finish this...

  override val confKeyPart: String = "exec"
  override val operationName: String = "Exec"
}

/**
 * Holds everything that is needed to replace a `DataWritingCommand` with a
 * GPU enabled version.
 */
class DataWritingCommandRule[INPUT <: DataWritingCommand](
    doWrap: (
        INPUT,
        RapidsConf,
        Option[RapidsMeta[_, _, _]],
        DataFromReplacementRule) => DataWritingCommandMeta[INPUT],
    desc: String,
    tag: ClassTag[INPUT])
    extends ReplacementRule[INPUT, DataWritingCommand, DataWritingCommandMeta[INPUT]](
      doWrap, desc, None, tag) {

  override val confKeyPart: String = "output"
  override val operationName: String = "Output"
}

final class InsertIntoHadoopFsRelationCommandMeta(
    cmd: InsertIntoHadoopFsRelationCommand,
    conf: RapidsConf,
    parent: Option[RapidsMeta[_, _, _]],
    rule: DataFromReplacementRule)
    extends DataWritingCommandMeta[InsertIntoHadoopFsRelationCommand](cmd, conf, parent, rule) {

  private var fileFormat: Option[ColumnarFileFormat] = None

  override def tagSelfForGpu(): Unit = {
    if (cmd.bucketSpec.isDefined) {
      willNotWorkOnGpu("bucketing is not supported")
    }

    val spark = SparkSession.active
    val formatCls = cmd.fileFormat.getClass
    fileFormat = if (formatCls == classOf[CSVFileFormat]) {
      willNotWorkOnGpu("CSV output is not supported")
      None
    } else if (formatCls == classOf[JsonFileFormat]) {
      willNotWorkOnGpu("JSON output is not supported")
      None
    } else if (GpuOrcFileFormat.isSparkOrcFormat(formatCls)) {
      GpuOrcFileFormat.tagGpuSupport(this, spark, cmd.options, cmd.query.schema)
    } else if (formatCls == classOf[ParquetFileFormat]) {
      GpuParquetFileFormat.tagGpuSupport(this, spark, cmd.options, cmd.query.schema)
    } else if (formatCls == classOf[TextFileFormat]) {
      willNotWorkOnGpu("text output is not supported")
      None
    } else {
      willNotWorkOnGpu(s"unknown file format: ${formatCls.getCanonicalName}")
      None
    }
  }

  override def convertToGpu(): GpuDataWritingCommand = {
    val format = fileFormat.getOrElse(
      throw new IllegalStateException("fileFormat missing, tagSelfForGpu not called?"))

    GpuInsertIntoHadoopFsRelationCommand(
      cmd.outputPath,
      cmd.staticPartitions,
      cmd.ifPartitionNotExists,
      cmd.partitionColumns,
      cmd.bucketSpec,
      format,
      cmd.options,
      cmd.query,
      cmd.mode,
      cmd.catalogTable,
      cmd.fileIndex,
      cmd.outputColumnNames,
      conf.stableSort,
      conf.concurrentWriterPartitionFlushSize)
  }
}

/**
 * Holds everything that is needed to replace a `RunnableCommand` with a
 * GPU enabled version.
 */
class RunnableCommandRule[INPUT <: RunnableCommand](
    doWrap: (
        INPUT,
            RapidsConf,
            Option[RapidsMeta[_, _, _]],
            DataFromReplacementRule) => RunnableCommandMeta[INPUT],
    desc: String,
    tag: ClassTag[INPUT])
    extends ReplacementRule[INPUT, RunnableCommand, RunnableCommandMeta[INPUT]](
      doWrap, desc, None, tag) {

  override val confKeyPart: String = "command"
  override val operationName: String = "Command"
}

/**
 * Listener trait so that tests can confirm that the expected optimizations are being applied
 */
trait GpuOverridesListener {
  def optimizedPlan(
      plan: SparkPlanMeta[SparkPlan],
      sparkPlan: SparkPlan,
      costOptimizations: Seq[Optimization]): Unit
}

sealed trait FileFormatType
object CsvFormatType extends FileFormatType {
  override def toString = "CSV"
}
object HiveDelimitedTextFormatType extends FileFormatType {
  override def toString = "HiveText"
}
object ParquetFormatType extends FileFormatType {
  override def toString = "Parquet"
}
object OrcFormatType extends FileFormatType {
  override def toString = "ORC"
}
object JsonFormatType extends FileFormatType {
  override def toString = "JSON"
}
object AvroFormatType extends FileFormatType {
  override def toString = "Avro"
}
object IcebergFormatType extends FileFormatType {
  override def toString = "Iceberg"
}
object DeltaFormatType extends FileFormatType {
  override def toString = "Delta"
}

sealed trait FileFormatOp
object ReadFileOp extends FileFormatOp {
  override def toString = "read"
}
object WriteFileOp extends FileFormatOp {
  override def toString = "write"
}

object GpuOverrides extends Logging {
  val FLOAT_DIFFERS_GROUP_INCOMPAT =
    "when enabling these, there may be extra groups produced for floating point grouping " +
    "keys (e.g. -0.0, and 0.0)"
  val CASE_MODIFICATION_INCOMPAT =
    "the Unicode version used by cuDF and the JVM may differ, resulting in some " +
    "corner-case characters not changing case correctly."
  val UTC_TIMEZONE_ID = ZoneId.of("UTC").normalized()
  // Based on https://docs.oracle.com/javase/8/docs/api/java/util/regex/Pattern.html
  private[this] lazy val regexList: Seq[String] = Seq("\\", "\u0000", "\\x", "\t", "\n", "\r",
    "\f", "\\a", "\\e", "\\cx", "[", "]", "^", "&", ".", "*", "\\d", "\\D", "\\h", "\\H", "\\s",
    "\\S", "\\v", "\\V", "\\w", "\\w", "\\p", "$", "\\b", "\\B", "\\A", "\\G", "\\Z", "\\z", "\\R",
    "?", "|", "(", ")", "{", "}", "\\k", "\\Q", "\\E", ":", "!", "<=", ">")

  /**
   * Provides a way to log an info message about how long an operation took in milliseconds.
   */
  def logDuration[T](shouldLog: Boolean, msg: Double => String)(block: => T): T = {
    val start = System.nanoTime()
    val ret = block
    val end = System.nanoTime()
    if (shouldLog) {
      val timeTaken = (end - start).toDouble / java.util.concurrent.TimeUnit.MILLISECONDS.toNanos(1)
      logInfo(msg(timeTaken))
    }
    ret
  }

  val gpuCommonTypes = TypeSig.commonCudfTypes + TypeSig.NULL + TypeSig.DECIMAL_128

  val pluginSupportedOrderableSig: TypeSig = (gpuCommonTypes + TypeSig.STRUCT).nested()

  private[this] def isStructType(dataType: DataType) = dataType match {
    case StructType(_) => true
    case _ => false
  }

  private[this] def isArrayOfStructType(dataType: DataType) = dataType match {
    case ArrayType(elementType, _) =>
      elementType match {
        case StructType(_) => true
        case _ => false
      }
    case _ => false
  }

  // this listener mechanism is global and is intended for use by unit tests only
  private lazy val listeners: ListBuffer[GpuOverridesListener] =
    new ListBuffer[GpuOverridesListener]()

  def addListener(listener: GpuOverridesListener): Unit = {
    listeners += listener
  }

  def removeListener(listener: GpuOverridesListener): Unit = {
    listeners -= listener
  }

  def removeAllListeners(): Unit = {
    listeners.clear()
  }

  private def convertPartToGpuIfPossible(part: Partitioning, conf: RapidsConf): Partitioning = {
    part match {
      case _: GpuPartitioning => part
      case _ =>
        val wrapped = wrapPart(part, conf, None)
        wrapped.tagForGpu()
        if (wrapped.canThisBeReplaced) {
          wrapped.convertToGpu()
        } else {
          part
        }
    }
  }

  /**
   * Removes unnecessary CPU shuffles that Spark can add to the plan when it does not realize
   * a GPU partitioning satisfies a CPU distribution because CPU and GPU expressions are not
   * semantically equal.
   */
  def removeExtraneousShuffles(plan: SparkPlan, conf: RapidsConf): SparkPlan = {
    plan.transformUp {
      case cpuShuffle: ShuffleExchangeExec =>
        cpuShuffle.child match {
          case sqse: ShuffleQueryStageExec =>
            GpuTransitionOverrides.getNonQueryStagePlan(sqse) match {
              case gpuShuffle: GpuShuffleExchangeExecBase =>
                val converted = convertPartToGpuIfPossible(cpuShuffle.outputPartitioning, conf)
                if (converted == gpuShuffle.outputPartitioning) {
                  sqse
                } else {
                  cpuShuffle
                }
              case _ => cpuShuffle
            }
          case _ => cpuShuffle
        }
    }
  }

  /**
   * On some Spark platforms, AQE planning can result in old CPU exchanges being placed in the
   * plan even after they have been replaced previously. This looks for subquery reuses of CPU
   * exchanges that can be replaced with recently planned GPU exchanges that match the original
   * CPU plan
   */
  def fixupCpuReusedExchanges(plan: SparkPlan): SparkPlan = {
    plan.transformUp {
      case bqse: BroadcastQueryStageExec =>
        bqse.plan match {
          case ReusedExchangeExec(output, b: BroadcastExchangeExec) =>
            val cpuCanonical = b.canonicalized.asInstanceOf[BroadcastExchangeExec]
            val gpuExchange = ExchangeMappingCache.findGpuExchangeReplacement(cpuCanonical)
            gpuExchange.map { g =>
              SparkShimImpl.newBroadcastQueryStageExec(bqse, ReusedExchangeExec(output, g))
            }.getOrElse(bqse)
          case _ => bqse
        }
    }
  }

  /**
   * Searches the plan for ReusedExchangeExec instances containing a GPU shuffle where the
   * output types between the two plan nodes do not match. In such a case the ReusedExchangeExec
   * will be updated to match the GPU shuffle output types.
   */
  def fixupReusedExchangeOutputs(plan: SparkPlan): SparkPlan = {
    def outputTypesMatch(a: Seq[Attribute], b: Seq[Attribute]): Boolean =
      a.corresponds(b)((x, y) => x.dataType == y.dataType)
    plan.transformUp {
      case sqse: ShuffleQueryStageExec =>
        sqse.plan match {
          case ReusedExchangeExec(output, gsee: GpuShuffleExchangeExecBase) if (
              !outputTypesMatch(output, gsee.output)) =>
            val newOutput = sqse.plan.output.zip(gsee.output).map { case (c, g) =>
              assert(c.isInstanceOf[AttributeReference] && g.isInstanceOf[AttributeReference],
                s"Expected AttributeReference but found $c and $g")
              AttributeReference(c.name, g.dataType, c.nullable, c.metadata)(c.exprId, c.qualifier)
            }
            AQEUtils.newReuseInstance(sqse, newOutput)
          case _ => sqse
        }
    }
  }

  @scala.annotation.tailrec
  def extractLit(exp: Expression): Option[Literal] = exp match {
    case l: Literal => Some(l)
    case a: Alias => extractLit(a.child)
    case _ => None
  }

  def isOfType(l: Option[Literal], t: DataType): Boolean = l.exists(_.dataType == t)

  def isStringLit(exp: Expression): Boolean =
    isOfType(extractLit(exp), StringType)

  def extractStringLit(exp: Expression): Option[String] = extractLit(exp) match {
    case Some(Literal(v: UTF8String, StringType)) =>
      val s = if (v == null) null else v.toString
      Some(s)
    case _ => None
  }

  def isLit(exp: Expression): Boolean = extractLit(exp).isDefined

  def isNullLit(lit: Literal): Boolean = {
    lit.value == null
  }

  def isSupportedStringReplacePattern(strLit: String): Boolean = {
    // check for regex special characters, except for \u0000 which we can support
    !regexList.filterNot(_ == "\u0000").exists(pattern => strLit.contains(pattern))
  }

  def isSupportedStringReplacePattern(exp: Expression): Boolean = {
    extractLit(exp) match {
      case Some(Literal(null, _)) => false
      case Some(Literal(value: UTF8String, DataTypes.StringType)) =>
        val strLit = value.toString
        if (strLit.isEmpty) {
          false
        } else {
          // check for regex special characters, except for \u0000 which we can support
          isSupportedStringReplacePattern(strLit)
        }
      case _ => false
    }
  }

  def isUTCTimezone(timezoneId: ZoneId): Boolean = {
    timezoneId.normalized() == UTC_TIMEZONE_ID
  }

  def areAllSupportedTypes(types: DataType*): Boolean = types.forall(isSupportedType(_))

  /**
   * Is this particular type supported or not.
   * @param dataType the type to check
   * @param allowNull should NullType be allowed
   * @param allowDecimal should DecimalType be allowed
   * @param allowBinary should BinaryType be allowed
   * @param allowCalendarInterval should CalendarIntervalType be allowed
   * @param allowArray should ArrayType be allowed
   * @param allowStruct should StructType be allowed
   * @param allowStringMaps should a Map[String, String] specifically be allowed
   * @param allowMaps should MapType be allowed generically
   * @param allowNesting should nested types like array struct and map allow nested types
   *                     within them, or only primitive types.
   * @return true if it is allowed else false
   */
  def isSupportedType(dataType: DataType,
      allowNull: Boolean = false,
      allowDecimal: Boolean = false,
      allowBinary: Boolean = false,
      allowCalendarInterval: Boolean = false,
      allowArray: Boolean = false,
      allowStruct: Boolean = false,
      allowStringMaps: Boolean = false,
      allowMaps: Boolean = false,
      allowNesting: Boolean = false): Boolean = {
    def checkNested(dataType: DataType): Boolean = {
      isSupportedType(dataType,
        allowNull = allowNull,
        allowDecimal = allowDecimal,
        allowBinary = allowBinary && allowNesting,
        allowCalendarInterval = allowCalendarInterval && allowNesting,
        allowArray = allowArray && allowNesting,
        allowStruct = allowStruct && allowNesting,
        allowStringMaps = allowStringMaps && allowNesting,
        allowMaps = allowMaps && allowNesting,
        allowNesting = allowNesting)
    }
    dataType match {
      case BooleanType => true
      case ByteType => true
      case ShortType => true
      case IntegerType => true
      case LongType => true
      case FloatType => true
      case DoubleType => true
      case DateType => true
      case TimestampType =>
        TypeChecks.areTimestampsSupported(ZoneId.systemDefault()) &&
        TypeChecks.areTimestampsSupported(SQLConf.get.sessionLocalTimeZone)
      case StringType => true
      case dt: DecimalType if allowDecimal => dt.precision <= DType.DECIMAL64_MAX_PRECISION
      case NullType => allowNull
      case BinaryType => allowBinary
      case CalendarIntervalType => allowCalendarInterval
      case ArrayType(elementType, _) if allowArray => checkNested(elementType)
      case MapType(StringType, StringType, _) if allowStringMaps => true
      case MapType(keyType, valueType, _) if allowMaps =>
        checkNested(keyType) && checkNested(valueType)
      case StructType(fields) if allowStruct =>
        fields.map(_.dataType).forall(checkNested)
      case _ => false
    }
  }

  /**
   * Checks to see if any expressions are a String Literal
   */
  def isAnyStringLit(expressions: Seq[Expression]): Boolean =
    expressions.exists(isStringLit)

  def isOrContainsFloatingPoint(dataType: DataType): Boolean =
    TrampolineUtil.dataTypeExistsRecursively(dataType, dt => dt == FloatType || dt == DoubleType)

  /** Tries to predict whether an adaptive plan will end up with data on the GPU or not. */
  def probablyGpuPlan(adaptivePlan: AdaptiveSparkPlanExec, conf: RapidsConf): Boolean = {
    def findRootProcessingNode(plan: SparkPlan): SparkPlan = plan match {
      case p: AdaptiveSparkPlanExec => findRootProcessingNode(p.executedPlan)
      case p: QueryStageExec => findRootProcessingNode(p.plan)
      case p: ReusedSubqueryExec => findRootProcessingNode(p.child)
      case p: ReusedExchangeExec => findRootProcessingNode(p.child)
      case p => p
    }

    val aqeSubPlan = findRootProcessingNode(adaptivePlan.executedPlan)
    aqeSubPlan match {
      case _: GpuExec =>
        // plan is already on the GPU
        true
      case p =>
        // see if the root processing node of the current subplan will translate to the GPU
        val meta = GpuOverrides.wrapAndTagPlan(p, conf)
        meta.canThisBeReplaced
    }
  }

  def checkAndTagFloatAgg(dataType: DataType, conf: RapidsConf, meta: RapidsMeta[_,_,_]): Unit = {
    if (!conf.isFloatAggEnabled && isOrContainsFloatingPoint(dataType)) {
      meta.willNotWorkOnGpu("the GPU will aggregate floating point values in" +
          " parallel and the result is not always identical each time. This can cause" +
          " some Spark queries to produce an incorrect answer if the value is computed" +
          " more than once as part of the same query.  To enable this anyways set" +
          s" ${RapidsConf.ENABLE_FLOAT_AGG} to true.")
    }
  }

  /**
   * Helper function specific to ANSI mode for the aggregate functions that should
   * fallback, since we don't have the same overflow checks that Spark provides in
   * the CPU
   * @param checkType Something other than `None` triggers logic to detect whether
   *                  the agg should fallback in ANSI mode. Otherwise (None), it's
   *                  an automatic fallback.
   * @param meta agg expression meta
   */
  def checkAndTagAnsiAgg(checkType: Option[DataType], meta: AggExprMeta[_]): Unit = {
    val failOnError = SQLConf.get.ansiEnabled
    if (failOnError) {
      if (checkType.isDefined) {
        val typeToCheck = checkType.get
        val failedType = typeToCheck match {
          case _: DecimalType | LongType | IntegerType | ShortType | ByteType => true
          case _ =>  false
        }
        if (failedType) {
          meta.willNotWorkOnGpu(
            s"ANSI mode not supported for ${meta.expr} with $typeToCheck result type")
        }
      } else {
        // Average falls into this category, where it produces Doubles, but
        // internally it uses Double and Long, and Long could overflow (technically)
        // and failOnError given that it is based on catalyst Add.
        meta.willNotWorkOnGpu(
          s"ANSI mode not supported for ${meta.expr}")
      }
    }
  }

  def expr[INPUT <: Expression](
      desc: String,
      pluginChecks: ExprChecks,
      doWrap: (INPUT, RapidsConf, Option[RapidsMeta[_, _, _]], DataFromReplacementRule)
          => BaseExprMeta[INPUT])
      (implicit tag: ClassTag[INPUT]): ExprRule[INPUT] = {
    assert(desc != null)
    assert(doWrap != null)
    new ExprRule[INPUT](doWrap, desc, Some(pluginChecks), tag)
  }

  def scan[INPUT <: Scan](
      desc: String,
      doWrap: (INPUT, RapidsConf, Option[RapidsMeta[_, _, _]], DataFromReplacementRule)
          => ScanMeta[INPUT])
      (implicit tag: ClassTag[INPUT]): ScanRule[INPUT] = {
    assert(desc != null)
    assert(doWrap != null)
    new ScanRule[INPUT](doWrap, desc, tag)
  }

  def part[INPUT <: Partitioning](
      desc: String,
      checks: PartChecks,
      doWrap: (INPUT, RapidsConf, Option[RapidsMeta[_, _, _]], DataFromReplacementRule)
          => PartMeta[INPUT])
      (implicit tag: ClassTag[INPUT]): PartRule[INPUT] = {
    assert(desc != null)
    assert(doWrap != null)
    new PartRule[INPUT](doWrap, desc, Some(checks), tag)
  }

  /**
   * Create an exec rule that should never be replaced, because it is something that should always
   * run on the CPU, or should just be ignored totally for what ever reason.
   */
  def neverReplaceExec[INPUT <: SparkPlan](desc: String)
      (implicit tag: ClassTag[INPUT]): ExecRule[INPUT] = {
    assert(desc != null)
    def doWrap(
        exec: INPUT,
        conf: RapidsConf,
        p: Option[RapidsMeta[_, _, _]],
        cc: DataFromReplacementRule) =
      new DoNotReplaceOrWarnSparkPlanMeta[INPUT](exec, conf, p)
    new ExecRule[INPUT](doWrap, desc, None, tag).invisible()
  }

  def exec[INPUT <: SparkPlan](
      desc: String,
      pluginChecks: ExecChecks,
      doWrap: (INPUT, RapidsConf, Option[RapidsMeta[_, _, _]], DataFromReplacementRule)
          => SparkPlanMeta[INPUT])
    (implicit tag: ClassTag[INPUT]): ExecRule[INPUT] = {
    assert(desc != null)
    assert(doWrap != null)
    new ExecRule[INPUT](doWrap, desc, Some(pluginChecks), tag)
  }

  def dataWriteCmd[INPUT <: DataWritingCommand](
      desc: String,
      doWrap: (INPUT, RapidsConf, Option[RapidsMeta[_, _, _]], DataFromReplacementRule)
          => DataWritingCommandMeta[INPUT])
      (implicit tag: ClassTag[INPUT]): DataWritingCommandRule[INPUT] = {
    assert(desc != null)
    assert(doWrap != null)
    new DataWritingCommandRule[INPUT](doWrap, desc, tag)
  }

  def wrapExpr[INPUT <: Expression](
      expr: INPUT,
      conf: RapidsConf,
      parent: Option[RapidsMeta[_, _, _]]): BaseExprMeta[INPUT] =
    expressions.get(expr.getClass)
      .map(r => r.wrap(expr, conf, parent, r).asInstanceOf[BaseExprMeta[INPUT]])
      .getOrElse(new RuleNotFoundExprMeta(expr, conf, parent))

  lazy val fileFormats: Map[FileFormatType, Map[FileFormatOp, FileFormatChecks]] = Map(
    (CsvFormatType, FileFormatChecks(
      cudfRead = TypeSig.commonCudfTypes + TypeSig.DECIMAL_128 +
        GpuTypeShims.additionalCsvSupportedTypes,
      cudfWrite = TypeSig.none,
      sparkSig = TypeSig.cpuAtomics)),
    (HiveDelimitedTextFormatType, FileFormatChecks(
      // Keep the supported types in sync with GpuHiveTextFileUtils.isSupportedType.
      cudfRead = TypeSig.commonCudfTypes + TypeSig.DECIMAL_128,
      cudfWrite = TypeSig.commonCudfTypes + TypeSig.DECIMAL_128,
      sparkSig = TypeSig.all)),
    (DeltaFormatType, FileFormatChecks(
      cudfRead = (TypeSig.commonCudfTypes + TypeSig.DECIMAL_128 + TypeSig.STRUCT +
          TypeSig.ARRAY + TypeSig.MAP + TypeSig.BINARY +
          GpuTypeShims.additionalParquetSupportedTypes).nested(),
      cudfWrite = (TypeSig.commonCudfTypes + TypeSig.DECIMAL_128 + TypeSig.STRUCT +
          TypeSig.ARRAY + TypeSig.MAP + TypeSig.BINARY +
          GpuTypeShims.additionalParquetSupportedTypes).nested(),
      sparkSig = (TypeSig.cpuAtomics + TypeSig.STRUCT + TypeSig.ARRAY + TypeSig.MAP +
          TypeSig.UDT + GpuTypeShims.additionalParquetSupportedTypes).nested())),
    (ParquetFormatType, FileFormatChecks(
      cudfRead = (TypeSig.commonCudfTypes + TypeSig.DECIMAL_128 + TypeSig.STRUCT +
          TypeSig.ARRAY + TypeSig.MAP + TypeSig.BINARY +
          GpuTypeShims.additionalParquetSupportedTypes).nested(),
      cudfWrite = (TypeSig.commonCudfTypes + TypeSig.DECIMAL_128 + TypeSig.STRUCT +
          TypeSig.ARRAY + TypeSig.MAP + TypeSig.BINARY +
          GpuTypeShims.additionalParquetSupportedTypes).nested(),
      sparkSig = (TypeSig.cpuAtomics + TypeSig.STRUCT + TypeSig.ARRAY + TypeSig.MAP +
          TypeSig.UDT + GpuTypeShims.additionalParquetSupportedTypes).nested())),
    (OrcFormatType, FileFormatChecks(
      cudfRead = (TypeSig.commonCudfTypes + TypeSig.ARRAY + TypeSig.DECIMAL_128 +
          TypeSig.STRUCT + TypeSig.MAP).nested(),
      cudfWrite = (TypeSig.commonCudfTypes + TypeSig.ARRAY +
          // Note Map is not put into nested, now CUDF only support single level map
          TypeSig.STRUCT + TypeSig.DECIMAL_128).nested() + TypeSig.MAP,
      sparkSig = (TypeSig.cpuAtomics + TypeSig.STRUCT + TypeSig.ARRAY + TypeSig.MAP +
          TypeSig.UDT).nested())),
    (JsonFormatType, FileFormatChecks(
      cudfRead = TypeSig.commonCudfTypes + TypeSig.DECIMAL_128,
      cudfWrite = TypeSig.none,
      sparkSig = (TypeSig.cpuAtomics + TypeSig.STRUCT + TypeSig.ARRAY + TypeSig.MAP +
        TypeSig.UDT).nested())),
    (AvroFormatType, FileFormatChecks(
      cudfRead = TypeSig.BOOLEAN + TypeSig.BYTE + TypeSig.SHORT + TypeSig.INT + TypeSig.LONG +
        TypeSig.FLOAT + TypeSig.DOUBLE + TypeSig.STRING,
      cudfWrite = TypeSig.none,
      sparkSig = (TypeSig.cpuAtomics + TypeSig.STRUCT + TypeSig.ARRAY + TypeSig.MAP +
        TypeSig.UDT).nested())),
    (IcebergFormatType, FileFormatChecks(
      cudfRead = (TypeSig.commonCudfTypes + TypeSig.DECIMAL_128 + TypeSig.STRUCT + TypeSig.BINARY +
          TypeSig.ARRAY + TypeSig.MAP + GpuTypeShims.additionalParquetSupportedTypes).nested(),
      cudfWrite = TypeSig.none,
      sparkSig = (TypeSig.cpuAtomics + TypeSig.STRUCT + TypeSig.ARRAY + TypeSig.MAP +
          TypeSig.BINARY + TypeSig.UDT + GpuTypeShims.additionalParquetSupportedTypes).nested())))

  val commonExpressions: Map[Class[_ <: Expression], ExprRule[_ <: Expression]] = Seq(
    expr[Literal](
      "Holds a static value from the query",
      ExprChecks.projectAndAst(
        TypeSig.astTypes,
        (TypeSig.commonCudfTypes + TypeSig.NULL + TypeSig.DECIMAL_128 + TypeSig.CALENDAR
            + TypeSig.BINARY + TypeSig.ARRAY + TypeSig.MAP + TypeSig.STRUCT)
            .nested(TypeSig.commonCudfTypes + TypeSig.NULL + TypeSig.DECIMAL_128 +
                TypeSig.BINARY + TypeSig.ARRAY + TypeSig.MAP + TypeSig.STRUCT),
        TypeSig.all),
      (lit, conf, p, r) => new LiteralExprMeta(lit, conf, p, r)),
    expr[Signum](
      "Returns -1.0, 0.0 or 1.0 as expr is negative, 0 or positive",
      ExprChecks.mathUnary,
      (a, conf, p, r) => new UnaryExprMeta[Signum](a, conf, p, r) {
        override def convertToGpu(child: Expression): GpuExpression = GpuSignum(child)
      }),
    expr[Alias](
      "Gives a column a name",
      ExprChecks.unaryProjectAndAstInputMatchesOutput(
        TypeSig.astTypes + GpuTypeShims.additionalCommonOperatorSupportedTypes,
        (TypeSig.commonCudfTypes + TypeSig.NULL + TypeSig.MAP + TypeSig.ARRAY + TypeSig.STRUCT
            + TypeSig.DECIMAL_128 + TypeSig.BINARY
            + GpuTypeShims.additionalCommonOperatorSupportedTypes).nested(),
        TypeSig.all),
      (a, conf, p, r) => new UnaryAstExprMeta[Alias](a, conf, p, r) {
        override def convertToGpu(child: Expression): GpuExpression =
          GpuAlias(child, a.name)(a.exprId, a.qualifier, a.explicitMetadata)
      }),
    expr[AttributeReference](
      "References an input column",
      ExprChecks.projectAndAst(
        TypeSig.astTypes + GpuTypeShims.additionalArithmeticSupportedTypes,
        (TypeSig.commonCudfTypes + TypeSig.NULL + TypeSig.MAP + TypeSig.ARRAY +
            TypeSig.STRUCT + TypeSig.DECIMAL_128 + TypeSig.BINARY +
            GpuTypeShims.additionalArithmeticSupportedTypes).nested(),
        TypeSig.all),
      (att, conf, p, r) => new BaseExprMeta[AttributeReference](att, conf, p, r) {
        // This is the only NOOP operator.  It goes away when things are bound
        override def convertToGpu(): Expression = att

        // There are so many of these that we don't need to print them out, unless it
        // will not work on the GPU
        override def print(append: StringBuilder, depth: Int, all: Boolean): Unit = {
          if (!this.canThisBeReplaced || cannotRunOnGpuBecauseOfSparkPlan) {
            super.print(append, depth, all)
          }
        }
      }),

    expr[ToDegrees](
      "Converts radians to degrees",
      ExprChecks.mathUnary,
      (a, conf, p, r) => new UnaryExprMeta[ToDegrees](a, conf, p, r) {
        override def convertToGpu(child: Expression): GpuToDegrees = GpuToDegrees(child)
      }),
    expr[ToRadians](
      "Converts degrees to radians",
      ExprChecks.mathUnary,
      (a, conf, p, r) => new UnaryExprMeta[ToRadians](a, conf, p, r) {
        override def convertToGpu(child: Expression): GpuToRadians = GpuToRadians(child)
      }),
    expr[WindowExpression](
      "Calculates a return value for every input row of a table based on a group (or " +
        "\"window\") of rows",
      ExprChecks.windowOnly(
        TypeSig.all,
        TypeSig.all,
        Seq(ParamCheck("windowFunction", TypeSig.all, TypeSig.all),
          ParamCheck("windowSpec",
            TypeSig.CALENDAR + TypeSig.NULL + TypeSig.integral + TypeSig.DECIMAL_64,
            TypeSig.numericAndInterval))),
      (windowExpression, conf, p, r) => new GpuWindowExpressionMeta(windowExpression, conf, p, r)),
    expr[SpecifiedWindowFrame](
      "Specification of the width of the group (or \"frame\") of input rows " +
        "around which a window function is evaluated",
      ExprChecks.projectOnly(
        TypeSig.CALENDAR + TypeSig.NULL + TypeSig.integral,
        TypeSig.numericAndInterval,
        Seq(
          ParamCheck("lower",
            TypeSig.CALENDAR + TypeSig.NULL + TypeSig.integral + TypeSig.DECIMAL_128 +
              TypeSig.FLOAT + TypeSig.DOUBLE,
            TypeSig.numericAndInterval),
          ParamCheck("upper",
            TypeSig.CALENDAR + TypeSig.NULL + TypeSig.integral + TypeSig.DECIMAL_128 +
              TypeSig.FLOAT + TypeSig.DOUBLE,
            TypeSig.numericAndInterval))),
      (windowFrame, conf, p, r) => new GpuSpecifiedWindowFrameMeta(windowFrame, conf, p, r) ),
    expr[WindowSpecDefinition](
      "Specification of a window function, indicating the partitioning-expression, the row " +
        "ordering, and the width of the window",
      WindowSpecCheck,
      (windowSpec, conf, p, r) => new GpuWindowSpecDefinitionMeta(windowSpec, conf, p, r)),
    expr[CurrentRow.type](
      "Special boundary for a window frame, indicating stopping at the current row",
      ExprChecks.projectOnly(TypeSig.NULL, TypeSig.NULL),
      (currentRow, conf, p, r) => new ExprMeta[CurrentRow.type](currentRow, conf, p, r) {
        override def convertToGpu(): GpuExpression = GpuSpecialFrameBoundary(currentRow)
      }),
    expr[UnboundedPreceding.type](
      "Special boundary for a window frame, indicating all rows preceding the current row",
      ExprChecks.projectOnly(TypeSig.NULL, TypeSig.NULL),
      (unboundedPreceding, conf, p, r) =>
        new ExprMeta[UnboundedPreceding.type](unboundedPreceding, conf, p, r) {
          override def convertToGpu(): GpuExpression = GpuSpecialFrameBoundary(unboundedPreceding)
        }),
    expr[UnboundedFollowing.type](
      "Special boundary for a window frame, indicating all rows preceding the current row",
      ExprChecks.projectOnly(TypeSig.NULL, TypeSig.NULL),
      (unboundedFollowing, conf, p, r) =>
        new ExprMeta[UnboundedFollowing.type](unboundedFollowing, conf, p, r) {
          override def convertToGpu(): GpuExpression = GpuSpecialFrameBoundary(unboundedFollowing)
        }),
    expr[RowNumber](
      "Window function that returns the index for the row within the aggregation window",
      ExprChecks.windowOnly(TypeSig.INT, TypeSig.INT),
      (rowNumber, conf, p, r) => new ExprMeta[RowNumber](rowNumber, conf, p, r) {
        override def convertToGpu(): GpuExpression = GpuRowNumber
      }),
    expr[Rank](
      "Window function that returns the rank value within the aggregation window",
      ExprChecks.windowOnly(TypeSig.INT, TypeSig.INT,
        repeatingParamCheck =
          Some(RepeatingParamCheck("ordering",
            TypeSig.commonCudfTypes + TypeSig.DECIMAL_128 + TypeSig.NULL,
            TypeSig.all))),
      (rank, conf, p, r) => new ExprMeta[Rank](rank, conf, p, r) {
        override def convertToGpu(): GpuExpression = GpuRank(childExprs.map(_.convertToGpu()))
      }),
    expr[DenseRank](
      "Window function that returns the dense rank value within the aggregation window",
      ExprChecks.windowOnly(TypeSig.INT, TypeSig.INT,
        repeatingParamCheck =
          Some(RepeatingParamCheck("ordering",
            TypeSig.commonCudfTypes + TypeSig.DECIMAL_128 + TypeSig.NULL,
            TypeSig.all))),
      (denseRank, conf, p, r) => new ExprMeta[DenseRank](denseRank, conf, p, r) {
        override def convertToGpu(): GpuExpression = GpuDenseRank(childExprs.map(_.convertToGpu()))
      }),
    expr[PercentRank](
      "Window function that returns the percent rank value within the aggregation window",
      ExprChecks.windowOnly(TypeSig.DOUBLE, TypeSig.DOUBLE,
        repeatingParamCheck =
          Some(RepeatingParamCheck("ordering",
            TypeSig.commonCudfTypes + TypeSig.DECIMAL_128 + TypeSig.NULL,
            TypeSig.all))),
      (percentRank, conf, p, r) => new ExprMeta[PercentRank](percentRank, conf, p, r) {
        override def convertToGpu(): GpuExpression =
          GpuPercentRank(childExprs.map(_.convertToGpu()))
      }),
    expr[Lead](
      "Window function that returns N entries ahead of this one",
      ExprChecks.windowOnly(
        (TypeSig.commonCudfTypes + TypeSig.DECIMAL_128 + TypeSig.NULL +
          TypeSig.ARRAY + TypeSig.STRUCT).nested(),
        TypeSig.all,
        Seq(
          ParamCheck("input",
            (TypeSig.commonCudfTypes + TypeSig.DECIMAL_128 +
              TypeSig.NULL + TypeSig.ARRAY + TypeSig.STRUCT).nested(),
            TypeSig.all),
          ParamCheck("offset", TypeSig.INT, TypeSig.INT),
          ParamCheck("default",
            (TypeSig.commonCudfTypes + TypeSig.DECIMAL_128 + TypeSig.NULL +
              TypeSig.ARRAY + TypeSig.STRUCT).nested(),
            TypeSig.all)
        )
      ),
      (lead, conf, p, r) => new OffsetWindowFunctionMeta[Lead](lead, conf, p, r) {
        override def convertToGpu(): GpuExpression =
          GpuLead(input.convertToGpu(), offset.convertToGpu(), default.convertToGpu())
      }),
    expr[Lag](
      "Window function that returns N entries behind this one",
      ExprChecks.windowOnly(
        (TypeSig.commonCudfTypes + TypeSig.DECIMAL_128 + TypeSig.NULL +
          TypeSig.ARRAY + TypeSig.STRUCT).nested(),
        TypeSig.all,
        Seq(
          ParamCheck("input",
            (TypeSig.commonCudfTypes + TypeSig.DECIMAL_128 +
              TypeSig.NULL + TypeSig.ARRAY + TypeSig.STRUCT).nested(),
            TypeSig.all),
          ParamCheck("offset", TypeSig.INT, TypeSig.INT),
          ParamCheck("default",
            (TypeSig.commonCudfTypes + TypeSig.DECIMAL_128 + TypeSig.NULL +
              TypeSig.ARRAY + TypeSig.STRUCT).nested(),
            TypeSig.all)
        )
      ),
      (lag, conf, p, r) => new OffsetWindowFunctionMeta[Lag](lag, conf, p, r) {
        override def convertToGpu(): GpuExpression =
          GpuLag(input.convertToGpu(), offset.convertToGpu(), default.convertToGpu())
      }),
    expr[PreciseTimestampConversion](
      "Expression used internally to convert the TimestampType to Long and back without losing " +
          "precision, i.e. in microseconds. Used in time windowing",
      ExprChecks.unaryProject(
        TypeSig.TIMESTAMP + TypeSig.LONG,
        TypeSig.TIMESTAMP + TypeSig.LONG,
        TypeSig.TIMESTAMP + TypeSig.LONG,
        TypeSig.TIMESTAMP + TypeSig.LONG),
      (a, conf, p, r) => new UnaryExprMeta[PreciseTimestampConversion](a, conf, p, r) {
        override def convertToGpu(child: Expression): GpuExpression =
          GpuPreciseTimestampConversion(child, a.fromType, a.toType)
      }),
    expr[UnaryMinus](
      "Negate a numeric value",
      ExprChecks.unaryProjectAndAstInputMatchesOutput(
        TypeSig.implicitCastsAstTypes,
        TypeSig.gpuNumeric + GpuTypeShims.additionalArithmeticSupportedTypes,
        TypeSig.numericAndInterval),
      (a, conf, p, r) => new UnaryAstExprMeta[UnaryMinus](a, conf, p, r) {
        val ansiEnabled = SQLConf.get.ansiEnabled

        override def tagSelfForAst(): Unit = {
          if (ansiEnabled && GpuAnsi.needBasicOpOverflowCheck(a.dataType)) {
            willNotWorkInAst("AST unary minus does not support ANSI mode.")
          }
        }

        override def convertToGpu(child: Expression): GpuExpression =
          GpuUnaryMinus(child, ansiEnabled)
      }),
    expr[UnaryPositive](
      "A numeric value with a + in front of it",
      ExprChecks.unaryProjectAndAstInputMatchesOutput(
        TypeSig.astTypes + GpuTypeShims.additionalArithmeticSupportedTypes,
        TypeSig.gpuNumeric + GpuTypeShims.additionalArithmeticSupportedTypes,
        TypeSig.numericAndInterval),
      (a, conf, p, r) => new UnaryAstExprMeta[UnaryPositive](a, conf, p, r) {
        override def convertToGpu(child: Expression): GpuExpression = GpuUnaryPositive(child)
      }),
    expr[Year](
      "Returns the year from a date or timestamp",
      ExprChecks.unaryProject(TypeSig.INT, TypeSig.INT, TypeSig.DATE, TypeSig.DATE),
      (a, conf, p, r) => new UnaryExprMeta[Year](a, conf, p, r) {
        override def convertToGpu(child: Expression): GpuExpression = GpuYear(child)
      }),
    expr[Month](
      "Returns the month from a date or timestamp",
      ExprChecks.unaryProject(TypeSig.INT, TypeSig.INT, TypeSig.DATE, TypeSig.DATE),
      (a, conf, p, r) => new UnaryExprMeta[Month](a, conf, p, r) {
        override def convertToGpu(child: Expression): GpuExpression = GpuMonth(child)
      }),
    expr[Quarter](
      "Returns the quarter of the year for date, in the range 1 to 4",
      ExprChecks.unaryProject(TypeSig.INT, TypeSig.INT, TypeSig.DATE, TypeSig.DATE),
      (a, conf, p, r) => new UnaryExprMeta[Quarter](a, conf, p, r) {
        override def convertToGpu(child: Expression): GpuExpression = GpuQuarter(child)
      }),
    expr[DayOfMonth](
      "Returns the day of the month from a date or timestamp",
      ExprChecks.unaryProject(TypeSig.INT, TypeSig.INT, TypeSig.DATE, TypeSig.DATE),
      (a, conf, p, r) => new UnaryExprMeta[DayOfMonth](a, conf, p, r) {
        override def convertToGpu(child: Expression): GpuExpression = GpuDayOfMonth(child)
      }),
    expr[DayOfYear](
      "Returns the day of the year from a date or timestamp",
      ExprChecks.unaryProject(TypeSig.INT, TypeSig.INT, TypeSig.DATE, TypeSig.DATE),
      (a, conf, p, r) => new UnaryExprMeta[DayOfYear](a, conf, p, r) {
        override def convertToGpu(child: Expression): GpuExpression = GpuDayOfYear(child)
      }),
    expr[SecondsToTimestamp](
      "Converts the number of seconds from unix epoch to a timestamp",
      ExprChecks.unaryProject(TypeSig.TIMESTAMP, TypeSig.TIMESTAMP,
      TypeSig.gpuNumeric, TypeSig.cpuNumeric),
      (a, conf, p, r) => new UnaryExprMeta[SecondsToTimestamp](a, conf, p, r) {
        override def convertToGpu(child: Expression): GpuExpression =
          GpuSecondsToTimestamp(child)
      }),
    expr[MillisToTimestamp](
      "Converts the number of milliseconds from unix epoch to a timestamp",
      ExprChecks.unaryProject(TypeSig.TIMESTAMP, TypeSig.TIMESTAMP,
      TypeSig.integral, TypeSig.integral),
      (a, conf, p, r) => new UnaryExprMeta[MillisToTimestamp](a, conf, p, r) {
        override def convertToGpu(child: Expression): GpuExpression =
          GpuMillisToTimestamp(child)
      }),
    expr[MicrosToTimestamp](
      "Converts the number of microseconds from unix epoch to a timestamp",
      ExprChecks.unaryProject(TypeSig.TIMESTAMP, TypeSig.TIMESTAMP,
      TypeSig.integral, TypeSig.integral),
      (a, conf, p, r) => new UnaryExprMeta[MicrosToTimestamp](a, conf, p, r) {
        override def convertToGpu(child: Expression): GpuExpression =
          GpuMicrosToTimestamp(child)
      }),
    expr[Acos](
      "Inverse cosine",
      ExprChecks.mathUnaryWithAst,
      (a, conf, p, r) => new UnaryAstExprMeta[Acos](a, conf, p, r) {
        override def convertToGpu(child: Expression): GpuExpression = GpuAcos(child)
      }),
    expr[Acosh](
      "Inverse hyperbolic cosine",
      ExprChecks.mathUnaryWithAst,
      (a, conf, p, r) => new UnaryAstExprMeta[Acosh](a, conf, p, r) {
        override def convertToGpu(child: Expression): GpuExpression =
          if (conf.includeImprovedFloat) {
            GpuAcoshImproved(child)
          } else {
            GpuAcoshCompat(child)
          }
      }),
    expr[Asin](
      "Inverse sine",
      ExprChecks.mathUnaryWithAst,
      (a, conf, p, r) => new UnaryAstExprMeta[Asin](a, conf, p, r) {
        override def convertToGpu(child: Expression): GpuExpression = GpuAsin(child)
      }),
    expr[Asinh](
      "Inverse hyperbolic sine",
      ExprChecks.mathUnaryWithAst,
      (a, conf, p, r) => new UnaryAstExprMeta[Asinh](a, conf, p, r) {
        override def convertToGpu(child: Expression): GpuExpression =
          if (conf.includeImprovedFloat) {
            GpuAsinhImproved(child)
          } else {
            GpuAsinhCompat(child)
          }

        override def tagSelfForAst(): Unit = {
          if (!conf.includeImprovedFloat) {
            // AST is not expressive enough yet to implement the conditional expression needed
            // to emulate Spark's behavior
            willNotWorkInAst("asinh is not AST compatible unless " +
                s"${RapidsConf.IMPROVED_FLOAT_OPS.key} is enabled")
          }
        }
      }),
    expr[Sqrt](
      "Square root",
      ExprChecks.mathUnaryWithAst,
      (a, conf, p, r) => new UnaryAstExprMeta[Sqrt](a, conf, p, r) {
        override def convertToGpu(child: Expression): GpuExpression = GpuSqrt(child)
      }),
    expr[Cbrt](
      "Cube root",
      ExprChecks.mathUnaryWithAst,
      (a, conf, p, r) => new UnaryAstExprMeta[Cbrt](a, conf, p, r) {
        override def convertToGpu(child: Expression): GpuExpression = GpuCbrt(child)
      }),
    expr[Hypot](
      "Pythagorean addition (Hypotenuse) of real numbers",
      ExprChecks.binaryProject(
        TypeSig.DOUBLE,
        TypeSig.DOUBLE,
        ("lhs", TypeSig.DOUBLE, TypeSig.DOUBLE),
        ("rhs", TypeSig.DOUBLE, TypeSig.DOUBLE)),
      (a, conf, p, r) => new BinaryExprMeta[Hypot](a, conf, p, r) {
        override def convertToGpu(lhs: Expression, rhs: Expression): GpuExpression =
          GpuHypot(lhs, rhs)
      }),
    expr[Floor](
      "Floor of a number",
      ExprChecks.unaryProjectInputMatchesOutput(
        TypeSig.DOUBLE + TypeSig.LONG + TypeSig.DECIMAL_128,
        TypeSig.DOUBLE + TypeSig.LONG + TypeSig.DECIMAL_128),
      (a, conf, p, r) => new UnaryExprMeta[Floor](a, conf, p, r) {
        override def tagExprForGpu(): Unit = {
          a.dataType match {
            case dt: DecimalType =>
              val precision = GpuFloorCeil.unboundedOutputPrecision(dt)
              if (precision > DType.DECIMAL128_MAX_PRECISION) {
                willNotWorkOnGpu(s"output precision $precision would require overflow " +
                    s"checks, which are not supported yet")
              }
            case _ => // NOOP
          }
        }

        override def convertToGpu(child: Expression): GpuExpression = {
          // use Spark `Floor.dataType` to keep consistent between Spark versions.
          GpuFloor(child, a.dataType)
        }
      }),
    expr[Ceil](
      "Ceiling of a number",
      ExprChecks.unaryProjectInputMatchesOutput(
        TypeSig.DOUBLE + TypeSig.LONG + TypeSig.DECIMAL_128,
        TypeSig.DOUBLE + TypeSig.LONG + TypeSig.DECIMAL_128),
      (a, conf, p, r) => new UnaryExprMeta[Ceil](a, conf, p, r) {
        override def tagExprForGpu(): Unit = {
          a.dataType match {
            case dt: DecimalType =>
              val precision = GpuFloorCeil.unboundedOutputPrecision(dt)
              if (precision > DType.DECIMAL128_MAX_PRECISION) {
                willNotWorkOnGpu(s"output precision $precision would require overflow " +
                    s"checks, which are not supported yet")
              }
            case _ => // NOOP
          }
        }

        override def convertToGpu(child: Expression): GpuExpression = {
          // use Spark `Ceil.dataType` to keep consistent between Spark versions.
          GpuCeil(child, a.dataType)
        }
      }),
    expr[Not](
      "Boolean not operator",
      ExprChecks.unaryProjectAndAstInputMatchesOutput(
        TypeSig.astTypes, TypeSig.BOOLEAN, TypeSig.BOOLEAN),
      (a, conf, p, r) => new UnaryAstExprMeta[Not](a, conf, p, r) {
        override def convertToGpu(child: Expression): GpuExpression = GpuNot(child)
      }),
    expr[IsNull](
      "Checks if a value is null",
      ExprChecks.unaryProject(TypeSig.BOOLEAN, TypeSig.BOOLEAN,
        (TypeSig.commonCudfTypes + TypeSig.NULL + TypeSig.MAP + TypeSig.ARRAY +
            TypeSig.STRUCT + TypeSig.DECIMAL_128 + TypeSig.BINARY +
            GpuTypeShims.additionalPredicateSupportedTypes).nested(),
        TypeSig.all),
      (a, conf, p, r) => new UnaryExprMeta[IsNull](a, conf, p, r) {
        override def convertToGpu(child: Expression): GpuExpression = GpuIsNull(child)
      }),
    expr[IsNotNull](
      "Checks if a value is not null",
      ExprChecks.unaryProject(TypeSig.BOOLEAN, TypeSig.BOOLEAN,
        (TypeSig.commonCudfTypes + TypeSig.NULL + TypeSig.MAP + TypeSig.ARRAY +
            TypeSig.STRUCT + TypeSig.DECIMAL_128 + TypeSig.BINARY +
            GpuTypeShims.additionalPredicateSupportedTypes).nested(),
        TypeSig.all),
      (a, conf, p, r) => new UnaryExprMeta[IsNotNull](a, conf, p, r) {
        override def convertToGpu(child: Expression): GpuExpression = GpuIsNotNull(child)
      }),
    expr[IsNaN](
      "Checks if a value is NaN",
      ExprChecks.unaryProject(TypeSig.BOOLEAN, TypeSig.BOOLEAN,
        TypeSig.DOUBLE + TypeSig.FLOAT, TypeSig.DOUBLE + TypeSig.FLOAT),
      (a, conf, p, r) => new UnaryExprMeta[IsNaN](a, conf, p, r) {
        override def convertToGpu(child: Expression): GpuExpression = GpuIsNan(child)
      }),
    expr[Rint](
      "Rounds up a double value to the nearest double equal to an integer",
      ExprChecks.mathUnaryWithAst,
      (a, conf, p, r) => new UnaryAstExprMeta[Rint](a, conf, p, r) {
        override def convertToGpu(child: Expression): GpuExpression = GpuRint(child)
      }),
    expr[BitwiseNot](
      "Returns the bitwise NOT of the operands",
      ExprChecks.unaryProjectAndAstInputMatchesOutput(
        TypeSig.implicitCastsAstTypes, TypeSig.integral, TypeSig.integral),
      (a, conf, p, r) => new UnaryAstExprMeta[BitwiseNot](a, conf, p, r) {
        override def convertToGpu(child: Expression): GpuExpression = GpuBitwiseNot(child)
      }),
    expr[AtLeastNNonNulls](
      "Checks if number of non null/Nan values is greater than a given value",
      ExprChecks.projectOnly(TypeSig.BOOLEAN, TypeSig.BOOLEAN,
        repeatingParamCheck = Some(RepeatingParamCheck("input",
          (TypeSig.commonCudfTypes + TypeSig.NULL + TypeSig.DECIMAL_128 + TypeSig.BINARY +
              TypeSig.MAP + TypeSig.ARRAY + TypeSig.STRUCT).nested(),
          TypeSig.all))),
      (a, conf, p, r) => new ExprMeta[AtLeastNNonNulls](a, conf, p, r) {
        def convertToGpu(): GpuExpression =
          GpuAtLeastNNonNulls(a.n, childExprs.map(_.convertToGpu()))
      }),
    expr[DateAdd](
      "Returns the date that is num_days after start_date",
      ExprChecks.binaryProject(TypeSig.DATE, TypeSig.DATE,
        ("startDate", TypeSig.DATE, TypeSig.DATE),
        ("days",
            TypeSig.INT + TypeSig.SHORT + TypeSig.BYTE,
            TypeSig.INT + TypeSig.SHORT + TypeSig.BYTE)),
      (a, conf, p, r) => new BinaryExprMeta[DateAdd](a, conf, p, r) {
        override def convertToGpu(lhs: Expression, rhs: Expression): GpuExpression =
          GpuDateAdd(lhs, rhs)
      }),
    expr[DateSub](
      "Returns the date that is num_days before start_date",
      ExprChecks.binaryProject(TypeSig.DATE, TypeSig.DATE,
        ("startDate", TypeSig.DATE, TypeSig.DATE),
        ("days",
            TypeSig.INT + TypeSig.SHORT + TypeSig.BYTE,
            TypeSig.INT + TypeSig.SHORT + TypeSig.BYTE)),
      (a, conf, p, r) => new BinaryExprMeta[DateSub](a, conf, p, r) {
        override def convertToGpu(lhs: Expression, rhs: Expression): GpuExpression =
          GpuDateSub(lhs, rhs)
      }),
    expr[NaNvl](
      "Evaluates to `left` iff left is not NaN, `right` otherwise",
      ExprChecks.binaryProject(TypeSig.fp, TypeSig.fp,
        ("lhs", TypeSig.fp, TypeSig.fp),
        ("rhs", TypeSig.fp, TypeSig.fp)),
      (a, conf, p, r) => new BinaryExprMeta[NaNvl](a, conf, p, r) {
        override def convertToGpu(lhs: Expression, rhs: Expression): GpuExpression =
          GpuNaNvl(lhs, rhs)
      }),
    expr[ShiftLeft](
      "Bitwise shift left (<<)",
      ExprChecks.binaryProject(TypeSig.INT + TypeSig.LONG, TypeSig.INT + TypeSig.LONG,
        ("value", TypeSig.INT + TypeSig.LONG, TypeSig.INT + TypeSig.LONG),
        ("amount", TypeSig.INT, TypeSig.INT)),
      (a, conf, p, r) => new BinaryExprMeta[ShiftLeft](a, conf, p, r) {
        override def convertToGpu(lhs: Expression, rhs: Expression): GpuExpression =
          GpuShiftLeft(lhs, rhs)
      }),
    expr[ShiftRight](
      "Bitwise shift right (>>)",
      ExprChecks.binaryProject(TypeSig.INT + TypeSig.LONG, TypeSig.INT + TypeSig.LONG,
        ("value", TypeSig.INT + TypeSig.LONG, TypeSig.INT + TypeSig.LONG),
        ("amount", TypeSig.INT, TypeSig.INT)),
      (a, conf, p, r) => new BinaryExprMeta[ShiftRight](a, conf, p, r) {
        override def convertToGpu(lhs: Expression, rhs: Expression): GpuExpression =
          GpuShiftRight(lhs, rhs)
      }),
    expr[ShiftRightUnsigned](
      "Bitwise unsigned shift right (>>>)",
      ExprChecks.binaryProject(TypeSig.INT + TypeSig.LONG, TypeSig.INT + TypeSig.LONG,
        ("value", TypeSig.INT + TypeSig.LONG, TypeSig.INT + TypeSig.LONG),
        ("amount", TypeSig.INT, TypeSig.INT)),
      (a, conf, p, r) => new BinaryExprMeta[ShiftRightUnsigned](a, conf, p, r) {
        override def convertToGpu(lhs: Expression, rhs: Expression): GpuExpression =
          GpuShiftRightUnsigned(lhs, rhs)
      }),
    expr[BitwiseAnd](
      "Returns the bitwise AND of the operands",
      ExprChecks.binaryProjectAndAst(
        TypeSig.implicitCastsAstTypes, TypeSig.integral, TypeSig.integral,
        ("lhs", TypeSig.integral, TypeSig.integral),
        ("rhs", TypeSig.integral, TypeSig.integral)),
      (a, conf, p, r) => new BinaryAstExprMeta[BitwiseAnd](a, conf, p, r) {
        override def convertToGpu(lhs: Expression, rhs: Expression): GpuExpression =
          GpuBitwiseAnd(lhs, rhs)
      }),
    expr[BitwiseOr](
      "Returns the bitwise OR of the operands",
      ExprChecks.binaryProjectAndAst(
        TypeSig.implicitCastsAstTypes, TypeSig.integral, TypeSig.integral,
        ("lhs", TypeSig.integral, TypeSig.integral),
        ("rhs", TypeSig.integral, TypeSig.integral)),
      (a, conf, p, r) => new BinaryAstExprMeta[BitwiseOr](a, conf, p, r) {
        override def convertToGpu(lhs: Expression, rhs: Expression): GpuExpression =
          GpuBitwiseOr(lhs, rhs)
      }),
    expr[BitwiseXor](
      "Returns the bitwise XOR of the operands",
      ExprChecks.binaryProjectAndAst(
        TypeSig.implicitCastsAstTypes, TypeSig.integral, TypeSig.integral,
        ("lhs", TypeSig.integral, TypeSig.integral),
        ("rhs", TypeSig.integral, TypeSig.integral)),
      (a, conf, p, r) => new BinaryAstExprMeta[BitwiseXor](a, conf, p, r) {
        override def convertToGpu(lhs: Expression, rhs: Expression): GpuExpression =
          GpuBitwiseXor(lhs, rhs)
      }),
    expr[Coalesce] (
      "Returns the first non-null argument if exists. Otherwise, null",
      ExprChecks.projectOnly(
        (gpuCommonTypes + TypeSig.ARRAY + TypeSig.STRUCT + TypeSig.BINARY +
          TypeSig.MAP + GpuTypeShims.additionalArithmeticSupportedTypes).nested(),
        TypeSig.all,
        repeatingParamCheck = Some(RepeatingParamCheck("param",
          (gpuCommonTypes + TypeSig.ARRAY + TypeSig.STRUCT + TypeSig.BINARY +
            TypeSig.MAP + GpuTypeShims.additionalArithmeticSupportedTypes).nested(),
          TypeSig.all))),
      (a, conf, p, r) => new ExprMeta[Coalesce](a, conf, p, r) {
        override def convertToGpu(): GpuExpression = GpuCoalesce(childExprs.map(_.convertToGpu()))
      }),
    expr[Least] (
      "Returns the least value of all parameters, skipping null values",
      ExprChecks.projectOnly(
        TypeSig.commonCudfTypes + TypeSig.NULL + TypeSig.DECIMAL_128, TypeSig.orderable,
        repeatingParamCheck = Some(RepeatingParamCheck("param",
          TypeSig.commonCudfTypes + TypeSig.NULL + TypeSig.DECIMAL_128,
          TypeSig.orderable))),
      (a, conf, p, r) => new ExprMeta[Least](a, conf, p, r) {
        override def convertToGpu(): GpuExpression = GpuLeast(childExprs.map(_.convertToGpu()))
      }),
    expr[Greatest] (
      "Returns the greatest value of all parameters, skipping null values",
      ExprChecks.projectOnly(
        TypeSig.commonCudfTypes + TypeSig.NULL + TypeSig.DECIMAL_128, TypeSig.orderable,
        repeatingParamCheck = Some(RepeatingParamCheck("param",
          TypeSig.commonCudfTypes + TypeSig.NULL + TypeSig.DECIMAL_128,
          TypeSig.orderable))),
      (a, conf, p, r) => new ExprMeta[Greatest](a, conf, p, r) {
        override def convertToGpu(): GpuExpression = GpuGreatest(childExprs.map(_.convertToGpu()))
      }),
    expr[Atan](
      "Inverse tangent",
      ExprChecks.mathUnaryWithAst,
      (a, conf, p, r) => new UnaryAstExprMeta[Atan](a, conf, p, r) {
        override def convertToGpu(child: Expression): GpuExpression = GpuAtan(child)
      }),
    expr[Atanh](
      "Inverse hyperbolic tangent",
      ExprChecks.mathUnaryWithAst,
      (a, conf, p, r) => new UnaryAstExprMeta[Atanh](a, conf, p, r) {
        override def convertToGpu(child: Expression): GpuExpression = GpuAtanh(child)
      }),
    expr[Cos](
      "Cosine",
      ExprChecks.mathUnaryWithAst,
      (a, conf, p, r) => new UnaryAstExprMeta[Cos](a, conf, p, r) {
        override def convertToGpu(child: Expression): GpuExpression = GpuCos(child)
      }),
    expr[Exp](
      "Euler's number e raised to a power",
      ExprChecks.mathUnaryWithAst,
      (a, conf, p, r) => new UnaryAstExprMeta[Exp](a, conf, p, r) {
        override def convertToGpu(child: Expression): GpuExpression = GpuExp(child)
      }),
    expr[Expm1](
      "Euler's number e raised to a power minus 1",
      ExprChecks.mathUnaryWithAst,
      (a, conf, p, r) => new UnaryAstExprMeta[Expm1](a, conf, p, r) {
        override def convertToGpu(child: Expression): GpuExpression = GpuExpm1(child)
      }),
    expr[InitCap](
      "Returns str with the first letter of each word in uppercase. " +
      "All other letters are in lowercase",
      ExprChecks.unaryProjectInputMatchesOutput(TypeSig.STRING, TypeSig.STRING),
      (a, conf, p, r) => new UnaryExprMeta[InitCap](a, conf, p, r) {
        override def convertToGpu(child: Expression): GpuExpression = GpuInitCap(child)
      }).incompat(CASE_MODIFICATION_INCOMPAT),
    expr[Log](
      "Natural log",
      ExprChecks.mathUnary,
      (a, conf, p, r) => new UnaryExprMeta[Log](a, conf, p, r) {
        override def convertToGpu(child: Expression): GpuExpression = GpuLog(child)
      }),
    expr[Log1p](
      "Natural log 1 + expr",
      ExprChecks.mathUnary,
      (a, conf, p, r) => new UnaryExprMeta[Log1p](a, conf, p, r) {
        override def convertToGpu(child: Expression): GpuExpression = {
          // No need for overflow checking on the GpuAdd in Double as Double handles overflow
          // the same in all modes.
          GpuLog(GpuAdd(child, GpuLiteral(1d, DataTypes.DoubleType), false))
        }
      }),
    expr[Log2](
      "Log base 2",
      ExprChecks.mathUnary,
      (a, conf, p, r) => new UnaryExprMeta[Log2](a, conf, p, r) {
        override def convertToGpu(child: Expression): GpuExpression =
          GpuLogarithm(child, GpuLiteral(2d, DataTypes.DoubleType))
      }),
    expr[Log10](
      "Log base 10",
      ExprChecks.mathUnary,
      (a, conf, p, r) => new UnaryExprMeta[Log10](a, conf, p, r) {
        override def convertToGpu(child: Expression): GpuExpression =
          GpuLogarithm(child, GpuLiteral(10d, DataTypes.DoubleType))
      }),
    expr[Logarithm](
      "Log variable base",
      ExprChecks.binaryProject(TypeSig.DOUBLE, TypeSig.DOUBLE,
        ("value", TypeSig.DOUBLE, TypeSig.DOUBLE),
        ("base", TypeSig.DOUBLE, TypeSig.DOUBLE)),
      (a, conf, p, r) => new BinaryExprMeta[Logarithm](a, conf, p, r) {
        override def convertToGpu(lhs: Expression, rhs: Expression): GpuExpression =
          // the order of the parameters is transposed intentionally
          GpuLogarithm(rhs, lhs)
      }),
    expr[Sin](
      "Sine",
      ExprChecks.mathUnaryWithAst,
      (a, conf, p, r) => new UnaryAstExprMeta[Sin](a, conf, p, r) {
        override def convertToGpu(child: Expression): GpuExpression = GpuSin(child)
      }),
    expr[Sinh](
      "Hyperbolic sine",
      ExprChecks.mathUnaryWithAst,
      (a, conf, p, r) => new UnaryAstExprMeta[Sinh](a, conf, p, r) {
        override def convertToGpu(child: Expression): GpuExpression = GpuSinh(child)
      }),
    expr[Cosh](
      "Hyperbolic cosine",
      ExprChecks.mathUnaryWithAst,
      (a, conf, p, r) => new UnaryAstExprMeta[Cosh](a, conf, p, r) {
        override def convertToGpu(child: Expression): GpuExpression = GpuCosh(child)
      }),
    expr[Cot](
      "Cotangent",
      ExprChecks.mathUnaryWithAst,
      (a, conf, p, r) => new UnaryAstExprMeta[Cot](a, conf, p, r) {
        override def convertToGpu(child: Expression): GpuExpression = GpuCot(child)
      }),
    expr[Tanh](
      "Hyperbolic tangent",
      ExprChecks.mathUnaryWithAst,
      (a, conf, p, r) => new UnaryAstExprMeta[Tanh](a, conf, p, r) {
        override def convertToGpu(child: Expression): GpuExpression = GpuTanh(child)
      }),
    expr[Tan](
      "Tangent",
      ExprChecks.mathUnaryWithAst,
      (a, conf, p, r) => new UnaryAstExprMeta[Tan](a, conf, p, r) {
        override def convertToGpu(child: Expression): GpuExpression = GpuTan(child)
      }),
    expr[NormalizeNaNAndZero](
      "Normalize NaN and zero",
      ExprChecks.unaryProjectInputMatchesOutput(
        TypeSig.DOUBLE + TypeSig.FLOAT,
        TypeSig.DOUBLE + TypeSig.FLOAT),
      (a, conf, p, r) => new UnaryExprMeta[NormalizeNaNAndZero](a, conf, p, r) {
        override def convertToGpu(child: Expression): GpuExpression =
          GpuNormalizeNaNAndZero(child)
      }),
    expr[KnownFloatingPointNormalized](
      "Tag to prevent redundant normalization",
      ExprChecks.unaryProjectInputMatchesOutput(TypeSig.all, TypeSig.all),
      (a, conf, p, r) => new UnaryExprMeta[KnownFloatingPointNormalized](a, conf, p, r) {
        override def convertToGpu(child: Expression): GpuExpression =
          GpuKnownFloatingPointNormalized(child)
      }),
    expr[KnownNotNull](
      "Tag an expression as known to not be null",
      ExprChecks.unaryProjectInputMatchesOutput(
        (TypeSig.commonCudfTypes + TypeSig.DECIMAL_128 + TypeSig.BINARY + TypeSig.CALENDAR +
          TypeSig.ARRAY + TypeSig.MAP + TypeSig.STRUCT).nested(), TypeSig.all),
      (k, conf, p, r) => new UnaryExprMeta[KnownNotNull](k, conf, p, r) {
        override def convertToGpu(child: Expression): GpuExpression =
          GpuKnownNotNull(child)
      }),
    expr[DateDiff](
      "Returns the number of days from startDate to endDate",
      ExprChecks.binaryProject(TypeSig.INT, TypeSig.INT,
        ("lhs", TypeSig.DATE, TypeSig.DATE),
        ("rhs", TypeSig.DATE, TypeSig.DATE)),
      (a, conf, p, r) => new BinaryExprMeta[DateDiff](a, conf, p, r) {
        override def convertToGpu(lhs: Expression, rhs: Expression): GpuExpression = {
          GpuDateDiff(lhs, rhs)
        }
    }),
    expr[TimeAdd](
      "Adds interval to timestamp",
      ExprChecks.binaryProject(TypeSig.TIMESTAMP, TypeSig.TIMESTAMP,
        ("start", TypeSig.TIMESTAMP, TypeSig.TIMESTAMP),
        ("interval", TypeSig.lit(TypeEnum.CALENDAR)
          .withPsNote(TypeEnum.CALENDAR, "month intervals are not supported"),
          TypeSig.CALENDAR)),
      (timeAdd, conf, p, r) => new BinaryExprMeta[TimeAdd](timeAdd, conf, p, r) {
        override def tagExprForGpu(): Unit = {
          GpuOverrides.extractLit(timeAdd.interval).foreach { lit =>
            val intvl = lit.value.asInstanceOf[CalendarInterval]
            if (intvl.months != 0) {
              willNotWorkOnGpu("interval months isn't supported")
            }
          }
        }

        override def convertToGpu(lhs: Expression, rhs: Expression): GpuExpression =
          GpuTimeAdd(lhs, rhs)
    }),
    expr[DateAddInterval](
      "Adds interval to date",
      ExprChecks.binaryProject(TypeSig.DATE, TypeSig.DATE,
        ("start", TypeSig.DATE, TypeSig.DATE),
        ("interval", TypeSig.lit(TypeEnum.CALENDAR)
          .withPsNote(TypeEnum.CALENDAR, "month intervals are not supported"),
          TypeSig.CALENDAR)),
      (dateAddInterval, conf, p, r) =>
        new BinaryExprMeta[DateAddInterval](dateAddInterval, conf, p, r) {
          override def tagExprForGpu(): Unit = {
            GpuOverrides.extractLit(dateAddInterval.interval).foreach { lit =>
              val intvl = lit.value.asInstanceOf[CalendarInterval]
              if (intvl.months != 0) {
                willNotWorkOnGpu("interval months isn't supported")
              }
            }
          }

          override def convertToGpu(lhs: Expression, rhs: Expression): GpuExpression =
            GpuDateAddInterval(lhs, rhs)
        }),
    expr[DateFormatClass](
      "Converts timestamp to a value of string in the format specified by the date format",
      ExprChecks.binaryProject(TypeSig.STRING, TypeSig.STRING,
        ("timestamp", TypeSig.TIMESTAMP, TypeSig.TIMESTAMP),
        ("strfmt", TypeSig.lit(TypeEnum.STRING)
            .withPsNote(TypeEnum.STRING, "A limited number of formats are supported"),
            TypeSig.STRING)),
      (a, conf, p, r) => new UnixTimeExprMeta[DateFormatClass](a, conf, p, r) {
        override def convertToGpu(lhs: Expression, rhs: Expression): GpuExpression =
          GpuDateFormatClass(lhs, rhs, strfFormat)
      }
    ),
    expr[ToUnixTimestamp](
      "Returns the UNIX timestamp of the given time",
      ExprChecks.binaryProject(TypeSig.LONG, TypeSig.LONG,
        ("timeExp",
            TypeSig.STRING + TypeSig.DATE + TypeSig.TIMESTAMP,
            TypeSig.STRING + TypeSig.DATE + TypeSig.TIMESTAMP),
        ("format", TypeSig.lit(TypeEnum.STRING)
            .withPsNote(TypeEnum.STRING, "A limited number of formats are supported"),
            TypeSig.STRING)),
      (a, conf, p, r) => new UnixTimeExprMeta[ToUnixTimestamp](a, conf, p, r) {
        override def convertToGpu(lhs: Expression, rhs: Expression): GpuExpression = {
          if (conf.isImprovedTimestampOpsEnabled) {
            // passing the already converted strf string for a little optimization
            GpuToUnixTimestampImproved(lhs, rhs, sparkFormat, strfFormat)
          } else {
            GpuToUnixTimestamp(lhs, rhs, sparkFormat, strfFormat)
          }
        }
      }),
    expr[UnixTimestamp](
      "Returns the UNIX timestamp of current or specified time",
      ExprChecks.binaryProject(TypeSig.LONG, TypeSig.LONG,
        ("timeExp",
            TypeSig.STRING + TypeSig.DATE + TypeSig.TIMESTAMP,
            TypeSig.STRING + TypeSig.DATE + TypeSig.TIMESTAMP),
        ("format", TypeSig.lit(TypeEnum.STRING)
            .withPsNote(TypeEnum.STRING, "A limited number of formats are supported"),
            TypeSig.STRING)),
      (a, conf, p, r) => new UnixTimeExprMeta[UnixTimestamp](a, conf, p, r) {
        override def convertToGpu(lhs: Expression, rhs: Expression): GpuExpression = {
          if (conf.isImprovedTimestampOpsEnabled) {
            // passing the already converted strf string for a little optimization
            GpuUnixTimestampImproved(lhs, rhs, sparkFormat, strfFormat)
          } else {
            GpuUnixTimestamp(lhs, rhs, sparkFormat, strfFormat)
          }
        }
      }),
    expr[Hour](
      "Returns the hour component of the string/timestamp",
      ExprChecks.unaryProject(TypeSig.INT, TypeSig.INT,
        TypeSig.TIMESTAMP, TypeSig.TIMESTAMP),
      (hour, conf, p, r) => new UnaryExprMeta[Hour](hour, conf, p, r) {

        override def convertToGpu(expr: Expression): GpuExpression = GpuHour(expr)
      }),
    expr[Minute](
      "Returns the minute component of the string/timestamp",
      ExprChecks.unaryProject(TypeSig.INT, TypeSig.INT,
        TypeSig.TIMESTAMP, TypeSig.TIMESTAMP),
      (minute, conf, p, r) => new UnaryExprMeta[Minute](minute, conf, p, r) {

        override def convertToGpu(expr: Expression): GpuExpression =
          GpuMinute(expr)
      }),
    expr[Second](
      "Returns the second component of the string/timestamp",
      ExprChecks.unaryProject(TypeSig.INT, TypeSig.INT,
        TypeSig.TIMESTAMP, TypeSig.TIMESTAMP),
      (second, conf, p, r) => new UnaryExprMeta[Second](second, conf, p, r) {

        override def convertToGpu(expr: Expression): GpuExpression =
          GpuSecond(expr)
      }),
    expr[WeekDay](
      "Returns the day of the week (0 = Monday...6=Sunday)",
      ExprChecks.unaryProject(TypeSig.INT, TypeSig.INT,
        TypeSig.DATE, TypeSig.DATE),
      (a, conf, p, r) => new UnaryExprMeta[WeekDay](a, conf, p, r) {
        override def convertToGpu(expr: Expression): GpuExpression =
          GpuWeekDay(expr)
      }),
    expr[DayOfWeek](
      "Returns the day of the week (1 = Sunday...7=Saturday)",
      ExprChecks.unaryProject(TypeSig.INT, TypeSig.INT,
        TypeSig.DATE, TypeSig.DATE),
      (a, conf, p, r) => new UnaryExprMeta[DayOfWeek](a, conf, p, r) {
        override def convertToGpu(expr: Expression): GpuExpression =
          GpuDayOfWeek(expr)
      }),
    expr[LastDay](
      "Returns the last day of the month which the date belongs to",
      ExprChecks.unaryProjectInputMatchesOutput(TypeSig.DATE, TypeSig.DATE),
      (a, conf, p, r) => new UnaryExprMeta[LastDay](a, conf, p, r) {
        override def convertToGpu(expr: Expression): GpuExpression =
          GpuLastDay(expr)
      }),
    expr[FromUnixTime](
      "Get the string from a unix timestamp",
      ExprChecks.binaryProject(TypeSig.STRING, TypeSig.STRING,
        ("sec", TypeSig.LONG, TypeSig.LONG),
        ("format", TypeSig.lit(TypeEnum.STRING)
            .withPsNote(TypeEnum.STRING, "Only a limited number of formats are supported"),
            TypeSig.STRING)),
      (a, conf, p, r) => new UnixTimeExprMeta[FromUnixTime](a, conf, p, r) {
        override def convertToGpu(lhs: Expression, rhs: Expression): GpuExpression =
          // passing the already converted strf string for a little optimization
          GpuFromUnixTime(lhs, rhs, strfFormat)
      }),
    expr[FromUTCTimestamp](
      "Render the input UTC timestamp in the input timezone",
      ExprChecks.binaryProject(TypeSig.TIMESTAMP, TypeSig.TIMESTAMP,
        ("timestamp", TypeSig.TIMESTAMP, TypeSig.TIMESTAMP),
        ("timezone", TypeSig.lit(TypeEnum.STRING)
          .withPsNote(TypeEnum.STRING, "Only timezones equivalent to UTC are supported"),
          TypeSig.lit(TypeEnum.STRING))),
      (a, conf, p, r) => new FromUTCTimestampExprMeta(a, conf, p, r)
    ),
    expr[Pmod](
      "Pmod",
      // Decimal support disabled https://github.com/NVIDIA/spark-rapids/issues/7553
      ExprChecks.binaryProject(TypeSig.integral + TypeSig.fp, TypeSig.cpuNumeric,
        ("lhs", (TypeSig.integral + TypeSig.fp).withPsNote(TypeEnum.DECIMAL,
          s"decimals with precision ${DecimalType.MAX_PRECISION} are not supported"),
            TypeSig.cpuNumeric),
        ("rhs", (TypeSig.integral + TypeSig.fp), TypeSig.cpuNumeric)),
      (a, conf, p, r) => new BinaryExprMeta[Pmod](a, conf, p, r) {
        override def tagExprForGpu(): Unit = {
          a.dataType match {
            case dt: DecimalType if dt.precision == DecimalType.MAX_PRECISION =>
              willNotWorkOnGpu("pmod at maximum decimal precision is not supported")
            case _ =>
          }
        }
        override def convertToGpu(lhs: Expression, rhs: Expression): GpuExpression =
          GpuPmod(lhs, rhs)
      }),
    expr[Add](
      "Addition",
      ExprChecks.binaryProjectAndAst(
        TypeSig.implicitCastsAstTypes,
        TypeSig.gpuNumeric + GpuTypeShims.additionalArithmeticSupportedTypes,
        TypeSig.numericAndInterval,
        ("lhs", TypeSig.gpuNumeric + GpuTypeShims.additionalArithmeticSupportedTypes,
            TypeSig.numericAndInterval),
        ("rhs", TypeSig.gpuNumeric + GpuTypeShims.additionalArithmeticSupportedTypes,
            TypeSig.numericAndInterval)),
      (a, conf, p, r) => new BinaryAstExprMeta[Add](a, conf, p, r) {
        private val ansiEnabled = SQLConf.get.ansiEnabled

        override def tagSelfForAst(): Unit = {
          if (ansiEnabled && GpuAnsi.needBasicOpOverflowCheck(a.dataType)) {
            willNotWorkInAst("AST Addition does not support ANSI mode.")
          }
        }

        override def convertToGpu(lhs: Expression, rhs: Expression): GpuExpression =
          GpuAdd(lhs, rhs, failOnError = ansiEnabled)
      }),
    expr[Subtract](
      "Subtraction",
      ExprChecks.binaryProjectAndAst(
        TypeSig.implicitCastsAstTypes,
        TypeSig.gpuNumeric + GpuTypeShims.additionalArithmeticSupportedTypes,
        TypeSig.numericAndInterval,
        ("lhs", TypeSig.gpuNumeric + GpuTypeShims.additionalArithmeticSupportedTypes,
            TypeSig.numericAndInterval),
        ("rhs", TypeSig.gpuNumeric + GpuTypeShims.additionalArithmeticSupportedTypes,
            TypeSig.numericAndInterval)),
      (a, conf, p, r) => new BinaryAstExprMeta[Subtract](a, conf, p, r) {
        private val ansiEnabled = SQLConf.get.ansiEnabled

        override def tagSelfForAst(): Unit = {
          if (ansiEnabled && GpuAnsi.needBasicOpOverflowCheck(a.dataType)) {
            willNotWorkInAst("AST Subtraction does not support ANSI mode.")
          }
        }

        override def convertToGpu(lhs: Expression, rhs: Expression): GpuExpression =
          GpuSubtract(lhs, rhs, ansiEnabled)
      }),
    expr[And](
      "Logical AND",
      ExprChecks.binaryProjectAndAst(TypeSig.BOOLEAN, TypeSig.BOOLEAN, TypeSig.BOOLEAN,
        ("lhs", TypeSig.BOOLEAN, TypeSig.BOOLEAN),
        ("rhs", TypeSig.BOOLEAN, TypeSig.BOOLEAN)),
      (a, conf, p, r) => new BinaryExprMeta[And](a, conf, p, r) {
        override def convertToGpu(lhs: Expression, rhs: Expression): GpuExpression =
          GpuAnd(lhs, rhs)
      }),
    expr[Or](
      "Logical OR",
      ExprChecks.binaryProjectAndAst(TypeSig.BOOLEAN, TypeSig.BOOLEAN, TypeSig.BOOLEAN,
        ("lhs", TypeSig.BOOLEAN, TypeSig.BOOLEAN),
        ("rhs", TypeSig.BOOLEAN, TypeSig.BOOLEAN)),
      (a, conf, p, r) => new BinaryExprMeta[Or](a, conf, p, r) {
        override def convertToGpu(lhs: Expression, rhs: Expression): GpuExpression =
          GpuOr(lhs, rhs)
      }),
    expr[EqualNullSafe](
      "Check if the values are equal including nulls <=>",
      ExprChecks.binaryProject(
        TypeSig.BOOLEAN, TypeSig.BOOLEAN,
        ("lhs", (TypeSig.commonCudfTypes + TypeSig.NULL + TypeSig.DECIMAL_128 +
            GpuTypeShims.additionalPredicateSupportedTypes + TypeSig.STRUCT).nested(),
            TypeSig.comparable),
        ("rhs", (TypeSig.commonCudfTypes + TypeSig.NULL + TypeSig.DECIMAL_128 +
            GpuTypeShims.additionalPredicateSupportedTypes + TypeSig.STRUCT).nested(),
            TypeSig.comparable)),
      (a, conf, p, r) => new BinaryExprMeta[EqualNullSafe](a, conf, p, r) {
        override def convertToGpu(lhs: Expression, rhs: Expression): GpuExpression =
          GpuEqualNullSafe(lhs, rhs)
      }),
    expr[EqualTo](
      "Check if the values are equal",
      ExprChecks.binaryProjectAndAst(
        TypeSig.comparisonAstTypes,
        TypeSig.BOOLEAN, TypeSig.BOOLEAN,
        ("lhs", (TypeSig.commonCudfTypes + TypeSig.NULL + TypeSig.DECIMAL_128 +
            GpuTypeShims.additionalPredicateSupportedTypes + TypeSig.STRUCT).nested(),
            TypeSig.comparable),
        ("rhs", (TypeSig.commonCudfTypes + TypeSig.NULL + TypeSig.DECIMAL_128 +
            GpuTypeShims.additionalPredicateSupportedTypes + TypeSig.STRUCT).nested(),
            TypeSig.comparable)),
      (a, conf, p, r) => new BinaryAstExprMeta[EqualTo](a, conf, p, r) {
        override def convertToGpu(lhs: Expression, rhs: Expression): GpuExpression =
          GpuEqualTo(lhs, rhs)
      }),
    expr[GreaterThan](
      "> operator",
      ExprChecks.binaryProjectAndAst(
        TypeSig.comparisonAstTypes,
        TypeSig.BOOLEAN, TypeSig.BOOLEAN,
        ("lhs", (TypeSig.commonCudfTypes + TypeSig.NULL + TypeSig.DECIMAL_128 +
            GpuTypeShims.additionalPredicateSupportedTypes + TypeSig.STRUCT).nested(),
            TypeSig.orderable),
        ("rhs", (TypeSig.commonCudfTypes + TypeSig.NULL + TypeSig.DECIMAL_128 +
            GpuTypeShims.additionalPredicateSupportedTypes + TypeSig.STRUCT).nested(),
            TypeSig.orderable)),
      (a, conf, p, r) => new BinaryAstExprMeta[GreaterThan](a, conf, p, r) {
        override def convertToGpu(lhs: Expression, rhs: Expression): GpuExpression =
          GpuGreaterThan(lhs, rhs)
      }),
    expr[GreaterThanOrEqual](
      ">= operator",
      ExprChecks.binaryProjectAndAst(
        TypeSig.comparisonAstTypes,
        TypeSig.BOOLEAN, TypeSig.BOOLEAN,
        ("lhs", (TypeSig.commonCudfTypes + TypeSig.NULL + TypeSig.DECIMAL_128 +
            GpuTypeShims.additionalPredicateSupportedTypes + TypeSig.STRUCT).nested(),
            TypeSig.orderable),
        ("rhs", (TypeSig.commonCudfTypes + TypeSig.NULL + TypeSig.DECIMAL_128 +
            GpuTypeShims.additionalPredicateSupportedTypes + TypeSig.STRUCT).nested(),
            TypeSig.orderable)),
      (a, conf, p, r) => new BinaryAstExprMeta[GreaterThanOrEqual](a, conf, p, r) {
        override def convertToGpu(lhs: Expression, rhs: Expression): GpuExpression =
          GpuGreaterThanOrEqual(lhs, rhs)
      }),
    expr[In](
      "IN operator",
      ExprChecks.projectOnly(TypeSig.BOOLEAN, TypeSig.BOOLEAN,
        Seq(ParamCheck("value", TypeSig.commonCudfTypes + TypeSig.NULL + TypeSig.DECIMAL_128,
          TypeSig.comparable)),
        Some(RepeatingParamCheck("list",
          (TypeSig.commonCudfTypes + TypeSig.DECIMAL_128).withAllLit(),
          TypeSig.comparable))),
      (in, conf, p, r) => new ExprMeta[In](in, conf, p, r) {
        override def tagExprForGpu(): Unit = {
          val unaliased = in.list.map(extractLit)
          val hasNullLiteral = unaliased.exists {
            case Some(l) => l.value == null
            case _ => false
          }
          if (hasNullLiteral) {
            willNotWorkOnGpu("nulls are not supported")
          }
        }
        override def convertToGpu(): GpuExpression =
          GpuInSet(childExprs.head.convertToGpu(), in.list.asInstanceOf[Seq[Literal]].map(_.value))
      }),
    expr[InSet](
      "INSET operator",
      ExprChecks.unaryProject(TypeSig.BOOLEAN, TypeSig.BOOLEAN,
        TypeSig.commonCudfTypes + TypeSig.NULL + TypeSig.DECIMAL_128, TypeSig.comparable),
      (in, conf, p, r) => new ExprMeta[InSet](in, conf, p, r) {
        override def tagExprForGpu(): Unit = {
          if (in.hset.contains(null)) {
            willNotWorkOnGpu("nulls are not supported")
          }
        }
        override def convertToGpu(): GpuExpression =
          GpuInSet(childExprs.head.convertToGpu(), in.hset.toSeq)
      }),
    expr[LessThan](
      "< operator",
      ExprChecks.binaryProjectAndAst(
        TypeSig.comparisonAstTypes,
        TypeSig.BOOLEAN, TypeSig.BOOLEAN,
        ("lhs", (TypeSig.commonCudfTypes + TypeSig.NULL + TypeSig.DECIMAL_128 +
            GpuTypeShims.additionalPredicateSupportedTypes + TypeSig.STRUCT).nested(),
            TypeSig.orderable),
        ("rhs", (TypeSig.commonCudfTypes + TypeSig.NULL + TypeSig.DECIMAL_128 +
            GpuTypeShims.additionalPredicateSupportedTypes + TypeSig.STRUCT).nested(),
            TypeSig.orderable)),
      (a, conf, p, r) => new BinaryAstExprMeta[LessThan](a, conf, p, r) {
        override def convertToGpu(lhs: Expression, rhs: Expression): GpuExpression =
          GpuLessThan(lhs, rhs)
      }),
    expr[LessThanOrEqual](
      "<= operator",
      ExprChecks.binaryProjectAndAst(
        TypeSig.comparisonAstTypes,
        TypeSig.BOOLEAN, TypeSig.BOOLEAN,
        ("lhs", (TypeSig.commonCudfTypes + TypeSig.NULL + TypeSig.DECIMAL_128 +
            GpuTypeShims.additionalPredicateSupportedTypes + TypeSig.STRUCT).nested(),
            TypeSig.orderable),
        ("rhs", (TypeSig.commonCudfTypes + TypeSig.NULL + TypeSig.DECIMAL_128 +
            GpuTypeShims.additionalPredicateSupportedTypes + TypeSig.STRUCT).nested(),
            TypeSig.orderable)),
      (a, conf, p, r) => new BinaryAstExprMeta[LessThanOrEqual](a, conf, p, r) {
        override def convertToGpu(lhs: Expression, rhs: Expression): GpuExpression =
          GpuLessThanOrEqual(lhs, rhs)
      }),
    expr[CaseWhen](
      "CASE WHEN expression",
      CaseWhenCheck,
      (a, conf, p, r) => new ExprMeta[CaseWhen](a, conf, p, r) {
        override def convertToGpu(): GpuExpression = {
          val branches = childExprs.grouped(2).flatMap {
            case Seq(cond, value) => Some((cond.convertToGpu(), value.convertToGpu()))
            case Seq(_) => None
          }.toArray.toSeq  // force materialization to make the seq serializable
          val elseValue = if (childExprs.size % 2 != 0) {
            Some(childExprs.last.convertToGpu())
          } else {
            None
          }
          GpuCaseWhen(branches, elseValue)
        }
      }),
    expr[If](
      "IF expression",
      ExprChecks.projectOnly(
        (gpuCommonTypes + TypeSig.ARRAY + TypeSig.STRUCT + TypeSig.MAP +
            TypeSig.BINARY + GpuTypeShims.additionalCommonOperatorSupportedTypes).nested(),
        TypeSig.all,
        Seq(ParamCheck("predicate", TypeSig.BOOLEAN, TypeSig.BOOLEAN),
          ParamCheck("trueValue",
            (gpuCommonTypes + TypeSig.ARRAY + TypeSig.STRUCT + TypeSig.MAP +
                TypeSig.BINARY + GpuTypeShims.additionalCommonOperatorSupportedTypes).nested(),
            TypeSig.all),
          ParamCheck("falseValue",
            (gpuCommonTypes + TypeSig.ARRAY + TypeSig.STRUCT + TypeSig.MAP +
                TypeSig.BINARY + GpuTypeShims.additionalCommonOperatorSupportedTypes).nested(),
            TypeSig.all))),
      (a, conf, p, r) => new ExprMeta[If](a, conf, p, r) {
        override def convertToGpu(): GpuExpression = {
          val Seq(boolExpr, trueExpr, falseExpr) = childExprs.map(_.convertToGpu())
          GpuIf(boolExpr, trueExpr, falseExpr)
        }
      }),
    expr[Pow](
      "lhs ^ rhs",
      ExprChecks.binaryProjectAndAst(
        TypeSig.implicitCastsAstTypes, TypeSig.DOUBLE, TypeSig.DOUBLE,
        ("lhs", TypeSig.DOUBLE, TypeSig.DOUBLE),
        ("rhs", TypeSig.DOUBLE, TypeSig.DOUBLE)),
      (a, conf, p, r) => new BinaryAstExprMeta[Pow](a, conf, p, r) {
        override def convertToGpu(lhs: Expression, rhs: Expression): GpuExpression =
          GpuPow(lhs, rhs)
      }),
    expr[AggregateExpression](
      "Aggregate expression",
      // Let the underlying expression checks decide whether this can be on the GPU.
      ExprChecks.fullAgg(
        TypeSig.all,
        TypeSig.all,
        Seq(ParamCheck("aggFunc", TypeSig.all, TypeSig.all)),
        Some(RepeatingParamCheck("filter", TypeSig.BOOLEAN, TypeSig.BOOLEAN))),
      (a, conf, p, r) => new ExprMeta[AggregateExpression](a, conf, p, r) {
        private val filter: Option[BaseExprMeta[_]] =
          a.filter.map(GpuOverrides.wrapExpr(_, conf, Some(this)))
        private val childrenExprMeta: Seq[BaseExprMeta[Expression]] =
          a.children.map(GpuOverrides.wrapExpr(_, conf, Some(this)))
        override val childExprs: Seq[BaseExprMeta[_]] =
          childrenExprMeta ++ filter.toSeq

        override def convertToGpu(): GpuExpression = {
          // handle the case AggregateExpression has the resultIds parameter where its
          // Seq[ExprIds] instead of single ExprId.
          val resultId = try {
            val resultMethod = a.getClass.getMethod("resultId")
            resultMethod.invoke(a).asInstanceOf[ExprId]
          } catch {
            case _: Exception =>
              val resultMethod = a.getClass.getMethod("resultIds")
              resultMethod.invoke(a).asInstanceOf[Seq[ExprId]].head
          }
          GpuAggregateExpression(childExprs.head.convertToGpu().asInstanceOf[GpuAggregateFunction],
            a.mode, a.isDistinct, filter.map(_.convertToGpu()), resultId)
        }
      }),
    expr[SortOrder](
      "Sort order",
      ExprChecks.projectOnly(
        pluginSupportedOrderableSig + TypeSig.ARRAY.nested(gpuCommonTypes)
            .withPsNote(TypeEnum.ARRAY, "STRUCT is not supported as a child type for ARRAY"),
        TypeSig.orderable,
        Seq(ParamCheck(
          "input",
          pluginSupportedOrderableSig + TypeSig.ARRAY.nested(gpuCommonTypes)
             .withPsNote(TypeEnum.ARRAY, "STRUCT is not supported as a child type for ARRAY"),
          TypeSig.orderable))),
      (sortOrder, conf, p, r) => new BaseExprMeta[SortOrder](sortOrder, conf, p, r) {
        override def tagExprForGpu(): Unit = {
          if (isStructType(sortOrder.dataType)) {
            val nullOrdering = sortOrder.nullOrdering
            val directionDefaultNullOrdering = sortOrder.direction.defaultNullOrdering
            val direction = sortOrder.direction.sql
            if (nullOrdering != directionDefaultNullOrdering) {
              willNotWorkOnGpu(s"only default null ordering $directionDefaultNullOrdering " +
                s"for direction $direction is supported for nested types; actual: ${nullOrdering}")
            }
          }
          if (isArrayOfStructType(sortOrder.dataType)) {
            willNotWorkOnGpu("STRUCT is not supported as a child type for ARRAY, " +
              s"actual data type: ${sortOrder.dataType}")
          }
        }

        // One of the few expressions that are not replaced with a GPU version
        override def convertToGpu(): Expression =
          sortOrder.withNewChildren(childExprs.map(_.convertToGpu()))
      }),
    expr[PivotFirst](
      "PivotFirst operator",
      ExprChecks.reductionAndGroupByAgg(
        TypeSig.commonCudfTypes + TypeSig.NULL + TypeSig.DECIMAL_128 +
          TypeSig.ARRAY.nested(TypeSig.commonCudfTypes + TypeSig.DECIMAL_128),
        TypeSig.all,
        Seq(ParamCheck(
          "pivotColumn",
          (TypeSig.commonCudfTypes + TypeSig.NULL + TypeSig.DECIMAL_128),
          TypeSig.all),
          ParamCheck("valueColumn",
          TypeSig.commonCudfTypes + TypeSig.NULL + TypeSig.DECIMAL_128,
          TypeSig.all))),
      (pivot, conf, p, r) => new ImperativeAggExprMeta[PivotFirst](pivot, conf, p, r) {
        override def tagAggForGpu(): Unit = {
          // If pivotColumnValues doesn't have distinct values, fall back to CPU
          if (pivot.pivotColumnValues.distinct.lengthCompare(pivot.pivotColumnValues.length) != 0) {
            willNotWorkOnGpu("PivotFirst does not work on the GPU when there are duplicate" +
                " pivot values provided")
          }
        }
        override def convertToGpu(childExprs: Seq[Expression]): GpuExpression = {
          val Seq(pivotColumn, valueColumn) = childExprs
          GpuPivotFirst(pivotColumn, valueColumn, pivot.pivotColumnValues)
        }

        // Pivot does not overflow, so it doesn't need the ANSI check
        override val needsAnsiCheck: Boolean = false
      }),
    expr[Count](
      "Count aggregate operator",
      ExprChecks.fullAgg(
        TypeSig.LONG, TypeSig.LONG,
        repeatingParamCheck = Some(RepeatingParamCheck(
          "input", TypeSig.all, TypeSig.all))),
      (count, conf, p, r) => new AggExprMeta[Count](count, conf, p, r) {
        override def tagAggForGpu(): Unit = {
          if (count.children.size > 1) {
            willNotWorkOnGpu("count of multiple columns not supported")
          }
        }
        override def convertToGpu(childExprs: Seq[Expression]): GpuExpression =
          GpuCount(childExprs)
      }),
    expr[Max](
      "Max aggregate operator",
      ExprChecksImpl(
        ExprChecks.reductionAndGroupByAgg(
          (TypeSig.commonCudfTypes + TypeSig.DECIMAL_128 + TypeSig.NULL + TypeSig.STRUCT +
            TypeSig.ARRAY).nested(),
          TypeSig.orderable,
          Seq(ParamCheck("input",
            (TypeSig.commonCudfTypes + TypeSig.DECIMAL_128 + TypeSig.NULL + TypeSig.STRUCT +
              TypeSig.ARRAY).nested(),
            TypeSig.orderable))).asInstanceOf[ExprChecksImpl].contexts
          ++
          ExprChecks.windowOnly(
            (TypeSig.commonCudfTypes + TypeSig.DECIMAL_128 + TypeSig.NULL),
            TypeSig.orderable,
            Seq(ParamCheck("input",
              (TypeSig.commonCudfTypes + TypeSig.DECIMAL_128 + TypeSig.NULL),
              TypeSig.orderable))).asInstanceOf[ExprChecksImpl].contexts),
      (max, conf, p, r) => new AggExprMeta[Max](max, conf, p, r) {
        override def convertToGpu(childExprs: Seq[Expression]): GpuExpression =
          GpuMax(childExprs.head)

        // Max does not overflow, so it doesn't need the ANSI check
        override val needsAnsiCheck: Boolean = false
      }),
    expr[Min](
      "Min aggregate operator",
      ExprChecksImpl(
        ExprChecks.reductionAndGroupByAgg(
          (TypeSig.commonCudfTypes + TypeSig.DECIMAL_128 + TypeSig.NULL + TypeSig.STRUCT +
              TypeSig.ARRAY).nested(),
          TypeSig.orderable,
          Seq(ParamCheck("input",
            (TypeSig.commonCudfTypes + TypeSig.DECIMAL_128 + TypeSig.NULL + TypeSig.STRUCT +
              TypeSig.ARRAY).nested(),
            TypeSig.orderable))).asInstanceOf[ExprChecksImpl].contexts
          ++
          ExprChecks.windowOnly(
            (TypeSig.commonCudfTypes + TypeSig.DECIMAL_128 + TypeSig.NULL),
            TypeSig.orderable,
            Seq(ParamCheck("input",
              (TypeSig.commonCudfTypes + TypeSig.DECIMAL_128 + TypeSig.NULL),
              TypeSig.orderable))).asInstanceOf[ExprChecksImpl].contexts),
      (a, conf, p, r) => new AggExprMeta[Min](a, conf, p, r) {
        override def convertToGpu(childExprs: Seq[Expression]): GpuExpression =
          GpuMin(childExprs.head)

        // Min does not overflow, so it doesn't need the ANSI check
        override val needsAnsiCheck: Boolean = false
      }),
    expr[Sum](
      "Sum aggregate operator",
      ExprChecks.fullAgg(
        TypeSig.LONG + TypeSig.DOUBLE + TypeSig.DECIMAL_128,
        TypeSig.LONG + TypeSig.DOUBLE + TypeSig.DECIMAL_128,
        Seq(ParamCheck("input", TypeSig.gpuNumeric, TypeSig.cpuNumeric))),
      (a, conf, p, r) => new AggExprMeta[Sum](a, conf, p, r) {
        override def tagAggForGpu(): Unit = {
          val inputDataType = a.child.dataType
          checkAndTagFloatAgg(inputDataType, conf, this)
        }

        override def convertToGpu(childExprs: Seq[Expression]): GpuExpression =
          GpuSum(childExprs.head, a.dataType)
      }),
    expr[NthValue](
      "nth window operator",
      ExprChecks.windowOnly(
        (TypeSig.STRUCT + TypeSig.ARRAY + TypeSig.MAP + TypeSig.BINARY +
            TypeSig.commonCudfTypes + TypeSig.NULL + TypeSig.DECIMAL_128).nested(),
        TypeSig.all,
        Seq(ParamCheck("input",
          (TypeSig.STRUCT + TypeSig.ARRAY + TypeSig.MAP + TypeSig.BINARY +
              TypeSig.commonCudfTypes + TypeSig.NULL + TypeSig.DECIMAL_128).nested(),
          TypeSig.all),
          ParamCheck("offset", TypeSig.lit(TypeEnum.INT), TypeSig.lit(TypeEnum.INT)))
      ),
      (a, conf, p, r) => new AggExprMeta[NthValue](a, conf, p, r) {
        override def convertToGpu(childExprs: Seq[Expression]): GpuExpression =
          GpuNthValue(childExprs.head, a.offset, a.ignoreNulls)

        // nth does not overflow, so it doesn't need the ANSI check
        override val needsAnsiCheck: Boolean = false
      }),
    expr[First](
      "first aggregate operator",
      ExprChecks.fullAgg(
        (TypeSig.STRUCT + TypeSig.ARRAY + TypeSig.MAP + TypeSig.BINARY +
            TypeSig.commonCudfTypes + TypeSig.NULL + TypeSig.DECIMAL_128).nested(),
        TypeSig.all,
        Seq(ParamCheck("input",
          (TypeSig.STRUCT + TypeSig.ARRAY + TypeSig.MAP + TypeSig.BINARY +
              TypeSig.commonCudfTypes + TypeSig.NULL + TypeSig.DECIMAL_128).nested(),
          TypeSig.all))
      ),
      (a, conf, p, r) => new AggExprMeta[First](a, conf, p, r) {
        override def convertToGpu(childExprs: Seq[Expression]): GpuExpression =
          GpuFirst(childExprs.head, a.ignoreNulls)

        // First does not overflow, so it doesn't need the ANSI check
        override val needsAnsiCheck: Boolean = false
      }),
    expr[Last](
    "last aggregate operator",
      ExprChecks.fullAgg(
        (TypeSig.STRUCT + TypeSig.ARRAY + TypeSig.MAP + TypeSig.BINARY +
            TypeSig.commonCudfTypes + TypeSig.NULL + TypeSig.DECIMAL_128).nested(),
        TypeSig.all,
        Seq(ParamCheck("input",
          (TypeSig.STRUCT + TypeSig.ARRAY + TypeSig.MAP + TypeSig.BINARY +
              TypeSig.commonCudfTypes + TypeSig.NULL + TypeSig.DECIMAL_128).nested(),
          TypeSig.all))
      ),
      (a, conf, p, r) => new AggExprMeta[Last](a, conf, p, r) {
        override def convertToGpu(childExprs: Seq[Expression]): GpuExpression =
          GpuLast(childExprs.head, a.ignoreNulls)

        // Last does not overflow, so it doesn't need the ANSI check
        override val needsAnsiCheck: Boolean = false
      }),
    expr[BRound](
      "Round an expression to d decimal places using HALF_EVEN rounding mode",
      ExprChecks.binaryProject(
        TypeSig.gpuNumeric, TypeSig.cpuNumeric,
        ("value", TypeSig.gpuNumeric +
            TypeSig.psNote(TypeEnum.FLOAT, "result may round slightly differently") +
            TypeSig.psNote(TypeEnum.DOUBLE, "result may round slightly differently"),
            TypeSig.cpuNumeric),
        ("scale", TypeSig.lit(TypeEnum.INT), TypeSig.lit(TypeEnum.INT))),
      (a, conf, p, r) => new BinaryExprMeta[BRound](a, conf, p, r) {
        override def tagExprForGpu(): Unit = {
          a.child.dataType match {
            case FloatType | DoubleType if !conf.isIncompatEnabled =>
              willNotWorkOnGpu("rounding floating point numbers may be slightly off " +
                  s"compared to Spark's result, to enable set ${RapidsConf.INCOMPATIBLE_OPS}")
            case _ => // NOOP
          }
        }
        override def convertToGpu(lhs: Expression, rhs: Expression): GpuExpression =
          GpuBRound(lhs, rhs, a.dataType)
      }),
    expr[Round](
      "Round an expression to d decimal places using HALF_UP rounding mode",
      ExprChecks.binaryProject(
        TypeSig.gpuNumeric, TypeSig.cpuNumeric,
        ("value", TypeSig.gpuNumeric +
            TypeSig.psNote(TypeEnum.FLOAT, "result may round slightly differently") +
            TypeSig.psNote(TypeEnum.DOUBLE, "result may round slightly differently"),
            TypeSig.cpuNumeric),
        ("scale", TypeSig.lit(TypeEnum.INT), TypeSig.lit(TypeEnum.INT))),
      (a, conf, p, r) => new BinaryExprMeta[Round](a, conf, p, r) {
        override def tagExprForGpu(): Unit = {
          a.child.dataType match {
            case FloatType | DoubleType if !conf.isIncompatEnabled =>
              willNotWorkOnGpu("rounding floating point numbers may be slightly off " +
                  s"compared to Spark's result, to enable set ${RapidsConf.INCOMPATIBLE_OPS}")
            case _ => // NOOP
          }
        }
        override def convertToGpu(lhs: Expression, rhs: Expression): GpuExpression =
          GpuRound(lhs, rhs, a.dataType)
      }),
    expr[PythonUDF](
      "UDF run in an external python process. Does not actually run on the GPU, but " +
          "the transfer of data to/from it can be accelerated",
      ExprChecks.fullAggAndProject(
        // Different types of Pandas UDF support different sets of output type. Please refer to
        //   https://github.com/apache/spark/blob/master/python/pyspark/sql/udf.py#L98
        // for more details.
        // It is impossible to specify the exact type signature for each Pandas UDF type in a single
        // expression 'PythonUDF'.
        // So use the 'unionOfPandasUdfOut' to cover all types for Spark. The type signature of
        // plugin is also an union of all the types of Pandas UDF.
        (TypeSig.commonCudfTypes + TypeSig.ARRAY).nested() + TypeSig.STRUCT,
        TypeSig.unionOfPandasUdfOut,
        repeatingParamCheck = Some(RepeatingParamCheck(
          "param",
          (TypeSig.commonCudfTypes + TypeSig.ARRAY + TypeSig.STRUCT).nested(),
          TypeSig.all))),
      (a, conf, p, r) => new ExprMeta[PythonUDF](a, conf, p, r) {
        override def replaceMessage: String = "not block GPU acceleration"
        override def noReplacementPossibleMessage(reasons: String): String =
          s"blocks running on GPU because $reasons"

        override def convertToGpu(): GpuExpression =
          GpuPythonUDF(a.name, a.func, a.dataType,
            childExprs.map(_.convertToGpu()),
            a.evalType, a.udfDeterministic, a.resultId)
        }),
    GpuScalaUDFMeta.exprMeta,
    expr[Rand](
      "Generate a random column with i.i.d. uniformly distributed values in [0, 1)",
      ExprChecks.projectOnly(TypeSig.DOUBLE, TypeSig.DOUBLE,
        Seq(ParamCheck("seed",
          (TypeSig.INT + TypeSig.LONG).withAllLit(),
          (TypeSig.INT + TypeSig.LONG).withAllLit()))),
      (a, conf, p, r) => new UnaryExprMeta[Rand](a, conf, p, r) {
        override def convertToGpu(child: Expression): GpuExpression = GpuRand(child)
      }),
    expr[SparkPartitionID] (
      "Returns the current partition id",
      ExprChecks.projectOnly(TypeSig.INT, TypeSig.INT),
      (a, conf, p, r) => new ExprMeta[SparkPartitionID](a, conf, p, r) {
        override def convertToGpu(): GpuExpression = GpuSparkPartitionID()
      }),
    expr[MonotonicallyIncreasingID] (
      "Returns monotonically increasing 64-bit integers",
      ExprChecks.projectOnly(TypeSig.LONG, TypeSig.LONG),
      (a, conf, p, r) => new ExprMeta[MonotonicallyIncreasingID](a, conf, p, r) {
        override def convertToGpu(): GpuExpression = GpuMonotonicallyIncreasingID()
      }),
    expr[InputFileName] (
      "Returns the name of the file being read, or empty string if not available",
      ExprChecks.projectOnly(TypeSig.STRING, TypeSig.STRING),
      (a, conf, p, r) => new ExprMeta[InputFileName](a, conf, p, r) {
        override def convertToGpu(): GpuExpression = GpuInputFileName()
      }),
    expr[InputFileBlockStart] (
      "Returns the start offset of the block being read, or -1 if not available",
      ExprChecks.projectOnly(TypeSig.LONG, TypeSig.LONG),
      (a, conf, p, r) => new ExprMeta[InputFileBlockStart](a, conf, p, r) {
        override def convertToGpu(): GpuExpression = GpuInputFileBlockStart()
      }),
    expr[InputFileBlockLength] (
      "Returns the length of the block being read, or -1 if not available",
      ExprChecks.projectOnly(TypeSig.LONG, TypeSig.LONG),
      (a, conf, p, r) => new ExprMeta[InputFileBlockLength](a, conf, p, r) {
        override def convertToGpu(): GpuExpression = GpuInputFileBlockLength()
      }),
    expr[Md5] (
      "MD5 hash operator",
      ExprChecks.unaryProject(TypeSig.STRING, TypeSig.STRING,
        TypeSig.BINARY, TypeSig.BINARY),
      (a, conf, p, r) => new UnaryExprMeta[Md5](a, conf, p, r) {
        override def convertToGpu(child: Expression): GpuExpression = GpuMd5(child)
      }),
    expr[Upper](
      "String uppercase operator",
      ExprChecks.unaryProjectInputMatchesOutput(TypeSig.STRING, TypeSig.STRING),
      (a, conf, p, r) => new UnaryExprMeta[Upper](a, conf, p, r) {
        override def convertToGpu(child: Expression): GpuExpression = GpuUpper(child)
      })
      .incompat(CASE_MODIFICATION_INCOMPAT),
    expr[Lower](
      "String lowercase operator",
      ExprChecks.unaryProjectInputMatchesOutput(TypeSig.STRING, TypeSig.STRING),
      (a, conf, p, r) => new UnaryExprMeta[Lower](a, conf, p, r) {
        override def convertToGpu(child: Expression): GpuExpression = GpuLower(child)
      })
      .incompat(CASE_MODIFICATION_INCOMPAT),
    expr[StringLPad](
      "Pad a string on the left",
      ExprChecks.projectOnly(TypeSig.STRING, TypeSig.STRING,
        Seq(ParamCheck("str", TypeSig.STRING, TypeSig.STRING),
          ParamCheck("len", TypeSig.lit(TypeEnum.INT), TypeSig.INT),
          ParamCheck("pad", TypeSig.lit(TypeEnum.STRING), TypeSig.STRING))),
      (in, conf, p, r) => new TernaryExprMeta[StringLPad](in, conf, p, r) {
        override def tagExprForGpu(): Unit = {
          extractLit(in.pad).foreach { padLit =>
            if (padLit.value != null &&
                padLit.value.asInstanceOf[UTF8String].toString.length != 1) {
              willNotWorkOnGpu("only a single character is supported for pad")
            }
          }
        }
        override def convertToGpu(
            str: Expression,
            width: Expression,
            pad: Expression): GpuExpression =
          GpuStringLPad(str, width, pad)
      }),
    expr[StringRPad](
      "Pad a string on the right",
      ExprChecks.projectOnly(TypeSig.STRING, TypeSig.STRING,
        Seq(ParamCheck("str", TypeSig.STRING, TypeSig.STRING),
          ParamCheck("len", TypeSig.lit(TypeEnum.INT), TypeSig.INT),
          ParamCheck("pad", TypeSig.lit(TypeEnum.STRING), TypeSig.STRING))),
      (in, conf, p, r) => new TernaryExprMeta[StringRPad](in, conf, p, r) {
        override def tagExprForGpu(): Unit = {
          extractLit(in.pad).foreach { padLit =>
            if (padLit.value != null &&
                padLit.value.asInstanceOf[UTF8String].toString.length != 1) {
              willNotWorkOnGpu("only a single character is supported for pad")
            }
          }
        }
        override def convertToGpu(
            str: Expression,
            width: Expression,
            pad: Expression): GpuExpression =
          GpuStringRPad(str, width, pad)
      }),
    expr[StringSplit](
       "Splits `str` around occurrences that match `regex`",
      // Java's split API produces different behaviors than cudf when splitting with empty pattern
      ExprChecks.projectOnly(TypeSig.ARRAY.nested(TypeSig.STRING),
        TypeSig.ARRAY.nested(TypeSig.STRING),
        Seq(ParamCheck("str", TypeSig.STRING, TypeSig.STRING),
          ParamCheck("regexp", TypeSig.lit(TypeEnum.STRING)
              .withPsNote(TypeEnum.STRING, "very limited subset of regex supported"),
            TypeSig.STRING),
          ParamCheck("limit", TypeSig.lit(TypeEnum.INT), TypeSig.INT))),
      (in, conf, p, r) => new GpuStringSplitMeta(in, conf, p, r)),
    expr[GetStructField](
      "Gets the named field of the struct",
      ExprChecks.unaryProject(
        (TypeSig.commonCudfTypes + TypeSig.ARRAY + TypeSig.STRUCT + TypeSig.MAP + TypeSig.NULL +
            TypeSig.DECIMAL_128 + TypeSig.BINARY).nested(),
        TypeSig.all,
        TypeSig.STRUCT.nested(TypeSig.commonCudfTypes + TypeSig.ARRAY +
            TypeSig.STRUCT + TypeSig.MAP + TypeSig.NULL + TypeSig.DECIMAL_128 + TypeSig.BINARY),
        TypeSig.STRUCT.nested(TypeSig.all)),
      (expr, conf, p, r) => new UnaryExprMeta[GetStructField](expr, conf, p, r) {
        override def convertToGpu(arr: Expression): GpuExpression =
          GpuGetStructField(arr, expr.ordinal, expr.name)
      }),
    expr[GetArrayItem](
      "Gets the field at `ordinal` in the Array",
      ExprChecks.binaryProject(
        (TypeSig.commonCudfTypes + TypeSig.ARRAY + TypeSig.STRUCT + TypeSig.NULL +
            TypeSig.DECIMAL_128 + TypeSig.MAP + TypeSig.BINARY).nested(),
        TypeSig.all,
        ("array", TypeSig.ARRAY.nested(TypeSig.commonCudfTypes + TypeSig.ARRAY +
            TypeSig.STRUCT + TypeSig.NULL + TypeSig.DECIMAL_128 + TypeSig.MAP + TypeSig.BINARY),
            TypeSig.ARRAY.nested(TypeSig.all)),
        ("ordinal", TypeSig.integral, TypeSig.integral)),
      (in, conf, p, r) => new BinaryExprMeta[GetArrayItem](in, conf, p, r) {
        override def convertToGpu(arr: Expression, ordinal: Expression): GpuExpression =
          GpuGetArrayItem(arr, ordinal, in.failOnError)
      }),
    expr[GetMapValue](
      "Gets Value from a Map based on a key",
      ExprChecks.binaryProject(
        (TypeSig.commonCudfTypes + TypeSig.ARRAY + TypeSig.STRUCT + TypeSig.NULL +
          TypeSig.DECIMAL_128 + TypeSig.MAP + TypeSig.BINARY).nested(),
        TypeSig.all,
        ("map", TypeSig.MAP.nested(TypeSig.commonCudfTypes + TypeSig.ARRAY + TypeSig.STRUCT +
          TypeSig.NULL + TypeSig.DECIMAL_128 + TypeSig.MAP + TypeSig.BINARY),
          TypeSig.MAP.nested(TypeSig.all)),
        ("key", TypeSig.commonCudfTypes + TypeSig.DECIMAL_128, TypeSig.all)),
      (in, conf, p, r) => new GetMapValueMeta(in, conf, p, r){}),
    GpuElementAtMeta.elementAtRule(false),
    expr[MapKeys](
      "Returns an unordered array containing the keys of the map",
      ExprChecks.unaryProject(
        TypeSig.ARRAY.nested(TypeSig.commonCudfTypes + TypeSig.DECIMAL_128 + TypeSig.NULL +
            TypeSig.ARRAY + TypeSig.STRUCT + TypeSig.BINARY).nested(),
        TypeSig.ARRAY.nested(TypeSig.all - TypeSig.MAP), // Maps cannot have other maps as keys
        TypeSig.MAP.nested(TypeSig.commonCudfTypes + TypeSig.DECIMAL_128 + TypeSig.NULL +
            TypeSig.ARRAY + TypeSig.STRUCT + TypeSig.MAP + TypeSig.BINARY),
        TypeSig.MAP.nested(TypeSig.all)),
      (in, conf, p, r) => new UnaryExprMeta[MapKeys](in, conf, p, r) {
        override def convertToGpu(child: Expression): GpuExpression =
          GpuMapKeys(child)
      }),
    expr[MapValues](
      "Returns an unordered array containing the values of the map",
      ExprChecks.unaryProject(
        TypeSig.ARRAY.nested(TypeSig.commonCudfTypes + TypeSig.DECIMAL_128 + TypeSig.NULL +
            TypeSig.ARRAY + TypeSig.STRUCT + TypeSig.MAP + TypeSig.BINARY),
        TypeSig.ARRAY.nested(TypeSig.all),
        TypeSig.MAP.nested(TypeSig.commonCudfTypes + TypeSig.DECIMAL_128 + TypeSig.NULL +
            TypeSig.ARRAY + TypeSig.STRUCT + TypeSig.MAP + TypeSig.BINARY),
        TypeSig.MAP.nested(TypeSig.all)),
      (in, conf, p, r) => new UnaryExprMeta[MapValues](in, conf, p, r) {
        override def convertToGpu(child: Expression): GpuExpression =
          GpuMapValues(child)
      }),
    expr[MapEntries](
      "Returns an unordered array of all entries in the given map",
      ExprChecks.unaryProject(
        // Technically the return type is an array of struct, but we cannot really express that
        TypeSig.ARRAY.nested(TypeSig.commonCudfTypes + TypeSig.DECIMAL_128 + TypeSig.NULL +
            TypeSig.ARRAY + TypeSig.STRUCT + TypeSig.MAP + TypeSig.BINARY),
        TypeSig.ARRAY.nested(TypeSig.all),
        TypeSig.MAP.nested(TypeSig.commonCudfTypes + TypeSig.DECIMAL_128 + TypeSig.NULL +
            TypeSig.ARRAY + TypeSig.STRUCT + TypeSig.MAP + TypeSig.BINARY),
        TypeSig.MAP.nested(TypeSig.all)),
      (in, conf, p, r) => new UnaryExprMeta[MapEntries](in, conf, p, r) {
        override def convertToGpu(child: Expression): GpuExpression =
          GpuMapEntries(child)
      }),
    expr[StringToMap](
      "Creates a map after splitting the input string into pairs of key-value strings",
      // Java's split API produces different behaviors than cudf when splitting with empty pattern
      ExprChecks.projectOnly(TypeSig.MAP.nested(TypeSig.STRING), TypeSig.MAP.nested(TypeSig.STRING),
        Seq(ParamCheck("str", TypeSig.STRING, TypeSig.STRING),
          ParamCheck("pairDelim", TypeSig.lit(TypeEnum.STRING), TypeSig.lit(TypeEnum.STRING)),
          ParamCheck("keyValueDelim", TypeSig.lit(TypeEnum.STRING), TypeSig.lit(TypeEnum.STRING)))),
      (in, conf, p, r) => new GpuStringToMapMeta(in, conf, p, r)),
    expr[ArrayMin](
      "Returns the minimum value in the array",
      ExprChecks.unaryProject(
        TypeSig.commonCudfTypes + TypeSig.DECIMAL_128 + TypeSig.NULL,
        TypeSig.orderable,
        TypeSig.ARRAY.nested(TypeSig.commonCudfTypes + TypeSig.DECIMAL_128 + TypeSig.NULL),
        TypeSig.ARRAY.nested(TypeSig.orderable)),
      (in, conf, p, r) => new UnaryExprMeta[ArrayMin](in, conf, p, r) {
        override def convertToGpu(child: Expression): GpuExpression =
          GpuArrayMin(child)
      }),
    expr[ArrayMax](
      "Returns the maximum value in the array",
      ExprChecks.unaryProject(
        TypeSig.commonCudfTypes + TypeSig.DECIMAL_128 + TypeSig.NULL,
        TypeSig.orderable,
        TypeSig.ARRAY.nested(TypeSig.commonCudfTypes + TypeSig.DECIMAL_128 + TypeSig.NULL),
        TypeSig.ARRAY.nested(TypeSig.orderable)),
      (in, conf, p, r) => new UnaryExprMeta[ArrayMax](in, conf, p, r) {
        override def convertToGpu(child: Expression): GpuExpression =
          GpuArrayMax(child)
      }),
    expr[ArrayRepeat](
      "Returns the array containing the given input value (left) count (right) times",
      ExprChecks.binaryProject(
        TypeSig.ARRAY.nested(TypeSig.commonCudfTypes + TypeSig.DECIMAL_128 + TypeSig.NULL
          + TypeSig.ARRAY + TypeSig.STRUCT + TypeSig.MAP),
        TypeSig.ARRAY.nested(TypeSig.all),
        ("left", (TypeSig.commonCudfTypes + TypeSig.DECIMAL_128 + TypeSig.NULL
          + TypeSig.ARRAY + TypeSig.STRUCT + TypeSig.MAP).nested(), TypeSig.all),
        ("right", TypeSig.integral, TypeSig.integral)),
      (in, conf, p, r) => new BinaryExprMeta[ArrayRepeat](in, conf, p, r) {
        override def convertToGpu(lhs: Expression, rhs: Expression): GpuExpression =
          GpuArrayRepeat(lhs, rhs)
      }
    ),
    expr[CreateNamedStruct](
      "Creates a struct with the given field names and values",
      CreateNamedStructCheck,
      (in, conf, p, r) => new ExprMeta[CreateNamedStruct](in, conf, p, r) {
        override def convertToGpu(): GpuExpression =
          GpuCreateNamedStruct(childExprs.map(_.convertToGpu()))
      }),
    expr[ArrayContains](
      "Returns a boolean if the array contains the passed in key",
      ExprChecks.binaryProject(
        TypeSig.BOOLEAN,
        TypeSig.BOOLEAN,
        ("array", TypeSig.ARRAY.nested(TypeSig.commonCudfTypes + TypeSig.NULL),
          TypeSig.ARRAY.nested(TypeSig.all)),
        ("key", TypeSig.commonCudfTypes, TypeSig.all)),
      (in, conf, p, r) => new BinaryExprMeta[ArrayContains](in, conf, p, r) {
        override def convertToGpu(lhs: Expression, rhs: Expression): GpuExpression =
          GpuArrayContains(lhs, rhs)
      }),
    expr[SortArray](
      "Returns a sorted array with the input array and the ascending / descending order",
      ExprChecks.binaryProject(
        TypeSig.ARRAY.nested(TypeSig.commonCudfTypes + TypeSig.NULL + TypeSig.DECIMAL_128 +
            TypeSig.STRUCT),
        TypeSig.ARRAY.nested(TypeSig.all),
        ("array", TypeSig.ARRAY.nested(
          TypeSig.commonCudfTypes + TypeSig.NULL + TypeSig.DECIMAL_128 + TypeSig.STRUCT),
            TypeSig.ARRAY.nested(TypeSig.all)),
        ("ascendingOrder", TypeSig.lit(TypeEnum.BOOLEAN), TypeSig.lit(TypeEnum.BOOLEAN))),
      (sortExpression, conf, p, r) => new BinaryExprMeta[SortArray](sortExpression, conf, p, r) {
        override def convertToGpu(lhs: Expression, rhs: Expression): GpuExpression = {
          GpuSortArray(lhs, rhs)
        }
      }
    ),
    expr[CreateArray](
      "Returns an array with the given elements",
      ExprChecks.projectOnly(
        TypeSig.ARRAY.nested(TypeSig.gpuNumeric +
          TypeSig.NULL + TypeSig.STRING + TypeSig.BOOLEAN + TypeSig.DATE + TypeSig.TIMESTAMP +
          TypeSig.ARRAY + TypeSig.STRUCT + TypeSig.BINARY),
        TypeSig.ARRAY.nested(TypeSig.all),
        repeatingParamCheck = Some(RepeatingParamCheck("arg",
          TypeSig.gpuNumeric + TypeSig.NULL + TypeSig.STRING +
              TypeSig.BOOLEAN + TypeSig.DATE + TypeSig.TIMESTAMP + TypeSig.STRUCT + TypeSig.BINARY +
              TypeSig.ARRAY.nested(TypeSig.gpuNumeric + TypeSig.NULL + TypeSig.STRING +
                TypeSig.BOOLEAN + TypeSig.DATE + TypeSig.TIMESTAMP + TypeSig.STRUCT +
                  TypeSig.ARRAY + TypeSig.BINARY),
          TypeSig.all))),
      (in, conf, p, r) => new ExprMeta[CreateArray](in, conf, p, r) {

        override def tagExprForGpu(): Unit = {
          wrapped.dataType match {
            case ArrayType(ArrayType(ArrayType(_, _), _), _) =>
              willNotWorkOnGpu("Only support to create array or array of array, Found: " +
                s"${wrapped.dataType}")
            case _ =>
          }
        }

        override def convertToGpu(): GpuExpression =
          GpuCreateArray(childExprs.map(_.convertToGpu()), wrapped.useStringTypeWhenEmpty)
      }),
    expr[Flatten](
      "Creates a single array from an array of arrays",
      ExprChecks.unaryProject(
        TypeSig.ARRAY.nested(TypeSig.all),
        TypeSig.ARRAY.nested(TypeSig.all),
        TypeSig.ARRAY.nested(TypeSig.all),
        TypeSig.ARRAY.nested(TypeSig.all)),
      (a, conf, p, r) => new UnaryExprMeta[Flatten](a, conf, p, r) {
        override def convertToGpu(child: Expression): GpuExpression =
          GpuFlattenArray(child)
      }),
    expr[LambdaFunction](
      "Holds a higher order SQL function",
      ExprChecks.projectOnly(
        (TypeSig.commonCudfTypes + TypeSig.DECIMAL_128 + TypeSig.NULL + TypeSig.ARRAY +
            TypeSig.STRUCT + TypeSig.MAP).nested(),
        TypeSig.all,
        Seq(ParamCheck("function",
          (TypeSig.commonCudfTypes + TypeSig.DECIMAL_128 + TypeSig.NULL + TypeSig.ARRAY +
              TypeSig.STRUCT + TypeSig.MAP).nested(),
          TypeSig.all)),
        Some(RepeatingParamCheck("arguments",
          (TypeSig.commonCudfTypes + TypeSig.DECIMAL_128 + TypeSig.NULL + TypeSig.ARRAY +
              TypeSig.STRUCT + TypeSig.MAP).nested(),
          TypeSig.all))),
      (in, conf, p, r) => new ExprMeta[LambdaFunction](in, conf, p, r) {
        override def convertToGpu(): GpuExpression = {
          val func = childExprs.head
          val args = childExprs.tail
          GpuLambdaFunction(func.convertToGpu(),
            args.map(_.convertToGpu().asInstanceOf[NamedExpression]),
            in.hidden)
        }
      }),
    expr[NamedLambdaVariable](
      "A parameter to a higher order SQL function",
      ExprChecks.projectOnly(
        (TypeSig.commonCudfTypes + TypeSig.DECIMAL_128 + TypeSig.NULL + TypeSig.ARRAY +
            TypeSig.STRUCT + TypeSig.MAP).nested(),
        TypeSig.all),
      (in, conf, p, r) => new ExprMeta[NamedLambdaVariable](in, conf, p, r) {
        override def convertToGpu(): GpuExpression = {
          GpuNamedLambdaVariable(in.name, in.dataType, in.nullable, in.exprId)
        }
      }),
    expr[ArrayTransform](
      "Transform elements in an array using the transform function. This is similar to a `map` " +
          "in functional programming",
      ExprChecks.projectOnly(TypeSig.ARRAY.nested(TypeSig.commonCudfTypes +
        TypeSig.DECIMAL_128 + TypeSig.NULL + TypeSig.ARRAY + TypeSig.STRUCT + TypeSig.MAP),
        TypeSig.ARRAY.nested(TypeSig.all),
        Seq(
          ParamCheck("argument",
            TypeSig.ARRAY.nested(TypeSig.commonCudfTypes + TypeSig.DECIMAL_128 + TypeSig.NULL +
                TypeSig.ARRAY + TypeSig.STRUCT + TypeSig.MAP),
            TypeSig.ARRAY.nested(TypeSig.all)),
          ParamCheck("function",
            (TypeSig.commonCudfTypes + TypeSig.DECIMAL_128 + TypeSig.NULL +
                TypeSig.ARRAY + TypeSig.STRUCT + TypeSig.MAP).nested(),
            TypeSig.all))),
      (in, conf, p, r) => new ExprMeta[ArrayTransform](in, conf, p, r) {
        override def convertToGpu(): GpuExpression = {
          GpuArrayTransform(childExprs.head.convertToGpu(), childExprs(1).convertToGpu())
        }
      }),
     expr[ArrayExists](
      "Return true if any element satisfies the predicate LambdaFunction",
      ExprChecks.projectOnly(TypeSig.BOOLEAN, TypeSig.BOOLEAN,
        Seq(
          ParamCheck("argument",
            TypeSig.ARRAY.nested(TypeSig.commonCudfTypes + TypeSig.DECIMAL_128 + TypeSig.NULL +
                TypeSig.ARRAY + TypeSig.STRUCT + TypeSig.MAP),
            TypeSig.ARRAY.nested(TypeSig.all)),
          ParamCheck("function", TypeSig.BOOLEAN, TypeSig.BOOLEAN))),
      (in, conf, p, r) => new ExprMeta[ArrayExists](in, conf, p, r) {
        override def convertToGpu(): GpuExpression = {
          GpuArrayExists(
            childExprs.head.convertToGpu(),
            childExprs(1).convertToGpu(),
            SQLConf.get.getConf(SQLConf.LEGACY_ARRAY_EXISTS_FOLLOWS_THREE_VALUED_LOGIC)
          )
        }
      }),
    // TODO: fix the signature https://github.com/NVIDIA/spark-rapids/issues/5327
    expr[ArraysZip](
      "Returns a merged array of structs in which the N-th struct contains" +
        " all N-th values of input arrays.",
      ExprChecks.projectOnly(TypeSig.ARRAY.nested(
        TypeSig.commonCudfTypes + TypeSig.DECIMAL_128 + TypeSig.NULL + TypeSig.BINARY +
          TypeSig.ARRAY + TypeSig.STRUCT + TypeSig.MAP),
        TypeSig.ARRAY.nested(TypeSig.all),
        repeatingParamCheck = Some(RepeatingParamCheck("children",
          TypeSig.ARRAY.nested(TypeSig.commonCudfTypes + TypeSig.DECIMAL_128 + TypeSig.NULL +
            TypeSig.BINARY + TypeSig.ARRAY + TypeSig.STRUCT + TypeSig.MAP),
          TypeSig.ARRAY.nested(TypeSig.all)))),
      (in, conf, p, r) => new ExprMeta[ArraysZip](in, conf, p, r) {
        override def convertToGpu(): GpuExpression = {
          GpuArraysZip(childExprs.map(_.convertToGpu()))
        }
      }
    ),
    expr[ArrayExcept](
      "Returns an array of the elements in array1 but not in array2, without duplicates",
      ExprChecks.binaryProject(
        TypeSig.ARRAY.nested(TypeSig.commonCudfTypes + TypeSig.DECIMAL_128 + TypeSig.NULL),
        TypeSig.ARRAY.nested(TypeSig.all),
        ("array1",
            TypeSig.ARRAY.nested(TypeSig.commonCudfTypes + TypeSig.DECIMAL_128 + TypeSig.NULL),
            TypeSig.ARRAY.nested(TypeSig.all)),
        ("array2",
            TypeSig.ARRAY.nested(TypeSig.commonCudfTypes + TypeSig.DECIMAL_128 + TypeSig.NULL),
            TypeSig.ARRAY.nested(TypeSig.all))),
      (in, conf, p, r) => new BinaryExprMeta[ArrayExcept](in, conf, p, r) {
        override def convertToGpu(lhs: Expression, rhs: Expression): GpuExpression = {
          GpuArrayExcept(lhs, rhs)
        }
      }
    ).incompat("the GPU implementation treats -0.0 and 0.0 as equal, but the CPU " +
        "implementation currently does not (see SPARK-39845). Also, Apache Spark " +
        "3.1.3 fixed issue SPARK-36741 where NaNs in these set like operators were " +
        "not treated as being equal. We have chosen to break with compatibility for " +
        "the older versions of Spark in this instance and handle NaNs the same as 3.1.3+"),
    expr[ArrayIntersect](
      "Returns an array of the elements in the intersection of array1 and array2, without" +
        " duplicates",
      ExprChecks.binaryProject(
        TypeSig.ARRAY.nested(TypeSig.commonCudfTypes + TypeSig.DECIMAL_128 + TypeSig.NULL),
        TypeSig.ARRAY.nested(TypeSig.all),
        ("array1",
            TypeSig.ARRAY.nested(TypeSig.commonCudfTypes + TypeSig.DECIMAL_128 + TypeSig.NULL),
            TypeSig.ARRAY.nested(TypeSig.all)),
        ("array2",
            TypeSig.ARRAY.nested(TypeSig.commonCudfTypes + TypeSig.DECIMAL_128 + TypeSig.NULL),
            TypeSig.ARRAY.nested(TypeSig.all))),
      (in, conf, p, r) => new BinaryExprMeta[ArrayIntersect](in, conf, p, r) {
        override def convertToGpu(lhs: Expression, rhs: Expression): GpuExpression = {
          GpuArrayIntersect(lhs, rhs)
        }
      }
    ).incompat("the GPU implementation treats -0.0 and 0.0 as equal, but the CPU " +
        "implementation currently does not (see SPARK-39845). Also, Apache Spark " +
        "3.1.3 fixed issue SPARK-36741 where NaNs in these set like operators were " +
        "not treated as being equal. We have chosen to break with compatibility for " +
        "the older versions of Spark in this instance and handle NaNs the same as 3.1.3+"),
    expr[ArrayUnion](
      "Returns an array of the elements in the union of array1 and array2, without duplicates.",
      ExprChecks.binaryProject(
        TypeSig.ARRAY.nested(TypeSig.commonCudfTypes + TypeSig.DECIMAL_128 + TypeSig.NULL),
        TypeSig.ARRAY.nested(TypeSig.all),
        ("array1",
            TypeSig.ARRAY.nested(TypeSig.commonCudfTypes + TypeSig.DECIMAL_128 + TypeSig.NULL),
            TypeSig.ARRAY.nested(TypeSig.all)),
        ("array2",
            TypeSig.ARRAY.nested(TypeSig.commonCudfTypes + TypeSig.DECIMAL_128 + TypeSig.NULL),
            TypeSig.ARRAY.nested(TypeSig.all))),
      (in, conf, p, r) => new BinaryExprMeta[ArrayUnion](in, conf, p, r) {
        override def convertToGpu(lhs: Expression, rhs: Expression): GpuExpression = {
          GpuArrayUnion(lhs, rhs)
        }
      }
    ).incompat("the GPU implementation treats -0.0 and 0.0 as equal, but the CPU " +
        "implementation currently does not (see SPARK-39845). Also, Apache Spark " +
        "3.1.3 fixed issue SPARK-36741 where NaNs in these set like operators were " +
        "not treated as being equal. We have chosen to break with compatibility for " +
        "the older versions of Spark in this instance and handle NaNs the same as 3.1.3+"),
    expr[ArraysOverlap](
      "Returns true if a1 contains at least a non-null element present also in a2. If the arrays " +
      "have no common element and they are both non-empty and either of them contains a null " +
      "element null is returned, false otherwise.",
      ExprChecks.binaryProject(TypeSig.BOOLEAN, TypeSig.BOOLEAN,
        ("array1",
            TypeSig.ARRAY.nested(TypeSig.commonCudfTypes + TypeSig.DECIMAL_128 + TypeSig.NULL),
            TypeSig.ARRAY.nested(TypeSig.all)),
        ("array2",
            TypeSig.ARRAY.nested(TypeSig.commonCudfTypes + TypeSig.DECIMAL_128 + TypeSig.NULL),
            TypeSig.ARRAY.nested(TypeSig.all))),
      (in, conf, p, r) => new BinaryExprMeta[ArraysOverlap](in, conf, p, r) {
        override def convertToGpu(lhs: Expression, rhs: Expression): GpuExpression = {
          GpuArraysOverlap(lhs, rhs)
        }
      }
    ).incompat("the GPU implementation treats -0.0 and 0.0 as equal, but the CPU " +
        "implementation currently does not (see SPARK-39845). Also, Apache Spark " +
        "3.1.3 fixed issue SPARK-36741 where NaNs in these set like operators were " +
        "not treated as being equal. We have chosen to break with compatibility for " +
        "the older versions of Spark in this instance and handle NaNs the same as 3.1.3+"),
    expr[ArrayRemove](
      "Returns the array after removing all elements that equal to the input element (right) " +
      "from the input array (left)",
      ExprChecks.binaryProject(
        TypeSig.ARRAY.nested(TypeSig.commonCudfTypes + TypeSig.DECIMAL_128 + TypeSig.NULL +
          TypeSig.ARRAY + TypeSig.STRUCT + TypeSig.MAP),
        TypeSig.ARRAY.nested(TypeSig.all),
        ("array",
          TypeSig.ARRAY.nested(TypeSig.commonCudfTypes + TypeSig.DECIMAL_128 + TypeSig.NULL +
            TypeSig.ARRAY + TypeSig.STRUCT + TypeSig.MAP),
          TypeSig.all),
        ("element",
          (TypeSig.commonCudfTypes + TypeSig.DECIMAL_128 + TypeSig.NULL +
            TypeSig.ARRAY + TypeSig.STRUCT + TypeSig.MAP).nested(),
          TypeSig.all)),
      (in, conf, p, r) => new BinaryExprMeta[ArrayRemove](in, conf, p, r) {
        override def convertToGpu(lhs: Expression, rhs: Expression): GpuExpression =
          GpuArrayRemove(lhs, rhs)
      }
    ),
    expr[TransformKeys](
      "Transform keys in a map using a transform function",
      ExprChecks.projectOnly(TypeSig.MAP.nested(TypeSig.commonCudfTypes + TypeSig.DECIMAL_128 +
          TypeSig.NULL + TypeSig.ARRAY + TypeSig.STRUCT + TypeSig.MAP),
        TypeSig.MAP.nested(TypeSig.all),
        Seq(
          ParamCheck("argument",
            TypeSig.MAP.nested(TypeSig.commonCudfTypes + TypeSig.DECIMAL_128 + TypeSig.NULL +
                TypeSig.ARRAY + TypeSig.STRUCT + TypeSig.MAP),
            TypeSig.MAP.nested(TypeSig.all)),
          ParamCheck("function",
            // We need to be able to check for duplicate keys (equality)
            TypeSig.commonCudfTypes + TypeSig.DECIMAL_128 + TypeSig.NULL,
            TypeSig.all - TypeSig.MAP.nested()))),
      (in, conf, p, r) => new ExprMeta[TransformKeys](in, conf, p, r) {
        override def tagExprForGpu(): Unit = {
          SQLConf.get.getConf(SQLConf.MAP_KEY_DEDUP_POLICY).toUpperCase match {
            case "EXCEPTION"| "LAST_WIN" => // Good we can support this
            case other =>
              willNotWorkOnGpu(s"$other is not supported for config setting" +
                  s" ${SQLConf.MAP_KEY_DEDUP_POLICY.key}")
          }
        }
        override def convertToGpu(): GpuExpression = {
          GpuTransformKeys(childExprs.head.convertToGpu(), childExprs(1).convertToGpu())
        }
      }),
    expr[TransformValues](
      "Transform values in a map using a transform function",
      ExprChecks.projectOnly(TypeSig.MAP.nested(TypeSig.commonCudfTypes + TypeSig.DECIMAL_128 +
          TypeSig.NULL + TypeSig.ARRAY + TypeSig.STRUCT + TypeSig.MAP),
        TypeSig.MAP.nested(TypeSig.all),
        Seq(
          ParamCheck("argument",
            TypeSig.MAP.nested(TypeSig.commonCudfTypes + TypeSig.DECIMAL_128 + TypeSig.NULL +
                TypeSig.ARRAY + TypeSig.STRUCT + TypeSig.MAP),
            TypeSig.MAP.nested(TypeSig.all)),
          ParamCheck("function",
            (TypeSig.commonCudfTypes + TypeSig.DECIMAL_128 + TypeSig.NULL +
                TypeSig.ARRAY + TypeSig.STRUCT + TypeSig.MAP).nested(),
            TypeSig.all))),
      (in, conf, p, r) => new ExprMeta[TransformValues](in, conf, p, r) {
        override def convertToGpu(): GpuExpression = {
          GpuTransformValues(childExprs.head.convertToGpu(), childExprs(1).convertToGpu())
        }
      }),
    expr[MapFilter](
      "Filters entries in a map using the function",
      ExprChecks.projectOnly(TypeSig.MAP.nested(TypeSig.commonCudfTypes + TypeSig.DECIMAL_128 +
          TypeSig.NULL + TypeSig.ARRAY + TypeSig.STRUCT + TypeSig.MAP),
        TypeSig.MAP.nested(TypeSig.all),
        Seq(
          ParamCheck("argument",
            TypeSig.MAP.nested(TypeSig.commonCudfTypes + TypeSig.DECIMAL_128 + TypeSig.NULL +
                TypeSig.ARRAY + TypeSig.STRUCT + TypeSig.MAP),
            TypeSig.MAP.nested(TypeSig.all)),
          ParamCheck("function", TypeSig.BOOLEAN, TypeSig.BOOLEAN))),
      (in, conf, p, r) => new ExprMeta[MapFilter](in, conf, p, r) {
        override def convertToGpu(): GpuExpression = {
          GpuMapFilter(childExprs.head.convertToGpu(), childExprs(1).convertToGpu())
        }
      }),
    expr[StringLocate](
      "Substring search operator",
      ExprChecks.projectOnly(TypeSig.INT, TypeSig.INT,
        Seq(ParamCheck("substr", TypeSig.lit(TypeEnum.STRING), TypeSig.STRING),
          ParamCheck("str", TypeSig.STRING, TypeSig.STRING),
          ParamCheck("start", TypeSig.lit(TypeEnum.INT), TypeSig.INT))),
      (in, conf, p, r) => new TernaryExprMeta[StringLocate](in, conf, p, r) {
        override def convertToGpu(
            val0: Expression,
            val1: Expression,
            val2: Expression): GpuExpression =
          GpuStringLocate(val0, val1, val2)
      }),
    expr[StringInstr](
      "Instr string operator",
      ExprChecks.projectOnly(TypeSig.INT, TypeSig.INT,
        Seq(ParamCheck("str", TypeSig.STRING, TypeSig.STRING),
            ParamCheck("substr", TypeSig.lit(TypeEnum.STRING), TypeSig.STRING))),
      (in, conf, p, r) => new BinaryExprMeta[StringInstr](in, conf, p, r) {
        override def convertToGpu(
            str: Expression,
            substr: Expression): GpuExpression =
          GpuStringInstr(str, substr)
      }),
    expr[Substring](
      "Substring operator",
      ExprChecks.projectOnly(TypeSig.STRING, TypeSig.STRING + TypeSig.BINARY,
        Seq(ParamCheck("str", TypeSig.STRING, TypeSig.STRING + TypeSig.BINARY),
          ParamCheck("pos", TypeSig.INT, TypeSig.INT),
          ParamCheck("len", TypeSig.INT, TypeSig.INT))),
      (in, conf, p, r) => new TernaryExprMeta[Substring](in, conf, p, r) {
        override def convertToGpu(
            column: Expression,
            position: Expression,
            length: Expression): GpuExpression =
          GpuSubstring(column, position, length)
      }),
    expr[SubstringIndex](
      "substring_index operator",
      ExprChecks.projectOnly(TypeSig.STRING, TypeSig.STRING,
        Seq(ParamCheck("str", TypeSig.STRING, TypeSig.STRING),
          ParamCheck("delim", TypeSig.lit(TypeEnum.STRING)
              .withPsNote(TypeEnum.STRING, "only a single character is allowed"), TypeSig.STRING),
          ParamCheck("count", TypeSig.lit(TypeEnum.INT), TypeSig.INT))),
      (in, conf, p, r) => new SubstringIndexMeta(in, conf, p, r)),
    expr[StringRepeat](
      "StringRepeat operator that repeats the given strings with numbers of times " +
        "given by repeatTimes",
      ExprChecks.projectOnly(TypeSig.STRING, TypeSig.STRING,
        Seq(ParamCheck("input", TypeSig.STRING, TypeSig.STRING),
          ParamCheck("repeatTimes", TypeSig.INT, TypeSig.INT))),
      (in, conf, p, r) => new BinaryExprMeta[StringRepeat](in, conf, p, r) {
        override def convertToGpu(
            input: Expression,
            repeatTimes: Expression): GpuExpression = GpuStringRepeat(input, repeatTimes)
      }),
    expr[StringReplace](
      "StringReplace operator",
      ExprChecks.projectOnly(TypeSig.STRING, TypeSig.STRING,
        Seq(ParamCheck("src", TypeSig.STRING, TypeSig.STRING),
          ParamCheck("search", TypeSig.lit(TypeEnum.STRING), TypeSig.STRING),
          ParamCheck("replace", TypeSig.lit(TypeEnum.STRING), TypeSig.STRING))),
      (in, conf, p, r) => new TernaryExprMeta[StringReplace](in, conf, p, r) {
        override def convertToGpu(
            column: Expression,
            target: Expression,
            replace: Expression): GpuExpression =
          GpuStringReplace(column, target, replace)
      }),
    expr[StringTrim](
      "StringTrim operator",
      ExprChecks.projectOnly(TypeSig.STRING, TypeSig.STRING,
        Seq(ParamCheck("src", TypeSig.STRING, TypeSig.STRING)),
        // Should really be an OptionalParam
        Some(RepeatingParamCheck("trimStr", TypeSig.lit(TypeEnum.STRING), TypeSig.STRING))),
      (in, conf, p, r) => new String2TrimExpressionMeta[StringTrim](in, conf, p, r) {
        override def convertToGpu(
            column: Expression,
            target: Option[Expression] = None): GpuExpression =
          GpuStringTrim(column, target)
      }),
    expr[StringTrimLeft](
      "StringTrimLeft operator",
      ExprChecks.projectOnly(TypeSig.STRING, TypeSig.STRING,
        Seq(ParamCheck("src", TypeSig.STRING, TypeSig.STRING)),
        // Should really be an OptionalParam
        Some(RepeatingParamCheck("trimStr", TypeSig.lit(TypeEnum.STRING), TypeSig.STRING))),
      (in, conf, p, r) =>
        new String2TrimExpressionMeta[StringTrimLeft](in, conf, p, r) {
          override def convertToGpu(
            column: Expression,
            target: Option[Expression] = None): GpuExpression =
            GpuStringTrimLeft(column, target)
        }),
    expr[StringTrimRight](
      "StringTrimRight operator",
      ExprChecks.projectOnly(TypeSig.STRING, TypeSig.STRING,
        Seq(ParamCheck("src", TypeSig.STRING, TypeSig.STRING)),
        // Should really be an OptionalParam
        Some(RepeatingParamCheck("trimStr", TypeSig.lit(TypeEnum.STRING), TypeSig.STRING))),
      (in, conf, p, r) =>
        new String2TrimExpressionMeta[StringTrimRight](in, conf, p, r) {
          override def convertToGpu(
              column: Expression,
              target: Option[Expression] = None): GpuExpression =
            GpuStringTrimRight(column, target)
        }),
    expr[StringTranslate](
      "StringTranslate operator",
      ExprChecks.projectOnly(TypeSig.STRING, TypeSig.STRING,
        Seq(ParamCheck("input", TypeSig.STRING, TypeSig.STRING),
          ParamCheck("from", TypeSig.lit(TypeEnum.STRING), TypeSig.STRING),
          ParamCheck("to", TypeSig.lit(TypeEnum.STRING), TypeSig.STRING))),
      (in, conf, p, r) => new TernaryExprMeta[StringTranslate](in, conf, p, r) {
        override def convertToGpu(
            input: Expression,
            from: Expression,
            to: Expression): GpuExpression =
          GpuStringTranslate(input, from, to)
      }).incompat("the GPU implementation supports all unicode code points. In Spark versions " +
          "< 3.2.0, translate() does not support unicode characters with code point >= U+10000 " +
          "(See SPARK-34094)"),
    expr[StartsWith](
      "Starts with",
      ExprChecks.binaryProject(TypeSig.BOOLEAN, TypeSig.BOOLEAN,
        ("src", TypeSig.STRING, TypeSig.STRING),
        ("search", TypeSig.lit(TypeEnum.STRING), TypeSig.STRING)),
      (a, conf, p, r) => new BinaryExprMeta[StartsWith](a, conf, p, r) {
        override def convertToGpu(lhs: Expression, rhs: Expression): GpuExpression =
          GpuStartsWith(lhs, rhs)
      }),
    expr[EndsWith](
      "Ends with",
      ExprChecks.binaryProject(TypeSig.BOOLEAN, TypeSig.BOOLEAN,
        ("src", TypeSig.STRING, TypeSig.STRING),
        ("search", TypeSig.lit(TypeEnum.STRING), TypeSig.STRING)),
      (a, conf, p, r) => new BinaryExprMeta[EndsWith](a, conf, p, r) {
        override def convertToGpu(lhs: Expression, rhs: Expression): GpuExpression =
          GpuEndsWith(lhs, rhs)
      }),
    expr[Concat](
      "List/String concatenate",
      ExprChecks.projectOnly((TypeSig.STRING + TypeSig.ARRAY).nested(
        TypeSig.commonCudfTypes + TypeSig.NULL + TypeSig.DECIMAL_128 +
            TypeSig.ARRAY + TypeSig.STRUCT + TypeSig.MAP + TypeSig.BINARY),
        (TypeSig.STRING + TypeSig.BINARY + TypeSig.ARRAY).nested(TypeSig.all),
        repeatingParamCheck = Some(RepeatingParamCheck("input",
          (TypeSig.STRING + TypeSig.ARRAY).nested(
            TypeSig.commonCudfTypes + TypeSig.NULL + TypeSig.DECIMAL_128 +
                TypeSig.ARRAY + TypeSig.STRUCT + TypeSig.MAP + TypeSig.BINARY),
          (TypeSig.STRING + TypeSig.BINARY + TypeSig.ARRAY).nested(TypeSig.all)))),
      (a, conf, p, r) => new ComplexTypeMergingExprMeta[Concat](a, conf, p, r) {
        override def convertToGpu(child: Seq[Expression]): GpuExpression = GpuConcat(child)
      }),
    expr[Conv](
      desc = "Convert string representing a number from one base to another",
      pluginChecks = ExprChecks.projectOnly(
        outputCheck = TypeSig.STRING,
        paramCheck = Seq(
          ParamCheck(
            name = "num",
            cudf = TypeSig.STRING,
            spark = TypeSig.STRING),
          ParamCheck(
            name = "from_base",
            cudf = TypeSig.integral
              .withAllLit()
              .withInitialTypesPsNote("only values 10 and 16 are supported"),
            spark = TypeSig.integral),
          ParamCheck(
            name = "to_base",
            cudf = TypeSig.integral
              .withAllLit()
              .withInitialTypesPsNote("only values 10 and 16 are supported"),
            spark = TypeSig.integral)),
        sparkOutputSig = TypeSig.STRING),
        (convExpr, conf, parentMetaOpt, dataFromReplacementRule) =>
          new GpuConvMeta(convExpr, conf, parentMetaOpt, dataFromReplacementRule)
    ).disabledByDefault(
      """GPU implementation is incomplete. We currently only support from/to_base values
         |of 10 and 16. We fall back on CPU if the signed conversion is signalled via
         |a negative to_base.
         |GPU implementation does not check for an 64-bit signed/unsigned int overflow when
         |performing the conversion to return `FFFFFFFFFFFFFFFF` or `18446744073709551615` or
         |to throw an error in the ANSI mode.
         |It is safe to enable if the overflow is not possible or detected externally.
         |For instance decimal strings not longer than 18 characters / hexadecimal strings
         |not longer than 15 characters disregarding the sign cannot cause an overflow.
         """.stripMargin.replaceAll("\n", " ")),
    expr[FormatNumber](
      "Formats the number x like '#,###,###.##', rounded to d decimal places.",
      ExprChecks.binaryProject(TypeSig.STRING, TypeSig.STRING,
        ("x", TypeSig.gpuNumeric, TypeSig.cpuNumeric),
        ("d", TypeSig.lit(TypeEnum.INT), TypeSig.INT+TypeSig.STRING)),
      (in, conf, p, r) => new BinaryExprMeta[FormatNumber](in, conf, p, r) {
        override def tagExprForGpu(): Unit = {
          in.children.head.dataType match {
            case FloatType | DoubleType if !conf.isFloatFormatNumberEnabled =>
              willNotWorkOnGpu("format_number with floating point types on the GPU returns " +
                  "results that have a different precision than the default results of Spark. " +
                  "To enable this operation on the GPU, set" +
                  s" ${RapidsConf.ENABLE_FLOAT_FORMAT_NUMBER} to true.")
            case _ =>
          }
        }
        override def convertToGpu(lhs: Expression, rhs: Expression): GpuExpression =
          GpuFormatNumber(lhs, rhs)
      }
    ),
    expr[MapConcat](
      "Returns the union of all the given maps",
      ExprChecks.projectOnly(TypeSig.MAP.nested(TypeSig.commonCudfTypes + TypeSig.DECIMAL_128 +
          TypeSig.NULL + TypeSig.ARRAY + TypeSig.STRUCT + TypeSig.MAP),
        TypeSig.MAP.nested(TypeSig.all),
        repeatingParamCheck = Some(RepeatingParamCheck("input",
          TypeSig.MAP.nested(TypeSig.commonCudfTypes + TypeSig.DECIMAL_128 +
          TypeSig.NULL + TypeSig.ARRAY + TypeSig.STRUCT + TypeSig.MAP),
          TypeSig.MAP.nested(TypeSig.all)))),
      (a, conf, p, r) => new ComplexTypeMergingExprMeta[MapConcat](a, conf, p, r) {
        override def convertToGpu(child: Seq[Expression]): GpuExpression = GpuMapConcat(child)
      }),
    expr[ConcatWs](
      "Concatenates multiple input strings or array of strings into a single " +
        "string using a given separator",
      ExprChecks.projectOnly(TypeSig.STRING, TypeSig.STRING,
        repeatingParamCheck = Some(RepeatingParamCheck("input",
          (TypeSig.STRING + TypeSig.ARRAY).nested(TypeSig.STRING),
          (TypeSig.STRING + TypeSig.ARRAY).nested(TypeSig.STRING)))),
      (a, conf, p, r) => new ExprMeta[ConcatWs](a, conf, p, r) {
        override def tagExprForGpu(): Unit = {
          if (a.children.size <= 1) {
            // If only a separator specified and its a column, Spark returns an empty
            // string for all entries unless they are null, then it returns null.
            // This seems like edge case so instead of handling on GPU just fallback.
            willNotWorkOnGpu("Only specifying separator column not supported on GPU")
          }
        }
        override final def convertToGpu(): GpuExpression =
          GpuConcatWs(childExprs.map(_.convertToGpu()))
      }),
    expr[Murmur3Hash] (
      "Murmur3 hash operator",
      ExprChecks.projectOnly(TypeSig.INT, TypeSig.INT,
        repeatingParamCheck = Some(RepeatingParamCheck("input",
          (TypeSig.commonCudfTypes + TypeSig.NULL + TypeSig.DECIMAL_128 +
              TypeSig.STRUCT + TypeSig.ARRAY).nested() +
              TypeSig.psNote(TypeEnum.ARRAY, "Arrays of structs are not supported"),
          TypeSig.all))),
      (a, conf, p, r) => new ExprMeta[Murmur3Hash](a, conf, p, r) {
        override val childExprs: Seq[BaseExprMeta[_]] = a.children
          .map(GpuOverrides.wrapExpr(_, conf, Some(this)))

        override def tagExprForGpu(): Unit = {
          val arrayWithStructsHashing = a.children.exists(e =>
            TrampolineUtil.dataTypeExistsRecursively(e.dataType,
              {
                case ArrayType(_: StructType, _) => true
                case _ => false
              })
          )
          if (arrayWithStructsHashing) {
            willNotWorkOnGpu("hashing arrays with structs is not supported")
          }
        }

        def convertToGpu(): GpuExpression =
          GpuMurmur3Hash(childExprs.map(_.convertToGpu()), a.seed)
      }),
    expr[XxHash64](
      "xxhash64 hash operator",
      ExprChecks.projectOnly(TypeSig.LONG, TypeSig.LONG,
        repeatingParamCheck = Some(RepeatingParamCheck("input",
          XxHash64Shims.supportedTypes, TypeSig.all))),
      (a, conf, p, r) => new ExprMeta[XxHash64](a, conf, p, r) {
        override val childExprs: Seq[BaseExprMeta[_]] = a.children
          .map(GpuOverrides.wrapExpr(_, conf, Some(this)))

        def convertToGpu(): GpuExpression =
          GpuXxHash64(childExprs.map(_.convertToGpu()), a.seed)
      }),
    expr[Contains](
      "Contains",
      ExprChecks.binaryProject(TypeSig.BOOLEAN, TypeSig.BOOLEAN,
        ("src", TypeSig.STRING, TypeSig.STRING),
        ("search", TypeSig.lit(TypeEnum.STRING), TypeSig.STRING)),
      (a, conf, p, r) => new BinaryExprMeta[Contains](a, conf, p, r) {
        override def convertToGpu(lhs: Expression, rhs: Expression): GpuExpression =
          GpuContains(lhs, rhs)
      }),
    expr[Like](
      "Like",
      ExprChecks.binaryProject(TypeSig.BOOLEAN, TypeSig.BOOLEAN,
        ("src", TypeSig.STRING, TypeSig.STRING),
        ("search", TypeSig.lit(TypeEnum.STRING), TypeSig.STRING)),
      (a, conf, p, r) => new BinaryExprMeta[Like](a, conf, p, r) {
        override def convertToGpu(lhs: Expression, rhs: Expression): GpuExpression =
          GpuLike(lhs, rhs, a.escapeChar)
      }),
    expr[RLike](
      "Regular expression version of Like",
      ExprChecks.binaryProject(TypeSig.BOOLEAN, TypeSig.BOOLEAN,
        ("str", TypeSig.STRING, TypeSig.STRING),
        ("regexp", TypeSig.lit(TypeEnum.STRING), TypeSig.STRING)),
      (a, conf, p, r) => new GpuRLikeMeta(a, conf, p, r)),
    expr[RegExpReplace](
      "String replace using a regular expression pattern",
      ExprChecks.projectOnly(TypeSig.STRING, TypeSig.STRING,
        Seq(ParamCheck("str", TypeSig.STRING, TypeSig.STRING),
          ParamCheck("regex", TypeSig.lit(TypeEnum.STRING), TypeSig.STRING),
          ParamCheck("rep", TypeSig.lit(TypeEnum.STRING), TypeSig.STRING),
          ParamCheck("pos", TypeSig.lit(TypeEnum.INT)
              .withPsNote(TypeEnum.INT, "only a value of 1 is supported"),
            TypeSig.lit(TypeEnum.INT)))),
      (a, conf, p, r) => new GpuRegExpReplaceMeta(a, conf, p, r)),
    expr[RegExpExtract](
      "Extract a specific group identified by a regular expression",
      ExprChecks.projectOnly(TypeSig.STRING, TypeSig.STRING,
        Seq(ParamCheck("str", TypeSig.STRING, TypeSig.STRING),
          ParamCheck("regexp", TypeSig.lit(TypeEnum.STRING), TypeSig.STRING),
          ParamCheck("idx", TypeSig.lit(TypeEnum.INT),
            TypeSig.lit(TypeEnum.INT)))),
      (a, conf, p, r) => new GpuRegExpExtractMeta(a, conf, p, r)),
    expr[RegExpExtractAll](
      "Extract all strings matching a regular expression corresponding to the regex group index",
      ExprChecks.projectOnly(TypeSig.ARRAY.nested(TypeSig.STRING),
        TypeSig.ARRAY.nested(TypeSig.STRING),
        Seq(ParamCheck("str", TypeSig.STRING, TypeSig.STRING),
          ParamCheck("regexp", TypeSig.lit(TypeEnum.STRING), TypeSig.STRING),
          ParamCheck("idx", TypeSig.lit(TypeEnum.INT), TypeSig.INT))),
      (a, conf, p, r) => new GpuRegExpExtractAllMeta(a, conf, p, r)),
    expr[Length](
      "String character length or binary byte length",
      ExprChecks.unaryProject(TypeSig.INT, TypeSig.INT,
        TypeSig.STRING, TypeSig.STRING + TypeSig.BINARY),
      (a, conf, p, r) => new UnaryExprMeta[Length](a, conf, p, r) {
        override def convertToGpu(child: Expression): GpuExpression = GpuLength(child)
      }),
    expr[Size](
      "The size of an array or a map",
      ExprChecks.unaryProject(TypeSig.INT, TypeSig.INT,
        (TypeSig.ARRAY + TypeSig.MAP).nested(TypeSig.commonCudfTypes + TypeSig.NULL
            + TypeSig.DECIMAL_128 + TypeSig.BINARY + TypeSig.ARRAY + TypeSig.STRUCT + TypeSig.MAP),
        (TypeSig.ARRAY + TypeSig.MAP).nested(TypeSig.all)),
      (a, conf, p, r) => new UnaryExprMeta[Size](a, conf, p, r) {
        override def convertToGpu(child: Expression): GpuExpression =
          GpuSize(child, a.legacySizeOfNull)
      }),
    expr[Reverse](
      "Returns a reversed string or an array with reverse order of elements",
      ExprChecks.unaryProject(TypeSig.STRING + TypeSig.ARRAY.nested(TypeSig.all),
        TypeSig.STRING + TypeSig.ARRAY.nested(TypeSig.all),
        TypeSig.STRING + TypeSig.ARRAY.nested(TypeSig.all),
        TypeSig.STRING + TypeSig.ARRAY.nested(TypeSig.all)),
      (a, conf, p, r) => new UnaryExprMeta[Reverse](a, conf, p, r) {
        override def convertToGpu(input: Expression): GpuExpression =
          GpuReverse(input)
      }),
    expr[UnscaledValue](
      "Convert a Decimal to an unscaled long value for some aggregation optimizations",
      ExprChecks.unaryProject(TypeSig.LONG, TypeSig.LONG,
        TypeSig.DECIMAL_64, TypeSig.DECIMAL_128),
      (a, conf, p, r) => new UnaryExprMeta[UnscaledValue](a, conf, p, r) {
        override val isFoldableNonLitAllowed: Boolean = true
        override def convertToGpu(child: Expression): GpuExpression = GpuUnscaledValue(child)
      }),
    expr[MakeDecimal](
      "Create a Decimal from an unscaled long value for some aggregation optimizations",
      ExprChecks.unaryProject(TypeSig.DECIMAL_64, TypeSig.DECIMAL_128,
        TypeSig.LONG, TypeSig.LONG),
      (a, conf, p, r) => new UnaryExprMeta[MakeDecimal](a, conf, p, r) {
        override def convertToGpu(child: Expression): GpuExpression =
          GpuMakeDecimal(child, a.precision, a.scale, a.nullOnOverflow)
      }),
    expr[Explode](
      "Given an input array produces a sequence of rows for each value in the array",
      ExprChecks.unaryProject(
        // Here is a walk-around representation, since multi-level nested type is not supported yet.
        // related issue: https://github.com/NVIDIA/spark-rapids/issues/1901
        TypeSig.ARRAY.nested(TypeSig.commonCudfTypes + TypeSig.NULL + TypeSig.DECIMAL_128 +
            TypeSig.BINARY + TypeSig.ARRAY + TypeSig.STRUCT + TypeSig.MAP),
        TypeSig.ARRAY.nested(TypeSig.all),
        (TypeSig.ARRAY + TypeSig.MAP).nested(TypeSig.commonCudfTypes + TypeSig.NULL +
            TypeSig.DECIMAL_128 + TypeSig.BINARY + TypeSig.ARRAY + TypeSig.STRUCT + TypeSig.MAP),
        (TypeSig.ARRAY + TypeSig.MAP).nested(TypeSig.all)),
      (a, conf, p, r) => new GeneratorExprMeta[Explode](a, conf, p, r) {
        override val supportOuter: Boolean = true
        override def convertToGpu(): GpuExpression = GpuExplode(childExprs.head.convertToGpu())
      }),
    expr[PosExplode](
      "Given an input array produces a sequence of rows for each value in the array",
      ExprChecks.unaryProject(
        // Here is a walk-around representation, since multi-level nested type is not supported yet.
        // related issue: https://github.com/NVIDIA/spark-rapids/issues/1901
        TypeSig.ARRAY.nested(TypeSig.commonCudfTypes + TypeSig.NULL + TypeSig.DECIMAL_128 +
            TypeSig.BINARY + TypeSig.ARRAY + TypeSig.STRUCT + TypeSig.MAP),
        TypeSig.ARRAY.nested(TypeSig.all),
        (TypeSig.ARRAY + TypeSig.MAP).nested(TypeSig.commonCudfTypes + TypeSig.NULL +
            TypeSig.DECIMAL_128 + TypeSig.BINARY + TypeSig.ARRAY + TypeSig.STRUCT + TypeSig.MAP),
        (TypeSig.ARRAY + TypeSig.MAP).nested(TypeSig.all)),
      (a, conf, p, r) => new GeneratorExprMeta[PosExplode](a, conf, p, r) {
        override val supportOuter: Boolean = true
        override def convertToGpu(): GpuExpression = GpuPosExplode(childExprs.head.convertToGpu())
      }),
    expr[Stack](
      "Separates expr1, ..., exprk into n rows.",
      ExprChecks.projectOnly(
        TypeSig.ARRAY.nested(TypeSig.commonCudfTypes + TypeSig.NULL + TypeSig.DECIMAL_128 +
            TypeSig.ARRAY + TypeSig.STRUCT + TypeSig.MAP),
        TypeSig.ARRAY.nested(TypeSig.all),
        Seq(ParamCheck("n", TypeSig.lit(TypeEnum.INT), TypeSig.INT)),
        Some(RepeatingParamCheck("expr",
          (TypeSig.commonCudfTypes + TypeSig.NULL + TypeSig.DECIMAL_128 +
              TypeSig.ARRAY + TypeSig.STRUCT + TypeSig.MAP).nested(),
          TypeSig.all))),
      (a, conf, p, r) => new GpuStackMeta(a, conf, p, r)
    ),
    expr[ReplicateRows](
      "Given an input row replicates the row N times",
      ExprChecks.projectOnly(
        TypeSig.ARRAY.nested(TypeSig.commonCudfTypes + TypeSig.NULL + TypeSig.DECIMAL_128 +
            TypeSig.ARRAY + TypeSig.STRUCT),
        TypeSig.ARRAY.nested(TypeSig.all),
        repeatingParamCheck = Some(RepeatingParamCheck("input",
          (TypeSig.commonCudfTypes + TypeSig.NULL + TypeSig.DECIMAL_128 +
              TypeSig.ARRAY + TypeSig.STRUCT).nested(),
          TypeSig.all))),
      (a, conf, p, r) => new ReplicateRowsExprMeta[ReplicateRows](a, conf, p, r) {
        override def convertToGpu(childExpr: Seq[Expression]): GpuExpression =
          GpuReplicateRows(childExpr)
      }),
    expr[CollectList](
      "Collect a list of non-unique elements, not supported in reduction",
      ExprChecks.fullAgg(
        TypeSig.ARRAY.nested(TypeSig.commonCudfTypes + TypeSig.DECIMAL_128 + TypeSig.BINARY +
            TypeSig.NULL + TypeSig.STRUCT + TypeSig.ARRAY + TypeSig.MAP),
        TypeSig.ARRAY.nested(TypeSig.all),
        Seq(ParamCheck("input",
          (TypeSig.commonCudfTypes + TypeSig.DECIMAL_128 + TypeSig.BINARY +
              TypeSig.NULL + TypeSig.STRUCT + TypeSig.ARRAY + TypeSig.MAP).nested(),
          TypeSig.all))),
      (c, conf, p, r) => new TypedImperativeAggExprMeta[CollectList](c, conf, p, r) {
        override def convertToGpu(childExprs: Seq[Expression]): GpuExpression =
          GpuCollectList(childExprs.head, c.mutableAggBufferOffset, c.inputAggBufferOffset)

        override def aggBufferAttribute: AttributeReference = {
          val aggBuffer = c.aggBufferAttributes.head
          aggBuffer.copy(dataType = c.dataType)(aggBuffer.exprId, aggBuffer.qualifier)
        }

        override def createCpuToGpuBufferConverter(): CpuToGpuAggregateBufferConverter =
          new CpuToGpuCollectBufferConverter(c.child.dataType)

        override def createGpuToCpuBufferConverter(): GpuToCpuAggregateBufferConverter =
          new GpuToCpuCollectBufferConverter()

        override val supportBufferConversion: Boolean = true

        // Last does not overflow, so it doesn't need the ANSI check
        override val needsAnsiCheck: Boolean = false
      }),
    expr[CollectSet](
      "Collect a set of unique elements, not supported in reduction",
      ExprChecks.fullAgg(
        TypeSig.ARRAY.nested(TypeSig.commonCudfTypes + TypeSig.DECIMAL_128 +
          TypeSig.NULL + TypeSig.STRUCT + TypeSig.ARRAY),
        TypeSig.ARRAY.nested(TypeSig.all),
        Seq(ParamCheck("input",
          (TypeSig.commonCudfTypes + TypeSig.DECIMAL_128 +
            TypeSig.NULL +
            TypeSig.STRUCT +
            TypeSig.ARRAY).nested(),
          TypeSig.all))),
      (c, conf, p, r) => new TypedImperativeAggExprMeta[CollectSet](c, conf, p, r) {

        override def convertToGpu(childExprs: Seq[Expression]): GpuExpression =
          GpuCollectSet(childExprs.head, c.mutableAggBufferOffset, c.inputAggBufferOffset)

        override def aggBufferAttribute: AttributeReference = {
          val aggBuffer = c.aggBufferAttributes.head
          aggBuffer.copy(dataType = c.dataType)(aggBuffer.exprId, aggBuffer.qualifier)
        }

        override def createCpuToGpuBufferConverter(): CpuToGpuAggregateBufferConverter =
          new CpuToGpuCollectBufferConverter(c.child.dataType)

        override def createGpuToCpuBufferConverter(): GpuToCpuAggregateBufferConverter =
          new GpuToCpuCollectBufferConverter()

        override val supportBufferConversion: Boolean = true

        // Last does not overflow, so it doesn't need the ANSI check
        override val needsAnsiCheck: Boolean = false
      }),
    expr[StddevPop](
      "Aggregation computing population standard deviation",
      ExprChecks.groupByOnly(
        TypeSig.DOUBLE, TypeSig.DOUBLE,
        Seq(ParamCheck("input", TypeSig.DOUBLE, TypeSig.DOUBLE))),
      (a, conf, p, r) => new AggExprMeta[StddevPop](a, conf, p, r) {
        override def convertToGpu(childExprs: Seq[Expression]): GpuExpression = {
          val legacyStatisticalAggregate = SQLConf.get.legacyStatisticalAggregate
          GpuStddevPop(childExprs.head, !legacyStatisticalAggregate)
        }
      }),
    expr[StddevSamp](
      "Aggregation computing sample standard deviation",
      ExprChecks.fullAgg(
          TypeSig.DOUBLE, TypeSig.DOUBLE,
          Seq(ParamCheck("input", TypeSig.DOUBLE,
            TypeSig.DOUBLE))),
        (a, conf, p, r) => new AggExprMeta[StddevSamp](a, conf, p, r) {
          override def convertToGpu(childExprs: Seq[Expression]): GpuExpression = {
            val legacyStatisticalAggregate = SQLConf.get.legacyStatisticalAggregate
            GpuStddevSamp(childExprs.head, !legacyStatisticalAggregate)
          }
        }),
    expr[VariancePop](
      "Aggregation computing population variance",
      ExprChecks.groupByOnly(
        TypeSig.DOUBLE, TypeSig.DOUBLE,
        Seq(ParamCheck("input", TypeSig.DOUBLE, TypeSig.DOUBLE))),
      (a, conf, p, r) => new AggExprMeta[VariancePop](a, conf, p, r) {
        override def convertToGpu(childExprs: Seq[Expression]): GpuExpression = {
          val legacyStatisticalAggregate = SQLConf.get.legacyStatisticalAggregate
          GpuVariancePop(childExprs.head, !legacyStatisticalAggregate)
        }
      }),
    expr[VarianceSamp](
      "Aggregation computing sample variance",
      ExprChecks.groupByOnly(
        TypeSig.DOUBLE, TypeSig.DOUBLE,
        Seq(ParamCheck("input", TypeSig.DOUBLE, TypeSig.DOUBLE))),
      (a, conf, p, r) => new AggExprMeta[VarianceSamp](a, conf, p, r) {
        override def convertToGpu(childExprs: Seq[Expression]): GpuExpression = {
          val legacyStatisticalAggregate = SQLConf.get.legacyStatisticalAggregate
          GpuVarianceSamp(childExprs.head, !legacyStatisticalAggregate)
        }
      }),
    expr[Percentile](
      "Aggregation computing exact percentile",
      ExprChecks.reductionAndGroupByAgg(
        // The output can be a single number or array depending on whether percentiles param
        // is a single number or an array.
        TypeSig.DOUBLE + TypeSig.ARRAY.nested(TypeSig.DOUBLE),
        TypeSig.DOUBLE + TypeSig.ARRAY.nested(TypeSig.DOUBLE),
        Seq(
          // ANSI interval types are new in Spark 3.2.0 and are not yet supported by the
          // current GPU implementation.
          ParamCheck("input", TypeSig.integral + TypeSig.fp, TypeSig.integral + TypeSig.fp),
          ParamCheck("percentage",
            TypeSig.lit(TypeEnum.DOUBLE) + TypeSig.ARRAY.nested(TypeSig.lit(TypeEnum.DOUBLE)),
            TypeSig.DOUBLE + TypeSig.ARRAY.nested(TypeSig.DOUBLE)),
          ParamCheck("frequency",
            TypeSig.LONG + TypeSig.ARRAY.nested(TypeSig.LONG),
            TypeSig.LONG + TypeSig.ARRAY.nested(TypeSig.LONG)))),
      (c, conf, p, r) => new TypedImperativeAggExprMeta[Percentile](c, conf, p, r) {
        override def tagAggForGpu(): Unit = {
          // Check if the input percentage can be supported on GPU.
          GpuOverrides.extractLit(childExprs(1).wrapped.asInstanceOf[Expression]) match {
            case None =>
              willNotWorkOnGpu("percentile on GPU only supports literal percentages")
            case Some(Literal(null, _)) =>
              willNotWorkOnGpu("percentile on GPU only supports non-null literal percentages")
            case Some(Literal(a: ArrayData, _)) => {
              if((0 until a.numElements).exists(a.isNullAt)) {
                willNotWorkOnGpu(
                  "percentile on GPU does not support percentage arrays containing nulls")
              }
              if (a.toDoubleArray().exists(percentage => percentage < 0.0 || percentage > 1.0)) {
                willNotWorkOnGpu(
                  "percentile requires the input percentages given in the range [0, 1]")
              }
            }
            case Some(_) => // This is fine
          }
        }

        override def convertToGpu(childExprs: Seq[Expression]): GpuExpression = {
          val exprMeta = p.get.asInstanceOf[BaseExprMeta[_]]
          val isReduction = exprMeta.context match {
            case ReductionAggExprContext => true
            case GroupByAggExprContext => false
            case _ => throw new IllegalStateException(
              s"Invalid aggregation context: ${exprMeta.context}")
          }
          GpuPercentile(childExprs.head, childExprs(1).asInstanceOf[GpuLiteral], childExprs(2),
            isReduction)
        }
        // Declare the data type of the internal buffer so it can be serialized and
        // deserialized correctly during shuffling.
        override def aggBufferAttribute: AttributeReference = {
          val aggBuffer = c.aggBufferAttributes.head
          val dataType: DataType = ArrayType(StructType(Seq(
            StructField("value", childExprs.head.dataType),
            StructField("frequency", LongType))), containsNull = false)
          aggBuffer.copy(dataType = dataType)(aggBuffer.exprId, aggBuffer.qualifier)
        }

        override val needsAnsiCheck: Boolean = false
        override val supportBufferConversion: Boolean = true
        override def createCpuToGpuBufferConverter(): CpuToGpuAggregateBufferConverter =
          CpuToGpuPercentileBufferConverter(childExprs.head.dataType)
        override def createGpuToCpuBufferConverter(): GpuToCpuAggregateBufferConverter =
          GpuToCpuPercentileBufferConverter(childExprs.head.dataType)
      }),
    expr[ApproximatePercentile](
      "Approximate percentile",
      ExprChecks.reductionAndGroupByAgg(
        // note that output can be single number or array depending on whether percentiles param
        // is a single number or an array
        TypeSig.gpuNumeric +
            TypeSig.ARRAY.nested(TypeSig.gpuNumeric),
        TypeSig.cpuNumeric + TypeSig.DATE + TypeSig.TIMESTAMP + TypeSig.ARRAY.nested(
          TypeSig.cpuNumeric + TypeSig.DATE + TypeSig.TIMESTAMP),
        Seq(
          ParamCheck("input",
            TypeSig.gpuNumeric,
            TypeSig.cpuNumeric + TypeSig.DATE + TypeSig.TIMESTAMP),
          ParamCheck("percentage",
            TypeSig.DOUBLE + TypeSig.ARRAY.nested(TypeSig.DOUBLE),
            TypeSig.DOUBLE + TypeSig.ARRAY.nested(TypeSig.DOUBLE)),
          ParamCheck("accuracy", TypeSig.INT, TypeSig.INT))),
      (c, conf, p, r) => new TypedImperativeAggExprMeta[ApproximatePercentile](c, conf, p, r) {

        override def tagAggForGpu(): Unit = {
          // check if the percentile expression can be supported on GPU
          childExprs(1).wrapped match {
            case lit: Literal => lit.value match {
              case null =>
                willNotWorkOnGpu(
                  "approx_percentile on GPU only supports non-null literal percentiles")
              case a: ArrayData if a.numElements == 0 =>
                willNotWorkOnGpu(
                  "approx_percentile on GPU does not support empty percentiles arrays")
              case a: ArrayData if (0 until a.numElements).exists(a.isNullAt) =>
                willNotWorkOnGpu(
                  "approx_percentile on GPU does not support percentiles arrays containing nulls")
              case _ =>
                // this is fine
            }
            case _ =>
              willNotWorkOnGpu("approx_percentile on GPU only supports literal percentiles")
          }
        }

        override def convertToGpu(childExprs: Seq[Expression]): GpuExpression =
          GpuApproximatePercentile(childExprs.head,
              childExprs(1).asInstanceOf[GpuLiteral],
              childExprs(2).asInstanceOf[GpuLiteral])

        override def aggBufferAttribute: AttributeReference = {
          // Spark's ApproxPercentile has an aggregation buffer named "buf" with type "BinaryType"
          // so we need to replace that here with the GPU aggregation buffer reference, which is
          // a t-digest type
          val aggBuffer = c.aggBufferAttributes.head
          aggBuffer.copy(dataType = CudfTDigest.dataType)(aggBuffer.exprId, aggBuffer.qualifier)
        }
      }).incompat("the GPU implementation of approx_percentile is not bit-for-bit " +
          s"compatible with Apache Spark"),
    expr[GetJsonObject](
      "Extracts a json object from path",
      ExprChecks.projectOnly(
        TypeSig.STRING, TypeSig.STRING, Seq(ParamCheck("json", TypeSig.STRING, TypeSig.STRING),
          ParamCheck("path", TypeSig.lit(TypeEnum.STRING), TypeSig.STRING))),
      (a, conf, p, r) => new BinaryExprMeta[GetJsonObject](a, conf, p, r) {
        override def convertToGpu(lhs: Expression, rhs: Expression): GpuExpression =
          GpuGetJsonObject(lhs, rhs)
      }
    ),
    expr[JsonToStructs](
      "Returns a struct value with the given `jsonStr` and `schema`",
      ExprChecks.projectOnly(
        TypeSig.STRUCT.nested(TypeSig.STRUCT + TypeSig.ARRAY + TypeSig.STRING + TypeSig.integral +
          TypeSig.fp + TypeSig.DECIMAL_64 + TypeSig.DECIMAL_128 + TypeSig.BOOLEAN + TypeSig.DATE +
          TypeSig.TIMESTAMP) +
          TypeSig.MAP.nested(TypeSig.STRING).withPsNote(TypeEnum.MAP,
          "MAP only supports keys and values that are of STRING type"),
        (TypeSig.STRUCT + TypeSig.MAP + TypeSig.ARRAY).nested(TypeSig.all),
        Seq(ParamCheck("jsonStr", TypeSig.STRING, TypeSig.STRING))),
      (a, conf, p, r) => new UnaryExprMeta[JsonToStructs](a, conf, p, r) {
        override def tagExprForGpu(): Unit = {
          a.schema match {
            case MapType(_: StringType, _: StringType, _) => ()
            case _: StructType => ()
            case _ =>
              willNotWorkOnGpu("from_json on GPU only supports MapType<StringType, StringType> " +
                "or StructType schema")
          }
          GpuJsonScan.tagJsonToStructsSupport(a.options, a.dataType, this)
        }

        override def convertToGpu(child: Expression): GpuExpression =
          // GPU implementation currently does not support duplicated json key names in input
          GpuJsonToStructs(a.schema, a.options, child, a.timeZoneId)
      }).disabledByDefault("parsing JSON from a column has a large number of issues and " +
      "should be considered beta quality right now."),
    expr[StructsToJson](
      "Converts structs to JSON text format",
      ExprChecks.projectOnly(
        TypeSig.STRING,
        TypeSig.STRING,
        Seq(ParamCheck("struct",
          (TypeSig.BOOLEAN + TypeSig.STRING + TypeSig.integral + TypeSig.FLOAT +
<<<<<<< HEAD
            TypeSig.DECIMAL_128 +
            TypeSig.DOUBLE + TypeSig.STRUCT + TypeSig.ARRAY + TypeSig.MAP).nested(),
          (TypeSig.BOOLEAN + TypeSig.STRING + TypeSig.integral + TypeSig.FLOAT +
            TypeSig.DECIMAL_128 +
            TypeSig.DOUBLE + TypeSig.STRUCT + TypeSig.ARRAY + TypeSig.MAP).nested()
=======
            TypeSig.DOUBLE + TypeSig.DATE + TypeSig.TIMESTAMP +
            TypeSig.STRUCT + TypeSig.ARRAY + TypeSig.MAP).nested(),
          (TypeSig.BOOLEAN + TypeSig.STRING + TypeSig.integral + TypeSig.FLOAT +
            TypeSig.DOUBLE + TypeSig.DATE + TypeSig.TIMESTAMP +
            TypeSig.STRUCT + TypeSig.ARRAY + TypeSig.MAP).nested()
>>>>>>> 7efcb817
        ))),
      (a, conf, p, r) => new GpuStructsToJsonMeta(a, conf, p, r))
        .disabledByDefault("to_json support is experimental. See compatibility " +
          "guide for more information."),
    expr[JsonTuple](
      "Returns a tuple like the function get_json_object, but it takes multiple names. " +
        "All the input parameters and output column types are string.",
      ExprChecks.projectOnly(
        TypeSig.ARRAY.nested(TypeSig.STRUCT + TypeSig.STRING),
        TypeSig.ARRAY.nested(TypeSig.STRUCT + TypeSig.STRING),
        Seq(ParamCheck("json", TypeSig.STRING, TypeSig.STRING)),
        Some(RepeatingParamCheck("field", TypeSig.lit(TypeEnum.STRING), TypeSig.STRING))),
      (a, conf, p, r) => new GeneratorExprMeta[JsonTuple](a, conf, p, r) {
        override def tagExprForGpu(): Unit = {
          if (childExprs.length >= 50) {
            // If the number of field parameters is too large, fall back to CPU to avoid
            // potential performance problems.
            willNotWorkOnGpu("JsonTuple with large number of fields is not supported on GPU")
          }
          // If any field argument contains special characters as follows, fall back to CPU.
          (a.children.tail).map { fieldExpr =>
            extractLit(fieldExpr).foreach { field =>
              if (field.value != null) {
                val fieldStr = field.value.asInstanceOf[UTF8String].toString
                val specialCharacters = List(".", "[", "]", "{", "}", "\\", "\'", "\"")
                if (specialCharacters.exists(fieldStr.contains(_))) {
                  willNotWorkOnGpu(s"""JsonTuple with special character in field \"$fieldStr\" """
                     + "is not supported on GPU")
                }
              }
            }
          }
        }
        override def convertToGpu(): GpuExpression = GpuJsonTuple(childExprs.map(_.convertToGpu()))
      }
    ),
    expr[org.apache.spark.sql.execution.ScalarSubquery](
      "Subquery that will return only one row and one column",
      ExprChecks.projectOnly(
        (TypeSig.commonCudfTypes + TypeSig.NULL + TypeSig.DECIMAL_128 + TypeSig.BINARY +
            TypeSig.ARRAY + TypeSig.MAP + TypeSig.STRUCT).nested(),
        TypeSig.all,
        Nil, None),
      (a, conf, p, r) =>
        new ExprMeta[org.apache.spark.sql.execution.ScalarSubquery](a, conf, p, r) {
          override def convertToGpu(): GpuExpression = GpuScalarSubquery(a.plan, a.exprId)
        }
    ),
    expr[CreateMap](
      desc = "Create a map",
      CreateMapCheck,
      (a, conf, p, r) => new ExprMeta[CreateMap](a, conf, p, r) {
        override def convertToGpu(): GpuExpression = GpuCreateMap(childExprs.map(_.convertToGpu()))
      }
    ),
    expr[Sequence](
      desc = "Sequence",
      ExprChecks.projectOnly(
        TypeSig.ARRAY.nested(TypeSig.integral), TypeSig.ARRAY.nested(TypeSig.integral +
          TypeSig.TIMESTAMP + TypeSig.DATE),
        Seq(ParamCheck("start", TypeSig.integral, TypeSig.integral + TypeSig.TIMESTAMP +
          TypeSig.DATE),
          ParamCheck("stop", TypeSig.integral, TypeSig.integral + TypeSig.TIMESTAMP +
            TypeSig.DATE)),
        Some(RepeatingParamCheck("step", TypeSig.integral, TypeSig.integral + TypeSig.CALENDAR))),
      (a, conf, p, r) => new GpuSequenceMeta(a, conf, p, r)
    ),
    expr[BitLength](
      "The bit length of string data",
      ExprChecks.unaryProject(
        TypeSig.INT, TypeSig.INT,
        TypeSig.STRING, TypeSig.STRING + TypeSig.BINARY),
      (a, conf, p, r) => new UnaryExprMeta[BitLength](a, conf, p, r) {
        override def convertToGpu(child: Expression): GpuExpression = GpuBitLength(child)
      }),
    expr[OctetLength](
      "The byte length of string data",
      ExprChecks.unaryProject(
        TypeSig.INT, TypeSig.INT,
        TypeSig.STRING, TypeSig.STRING + TypeSig.BINARY),
      (a, conf, p, r) => new UnaryExprMeta[OctetLength](a, conf, p, r) {
        override def convertToGpu(child: Expression): GpuExpression = GpuOctetLength(child)
      }),
    expr[GetArrayStructFields](
      "Extracts the `ordinal`-th fields of all array elements for the data with the type of" +
        " array of struct",
      ExprChecks.unaryProject(
        TypeSig.ARRAY.nested(TypeSig.commonCudfTypesWithNested),
        TypeSig.ARRAY.nested(TypeSig.all),
        // we should allow all supported types for the children types signature of the nested
        // struct, even only a struct child is allowed for the array here. Since TypeSig supports
        // only one level signature for nested type.
        TypeSig.ARRAY.nested(TypeSig.commonCudfTypesWithNested),
        TypeSig.ARRAY.nested(TypeSig.all)),
      (e, conf, p, r) => new GpuGetArrayStructFieldsMeta(e, conf, p, r)
    ),
    expr[RaiseError](
      "Throw an exception",
      ExprChecks.unaryProject(
        TypeSig.NULL, TypeSig.NULL,
        TypeSig.STRING, TypeSig.STRING),
      (a, conf, p, r) => new UnaryExprMeta[RaiseError](a, conf, p, r) {
        override def convertToGpu(child: Expression): GpuExpression = GpuRaiseError(child)
      }),
    expr[DynamicPruningExpression](
      "Dynamic pruning expression marker",
      ExprChecks.unaryProject(TypeSig.all, TypeSig.all, TypeSig.BOOLEAN, TypeSig.BOOLEAN),
      (a, conf, p, r) => new UnaryExprMeta[DynamicPruningExpression](a, conf, p, r) {
        override def convertToGpu(child: Expression): GpuExpression = {
          GpuDynamicPruningExpression(child)
        }
      }),
    SparkShimImpl.ansiCastRule
  ).collect { case r if r != null => (r.getClassFor.asSubclass(classOf[Expression]), r)}.toMap

  // Shim expressions should be last to allow overrides with shim-specific versions
  val expressions: Map[Class[_ <: Expression], ExprRule[_ <: Expression]] =
    commonExpressions ++ TimeStamp.getExprs ++ GpuHiveOverrides.exprs ++
        ZOrderRules.exprs ++ DecimalArithmeticOverrides.exprs ++
        BloomFilterShims.exprs ++ InSubqueryShims.exprs ++ SparkShimImpl.getExprs

  def wrapScan[INPUT <: Scan](
      scan: INPUT,
      conf: RapidsConf,
      parent: Option[RapidsMeta[_, _, _]]): ScanMeta[INPUT] =
    scans.get(scan.getClass)
      .map(r => r.wrap(scan, conf, parent, r).asInstanceOf[ScanMeta[INPUT]])
      .getOrElse(new RuleNotFoundScanMeta(scan, conf, parent))

  val commonScans: Map[Class[_ <: Scan], ScanRule[_ <: Scan]] = Seq(
    GpuOverrides.scan[CSVScan](
      "CSV parsing",
      (a, conf, p, r) => new ScanMeta[CSVScan](a, conf, p, r) {
        override def tagSelfForGpu(): Unit = GpuCSVScan.tagSupport(this)

        override def convertToGpu(): GpuScan =
          GpuCSVScan(a.sparkSession,
            a.fileIndex,
            a.dataSchema,
            a.readDataSchema,
            a.readPartitionSchema,
            a.options,
            a.partitionFilters,
            a.dataFilters,
            conf.maxReadBatchSizeRows,
            conf.maxReadBatchSizeBytes,
            conf.maxGpuColumnSizeBytes)
      }),
    GpuOverrides.scan[JsonScan](
      "Json parsing",
      (a, conf, p, r) => new ScanMeta[JsonScan](a, conf, p, r) {
        override def tagSelfForGpu(): Unit = GpuJsonScan.tagSupport(this)

        override def convertToGpu(): GpuScan =
          GpuJsonScan(a.sparkSession,
            a.fileIndex,
            a.dataSchema,
            a.readDataSchema,
            a.readPartitionSchema,
            a.options,
            a.partitionFilters,
            a.dataFilters,
            conf.maxReadBatchSizeRows,
            conf.maxReadBatchSizeBytes,
            conf.maxGpuColumnSizeBytes)
      })).map(r => (r.getClassFor.asSubclass(classOf[Scan]), r)).toMap

  val scans: Map[Class[_ <: Scan], ScanRule[_ <: Scan]] =
    commonScans ++ SparkShimImpl.getScans ++ ExternalSource.getScans

  def wrapPart[INPUT <: Partitioning](
      part: INPUT,
      conf: RapidsConf,
      parent: Option[RapidsMeta[_, _, _]]): PartMeta[INPUT] =
    parts.get(part.getClass)
      .map(r => r.wrap(part, conf, parent, r).asInstanceOf[PartMeta[INPUT]])
      .getOrElse(new RuleNotFoundPartMeta(part, conf, parent))

  val parts : Map[Class[_ <: Partitioning], PartRule[_ <: Partitioning]] = Seq(
    part[HashPartitioning](
      "Hash based partitioning",
      // This needs to match what murmur3 supports.
      PartChecks(RepeatingParamCheck("hash_key",
        (TypeSig.commonCudfTypes + TypeSig.NULL + TypeSig.DECIMAL_128 +
            TypeSig.STRUCT + TypeSig.ARRAY).nested() +
            TypeSig.psNote(TypeEnum.ARRAY, "Arrays of structs are not supported"),
        TypeSig.all)
      ),
      (hp, conf, p, r) => new PartMeta[HashPartitioning](hp, conf, p, r) {
        override val childExprs: Seq[BaseExprMeta[_]] =
          hp.expressions.map(GpuOverrides.wrapExpr(_, conf, Some(this)))

        override def tagPartForGpu(): Unit = {
          val arrayWithStructsHashing = hp.expressions.exists(e =>
            TrampolineUtil.dataTypeExistsRecursively(e.dataType,
              {
                case ArrayType(_: StructType, _) => true
                case _ => false
              })
          )
          if (arrayWithStructsHashing) {
            willNotWorkOnGpu("hashing arrays with structs is not supported")
          }
        }

        override def convertToGpu(): GpuPartitioning =
          GpuHashPartitioning(childExprs.map(_.convertToGpu()), hp.numPartitions)
      }),
    part[RangePartitioning](
      "Range partitioning",
      PartChecks(RepeatingParamCheck("order_key",
        pluginSupportedOrderableSig + TypeSig.ARRAY.nested(gpuCommonTypes)
           .withPsNote(TypeEnum.ARRAY, "STRUCT is not supported as a child type for ARRAY"),
        TypeSig.orderable)),
      (rp, conf, p, r) => new PartMeta[RangePartitioning](rp, conf, p, r) {
        override val childExprs: Seq[BaseExprMeta[_]] =
          rp.ordering.map(GpuOverrides.wrapExpr(_, conf, Some(this)))

        override def convertToGpu(): GpuPartitioning = {
          if (rp.numPartitions > 1) {
            val gpuOrdering = childExprs.map(_.convertToGpu()).asInstanceOf[Seq[SortOrder]]
            GpuRangePartitioning(gpuOrdering, rp.numPartitions)
          } else {
            GpuSinglePartitioning
          }
        }
      }),
    part[RoundRobinPartitioning](
      "Round robin partitioning",
      PartChecks(),
      (rrp, conf, p, r) => new PartMeta[RoundRobinPartitioning](rrp, conf, p, r) {
        override def convertToGpu(): GpuPartitioning = {
          GpuRoundRobinPartitioning(rrp.numPartitions)
        }
      }),
    part[SinglePartition.type](
      "Single partitioning",
      PartChecks(),
      (sp, conf, p, r) => new PartMeta[SinglePartition.type](sp, conf, p, r) {
        override def convertToGpu(): GpuPartitioning = GpuSinglePartitioning
      })
  ).map(r => (r.getClassFor.asSubclass(classOf[Partitioning]), r)).toMap

  def wrapDataWriteCmds[INPUT <: DataWritingCommand](
      writeCmd: INPUT,
      conf: RapidsConf,
      parent: Option[RapidsMeta[_, _, _]]): DataWritingCommandMeta[INPUT] =
    dataWriteCmds.get(writeCmd.getClass)
      .map(r => r.wrap(writeCmd, conf, parent, r).asInstanceOf[DataWritingCommandMeta[INPUT]])
      .getOrElse(new RuleNotFoundDataWritingCommandMeta(writeCmd, conf, parent))

  val commonDataWriteCmds: Map[Class[_ <: DataWritingCommand],
      DataWritingCommandRule[_ <: DataWritingCommand]] = Seq(
    dataWriteCmd[InsertIntoHadoopFsRelationCommand](
      "Write to Hadoop filesystem",
      (a, conf, p, r) => new InsertIntoHadoopFsRelationCommandMeta(a, conf, p, r))
  ).map(r => (r.getClassFor.asSubclass(classOf[DataWritingCommand]), r)).toMap

  val dataWriteCmds: Map[Class[_ <: DataWritingCommand],
      DataWritingCommandRule[_ <: DataWritingCommand]] =
    commonDataWriteCmds ++ GpuHiveOverrides.dataWriteCmds ++ SparkShimImpl.getDataWriteCmds

  def runnableCmd[INPUT <: RunnableCommand](
      desc: String,
      doWrap: (INPUT, RapidsConf, Option[RapidsMeta[_, _, _]], DataFromReplacementRule)
          => RunnableCommandMeta[INPUT])
      (implicit tag: ClassTag[INPUT]): RunnableCommandRule[INPUT] = {
    require(desc != null)
    require(doWrap != null)
    new RunnableCommandRule[INPUT](doWrap, desc, tag)
  }

  def wrapRunnableCmd[INPUT <: RunnableCommand](
      cmd: INPUT,
      conf: RapidsConf,
      parent: Option[RapidsMeta[_, _, _]]): RunnableCommandMeta[INPUT] =
    runnableCmds.get(cmd.getClass)
        .map(r => r.wrap(cmd, conf, parent, r).asInstanceOf[RunnableCommandMeta[INPUT]])
        .getOrElse(new RuleNotFoundRunnableCommandMeta(cmd, conf, parent))

  val commonRunnableCmds: Map[Class[_ <: RunnableCommand],
    RunnableCommandRule[_ <: RunnableCommand]] =
    Seq(
      runnableCmd[SaveIntoDataSourceCommand](
        "Write to a data source",
        (a, conf, p, r) => new SaveIntoDataSourceCommandMeta(a, conf, p, r))
    ).map(r => (r.getClassFor.asSubclass(classOf[RunnableCommand]), r)).toMap

  val runnableCmds = commonRunnableCmds ++
    GpuHiveOverrides.runnableCmds ++
      ExternalSource.runnableCmds ++
      SparkShimImpl.getRunnableCmds

  def wrapPlan[INPUT <: SparkPlan](
      plan: INPUT,
      conf: RapidsConf,
      parent: Option[RapidsMeta[_, _, _]]): SparkPlanMeta[INPUT]  =
    execs.get(plan.getClass)
      .map(r => r.wrap(plan, conf, parent, r).asInstanceOf[SparkPlanMeta[INPUT]])
      .getOrElse(new RuleNotFoundSparkPlanMeta(plan, conf, parent))

  val commonExecs: Map[Class[_ <: SparkPlan], ExecRule[_ <: SparkPlan]] = Seq(
    exec[GenerateExec] (
      "The backend for operations that generate more output rows than input rows like explode",
      ExecChecks(
        (TypeSig.commonCudfTypes + TypeSig.NULL + TypeSig.DECIMAL_128 + TypeSig.BINARY +
            TypeSig.ARRAY + TypeSig.STRUCT + TypeSig.MAP).nested(),
        TypeSig.all),
      (gen, conf, p, r) => new GpuGenerateExecSparkPlanMeta(gen, conf, p, r)),
    exec[ProjectExec](
      "The backend for most select, withColumn and dropColumn statements",
      ExecChecks(
        (TypeSig.commonCudfTypes + TypeSig.NULL + TypeSig.STRUCT + TypeSig.MAP +
            TypeSig.ARRAY + TypeSig.DECIMAL_128 + TypeSig.BINARY +
            GpuTypeShims.additionalCommonOperatorSupportedTypes).nested(),
        TypeSig.all),
      (proj, conf, p, r) => new GpuProjectExecMeta(proj, conf, p, r)),
    exec[RangeExec](
      "The backend for range operator",
      ExecChecks(TypeSig.LONG, TypeSig.LONG),
      (range, conf, p, r) => {
        new SparkPlanMeta[RangeExec](range, conf, p, r) {
          override def convertToGpu(): GpuExec =
            GpuRangeExec(range.start, range.end, range.step, range.numSlices, range.output,
              conf.gpuTargetBatchSizeBytes)
        }
      }),
    exec[BatchScanExec](
      "The backend for most file input",
      ExecChecks(
        (TypeSig.commonCudfTypes + TypeSig.STRUCT + TypeSig.MAP + TypeSig.ARRAY +
          TypeSig.DECIMAL_128 + TypeSig.BINARY).nested(),
        TypeSig.all),
      (p, conf, parent, r) => new BatchScanExecMeta(p, conf, parent, r)),
    exec[CoalesceExec](
      "The backend for the dataframe coalesce method",
      ExecChecks((gpuCommonTypes + TypeSig.STRUCT + TypeSig.ARRAY +
          TypeSig.MAP + TypeSig.BINARY + GpuTypeShims.additionalArithmeticSupportedTypes).nested(),
        TypeSig.all),
      (coalesce, conf, parent, r) => new SparkPlanMeta[CoalesceExec](coalesce, conf, parent, r) {
        override def convertToGpu(): GpuExec =
          GpuCoalesceExec(coalesce.numPartitions, childPlans.head.convertIfNeeded())
      }),
    exec[DataWritingCommandExec](
      "Writing data",
      ExecChecks((TypeSig.commonCudfTypes + TypeSig.DECIMAL_128.withPsNote(
          TypeEnum.DECIMAL, "128bit decimal only supported for Orc and Parquet") +
          TypeSig.STRUCT + TypeSig.MAP + TypeSig.ARRAY + TypeSig.BINARY +
          GpuTypeShims.additionalCommonOperatorSupportedTypes).nested(),
        TypeSig.all),
      (p, conf, parent, r) => new SparkPlanMeta[DataWritingCommandExec](p, conf, parent, r) {
        override val childDataWriteCmds: scala.Seq[DataWritingCommandMeta[_]] =
          Seq(GpuOverrides.wrapDataWriteCmds(p.cmd, conf, Some(this)))

        override def convertToGpu(): GpuExec =
          GpuDataWritingCommandExec(childDataWriteCmds.head.convertToGpu(),
            childPlans.head.convertIfNeeded())
      }),
    exec[ExecutedCommandExec](
      "Eagerly executed commands",
      ExecChecks(TypeSig.all, TypeSig.all),
      (p, conf, parent, r) => new ExecutedCommandExecMeta(p, conf, parent, r)),
    exec[TakeOrderedAndProjectExec](
      "Take the first limit elements as defined by the sortOrder, and do projection if needed",
      // The SortOrder TypeSig will govern what types can actually be used as sorting key data type.
      // The types below are allowed as inputs and outputs.
      ExecChecks((pluginSupportedOrderableSig +
          TypeSig.ARRAY + TypeSig.STRUCT + TypeSig.MAP).nested(), TypeSig.all),
      (takeExec, conf, p, r) =>
        new SparkPlanMeta[TakeOrderedAndProjectExec](takeExec, conf, p, r) {
          val sortOrder: Seq[BaseExprMeta[SortOrder]] =
            takeExec.sortOrder.map(GpuOverrides.wrapExpr(_, conf, Some(this)))
          val projectList: Seq[BaseExprMeta[NamedExpression]] =
            takeExec.projectList.map(GpuOverrides.wrapExpr(_, conf, Some(this)))
          override val childExprs: Seq[BaseExprMeta[_]] = sortOrder ++ projectList

          override def convertToGpu(): GpuExec = {
            // To avoid metrics confusion we split a single stage up into multiple parts but only
            // if there are multiple partitions to make it worth doing.
            val so = sortOrder.map(_.convertToGpu().asInstanceOf[SortOrder])
            if (takeExec.child.outputPartitioning.numPartitions == 1) {
              GpuTopN(takeExec.limit, so,
                projectList.map(_.convertToGpu().asInstanceOf[NamedExpression]),
                childPlans.head.convertIfNeeded())(takeExec.sortOrder)
            } else {
              GpuTopN(
                takeExec.limit,
                so,
                projectList.map(_.convertToGpu().asInstanceOf[NamedExpression]),
                GpuShuffleExchangeExec(
                  GpuSinglePartitioning,
                  GpuTopN(
                    takeExec.limit,
                    so,
                    takeExec.child.output,
                    childPlans.head.convertIfNeeded())(takeExec.sortOrder),
                  ENSURE_REQUIREMENTS
                )(SinglePartition)
              )(takeExec.sortOrder)
            }
          }
        }),
    exec[LocalLimitExec](
      "Per-partition limiting of results",
      ExecChecks((TypeSig.commonCudfTypes + TypeSig.DECIMAL_128 + TypeSig.NULL +
          TypeSig.STRUCT + TypeSig.ARRAY + TypeSig.MAP).nested(),
        TypeSig.all),
      (localLimitExec, conf, p, r) =>
        new SparkPlanMeta[LocalLimitExec](localLimitExec, conf, p, r) {
          override def convertToGpu(): GpuExec =
            GpuLocalLimitExec(localLimitExec.limit, childPlans.head.convertIfNeeded())
        }),
    exec[GlobalLimitExec](
      "Limiting of results across partitions",
      ExecChecks((TypeSig.commonCudfTypes + TypeSig.DECIMAL_128 + TypeSig.NULL +
          TypeSig.STRUCT + TypeSig.ARRAY + TypeSig.MAP).nested(),
        TypeSig.all),
      (globalLimitExec, conf, p, r) =>
        new SparkPlanMeta[GlobalLimitExec](globalLimitExec, conf, p, r) {
          override def convertToGpu(): GpuExec =
            GpuGlobalLimitExec(globalLimitExec.limit, childPlans.head.convertIfNeeded(), 0)
        }),
    exec[CollectLimitExec](
      "Reduce to single partition and apply limit",
      ExecChecks((TypeSig.commonCudfTypes + TypeSig.DECIMAL_128 + TypeSig.NULL +
          TypeSig.STRUCT + TypeSig.ARRAY + TypeSig.MAP).nested(),
        TypeSig.all),
      (collectLimitExec, conf, p, r) => new GpuCollectLimitMeta(collectLimitExec, conf, p, r))
        .disabledByDefault("Collect Limit replacement can be slower on the GPU, if huge number " +
            "of rows in a batch it could help by limiting the number of rows transferred from " +
            "GPU to CPU"),
    exec[FilterExec](
      "The backend for most filter statements",
      ExecChecks((TypeSig.commonCudfTypes + TypeSig.NULL + TypeSig.STRUCT + TypeSig.MAP +
          TypeSig.ARRAY + TypeSig.DECIMAL_128 + TypeSig.BINARY +
          GpuTypeShims.additionalCommonOperatorSupportedTypes).nested(), TypeSig.all),
      (filter, conf, p, r) => new SparkPlanMeta[FilterExec](filter, conf, p, r) {
        override def convertToGpu(): GpuExec = {
          GpuFilterExec(childExprs.head.convertToGpu(),
            childPlans.head.convertIfNeeded())(useTieredProject = conf.isTieredProjectEnabled)
        }
      }),
    exec[ShuffleExchangeExec](
      "The backend for most data being exchanged between processes",
      ExecChecks((TypeSig.commonCudfTypes + TypeSig.NULL + TypeSig.DECIMAL_128 + TypeSig.BINARY +
          TypeSig.ARRAY + TypeSig.STRUCT + TypeSig.MAP +
          GpuTypeShims.additionalArithmeticSupportedTypes).nested()
          .withPsNote(TypeEnum.STRUCT, "Round-robin partitioning is not supported for nested " +
              s"structs if ${SQLConf.SORT_BEFORE_REPARTITION.key} is true")
          .withPsNote(
            Seq(TypeEnum.MAP),
            "Round-robin partitioning is not supported if " +
              s"${SQLConf.SORT_BEFORE_REPARTITION.key} is true"),
        TypeSig.all),
      (shuffle, conf, p, r) => new GpuShuffleMeta(shuffle, conf, p, r)),
    exec[UnionExec](
      "The backend for the union operator",
      ExecChecks((TypeSig.commonCudfTypes + TypeSig.NULL + TypeSig.DECIMAL_128 +
          TypeSig.MAP + TypeSig.ARRAY + TypeSig.STRUCT).nested()
        .withPsNote(TypeEnum.STRUCT,
          "unionByName will not optionally impute nulls for missing struct fields " +
          "when the column is a struct and there are non-overlapping fields"), TypeSig.all),
      (union, conf, p, r) => new SparkPlanMeta[UnionExec](union, conf, p, r) {
        override def convertToGpu(): GpuExec =
          GpuUnionExec(childPlans.map(_.convertIfNeeded()))
      }),
    exec[BroadcastExchangeExec](
      "The backend for broadcast exchange of data",
      ExecChecks((TypeSig.commonCudfTypes + TypeSig.NULL + TypeSig.DECIMAL_128 + TypeSig.BINARY +
          TypeSig.ARRAY + TypeSig.STRUCT + TypeSig.MAP).nested(TypeSig.commonCudfTypes +
          TypeSig.NULL + TypeSig.DECIMAL_128 + TypeSig.STRUCT),
        TypeSig.all),
      (exchange, conf, p, r) => new GpuBroadcastMeta(exchange, conf, p, r)),
    exec[BroadcastHashJoinExec](
      "Implementation of join using broadcast data",
      JoinTypeChecks.equiJoinExecChecks,
      (join, conf, p, r) => new GpuBroadcastHashJoinMeta(join, conf, p, r)),
    exec[BroadcastNestedLoopJoinExec](
      "Implementation of join using brute force. Full outer joins and joins where the " +
          "broadcast side matches the join side (e.g.: LeftOuter with left broadcast) are not " +
          "supported",
      JoinTypeChecks.nonEquiJoinChecks,
      (join, conf, p, r) => new GpuBroadcastNestedLoopJoinMeta(join, conf, p, r)),
    exec[CartesianProductExec](
      "Implementation of join using brute force",
      ExecChecks((TypeSig.commonCudfTypes + TypeSig.NULL + TypeSig.DECIMAL_128 + TypeSig.BINARY +
          TypeSig.ARRAY + TypeSig.MAP + TypeSig.STRUCT)
          .nested(TypeSig.commonCudfTypes + TypeSig.NULL + TypeSig.DECIMAL_128 + TypeSig.BINARY +
              TypeSig.ARRAY + TypeSig.MAP + TypeSig.STRUCT),
        TypeSig.all),
      (join, conf, p, r) => new SparkPlanMeta[CartesianProductExec](join, conf, p, r) {
        val condition: Option[BaseExprMeta[_]] =
          join.condition.map(GpuOverrides.wrapExpr(_, conf, Some(this)))

        override val childExprs: Seq[BaseExprMeta[_]] = condition.toSeq

        override def convertToGpu(): GpuExec = {
          val Seq(left, right) = childPlans.map(_.convertIfNeeded())
          val joinExec = GpuCartesianProductExec(
            left,
            right,
            None,
            conf.gpuTargetBatchSizeBytes)
          // The GPU does not yet support conditional joins, so conditions are implemented
          // as a filter after the join when possible.
          condition.map(c => GpuFilterExec(c.convertToGpu(),
            joinExec)(useTieredProject = conf.isTieredProjectEnabled)).getOrElse(joinExec)
        }
      }),
    exec[HashAggregateExec](
      "The backend for hash based aggregations",
      ExecChecks(
        (TypeSig.commonCudfTypes + TypeSig.NULL + TypeSig.DECIMAL_128 + TypeSig.BINARY +
          TypeSig.MAP + TypeSig.ARRAY + TypeSig.STRUCT)
            .nested()
            .withPsNote(Seq(TypeEnum.MAP, TypeEnum.BINARY),
              "not allowed for grouping expressions")
            .withPsNote(TypeEnum.ARRAY,
              "not allowed for grouping expressions if containing Struct as child")
            .withPsNote(TypeEnum.STRUCT,
              "not allowed for grouping expressions if containing Array, Map, or Binary as child"),
        TypeSig.all),
      (agg, conf, p, r) => new GpuHashAggregateMeta(agg, conf, p, r)),
    exec[ObjectHashAggregateExec](
      "The backend for hash based aggregations supporting TypedImperativeAggregate functions",
      ExecChecks(
        // note that binary input is allowed here but there are additional checks later on to
        // check that we have can support binary in the context of aggregate buffer conversions
        (TypeSig.commonCudfTypes + TypeSig.NULL + TypeSig.DECIMAL_128 +
          TypeSig.MAP + TypeSig.ARRAY + TypeSig.STRUCT + TypeSig.BINARY)
            .nested()
            .withPsNote(TypeEnum.BINARY, "not allowed for grouping expressions and " +
              "only allowed when aggregate buffers can be converted between CPU and GPU")
            .withPsNote(Seq(TypeEnum.ARRAY, TypeEnum.MAP),
              "not allowed for grouping expressions")
            .withPsNote(TypeEnum.STRUCT,
              "not allowed for grouping expressions if containing Array, Map, or Binary as child"),
        TypeSig.all),
      (agg, conf, p, r) => new GpuObjectHashAggregateExecMeta(agg, conf, p, r)),
    exec[ShuffledHashJoinExec](
      "Implementation of join using hashed shuffled data",
      JoinTypeChecks.equiJoinExecChecks,
      (join, conf, p, r) => new GpuShuffledHashJoinMeta(join, conf, p, r)),
    exec[SortAggregateExec](
      "The backend for sort based aggregations",
      ExecChecks(
        (TypeSig.commonCudfTypes + TypeSig.NULL + TypeSig.DECIMAL_128 +
            TypeSig.MAP + TypeSig.ARRAY + TypeSig.STRUCT + TypeSig.BINARY)
            .nested()
            .withPsNote(TypeEnum.BINARY, "not allowed for grouping expressions and " +
              "only allowed when aggregate buffers can be converted between CPU and GPU")
            .withPsNote(Seq(TypeEnum.ARRAY, TypeEnum.MAP),
              "not allowed for grouping expressions")
            .withPsNote(TypeEnum.STRUCT,
              "not allowed for grouping expressions if containing Array, Map, or Binary as child"),
        TypeSig.all),
      (agg, conf, p, r) => new GpuSortAggregateExecMeta(agg, conf, p, r)),
    exec[SortExec](
      "The backend for the sort operator",
      // The SortOrder TypeSig will govern what types can actually be used as sorting key data type.
      // The types below are allowed as inputs and outputs.
      ExecChecks((pluginSupportedOrderableSig + TypeSig.ARRAY +
          TypeSig.STRUCT +TypeSig.MAP + TypeSig.BINARY).nested(), TypeSig.all),
      (sort, conf, p, r) => new GpuSortMeta(sort, conf, p, r)),
    exec[SortMergeJoinExec](
      "Sort merge join, replacing with shuffled hash join",
      JoinTypeChecks.equiJoinExecChecks,
      (join, conf, p, r) => new GpuSortMergeJoinMeta(join, conf, p, r)),
    exec[ExpandExec](
      "The backend for the expand operator",
      ExecChecks(
        (TypeSig.commonCudfTypes + TypeSig.NULL + TypeSig.DECIMAL_128 +
            TypeSig.STRUCT + TypeSig.ARRAY + TypeSig.MAP).nested(),
        TypeSig.all),
      (expand, conf, p, r) => new GpuExpandExecMeta(expand, conf, p, r)),
    exec[WindowExec](
      "Window-operator backend",
      ExecChecks((TypeSig.commonCudfTypes + TypeSig.NULL + TypeSig.DECIMAL_128 +
          TypeSig.STRUCT + TypeSig.ARRAY + TypeSig.MAP + TypeSig.BINARY).nested(),
        TypeSig.all,
        Map("partitionSpec" ->
            InputCheck(
                TypeSig.commonCudfTypes + TypeSig.NULL + TypeSig.DECIMAL_128 +
                TypeSig.STRUCT.nested(TypeSig.commonCudfTypes + TypeSig.NULL + TypeSig.DECIMAL_128),
            TypeSig.all))),
      (windowOp, conf, p, r) =>
        new GpuWindowExecMeta(windowOp, conf, p, r)
    ),
    exec[SampleExec](
      "The backend for the sample operator",
      ExecChecks((TypeSig.commonCudfTypes + TypeSig.NULL + TypeSig.STRUCT + TypeSig.MAP +
        TypeSig.ARRAY + TypeSig.DECIMAL_128 + GpuTypeShims.additionalCommonOperatorSupportedTypes)
          .nested(), TypeSig.all),
      (sample, conf, p, r) => new GpuSampleExecMeta(sample, conf, p, r)
    ),
    exec[SubqueryBroadcastExec](
      "Plan to collect and transform the broadcast key values",
      ExecChecks(TypeSig.all, TypeSig.all),
      (s, conf, p, r) => new GpuSubqueryBroadcastMeta(s, conf, p, r)
    ),
    SparkShimImpl.aqeShuffleReaderExec,
    exec[AggregateInPandasExec](
      "The backend for an Aggregation Pandas UDF, this accelerates the data transfer between" +
        " the Java process and the Python process. It also supports scheduling GPU resources" +
        " for the Python process when enabled.",
      ExecChecks(TypeSig.commonCudfTypes, TypeSig.all),
      (aggPy, conf, p, r) => new GpuAggregateInPandasExecMeta(aggPy, conf, p, r)),
    exec[ArrowEvalPythonExec](
      "The backend of the Scalar Pandas UDFs. Accelerates the data transfer between the" +
        " Java process and the Python process. It also supports scheduling GPU resources" +
        " for the Python process when enabled",
      ExecChecks(
        (TypeSig.commonCudfTypes + TypeSig.ARRAY + TypeSig.STRUCT).nested(),
        TypeSig.all),
      (e, conf, p, r) =>
        new SparkPlanMeta[ArrowEvalPythonExec](e, conf, p, r) {
          val udfs: Seq[BaseExprMeta[PythonUDF]] =
            e.udfs.map(GpuOverrides.wrapExpr(_, conf, Some(this)))
          val resultAttrs: Seq[BaseExprMeta[Attribute]] =
            e.resultAttrs.map(GpuOverrides.wrapExpr(_, conf, Some(this)))
          override val childExprs: Seq[BaseExprMeta[_]] = udfs ++ resultAttrs

          override def replaceMessage: String = "partially run on GPU"
          override def noReplacementPossibleMessage(reasons: String): String =
            s"cannot run even partially on the GPU because $reasons"

          override def convertToGpu(): GpuExec =
            GpuArrowEvalPythonExec(udfs.map(_.convertToGpu()).asInstanceOf[Seq[GpuPythonUDF]],
              resultAttrs.map(_.convertToGpu()).asInstanceOf[Seq[Attribute]],
              childPlans.head.convertIfNeeded(),
              e.evalType)
        }),
    exec[FlatMapCoGroupsInPandasExec](
      "The backend for CoGrouped Aggregation Pandas UDF. Accelerates the data transfer" +
        " between the Java process and the Python process. It also supports scheduling GPU" +
        " resources for the Python process when enabled.",
      ExecChecks(TypeSig.commonCudfTypes, TypeSig.all),
      (flatCoPy, conf, p, r) => new GpuFlatMapCoGroupsInPandasExecMeta(flatCoPy, conf, p, r))
        .disabledByDefault("Performance is not ideal with many small groups"),
    exec[FlatMapGroupsInPandasExec](
      "The backend for Flat Map Groups Pandas UDF, Accelerates the data transfer between the" +
        " Java process and the Python process. It also supports scheduling GPU resources" +
        " for the Python process when enabled.",
      ExecChecks(TypeSig.commonCudfTypes, TypeSig.all),
      (flatPy, conf, p, r) => new GpuFlatMapGroupsInPandasExecMeta(flatPy, conf, p, r)),
    exec[MapInPandasExec](
      "The backend for Map Pandas Iterator UDF. Accelerates the data transfer between the" +
        " Java process and the Python process. It also supports scheduling GPU resources" +
        " for the Python process when enabled.",
      ExecChecks((TypeSig.commonCudfTypes + TypeSig.ARRAY + TypeSig.STRUCT).nested(),
        TypeSig.all),
      (mapPy, conf, p, r) => new GpuMapInPandasExecMeta(mapPy, conf, p, r)),
    exec[InMemoryTableScanExec](
      "Implementation of InMemoryTableScanExec to use GPU accelerated caching",
      ExecChecks((TypeSig.commonCudfTypes + TypeSig.DECIMAL_128 + TypeSig.STRUCT + TypeSig.ARRAY +
          TypeSig.MAP + GpuTypeShims.additionalCommonOperatorSupportedTypes).nested(), TypeSig.all),
      (scan, conf, p, r) => new InMemoryTableScanMeta(scan, conf, p, r)),
    neverReplaceExec[AlterNamespaceSetPropertiesExec]("Namespace metadata operation"),
    neverReplaceExec[CreateNamespaceExec]("Namespace metadata operation"),
    neverReplaceExec[DescribeNamespaceExec]("Namespace metadata operation"),
    neverReplaceExec[DropNamespaceExec]("Namespace metadata operation"),
    neverReplaceExec[SetCatalogAndNamespaceExec]("Namespace metadata operation"),
    SparkShimImpl.neverReplaceShowCurrentNamespaceCommand,
    neverReplaceExec[ShowNamespacesExec]("Namespace metadata operation"),
    neverReplaceExec[AlterTableExec]("Table metadata operation"),
    neverReplaceExec[CreateTableExec]("Table metadata operation"),
    neverReplaceExec[DeleteFromTableExec]("Table metadata operation"),
    neverReplaceExec[DescribeTableExec]("Table metadata operation"),
    neverReplaceExec[DropTableExec]("Table metadata operation"),
    neverReplaceExec[AtomicReplaceTableExec]("Table metadata operation"),
    neverReplaceExec[RefreshTableExec]("Table metadata operation"),
    neverReplaceExec[RenameTableExec]("Table metadata operation"),
    neverReplaceExec[ReplaceTableExec]("Table metadata operation"),
    neverReplaceExec[ShowTablePropertiesExec]("Table metadata operation"),
    neverReplaceExec[ShowTablesExec]("Table metadata operation"),
    neverReplaceExec[AdaptiveSparkPlanExec]("Wrapper for adaptive query plan"),
    neverReplaceExec[BroadcastQueryStageExec]("Broadcast query stage"),
    neverReplaceExec[ShuffleQueryStageExec]("Shuffle query stage")
  ).collect { case r if r != null => (r.getClassFor.asSubclass(classOf[SparkPlan]), r) }.toMap

  lazy val execs: Map[Class[_ <: SparkPlan], ExecRule[_ <: SparkPlan]] =
    commonExecs ++ GpuHiveOverrides.execs ++ ExternalSource.execRules ++
      SparkShimImpl.getExecs // Shim execs at the end; shims get the last word in substitutions.

  def getTimeParserPolicy: TimeParserPolicy = {
    val policy = SQLConf.get.getConfString(SQLConf.LEGACY_TIME_PARSER_POLICY.key, "EXCEPTION")
    policy match {
      case "LEGACY" => LegacyTimeParserPolicy
      case "EXCEPTION" => ExceptionTimeParserPolicy
      case "CORRECTED" => CorrectedTimeParserPolicy
    }
  }

  val preRowToColProjection = TreeNodeTag[Seq[NamedExpression]]("rapids.gpu.preRowToColProcessing")

  val postColToRowProjection = TreeNodeTag[Seq[NamedExpression]](
    "rapids.gpu.postColToRowProcessing")

  def wrapAndTagPlan(plan: SparkPlan, conf: RapidsConf): SparkPlanMeta[SparkPlan] = {
    val wrap = GpuOverrides.wrapPlan(plan, conf, None)
    wrap.tagForGpu()
    wrap
  }

  private def doConvertPlan(wrap: SparkPlanMeta[SparkPlan], conf: RapidsConf,
      optimizations: Seq[Optimization]): SparkPlan = {
    val convertedPlan = wrap.convertIfNeeded()
    val sparkPlan = addSortsIfNeeded(convertedPlan, conf)
    GpuOverrides.listeners.foreach(_.optimizedPlan(wrap, sparkPlan, optimizations))
    sparkPlan
  }

  private def getOptimizations(wrap: SparkPlanMeta[SparkPlan],
      conf: RapidsConf): Seq[Optimization] = {
    if (conf.optimizerEnabled) {
      // we need to run these rules both before and after CBO because the cost
      // is impacted by forcing operators onto CPU due to other rules that we have
      wrap.runAfterTagRules()
      val optimizer = try {
        ShimLoaderTemp.newOptimizerClass(conf.optimizerClassName)
      } catch {
        case e: Exception =>
          throw new RuntimeException(s"Failed to create optimizer ${conf.optimizerClassName}", e)
      }
      optimizer.optimize(conf, wrap)
    } else {
      Seq.empty
    }
  }

  private def addSortsIfNeeded(plan: SparkPlan, conf: RapidsConf): SparkPlan = {
    plan.transformUp {
      case operator: SparkPlan =>
        ensureOrdering(operator, conf)
    }
  }

  // copied from Spark EnsureRequirements but only does the ordering checks and
  // check to convert any SortExec added to GpuSortExec
  private def ensureOrdering(operator: SparkPlan, conf: RapidsConf): SparkPlan = {
    val requiredChildOrderings: Seq[Seq[SortOrder]] = operator.requiredChildOrdering
    var children: Seq[SparkPlan] = operator.children
    assert(requiredChildOrderings.length == children.length)

    // Now that we've performed any necessary shuffles, add sorts to guarantee output orderings:
    children = children.zip(requiredChildOrderings).map { case (child, requiredOrdering) =>
      // If child.outputOrdering already satisfies the requiredOrdering, we do not need to sort.
      if (SortOrder.orderingSatisfies(child.outputOrdering, requiredOrdering)) {
        child
      } else {
        val sort = SortExec(requiredOrdering, global = false, child = child)
        // just specifically check Sort to see if we can change Sort to GPUSort
        val sortMeta = new GpuSortMeta(sort, conf, None, new SortDataFromReplacementRule)
        sortMeta.initReasons()
        sortMeta.tagPlanForGpu()
        if (sortMeta.canThisBeReplaced) {
          sortMeta.convertToGpu()
        } else {
          sort
        }
      }
    }
    operator.withNewChildren(children)
  }

  private final class SortDataFromReplacementRule extends DataFromReplacementRule {
    override val operationName: String = "Exec"
    override def confKey = "spark.rapids.sql.exec.SortExec"

    override def getChecks: Option[TypeChecks[_]] = None
  }

  /**
   * Only run the explain and don't actually convert or run on GPU.
   * This gets the plan from the dataframe so it's after catalyst has run through all the
   * rules to modify the plan. This means we have to try to undo some of the last rules
   * to make it close to when the columnar rules would normally run on the plan.
   */
  def explainPotentialGpuPlan(df: DataFrame, explain: String): String = {
    val plan = df.queryExecution.executedPlan
    val conf = new RapidsConf(plan.conf)
    val updatedPlan = prepareExplainOnly(plan)
    // Here we look for subqueries to pull out and do the explain separately on them.
    val subQueryExprs = getSubQueriesFromPlan(plan)
    val preparedSubPlans = subQueryExprs.map(_.plan).map(prepareExplainOnly(_))
    val subPlanExplains = preparedSubPlans.map(explainSinglePlan(_, conf, explain))
    val topPlanExplain = explainSinglePlan(updatedPlan, conf, explain)
    (subPlanExplains :+ topPlanExplain).mkString("\n")
  }

  private def explainSinglePlan(updatedPlan: SparkPlan, conf: RapidsConf,
      explain: String): String = {
    val wrap = wrapAndTagPlan(updatedPlan, conf)
    val reasonsToNotReplaceEntirePlan = wrap.getReasonsNotToReplaceEntirePlan
    if (conf.allowDisableEntirePlan && reasonsToNotReplaceEntirePlan.nonEmpty) {
      "Can't replace any part of this plan due to: " +
        s"${reasonsToNotReplaceEntirePlan.mkString(",")}"
    } else {
      wrap.runAfterTagRules()
      wrap.tagForExplain()
      val shouldExplainAll = explain.equalsIgnoreCase("ALL")
      wrap.explain(shouldExplainAll)
    }
  }

  /**
   * Use explain mode on an active SQL plan as its processed through catalyst.
   * This path is the same as being run through the plugin running on hosts with
   * GPUs.
   */
  private def explainCatalystSQLPlan(updatedPlan: SparkPlan, conf: RapidsConf): Unit = {
    // Since we set "NOT_ON_GPU" as the default value of spark.rapids.sql.explain, here we keep
    // "ALL" as default value of "explainSetting", unless spark.rapids.sql.explain is changed
    // by the user.
    val explainSetting = if (conf.shouldExplain &&
      conf.isConfExplicitlySet(RapidsConf.EXPLAIN.key)) {
      conf.explain
    } else {
      "ALL"
    }
    val explainOutput = explainSinglePlan(updatedPlan, conf, explainSetting)
    if (explainOutput.nonEmpty) {
      logWarning(s"\n$explainOutput")
    }
  }

  private def getSubqueryExpressions(e: Expression): Seq[ExecSubqueryExpression] = {
    val childExprs = e.children.flatMap(getSubqueryExpressions(_))
    val res = e match {
      case sq: ExecSubqueryExpression => Seq(sq)
      case _ => Seq.empty
    }
    childExprs ++ res
  }

  private def getSubQueriesFromPlan(plan: SparkPlan): Seq[ExecSubqueryExpression] = {
    val childPlans = plan.children.flatMap(getSubQueriesFromPlan)
    val pSubs = plan.expressions.flatMap(getSubqueryExpressions)
    childPlans ++ pSubs
  }

  private def prepareExplainOnly(plan: SparkPlan): SparkPlan = {
    // Strip out things that would have been added after our GPU plugin would have
    // processed the plan.
    // AQE we look at the input plan so pretty much just like if AQE wasn't enabled.
    val planAfter = plan.transformUp {
      case ia: InputAdapter => prepareExplainOnly(ia.child)
      case ws: WholeStageCodegenExec => prepareExplainOnly(ws.child)
      case c2r: ColumnarToRowExec => prepareExplainOnly(c2r.child)
      case re: ReusedExchangeExec => prepareExplainOnly(re.child)
      case aqe: AdaptiveSparkPlanExec =>
        prepareExplainOnly(SparkShimImpl.getAdaptiveInputPlan(aqe))
      case sub: SubqueryExec => prepareExplainOnly(sub.child)
    }
    planAfter
  }
}

/**
 * Note, this class should not be referenced directly in source code.
 * It should be loaded by reflection using ShimLoader.newInstanceOf, see ./docs/dev/shims.md
 */
protected class ExplainPlanImpl extends ExplainPlanBase {
  override def explainPotentialGpuPlan(df: DataFrame, explain: String): String = {
    GpuOverrides.explainPotentialGpuPlan(df, explain)
  }
}

// work around any GpuOverride failures
object GpuOverrideUtil extends Logging {
  def tryOverride(fn: SparkPlan => SparkPlan): SparkPlan => SparkPlan = { plan =>
    val planOriginal = plan.clone()
    val failOnError = TEST_CONF.get(plan.conf) || !SUPPRESS_PLANNING_FAILURE.get(plan.conf)
    try {
      fn(plan)
    } catch {
      case NonFatal(t) if !failOnError =>
        logWarning("Failed to apply GPU overrides, falling back on the original plan: " + t, t)
        planOriginal
      case fatal: Throwable =>
        logError("Encountered an exception applying GPU overrides " + fatal, fatal)
        throw fatal
    }
  }
}

/** Tag the initial plan when AQE is enabled */
case class GpuQueryStagePrepOverrides() extends Rule[SparkPlan] with Logging {
  override def apply(sparkPlan: SparkPlan): SparkPlan = GpuOverrideUtil.tryOverride { plan =>
    // Note that we disregard the GPU plan returned here and instead rely on side effects of
    // tagging the underlying SparkPlan.
    GpuOverrides().applyWithContext(plan, Some("AQE Query Stage Prep"))
    // return the original plan which is now modified as a side-effect of invoking GpuOverrides
    plan
  }(sparkPlan)
}

case class GpuOverrides() extends Rule[SparkPlan] with Logging {

  // Spark calls this method once for the whole plan when AQE is off. When AQE is on, it
  // gets called once for each query stage (where a query stage is an `Exchange`).
  override def apply(sparkPlan: SparkPlan): SparkPlan = applyWithContext(sparkPlan, None)

  def applyWithContext(sparkPlan: SparkPlan, context: Option[String]): SparkPlan =
      GpuOverrideUtil.tryOverride { plan =>
    val conf = new RapidsConf(plan.conf)
    if (conf.isSqlEnabled && conf.isSqlExecuteOnGPU) {
      GpuOverrides.logDuration(conf.shouldExplain,
        t => f"Plan conversion to the GPU took $t%.2f ms") {
        var updatedPlan = updateForAdaptivePlan(plan, conf)
        updatedPlan = SparkShimImpl.applyShimPlanRules(updatedPlan, conf)
        updatedPlan = applyOverrides(updatedPlan, conf)
        if (conf.logQueryTransformations) {
          val logPrefix = context.map(str => s"[$str]").getOrElse("")
          logWarning(s"${logPrefix}Transformed query:" +
            s"\nOriginal Plan:\n$plan\nTransformed Plan:\n$updatedPlan")
        }
        updatedPlan
      }
    } else if (conf.isSqlEnabled && conf.isSqlExplainOnlyEnabled) {
      // this mode logs the explain output and returns the original CPU plan
      var updatedPlan = updateForAdaptivePlan(plan, conf)
      updatedPlan = SparkShimImpl.applyShimPlanRules(updatedPlan, conf)
      GpuOverrides.explainCatalystSQLPlan(updatedPlan, conf)
      plan
    } else {
      plan
    }
  }(sparkPlan)

  private def updateForAdaptivePlan(plan: SparkPlan, conf: RapidsConf): SparkPlan = {
    if (plan.conf.adaptiveExecutionEnabled) {
      // AQE can cause Spark to inject undesired CPU shuffles into the plan because GPU and CPU
      // distribution expressions are not semantically equal.
      var newPlan = GpuOverrides.removeExtraneousShuffles(plan, conf)

      // Some Spark implementations are caching CPU exchanges for reuse which can be problematic
      // when the RAPIDS Accelerator replaces the original exchange.
      if (conf.isAqeExchangeReuseFixupEnabled && plan.conf.exchangeReuseEnabled) {
        newPlan = GpuOverrides.fixupCpuReusedExchanges(newPlan)
      }

      // AQE can cause ReusedExchangeExec instance to cache the wrong aggregation buffer type
      // compared to the desired buffer type from a reused GPU shuffle.
      GpuOverrides.fixupReusedExchangeOutputs(newPlan)
    } else {
      plan
    }
  }

  /**
   *  Determine whether query is running against Delta Lake _delta_log JSON files or
   *  if Delta is doing stats collection that ends up hardcoding the use of AQE,
   *  even though the AQE setting is disabled. To protect against the latter, we
   *  check for a ScalaUDF using a tahoe.Snapshot function and if we ever see
   *  an AdaptiveSparkPlan on a Spark version we don't expect, fallback to the
   *  CPU for those plans.
   *  Note that the Delta Lake delta log checkpoint parquet files are just inefficient
   *  to have to copy the data to GPU and then back off after it does the scan on
   *  Delta Table Checkpoint, so have the entire plan fallback to CPU at that point.
   */
  def isDeltaLakeMetadataQuery(plan: SparkPlan, detectDeltaCheckpoint: Boolean): Boolean = {
    val deltaLogScans = PlanUtils.findOperators(plan, {
      case f: FileSourceScanExec if DeltaLakeUtils.isDatabricksDeltaLakeScan(f) =>
        logDebug(s"Fallback for FileSourceScanExec with _databricks_internal: $f")
        true
      case f: FileSourceScanExec =>
        val checkDeltaFunc = (name: String) => if (detectDeltaCheckpoint) {
          name.contains("/_delta_log/") && (name.endsWith(".json") ||
            (name.endsWith(".parquet") && new Path(name).getName().contains("checkpoint")))
        } else {
          name.contains("/_delta_log/") && name.endsWith(".json")
        }

        // example filename: "file:/tmp/delta-table/_delta_log/00000000000000000000.json"
        val found = f.relation.inputFiles.exists { name =>
          checkDeltaFunc(name)
        }
        if (found) {
          logDebug(s"Fallback for FileSourceScanExec delta log: $f")
        }
        found
      case rdd: RDDScanExec =>
        // example rdd name: "Delta Table State #1 - file:///tmp/delta-table/_delta_log" or
        // "Scan ExistingRDD Delta Table Checkpoint with Stats #1 -
        // file:///tmp/delta-table/_delta_log"
        val found = rdd.inputRDD != null &&
          rdd.inputRDD.name != null &&
          (rdd.inputRDD.name.startsWith("Delta Table State")
            || rdd.inputRDD.name.startsWith("Delta Table Checkpoint")) &&
          rdd.inputRDD.name.endsWith("/_delta_log")
        if (found) {
          logDebug(s"Fallback for RDDScanExec delta log: $rdd")
        }
        found
      case aqe: AdaptiveSparkPlanExec if
        !AQEUtils.isAdaptiveExecutionSupportedInSparkVersion(plan.conf) =>
        logDebug(s"AdaptiveSparkPlanExec found on unsupported Spark Version: $aqe")
        true
      case project: ProjectExec if
        !AQEUtils.isAdaptiveExecutionSupportedInSparkVersion(plan.conf) =>
        val foundExprs = project.expressions.flatMap { e =>
          PlanUtils.findExpressions(e, {
            case udf: ScalaUDF =>
              val contains = udf.function.getClass.getCanonicalName.contains("tahoe.Snapshot")
              if (contains) {
                logDebug(s"Found ScalaUDF with tahoe.Snapshot: $udf," +
                  s" function class name is: ${udf.function.getClass.getCanonicalName}")
              }
              contains
            case _ => false
          })
        }
        if (foundExprs.nonEmpty) {
          logDebug(s"Project with Snapshot ScalaUDF: $project")
        }
        foundExprs.nonEmpty
      case mp: MapPartitionsExec if mp.func.toString.contains(".tahoe.Snapshot") =>
        true
      case _ =>
        false
    })
    deltaLogScans.nonEmpty
  }

  private def applyOverrides(plan: SparkPlan, conf: RapidsConf): SparkPlan = {
    val wrap = GpuOverrides.wrapAndTagPlan(plan, conf)
    val detectDeltaCheckpoint = conf.isDetectDeltaCheckpointQueries
    if (conf.isDetectDeltaLogQueries && isDeltaLakeMetadataQuery(plan, detectDeltaCheckpoint)) {
      wrap.entirePlanWillNotWork("Delta Lake metadata queries are not efficient on GPU")
    }
    val reasonsToNotReplaceEntirePlan = wrap.getReasonsNotToReplaceEntirePlan
    if (conf.allowDisableEntirePlan && reasonsToNotReplaceEntirePlan.nonEmpty) {
      if (conf.shouldExplain) {
        logWarning("Can't replace any part of this plan due to: " +
            s"${reasonsToNotReplaceEntirePlan.mkString(",")}")
      }
      plan
    } else {
      val optimizations = GpuOverrides.getOptimizations(wrap, conf)
      wrap.runAfterTagRules()
      if (conf.shouldExplain) {
        wrap.tagForExplain()
        val explain = wrap.explain(conf.shouldExplainAll)
        if (explain.nonEmpty) {
          logWarning(s"\n$explain")
          if (conf.optimizerShouldExplainAll && optimizations.nonEmpty) {
            logWarning(s"Cost-based optimizations applied:\n${optimizations.mkString("\n")}")
          }
        }
      }
      GpuOverrides.doConvertPlan(wrap, conf, optimizations)
    }
  }
}<|MERGE_RESOLUTION|>--- conflicted
+++ resolved
@@ -3604,19 +3604,13 @@
         TypeSig.STRING,
         Seq(ParamCheck("struct",
           (TypeSig.BOOLEAN + TypeSig.STRING + TypeSig.integral + TypeSig.FLOAT +
-<<<<<<< HEAD
+            TypeSig.DOUBLE + TypeSig.DATE + TypeSig.TIMESTAMP +
             TypeSig.DECIMAL_128 +
-            TypeSig.DOUBLE + TypeSig.STRUCT + TypeSig.ARRAY + TypeSig.MAP).nested(),
-          (TypeSig.BOOLEAN + TypeSig.STRING + TypeSig.integral + TypeSig.FLOAT +
-            TypeSig.DECIMAL_128 +
-            TypeSig.DOUBLE + TypeSig.STRUCT + TypeSig.ARRAY + TypeSig.MAP).nested()
-=======
-            TypeSig.DOUBLE + TypeSig.DATE + TypeSig.TIMESTAMP +
             TypeSig.STRUCT + TypeSig.ARRAY + TypeSig.MAP).nested(),
           (TypeSig.BOOLEAN + TypeSig.STRING + TypeSig.integral + TypeSig.FLOAT +
             TypeSig.DOUBLE + TypeSig.DATE + TypeSig.TIMESTAMP +
+            TypeSig.DECIMAL_128 +
             TypeSig.STRUCT + TypeSig.ARRAY + TypeSig.MAP).nested()
->>>>>>> 7efcb817
         ))),
       (a, conf, p, r) => new GpuStructsToJsonMeta(a, conf, p, r))
         .disabledByDefault("to_json support is experimental. See compatibility " +
