/*
 * Copyright (c) 2019-2021, NVIDIA CORPORATION.
 *
 * Licensed under the Apache License, Version 2.0 (the "License");
 * you may not use this file except in compliance with the License.
 * You may obtain a copy of the License at
 *
 *     http://www.apache.org/licenses/LICENSE-2.0
 *
 * Unless required by applicable law or agreed to in writing, software
 * distributed under the License is distributed on an "AS IS" BASIS,
 * WITHOUT WARRANTIES OR CONDITIONS OF ANY KIND, either express or implied.
 * See the License for the specific language governing permissions and
 * limitations under the License.
 */

package com.nvidia.spark.rapids

import java.time.ZoneId

import scala.collection.mutable.ListBuffer
import scala.reflect.ClassTag

import ai.rapids.cudf.DType

import org.apache.spark.internal.Logging
import org.apache.spark.sql.SparkSession
import org.apache.spark.sql.catalyst.expressions._
import org.apache.spark.sql.catalyst.expressions.aggregate._
import org.apache.spark.sql.catalyst.expressions.rapids.TimeStamp
import org.apache.spark.sql.catalyst.optimizer.NormalizeNaNAndZero
import org.apache.spark.sql.catalyst.plans.physical._
import org.apache.spark.sql.catalyst.rules.Rule
import org.apache.spark.sql.connector.read.Scan
import org.apache.spark.sql.execution._
import org.apache.spark.sql.execution.ScalarSubquery
import org.apache.spark.sql.execution.adaptive.{AdaptiveSparkPlanExec, BroadcastQueryStageExec, CustomShuffleReaderExec, ShuffleQueryStageExec}
import org.apache.spark.sql.execution.aggregate.{HashAggregateExec, SortAggregateExec}
import org.apache.spark.sql.execution.command.{CreateDataSourceTableAsSelectCommand, DataWritingCommand, DataWritingCommandExec, ExecutedCommandExec}
import org.apache.spark.sql.execution.datasources.{FileFormat, InsertIntoHadoopFsRelationCommand}
import org.apache.spark.sql.execution.datasources.csv.CSVFileFormat
import org.apache.spark.sql.execution.datasources.json.JsonFileFormat
import org.apache.spark.sql.execution.datasources.parquet.ParquetFileFormat
import org.apache.spark.sql.execution.datasources.text.TextFileFormat
import org.apache.spark.sql.execution.datasources.v2.{AlterNamespaceSetPropertiesExec, AlterTableExec, AtomicReplaceTableExec, BatchScanExec, CreateNamespaceExec, CreateTableExec, DeleteFromTableExec, DescribeNamespaceExec, DescribeTableExec, DropNamespaceExec, DropTableExec, RefreshTableExec, RenameTableExec, ReplaceTableExec, SetCatalogAndNamespaceExec, ShowCurrentNamespaceExec, ShowNamespacesExec, ShowTablePropertiesExec, ShowTablesExec}
import org.apache.spark.sql.execution.datasources.v2.csv.CSVScan
import org.apache.spark.sql.execution.exchange.{BroadcastExchangeExec, ShuffleExchangeExec}
import org.apache.spark.sql.execution.joins._
import org.apache.spark.sql.execution.python._
import org.apache.spark.sql.execution.window.WindowExec
import org.apache.spark.sql.hive.rapids.GpuHiveOverrides
import org.apache.spark.sql.internal.SQLConf
import org.apache.spark.sql.rapids._
import org.apache.spark.sql.rapids.catalyst.expressions.GpuRand
import org.apache.spark.sql.rapids.execution.{GpuBroadcastMeta, GpuBroadcastNestedLoopJoinMeta, GpuCustomShuffleReaderExec, GpuShuffleExchangeExecBase, GpuShuffleMeta}
import org.apache.spark.sql.rapids.execution.python._
import org.apache.spark.sql.types._
import org.apache.spark.unsafe.types.{CalendarInterval, UTF8String}

/**
 * Base class for all ReplacementRules
 * @param doWrap wraps a part of the plan in a [[RapidsMeta]] for further processing.
 * @param desc a description of what this part of the plan does.
 * @param tag metadata used to determine what INPUT is at runtime.
 * @tparam INPUT the exact type of the class we are wrapping.
 * @tparam BASE the generic base class for this type of stage, i.e. SparkPlan, Expression, etc.
 * @tparam WRAP_TYPE base class that should be returned by doWrap.
 */
abstract class ReplacementRule[INPUT <: BASE, BASE, WRAP_TYPE <: RapidsMeta[INPUT, BASE, _]](
    protected var doWrap: (
        INPUT,
        RapidsConf,
        Option[RapidsMeta[_, _, _]],
        DataFromReplacementRule) => WRAP_TYPE,
    protected var desc: String,
    protected val checks: Option[TypeChecks[_]],
    final val tag: ClassTag[INPUT]) extends DataFromReplacementRule {

  private var _incompatDoc: Option[String] = None
  private var _disabledDoc: Option[String] = None
  private var _visible: Boolean = true

  def isVisible: Boolean = _visible
  def description: String = desc

  override def incompatDoc: Option[String] = _incompatDoc
  override def disabledMsg: Option[String] = _disabledDoc
  override def getChecks: Option[TypeChecks[_]] = checks

  /**
   * Mark this expression as incompatible with the original Spark version
   * @param str a description of how it is incompatible.
   * @return this for chaining.
   */
  final def incompat(str: String) : this.type = {
    _incompatDoc = Some(str)
    this
  }

  /**
   * Mark this expression as disabled by default.
   * @param str a description of why it is disabled by default.
   * @return this for chaining.
   */
  final def disabledByDefault(str: String) : this.type = {
    _disabledDoc = Some(str)
    this
  }

  final def invisible(): this.type = {
    _visible = false
    this
  }

  /**
   * Provide a function that will wrap a spark type in a [[RapidsMeta]] instance that is used for
   * conversion to a GPU version.
   * @param func the function
   * @return this for chaining.
   */
  final def wrap(func: (
      INPUT,
      RapidsConf,
      Option[RapidsMeta[_, _, _]],
      DataFromReplacementRule) => WRAP_TYPE): this.type = {
    doWrap = func
    this
  }

  /**
   * Set a description of what the operation does.
   * @param str the description.
   * @return this for chaining
   */
  final def desc(str: String): this.type = {
    this.desc = str
    this
  }

  private var confKeyCache: String = null
  protected val confKeyPart: String

  override def confKey: String = {
    if (confKeyCache == null) {
      confKeyCache = "spark.rapids.sql." + confKeyPart + "." + tag.runtimeClass.getSimpleName
    }
    confKeyCache
  }

  def notes(): Option[String] = if (incompatDoc.isDefined) {
    Some(s"This is not 100% compatible with the Spark version because ${incompatDoc.get}")
  } else if (disabledMsg.isDefined) {
    Some(s"This is disabled by default because ${disabledMsg.get}")
  } else {
    None
  }

  def confHelp(asTable: Boolean = false, sparkSQLFunctions: Option[String] = None): Unit = {
    if (_visible) {
      val notesMsg = notes()
      if (asTable) {
        import ConfHelper.makeConfAnchor
        print(s"${makeConfAnchor(confKey)}")
        if (sparkSQLFunctions.isDefined) {
          print(s"|${sparkSQLFunctions.get}")
        }
        print(s"|$desc|${notesMsg.isEmpty}|")
        if (notesMsg.isDefined) {
          print(s"${notesMsg.get}")
        } else {
          print("None")
        }
        println("|")
      } else {
        println(s"$confKey:")
        println(s"\tEnable (true) or disable (false) the $tag $operationName.")
        if (sparkSQLFunctions.isDefined) {
          println(s"\tsql function: ${sparkSQLFunctions.get}")
        }
        println(s"\t$desc")
        if (notesMsg.isDefined) {
          println(s"\t${notesMsg.get}")
        }
        println(s"\tdefault: ${notesMsg.isEmpty}")
        println()
      }
    }
  }

  final def wrap(
      op: BASE,
      conf: RapidsConf,
      parent: Option[RapidsMeta[_, _, _]],
      r: DataFromReplacementRule): WRAP_TYPE = {
    doWrap(op.asInstanceOf[INPUT], conf, parent, r)
  }

  def getClassFor: Class[_] = tag.runtimeClass
}

/**
 * Holds everything that is needed to replace an Expression with a GPU enabled version.
 */
class ExprRule[INPUT <: Expression](
    doWrap: (
        INPUT,
        RapidsConf,
        Option[RapidsMeta[_, _, _]],
        DataFromReplacementRule) => BaseExprMeta[INPUT],
    desc: String,
    checks: Option[ExprChecks],
    tag: ClassTag[INPUT])
  extends ReplacementRule[INPUT, Expression, BaseExprMeta[INPUT]](
    doWrap, desc, checks, tag) {

  override val confKeyPart = "expression"
  override val operationName = "Expression"
}

/**
 * Holds everything that is needed to replace a `Scan` with a GPU enabled version.
 */
class ScanRule[INPUT <: Scan](
    doWrap: (
        INPUT,
        RapidsConf,
        Option[RapidsMeta[_, _, _]],
        DataFromReplacementRule) => ScanMeta[INPUT],
    desc: String,
    tag: ClassTag[INPUT])
  extends ReplacementRule[INPUT, Scan, ScanMeta[INPUT]](
    doWrap, desc, None, tag) {

  override val confKeyPart: String = "input"
  override val operationName: String = "Input"
}

/**
 * Holds everything that is needed to replace a `Partitioning` with a GPU enabled version.
 */
class PartRule[INPUT <: Partitioning](
    doWrap: (
        INPUT,
        RapidsConf,
        Option[RapidsMeta[_, _, _]],
        DataFromReplacementRule) => PartMeta[INPUT],
    desc: String,
    checks: Option[PartChecks],
    tag: ClassTag[INPUT])
  extends ReplacementRule[INPUT, Partitioning, PartMeta[INPUT]](
    doWrap, desc, checks, tag) {

  override val confKeyPart: String = "partitioning"
  override val operationName: String = "Partitioning"
}

/**
 * Holds everything that is needed to replace a `SparkPlan` with a GPU enabled version.
 */
class ExecRule[INPUT <: SparkPlan](
    doWrap: (
        INPUT,
        RapidsConf,
        Option[RapidsMeta[_, _, _]],
        DataFromReplacementRule) => SparkPlanMeta[INPUT],
    desc: String,
    checks: Option[ExecChecks],
    tag: ClassTag[INPUT])
  extends ReplacementRule[INPUT, SparkPlan, SparkPlanMeta[INPUT]](
    doWrap, desc, checks, tag) {

  // TODO finish this...

  override val confKeyPart: String = "exec"
  override val operationName: String = "Exec"
}

/**
 * Holds everything that is needed to replace a `DataWritingCommand` with a
 * GPU enabled version.
 */
class DataWritingCommandRule[INPUT <: DataWritingCommand](
    doWrap: (
        INPUT,
        RapidsConf,
        Option[RapidsMeta[_, _, _]],
        DataFromReplacementRule) => DataWritingCommandMeta[INPUT],
    desc: String,
    tag: ClassTag[INPUT])
    extends ReplacementRule[INPUT, DataWritingCommand, DataWritingCommandMeta[INPUT]](
      doWrap, desc, None, tag) {

  override val confKeyPart: String = "output"
  override val operationName: String = "Output"
}

final class InsertIntoHadoopFsRelationCommandMeta(
    cmd: InsertIntoHadoopFsRelationCommand,
    conf: RapidsConf,
    parent: Option[RapidsMeta[_, _, _]],
    rule: DataFromReplacementRule)
    extends DataWritingCommandMeta[InsertIntoHadoopFsRelationCommand](cmd, conf, parent, rule) {

  private var fileFormat: Option[ColumnarFileFormat] = None

  override def tagSelfForGpu(): Unit = {
    if (cmd.bucketSpec.isDefined) {
      willNotWorkOnGpu("bucketing is not supported")
    }

    val spark = SparkSession.active

    fileFormat = cmd.fileFormat match {
      case _: CSVFileFormat =>
        willNotWorkOnGpu("CSV output is not supported")
        None
      case _: JsonFileFormat =>
        willNotWorkOnGpu("JSON output is not supported")
        None
      case f if GpuOrcFileFormat.isSparkOrcFormat(f) =>
        GpuOrcFileFormat.tagGpuSupport(this, spark, cmd.options, cmd.query.schema)
      case _: ParquetFileFormat =>
        GpuParquetFileFormat.tagGpuSupport(this, spark, cmd.options, cmd.query.schema)
      case _: TextFileFormat =>
        willNotWorkOnGpu("text output is not supported")
        None
      case f =>
        willNotWorkOnGpu(s"unknown file format: ${f.getClass.getCanonicalName}")
        None
    }
  }

  override def convertToGpu(): GpuDataWritingCommand = {
    val format = fileFormat.getOrElse(
      throw new IllegalStateException("fileFormat missing, tagSelfForGpu not called?"))

    GpuInsertIntoHadoopFsRelationCommand(
      cmd.outputPath,
      cmd.staticPartitions,
      cmd.ifPartitionNotExists,
      cmd.partitionColumns,
      cmd.bucketSpec,
      format,
      cmd.options,
      cmd.query,
      cmd.mode,
      cmd.catalogTable,
      cmd.fileIndex,
      cmd.outputColumnNames)
  }
}

final class CreateDataSourceTableAsSelectCommandMeta(
    cmd: CreateDataSourceTableAsSelectCommand,
    conf: RapidsConf,
    parent: Option[RapidsMeta[_, _, _]],
    rule: DataFromReplacementRule)
  extends DataWritingCommandMeta[CreateDataSourceTableAsSelectCommand](cmd, conf, parent, rule) {

  private var origProvider: Class[_] = _
  private var gpuProvider: Option[ColumnarFileFormat] = None

  override def tagSelfForGpu(): Unit = {
    if (cmd.table.bucketSpec.isDefined) {
      willNotWorkOnGpu("bucketing is not supported")
    }
    if (cmd.table.provider.isEmpty) {
      willNotWorkOnGpu("provider must be defined")
    }

    val spark = SparkSession.active
    origProvider =
      GpuDataSource.lookupDataSourceWithFallback(cmd.table.provider.get, spark.sessionState.conf)
    // Note that the data source V2 always fallsback to the V1 currently.
    // If that changes then this will start failing because we don't have a mapping.
    gpuProvider = origProvider.getConstructor().newInstance() match {
      case f: FileFormat if GpuOrcFileFormat.isSparkOrcFormat(f) =>
        GpuOrcFileFormat.tagGpuSupport(this, spark, cmd.table.storage.properties, cmd.query.schema)
      case _: ParquetFileFormat =>
        GpuParquetFileFormat.tagGpuSupport(this, spark,
          cmd.table.storage.properties, cmd.query.schema)
      case ds =>
        willNotWorkOnGpu(s"Data source class not supported: ${ds}")
        None
    }
  }

  override def convertToGpu(): GpuDataWritingCommand = {
    val newProvider = gpuProvider.getOrElse(
      throw new IllegalStateException("fileFormat unexpected, tagSelfForGpu not called?"))

    GpuCreateDataSourceTableAsSelectCommand(
      cmd.table,
      cmd.mode,
      cmd.query,
      cmd.outputColumnNames,
      origProvider,
      newProvider)
  }
}

/**
 * Listener trait so that tests can confirm that the expected optimizations are being applied
 */
trait GpuOverridesListener {
  def optimizedPlan(
      plan: SparkPlanMeta[SparkPlan],
      sparkPlan: SparkPlan,
      costOptimizations: Seq[Optimization])
}

sealed trait FileFormatType
object CsvFormatType extends FileFormatType {
  override def toString = "CSV"
}
object ParquetFormatType extends FileFormatType {
  override def toString = "Parquet"
}
object OrcFormatType extends FileFormatType {
  override def toString = "ORC"
}

sealed trait FileFormatOp
object ReadFileOp extends FileFormatOp {
  override def toString = "read"
}
object WriteFileOp extends FileFormatOp {
  override def toString = "write"
}

object GpuOverrides {
  val FLOAT_DIFFERS_GROUP_INCOMPAT =
    "when enabling these, there may be extra groups produced for floating point grouping " +
    "keys (e.g. -0.0, and 0.0)"
  val CASE_MODIFICATION_INCOMPAT =
    "in some cases unicode characters change byte width when changing the case. The GPU string " +
    "conversion does not support these characters. For a full list of unsupported characters " +
    "see https://github.com/rapidsai/cudf/issues/3132"
  val UTC_TIMEZONE_ID = ZoneId.of("UTC").normalized()
  // Based on https://docs.oracle.com/javase/8/docs/api/java/util/regex/Pattern.html
  private[this] lazy val regexList: Seq[String] = Seq("\\", "\u0000", "\\x", "\t", "\n", "\r",
    "\f", "\\a", "\\e", "\\cx", "[", "]", "^", "&", ".", "*", "\\d", "\\D", "\\h", "\\H", "\\s",
    "\\S", "\\v", "\\V", "\\w", "\\w", "\\p", "$", "\\b", "\\B", "\\A", "\\G", "\\Z", "\\z", "\\R",
    "?", "|", "(", ")", "{", "}", "\\k", "\\Q", "\\E", ":", "!", "<=", ">")

  private[this] val _commonTypes = TypeSig.commonCudfTypes + TypeSig.NULL + TypeSig.DECIMAL

  val pluginSupportedOrderableSig: TypeSig = _commonTypes + TypeSig.STRUCT.nested(_commonTypes)

  private[this] def isStructType(dataType: DataType) = dataType match {
    case StructType(_) => true
    case _ => false
  }

  // this listener mechanism is global and is intended for use by unit tests only
  private val listeners: ListBuffer[GpuOverridesListener] = new ListBuffer[GpuOverridesListener]()

  def addListener(listener: GpuOverridesListener): Unit = {
    listeners += listener
  }

  def removeListener(listener: GpuOverridesListener): Unit = {
    listeners -= listener
  }

  def removeAllListeners(): Unit = {
    listeners.clear()
  }

  def canRegexpBeTreatedLikeARegularString(strLit: UTF8String): Boolean = {
    val s = strLit.toString
    !regexList.exists(pattern => s.contains(pattern))
  }

  private def convertExprToGpuIfPossible(expr: Expression, conf: RapidsConf): Expression = {
    if (expr.find(_.isInstanceOf[GpuExpression]).isDefined) {
      // already been converted
      expr
    } else {
      val wrapped = wrapExpr(expr, conf, None)
      wrapped.tagForGpu()
      if (wrapped.canExprTreeBeReplaced) {
        wrapped.convertToGpu()
      } else {
        expr
      }
    }
  }

  private def gpuOrderingSemanticEquals(
      found: Expression,
      required: Expression,
      conf: RapidsConf): Boolean =
    found.deterministic &&
        required.deterministic &&
        convertExprToGpuIfPossible(found, conf).canonicalized ==
            convertExprToGpuIfPossible(required, conf).canonicalized

  private def orderingSatisfies(
      found: SortOrder,
      required: SortOrder,
      conf: RapidsConf): Boolean = {
    val foundChildren = ShimLoader.getSparkShims.sortOrderChildren(found)
    found.direction == required.direction &&
        found.nullOrdering == required.nullOrdering &&
        foundChildren.exists(gpuOrderingSemanticEquals(_, required.child, conf))
  }

  private def orderingSatisfies(
      ordering1: Seq[SortOrder],
      ordering2: Seq[SortOrder],
      conf: RapidsConf): Boolean = {
    // We cannot use SortOrder.orderingSatisfies because there is a corner case where
    // some operators like a Literal can be a part of SortOrder, which then results in errors
    // because we may have converted it over to a GpuLiteral at that point and a Literal
    // is not equivalent to a GpuLiteral, even though it should be.
    if (ordering2.isEmpty) {
      true
    } else if (ordering2.length > ordering1.length) {
      false
    } else {
      ordering2.zip(ordering1).forall {
        case (o2, o1) => orderingSatisfies(o1, o2, conf)
      }
    }
  }

  private def convertPartToGpuIfPossible(part: Partitioning, conf: RapidsConf): Partitioning = {
    part match {
      case _: GpuPartitioning => part
      case _ =>
        val wrapped = wrapPart(part, conf, None)
        wrapped.tagForGpu()
        if (wrapped.canThisBeReplaced) {
          wrapped.convertToGpu()
        } else {
          part
        }
    }
  }

  /**
   * Removes unnecessary CPU shuffles that Spark can add to the plan when it does not realize
   * a GPU partitioning satisfies a CPU distribution because CPU and GPU expressions are not
   * semantically equal.
   */
  def removeExtraneousShuffles(plan: SparkPlan, conf: RapidsConf): SparkPlan = {
    plan.transformUp {
      case cpuShuffle: ShuffleExchangeExec =>
        cpuShuffle.child match {
          case sqse: ShuffleQueryStageExec =>
            GpuTransitionOverrides.getNonQueryStagePlan(sqse) match {
              case gpuShuffle: GpuShuffleExchangeExecBase =>
                val converted = convertPartToGpuIfPossible(cpuShuffle.outputPartitioning, conf)
                if (converted == gpuShuffle.outputPartitioning) {
                  sqse
                } else {
                  cpuShuffle
                }
              case _ => cpuShuffle
            }
          case _ => cpuShuffle
        }
    }
  }

  @scala.annotation.tailrec
  def extractLit(exp: Expression): Option[Literal] = exp match {
    case l: Literal => Some(l)
    case a: Alias => extractLit(a.child)
    case _ => None
  }

  def isOfType(l: Option[Literal], t: DataType): Boolean = l.exists(_.dataType == t)

  def isStringLit(exp: Expression): Boolean =
    isOfType(extractLit(exp), StringType)

  def extractStringLit(exp: Expression): Option[String] = extractLit(exp) match {
    case Some(Literal(v: UTF8String, StringType)) =>
      val s = if (v == null) null else v.toString
      Some(s)
    case _ => None
  }

  def isLit(exp: Expression): Boolean = extractLit(exp).isDefined

  def isNullLit(lit: Literal): Boolean = {
    lit.value == null
  }

  def isNullOrEmptyOrRegex(exp: Expression): Boolean = {
    val lit = extractLit(exp)
    if (!isOfType(lit, StringType)) {
      false
    } else if (isNullLit(lit.get)) {
      //isOfType check above ensures that this lit.get does not throw
      true
    } else {
      val strLit = lit.get.value.asInstanceOf[UTF8String].toString
      if (strLit.isEmpty) {
        true
      } else {
        regexList.exists(pattern => strLit.contains(pattern))
      }
    }
  }

  def areAllSupportedTypes(types: DataType*): Boolean = types.forall(isSupportedType(_))

  /**
   * Is this particular type supported or not.
   * @param dataType the type to check
   * @param allowNull should NullType be allowed
   * @param allowDecimal should DecimalType be allowed
   * @param allowBinary should BinaryType be allowed
   * @param allowCalendarInterval should CalendarIntervalType be allowed
   * @param allowArray should ArrayType be allowed
   * @param allowStruct should StructType be allowed
   * @param allowStringMaps should a Map[String, String] specifically be allowed
   * @param allowMaps should MapType be allowed generically
   * @param allowNesting should nested types like array struct and map allow nested types
   *                     within them, or only primitive types.
   * @return true if it is allowed else false
   */
  def isSupportedType(dataType: DataType,
      allowNull: Boolean = false,
      allowDecimal: Boolean = false,
      allowBinary: Boolean = false,
      allowCalendarInterval: Boolean = false,
      allowArray: Boolean = false,
      allowStruct: Boolean = false,
      allowStringMaps: Boolean = false,
      allowMaps: Boolean = false,
      allowNesting: Boolean = false): Boolean = {
    def checkNested(dataType: DataType): Boolean = {
      isSupportedType(dataType,
        allowNull = allowNull,
        allowDecimal = allowDecimal,
        allowBinary = allowBinary && allowNesting,
        allowCalendarInterval = allowCalendarInterval && allowNesting,
        allowArray = allowArray && allowNesting,
        allowStruct = allowStruct && allowNesting,
        allowStringMaps = allowStringMaps && allowNesting,
        allowMaps = allowMaps && allowNesting,
        allowNesting = allowNesting)
    }
    dataType match {
      case BooleanType => true
      case ByteType => true
      case ShortType => true
      case IntegerType => true
      case LongType => true
      case FloatType => true
      case DoubleType => true
      case DateType => true
      case TimestampType => ZoneId.systemDefault().normalized() == GpuOverrides.UTC_TIMEZONE_ID
      case StringType => true
      case dt: DecimalType if allowDecimal => dt.precision <= DType.DECIMAL64_MAX_PRECISION
      case NullType => allowNull
      case BinaryType => allowBinary
      case CalendarIntervalType => allowCalendarInterval
      case ArrayType(elementType, _) if allowArray => checkNested(elementType)
      case MapType(StringType, StringType, _) if allowStringMaps => true
      case MapType(keyType, valueType, _) if allowMaps =>
        checkNested(keyType) && checkNested(valueType)
      case StructType(fields) if allowStruct =>
        fields.map(_.dataType).forall(checkNested)
      case _ => false
    }
  }

  /**
   * Checks to see if any expressions are a String Literal
   */
  def isAnyStringLit(expressions: Seq[Expression]): Boolean =
    expressions.exists(isStringLit)

  def expr[INPUT <: Expression](
      desc: String,
      pluginChecks: ExprChecks,
      doWrap: (INPUT, RapidsConf, Option[RapidsMeta[_, _, _]], DataFromReplacementRule)
          => BaseExprMeta[INPUT])
      (implicit tag: ClassTag[INPUT]): ExprRule[INPUT] = {
    assert(desc != null)
    assert(doWrap != null)
    new ExprRule[INPUT](doWrap, desc, Some(pluginChecks), tag)
  }

  def scan[INPUT <: Scan](
      desc: String,
      doWrap: (INPUT, RapidsConf, Option[RapidsMeta[_, _, _]], DataFromReplacementRule)
          => ScanMeta[INPUT])
      (implicit tag: ClassTag[INPUT]): ScanRule[INPUT] = {
    assert(desc != null)
    assert(doWrap != null)
    new ScanRule[INPUT](doWrap, desc, tag)
  }

  def part[INPUT <: Partitioning](
      desc: String,
      checks: PartChecks,
      doWrap: (INPUT, RapidsConf, Option[RapidsMeta[_, _, _]], DataFromReplacementRule)
          => PartMeta[INPUT])
      (implicit tag: ClassTag[INPUT]): PartRule[INPUT] = {
    assert(desc != null)
    assert(doWrap != null)
    new PartRule[INPUT](doWrap, desc, Some(checks), tag)
  }

  /**
   * Create an exec rule that should never be replaced, because it is something that should always
   * run on the CPU, or should just be ignored totally for what ever reason.
   */
  def neverReplaceExec[INPUT <: SparkPlan](desc: String)
      (implicit tag: ClassTag[INPUT]): ExecRule[INPUT] = {
    assert(desc != null)
    def doWrap(
        exec: INPUT,
        conf: RapidsConf,
        p: Option[RapidsMeta[_, _, _]],
        cc: DataFromReplacementRule) =
      new DoNotReplaceOrWarnSparkPlanMeta[INPUT](exec, conf, p)
    new ExecRule[INPUT](doWrap, desc, None, tag).invisible()
  }

  def exec[INPUT <: SparkPlan](
      desc: String,
      pluginChecks: ExecChecks,
      doWrap: (INPUT, RapidsConf, Option[RapidsMeta[_, _, _]], DataFromReplacementRule)
          => SparkPlanMeta[INPUT])
    (implicit tag: ClassTag[INPUT]): ExecRule[INPUT] = {
    assert(desc != null)
    assert(doWrap != null)
    new ExecRule[INPUT](doWrap, desc, Some(pluginChecks), tag)
  }

  def dataWriteCmd[INPUT <: DataWritingCommand](
      desc: String,
      doWrap: (INPUT, RapidsConf, Option[RapidsMeta[_, _, _]], DataFromReplacementRule)
          => DataWritingCommandMeta[INPUT])
      (implicit tag: ClassTag[INPUT]): DataWritingCommandRule[INPUT] = {
    assert(desc != null)
    assert(doWrap != null)
    new DataWritingCommandRule[INPUT](doWrap, desc, tag)
  }

  def wrapExpr[INPUT <: Expression](
      expr: INPUT,
      conf: RapidsConf,
      parent: Option[RapidsMeta[_, _, _]]): BaseExprMeta[INPUT] =
    expressions.get(expr.getClass)
      .map(r => r.wrap(expr, conf, parent, r).asInstanceOf[BaseExprMeta[INPUT]])
      .getOrElse(new RuleNotFoundExprMeta(expr, conf, parent))

  val fileFormats: Map[FileFormatType, Map[FileFormatOp, FileFormatChecks]] = Map(
    (CsvFormatType, FileFormatChecks(
      cudfRead = TypeSig.commonCudfTypes,
      cudfWrite = TypeSig.none,
      sparkSig = TypeSig.atomics)),
    (ParquetFormatType, FileFormatChecks(
      cudfRead = (TypeSig.commonCudfTypes + TypeSig.DECIMAL + TypeSig.STRUCT + TypeSig.ARRAY +
          TypeSig.MAP).nested(),
      cudfWrite = TypeSig.commonCudfTypes + TypeSig.DECIMAL,
      sparkSig = (TypeSig.atomics + TypeSig.STRUCT + TypeSig.ARRAY + TypeSig.MAP +
          TypeSig.UDT).nested())),
    (OrcFormatType, FileFormatChecks(
      cudfReadWrite = TypeSig.commonCudfTypes,
      sparkSig = (TypeSig.atomics + TypeSig.STRUCT + TypeSig.ARRAY + TypeSig.MAP +
          TypeSig.UDT).nested())))

  val commonExpressions: Map[Class[_ <: Expression], ExprRule[_ <: Expression]] = Seq(
    expr[Literal](
      "Holds a static value from the query",
      ExprChecks.projectNotLambda(
        TypeSig.commonCudfTypes + TypeSig.NULL + TypeSig.DECIMAL + TypeSig.CALENDAR
          + TypeSig.ARRAY.nested(TypeSig.commonCudfTypes + TypeSig.NULL + TypeSig.DECIMAL),
        TypeSig.all),
      (lit, conf, p, r) => new LiteralExprMeta(lit, conf, p, r)),
    expr[Signum](
      "Returns -1.0, 0.0 or 1.0 as expr is negative, 0 or positive",
      ExprChecks.mathUnary,
      (a, conf, p, r) => new UnaryExprMeta[Signum](a, conf, p, r) {
        override def convertToGpu(child: Expression): GpuExpression = GpuSignum(child)
      }),
    expr[Alias](
      "Gives a column a name",
      ExprChecks.unaryProjectNotLambdaInputMatchesOutput(
        (TypeSig.commonCudfTypes + TypeSig.NULL + TypeSig.MAP + TypeSig.ARRAY + TypeSig.STRUCT
            + TypeSig.DECIMAL).nested(),
        TypeSig.all),
      (a, conf, p, r) => new UnaryExprMeta[Alias](a, conf, p, r) {
        override def convertToGpu(child: Expression): GpuExpression =
          GpuAlias(child, a.name)(a.exprId, a.qualifier, a.explicitMetadata)
      }),
    expr[AttributeReference](
      "References an input column",
      ExprChecks.projectNotLambda((TypeSig.commonCudfTypes + TypeSig.NULL + TypeSig.MAP +
                TypeSig.ARRAY + TypeSig.STRUCT + TypeSig.DECIMAL).nested(), TypeSig.all),
      (att, conf, p, r) => new BaseExprMeta[AttributeReference](att, conf, p, r) {
        // This is the only NOOP operator.  It goes away when things are bound
        override def convertToGpu(): Expression = att

        // There are so many of these that we don't need to print them out, unless it
        // will not work on the GPU
        override def print(append: StringBuilder, depth: Int, all: Boolean): Unit = {
          if (!this.canThisBeReplaced || cannotRunOnGpuBecauseOfSparkPlan) {
            super.print(append, depth, all)
          }
        }
      }),
    expr[PromotePrecision](
      "PromotePrecision before arithmetic operations between DecimalType data",
      ExprChecks.unaryProjectNotLambdaInputMatchesOutput(TypeSig.DECIMAL, TypeSig.DECIMAL),
      (a, conf, p, r) => new UnaryExprMeta[PromotePrecision](a, conf, p, r) {
        override def convertToGpu(child: Expression): GpuExpression = GpuPromotePrecision(child)
      }),
    expr[CheckOverflow](
      "CheckOverflow after arithmetic operations between DecimalType data",
      ExprChecks.unaryProjectNotLambdaInputMatchesOutput(TypeSig.DECIMAL, TypeSig.DECIMAL),
      (a, conf, p, r) => new UnaryExprMeta[CheckOverflow](a, conf, p, r) {
        override def convertToGpu(child: Expression): GpuExpression =
          GpuCheckOverflow(child, wrapped.dataType, wrapped.nullOnOverflow)
      }),
    expr[ToDegrees](
      "Converts radians to degrees",
      ExprChecks.mathUnary,
      (a, conf, p, r) => new UnaryExprMeta[ToDegrees](a, conf, p, r) {
        override def convertToGpu(child: Expression): GpuToDegrees = GpuToDegrees(child)
      }),
    expr[ToRadians](
      "Converts degrees to radians",
      ExprChecks.mathUnary,
      (a, conf, p, r) => new UnaryExprMeta[ToRadians](a, conf, p, r) {
        override def convertToGpu(child: Expression): GpuToRadians = GpuToRadians(child)
      }),
    expr[WindowExpression](
      "Calculates a return value for every input row of a table based on a group (or " +
        "\"window\") of rows",
      ExprChecks.windowOnly(
        TypeSig.commonCudfTypes + TypeSig.DECIMAL +
          TypeSig.ARRAY.nested(TypeSig.commonCudfTypes + TypeSig.DECIMAL + TypeSig.STRUCT),
        TypeSig.all,
        Seq(ParamCheck("windowFunction",
          TypeSig.commonCudfTypes + TypeSig.DECIMAL +
            TypeSig.ARRAY.nested(TypeSig.commonCudfTypes + TypeSig.DECIMAL + TypeSig.STRUCT),
          TypeSig.all),
          ParamCheck("windowSpec",
            TypeSig.CALENDAR + TypeSig.NULL + TypeSig.integral + TypeSig.DECIMAL,
            TypeSig.numericAndInterval))),
      (windowExpression, conf, p, r) => new GpuWindowExpressionMeta(windowExpression, conf, p, r)),
    expr[SpecifiedWindowFrame](
      "Specification of the width of the group (or \"frame\") of input rows " +
        "around which a window function is evaluated",
      ExprChecks.projectOnly(
        TypeSig.CALENDAR + TypeSig.NULL + TypeSig.integral,
        TypeSig.numericAndInterval,
        Seq(
          ParamCheck("lower",
            TypeSig.CALENDAR + TypeSig.NULL + TypeSig.integral,
            TypeSig.numericAndInterval),
          ParamCheck("upper",
            TypeSig.CALENDAR + TypeSig.NULL + TypeSig.integral,
            TypeSig.numericAndInterval))),
      (windowFrame, conf, p, r) => new GpuSpecifiedWindowFrameMeta(windowFrame, conf, p, r) ),
    expr[WindowSpecDefinition](
      "Specification of a window function, indicating the partitioning-expression, the row " +
        "ordering, and the width of the window",
      WindowSpecCheck,
      (windowSpec, conf, p, r) => new GpuWindowSpecDefinitionMeta(windowSpec, conf, p, r)),
    expr[CurrentRow.type](
      "Special boundary for a window frame, indicating stopping at the current row",
      ExprChecks.projectOnly(TypeSig.NULL, TypeSig.NULL),
      (currentRow, conf, p, r) => new ExprMeta[CurrentRow.type](currentRow, conf, p, r) {
        override def convertToGpu(): GpuExpression = GpuSpecialFrameBoundary(currentRow)
      }),
    expr[UnboundedPreceding.type](
      "Special boundary for a window frame, indicating all rows preceding the current row",
      ExprChecks.projectOnly(TypeSig.NULL, TypeSig.NULL),
      (unboundedPreceding, conf, p, r) =>
        new ExprMeta[UnboundedPreceding.type](unboundedPreceding, conf, p, r) {
          override def convertToGpu(): GpuExpression = GpuSpecialFrameBoundary(unboundedPreceding)
        }),
    expr[UnboundedFollowing.type](
      "Special boundary for a window frame, indicating all rows preceding the current row",
      ExprChecks.projectOnly(TypeSig.NULL, TypeSig.NULL),
      (unboundedFollowing, conf, p, r) =>
        new ExprMeta[UnboundedFollowing.type](unboundedFollowing, conf, p, r) {
          override def convertToGpu(): GpuExpression = GpuSpecialFrameBoundary(unboundedFollowing)
        }),
    expr[RowNumber](
      "Window function that returns the index for the row within the aggregation window",
      ExprChecks.windowOnly(TypeSig.INT, TypeSig.INT),
      (rowNumber, conf, p, r) => new ExprMeta[RowNumber](rowNumber, conf, p, r) {
        override def convertToGpu(): GpuExpression = GpuRowNumber()
      }),
    expr[Lead](
      "Window function that returns N entries ahead of this one",
      ExprChecks.windowOnly(TypeSig.numeric + TypeSig.BOOLEAN +
          TypeSig.DATE + TypeSig.TIMESTAMP, TypeSig.all,
        Seq(ParamCheck("input", TypeSig.numeric + TypeSig.BOOLEAN +
            TypeSig.DATE + TypeSig.TIMESTAMP, TypeSig.all),
          ParamCheck("offset", TypeSig.INT, TypeSig.INT),
          ParamCheck("default", TypeSig.numeric + TypeSig.BOOLEAN +
              TypeSig.DATE + TypeSig.TIMESTAMP + TypeSig.NULL, TypeSig.all))),
      (lead, conf, p, r) => new OffsetWindowFunctionMeta[Lead](lead, conf, p, r) {
        override def convertToGpu(): GpuExpression =
          GpuLead(input.convertToGpu(), offset.convertToGpu(), default.convertToGpu())
      }),
    expr[Lag](
      "Window function that returns N entries behind this one",
      ExprChecks.windowOnly(TypeSig.numeric + TypeSig.BOOLEAN +
          TypeSig.DATE + TypeSig.TIMESTAMP, TypeSig.all,
        Seq(ParamCheck("input", TypeSig.numeric + TypeSig.BOOLEAN +
            TypeSig.DATE + TypeSig.TIMESTAMP, TypeSig.all),
          ParamCheck("offset", TypeSig.INT, TypeSig.INT),
          ParamCheck("default", TypeSig.numeric + TypeSig.BOOLEAN +
              TypeSig.DATE + TypeSig.TIMESTAMP + TypeSig.NULL, TypeSig.all))),
      (lag, conf, p, r) => new OffsetWindowFunctionMeta[Lag](lag, conf, p, r) {
        override def convertToGpu(): GpuExpression =
          GpuLag(input.convertToGpu(), offset.convertToGpu(), default.convertToGpu())
      }),
    expr[UnaryMinus](
      "Negate a numeric value",
      ExprChecks.unaryProjectNotLambdaInputMatchesOutput(
        TypeSig.numeric,
        TypeSig.numericAndInterval),
      (a, conf, p, r) => new UnaryExprMeta[UnaryMinus](a, conf, p, r) {
        override def convertToGpu(child: Expression): GpuExpression = GpuUnaryMinus(child)
      }),
    expr[UnaryPositive](
      "A numeric value with a + in front of it",
      ExprChecks.unaryProjectNotLambdaInputMatchesOutput(
        TypeSig.numeric,
        TypeSig.numericAndInterval),
      (a, conf, p, r) => new UnaryExprMeta[UnaryPositive](a, conf, p, r) {
        override def convertToGpu(child: Expression): GpuExpression = GpuUnaryPositive(child)
      }),
    expr[Year](
      "Returns the year from a date or timestamp",
      ExprChecks.unaryProjectNotLambda(TypeSig.INT, TypeSig.INT, TypeSig.DATE, TypeSig.DATE),
      (a, conf, p, r) => new UnaryExprMeta[Year](a, conf, p, r) {
        override def convertToGpu(child: Expression): GpuExpression = GpuYear(child)
      }),
    expr[Month](
      "Returns the month from a date or timestamp",
      ExprChecks.unaryProjectNotLambda(TypeSig.INT, TypeSig.INT, TypeSig.DATE, TypeSig.DATE),
      (a, conf, p, r) => new UnaryExprMeta[Month](a, conf, p, r) {
        override def convertToGpu(child: Expression): GpuExpression = GpuMonth(child)
      }),
    expr[Quarter](
      "Returns the quarter of the year for date, in the range 1 to 4",
      ExprChecks.unaryProjectNotLambda(TypeSig.INT, TypeSig.INT, TypeSig.DATE, TypeSig.DATE),
      (a, conf, p, r) => new UnaryExprMeta[Quarter](a, conf, p, r) {
        override def convertToGpu(child: Expression): GpuExpression = GpuQuarter(child)
      }),
    expr[DayOfMonth](
      "Returns the day of the month from a date or timestamp",
      ExprChecks.unaryProjectNotLambda(TypeSig.INT, TypeSig.INT, TypeSig.DATE, TypeSig.DATE),
      (a, conf, p, r) => new UnaryExprMeta[DayOfMonth](a, conf, p, r) {
        override def convertToGpu(child: Expression): GpuExpression = GpuDayOfMonth(child)
      }),
    expr[DayOfYear](
      "Returns the day of the year from a date or timestamp",
      ExprChecks.unaryProjectNotLambda(TypeSig.INT, TypeSig.INT, TypeSig.DATE, TypeSig.DATE),
      (a, conf, p, r) => new UnaryExprMeta[DayOfYear](a, conf, p, r) {
        override def convertToGpu(child: Expression): GpuExpression = GpuDayOfYear(child)
      }),
    expr[Abs](
      "Absolute value",
      ExprChecks.unaryProjectNotLambdaInputMatchesOutput(
        TypeSig.numeric, TypeSig.numeric),
      (a, conf, p, r) => new UnaryExprMeta[Abs](a, conf, p, r) {
        override def convertToGpu(child: Expression): GpuExpression = GpuAbs(child)
      }),
    expr[Acos](
      "Inverse cosine",
      ExprChecks.mathUnary,
      (a, conf, p, r) => new UnaryExprMeta[Acos](a, conf, p, r) {
        override def convertToGpu(child: Expression): GpuExpression = GpuAcos(child)
      }),
    expr[Acosh](
      "Inverse hyperbolic cosine",
      ExprChecks.mathUnary,
      (a, conf, p, r) => new UnaryExprMeta[Acosh](a, conf, p, r) {
        override def convertToGpu(child: Expression): GpuExpression =
          if (conf.includeImprovedFloat) {
            GpuAcoshImproved(child)
          } else {
            GpuAcoshCompat(child)
          }
      }),
    expr[Asin](
      "Inverse sine",
      ExprChecks.mathUnary,
      (a, conf, p, r) => new UnaryExprMeta[Asin](a, conf, p, r) {
        override def convertToGpu(child: Expression): GpuExpression = GpuAsin(child)
      }),
    expr[Asinh](
      "Inverse hyperbolic sine",
      ExprChecks.mathUnary,
      (a, conf, p, r) => new UnaryExprMeta[Asinh](a, conf, p, r) {
        override def convertToGpu(child: Expression): GpuExpression =
          if (conf.includeImprovedFloat) {
            GpuAsinhImproved(child)
          } else {
            GpuAsinhCompat(child)
          }
      }),
    expr[Sqrt](
      "Square root",
      ExprChecks.mathUnary,
      (a, conf, p, r) => new UnaryExprMeta[Sqrt](a, conf, p, r) {
        override def convertToGpu(child: Expression): GpuExpression = GpuSqrt(child)
      }),
    expr[Cbrt](
      "Cube root",
      ExprChecks.mathUnary,
      (a, conf, p, r) => new UnaryExprMeta[Cbrt](a, conf, p, r) {
        override def convertToGpu(child: Expression): GpuExpression = GpuCbrt(child)
      }),
    expr[Floor](
      "Floor of a number",
      ExprChecks.unaryProjectNotLambdaInputMatchesOutput(
        TypeSig.DOUBLE + TypeSig.LONG + TypeSig.DECIMAL,
        TypeSig.DOUBLE + TypeSig.LONG + TypeSig.DECIMAL),
      (a, conf, p, r) => new UnaryExprMeta[Floor](a, conf, p, r) {
        override def convertToGpu(child: Expression): GpuExpression = GpuFloor(child)
      }),
    expr[Ceil](
      "Ceiling of a number",
      ExprChecks.unaryProjectNotLambdaInputMatchesOutput(
        TypeSig.DOUBLE + TypeSig.LONG + TypeSig.DECIMAL,
        TypeSig.DOUBLE + TypeSig.LONG + TypeSig.DECIMAL),
      (a, conf, p, r) => new UnaryExprMeta[Ceil](a, conf, p, r) {
        override def convertToGpu(child: Expression): GpuExpression = GpuCeil(child)
      }),
    expr[Not](
      "Boolean not operator",
      ExprChecks.unaryProjectNotLambdaInputMatchesOutput(TypeSig.BOOLEAN, TypeSig.BOOLEAN),
      (a, conf, p, r) => new UnaryExprMeta[Not](a, conf, p, r) {
        override def convertToGpu(child: Expression): GpuExpression = GpuNot(child)
      }),
    expr[IsNull](
      "Checks if a value is null",
      ExprChecks.unaryProjectNotLambda(TypeSig.BOOLEAN, TypeSig.BOOLEAN,
        (TypeSig.commonCudfTypes + TypeSig.NULL + TypeSig.MAP + TypeSig.ARRAY +
            TypeSig.STRUCT + TypeSig.DECIMAL).nested(),
        TypeSig.all),
      (a, conf, p, r) => new UnaryExprMeta[IsNull](a, conf, p, r) {
        override def convertToGpu(child: Expression): GpuExpression = GpuIsNull(child)
      }),
    expr[IsNotNull](
      "Checks if a value is not null",
      ExprChecks.unaryProjectNotLambda(TypeSig.BOOLEAN, TypeSig.BOOLEAN,
        (TypeSig.commonCudfTypes + TypeSig.NULL + TypeSig.MAP + TypeSig.ARRAY +
            TypeSig.STRUCT + TypeSig.DECIMAL).nested(),
        TypeSig.all),
      (a, conf, p, r) => new UnaryExprMeta[IsNotNull](a, conf, p, r) {
        override def convertToGpu(child: Expression): GpuExpression = GpuIsNotNull(child)
      }),
    expr[IsNaN](
      "Checks if a value is NaN",
      ExprChecks.unaryProjectNotLambda(TypeSig.BOOLEAN, TypeSig.BOOLEAN,
        TypeSig.DOUBLE + TypeSig.FLOAT, TypeSig.DOUBLE + TypeSig.FLOAT),
      (a, conf, p, r) => new UnaryExprMeta[IsNaN](a, conf, p, r) {
        override def convertToGpu(child: Expression): GpuExpression = GpuIsNan(child)
      }),
    expr[Rint](
      "Rounds up a double value to the nearest double equal to an integer",
      ExprChecks.mathUnary,
      (a, conf, p, r) => new UnaryExprMeta[Rint](a, conf, p, r) {
        override def convertToGpu(child: Expression): GpuExpression = GpuRint(child)
      }),
    expr[BitwiseNot](
      "Returns the bitwise NOT of the operands",
      ExprChecks.unaryProjectNotLambdaInputMatchesOutput(
        TypeSig.integral, TypeSig.integral),
      (a, conf, p, r) => new UnaryExprMeta[BitwiseNot](a, conf, p, r) {
        override def convertToGpu(child: Expression): GpuExpression = GpuBitwiseNot(child)
      }),
    expr[AtLeastNNonNulls](
      "Checks if number of non null/Nan values is greater than a given value",
      ExprChecks.projectNotLambda(TypeSig.BOOLEAN, TypeSig.BOOLEAN,
        repeatingParamCheck = Some(RepeatingParamCheck("input",
          (TypeSig.commonCudfTypes + TypeSig.NULL + TypeSig.DECIMAL + TypeSig.MAP + TypeSig.ARRAY +
              TypeSig.STRUCT).nested(),
          TypeSig.all))),
      (a, conf, p, r) => new ExprMeta[AtLeastNNonNulls](a, conf, p, r) {
        def convertToGpu(): GpuExpression =
          GpuAtLeastNNonNulls(a.n, childExprs.map(_.convertToGpu()))
      }),
    expr[DateAdd](
      "Returns the date that is num_days after start_date",
      ExprChecks.binaryProjectNotLambda(TypeSig.DATE, TypeSig.DATE,
        ("startDate", TypeSig.DATE, TypeSig.DATE),
        ("days",
            TypeSig.INT + TypeSig.SHORT + TypeSig.BYTE,
            TypeSig.INT + TypeSig.SHORT + TypeSig.BYTE)),
      (a, conf, p, r) => new BinaryExprMeta[DateAdd](a, conf, p, r) {
        override def convertToGpu(lhs: Expression, rhs: Expression): GpuExpression =
          GpuDateAdd(lhs, rhs)
      }),
    expr[DateSub](
      "Returns the date that is num_days before start_date",
      ExprChecks.binaryProjectNotLambda(TypeSig.DATE, TypeSig.DATE,
        ("startDate", TypeSig.DATE, TypeSig.DATE),
        ("days",
            TypeSig.INT + TypeSig.SHORT + TypeSig.BYTE,
            TypeSig.INT + TypeSig.SHORT + TypeSig.BYTE)),
      (a, conf, p, r) => new BinaryExprMeta[DateSub](a, conf, p, r) {
        override def convertToGpu(lhs: Expression, rhs: Expression): GpuExpression =
          GpuDateSub(lhs, rhs)
      }),
    expr[NaNvl](
      "Evaluates to `left` iff left is not NaN, `right` otherwise",
      ExprChecks.binaryProjectNotLambda(TypeSig.fp, TypeSig.fp,
        ("lhs", TypeSig.fp, TypeSig.fp),
        ("rhs", TypeSig.fp, TypeSig.fp)),
      (a, conf, p, r) => new BinaryExprMeta[NaNvl](a, conf, p, r) {
        override def convertToGpu(lhs: Expression, rhs: Expression): GpuExpression =
          GpuNaNvl(lhs, rhs)
      }),
    expr[ShiftLeft](
      "Bitwise shift left (<<)",
      ExprChecks.binaryProjectNotLambda(TypeSig.INT + TypeSig.LONG, TypeSig.INT + TypeSig.LONG,
        ("value", TypeSig.INT + TypeSig.LONG, TypeSig.INT + TypeSig.LONG),
        ("amount", TypeSig.INT, TypeSig.INT)),
      (a, conf, p, r) => new BinaryExprMeta[ShiftLeft](a, conf, p, r) {
        override def convertToGpu(lhs: Expression, rhs: Expression): GpuExpression =
          GpuShiftLeft(lhs, rhs)
      }),
    expr[ShiftRight](
      "Bitwise shift right (>>)",
      ExprChecks.binaryProjectNotLambda(TypeSig.INT + TypeSig.LONG, TypeSig.INT + TypeSig.LONG,
        ("value", TypeSig.INT + TypeSig.LONG, TypeSig.INT + TypeSig.LONG),
        ("amount", TypeSig.INT, TypeSig.INT)),
      (a, conf, p, r) => new BinaryExprMeta[ShiftRight](a, conf, p, r) {
        override def convertToGpu(lhs: Expression, rhs: Expression): GpuExpression =
          GpuShiftRight(lhs, rhs)
      }),
    expr[ShiftRightUnsigned](
      "Bitwise unsigned shift right (>>>)",
      ExprChecks.binaryProjectNotLambda(TypeSig.INT + TypeSig.LONG, TypeSig.INT + TypeSig.LONG,
        ("value", TypeSig.INT + TypeSig.LONG, TypeSig.INT + TypeSig.LONG),
        ("amount", TypeSig.INT, TypeSig.INT)),
      (a, conf, p, r) => new BinaryExprMeta[ShiftRightUnsigned](a, conf, p, r) {
        override def convertToGpu(lhs: Expression, rhs: Expression): GpuExpression =
          GpuShiftRightUnsigned(lhs, rhs)
      }),
    expr[BitwiseAnd](
      "Returns the bitwise AND of the operands",
      ExprChecks.binaryProjectNotLambda(TypeSig.integral, TypeSig.integral,
        ("lhs", TypeSig.integral, TypeSig.integral),
        ("rhs", TypeSig.integral, TypeSig.integral)),
      (a, conf, p, r) => new BinaryExprMeta[BitwiseAnd](a, conf, p, r) {
        override def convertToGpu(lhs: Expression, rhs: Expression): GpuExpression =
          GpuBitwiseAnd(lhs, rhs)
      }),
    expr[BitwiseOr](
      "Returns the bitwise OR of the operands",
      ExprChecks.binaryProjectNotLambda(TypeSig.integral, TypeSig.integral,
        ("lhs", TypeSig.integral, TypeSig.integral),
        ("rhs", TypeSig.integral, TypeSig.integral)),
      (a, conf, p, r) => new BinaryExprMeta[BitwiseOr](a, conf, p, r) {
        override def convertToGpu(lhs: Expression, rhs: Expression): GpuExpression =
          GpuBitwiseOr(lhs, rhs)
      }),
    expr[BitwiseXor](
      "Returns the bitwise XOR of the operands",
      ExprChecks.binaryProjectNotLambda(TypeSig.integral, TypeSig.integral,
        ("lhs", TypeSig.integral, TypeSig.integral),
        ("rhs", TypeSig.integral, TypeSig.integral)),
      (a, conf, p, r) => new BinaryExprMeta[BitwiseXor](a, conf, p, r) {
        override def convertToGpu(lhs: Expression, rhs: Expression): GpuExpression =
          GpuBitwiseXor(lhs, rhs)
      }),
    expr[Coalesce] (
      "Returns the first non-null argument if exists. Otherwise, null",
      ExprChecks.projectNotLambda(
        TypeSig.commonCudfTypes + TypeSig.NULL + TypeSig.DECIMAL, TypeSig.all,
        repeatingParamCheck = Some(RepeatingParamCheck("param",
          TypeSig.commonCudfTypes + TypeSig.NULL + TypeSig.DECIMAL,
          TypeSig.all))),
      (a, conf, p, r) => new ExprMeta[Coalesce](a, conf, p, r) {
        override def convertToGpu(): GpuExpression = GpuCoalesce(childExprs.map(_.convertToGpu()))
      }),
    expr[Least] (
      "Returns the least value of all parameters, skipping null values",
      ExprChecks.projectNotLambda(
        TypeSig.commonCudfTypes + TypeSig.NULL + TypeSig.DECIMAL, TypeSig.orderable,
        repeatingParamCheck = Some(RepeatingParamCheck("param",
          TypeSig.commonCudfTypes + TypeSig.NULL + TypeSig.DECIMAL,
          TypeSig.orderable))),
      (a, conf, p, r) => new ExprMeta[Least](a, conf, p, r) {
        override def convertToGpu(): GpuExpression = GpuLeast(childExprs.map(_.convertToGpu()))
      }),
    expr[Greatest] (
      "Returns the greatest value of all parameters, skipping null values",
      ExprChecks.projectNotLambda(
        TypeSig.commonCudfTypes + TypeSig.NULL + TypeSig.DECIMAL, TypeSig.orderable,
        repeatingParamCheck = Some(RepeatingParamCheck("param",
          TypeSig.commonCudfTypes + TypeSig.NULL + TypeSig.DECIMAL,
          TypeSig.orderable))),
      (a, conf, p, r) => new ExprMeta[Greatest](a, conf, p, r) {
        override def convertToGpu(): GpuExpression = GpuGreatest(childExprs.map(_.convertToGpu()))
      }),
    expr[Atan](
      "Inverse tangent",
      ExprChecks.mathUnary,
      (a, conf, p, r) => new UnaryExprMeta[Atan](a, conf, p, r) {
        override def convertToGpu(child: Expression): GpuExpression = GpuAtan(child)
      }),
    expr[Atanh](
      "Inverse hyperbolic tangent",
      ExprChecks.mathUnary,
      (a, conf, p, r) => new UnaryExprMeta[Atanh](a, conf, p, r) {
        override def convertToGpu(child: Expression): GpuExpression = GpuAtanh(child)
      }),
    expr[Cos](
      "Cosine",
      ExprChecks.mathUnary,
      (a, conf, p, r) => new UnaryExprMeta[Cos](a, conf, p, r) {
        override def convertToGpu(child: Expression): GpuExpression = GpuCos(child)
      }),
    expr[Exp](
      "Euler's number e raised to a power",
      ExprChecks.mathUnary,
      (a, conf, p, r) => new UnaryExprMeta[Exp](a, conf, p, r) {
        override def convertToGpu(child: Expression): GpuExpression = GpuExp(child)
      }),
    expr[Expm1](
      "Euler's number e raised to a power minus 1",
      ExprChecks.mathUnary,
      (a, conf, p, r) => new UnaryExprMeta[Expm1](a, conf, p, r) {
        override def convertToGpu(child: Expression): GpuExpression = GpuExpm1(child)
      }),
    expr[InitCap](
      "Returns str with the first letter of each word in uppercase. " +
      "All other letters are in lowercase",
      ExprChecks.unaryProjectNotLambdaInputMatchesOutput(TypeSig.STRING, TypeSig.STRING),
      (a, conf, p, r) => new UnaryExprMeta[InitCap](a, conf, p, r) {
        override def convertToGpu(child: Expression): GpuExpression = GpuInitCap(child)
      }).incompat(CASE_MODIFICATION_INCOMPAT + " Spark also only sees the space character as " +
      "a word deliminator, but this uses more white space characters."),
    expr[Log](
      "Natural log",
      ExprChecks.mathUnary,
      (a, conf, p, r) => new UnaryExprMeta[Log](a, conf, p, r) {
        override def convertToGpu(child: Expression): GpuExpression = GpuLog(child)
      }),
    expr[Log1p](
      "Natural log 1 + expr",
      ExprChecks.mathUnary,
      (a, conf, p, r) => new UnaryExprMeta[Log1p](a, conf, p, r) {
        override def convertToGpu(child: Expression): GpuExpression =
          GpuLog(GpuAdd(child, GpuLiteral(1d, DataTypes.DoubleType)))
      }),
    expr[Log2](
      "Log base 2",
      ExprChecks.mathUnary,
      (a, conf, p, r) => new UnaryExprMeta[Log2](a, conf, p, r) {
        override def convertToGpu(child: Expression): GpuExpression =
          GpuLogarithm(child, GpuLiteral(2d, DataTypes.DoubleType))
      }),
    expr[Log10](
      "Log base 10",
      ExprChecks.mathUnary,
      (a, conf, p, r) => new UnaryExprMeta[Log10](a, conf, p, r) {
        override def convertToGpu(child: Expression): GpuExpression =
          GpuLogarithm(child, GpuLiteral(10d, DataTypes.DoubleType))
      }),
    expr[Logarithm](
      "Log variable base",
      ExprChecks.binaryProjectNotLambda(TypeSig.DOUBLE, TypeSig.DOUBLE,
        ("value", TypeSig.DOUBLE, TypeSig.DOUBLE),
        ("base", TypeSig.DOUBLE, TypeSig.DOUBLE)),
      (a, conf, p, r) => new BinaryExprMeta[Logarithm](a, conf, p, r) {
        override def convertToGpu(lhs: Expression, rhs: Expression): GpuExpression =
          // the order of the parameters is transposed intentionally
          GpuLogarithm(rhs, lhs)
      }),
    expr[Sin](
      "Sine",
      ExprChecks.mathUnary,
      (a, conf, p, r) => new UnaryExprMeta[Sin](a, conf, p, r) {
        override def convertToGpu(child: Expression): GpuExpression = GpuSin(child)
      }),
    expr[Sinh](
      "Hyperbolic sine",
      ExprChecks.mathUnary,
      (a, conf, p, r) => new UnaryExprMeta[Sinh](a, conf, p, r) {
        override def convertToGpu(child: Expression): GpuExpression = GpuSinh(child)
      }),
    expr[Cosh](
      "Hyperbolic cosine",
      ExprChecks.mathUnary,
      (a, conf, p, r) => new UnaryExprMeta[Cosh](a, conf, p, r) {
        override def convertToGpu(child: Expression): GpuExpression = GpuCosh(child)
      }),
    expr[Cot](
      "Cotangent",
      ExprChecks.mathUnary,
      (a, conf, p, r) => new UnaryExprMeta[Cot](a, conf, p, r) {
        override def convertToGpu(child: Expression): GpuExpression = GpuCot(child)
      }),
    expr[Tanh](
      "Hyperbolic tangent",
      ExprChecks.mathUnary,
      (a, conf, p, r) => new UnaryExprMeta[Tanh](a, conf, p, r) {
        override def convertToGpu(child: Expression): GpuExpression = GpuTanh(child)
      }),
    expr[Tan](
      "Tangent",
      ExprChecks.mathUnary,
      (a, conf, p, r) => new UnaryExprMeta[Tan](a, conf, p, r) {
        override def convertToGpu(child: Expression): GpuExpression = GpuTan(child)
      }),
    expr[NormalizeNaNAndZero](
      "Normalize NaN and zero",
      ExprChecks.unaryProjectNotLambdaInputMatchesOutput(
        TypeSig.DOUBLE + TypeSig.FLOAT,
        TypeSig.DOUBLE + TypeSig.FLOAT),
      (a, conf, p, r) => new UnaryExprMeta[NormalizeNaNAndZero](a, conf, p, r) {
        override def convertToGpu(child: Expression): GpuExpression =
          GpuNormalizeNaNAndZero(child)
      }),
    expr[KnownFloatingPointNormalized](
      "Tag to prevent redundant normalization",
      ExprChecks.unaryProjectNotLambdaInputMatchesOutput(
        TypeSig.DOUBLE + TypeSig.FLOAT,
        TypeSig.DOUBLE + TypeSig.FLOAT),
      (a, conf, p, r) => new UnaryExprMeta[KnownFloatingPointNormalized](a, conf, p, r) {
        override def convertToGpu(child: Expression): GpuExpression =
          GpuKnownFloatingPointNormalized(child)
      }),
    expr[DateDiff](
      "Returns the number of days from startDate to endDate",
      ExprChecks.binaryProjectNotLambda(TypeSig.INT, TypeSig.INT,
        ("lhs", TypeSig.DATE, TypeSig.DATE),
        ("rhs", TypeSig.DATE, TypeSig.DATE)),
      (a, conf, p, r) => new BinaryExprMeta[DateDiff](a, conf, p, r) {
        override def convertToGpu(lhs: Expression, rhs: Expression): GpuExpression = {
          GpuDateDiff(lhs, rhs)
        }
    }),
    expr[TimeAdd](
      "Adds interval to timestamp",
      ExprChecks.binaryProjectNotLambda(TypeSig.TIMESTAMP, TypeSig.TIMESTAMP,
        ("start", TypeSig.TIMESTAMP, TypeSig.TIMESTAMP),
        ("interval", TypeSig.lit(TypeEnum.CALENDAR)
          .withPsNote(TypeEnum.CALENDAR, "month intervals are not supported"),
          TypeSig.CALENDAR)),
      (timeAdd, conf, p, r) => new BinaryExprMeta[TimeAdd](timeAdd, conf, p, r) {
        override def tagExprForGpu(): Unit = {
          GpuOverrides.extractLit(timeAdd.interval).foreach { lit =>
            val intvl = lit.value.asInstanceOf[CalendarInterval]
            if (intvl.months != 0) {
              willNotWorkOnGpu("interval months isn't supported")
            }
          }
          checkTimeZoneId(timeAdd.timeZoneId)
        }

        override def convertToGpu(lhs: Expression, rhs: Expression): GpuExpression =
          GpuTimeAdd(lhs, rhs)
    }),
    expr[DateAddInterval](
      "Adds interval to date",
      ExprChecks.binaryProjectNotLambda(TypeSig.DATE, TypeSig.DATE,
        ("start", TypeSig.DATE, TypeSig.DATE),
        ("interval", TypeSig.lit(TypeEnum.CALENDAR)
          .withPsNote(TypeEnum.CALENDAR, "month intervals are not supported"),
          TypeSig.CALENDAR)),
      (dateAddInterval, conf, p, r) =>
        new BinaryExprMeta[DateAddInterval](dateAddInterval, conf, p, r) {
          override def tagExprForGpu(): Unit = {
            GpuOverrides.extractLit(dateAddInterval.interval).foreach { lit =>
              val intvl = lit.value.asInstanceOf[CalendarInterval]
              if (intvl.months != 0) {
                willNotWorkOnGpu("interval months isn't supported")
              }
            }
            checkTimeZoneId(dateAddInterval.timeZoneId)
          }

          override def convertToGpu(lhs: Expression, rhs: Expression): GpuExpression =
            GpuDateAddInterval(lhs, rhs)
        }),
    expr[DateFormatClass](
      "Converts timestamp to a value of string in the format specified by the date format",
      ExprChecks.binaryProjectNotLambda(TypeSig.STRING, TypeSig.STRING,
        ("timestamp", TypeSig.TIMESTAMP, TypeSig.TIMESTAMP),
        ("strfmt", TypeSig.lit(TypeEnum.STRING)
            .withPsNote(TypeEnum.STRING, "A limited number of formats are supported"),
            TypeSig.STRING)),
      (a, conf, p, r) => new UnixTimeExprMeta[DateFormatClass](a, conf, p, r) {
        override def convertToGpu(lhs: Expression, rhs: Expression): GpuExpression =
          GpuDateFormatClass(lhs, rhs, strfFormat)
      }
    ),
    expr[ToUnixTimestamp](
      "Returns the UNIX timestamp of the given time",
      ExprChecks.binaryProjectNotLambda(TypeSig.LONG, TypeSig.LONG,
        ("timeExp",
            TypeSig.STRING + TypeSig.DATE + TypeSig.TIMESTAMP,
            TypeSig.STRING + TypeSig.DATE + TypeSig.TIMESTAMP),
        ("format", TypeSig.lit(TypeEnum.STRING)
            .withPsNote(TypeEnum.STRING, "A limited number of formats are supported"),
            TypeSig.STRING)),
      (a, conf, p, r) => new UnixTimeExprMeta[ToUnixTimestamp](a, conf, p, r){
        override def convertToGpu(lhs: Expression, rhs: Expression): GpuExpression = {
          if (conf.isImprovedTimestampOpsEnabled) {
            // passing the already converted strf string for a little optimization
            GpuToUnixTimestampImproved(lhs, rhs, sparkFormat, strfFormat)
          } else {
            GpuToUnixTimestamp(lhs, rhs, sparkFormat, strfFormat)
          }
        }
      }),
    expr[UnixTimestamp](
      "Returns the UNIX timestamp of current or specified time",
      ExprChecks.binaryProjectNotLambda(TypeSig.LONG, TypeSig.LONG,
        ("timeExp",
            TypeSig.STRING + TypeSig.DATE + TypeSig.TIMESTAMP,
            TypeSig.STRING + TypeSig.DATE + TypeSig.TIMESTAMP),
        ("format", TypeSig.lit(TypeEnum.STRING)
            .withPsNote(TypeEnum.STRING, "A limited number of formats are supported"),
            TypeSig.STRING)),
      (a, conf, p, r) => new UnixTimeExprMeta[UnixTimestamp](a, conf, p, r){
        override def convertToGpu(lhs: Expression, rhs: Expression): GpuExpression = {
          if (conf.isImprovedTimestampOpsEnabled) {
            // passing the already converted strf string for a little optimization
            GpuUnixTimestampImproved(lhs, rhs, sparkFormat, strfFormat)
          } else {
            GpuUnixTimestamp(lhs, rhs, sparkFormat, strfFormat)
          }
        }
      }),
    expr[Hour](
      "Returns the hour component of the string/timestamp",
      ExprChecks.unaryProjectNotLambda(TypeSig.INT, TypeSig.INT,
        TypeSig.TIMESTAMP, TypeSig.TIMESTAMP),
      (hour, conf, p, r) => new UnaryExprMeta[Hour](hour, conf, p, r) {
        override def tagExprForGpu(): Unit = {
          checkTimeZoneId(hour.timeZoneId)
        }

        override def convertToGpu(expr: Expression): GpuExpression = GpuHour(expr)
      }),
    expr[Minute](
      "Returns the minute component of the string/timestamp",
      ExprChecks.unaryProjectNotLambda(TypeSig.INT, TypeSig.INT,
        TypeSig.TIMESTAMP, TypeSig.TIMESTAMP),
      (minute, conf, p, r) => new UnaryExprMeta[Minute](minute, conf, p, r) {
        override def tagExprForGpu(): Unit = {
         checkTimeZoneId(minute.timeZoneId)
        }

        override def convertToGpu(expr: Expression): GpuExpression =
          GpuMinute(expr)
      }),
    expr[Second](
      "Returns the second component of the string/timestamp",
      ExprChecks.unaryProjectNotLambda(TypeSig.INT, TypeSig.INT,
        TypeSig.TIMESTAMP, TypeSig.TIMESTAMP),
      (second, conf, p, r) => new UnaryExprMeta[Second](second, conf, p, r) {
        override def tagExprForGpu(): Unit = {
          checkTimeZoneId(second.timeZoneId)
        }

        override def convertToGpu(expr: Expression): GpuExpression =
          GpuSecond(expr)
      }),
    expr[WeekDay](
      "Returns the day of the week (0 = Monday...6=Sunday)",
      ExprChecks.unaryProjectNotLambda(TypeSig.INT, TypeSig.INT,
        TypeSig.DATE, TypeSig.DATE),
      (a, conf, p, r) => new UnaryExprMeta[WeekDay](a, conf, p, r) {
        override def convertToGpu(expr: Expression): GpuExpression =
          GpuWeekDay(expr)
      }),
    expr[DayOfWeek](
      "Returns the day of the week (1 = Sunday...7=Saturday)",
      ExprChecks.unaryProjectNotLambda(TypeSig.INT, TypeSig.INT,
        TypeSig.DATE, TypeSig.DATE),
      (a, conf, p, r) => new UnaryExprMeta[DayOfWeek](a, conf, p, r) {
        override def convertToGpu(expr: Expression): GpuExpression =
          GpuDayOfWeek(expr)
      }),
    expr[LastDay](
      "Returns the last day of the month which the date belongs to",
      ExprChecks.unaryProjectNotLambdaInputMatchesOutput(TypeSig.DATE, TypeSig.DATE),
      (a, conf, p, r) => new UnaryExprMeta[LastDay](a, conf, p, r) {
        override def convertToGpu(expr: Expression): GpuExpression =
          GpuLastDay(expr)
      }),
    expr[FromUnixTime](
      "Get the string from a unix timestamp",
      ExprChecks.binaryProjectNotLambda(TypeSig.STRING, TypeSig.STRING,
        ("sec", TypeSig.LONG, TypeSig.LONG),
        ("format", TypeSig.lit(TypeEnum.STRING)
            .withPsNote(TypeEnum.STRING, "Only a limited number of formats are supported"),
            TypeSig.STRING)),
      (a, conf, p, r) => new UnixTimeExprMeta[FromUnixTime](a, conf, p, r) {
        override def convertToGpu(lhs: Expression, rhs: Expression): GpuExpression =
          // passing the already converted strf string for a little optimization
          GpuFromUnixTime(lhs, rhs, strfFormat)
      }),
    expr[Pmod](
      "Pmod",
      ExprChecks.binaryProjectNotLambda(TypeSig.integral + TypeSig.fp, TypeSig.numeric,
        ("lhs", TypeSig.integral + TypeSig.fp, TypeSig.numeric),
        ("rhs", TypeSig.integral + TypeSig.fp, TypeSig.numeric)),
      (a, conf, p, r) => new BinaryExprMeta[Pmod](a, conf, p, r) {
        override def convertToGpu(lhs: Expression, rhs: Expression): GpuExpression =
          GpuPmod(lhs, rhs)
      }),
    expr[Add](
      "Addition",
      ExprChecks.binaryProjectNotLambda(
        TypeSig.numeric, TypeSig.numericAndInterval,
        ("lhs", TypeSig.numeric, TypeSig.numericAndInterval),
        ("rhs", TypeSig.numeric, TypeSig.numericAndInterval)),
      (a, conf, p, r) => new BinaryExprMeta[Add](a, conf, p, r) {
        override def convertToGpu(lhs: Expression, rhs: Expression): GpuExpression =
          GpuAdd(lhs, rhs)
      }),
    expr[Subtract](
      "Subtraction",
      ExprChecks.binaryProjectNotLambda(
        TypeSig.numeric, TypeSig.numericAndInterval,
        ("lhs", TypeSig.numeric, TypeSig.numericAndInterval),
        ("rhs", TypeSig.numeric, TypeSig.numericAndInterval)),
      (a, conf, p, r) => new BinaryExprMeta[Subtract](a, conf, p, r) {
        override def convertToGpu(lhs: Expression, rhs: Expression): GpuExpression =
          GpuSubtract(lhs, rhs)
      }),
    expr[Multiply](
      "Multiplication",
      ExprChecks.binaryProjectNotLambda(TypeSig.numeric +
          TypeSig.psNote(TypeEnum.DECIMAL, "Because of Spark's inner workings the full range " +
              "of decimal precision (even for 64-bit values) is not supported."),
        TypeSig.numeric,
        ("lhs", TypeSig.numeric, TypeSig.numeric),
        ("rhs", TypeSig.numeric, TypeSig.numeric)),
      (a, conf, p, r) => new BinaryExprMeta[Multiply](a, conf, p, r) {
        override def tagExprForGpu(): Unit = {
          // Multiplication of Decimal types is a little odd. Spark will cast the inputs
          // to a common wider value where scale is max of the two input scales, and precision is
          // max of the two input non-scale portions + the new scale. Then it will do the multiply,
          // which will produce a return scale that is 2x that of the wider scale, but lie about it
          // in the return type of the Multiply operator. Then in CheckOverflow it will reset the
          // scale and check the precision so that they know it fits in final desired result which
          // is precision1 + precision2 + 1 for precision and scale1 + scale2 for scale, based off
          // of the precision and scale for the original input values. We would like to avoid all
          // of this if possible because having a temporary intermediate value that can have a
          // scale quite a bit larger than the final result reduces the maximum precision that
          // we could support, as we don't have unlimited precision. But sadly because of how
          // the logical plan is compiled down to the physical plan we have lost what the original
          // types were and cannot recover it. As such for now we are going to do what Spark does,
          // but we have to recompute/recheck the temporary precision to be sure it will fit
          // on the GPU.
          val Seq(leftDataType, rightDataType) = childExprs.map(_.dataType)
          (leftDataType, rightDataType) match {
            case (l: DecimalType, r: DecimalType) =>
              val intermediateResult = GpuMultiplyUtil.decimalDataType(l, r)
              if (intermediateResult.precision > DType.DECIMAL64_MAX_PRECISION) {
                willNotWorkOnGpu("The actual output precision of the multiply is too large" +
                    s" to fit on the GPU $intermediateResult")
              }
            case _ => // NOOP
          }
        }

        override def convertToGpu(lhs: Expression, rhs: Expression): GpuExpression =
          GpuMultiply(lhs, rhs)
      }),
    expr[And](
      "Logical AND",
      ExprChecks.binaryProjectNotLambda(TypeSig.BOOLEAN, TypeSig.BOOLEAN,
        ("lhs", TypeSig.BOOLEAN, TypeSig.BOOLEAN),
        ("rhs", TypeSig.BOOLEAN, TypeSig.BOOLEAN)),
      (a, conf, p, r) => new BinaryExprMeta[And](a, conf, p, r) {
        override def convertToGpu(lhs: Expression, rhs: Expression): GpuExpression =
          GpuAnd(lhs, rhs)
      }),
    expr[Or](
      "Logical OR",
      ExprChecks.binaryProjectNotLambda(TypeSig.BOOLEAN, TypeSig.BOOLEAN,
        ("lhs", TypeSig.BOOLEAN, TypeSig.BOOLEAN),
        ("rhs", TypeSig.BOOLEAN, TypeSig.BOOLEAN)),
      (a, conf, p, r) => new BinaryExprMeta[Or](a, conf, p, r) {
        override def convertToGpu(lhs: Expression, rhs: Expression): GpuExpression =
          GpuOr(lhs, rhs)
      }),
    expr[EqualNullSafe](
      "Check if the values are equal including nulls <=>",
      ExprChecks.binaryProjectNotLambda(
        TypeSig.commonCudfTypes + TypeSig.NULL + TypeSig.DECIMAL, TypeSig.all,
        ("lhs", TypeSig.commonCudfTypes + TypeSig.NULL + TypeSig.DECIMAL, TypeSig.all),
        ("rhs", TypeSig.commonCudfTypes + TypeSig.NULL + TypeSig.DECIMAL, TypeSig.all)),
      (a, conf, p, r) => new BinaryExprMeta[EqualNullSafe](a, conf, p, r) {
        override def convertToGpu(lhs: Expression, rhs: Expression): GpuExpression =
          GpuEqualNullSafe(lhs, rhs)
      }),
    expr[EqualTo](
      "Check if the values are equal",
      ExprChecks.binaryProjectNotLambda(
        TypeSig.commonCudfTypes + TypeSig.NULL + TypeSig.DECIMAL, TypeSig.all,
        ("lhs", TypeSig.commonCudfTypes + TypeSig.NULL + TypeSig.DECIMAL, TypeSig.all),
        ("rhs", TypeSig.commonCudfTypes + TypeSig.NULL + TypeSig.DECIMAL, TypeSig.all)),
      (a, conf, p, r) => new BinaryExprMeta[EqualTo](a, conf, p, r) {
        override def convertToGpu(lhs: Expression, rhs: Expression): GpuExpression =
          GpuEqualTo(lhs, rhs)
      }),
    expr[GreaterThan](
      "> operator",
      ExprChecks.binaryProjectNotLambda(
        TypeSig.commonCudfTypes + TypeSig.NULL + TypeSig.DECIMAL, TypeSig.all,
        ("lhs", TypeSig.commonCudfTypes + TypeSig.NULL + TypeSig.DECIMAL, TypeSig.all),
        ("rhs", TypeSig.commonCudfTypes + TypeSig.NULL + TypeSig.DECIMAL, TypeSig.all)),
      (a, conf, p, r) => new BinaryExprMeta[GreaterThan](a, conf, p, r) {
        override def convertToGpu(lhs: Expression, rhs: Expression): GpuExpression =
          GpuGreaterThan(lhs, rhs)
      }),
    expr[GreaterThanOrEqual](
      ">= operator",
      ExprChecks.binaryProjectNotLambda(
        TypeSig.commonCudfTypes + TypeSig.NULL + TypeSig.DECIMAL, TypeSig.all,
        ("lhs", TypeSig.commonCudfTypes + TypeSig.NULL + TypeSig.DECIMAL, TypeSig.all),
        ("rhs", TypeSig.commonCudfTypes + TypeSig.NULL + TypeSig.DECIMAL, TypeSig.all)),
      (a, conf, p, r) => new BinaryExprMeta[GreaterThanOrEqual](a, conf, p, r) {
        override def convertToGpu(lhs: Expression, rhs: Expression): GpuExpression =
          GpuGreaterThanOrEqual(lhs, rhs)
      }),
    expr[In](
      "IN operator",
      ExprChecks.projectNotLambda(TypeSig.BOOLEAN, TypeSig.BOOLEAN,
        Seq(ParamCheck("value", TypeSig.commonCudfTypes + TypeSig.NULL + TypeSig.DECIMAL,
          TypeSig.all)),
        Some(RepeatingParamCheck("list", (TypeSig.commonCudfTypes + TypeSig.DECIMAL).withAllLit(),
          TypeSig.all))),
      (in, conf, p, r) => new ExprMeta[In](in, conf, p, r) {
        override def tagExprForGpu(): Unit = {
          val unaliased = in.list.map(extractLit)
          val hasNullLiteral = unaliased.exists {
            case Some(l) => l.value == null
            case _ => false
          }
          if (hasNullLiteral) {
            willNotWorkOnGpu("nulls are not supported")
          }
        }
        override def convertToGpu(): GpuExpression =
          GpuInSet(childExprs.head.convertToGpu(), in.list.asInstanceOf[Seq[Literal]])
      }),
    expr[InSet](
      "INSET operator",
      ExprChecks.unaryProjectNotLambda(TypeSig.BOOLEAN, TypeSig.BOOLEAN,
        TypeSig.commonCudfTypes + TypeSig.NULL + TypeSig.DECIMAL, TypeSig.all),
      (in, conf, p, r) => new ExprMeta[InSet](in, conf, p, r) {
        override def tagExprForGpu(): Unit = {
          if (in.hset.contains(null)) {
            willNotWorkOnGpu("nulls are not supported")
          }
        }
        override def convertToGpu(): GpuExpression =
          GpuInSet(childExprs.head.convertToGpu(), in.hset.map(LiteralHelper(_)).toSeq)
      }),
    expr[LessThan](
      "< operator",
      ExprChecks.binaryProjectNotLambda(
        TypeSig.commonCudfTypes + TypeSig.NULL + TypeSig.DECIMAL, TypeSig.all,
        ("lhs", TypeSig.commonCudfTypes + TypeSig.NULL + TypeSig.DECIMAL, TypeSig.all),
        ("rhs", TypeSig.commonCudfTypes + TypeSig.NULL + TypeSig.DECIMAL, TypeSig.all)),
      (a, conf, p, r) => new BinaryExprMeta[LessThan](a, conf, p, r) {
        override def convertToGpu(lhs: Expression, rhs: Expression): GpuExpression =
          GpuLessThan(lhs, rhs)
      }),
    expr[LessThanOrEqual](
      "<= operator",
      ExprChecks.binaryProjectNotLambda(
        TypeSig.commonCudfTypes + TypeSig.NULL + TypeSig.DECIMAL, TypeSig.all,
        ("lhs", TypeSig.commonCudfTypes + TypeSig.NULL + TypeSig.DECIMAL, TypeSig.all),
        ("rhs", TypeSig.commonCudfTypes + TypeSig.NULL + TypeSig.DECIMAL, TypeSig.all)),
      (a, conf, p, r) => new BinaryExprMeta[LessThanOrEqual](a, conf, p, r) {
        override def convertToGpu(lhs: Expression, rhs: Expression): GpuExpression =
          GpuLessThanOrEqual(lhs, rhs)
      }),
    expr[CaseWhen](
      "CASE WHEN expression",
      CaseWhenCheck,
      (a, conf, p, r) => new ExprMeta[CaseWhen](a, conf, p, r) {
        override def tagExprForGpu(): Unit = {
          val anyLit = a.branches.exists { case (predicate, _) => isLit(predicate) }
          if (anyLit) {
            willNotWorkOnGpu("literal predicates are not supported")
          }
        }
        override def convertToGpu(): GpuExpression = {
          val branches = childExprs.grouped(2).flatMap {
            case Seq(cond, value) => Some((cond.convertToGpu(), value.convertToGpu()))
            case Seq(_) => None
          }.toArray.toSeq  // force materialization to make the seq serializable
          val elseValue = if (childExprs.size % 2 != 0) {
            Some(childExprs.last.convertToGpu())
          } else {
            None
          }
          GpuCaseWhen(branches, elseValue)
        }
      }),
    expr[If](
      "IF expression",
      ExprChecks.projectNotLambda(TypeSig.commonCudfTypes + TypeSig.NULL + TypeSig.DECIMAL,
        TypeSig.all,
        Seq(ParamCheck("predicate", TypeSig.psNote(TypeEnum.BOOLEAN,
          "literal values are not supported"), TypeSig.BOOLEAN),
          ParamCheck("trueValue", TypeSig.commonCudfTypes + TypeSig.NULL + TypeSig.DECIMAL,
            TypeSig.all),
          ParamCheck("falseValue", TypeSig.commonCudfTypes + TypeSig.NULL + TypeSig.DECIMAL,
            TypeSig.all))),
      (a, conf, p, r) => new ExprMeta[If](a, conf, p, r) {
        override def tagExprForGpu(): Unit = {
          if (isLit(a.predicate)) {
            willNotWorkOnGpu(s"literal predicate ${a.predicate} is not supported")
          }
        }
        override def convertToGpu(): GpuExpression = {
          val boolExpr :: trueExpr :: falseExpr :: Nil = childExprs.map(_.convertToGpu())
          GpuIf(boolExpr, trueExpr, falseExpr)
        }
      }),
    expr[Pow](
      "lhs ^ rhs",
      ExprChecks.binaryProjectNotLambda(
        TypeSig.DOUBLE, TypeSig.DOUBLE,
        ("lhs", TypeSig.DOUBLE, TypeSig.DOUBLE),
        ("rhs", TypeSig.DOUBLE, TypeSig.DOUBLE)),
      (a, conf, p, r) => new BinaryExprMeta[Pow](a, conf, p, r) {
        override def convertToGpu(lhs: Expression, rhs: Expression): GpuExpression =
          GpuPow(lhs, rhs)
      }),
    expr[Divide](
      "Division",
      ExprChecks.binaryProjectNotLambda(
        TypeSig.DOUBLE +
            TypeSig.psNote(TypeEnum.DECIMAL, "Because of Spark's inner workings the full range " +
                "of decimal precision (even for 64-bit values) is not supported."),
        TypeSig.DOUBLE + TypeSig.DECIMAL,
        ("lhs", TypeSig.DOUBLE + TypeSig.DECIMAL, TypeSig.DOUBLE + TypeSig.DECIMAL),
        ("rhs", TypeSig.DOUBLE + TypeSig.DECIMAL, TypeSig.DOUBLE + TypeSig.DECIMAL)),
      (a, conf, p, r) => new BinaryExprMeta[Divide](a, conf, p, r) {
        override def tagExprForGpu(): Unit = {
          // Division of Decimal types is a little odd. Spark will cast the inputs
          // to a common wider value where scale is max of the two input scales, and precision is
          // max of the two input non-scale portions + the new scale. Then it will do the divide,
          // which the rules for it are a little complex, but lie about it
          // in the return type of the Divide operator. Then in CheckOverflow it will reset the
          // scale and check the precision so that they know it fits in final desired result.
          // We would like to avoid all of this if possible because having a temporary intermediate
          // value that can have a scale quite a bit larger than the final result reduces the
          // maximum precision that we could support, as we don't have unlimited precision. But
          // sadly because of how the logical plan is compiled down to the physical plan we have
          // lost what the original types were and cannot recover it. As such for now we are going
          // to do what Spark does, but we have to recompute/recheck the temporary precision to be
          // sure it will fit on the GPU. In addition to this we have it a little harder because
          // the decimal divide itself will do rounding on the result before it is returned,
          // effectively calculating an extra digit of precision. Because cudf does not support this
          // right now we actually increase the scale (and corresponding precision) to get an extra
          // decimal place so we can round it in GpuCheckOverflow
          val Seq(leftDataType, rightDataType) = childExprs.map(_.dataType)
          (leftDataType, rightDataType) match {
            case (l: DecimalType, r: DecimalType) =>
              val outputType = GpuDivideUtil.decimalDataType(l, r)
              // Case 1: OutputType.precision doesn't get truncated
              //   We will never hit a case where outputType.precision < outputType.scale + r.scale.
              //   So there is no need to protect against that.
              //   The only two cases in which there is a possibility of the intermediary scale
              //   exceeding the intermediary precision is when l.precision < l.scale or l
              //   .precision < 0, both of which aren't possible.
              //   Proof:
              //   case 1:
              //   outputType.precision = p1 - s1 + s2 + s1 + p2 + 1 + 1
              //   outputType.scale = p1 + s2 + p2 + 1 + 1
              //   To find out if outputType.precision < outputType.scale simplifies to p1 < s1,
              //   which is never possible
              //
              //   case 2:
              //   outputType.precision = p1 - s1 + s2 + 6 + 1
              //   outputType.scale = 6 + 1
              //   To find out if outputType.precision < outputType.scale simplifies to p1 < 0
              //   which is never possible
              // Case 2: OutputType.precision gets truncated to 38
              //   In this case we have to make sure the r.precision + l.scale + r.scale + 1 <= 38
              //   Otherwise the intermediate result will overflow
              // TODO We should revisit the proof one more time after we support 128-bit decimals
              if (l.precision + l.scale + r.scale + 1 > 38) {
                willNotWorkOnGpu("The intermediate output precision of the divide is too " +
                  s"large to be supported on the GPU i.e. Decimal(${outputType.precision}, " +
                  s"${outputType.scale + r.scale})")
              } else {
                val intermediateResult =
                  DecimalType(outputType.precision, outputType.scale + r.scale)
                if (intermediateResult.precision > DType.DECIMAL64_MAX_PRECISION) {
                  willNotWorkOnGpu("The actual output precision of the divide is too large" +
                    s" to fit on the GPU $intermediateResult")
                }
              }
            case _ => // NOOP
          }
        }

        override def convertToGpu(lhs: Expression, rhs: Expression): GpuExpression =
          GpuDivide(lhs, rhs)
      }),
    expr[IntegralDivide](
      "Division with a integer result",
      ExprChecks.binaryProjectNotLambda(
        TypeSig.LONG, TypeSig.LONG,
        ("lhs", TypeSig.LONG + TypeSig.DECIMAL, TypeSig.LONG + TypeSig.DECIMAL),
        ("rhs", TypeSig.LONG + TypeSig.DECIMAL, TypeSig.LONG + TypeSig.DECIMAL)),
      (a, conf, p, r) => new BinaryExprMeta[IntegralDivide](a, conf, p, r) {
        override def convertToGpu(lhs: Expression, rhs: Expression): GpuExpression =
          GpuIntegralDivide(lhs, rhs)
      }),
    expr[Remainder](
      "Remainder or modulo",
      ExprChecks.binaryProjectNotLambda(
        TypeSig.integral + TypeSig.fp, TypeSig.numeric,
        ("lhs", TypeSig.integral + TypeSig.fp, TypeSig.numeric),
        ("rhs", TypeSig.integral + TypeSig.fp, TypeSig.numeric)),
      (a, conf, p, r) => new BinaryExprMeta[Remainder](a, conf, p, r) {
        override def convertToGpu(lhs: Expression, rhs: Expression): GpuExpression =
          GpuRemainder(lhs, rhs)
      }),
    expr[AggregateExpression](
      "Aggregate expression",
      ExprChecks.fullAgg(
        TypeSig.commonCudfTypes + TypeSig.NULL + TypeSig.DECIMAL +
          TypeSig.ARRAY.nested(TypeSig.commonCudfTypes + TypeSig.DECIMAL + TypeSig.STRUCT),
        TypeSig.all,
        Seq(ParamCheck(
          "aggFunc",
          TypeSig.commonCudfTypes + TypeSig.NULL + TypeSig.DECIMAL +
            TypeSig.ARRAY.nested(TypeSig.commonCudfTypes + TypeSig.DECIMAL + TypeSig.STRUCT),
          TypeSig.all)),
        Some(RepeatingParamCheck("filter", TypeSig.BOOLEAN, TypeSig.BOOLEAN))),
      (a, conf, p, r) => new ExprMeta[AggregateExpression](a, conf, p, r) {
        private val filter: Option[BaseExprMeta[_]] =
          a.filter.map(GpuOverrides.wrapExpr(_, conf, Some(this)))
        private val childrenExprMeta: Seq[BaseExprMeta[Expression]] =
          a.children.map(GpuOverrides.wrapExpr(_, conf, Some(this)))
        override val childExprs: Seq[BaseExprMeta[_]] =
          childrenExprMeta ++ filter.toSeq

        override def convertToGpu(): GpuExpression = {
          // handle the case AggregateExpression has the resultIds parameter where its
          // Seq[ExprIds] instead of single ExprId.
          val resultId = try {
            val resultMethod = a.getClass.getMethod("resultId")
            resultMethod.invoke(a).asInstanceOf[ExprId]
          } catch {
            case _: Exception =>
              val resultMethod = a.getClass.getMethod("resultIds")
              resultMethod.invoke(a).asInstanceOf[Seq[ExprId]].head
          }
          GpuAggregateExpression(childExprs.head.convertToGpu().asInstanceOf[GpuAggregateFunction],
            a.mode, a.isDistinct, filter.map(_.convertToGpu()), resultId)
        }
      }),
    expr[SortOrder](
      "Sort order",
      ExprChecks.projectOnly(
        pluginSupportedOrderableSig,
        TypeSig.orderable,
        Seq(ParamCheck(
          "input",
          pluginSupportedOrderableSig,
          TypeSig.orderable))),
      (sortOrder, conf, p, r) => new BaseExprMeta[SortOrder](sortOrder, conf, p, r) {
        override def tagExprForGpu(): Unit = {
          if (isStructType(sortOrder.dataType)) {
            val nullOrdering = sortOrder.nullOrdering
            val directionDefaultNullOrdering = sortOrder.direction.defaultNullOrdering
            val direction = sortOrder.direction.sql
            if (nullOrdering != directionDefaultNullOrdering) {
              willNotWorkOnGpu(s"only default null ordering $directionDefaultNullOrdering " +
                s"for direction $direction is supported for nested types; actual: ${nullOrdering}")
            }
          }
        }

        // One of the few expressions that are not replaced with a GPU version
        override def convertToGpu(): Expression =
          sortOrder.withNewChildren(childExprs.map(_.convertToGpu()))
      }),
    expr[PivotFirst](
      "PivotFirst operator",
      ExprChecks.reductionAndGroupByAgg(
        TypeSig.commonCudfTypes + TypeSig.NULL + TypeSig.DECIMAL +
          TypeSig.ARRAY.nested(TypeSig.commonCudfTypes + TypeSig.DECIMAL),
        TypeSig.all,
        Seq(ParamCheck(
          "pivotColumn",
          TypeSig.commonCudfTypes + TypeSig.NULL + TypeSig.DECIMAL,
          TypeSig.all),
          ParamCheck("valueColumn",
          TypeSig.commonCudfTypes + TypeSig.NULL + TypeSig.DECIMAL,
          TypeSig.all))),
      (pivot, conf, p, r) => new ImperativeAggExprMeta[PivotFirst](pivot, conf, p, r) {
        override def tagExprForGpu(): Unit = {
          if (conf.hasNans &&
            (pivot.pivotColumn.dataType.equals(FloatType) ||
              pivot.pivotColumn.dataType.equals(DoubleType))) {
            willNotWorkOnGpu("Pivot expressions over floating point columns " +
              "that may contain NaN is disabled. You can bypass this by setting " +
              s"${RapidsConf.HAS_NANS}=false")
          }
          // If pivotColumnValues doesn't have distinct values, fall back to CPU
          if (pivot.pivotColumnValues.distinct.lengthCompare(pivot.pivotColumnValues.length) != 0) {
            willNotWorkOnGpu("PivotFirst does not work on the GPU when there are duplicate" +
                " pivot values provided")
          }
        }
        override def convertToGpu(childExprs: Seq[Expression]): GpuExpression = {
          val Seq(pivotColumn, valueColumn) = childExprs
          GpuPivotFirst(pivotColumn, valueColumn, pivot.pivotColumnValues)
        }
      }),
    expr[Count](
      "Count aggregate operator",
      ExprChecks.fullAgg(
        TypeSig.LONG, TypeSig.LONG,
        repeatingParamCheck = Some(RepeatingParamCheck(
          "input", _commonTypes + TypeSig.STRUCT.nested(_commonTypes), TypeSig.all))),
      (count, conf, p, r) => new ExprMeta[Count](count, conf, p, r) {
        override def tagExprForGpu(): Unit = {
          if (count.children.size > 1) {
            willNotWorkOnGpu("count of multiple columns not supported")
          }
        }
        override def convertToGpu(): GpuExpression = GpuCount(childExprs.map(_.convertToGpu()))
      }),
    expr[Max](
      "Max aggregate operator",
      ExprChecksImpl(
        ExprChecks.fullAgg(
          TypeSig.commonCudfTypes + TypeSig.NULL, TypeSig.orderable,
          Seq(ParamCheck("input",
            TypeSig.commonCudfTypes + TypeSig.NULL, TypeSig.orderable))
        ).asInstanceOf[ExprChecksImpl].contexts
          ++
          ExprChecks.windowOnly(
            TypeSig.commonCudfTypes + TypeSig.DECIMAL + TypeSig.NULL, TypeSig.orderable,
            Seq(ParamCheck("input",
              TypeSig.commonCudfTypes + TypeSig.DECIMAL + TypeSig.NULL, TypeSig.orderable))
          ).asInstanceOf[ExprChecksImpl].contexts
      ),
      (max, conf, p, r) => new AggExprMeta[Max](max, conf, p, r) {
        override def tagExprForGpu(): Unit = {
          val dataType = max.child.dataType
          if (conf.hasNans && (dataType == DoubleType || dataType == FloatType)) {
            willNotWorkOnGpu("Max aggregation on floating point columns that can contain NaNs " +
              "will compute incorrect results. If it is known that there are no NaNs, set " +
              s" ${RapidsConf.HAS_NANS} to false.")
          }
        }

        override def convertToGpu(child: Expression): GpuExpression = GpuMax(child)
      }),
    expr[Min](
      "Min aggregate operator",
      ExprChecksImpl(
        ExprChecks.fullAgg(
          TypeSig.commonCudfTypes + TypeSig.NULL, TypeSig.orderable,
          Seq(ParamCheck("input",
            TypeSig.commonCudfTypes + TypeSig.NULL, TypeSig.orderable))
        ).asInstanceOf[ExprChecksImpl].contexts
          ++
          ExprChecks.windowOnly(
            TypeSig.commonCudfTypes + TypeSig.DECIMAL + TypeSig.NULL, TypeSig.orderable,
            Seq(ParamCheck("input",
              TypeSig.commonCudfTypes + TypeSig.DECIMAL + TypeSig.NULL, TypeSig.orderable))
          ).asInstanceOf[ExprChecksImpl].contexts
      ),
      (a, conf, p, r) => new AggExprMeta[Min](a, conf, p, r) {
        override def tagExprForGpu(): Unit = {
          val dataType = a.child.dataType
          if (conf.hasNans && (dataType == DoubleType || dataType == FloatType)) {
            willNotWorkOnGpu("Min aggregation on floating point columns that can contain NaNs " +
              "will compute incorrect results. If it is known that there are no NaNs, set " +
              s" ${RapidsConf.HAS_NANS} to false.")
          }
        }

        override def convertToGpu(child: Expression): GpuExpression = GpuMin(child)
      }),
    expr[Sum](
      "Sum aggregate operator",
      ExprChecksImpl(
        ExprChecks.fullAgg(
          TypeSig.LONG + TypeSig.DOUBLE, TypeSig.LONG + TypeSig.DOUBLE + TypeSig.DECIMAL,
          Seq(ParamCheck("input", TypeSig.integral + TypeSig.fp, TypeSig.numeric))
        ).asInstanceOf[ExprChecksImpl].contexts
          ++
          ExprChecks.windowOnly(
            TypeSig.LONG + TypeSig.DOUBLE + TypeSig.DECIMAL,
            TypeSig.LONG + TypeSig.DOUBLE + TypeSig.DECIMAL,
            Seq(ParamCheck("input", TypeSig.numeric, TypeSig.numeric))
          ).asInstanceOf[ExprChecksImpl].contexts
      ),
      (a, conf, p, r) => new AggExprMeta[Sum](a, conf, p, r) {
        override def tagExprForGpu(): Unit = {
          val dataType = a.child.dataType
          if (!conf.isFloatAggEnabled && (dataType == DoubleType || dataType == FloatType)) {
            willNotWorkOnGpu("the GPU will sum floating point values in" +
              " parallel and the result is not always identical each time. This can cause some" +
              " Spark queries to produce an incorrect answer if the value is computed more than" +
              " once as part of the same query.  To enable this anyways set" +
              s" ${RapidsConf.ENABLE_FLOAT_AGG} to true.")
          }
        }

        override def convertToGpu(child: Expression): GpuExpression = GpuSum(child, a.dataType)
      }),
    expr[Average](
      "Average aggregate operator",
      ExprChecks.fullAgg(
        TypeSig.DOUBLE, TypeSig.DOUBLE + TypeSig.DECIMAL,
        Seq(ParamCheck("input", TypeSig.integral + TypeSig.fp, TypeSig.numeric))),
      (a, conf, p, r) => new AggExprMeta[Average](a, conf, p, r) {
        override def tagExprForGpu(): Unit = {
          val dataType = a.child.dataType
          if (!conf.isFloatAggEnabled && (dataType == DoubleType || dataType == FloatType)) {
            willNotWorkOnGpu("the GPU will sum floating point values in" +
              " parallel to compute an average and the result is not always identical each time." +
              " This can cause some Spark queries to produce an incorrect answer if the value is" +
              " computed more than once as part of the same query. To enable this anyways set" +
              s" ${RapidsConf.ENABLE_FLOAT_AGG} to true")
          }
        }

        override def convertToGpu(child: Expression): GpuExpression = GpuAverage(child)
      }),
    expr[First](
      "first aggregate operator",
      ExprChecks.aggNotWindow(TypeSig.commonCudfTypes + TypeSig.NULL, TypeSig.all,
        Seq(ParamCheck("input", TypeSig.commonCudfTypes + TypeSig.NULL, TypeSig.all))),
      (a, conf, p, r) => new ExprMeta[First](a, conf, p, r) {
        override def convertToGpu(): GpuExpression =
          GpuFirst(childExprs.head.convertToGpu(), a.ignoreNulls)
      }),
    expr[Last](
      "last aggregate operator",
      ExprChecks.aggNotWindow(TypeSig.commonCudfTypes + TypeSig.NULL, TypeSig.all,
        Seq(ParamCheck("input", TypeSig.commonCudfTypes + TypeSig.NULL, TypeSig.all))),
      (a, conf, p, r) => new ExprMeta[Last](a, conf, p, r) {
        override def convertToGpu(): GpuExpression =
          GpuLast(childExprs.head.convertToGpu(), a.ignoreNulls)
      }),
    expr[BRound](
      "Round an expression to d decimal places using HALF_EVEN rounding mode",
      ExprChecks.binaryProjectNotLambda(
        TypeSig.numeric, TypeSig.numeric,
        ("value", TypeSig.numeric +
            TypeSig.psNote(TypeEnum.FLOAT, "result may round slightly differently") +
            TypeSig.psNote(TypeEnum.DOUBLE, "result may round slightly differently"),
            TypeSig.numeric),
        ("scale", TypeSig.lit(TypeEnum.INT), TypeSig.lit(TypeEnum.INT))),
      (a, conf, p, r) => new BinaryExprMeta[BRound](a, conf, p, r) {
        override def tagExprForGpu(): Unit = {
          a.child.dataType match {
            case FloatType | DoubleType if !conf.isIncompatEnabled =>
              willNotWorkOnGpu("rounding floating point numbers may be slightly off " +
                  s"compared to Spark's result, to enable set ${RapidsConf.INCOMPATIBLE_OPS}")
            case _ => // NOOP
          }
        }
        override def convertToGpu(lhs: Expression, rhs: Expression): GpuExpression =
          GpuBRound(lhs, rhs)
      }),
    expr[Round](
      "Round an expression to d decimal places using HALF_UP rounding mode",
      ExprChecks.binaryProjectNotLambda(
        TypeSig.numeric, TypeSig.numeric,
        ("value", TypeSig.numeric +
            TypeSig.psNote(TypeEnum.FLOAT, "result may round slightly differently") +
            TypeSig.psNote(TypeEnum.DOUBLE, "result may round slightly differently"),
            TypeSig.numeric),
        ("scale", TypeSig.lit(TypeEnum.INT), TypeSig.lit(TypeEnum.INT))),
      (a, conf, p, r) => new BinaryExprMeta[Round](a, conf, p, r) {
        override def tagExprForGpu(): Unit = {
          a.child.dataType match {
            case FloatType | DoubleType if !conf.isIncompatEnabled =>
              willNotWorkOnGpu("rounding floating point numbers may be slightly off " +
                  s"compared to Spark's result, to enable set ${RapidsConf.INCOMPATIBLE_OPS}")
            case _ => // NOOP
          }
        }
        override def convertToGpu(lhs: Expression, rhs: Expression): GpuExpression =
          GpuRound(lhs, rhs)
      }),
    expr[PythonUDF](
      "UDF run in an external python process. Does not actually run on the GPU, but " +
          "the transfer of data to/from it can be accelerated.",
      ExprChecks.fullAggAndProject(
        // Different types of Pandas UDF support different sets of output type. Please refer to
        //   https://github.com/apache/spark/blob/master/python/pyspark/sql/udf.py#L98
        // for more details.
        // It is impossible to specify the exact type signature for each Pandas UDF type in a single
        // expression 'PythonUDF'.
        // So use the 'unionOfPandasUdfOut' to cover all types for Spark. The type signature of
        // plugin is also an union of all the types of Pandas UDF.
        (TypeSig.commonCudfTypes + TypeSig.ARRAY).nested() + TypeSig.STRUCT,
        TypeSig.unionOfPandasUdfOut,
        repeatingParamCheck = Some(RepeatingParamCheck(
          "param",
          (TypeSig.commonCudfTypes + TypeSig.ARRAY + TypeSig.STRUCT).nested(),
          TypeSig.all))),
      (a, conf, p, r) => new ExprMeta[PythonUDF](a, conf, p, r) {
        override def replaceMessage: String = "not block GPU acceleration"
        override def noReplacementPossibleMessage(reasons: String): String =
          s"blocks running on GPU because $reasons"

        override def convertToGpu(): GpuExpression =
          GpuPythonUDF(a.name, a.func, a.dataType,
            childExprs.map(_.convertToGpu()),
            a.evalType, a.udfDeterministic, a.resultId)
        }),
    expr[Rand](
      "Generate a random column with i.i.d. uniformly distributed values in [0, 1)",
      ExprChecks.projectNotLambda(TypeSig.DOUBLE, TypeSig.DOUBLE,
        Seq(ParamCheck("seed",
          (TypeSig.INT + TypeSig.LONG).withAllLit(),
          (TypeSig.INT + TypeSig.LONG).withAllLit()))),
      (a, conf, p, r) => new UnaryExprMeta[Rand](a, conf, p, r) {
        override def convertToGpu(child: Expression): GpuExpression = GpuRand(child)
      }),
    expr[SparkPartitionID] (
      "Returns the current partition id",
      ExprChecks.projectNotLambda(TypeSig.INT, TypeSig.INT),
      (a, conf, p, r) => new ExprMeta[SparkPartitionID](a, conf, p, r) {
        override def convertToGpu(): GpuExpression = GpuSparkPartitionID()
      }),
    expr[MonotonicallyIncreasingID] (
      "Returns monotonically increasing 64-bit integers",
      ExprChecks.projectNotLambda(TypeSig.LONG, TypeSig.LONG),
      (a, conf, p, r) => new ExprMeta[MonotonicallyIncreasingID](a, conf, p, r) {
        override def convertToGpu(): GpuExpression = GpuMonotonicallyIncreasingID()
      }),
    expr[InputFileName] (
      "Returns the name of the file being read, or empty string if not available",
      ExprChecks.projectNotLambda(TypeSig.STRING, TypeSig.STRING),
      (a, conf, p, r) => new ExprMeta[InputFileName](a, conf, p, r) {
        override def convertToGpu(): GpuExpression = GpuInputFileName()
      }),
    expr[InputFileBlockStart] (
      "Returns the start offset of the block being read, or -1 if not available",
      ExprChecks.projectNotLambda(TypeSig.LONG, TypeSig.LONG),
      (a, conf, p, r) => new ExprMeta[InputFileBlockStart](a, conf, p, r) {
        override def convertToGpu(): GpuExpression = GpuInputFileBlockStart()
      }),
    expr[InputFileBlockLength] (
      "Returns the length of the block being read, or -1 if not available",
      ExprChecks.projectNotLambda(TypeSig.LONG, TypeSig.LONG),
      (a, conf, p, r) => new ExprMeta[InputFileBlockLength](a, conf, p, r) {
        override def convertToGpu(): GpuExpression = GpuInputFileBlockLength()
      }),
    expr[Md5] (
      "MD5 hash operator",
      ExprChecks.unaryProjectNotLambda(TypeSig.STRING, TypeSig.STRING,
        TypeSig.BINARY, TypeSig.BINARY),
      (a, conf, p, r) => new UnaryExprMeta[Md5](a, conf, p, r) {
        override def convertToGpu(child: Expression): GpuExpression = GpuMd5(child)
      }),
    expr[Upper](
      "String uppercase operator",
      ExprChecks.unaryProjectNotLambdaInputMatchesOutput(TypeSig.STRING, TypeSig.STRING),
      (a, conf, p, r) => new UnaryExprMeta[Upper](a, conf, p, r) {
        override def convertToGpu(child: Expression): GpuExpression = GpuUpper(child)
      })
      .incompat(CASE_MODIFICATION_INCOMPAT),
    expr[Lower](
      "String lowercase operator",
      ExprChecks.unaryProjectNotLambdaInputMatchesOutput(TypeSig.STRING, TypeSig.STRING),
      (a, conf, p, r) => new UnaryExprMeta[Lower](a, conf, p, r) {
        override def convertToGpu(child: Expression): GpuExpression = GpuLower(child)
      })
      .incompat(CASE_MODIFICATION_INCOMPAT),
    expr[StringLPad](
      "Pad a string on the left",
      ExprChecks.projectNotLambda(TypeSig.STRING, TypeSig.STRING,
        Seq(ParamCheck("str", TypeSig.STRING, TypeSig.STRING),
          ParamCheck("len", TypeSig.lit(TypeEnum.INT), TypeSig.INT),
          ParamCheck("pad", TypeSig.lit(TypeEnum.STRING), TypeSig.STRING))),
      (in, conf, p, r) => new TernaryExprMeta[StringLPad](in, conf, p, r) {
        override def tagExprForGpu(): Unit = {
          extractLit(in.pad).foreach { padLit =>
            if (padLit.value != null &&
                padLit.value.asInstanceOf[UTF8String].toString.length != 1) {
              willNotWorkOnGpu("only a single character is supported for pad")
            }
          }
        }
        override def convertToGpu(
            str: Expression,
            width: Expression,
            pad: Expression): GpuExpression =
          GpuStringLPad(str, width, pad)
      }),
    expr[StringRPad](
      "Pad a string on the right",
      ExprChecks.projectNotLambda(TypeSig.STRING, TypeSig.STRING,
        Seq(ParamCheck("str", TypeSig.STRING, TypeSig.STRING),
          ParamCheck("len", TypeSig.lit(TypeEnum.INT), TypeSig.INT),
          ParamCheck("pad", TypeSig.lit(TypeEnum.STRING), TypeSig.STRING))),
      (in, conf, p, r) => new TernaryExprMeta[StringRPad](in, conf, p, r) {
        override def tagExprForGpu(): Unit = {
          extractLit(in.pad).foreach { padLit =>
            if (padLit.value != null &&
                padLit.value.asInstanceOf[UTF8String].toString.length != 1) {
              willNotWorkOnGpu("only a single character is supported for pad")
            }
          }
        }
        override def convertToGpu(
            str: Expression,
            width: Expression,
            pad: Expression): GpuExpression =
          GpuStringRPad(str, width, pad)
      }),
    expr[StringSplit](
       "Splits `str` around occurrences that match `regex`",
      ExprChecks.projectNotLambda(TypeSig.ARRAY.nested(TypeSig.STRING),
        TypeSig.ARRAY.nested(TypeSig.STRING),
        Seq(ParamCheck("str", TypeSig.STRING, TypeSig.STRING),
          ParamCheck("regexp", TypeSig.lit(TypeEnum.STRING)
              .withPsNote(TypeEnum.STRING, "very limited subset of regex supported"),
            TypeSig.STRING),
          ParamCheck("limit", TypeSig.lit(TypeEnum.INT), TypeSig.INT))),
      (in, conf, p, r) => new GpuStringSplitMeta(in, conf, p, r)),
    expr[GetStructField](
      "Gets the named field of the struct",
      ExprChecks.unaryProjectNotLambda(
        (TypeSig.commonCudfTypes + TypeSig.ARRAY + TypeSig.STRUCT + TypeSig.MAP + TypeSig.NULL +
            TypeSig.DECIMAL).nested(),
        TypeSig.all,
        TypeSig.STRUCT.nested(TypeSig.commonCudfTypes + TypeSig.ARRAY +
            TypeSig.STRUCT + TypeSig.MAP + TypeSig.NULL + TypeSig.DECIMAL),
        TypeSig.STRUCT.nested(TypeSig.all)),
      (expr, conf, p, r) => new UnaryExprMeta[GetStructField](expr, conf, p, r) {
        override def convertToGpu(arr: Expression): GpuExpression =
          GpuGetStructField(arr, expr.ordinal, expr.name)
      }),
    expr[GetArrayItem](
      "Gets the field at `ordinal` in the Array",
      ExprChecks.binaryProjectNotLambda(
        (TypeSig.commonCudfTypes + TypeSig.ARRAY + TypeSig.STRUCT + TypeSig.NULL +
            TypeSig.DECIMAL + TypeSig.MAP).nested(),
        TypeSig.all,
        ("array", TypeSig.ARRAY.nested(TypeSig.commonCudfTypes + TypeSig.ARRAY +
            TypeSig.STRUCT + TypeSig.NULL + TypeSig.DECIMAL + TypeSig.MAP),
            TypeSig.ARRAY.nested(TypeSig.all)),
        ("ordinal", TypeSig.lit(TypeEnum.INT), TypeSig.INT)),
      (in, conf, p, r) => new GpuGetArrayItemMeta(in, conf, p, r)),
    expr[GetMapValue](
      "Gets Value from a Map based on a key",
      ExprChecks.binaryProjectNotLambda(TypeSig.STRING, TypeSig.all,
        ("map", TypeSig.MAP.nested(TypeSig.STRING), TypeSig.MAP.nested(TypeSig.all)),
        ("key", TypeSig.lit(TypeEnum.STRING), TypeSig.all)),
      (in, conf, p, r) => new GpuGetMapValueMeta(in, conf, p, r)),
    expr[ElementAt](
      "Returns element of array at given(1-based) index in value if column is array. " +
        "Returns value for the given key in value if column is map.",
      ExprChecks.binaryProjectNotLambda(
        (TypeSig.commonCudfTypes + TypeSig.ARRAY + TypeSig.STRUCT + TypeSig.NULL +
          TypeSig.DECIMAL + TypeSig.MAP).nested(), TypeSig.all,
        ("array/map", TypeSig.ARRAY.nested(TypeSig.commonCudfTypes + TypeSig.ARRAY +
          TypeSig.STRUCT + TypeSig.NULL + TypeSig.DECIMAL + TypeSig.MAP) +
          TypeSig.MAP.nested(TypeSig.STRING)
            .withPsNote(TypeEnum.MAP ,"If it's map, only string is supported."),
          TypeSig.ARRAY.nested(TypeSig.all) + TypeSig.MAP.nested(TypeSig.all)),
        ("index/key", (TypeSig.lit(TypeEnum.INT) + TypeSig.lit(TypeEnum.STRING))
          .withPsNote(TypeEnum.INT, "ints are only supported as array indexes, " +
            "not as maps keys")
          .withPsNote(TypeEnum.STRING, "strings are only supported as map keys, " +
            "not array indexes"),
          TypeSig.all)),
      (in, conf, p, r) => new BinaryExprMeta[ElementAt](in, conf, p, r) {
        override def tagExprForGpu(): Unit = {
          // To distinguish the supported nested type between Array and Map
          val checks = in.left.dataType match {
            case _: MapType =>
              // Match exactly with the checks for GetMapValue
              ExprChecks.binaryProjectNotLambda(TypeSig.STRING, TypeSig.all,
                ("map", TypeSig.MAP.nested(TypeSig.STRING), TypeSig.MAP.nested(TypeSig.all)),
                ("key", TypeSig.lit(TypeEnum.STRING), TypeSig.all))
            case _: ArrayType =>
              // Match exactly with the checks for GetArrayItem
              ExprChecks.binaryProjectNotLambda(
                (TypeSig.commonCudfTypes + TypeSig.ARRAY + TypeSig.STRUCT + TypeSig.NULL +
                  TypeSig.DECIMAL + TypeSig.MAP).nested(),
                TypeSig.all,
                ("array", TypeSig.ARRAY.nested(TypeSig.commonCudfTypes + TypeSig.ARRAY +
                  TypeSig.STRUCT + TypeSig.NULL + TypeSig.DECIMAL + TypeSig.MAP),
                  TypeSig.ARRAY.nested(TypeSig.all)),
                ("ordinal", TypeSig.lit(TypeEnum.INT), TypeSig.INT))
            case _ => throw new IllegalStateException("Only Array or Map is supported as input.")
          }
          checks.tag(this)
        }
        override def convertToGpu(lhs: Expression, rhs: Expression): GpuExpression = {
<<<<<<< HEAD
          // This will be called under 3.0.x version, so set failOnError to false to match CPU
          // behavior
          GpuElementAt(lhs, rhs, failOnError = false)
=======
          GpuElementAt(lhs, rhs)
>>>>>>> 247b7584
        }
      }),
    expr[CreateNamedStruct](
      "Creates a struct with the given field names and values",
      CreateNamedStructCheck,
      (in, conf, p, r) => new ExprMeta[CreateNamedStruct](in, conf, p, r) {
        override def convertToGpu(): GpuExpression =
          GpuCreateNamedStruct(childExprs.map(_.convertToGpu()))
      }),
    expr[ArrayContains](
      "Returns a boolean if the array contains the passed in key",
      ExprChecks.binaryProjectNotLambda(
        TypeSig.BOOLEAN,
        TypeSig.BOOLEAN,
        ("array", TypeSig.ARRAY.nested(TypeSig.commonCudfTypes + TypeSig.NULL),
          TypeSig.ARRAY.nested(TypeSig.all)),
        ("key", TypeSig.commonCudfTypes, TypeSig.all)),
      (in, conf, p, r) => new BinaryExprMeta[ArrayContains](in, conf, p, r) {
        override def tagExprForGpu(): Unit = {
          // do not support literal arrays as LHS
          if (extractLit(in.left).isDefined) {
            willNotWorkOnGpu("Literal arrays are not supported for array_contains")
          }

          val rhsVal = extractLit(in.right)
          val mightHaveNans = (in.right.dataType, rhsVal) match {
            case (FloatType, Some(f: Literal)) => f.value.asInstanceOf[Float].isNaN
            case (DoubleType, Some(d: Literal)) => d.value.asInstanceOf[Double].isNaN
            case (FloatType | DoubleType, None) => conf.hasNans // RHS is a column
            case _ => false
          }
          if (mightHaveNans) {
            willNotWorkOnGpu("Comparisons with NaN values are not supported and" +
              "will compute incorrect results. If it is known that there are no NaNs, set " +
              s" ${RapidsConf.HAS_NANS} to false.")
          }
        }
        override def convertToGpu(lhs: Expression, rhs: Expression): GpuExpression =
          GpuArrayContains(lhs, rhs)
      }),
    expr[CreateArray](
      " Returns an array with the given elements",
      ExprChecks.projectNotLambda(
        TypeSig.ARRAY.nested(TypeSig.numeric + TypeSig.NULL + TypeSig.STRING +
            TypeSig.BOOLEAN + TypeSig.DATE + TypeSig.TIMESTAMP),
        TypeSig.ARRAY.nested(TypeSig.all),
        repeatingParamCheck = Some(RepeatingParamCheck("arg",
          TypeSig.numeric + TypeSig.NULL + TypeSig.STRING +
              TypeSig.BOOLEAN + TypeSig.DATE + TypeSig.TIMESTAMP,
          TypeSig.all))),
      (in, conf, p, r) => new ExprMeta[CreateArray](in, conf, p, r) {
        override def convertToGpu(): GpuExpression =
          GpuCreateArray(childExprs.map(_.convertToGpu()), wrapped.useStringTypeWhenEmpty)
      }),
    expr[StringLocate](
      "Substring search operator",
      ExprChecks.projectNotLambda(TypeSig.INT, TypeSig.INT,
        Seq(ParamCheck("substr", TypeSig.lit(TypeEnum.STRING), TypeSig.STRING),
          ParamCheck("str", TypeSig.STRING, TypeSig.STRING),
          ParamCheck("start", TypeSig.lit(TypeEnum.INT), TypeSig.INT))),
      (in, conf, p, r) => new TernaryExprMeta[StringLocate](in, conf, p, r) {
        override def convertToGpu(
            val0: Expression,
            val1: Expression,
            val2: Expression): GpuExpression =
          GpuStringLocate(val0, val1, val2)
      }),
    expr[Substring](
      "Substring operator",
      ExprChecks.projectNotLambda(TypeSig.STRING, TypeSig.STRING + TypeSig.BINARY,
        Seq(ParamCheck("str", TypeSig.STRING, TypeSig.STRING + TypeSig.BINARY),
          ParamCheck("pos", TypeSig.lit(TypeEnum.INT), TypeSig.INT),
          ParamCheck("len", TypeSig.lit(TypeEnum.INT), TypeSig.INT))),
      (in, conf, p, r) => new TernaryExprMeta[Substring](in, conf, p, r) {
        override def convertToGpu(
            column: Expression,
            position: Expression,
            length: Expression): GpuExpression =
          GpuSubstring(column, position, length)
      }),
    expr[SubstringIndex](
      "substring_index operator",
      ExprChecks.projectNotLambda(TypeSig.STRING, TypeSig.STRING,
        Seq(ParamCheck("str", TypeSig.STRING, TypeSig.STRING),
          ParamCheck("delim", TypeSig.lit(TypeEnum.STRING)
              .withPsNote(TypeEnum.STRING, "only a single character is allowed"), TypeSig.STRING),
          ParamCheck("count", TypeSig.lit(TypeEnum.INT), TypeSig.INT))),
      (in, conf, p, r) => new SubstringIndexMeta(in, conf, p, r)),
    expr[StringReplace](
      "StringReplace operator",
      ExprChecks.projectNotLambda(TypeSig.STRING, TypeSig.STRING,
        Seq(ParamCheck("src", TypeSig.STRING, TypeSig.STRING),
          ParamCheck("search", TypeSig.lit(TypeEnum.STRING), TypeSig.STRING),
          ParamCheck("replace", TypeSig.lit(TypeEnum.STRING), TypeSig.STRING))),
      (in, conf, p, r) => new TernaryExprMeta[StringReplace](in, conf, p, r) {
        override def convertToGpu(
            column: Expression,
            target: Expression,
            replace: Expression): GpuExpression =
          GpuStringReplace(column, target, replace)
      }),
    expr[StringTrim](
      "StringTrim operator",
      ExprChecks.projectNotLambda(TypeSig.STRING, TypeSig.STRING,
        Seq(ParamCheck("src", TypeSig.STRING, TypeSig.STRING)),
        // Should really be an OptionalParam
        Some(RepeatingParamCheck("trimStr", TypeSig.lit(TypeEnum.STRING), TypeSig.STRING))),
      (in, conf, p, r) => new String2TrimExpressionMeta[StringTrim](in, conf, p, r) {
        override def convertToGpu(
            column: Expression,
            target: Option[Expression] = None): GpuExpression =
          GpuStringTrim(column, target)
      }),
    expr[StringTrimLeft](
      "StringTrimLeft operator",
      ExprChecks.projectNotLambda(TypeSig.STRING, TypeSig.STRING,
        Seq(ParamCheck("src", TypeSig.STRING, TypeSig.STRING)),
        // Should really be an OptionalParam
        Some(RepeatingParamCheck("trimStr", TypeSig.lit(TypeEnum.STRING), TypeSig.STRING))),
      (in, conf, p, r) =>
        new String2TrimExpressionMeta[StringTrimLeft](in, conf, p, r) {
          override def convertToGpu(
            column: Expression,
            target: Option[Expression] = None): GpuExpression =
            GpuStringTrimLeft(column, target)
        }),
    expr[StringTrimRight](
      "StringTrimRight operator",
      ExprChecks.projectNotLambda(TypeSig.STRING, TypeSig.STRING,
        Seq(ParamCheck("src", TypeSig.STRING, TypeSig.STRING)),
        // Should really be an OptionalParam
        Some(RepeatingParamCheck("trimStr", TypeSig.lit(TypeEnum.STRING), TypeSig.STRING))),
      (in, conf, p, r) =>
        new String2TrimExpressionMeta[StringTrimRight](in, conf, p, r) {
          override def convertToGpu(
              column: Expression,
              target: Option[Expression] = None): GpuExpression =
            GpuStringTrimRight(column, target)
        }),
    expr[StartsWith](
      "Starts with",
      ExprChecks.binaryProjectNotLambda(TypeSig.BOOLEAN, TypeSig.BOOLEAN,
        ("src", TypeSig.STRING, TypeSig.STRING),
        ("search", TypeSig.lit(TypeEnum.STRING), TypeSig.STRING)),
      (a, conf, p, r) => new BinaryExprMeta[StartsWith](a, conf, p, r) {
        override def convertToGpu(lhs: Expression, rhs: Expression): GpuExpression =
          GpuStartsWith(lhs, rhs)
      }),
    expr[EndsWith](
      "Ends with",
      ExprChecks.binaryProjectNotLambda(TypeSig.BOOLEAN, TypeSig.BOOLEAN,
        ("src", TypeSig.STRING, TypeSig.STRING),
        ("search", TypeSig.lit(TypeEnum.STRING), TypeSig.STRING)),
      (a, conf, p, r) => new BinaryExprMeta[EndsWith](a, conf, p, r) {
        override def convertToGpu(lhs: Expression, rhs: Expression): GpuExpression =
          GpuEndsWith(lhs, rhs)
      }),
    expr[Concat](
      "String concatenate NO separator",
      ExprChecks.projectNotLambda(TypeSig.STRING,
        (TypeSig.STRING + TypeSig.BINARY + TypeSig.ARRAY).nested(TypeSig.all),
        repeatingParamCheck = Some(RepeatingParamCheck("input", TypeSig.STRING,
          (TypeSig.STRING + TypeSig.BINARY + TypeSig.ARRAY).nested(TypeSig.all)))),
      (a, conf, p, r) => new ComplexTypeMergingExprMeta[Concat](a, conf, p, r) {
        override def convertToGpu(child: Seq[Expression]): GpuExpression = GpuConcat(child)
      }),
    expr[Murmur3Hash] (
      "Murmur3 hash operator",
      ExprChecks.projectNotLambda(TypeSig.INT, TypeSig.INT,
        repeatingParamCheck = Some(RepeatingParamCheck("input",
          (TypeSig.commonCudfTypes + TypeSig.NULL + TypeSig.DECIMAL + TypeSig.STRUCT).nested(),
          TypeSig.all))),
      (a, conf, p, r) => new ExprMeta[Murmur3Hash](a, conf, p, r) {
        override val childExprs: Seq[BaseExprMeta[_]] = a.children
          .map(GpuOverrides.wrapExpr(_, conf, Some(this)))
        def convertToGpu(): GpuExpression =
          GpuMurmur3Hash(childExprs.map(_.convertToGpu()), a.seed)
      }),
    expr[Contains](
      "Contains",
      ExprChecks.binaryProjectNotLambda(TypeSig.BOOLEAN, TypeSig.BOOLEAN,
        ("src", TypeSig.STRING, TypeSig.STRING),
        ("search", TypeSig.lit(TypeEnum.STRING), TypeSig.STRING)),
      (a, conf, p, r) => new BinaryExprMeta[Contains](a, conf, p, r) {
        override def convertToGpu(lhs: Expression, rhs: Expression): GpuExpression =
          GpuContains(lhs, rhs)
      }),
    expr[Like](
      "Like",
      ExprChecks.binaryProjectNotLambda(TypeSig.BOOLEAN, TypeSig.BOOLEAN,
        ("src", TypeSig.STRING, TypeSig.STRING),
        ("search", TypeSig.lit(TypeEnum.STRING), TypeSig.STRING)),
      (a, conf, p, r) => new BinaryExprMeta[Like](a, conf, p, r) {
        override def convertToGpu(lhs: Expression, rhs: Expression): GpuExpression =
          GpuLike(lhs, rhs, a.escapeChar)
      }),
    expr[Length](
      "String character length or binary byte length",
      ExprChecks.unaryProjectNotLambda(TypeSig.INT, TypeSig.INT,
        TypeSig.STRING, TypeSig.STRING + TypeSig.BINARY),
      (a, conf, p, r) => new UnaryExprMeta[Length](a, conf, p, r) {
        override def convertToGpu(child: Expression): GpuExpression = GpuLength(child)
      }),
    expr[Size](
      "The size of an array or a map",
      ExprChecks.unaryProjectNotLambda(TypeSig.INT, TypeSig.INT,
        (TypeSig.ARRAY + TypeSig.MAP).nested(TypeSig.commonCudfTypes + TypeSig.NULL
            + TypeSig.DECIMAL + TypeSig.ARRAY + TypeSig.STRUCT + TypeSig.MAP),
        (TypeSig.ARRAY + TypeSig.MAP).nested(TypeSig.all)),
      (a, conf, p, r) => new UnaryExprMeta[Size](a, conf, p, r) {
        override def convertToGpu(child: Expression): GpuExpression =
          GpuSize(child, a.legacySizeOfNull)
      }),
    expr[UnscaledValue](
      "Convert a Decimal to an unscaled long value for some aggregation optimizations",
      ExprChecks.unaryProject(TypeSig.LONG, TypeSig.LONG,
        TypeSig.DECIMAL, TypeSig.DECIMAL),
      (a, conf, p, r) => new UnaryExprMeta[UnscaledValue](a, conf, p, r) {
        override def convertToGpu(child: Expression): GpuExpression = GpuUnscaledValue(child)
      }),
    expr[MakeDecimal](
      "Create a Decimal from an unscaled long value for some aggregation optimizations",
      ExprChecks.unaryProject(TypeSig.DECIMAL, TypeSig.DECIMAL,
        TypeSig.LONG, TypeSig.LONG),
      (a, conf, p, r) => new UnaryExprMeta[MakeDecimal](a, conf, p, r) {
        override def convertToGpu(child: Expression): GpuExpression =
          GpuMakeDecimal(child, a.precision, a.scale, a.nullOnOverflow)
      }),
    expr[Explode](
      "Given an input array produces a sequence of rows for each value in the array.",
      ExprChecks.unaryProject(
        // Here is a walk-around representation, since multi-level nested type is not supported yet.
        // related issue: https://github.com/NVIDIA/spark-rapids/issues/1901
        TypeSig.ARRAY.nested(TypeSig.STRUCT
          + TypeSig.commonCudfTypes + TypeSig.DECIMAL + TypeSig.NULL + TypeSig.ARRAY),
        TypeSig.ARRAY.nested(TypeSig.all),
        TypeSig.ARRAY.nested(
          TypeSig.commonCudfTypes + TypeSig.DECIMAL + TypeSig.NULL + TypeSig.ARRAY),
        (TypeSig.ARRAY + TypeSig.MAP).nested(TypeSig.all)),
      (a, conf, p, r) => new GeneratorExprMeta[Explode](a, conf, p, r) {
        override val supportOuter: Boolean = true
        override def convertToGpu(): GpuExpression = GpuExplode(childExprs.head.convertToGpu())
      }),
    expr[PosExplode](
      "Given an input array produces a sequence of rows for each value in the array.",
      ExprChecks.unaryProject(
        // Here is a walk-around representation, since multi-level nested type is not supported yet.
        // related issue: https://github.com/NVIDIA/spark-rapids/issues/1901
        TypeSig.ARRAY.nested(TypeSig.STRUCT
          + TypeSig.commonCudfTypes + TypeSig.DECIMAL + TypeSig.NULL + TypeSig.ARRAY),
        TypeSig.ARRAY.nested(TypeSig.all),
        TypeSig.ARRAY.nested(
          TypeSig.commonCudfTypes + TypeSig.DECIMAL + TypeSig.NULL + TypeSig.ARRAY),
        TypeSig.ARRAY.nested(
          TypeSig.commonCudfTypes + TypeSig.DECIMAL + TypeSig.NULL + TypeSig.ARRAY)),
      (a, conf, p, r) => new GeneratorExprMeta[PosExplode](a, conf, p, r) {
        override val supportOuter: Boolean = true
        override def convertToGpu(): GpuExpression = GpuPosExplode(childExprs.head.convertToGpu())
      }),
    expr[CollectList](
      "Collect a list of elements, now only supported by windowing.",
      // It should be 'fullAgg' eventually but now only support windowing,
      // so 'aggNotGroupByOrReduction'
      ExprChecks.aggNotGroupByOrReduction(
        TypeSig.ARRAY.nested(TypeSig.commonCudfTypes + TypeSig.DECIMAL + TypeSig.STRUCT),
        TypeSig.ARRAY.nested(TypeSig.all),
        Seq(ParamCheck("input",
          TypeSig.commonCudfTypes + TypeSig.DECIMAL +
            TypeSig.STRUCT.nested(TypeSig.commonCudfTypes + TypeSig.DECIMAL),
          TypeSig.all))),
      (c, conf, p, r) => new ExprMeta[CollectList](c, conf, p, r) {
        override def convertToGpu(): GpuExpression = GpuCollectList(
          childExprs.head.convertToGpu(), c.mutableAggBufferOffset, c.inputAggBufferOffset)
      }),
    expr[GetJsonObject](
      "Extracts a json object from path",
      ExprChecks.projectOnly(
        TypeSig.STRING, TypeSig.STRING, Seq(ParamCheck("json", TypeSig.STRING, TypeSig.STRING),
          ParamCheck("path", TypeSig.lit(TypeEnum.STRING), TypeSig.STRING))),
      (a, conf, p, r) => new BinaryExprMeta[GetJsonObject](a, conf, p, r) {
        override def convertToGpu(lhs: Expression, rhs: Expression): GpuExpression =
          GpuGetJsonObject(lhs, rhs)
      }
    ),
    expr[ScalarSubquery](
      "Subquery that will return only one row and one column",
      ExprChecks.projectOnly(
        TypeSig.commonCudfTypes + TypeSig.NULL + TypeSig.DECIMAL,
        TypeSig.commonCudfTypes + TypeSig.NULL + TypeSig.DECIMAL,
        Nil, None),
      (a, conf, p, r) => new ExprMeta[ScalarSubquery](a, conf, p, r) {
        override def convertToGpu(): GpuExpression = GpuScalarSubquery(a.plan, a.exprId)
      }
    ),
    GpuScalaUDF.exprMeta
  ).map(r => (r.getClassFor.asSubclass(classOf[Expression]), r)).toMap

  // Shim expressions should be last to allow overrides with shim-specific versions
  val expressions: Map[Class[_ <: Expression], ExprRule[_ <: Expression]] =
    commonExpressions ++ GpuHiveOverrides.exprs ++ ShimLoader.getSparkShims.getExprs ++
      TimeStamp.getExprs

  def wrapScan[INPUT <: Scan](
      scan: INPUT,
      conf: RapidsConf,
      parent: Option[RapidsMeta[_, _, _]]): ScanMeta[INPUT] =
    scans.get(scan.getClass)
      .map(r => r.wrap(scan, conf, parent, r).asInstanceOf[ScanMeta[INPUT]])
      .getOrElse(new RuleNotFoundScanMeta(scan, conf, parent))

  val commonScans: Map[Class[_ <: Scan], ScanRule[_ <: Scan]] = Seq(
    GpuOverrides.scan[CSVScan](
      "CSV parsing",
      (a, conf, p, r) => new ScanMeta[CSVScan](a, conf, p, r) {
        override def tagSelfForGpu(): Unit = GpuCSVScan.tagSupport(this)

        override def convertToGpu(): Scan =
          GpuCSVScan(a.sparkSession,
            a.fileIndex,
            a.dataSchema,
            a.readDataSchema,
            a.readPartitionSchema,
            a.options,
            a.partitionFilters,
            a.dataFilters,
            conf.maxReadBatchSizeRows,
            conf.maxReadBatchSizeBytes)
      })).map(r => (r.getClassFor.asSubclass(classOf[Scan]), r)).toMap

  val scans: Map[Class[_ <: Scan], ScanRule[_ <: Scan]] =
    commonScans ++ ShimLoader.getSparkShims.getScans

  def wrapPart[INPUT <: Partitioning](
      part: INPUT,
      conf: RapidsConf,
      parent: Option[RapidsMeta[_, _, _]]): PartMeta[INPUT] =
    parts.get(part.getClass)
      .map(r => r.wrap(part, conf, parent, r).asInstanceOf[PartMeta[INPUT]])
      .getOrElse(new RuleNotFoundPartMeta(part, conf, parent))

  val parts : Map[Class[_ <: Partitioning], PartRule[_ <: Partitioning]] = Seq(
    part[HashPartitioning](
      "Hash based partitioning",
      // This needs to match what murmur3 supports.
      PartChecks(RepeatingParamCheck("hash_key",
        (TypeSig.commonCudfTypes + TypeSig.NULL + TypeSig.DECIMAL + TypeSig.STRUCT).nested(),
        TypeSig.all)),
      (hp, conf, p, r) => new PartMeta[HashPartitioning](hp, conf, p, r) {
        override val childExprs: Seq[BaseExprMeta[_]] =
          hp.expressions.map(GpuOverrides.wrapExpr(_, conf, Some(this)))

        override def convertToGpu(): GpuPartitioning =
          GpuHashPartitioning(childExprs.map(_.convertToGpu()), hp.numPartitions)
      }),
    part[RangePartitioning](
      "Range partitioning",
      PartChecks(RepeatingParamCheck("order_key",
        pluginSupportedOrderableSig +
            TypeSig.psNote(TypeEnum.STRUCT, "Only supported for a single partition"),
        TypeSig.orderable)),
      (rp, conf, p, r) => new PartMeta[RangePartitioning](rp, conf, p, r) {
        override val childExprs: Seq[BaseExprMeta[_]] =
          rp.ordering.map(GpuOverrides.wrapExpr(_, conf, Some(this)))

        override def convertToGpu(): GpuPartitioning = {
          if (rp.numPartitions > 1) {
            val gpuOrdering = childExprs.map(_.convertToGpu()).asInstanceOf[Seq[SortOrder]]
            GpuRangePartitioning(gpuOrdering, rp.numPartitions)
          } else {
            GpuSinglePartitioning
          }
        }
      }),
    part[RoundRobinPartitioning](
      "Round robin partitioning",
      PartChecks(),
      (rrp, conf, p, r) => new PartMeta[RoundRobinPartitioning](rrp, conf, p, r) {
        override def convertToGpu(): GpuPartitioning = {
          GpuRoundRobinPartitioning(rrp.numPartitions)
        }
      }),
    part[SinglePartition.type](
      "Single partitioning",
      PartChecks(),
      (sp, conf, p, r) => new PartMeta[SinglePartition.type](sp, conf, p, r) {
        override def convertToGpu(): GpuPartitioning = GpuSinglePartitioning
      })
  ).map(r => (r.getClassFor.asSubclass(classOf[Partitioning]), r)).toMap

  def wrapDataWriteCmds[INPUT <: DataWritingCommand](
      writeCmd: INPUT,
      conf: RapidsConf,
      parent: Option[RapidsMeta[_, _, _]]): DataWritingCommandMeta[INPUT] =
    dataWriteCmds.get(writeCmd.getClass)
      .map(r => r.wrap(writeCmd, conf, parent, r).asInstanceOf[DataWritingCommandMeta[INPUT]])
      .getOrElse(new RuleNotFoundDataWritingCommandMeta(writeCmd, conf, parent))

  val dataWriteCmds: Map[Class[_ <: DataWritingCommand],
      DataWritingCommandRule[_ <: DataWritingCommand]] = Seq(
    dataWriteCmd[InsertIntoHadoopFsRelationCommand](
      "Write to Hadoop filesystem",
      (a, conf, p, r) => new InsertIntoHadoopFsRelationCommandMeta(a, conf, p, r)),
    dataWriteCmd[CreateDataSourceTableAsSelectCommand](
      "Create table with select command",
      (a, conf, p, r) => new CreateDataSourceTableAsSelectCommandMeta(a, conf, p, r))
  ).map(r => (r.getClassFor.asSubclass(classOf[DataWritingCommand]), r)).toMap

  def wrapPlan[INPUT <: SparkPlan](
      plan: INPUT,
      conf: RapidsConf,
      parent: Option[RapidsMeta[_, _, _]]): SparkPlanMeta[INPUT]  =
    execs.get(plan.getClass)
      .map(r => r.wrap(plan, conf, parent, r).asInstanceOf[SparkPlanMeta[INPUT]])
      .getOrElse(new RuleNotFoundSparkPlanMeta(plan, conf, parent))

  val commonExecs: Map[Class[_ <: SparkPlan], ExecRule[_ <: SparkPlan]] = Seq(
    exec[GenerateExec] (
      "The backend for operations that generate more output rows than input rows like explode",
      ExecChecks(
        TypeSig.commonCudfTypes + TypeSig.DECIMAL + TypeSig.ARRAY.nested(
          TypeSig.commonCudfTypes + TypeSig.NULL + TypeSig.DECIMAL + TypeSig.ARRAY),
        TypeSig.all),
      (gen, conf, p, r) => new GpuGenerateExecSparkPlanMeta(gen, conf, p, r)),
    exec[ProjectExec](
      "The backend for most select, withColumn and dropColumn statements",
      ExecChecks(
        (TypeSig.commonCudfTypes + TypeSig.NULL + TypeSig.STRUCT + TypeSig.MAP +
            TypeSig.ARRAY + TypeSig.DECIMAL).nested(),
        TypeSig.all),
      (proj, conf, p, r) => {
        new SparkPlanMeta[ProjectExec](proj, conf, p, r) {
          override def convertToGpu(): GpuExec = GpuProjectExec(
            // Force list to avoid recursive Java serialization of lazy list Seq implementation
            childExprs.map(_.convertToGpu()).toList,
            childPlans.head.convertIfNeeded()
          )
        }
      }),
    exec[RangeExec](
      "The backend for range operator",
      ExecChecks(TypeSig.LONG, TypeSig.LONG),
      (range, conf, p, r) => {
        new SparkPlanMeta[RangeExec](range, conf, p, r) {
          override def convertToGpu(): GpuExec =
            GpuRangeExec(range.range, conf.gpuTargetBatchSizeBytes)
        }
      }),
    exec[BatchScanExec](
      "The backend for most file input",
      ExecChecks(
        (TypeSig.commonCudfTypes + TypeSig.STRUCT + TypeSig.MAP + TypeSig.ARRAY +
            TypeSig.DECIMAL).nested(),
        TypeSig.all),
      (p, conf, parent, r) => new SparkPlanMeta[BatchScanExec](p, conf, parent, r) {
        override val childScans: scala.Seq[ScanMeta[_]] =
          Seq(GpuOverrides.wrapScan(p.scan, conf, Some(this)))

        override def convertToGpu(): GpuExec =
          GpuBatchScanExec(p.output, childScans.head.convertToGpu())
      }),
    exec[CoalesceExec](
      "The backend for the dataframe coalesce method",
      ExecChecks(TypeSig.commonCudfTypes + TypeSig.NULL, TypeSig.all),
      (coalesce, conf, parent, r) => new SparkPlanMeta[CoalesceExec](coalesce, conf, parent, r) {
        override def convertToGpu(): GpuExec =
          GpuCoalesceExec(coalesce.numPartitions, childPlans.head.convertIfNeeded())
      }),
    exec[DataWritingCommandExec](
      "Writing data",
      ExecChecks((TypeSig.commonCudfTypes +
        TypeSig.DECIMAL.withPsNote(TypeEnum.DECIMAL, "Only supported for Parquet")).nested(),
        TypeSig.all),
      (p, conf, parent, r) => new SparkPlanMeta[DataWritingCommandExec](p, conf, parent, r) {
        override val childDataWriteCmds: scala.Seq[DataWritingCommandMeta[_]] =
          Seq(GpuOverrides.wrapDataWriteCmds(p.cmd, conf, Some(this)))

        override def convertToGpu(): GpuExec =
          GpuDataWritingCommandExec(childDataWriteCmds.head.convertToGpu(),
            childPlans.head.convertIfNeeded())
      }),
    exec[TakeOrderedAndProjectExec](
      "Take the first limit elements as defined by the sortOrder, and do projection if needed.",
      ExecChecks(pluginSupportedOrderableSig, TypeSig.all),
      (takeExec, conf, p, r) =>
        new SparkPlanMeta[TakeOrderedAndProjectExec](takeExec, conf, p, r) {
          val sortOrder: Seq[BaseExprMeta[SortOrder]] =
            takeExec.sortOrder.map(GpuOverrides.wrapExpr(_, conf, Some(this)))
          val projectList: Seq[BaseExprMeta[NamedExpression]] =
            takeExec.projectList.map(GpuOverrides.wrapExpr(_, conf, Some(this)))
          override val childExprs: Seq[BaseExprMeta[_]] = sortOrder ++ projectList

          override def convertToGpu(): GpuExec = {
            // To avoid metrics confusion we split a single stage up into multiple parts
            val so = sortOrder.map(_.convertToGpu().asInstanceOf[SortOrder])
            GpuTopN(takeExec.limit,
              so,
              projectList.map(_.convertToGpu().asInstanceOf[NamedExpression]),
              ShimLoader.getSparkShims.getGpuShuffleExchangeExec(GpuSinglePartitioning,
                GpuTopN(takeExec.limit,
                  so,
                  takeExec.child.output,
                  childPlans.head.convertIfNeeded())))
          }
        }),
    exec[LocalLimitExec](
      "Per-partition limiting of results",
      ExecChecks(TypeSig.commonCudfTypes + TypeSig.DECIMAL + TypeSig.NULL,
        TypeSig.all),
      (localLimitExec, conf, p, r) =>
        new SparkPlanMeta[LocalLimitExec](localLimitExec, conf, p, r) {
          override def convertToGpu(): GpuExec =
            GpuLocalLimitExec(localLimitExec.limit, childPlans.head.convertIfNeeded())
        }),
    exec[GlobalLimitExec](
      "Limiting of results across partitions",
      ExecChecks(TypeSig.commonCudfTypes + TypeSig.NULL + TypeSig.DECIMAL, TypeSig.all),
      (globalLimitExec, conf, p, r) =>
        new SparkPlanMeta[GlobalLimitExec](globalLimitExec, conf, p, r) {
          override def convertToGpu(): GpuExec =
            GpuGlobalLimitExec(globalLimitExec.limit, childPlans.head.convertIfNeeded())
        }),
    exec[CollectLimitExec](
      "Reduce to single partition and apply limit",
      ExecChecks(pluginSupportedOrderableSig, TypeSig.all),
      (collectLimitExec, conf, p, r) => new GpuCollectLimitMeta(collectLimitExec, conf, p, r))
        .disabledByDefault("Collect Limit replacement can be slower on the GPU, if huge number " +
          "of rows in a batch it could help by limiting the number of rows transferred from " +
          "GPU to CPU"),
    exec[FilterExec](
      "The backend for most filter statements",
      ExecChecks((TypeSig.commonCudfTypes + TypeSig.NULL + TypeSig.STRUCT + TypeSig.MAP +
          TypeSig.ARRAY + TypeSig.DECIMAL).nested(), TypeSig.all),
      (filter, conf, p, r) => new SparkPlanMeta[FilterExec](filter, conf, p, r) {
        override def convertToGpu(): GpuExec =
          GpuFilterExec(childExprs.head.convertToGpu(), childPlans.head.convertIfNeeded())
      }),
    exec[ShuffleExchangeExec](
      "The backend for most data being exchanged between processes",
      ExecChecks((TypeSig.commonCudfTypes + TypeSig.NULL + TypeSig.DECIMAL + TypeSig.ARRAY +
        TypeSig.STRUCT).nested()
          .withPsNote(TypeEnum.STRUCT, "Round-robin partitioning is not supported for nested " +
              s"structs if ${SQLConf.SORT_BEFORE_REPARTITION.key} is true")
          .withPsNote(TypeEnum.ARRAY, "Round-robin partitioning is not supported if " +
              s"${SQLConf.SORT_BEFORE_REPARTITION.key} is true")
          .withPsNote(TypeEnum.MAP, "Round-robin partitioning is not supported if " +
              s"${SQLConf.SORT_BEFORE_REPARTITION.key} is true"),
        TypeSig.all),
      (shuffle, conf, p, r) => new GpuShuffleMeta(shuffle, conf, p, r)),
    exec[UnionExec](
      "The backend for the union operator",
      ExecChecks(TypeSig.commonCudfTypes + TypeSig.NULL + TypeSig.DECIMAL +
        TypeSig.STRUCT.nested(TypeSig.commonCudfTypes + TypeSig.NULL + TypeSig.DECIMAL)
        .withPsNote(TypeEnum.STRUCT,
          "unionByName will not optionally impute nulls for missing struct fields  " +
          "when the column is a struct and there are non-overlapping fields"), TypeSig.all),
      (union, conf, p, r) => new SparkPlanMeta[UnionExec](union, conf, p, r) {
        override def convertToGpu(): GpuExec =
          GpuUnionExec(childPlans.map(_.convertIfNeeded()))
      }),
    exec[BroadcastExchangeExec](
      "The backend for broadcast exchange of data",
      ExecChecks((TypeSig.commonCudfTypes + TypeSig.NULL + TypeSig.DECIMAL + TypeSig.ARRAY +
          TypeSig.STRUCT).nested(TypeSig.commonCudfTypes + TypeSig.NULL + TypeSig.DECIMAL)
        , TypeSig.all),
      (exchange, conf, p, r) => new GpuBroadcastMeta(exchange, conf, p, r)),
    exec[BroadcastNestedLoopJoinExec](
      "Implementation of join using brute force",
      ExecChecks(TypeSig.commonCudfTypes + TypeSig.NULL + TypeSig.DECIMAL, TypeSig.all),
      (join, conf, p, r) => new GpuBroadcastNestedLoopJoinMeta(join, conf, p, r)),
    exec[CartesianProductExec](
      "Implementation of join using brute force",
      ExecChecks(TypeSig.commonCudfTypes + TypeSig.NULL + TypeSig.DECIMAL, TypeSig.all),
      (join, conf, p, r) => new SparkPlanMeta[CartesianProductExec](join, conf, p, r) {
        val condition: Option[BaseExprMeta[_]] =
          join.condition.map(GpuOverrides.wrapExpr(_, conf, Some(this)))

        override val childExprs: Seq[BaseExprMeta[_]] = condition.toSeq

        override def convertToGpu(): GpuExec = {
          val Seq(left, right) = childPlans.map(_.convertIfNeeded())
          GpuCartesianProductExec(
            left,
            right,
            condition.map(_.convertToGpu()),
            conf.gpuTargetBatchSizeBytes)
        }
      }),
    exec[HashAggregateExec](
      "The backend for hash based aggregations",
      ExecChecks(
        (TypeSig.commonCudfTypes + TypeSig.NULL + TypeSig.DECIMAL +
          TypeSig.MAP + TypeSig.ARRAY + TypeSig.STRUCT)
            .nested(TypeSig.commonCudfTypes + TypeSig.NULL + TypeSig.DECIMAL)
            .withPsNote(TypeEnum.ARRAY, "not allowed for grouping expressions")
            .withPsNote(TypeEnum.MAP, "not allowed for grouping expressions")
            .withPsNote(TypeEnum.STRUCT, "not allowed for grouping expressions"),
        TypeSig.all),
      (agg, conf, p, r) => new GpuHashAggregateMeta(agg, conf, p, r)),
    exec[SortAggregateExec](
      "The backend for sort based aggregations",
      ExecChecks(
        (TypeSig.commonCudfTypes + TypeSig.NULL + TypeSig.DECIMAL + TypeSig.MAP)
            .nested(TypeSig.STRING),
        TypeSig.all),
      (agg, conf, p, r) => new GpuSortAggregateMeta(agg, conf, p, r)),
    exec[SortExec](
      "The backend for the sort operator",
      // The SortOrder TypeSig will govern what types can actually be used as sorting key data type.
      // The types below are allowed as inputs and outputs.
      ExecChecks(pluginSupportedOrderableSig + (TypeSig.ARRAY + TypeSig.STRUCT).nested(),
        TypeSig.all),
      (sort, conf, p, r) => new GpuSortMeta(sort, conf, p, r)),
    exec[ExpandExec](
      "The backend for the expand operator",
      ExecChecks(TypeSig.commonCudfTypes + TypeSig.NULL + TypeSig.DECIMAL, TypeSig.all),
      (expand, conf, p, r) => new GpuExpandExecMeta(expand, conf, p, r)),
    exec[WindowExec](
      "Window-operator backend",
      ExecChecks(
        TypeSig.commonCudfTypes + TypeSig.DECIMAL +
          TypeSig.STRUCT.nested(TypeSig.commonCudfTypes + TypeSig.DECIMAL) +
          TypeSig.ARRAY.nested(TypeSig.commonCudfTypes + TypeSig.DECIMAL + TypeSig.STRUCT),
        TypeSig.all),
      (windowOp, conf, p, r) =>
        new GpuWindowExecMeta(windowOp, conf, p, r)
    ),
    exec[CustomShuffleReaderExec](
      "A wrapper of shuffle query stage",
      ExecChecks((TypeSig.commonCudfTypes + TypeSig.NULL + TypeSig.DECIMAL + TypeSig.ARRAY +
        TypeSig.STRUCT).nested(), TypeSig.all),
      (exec, conf, p, r) =>
      new SparkPlanMeta[CustomShuffleReaderExec](exec, conf, p, r) {
        override def tagPlanForGpu(): Unit = {
          if (!exec.child.supportsColumnar) {
            willNotWorkOnGpu(
              "Unable to replace CustomShuffleReader due to child not being columnar")
          }
        }

        override def convertToGpu(): GpuExec = {
          GpuCustomShuffleReaderExec(childPlans.head.convertIfNeeded(),
            exec.partitionSpecs)
        }
      }),
    exec[FlatMapCoGroupsInPandasExec](
      "The backend for CoGrouped Aggregation Pandas UDF, it runs on CPU itself now but supports" +
        " scheduling GPU resources for the Python process when enabled",
      ExecChecks.hiddenHack(),
      (flatCoPy, conf, p, r) => new GpuFlatMapCoGroupsInPandasExecMeta(flatCoPy, conf, p, r))
        .disabledByDefault("Performance is not ideal now"),
    neverReplaceExec[AlterNamespaceSetPropertiesExec]("Namespace metadata operation"),
    neverReplaceExec[CreateNamespaceExec]("Namespace metadata operation"),
    neverReplaceExec[DescribeNamespaceExec]("Namespace metadata operation"),
    neverReplaceExec[DropNamespaceExec]("Namespace metadata operation"),
    neverReplaceExec[SetCatalogAndNamespaceExec]("Namespace metadata operation"),
    neverReplaceExec[ShowCurrentNamespaceExec]("Namespace metadata operation"),
    neverReplaceExec[ShowNamespacesExec]("Namespace metadata operation"),
    neverReplaceExec[ExecutedCommandExec]("Table metadata operation"),
    neverReplaceExec[AlterTableExec]("Table metadata operation"),
    neverReplaceExec[CreateTableExec]("Table metadata operation"),
    neverReplaceExec[DeleteFromTableExec]("Table metadata operation"),
    neverReplaceExec[DescribeTableExec]("Table metadata operation"),
    neverReplaceExec[DropTableExec]("Table metadata operation"),
    neverReplaceExec[AtomicReplaceTableExec]("Table metadata operation"),
    neverReplaceExec[RefreshTableExec]("Table metadata operation"),
    neverReplaceExec[RenameTableExec]("Table metadata operation"),
    neverReplaceExec[ReplaceTableExec]("Table metadata operation"),
    neverReplaceExec[ShowTablePropertiesExec]("Table metadata operation"),
    neverReplaceExec[ShowTablesExec]("Table metadata operation"),
    neverReplaceExec[AdaptiveSparkPlanExec]("Wrapper for adaptive query plan"),
    neverReplaceExec[BroadcastQueryStageExec]("Broadcast query stage"),
    neverReplaceExec[ShuffleQueryStageExec]("Shuffle query stage")
  ).map(r => (r.getClassFor.asSubclass(classOf[SparkPlan]), r)).toMap
  val execs: Map[Class[_ <: SparkPlan], ExecRule[_ <: SparkPlan]] =
    commonExecs ++ ShimLoader.getSparkShims.getExecs

  def getTimeParserPolicy: TimeParserPolicy = {
    val policy = SQLConf.get.getConfString(SQLConf.LEGACY_TIME_PARSER_POLICY.key, "EXCEPTION")
    policy match {
      case "LEGACY" => LegacyTimeParserPolicy
      case "EXCEPTION" => ExceptionTimeParserPolicy
      case "CORRECTED" => CorrectedTimeParserPolicy
    }
  }

}
/** Tag the initial plan when AQE is enabled */
case class GpuQueryStagePrepOverrides() extends Rule[SparkPlan] with Logging {
  override def apply(plan: SparkPlan) :SparkPlan = {
    // Note that we disregard the GPU plan returned here and instead rely on side effects of
    // tagging the underlying SparkPlan.
    GpuOverrides().apply(plan)
    // return the original plan which is now modified as a side-effect of invoking GpuOverrides
    plan
  }
}

case class GpuOverrides() extends Rule[SparkPlan] with Logging {

  // Spark calls this method once for the whole plan when AQE is off. When AQE is on, it
  // gets called once for each query stage (where a query stage is an `Exchange`).
  override def apply(plan: SparkPlan) :SparkPlan = {
    val conf = new RapidsConf(plan.conf)
    if (conf.isSqlEnabled) {
      val updatedPlan = if (plan.conf.adaptiveExecutionEnabled) {
        // AQE can cause Spark to inject undesired CPU shuffles into the plan because GPU and CPU
        // distribution expressions are not semantically equal.
        GpuOverrides.removeExtraneousShuffles(plan, conf)
      } else {
        plan
      }
      applyOverrides(updatedPlan, conf)
    } else {
      plan
    }
  }

  private def applyOverrides(plan: SparkPlan, conf: RapidsConf): SparkPlan = {
    val wrap = GpuOverrides.wrapPlan(plan, conf, None)
    wrap.tagForGpu()
    val reasonsToNotReplaceEntirePlan = wrap.getReasonsNotToReplaceEntirePlan
    val exp = conf.explain
    if (conf.allowDisableEntirePlan && reasonsToNotReplaceEntirePlan.nonEmpty) {
      if (!exp.equalsIgnoreCase("NONE")) {
        logWarning("Can't replace any part of this plan due to: " +
            s"${reasonsToNotReplaceEntirePlan.mkString(",")}")
      }
      plan
    } else {
      val optimizations = if (conf.optimizerEnabled) {
        // we need to run these rules both before and after CBO because the cost
        // is impacted by forcing operators onto CPU due to other rules that we have
        wrap.runAfterTagRules()
        val optimizer = try {
          Class.forName(conf.optimizerClassName).newInstance().asInstanceOf[Optimizer]
        } catch {
          case e: Exception =>
            throw new RuntimeException(s"Failed to create optimizer ${conf.optimizerClassName}", e)
        }
        optimizer.optimize(conf, wrap)
      } else {
        Seq.empty
      }
      wrap.runAfterTagRules()
      if (!exp.equalsIgnoreCase("NONE")) {
        wrap.tagForExplain()
        val explain = wrap.explain(exp.equalsIgnoreCase("ALL"))
        if (explain.nonEmpty) {
          logWarning(s"\n$explain")
          if (conf.optimizerExplain.equalsIgnoreCase("ALL") && optimizations.nonEmpty) {
            logWarning(s"Cost-based optimizations applied:\n${optimizations.mkString("\n")}")
          }
        }
      }
      val convertedPlan = wrap.convertIfNeeded()
      val sparkPlan = addSortsIfNeeded(convertedPlan, conf)
      GpuOverrides.listeners.foreach(_.optimizedPlan(wrap, sparkPlan, optimizations))
      sparkPlan
    }
  }

  private final class SortDataFromReplacementRule extends DataFromReplacementRule {
    override val operationName: String = "Exec"
    override def confKey = "spark.rapids.sql.exec.SortExec"

    override def getChecks: Option[TypeChecks[_]] = None
  }

  // copied from Spark EnsureRequirements but only does the ordering checks and
  // check to convert any SortExec added to GpuSortExec
  private def ensureOrdering(operator: SparkPlan, conf: RapidsConf): SparkPlan = {
    val requiredChildOrderings: Seq[Seq[SortOrder]] = operator.requiredChildOrdering
    var children: Seq[SparkPlan] = operator.children
    assert(requiredChildOrderings.length == children.length)

    // Now that we've performed any necessary shuffles, add sorts to guarantee output orderings:
    children = children.zip(requiredChildOrderings).map { case (child, requiredOrdering) =>
      // If child.outputOrdering already satisfies the requiredOrdering, we do not need to sort.
      if (GpuOverrides.orderingSatisfies(child.outputOrdering, requiredOrdering, conf)) {
        child
      } else {
        val sort = SortExec(requiredOrdering, global = false, child = child)
        // just specifically check Sort to see if we can change Sort to GPUSort
        val sortMeta = new GpuSortMeta(sort, conf, None, new SortDataFromReplacementRule)
        sortMeta.initReasons()
        sortMeta.tagPlanForGpu()
        if (sortMeta.canThisBeReplaced) {
          sortMeta.convertToGpu()
        } else {
          sort
        }
      }
    }
    operator.withNewChildren(children)
  }

  def addSortsIfNeeded(plan: SparkPlan, conf: RapidsConf): SparkPlan = {
    plan.transformUp {
      case operator: SparkPlan =>
        ensureOrdering(operator, conf)
    }
  }
}<|MERGE_RESOLUTION|>--- conflicted
+++ resolved
@@ -2312,13 +2312,9 @@
           checks.tag(this)
         }
         override def convertToGpu(lhs: Expression, rhs: Expression): GpuExpression = {
-<<<<<<< HEAD
           // This will be called under 3.0.x version, so set failOnError to false to match CPU
           // behavior
           GpuElementAt(lhs, rhs, failOnError = false)
-=======
-          GpuElementAt(lhs, rhs)
->>>>>>> 247b7584
         }
       }),
     expr[CreateNamedStruct](
