/*
 * Copyright (c) 2019-2022, NVIDIA CORPORATION.
 *
 * Licensed under the Apache License, Version 2.0 (the "License");
 * you may not use this file except in compliance with the License.
 * You may obtain a copy of the License at
 *
 *     http://www.apache.org/licenses/LICENSE-2.0
 *
 * Unless required by applicable law or agreed to in writing, software
 * distributed under the License is distributed on an "AS IS" BASIS,
 * WITHOUT WARRANTIES OR CONDITIONS OF ANY KIND, either express or implied.
 * See the License for the specific language governing permissions and
 * limitations under the License.
 */

package com.nvidia.spark.rapids

import java.time.ZoneId

import scala.collection.mutable.ListBuffer
import scala.reflect.ClassTag
import scala.util.control.NonFatal

import ai.rapids.cudf.DType
import com.nvidia.spark.rapids.RapidsConf.{SUPPRESS_PLANNING_FAILURE, TEST_CONF}
import com.nvidia.spark.rapids.shims.{AQEUtils, GpuBatchScanExec, GpuHashPartitioning, GpuRangePartitioning, GpuSpecifiedWindowFrameMeta, GpuTypeShims, GpuWindowExpressionMeta, OffsetWindowFunctionMeta, SparkShimImpl}

import org.apache.spark.internal.Logging
import org.apache.spark.rapids.shims.GpuShuffleExchangeExec
import org.apache.spark.sql.{DataFrame, SparkSession}
import org.apache.spark.sql.catalyst.expressions._
import org.apache.spark.sql.catalyst.expressions.aggregate._
import org.apache.spark.sql.catalyst.expressions.rapids.TimeStamp
import org.apache.spark.sql.catalyst.json.rapids.GpuJsonScan
import org.apache.spark.sql.catalyst.optimizer.NormalizeNaNAndZero
import org.apache.spark.sql.catalyst.plans.physical._
import org.apache.spark.sql.catalyst.rules.Rule
import org.apache.spark.sql.catalyst.trees.TreeNodeTag
import org.apache.spark.sql.catalyst.util.ArrayData
import org.apache.spark.sql.connector.read.Scan
import org.apache.spark.sql.execution._
import org.apache.spark.sql.execution.adaptive.{AdaptiveSparkPlanExec, BroadcastQueryStageExec, ShuffleQueryStageExec}
import org.apache.spark.sql.execution.aggregate.{HashAggregateExec, ObjectHashAggregateExec, SortAggregateExec}
import org.apache.spark.sql.execution.columnar.InMemoryTableScanExec
import org.apache.spark.sql.execution.command.{CreateDataSourceTableAsSelectCommand, DataWritingCommand, DataWritingCommandExec, ExecutedCommandExec}
import org.apache.spark.sql.execution.datasources.{FileFormat, InsertIntoHadoopFsRelationCommand}
import org.apache.spark.sql.execution.datasources.csv.CSVFileFormat
import org.apache.spark.sql.execution.datasources.json.JsonFileFormat
import org.apache.spark.sql.execution.datasources.parquet.ParquetFileFormat
import org.apache.spark.sql.execution.datasources.text.TextFileFormat
import org.apache.spark.sql.execution.datasources.v2._
import org.apache.spark.sql.execution.datasources.v2.csv.CSVScan
import org.apache.spark.sql.execution.datasources.v2.json.JsonScan
import org.apache.spark.sql.execution.exchange.{BroadcastExchangeExec, ENSURE_REQUIREMENTS, ReusedExchangeExec, ShuffleExchangeExec}
import org.apache.spark.sql.execution.joins._
import org.apache.spark.sql.execution.python._
import org.apache.spark.sql.execution.window.WindowExec
import org.apache.spark.sql.hive.rapids.GpuHiveOverrides
import org.apache.spark.sql.internal.SQLConf
import org.apache.spark.sql.rapids._
import org.apache.spark.sql.rapids.catalyst.expressions.GpuRand
import org.apache.spark.sql.rapids.execution._
import org.apache.spark.sql.rapids.execution.python._
import org.apache.spark.sql.rapids.execution.python.shims.GpuFlatMapGroupsInPandasExecMeta
import org.apache.spark.sql.rapids.shims.GpuTimeAdd
import org.apache.spark.sql.types._
import org.apache.spark.unsafe.types.{CalendarInterval, UTF8String}

/**
 * Base class for all ReplacementRules
 * @param doWrap wraps a part of the plan in a [[RapidsMeta]] for further processing.
 * @param desc a description of what this part of the plan does.
 * @param tag metadata used to determine what INPUT is at runtime.
 * @tparam INPUT the exact type of the class we are wrapping.
 * @tparam BASE the generic base class for this type of stage, i.e. SparkPlan, Expression, etc.
 * @tparam WRAP_TYPE base class that should be returned by doWrap.
 */
abstract class ReplacementRule[INPUT <: BASE, BASE, WRAP_TYPE <: RapidsMeta[INPUT, BASE, _]](
    protected var doWrap: (
        INPUT,
        RapidsConf,
        Option[RapidsMeta[_, _, _]],
        DataFromReplacementRule) => WRAP_TYPE,
    protected var desc: String,
    protected val checks: Option[TypeChecks[_]],
    final val tag: ClassTag[INPUT]) extends DataFromReplacementRule {

  private var _incompatDoc: Option[String] = None
  private var _disabledDoc: Option[String] = None
  private var _visible: Boolean = true

  def isVisible: Boolean = _visible
  def description: String = desc

  override def incompatDoc: Option[String] = _incompatDoc
  override def disabledMsg: Option[String] = _disabledDoc
  override def getChecks: Option[TypeChecks[_]] = checks

  /**
   * Mark this expression as incompatible with the original Spark version
   * @param str a description of how it is incompatible.
   * @return this for chaining.
   */
  final def incompat(str: String) : this.type = {
    _incompatDoc = Some(str)
    this
  }

  /**
   * Mark this expression as disabled by default.
   * @param str a description of why it is disabled by default.
   * @return this for chaining.
   */
  final def disabledByDefault(str: String) : this.type = {
    _disabledDoc = Some(str)
    this
  }

  final def invisible(): this.type = {
    _visible = false
    this
  }

  /**
   * Provide a function that will wrap a spark type in a [[RapidsMeta]] instance that is used for
   * conversion to a GPU version.
   * @param func the function
   * @return this for chaining.
   */
  final def wrap(func: (
      INPUT,
      RapidsConf,
      Option[RapidsMeta[_, _, _]],
      DataFromReplacementRule) => WRAP_TYPE): this.type = {
    doWrap = func
    this
  }

  /**
   * Set a description of what the operation does.
   * @param str the description.
   * @return this for chaining
   */
  final def desc(str: String): this.type = {
    this.desc = str
    this
  }

  private var confKeyCache: String = null
  protected val confKeyPart: String

  override def confKey: String = {
    if (confKeyCache == null) {
      confKeyCache = "spark.rapids.sql." + confKeyPart + "." + tag.runtimeClass.getSimpleName
    }
    confKeyCache
  }

  def notes(): Option[String] = if (incompatDoc.isDefined) {
    Some(s"This is not 100% compatible with the Spark version because ${incompatDoc.get}")
  } else if (disabledMsg.isDefined) {
    Some(s"This is disabled by default because ${disabledMsg.get}")
  } else {
    None
  }

  def confHelp(asTable: Boolean = false, sparkSQLFunctions: Option[String] = None): Unit = {
    if (_visible) {
      val notesMsg = notes()
      if (asTable) {
        import ConfHelper.makeConfAnchor
        print(s"${makeConfAnchor(confKey)}")
        if (sparkSQLFunctions.isDefined) {
          print(s"|${sparkSQLFunctions.get}")
        }
        val incompatOps = RapidsConf.INCOMPATIBLE_OPS.asInstanceOf[ConfEntryWithDefault[Boolean]]
        val expressionEnabled = disabledMsg.isEmpty &&
          (incompatDoc.isEmpty || incompatOps.defaultValue)
        print(s"|$desc|$expressionEnabled|")
        if (notesMsg.isDefined) {
          print(s"${notesMsg.get}")
        } else {
          print("None")
        }
        println("|")
      } else {
        println(s"$confKey:")
        println(s"\tEnable (true) or disable (false) the $tag $operationName.")
        if (sparkSQLFunctions.isDefined) {
          println(s"\tsql function: ${sparkSQLFunctions.get}")
        }
        println(s"\t$desc")
        if (notesMsg.isDefined) {
          println(s"\t${notesMsg.get}")
        }
        println(s"\tdefault: ${notesMsg.isEmpty}")
        println()
      }
    }
  }

  final def wrap(
      op: BASE,
      conf: RapidsConf,
      parent: Option[RapidsMeta[_, _, _]],
      r: DataFromReplacementRule): WRAP_TYPE = {
    doWrap(op.asInstanceOf[INPUT], conf, parent, r)
  }

  def getClassFor: Class[_] = tag.runtimeClass
}

/**
 * Holds everything that is needed to replace an Expression with a GPU enabled version.
 */
class ExprRule[INPUT <: Expression](
    doWrap: (
        INPUT,
        RapidsConf,
        Option[RapidsMeta[_, _, _]],
        DataFromReplacementRule) => BaseExprMeta[INPUT],
    desc: String,
    checks: Option[ExprChecks],
    tag: ClassTag[INPUT])
  extends ReplacementRule[INPUT, Expression, BaseExprMeta[INPUT]](
    doWrap, desc, checks, tag) {

  override val confKeyPart = "expression"
  override val operationName = "Expression"
}

/**
 * Holds everything that is needed to replace a `Scan` with a GPU enabled version.
 */
class ScanRule[INPUT <: Scan](
    doWrap: (
        INPUT,
        RapidsConf,
        Option[RapidsMeta[_, _, _]],
        DataFromReplacementRule) => ScanMeta[INPUT],
    desc: String,
    tag: ClassTag[INPUT])
  extends ReplacementRule[INPUT, Scan, ScanMeta[INPUT]](
    doWrap, desc, None, tag) {

  override val confKeyPart: String = "input"
  override val operationName: String = "Input"
}

/**
 * Holds everything that is needed to replace a `Partitioning` with a GPU enabled version.
 */
class PartRule[INPUT <: Partitioning](
    doWrap: (
        INPUT,
        RapidsConf,
        Option[RapidsMeta[_, _, _]],
        DataFromReplacementRule) => PartMeta[INPUT],
    desc: String,
    checks: Option[PartChecks],
    tag: ClassTag[INPUT])
  extends ReplacementRule[INPUT, Partitioning, PartMeta[INPUT]](
    doWrap, desc, checks, tag) {

  override val confKeyPart: String = "partitioning"
  override val operationName: String = "Partitioning"
}

/**
 * Holds everything that is needed to replace a `SparkPlan` with a GPU enabled version.
 */
class ExecRule[INPUT <: SparkPlan](
    doWrap: (
        INPUT,
        RapidsConf,
        Option[RapidsMeta[_, _, _]],
        DataFromReplacementRule) => SparkPlanMeta[INPUT],
    desc: String,
    checks: Option[ExecChecks],
    tag: ClassTag[INPUT])
  extends ReplacementRule[INPUT, SparkPlan, SparkPlanMeta[INPUT]](
    doWrap, desc, checks, tag) {

  // TODO finish this...

  override val confKeyPart: String = "exec"
  override val operationName: String = "Exec"
}

/**
 * Holds everything that is needed to replace a `DataWritingCommand` with a
 * GPU enabled version.
 */
class DataWritingCommandRule[INPUT <: DataWritingCommand](
    doWrap: (
        INPUT,
        RapidsConf,
        Option[RapidsMeta[_, _, _]],
        DataFromReplacementRule) => DataWritingCommandMeta[INPUT],
    desc: String,
    tag: ClassTag[INPUT])
    extends ReplacementRule[INPUT, DataWritingCommand, DataWritingCommandMeta[INPUT]](
      doWrap, desc, None, tag) {

  override val confKeyPart: String = "output"
  override val operationName: String = "Output"
}

final class InsertIntoHadoopFsRelationCommandMeta(
    cmd: InsertIntoHadoopFsRelationCommand,
    conf: RapidsConf,
    parent: Option[RapidsMeta[_, _, _]],
    rule: DataFromReplacementRule)
    extends DataWritingCommandMeta[InsertIntoHadoopFsRelationCommand](cmd, conf, parent, rule) {

  private var fileFormat: Option[ColumnarFileFormat] = None

  override def tagSelfForGpu(): Unit = {
    if (cmd.bucketSpec.isDefined) {
      willNotWorkOnGpu("bucketing is not supported")
    }

    val spark = SparkSession.active

    fileFormat = cmd.fileFormat match {
      case _: CSVFileFormat =>
        willNotWorkOnGpu("CSV output is not supported")
        None
      case _: JsonFileFormat =>
        willNotWorkOnGpu("JSON output is not supported")
        None
      case f if GpuOrcFileFormat.isSparkOrcFormat(f) =>
        GpuOrcFileFormat.tagGpuSupport(this, spark, cmd.options, cmd.query.schema)
      case _: ParquetFileFormat =>
        GpuParquetFileFormat.tagGpuSupport(this, spark, cmd.options, cmd.query.schema)
      case _: TextFileFormat =>
        willNotWorkOnGpu("text output is not supported")
        None
      case f =>
        willNotWorkOnGpu(s"unknown file format: ${f.getClass.getCanonicalName}")
        None
    }
  }

  override def convertToGpu(): GpuDataWritingCommand = {
    val format = fileFormat.getOrElse(
      throw new IllegalStateException("fileFormat missing, tagSelfForGpu not called?"))

    GpuInsertIntoHadoopFsRelationCommand(
      cmd.outputPath,
      cmd.staticPartitions,
      cmd.ifPartitionNotExists,
      cmd.partitionColumns,
      cmd.bucketSpec,
      format,
      cmd.options,
      cmd.query,
      cmd.mode,
      cmd.catalogTable,
      cmd.fileIndex,
      cmd.outputColumnNames,
      conf.stableSort)
  }
}

final class CreateDataSourceTableAsSelectCommandMeta(
    cmd: CreateDataSourceTableAsSelectCommand,
    conf: RapidsConf,
    parent: Option[RapidsMeta[_, _, _]],
    rule: DataFromReplacementRule)
  extends DataWritingCommandMeta[CreateDataSourceTableAsSelectCommand](cmd, conf, parent, rule) {

  private var origProvider: Class[_] = _
  private var gpuProvider: Option[ColumnarFileFormat] = None

  override def tagSelfForGpu(): Unit = {
    if (cmd.table.bucketSpec.isDefined) {
      willNotWorkOnGpu("bucketing is not supported")
    }
    if (cmd.table.provider.isEmpty) {
      willNotWorkOnGpu("provider must be defined")
    }

    val spark = SparkSession.active
    origProvider =
      GpuDataSource.lookupDataSourceWithFallback(cmd.table.provider.get, spark.sessionState.conf)
    // Note that the data source V2 always fallsback to the V1 currently.
    // If that changes then this will start failing because we don't have a mapping.
    gpuProvider = origProvider.getConstructor().newInstance() match {
      case f: FileFormat if GpuOrcFileFormat.isSparkOrcFormat(f) =>
        GpuOrcFileFormat.tagGpuSupport(this, spark, cmd.table.storage.properties, cmd.query.schema)
      case _: ParquetFileFormat =>
        GpuParquetFileFormat.tagGpuSupport(this, spark,
          cmd.table.storage.properties, cmd.query.schema)
      case ds =>
        willNotWorkOnGpu(s"Data source class not supported: ${ds}")
        None
    }
  }

  override def convertToGpu(): GpuDataWritingCommand = {
    val newProvider = gpuProvider.getOrElse(
      throw new IllegalStateException("fileFormat unexpected, tagSelfForGpu not called?"))

    GpuCreateDataSourceTableAsSelectCommand(
      cmd.table,
      cmd.mode,
      cmd.query,
      cmd.outputColumnNames,
      origProvider,
      newProvider,
      conf.stableSort)
  }
}

/**
 * Listener trait so that tests can confirm that the expected optimizations are being applied
 */
trait GpuOverridesListener {
  def optimizedPlan(
      plan: SparkPlanMeta[SparkPlan],
      sparkPlan: SparkPlan,
      costOptimizations: Seq[Optimization])
}

sealed trait FileFormatType
object CsvFormatType extends FileFormatType {
  override def toString = "CSV"
}
object ParquetFormatType extends FileFormatType {
  override def toString = "Parquet"
}
object OrcFormatType extends FileFormatType {
  override def toString = "ORC"
}
object JsonFormatType extends FileFormatType {
  override def toString = "JSON"
}
object AvroFormatType extends FileFormatType {
  override def toString = "Avro"
}
object IcebergFormatType extends FileFormatType {
  override def toString = "Iceberg"
}

sealed trait FileFormatOp
object ReadFileOp extends FileFormatOp {
  override def toString = "read"
}
object WriteFileOp extends FileFormatOp {
  override def toString = "write"
}

object GpuOverrides extends Logging {
  val FLOAT_DIFFERS_GROUP_INCOMPAT =
    "when enabling these, there may be extra groups produced for floating point grouping " +
    "keys (e.g. -0.0, and 0.0)"
  val CASE_MODIFICATION_INCOMPAT =
    "the Unicode version used by cuDF and the JVM may differ, resulting in some " +
    "corner-case characters not changing case correctly."
  val UTC_TIMEZONE_ID = ZoneId.of("UTC").normalized()
  // Based on https://docs.oracle.com/javase/8/docs/api/java/util/regex/Pattern.html
  private[this] lazy val regexList: Seq[String] = Seq("\\", "\u0000", "\\x", "\t", "\n", "\r",
    "\f", "\\a", "\\e", "\\cx", "[", "]", "^", "&", ".", "*", "\\d", "\\D", "\\h", "\\H", "\\s",
    "\\S", "\\v", "\\V", "\\w", "\\w", "\\p", "$", "\\b", "\\B", "\\A", "\\G", "\\Z", "\\z", "\\R",
    "?", "|", "(", ")", "{", "}", "\\k", "\\Q", "\\E", ":", "!", "<=", ">")

  /**
   * Provides a way to log an info message about how long an operation took in milliseconds.
   */
  def logDuration[T](shouldLog: Boolean, msg: Double => String)(block: => T): T = {
    val start = System.nanoTime()
    val ret = block
    val end = System.nanoTime()
    if (shouldLog) {
      val timeTaken = (end - start).toDouble / java.util.concurrent.TimeUnit.MILLISECONDS.toNanos(1)
      logInfo(msg(timeTaken))
    }
    ret
  }

  private[this] val _gpuCommonTypes = TypeSig.commonCudfTypes + TypeSig.NULL + TypeSig.DECIMAL_64

  val pluginSupportedOrderableSig: TypeSig =
    _gpuCommonTypes + TypeSig.STRUCT.nested(_gpuCommonTypes)

  private[this] def isStructType(dataType: DataType) = dataType match {
    case StructType(_) => true
    case _ => false
  }

  // this listener mechanism is global and is intended for use by unit tests only
  private lazy val listeners: ListBuffer[GpuOverridesListener] =
    new ListBuffer[GpuOverridesListener]()

  def addListener(listener: GpuOverridesListener): Unit = {
    listeners += listener
  }

  def removeListener(listener: GpuOverridesListener): Unit = {
    listeners -= listener
  }

  def removeAllListeners(): Unit = {
    listeners.clear()
  }

  private def convertPartToGpuIfPossible(part: Partitioning, conf: RapidsConf): Partitioning = {
    part match {
      case _: GpuPartitioning => part
      case _ =>
        val wrapped = wrapPart(part, conf, None)
        wrapped.tagForGpu()
        if (wrapped.canThisBeReplaced) {
          wrapped.convertToGpu()
        } else {
          part
        }
    }
  }

  /**
   * Removes unnecessary CPU shuffles that Spark can add to the plan when it does not realize
   * a GPU partitioning satisfies a CPU distribution because CPU and GPU expressions are not
   * semantically equal.
   */
  def removeExtraneousShuffles(plan: SparkPlan, conf: RapidsConf): SparkPlan = {
    plan.transformUp {
      case cpuShuffle: ShuffleExchangeExec =>
        cpuShuffle.child match {
          case sqse: ShuffleQueryStageExec =>
            GpuTransitionOverrides.getNonQueryStagePlan(sqse) match {
              case gpuShuffle: GpuShuffleExchangeExecBase =>
                val converted = convertPartToGpuIfPossible(cpuShuffle.outputPartitioning, conf)
                if (converted == gpuShuffle.outputPartitioning) {
                  sqse
                } else {
                  cpuShuffle
                }
              case _ => cpuShuffle
            }
          case _ => cpuShuffle
        }
    }
  }

  /**
   * Searches the plan for ReusedExchangeExec instances containing a GPU shuffle where the
   * output types between the two plan nodes do not match. In such a case the ReusedExchangeExec
   * will be updated to match the GPU shuffle output types.
   */
  def fixupReusedExchangeExecs(plan: SparkPlan): SparkPlan = {
    def outputTypesMatch(a: Seq[Attribute], b: Seq[Attribute]): Boolean =
      a.corresponds(b)((x, y) => x.dataType == y.dataType)
    plan.transformUp {
      case sqse: ShuffleQueryStageExec =>
        sqse.plan match {
          case ReusedExchangeExec(output, gsee: GpuShuffleExchangeExecBase) if (
              !outputTypesMatch(output, gsee.output)) =>
            val newOutput = sqse.plan.output.zip(gsee.output).map { case (c, g) =>
              assert(c.isInstanceOf[AttributeReference] && g.isInstanceOf[AttributeReference],
                s"Expected AttributeReference but found $c and $g")
              AttributeReference(c.name, g.dataType, c.nullable, c.metadata)(c.exprId, c.qualifier)
            }
            AQEUtils.newReuseInstance(sqse, newOutput)
          case _ => sqse
        }
    }
  }

  @scala.annotation.tailrec
  def extractLit(exp: Expression): Option[Literal] = exp match {
    case l: Literal => Some(l)
    case a: Alias => extractLit(a.child)
    case _ => None
  }

  def isOfType(l: Option[Literal], t: DataType): Boolean = l.exists(_.dataType == t)

  def isStringLit(exp: Expression): Boolean =
    isOfType(extractLit(exp), StringType)

  def extractStringLit(exp: Expression): Option[String] = extractLit(exp) match {
    case Some(Literal(v: UTF8String, StringType)) =>
      val s = if (v == null) null else v.toString
      Some(s)
    case _ => None
  }

  def isLit(exp: Expression): Boolean = extractLit(exp).isDefined

  def isNullLit(lit: Literal): Boolean = {
    lit.value == null
  }

  def isSupportedStringReplacePattern(exp: Expression): Boolean = {
    extractLit(exp) match {
      case Some(Literal(null, _)) => false
      case Some(Literal(value: UTF8String, DataTypes.StringType)) =>
        val strLit = value.toString
        if (strLit.isEmpty) {
          false
        } else {
          // check for regex special characters, except for \u0000 which we can support
          !regexList.filterNot(_ == "\u0000").exists(pattern => strLit.contains(pattern))
        }
      case _ => false
    }
  }

  def areAllSupportedTypes(types: DataType*): Boolean = types.forall(isSupportedType(_))

  /**
   * Is this particular type supported or not.
   * @param dataType the type to check
   * @param allowNull should NullType be allowed
   * @param allowDecimal should DecimalType be allowed
   * @param allowBinary should BinaryType be allowed
   * @param allowCalendarInterval should CalendarIntervalType be allowed
   * @param allowArray should ArrayType be allowed
   * @param allowStruct should StructType be allowed
   * @param allowStringMaps should a Map[String, String] specifically be allowed
   * @param allowMaps should MapType be allowed generically
   * @param allowNesting should nested types like array struct and map allow nested types
   *                     within them, or only primitive types.
   * @return true if it is allowed else false
   */
  def isSupportedType(dataType: DataType,
      allowNull: Boolean = false,
      allowDecimal: Boolean = false,
      allowBinary: Boolean = false,
      allowCalendarInterval: Boolean = false,
      allowArray: Boolean = false,
      allowStruct: Boolean = false,
      allowStringMaps: Boolean = false,
      allowMaps: Boolean = false,
      allowNesting: Boolean = false): Boolean = {
    def checkNested(dataType: DataType): Boolean = {
      isSupportedType(dataType,
        allowNull = allowNull,
        allowDecimal = allowDecimal,
        allowBinary = allowBinary && allowNesting,
        allowCalendarInterval = allowCalendarInterval && allowNesting,
        allowArray = allowArray && allowNesting,
        allowStruct = allowStruct && allowNesting,
        allowStringMaps = allowStringMaps && allowNesting,
        allowMaps = allowMaps && allowNesting,
        allowNesting = allowNesting)
    }
    dataType match {
      case BooleanType => true
      case ByteType => true
      case ShortType => true
      case IntegerType => true
      case LongType => true
      case FloatType => true
      case DoubleType => true
      case DateType => true
      case TimestampType =>
        TypeChecks.areTimestampsSupported(ZoneId.systemDefault()) &&
        TypeChecks.areTimestampsSupported(SQLConf.get.sessionLocalTimeZone)
      case StringType => true
      case dt: DecimalType if allowDecimal => dt.precision <= DType.DECIMAL64_MAX_PRECISION
      case NullType => allowNull
      case BinaryType => allowBinary
      case CalendarIntervalType => allowCalendarInterval
      case ArrayType(elementType, _) if allowArray => checkNested(elementType)
      case MapType(StringType, StringType, _) if allowStringMaps => true
      case MapType(keyType, valueType, _) if allowMaps =>
        checkNested(keyType) && checkNested(valueType)
      case StructType(fields) if allowStruct =>
        fields.map(_.dataType).forall(checkNested)
      case _ => false
    }
  }

  /**
   * Checks to see if any expressions are a String Literal
   */
  def isAnyStringLit(expressions: Seq[Expression]): Boolean =
    expressions.exists(isStringLit)

  def isOrContainsFloatingPoint(dataType: DataType): Boolean =
    TrampolineUtil.dataTypeExistsRecursively(dataType, dt => dt == FloatType || dt == DoubleType)

  def checkAndTagFloatAgg(dataType: DataType, conf: RapidsConf, meta: RapidsMeta[_,_,_]): Unit = {
    if (!conf.isFloatAggEnabled && isOrContainsFloatingPoint(dataType)) {
      meta.willNotWorkOnGpu("the GPU will aggregate floating point values in" +
          " parallel and the result is not always identical each time. This can cause" +
          " some Spark queries to produce an incorrect answer if the value is computed" +
          " more than once as part of the same query.  To enable this anyways set" +
          s" ${RapidsConf.ENABLE_FLOAT_AGG} to true.")
    }
  }

  /**
   * Helper function specific to ANSI mode for the aggregate functions that should
   * fallback, since we don't have the same overflow checks that Spark provides in
   * the CPU
   * @param checkType Something other than `None` triggers logic to detect whether
   *                  the agg should fallback in ANSI mode. Otherwise (None), it's
   *                  an automatic fallback.
   * @param meta agg expression meta
   */
  def checkAndTagAnsiAgg(checkType: Option[DataType], meta: AggExprMeta[_]): Unit = {
    val failOnError = SQLConf.get.ansiEnabled
    if (failOnError) {
      if (checkType.isDefined) {
        val typeToCheck = checkType.get
        val failedType = typeToCheck match {
          case _: DecimalType | LongType | IntegerType | ShortType | ByteType => true
          case _ =>  false
        }
        if (failedType) {
          meta.willNotWorkOnGpu(
            s"ANSI mode not supported for ${meta.expr} with $typeToCheck result type")
        }
      } else {
        // Average falls into this category, where it produces Doubles, but
        // internally it uses Double and Long, and Long could overflow (technically)
        // and failOnError given that it is based on catalyst Add.
        meta.willNotWorkOnGpu(
          s"ANSI mode not supported for ${meta.expr}")
      }
    }
  }

  def expr[INPUT <: Expression](
      desc: String,
      pluginChecks: ExprChecks,
      doWrap: (INPUT, RapidsConf, Option[RapidsMeta[_, _, _]], DataFromReplacementRule)
          => BaseExprMeta[INPUT])
      (implicit tag: ClassTag[INPUT]): ExprRule[INPUT] = {
    assert(desc != null)
    assert(doWrap != null)
    new ExprRule[INPUT](doWrap, desc, Some(pluginChecks), tag)
  }

  def scan[INPUT <: Scan](
      desc: String,
      doWrap: (INPUT, RapidsConf, Option[RapidsMeta[_, _, _]], DataFromReplacementRule)
          => ScanMeta[INPUT])
      (implicit tag: ClassTag[INPUT]): ScanRule[INPUT] = {
    assert(desc != null)
    assert(doWrap != null)
    new ScanRule[INPUT](doWrap, desc, tag)
  }

  def part[INPUT <: Partitioning](
      desc: String,
      checks: PartChecks,
      doWrap: (INPUT, RapidsConf, Option[RapidsMeta[_, _, _]], DataFromReplacementRule)
          => PartMeta[INPUT])
      (implicit tag: ClassTag[INPUT]): PartRule[INPUT] = {
    assert(desc != null)
    assert(doWrap != null)
    new PartRule[INPUT](doWrap, desc, Some(checks), tag)
  }

  /**
   * Create an exec rule that should never be replaced, because it is something that should always
   * run on the CPU, or should just be ignored totally for what ever reason.
   */
  def neverReplaceExec[INPUT <: SparkPlan](desc: String)
      (implicit tag: ClassTag[INPUT]): ExecRule[INPUT] = {
    assert(desc != null)
    def doWrap(
        exec: INPUT,
        conf: RapidsConf,
        p: Option[RapidsMeta[_, _, _]],
        cc: DataFromReplacementRule) =
      new DoNotReplaceOrWarnSparkPlanMeta[INPUT](exec, conf, p)
    new ExecRule[INPUT](doWrap, desc, None, tag).invisible()
  }

  def exec[INPUT <: SparkPlan](
      desc: String,
      pluginChecks: ExecChecks,
      doWrap: (INPUT, RapidsConf, Option[RapidsMeta[_, _, _]], DataFromReplacementRule)
          => SparkPlanMeta[INPUT])
    (implicit tag: ClassTag[INPUT]): ExecRule[INPUT] = {
    assert(desc != null)
    assert(doWrap != null)
    new ExecRule[INPUT](doWrap, desc, Some(pluginChecks), tag)
  }

  def dataWriteCmd[INPUT <: DataWritingCommand](
      desc: String,
      doWrap: (INPUT, RapidsConf, Option[RapidsMeta[_, _, _]], DataFromReplacementRule)
          => DataWritingCommandMeta[INPUT])
      (implicit tag: ClassTag[INPUT]): DataWritingCommandRule[INPUT] = {
    assert(desc != null)
    assert(doWrap != null)
    new DataWritingCommandRule[INPUT](doWrap, desc, tag)
  }

  def wrapExpr[INPUT <: Expression](
      expr: INPUT,
      conf: RapidsConf,
      parent: Option[RapidsMeta[_, _, _]]): BaseExprMeta[INPUT] =
    expressions.get(expr.getClass)
      .map(r => r.wrap(expr, conf, parent, r).asInstanceOf[BaseExprMeta[INPUT]])
      .getOrElse(new RuleNotFoundExprMeta(expr, conf, parent))

  lazy val fileFormats: Map[FileFormatType, Map[FileFormatOp, FileFormatChecks]] = Map(
    (CsvFormatType, FileFormatChecks(
      cudfRead = TypeSig.commonCudfTypes + TypeSig.DECIMAL_128 +
          GpuTypeShims.additionalCsvSupportedTypes,
      cudfWrite = TypeSig.none,
      sparkSig = TypeSig.cpuAtomics)),
    (ParquetFormatType, FileFormatChecks(
      cudfRead = (TypeSig.commonCudfTypes + TypeSig.DECIMAL_128 + TypeSig.STRUCT +
          TypeSig.ARRAY + TypeSig.MAP + TypeSig.BINARY +
          GpuTypeShims.additionalParquetSupportedTypes).nested(),
      cudfWrite = (TypeSig.commonCudfTypes + TypeSig.DECIMAL_128 + TypeSig.STRUCT +
          TypeSig.ARRAY + TypeSig.MAP + TypeSig.BINARY +
          GpuTypeShims.additionalParquetSupportedTypes).nested(),
      sparkSig = (TypeSig.cpuAtomics + TypeSig.STRUCT + TypeSig.ARRAY + TypeSig.MAP +
          TypeSig.UDT + GpuTypeShims.additionalParquetSupportedTypes).nested())),
    (OrcFormatType, FileFormatChecks(
      cudfRead = (TypeSig.commonCudfTypes + TypeSig.ARRAY + TypeSig.DECIMAL_128 +
          TypeSig.STRUCT + TypeSig.MAP).nested(),
      cudfWrite = (TypeSig.commonCudfTypes + TypeSig.ARRAY +
          // Note Map is not put into nested, now CUDF only support single level map
          TypeSig.STRUCT + TypeSig.DECIMAL_128).nested() + TypeSig.MAP,
      sparkSig = (TypeSig.cpuAtomics + TypeSig.STRUCT + TypeSig.ARRAY + TypeSig.MAP +
          TypeSig.UDT).nested())),
    (JsonFormatType, FileFormatChecks(
      cudfRead = TypeSig.commonCudfTypes + TypeSig.DECIMAL_128,
      cudfWrite = TypeSig.none,
      sparkSig = (TypeSig.cpuAtomics + TypeSig.STRUCT + TypeSig.ARRAY + TypeSig.MAP +
        TypeSig.UDT).nested())),
    (AvroFormatType, FileFormatChecks(
      cudfRead = TypeSig.BOOLEAN + TypeSig.BYTE + TypeSig.SHORT + TypeSig.INT + TypeSig.LONG +
        TypeSig.FLOAT + TypeSig.DOUBLE + TypeSig.STRING,
      cudfWrite = TypeSig.none,
      sparkSig = (TypeSig.cpuAtomics + TypeSig.STRUCT + TypeSig.ARRAY + TypeSig.MAP +
        TypeSig.UDT).nested())),
    (IcebergFormatType, FileFormatChecks(
      cudfRead = (TypeSig.commonCudfTypes + TypeSig.DECIMAL_128 + TypeSig.STRUCT + TypeSig.BINARY +
          TypeSig.ARRAY + TypeSig.MAP + GpuTypeShims.additionalParquetSupportedTypes).nested(),
      cudfWrite = TypeSig.none,
      sparkSig = (TypeSig.cpuAtomics + TypeSig.STRUCT + TypeSig.ARRAY + TypeSig.MAP +
          TypeSig.BINARY + TypeSig.UDT + GpuTypeShims.additionalParquetSupportedTypes).nested())))

  val commonExpressions: Map[Class[_ <: Expression], ExprRule[_ <: Expression]] = Seq(
    expr[Literal](
      "Holds a static value from the query",
      ExprChecks.projectAndAst(
        TypeSig.astTypes,
        (TypeSig.commonCudfTypes + TypeSig.NULL + TypeSig.DECIMAL_128 + TypeSig.CALENDAR
            + TypeSig.BINARY + TypeSig.ARRAY + TypeSig.MAP + TypeSig.STRUCT)
            .nested(TypeSig.commonCudfTypes + TypeSig.NULL + TypeSig.DECIMAL_128 +
                TypeSig.BINARY + TypeSig.ARRAY + TypeSig.MAP + TypeSig.STRUCT),
        TypeSig.all),
      (lit, conf, p, r) => new LiteralExprMeta(lit, conf, p, r)),
    expr[Signum](
      "Returns -1.0, 0.0 or 1.0 as expr is negative, 0 or positive",
      ExprChecks.mathUnary,
      (a, conf, p, r) => new UnaryExprMeta[Signum](a, conf, p, r) {
        override def convertToGpu(child: Expression): GpuExpression = GpuSignum(child)
      }),
    expr[Alias](
      "Gives a column a name",
      ExprChecks.unaryProjectAndAstInputMatchesOutput(
        TypeSig.astTypes + GpuTypeShims.additionalCommonOperatorSupportedTypes,
        (TypeSig.commonCudfTypes + TypeSig.NULL + TypeSig.MAP + TypeSig.ARRAY + TypeSig.STRUCT
            + TypeSig.DECIMAL_128 + TypeSig.BINARY
            + GpuTypeShims.additionalCommonOperatorSupportedTypes).nested(),
        TypeSig.all),
      (a, conf, p, r) => new UnaryAstExprMeta[Alias](a, conf, p, r) {
        override def convertToGpu(child: Expression): GpuExpression =
          GpuAlias(child, a.name)(a.exprId, a.qualifier, a.explicitMetadata)
      }),
    expr[AttributeReference](
      "References an input column",
      ExprChecks.projectAndAst(
        TypeSig.astTypes + GpuTypeShims.additionalArithmeticSupportedTypes,
        (TypeSig.commonCudfTypes + TypeSig.NULL + TypeSig.MAP + TypeSig.ARRAY +
            TypeSig.STRUCT + TypeSig.DECIMAL_128 + TypeSig.BINARY +
            GpuTypeShims.additionalArithmeticSupportedTypes).nested(),
        TypeSig.all),
      (att, conf, p, r) => new BaseExprMeta[AttributeReference](att, conf, p, r) {
        // This is the only NOOP operator.  It goes away when things are bound
        override def convertToGpu(): Expression = att

        // There are so many of these that we don't need to print them out, unless it
        // will not work on the GPU
        override def print(append: StringBuilder, depth: Int, all: Boolean): Unit = {
          if (!this.canThisBeReplaced || cannotRunOnGpuBecauseOfSparkPlan) {
            super.print(append, depth, all)
          }
        }
      }),
    expr[PromotePrecision](
      "PromotePrecision before arithmetic operations between DecimalType data",
      ExprChecks.unaryProjectInputMatchesOutput(TypeSig.DECIMAL_128,
        TypeSig.DECIMAL_128),
      (a, conf, p, r) => new UnaryExprMeta[PromotePrecision](a, conf, p, r) {
        override def convertToGpu(child: Expression): GpuExpression = GpuPromotePrecision(child)
      }),
    expr[CheckOverflow](
      "CheckOverflow after arithmetic operations between DecimalType data",
      ExprChecks.unaryProjectInputMatchesOutput(TypeSig.DECIMAL_128,
        TypeSig.DECIMAL_128),
      (a, conf, p, r) => new ExprMeta[CheckOverflow](a, conf, p, r) {
        private[this] def extractOrigParam(expr: BaseExprMeta[_]): BaseExprMeta[_] =
          expr.wrapped match {
            case lit: Literal if lit.dataType.isInstanceOf[DecimalType] =>
              // Lets figure out if we can make the Literal value smaller
              val (newType, value) = lit.value match {
                case null =>
                  (DecimalType(0, 0), null)
                case dec: Decimal =>
                  val stripped = Decimal(dec.toJavaBigDecimal.stripTrailingZeros())
                  val p = stripped.precision
                  val s = stripped.scale
                  val t = if (s < 0 && !SQLConf.get.allowNegativeScaleOfDecimalEnabled) {
                    // need to adjust to avoid errors about negative scale
                    DecimalType(p - s, 0)
                  } else {
                    DecimalType(p, s)
                  }
                  (t, stripped)
                case other =>
                  throw new IllegalArgumentException(s"Unexpected decimal literal value $other")
              }
              expr.asInstanceOf[LiteralExprMeta].withNewLiteral(Literal(value, newType))
            // Avoid unapply for PromotePrecision and Cast because it changes between Spark versions
            case p: PromotePrecision if p.child.isInstanceOf[CastBase] &&
                p.child.dataType.isInstanceOf[DecimalType] =>
              val c = p.child.asInstanceOf[CastBase]
              val to = c.dataType.asInstanceOf[DecimalType]
              val fromType = DecimalUtil.optionallyAsDecimalType(c.child.dataType)
              fromType match {
                case Some(from) =>
                  val minScale = math.min(from.scale, to.scale)
                  val fromWhole = from.precision - from.scale
                  val toWhole = to.precision - to.scale
                  val minWhole = if (to.scale < from.scale) {
                    // If the scale is getting smaller in the worst case we need an
                    // extra whole part to handle rounding up.
                    math.min(fromWhole + 1, toWhole)
                  } else {
                    math.min(fromWhole, toWhole)
                  }
                  val newToType = DecimalType(minWhole + minScale, minScale)
                  if (newToType == from) {
                    // We can remove the cast totally
                    val castExpr = expr.childExprs.head
                    castExpr.childExprs.head
                  } else if (newToType == to) {
                    // The cast is already ideal
                    expr
                  } else {
                    val castExpr = expr.childExprs.head.asInstanceOf[CastExprMeta[_]]
                    castExpr.withToTypeOverride(newToType)
                  }
                case _ =>
                  expr
              }
            case _ => expr
          }
        private[this] lazy val binExpr = childExprs.head
        private[this] lazy val lhs = extractOrigParam(binExpr.childExprs.head)
        private[this] lazy val rhs = extractOrigParam(binExpr.childExprs(1))
        private[this] lazy val lhsDecimalType =
          DecimalUtil.asDecimalType(lhs.wrapped.asInstanceOf[Expression].dataType)
        private[this] lazy val rhsDecimalType =
          DecimalUtil.asDecimalType(rhs.wrapped.asInstanceOf[Expression].dataType)

        override def convertToGpu(): GpuExpression = {
          // Prior to Spark 3.4.0
          // Division and Multiplication of Decimal types is a little odd. Spark will cast the
          // inputs to a common wider value where the scale is the max of the two input scales,
          // and the precision is max of the two input non-scale portions + the new scale. Then it
          // will do the divide or multiply as a BigDecimal value but lie about the return type.
          // Finally here in CheckOverflow it will reset the scale and check the precision so that
          // Spark knows it fits in the final desired result.
          // Here we try to strip out the extra casts, etc to get to as close to the original
          // query as possible. This lets us then calculate what CUDF needs to get the correct
          // answer, which in some cases is a lot smaller.

          a.child match {
            case _: Divide =>
              // GpuDecimalDivide includes the overflow check in it.
              GpuDecimalDivide(lhs.convertToGpu(), rhs.convertToGpu(), wrapped.dataType)
            case _: Multiply =>
              // GpuDecimal*Multiply includes the overflow check in it
              val intermediatePrecision =
                GpuDecimalMultiply.nonRoundedIntermediatePrecision(lhsDecimalType,
                  rhsDecimalType, a.dataType)
              GpuDecimalMultiply(lhs.convertToGpu(), rhs.convertToGpu(), wrapped.dataType,
                useLongMultiply = intermediatePrecision > DType.DECIMAL128_MAX_PRECISION)
            case _ =>
              GpuCheckOverflow(childExprs.head.convertToGpu(),
                wrapped.dataType, wrapped.nullOnOverflow)
          }
        }
      }),
    expr[ToDegrees](
      "Converts radians to degrees",
      ExprChecks.mathUnary,
      (a, conf, p, r) => new UnaryExprMeta[ToDegrees](a, conf, p, r) {
        override def convertToGpu(child: Expression): GpuToDegrees = GpuToDegrees(child)
      }),
    expr[ToRadians](
      "Converts degrees to radians",
      ExprChecks.mathUnary,
      (a, conf, p, r) => new UnaryExprMeta[ToRadians](a, conf, p, r) {
        override def convertToGpu(child: Expression): GpuToRadians = GpuToRadians(child)
      }),
    expr[WindowExpression](
      "Calculates a return value for every input row of a table based on a group (or " +
        "\"window\") of rows",
      ExprChecks.windowOnly(
        (TypeSig.commonCudfTypes + TypeSig.DECIMAL_128 + TypeSig.NULL +
          TypeSig.ARRAY + TypeSig.STRUCT + TypeSig.MAP).nested(),
        TypeSig.all,
        Seq(ParamCheck("windowFunction",
          (TypeSig.commonCudfTypes + TypeSig.DECIMAL_128 + TypeSig.NULL +
            TypeSig.ARRAY + TypeSig.STRUCT + TypeSig.MAP).nested(),
          TypeSig.all),
          ParamCheck("windowSpec",
            TypeSig.CALENDAR + TypeSig.NULL + TypeSig.integral + TypeSig.DECIMAL_64,
            TypeSig.numericAndInterval))),
      (windowExpression, conf, p, r) => new GpuWindowExpressionMeta(windowExpression, conf, p, r)),
    expr[SpecifiedWindowFrame](
      "Specification of the width of the group (or \"frame\") of input rows " +
        "around which a window function is evaluated",
      ExprChecks.projectOnly(
        TypeSig.CALENDAR + TypeSig.NULL + TypeSig.integral,
        TypeSig.numericAndInterval,
        Seq(
          ParamCheck("lower",
            TypeSig.CALENDAR + TypeSig.NULL + TypeSig.integral + TypeSig.DECIMAL_128,
            TypeSig.numericAndInterval),
          ParamCheck("upper",
            TypeSig.CALENDAR + TypeSig.NULL + TypeSig.integral + TypeSig.DECIMAL_128,
            TypeSig.numericAndInterval))),
      (windowFrame, conf, p, r) => new GpuSpecifiedWindowFrameMeta(windowFrame, conf, p, r) ),
    expr[WindowSpecDefinition](
      "Specification of a window function, indicating the partitioning-expression, the row " +
        "ordering, and the width of the window",
      WindowSpecCheck,
      (windowSpec, conf, p, r) => new GpuWindowSpecDefinitionMeta(windowSpec, conf, p, r)),
    expr[CurrentRow.type](
      "Special boundary for a window frame, indicating stopping at the current row",
      ExprChecks.projectOnly(TypeSig.NULL, TypeSig.NULL),
      (currentRow, conf, p, r) => new ExprMeta[CurrentRow.type](currentRow, conf, p, r) {
        override def convertToGpu(): GpuExpression = GpuSpecialFrameBoundary(currentRow)
      }),
    expr[UnboundedPreceding.type](
      "Special boundary for a window frame, indicating all rows preceding the current row",
      ExprChecks.projectOnly(TypeSig.NULL, TypeSig.NULL),
      (unboundedPreceding, conf, p, r) =>
        new ExprMeta[UnboundedPreceding.type](unboundedPreceding, conf, p, r) {
          override def convertToGpu(): GpuExpression = GpuSpecialFrameBoundary(unboundedPreceding)
        }),
    expr[UnboundedFollowing.type](
      "Special boundary for a window frame, indicating all rows preceding the current row",
      ExprChecks.projectOnly(TypeSig.NULL, TypeSig.NULL),
      (unboundedFollowing, conf, p, r) =>
        new ExprMeta[UnboundedFollowing.type](unboundedFollowing, conf, p, r) {
          override def convertToGpu(): GpuExpression = GpuSpecialFrameBoundary(unboundedFollowing)
        }),
    expr[RowNumber](
      "Window function that returns the index for the row within the aggregation window",
      ExprChecks.windowOnly(TypeSig.INT, TypeSig.INT),
      (rowNumber, conf, p, r) => new ExprMeta[RowNumber](rowNumber, conf, p, r) {
        override def convertToGpu(): GpuExpression = GpuRowNumber
      }),
    expr[Rank](
      "Window function that returns the rank value within the aggregation window",
      ExprChecks.windowOnly(TypeSig.INT, TypeSig.INT,
        repeatingParamCheck =
          Some(RepeatingParamCheck("ordering",
            TypeSig.commonCudfTypes + TypeSig.DECIMAL_128 + TypeSig.NULL,
            TypeSig.all))),
      (rank, conf, p, r) => new ExprMeta[Rank](rank, conf, p, r) {
        override def convertToGpu(): GpuExpression = GpuRank(childExprs.map(_.convertToGpu()))
      }),
    expr[DenseRank](
      "Window function that returns the dense rank value within the aggregation window",
      ExprChecks.windowOnly(TypeSig.INT, TypeSig.INT,
        repeatingParamCheck =
          Some(RepeatingParamCheck("ordering",
            TypeSig.commonCudfTypes + TypeSig.DECIMAL_128 + TypeSig.NULL,
            TypeSig.all))),
      (denseRank, conf, p, r) => new ExprMeta[DenseRank](denseRank, conf, p, r) {
        override def convertToGpu(): GpuExpression = GpuDenseRank(childExprs.map(_.convertToGpu()))
      }),
    expr[PercentRank](
      "Window function that returns the percent rank value within the aggregation window",
      ExprChecks.windowOnly(TypeSig.DOUBLE, TypeSig.DOUBLE,
        repeatingParamCheck =
          Some(RepeatingParamCheck("ordering",
            TypeSig.commonCudfTypes + TypeSig.DECIMAL_128 + TypeSig.NULL,
            TypeSig.all))),
      (percentRank, conf, p, r) => new ExprMeta[PercentRank](percentRank, conf, p, r) {
        override def convertToGpu(): GpuExpression =
          GpuPercentRank(childExprs.map(_.convertToGpu()))
      }),
    expr[Lead](
      "Window function that returns N entries ahead of this one",
      ExprChecks.windowOnly(
        (TypeSig.commonCudfTypes + TypeSig.DECIMAL_128 + TypeSig.NULL +
          TypeSig.ARRAY + TypeSig.STRUCT).nested(),
        TypeSig.all,
        Seq(
          ParamCheck("input",
            (TypeSig.commonCudfTypes + TypeSig.DECIMAL_128 +
              TypeSig.NULL + TypeSig.ARRAY + TypeSig.STRUCT).nested(),
            TypeSig.all),
          ParamCheck("offset", TypeSig.INT, TypeSig.INT),
          ParamCheck("default",
            (TypeSig.commonCudfTypes + TypeSig.DECIMAL_128 + TypeSig.NULL +
              TypeSig.ARRAY + TypeSig.STRUCT).nested(),
            TypeSig.all)
        )
      ),
      (lead, conf, p, r) => new OffsetWindowFunctionMeta[Lead](lead, conf, p, r) {
        override def convertToGpu(): GpuExpression =
          GpuLead(input.convertToGpu(), offset.convertToGpu(), default.convertToGpu())
      }),
    expr[Lag](
      "Window function that returns N entries behind this one",
      ExprChecks.windowOnly(
        (TypeSig.commonCudfTypes + TypeSig.DECIMAL_128 + TypeSig.NULL +
          TypeSig.ARRAY + TypeSig.STRUCT).nested(),
        TypeSig.all,
        Seq(
          ParamCheck("input",
            (TypeSig.commonCudfTypes + TypeSig.DECIMAL_128 +
              TypeSig.NULL + TypeSig.ARRAY + TypeSig.STRUCT).nested(),
            TypeSig.all),
          ParamCheck("offset", TypeSig.INT, TypeSig.INT),
          ParamCheck("default",
            (TypeSig.commonCudfTypes + TypeSig.DECIMAL_128 + TypeSig.NULL +
              TypeSig.ARRAY + TypeSig.STRUCT).nested(),
            TypeSig.all)
        )
      ),
      (lag, conf, p, r) => new OffsetWindowFunctionMeta[Lag](lag, conf, p, r) {
        override def convertToGpu(): GpuExpression =
          GpuLag(input.convertToGpu(), offset.convertToGpu(), default.convertToGpu())
      }),
    expr[PreciseTimestampConversion](
      "Expression used internally to convert the TimestampType to Long and back without losing " +
          "precision, i.e. in microseconds. Used in time windowing",
      ExprChecks.unaryProject(
        TypeSig.TIMESTAMP + TypeSig.LONG,
        TypeSig.TIMESTAMP + TypeSig.LONG,
        TypeSig.TIMESTAMP + TypeSig.LONG,
        TypeSig.TIMESTAMP + TypeSig.LONG),
      (a, conf, p, r) => new UnaryExprMeta[PreciseTimestampConversion](a, conf, p, r) {
        override def convertToGpu(child: Expression): GpuExpression =
          GpuPreciseTimestampConversion(child, a.fromType, a.toType)
      }),
    expr[UnaryMinus](
      "Negate a numeric value",
      ExprChecks.unaryProjectAndAstInputMatchesOutput(
        TypeSig.implicitCastsAstTypes,
        TypeSig.gpuNumeric + GpuTypeShims.additionalArithmeticSupportedTypes,
        TypeSig.numericAndInterval),
      (a, conf, p, r) => new UnaryAstExprMeta[UnaryMinus](a, conf, p, r) {
        val ansiEnabled = SQLConf.get.ansiEnabled

        override def tagSelfForAst(): Unit = {
          if (ansiEnabled && GpuAnsi.needBasicOpOverflowCheck(a.dataType)) {
            willNotWorkInAst("AST unary minus does not support ANSI mode.")
          }
        }

        override def convertToGpu(child: Expression): GpuExpression =
          GpuUnaryMinus(child, ansiEnabled)
      }),
    expr[UnaryPositive](
      "A numeric value with a + in front of it",
      ExprChecks.unaryProjectAndAstInputMatchesOutput(
        TypeSig.astTypes + GpuTypeShims.additionalArithmeticSupportedTypes,
        TypeSig.gpuNumeric + GpuTypeShims.additionalArithmeticSupportedTypes,
        TypeSig.numericAndInterval),
      (a, conf, p, r) => new UnaryAstExprMeta[UnaryPositive](a, conf, p, r) {
        override def convertToGpu(child: Expression): GpuExpression = GpuUnaryPositive(child)
      }),
    expr[Year](
      "Returns the year from a date or timestamp",
      ExprChecks.unaryProject(TypeSig.INT, TypeSig.INT, TypeSig.DATE, TypeSig.DATE),
      (a, conf, p, r) => new UnaryExprMeta[Year](a, conf, p, r) {
        override def convertToGpu(child: Expression): GpuExpression = GpuYear(child)
      }),
    expr[Month](
      "Returns the month from a date or timestamp",
      ExprChecks.unaryProject(TypeSig.INT, TypeSig.INT, TypeSig.DATE, TypeSig.DATE),
      (a, conf, p, r) => new UnaryExprMeta[Month](a, conf, p, r) {
        override def convertToGpu(child: Expression): GpuExpression = GpuMonth(child)
      }),
    expr[Quarter](
      "Returns the quarter of the year for date, in the range 1 to 4",
      ExprChecks.unaryProject(TypeSig.INT, TypeSig.INT, TypeSig.DATE, TypeSig.DATE),
      (a, conf, p, r) => new UnaryExprMeta[Quarter](a, conf, p, r) {
        override def convertToGpu(child: Expression): GpuExpression = GpuQuarter(child)
      }),
    expr[DayOfMonth](
      "Returns the day of the month from a date or timestamp",
      ExprChecks.unaryProject(TypeSig.INT, TypeSig.INT, TypeSig.DATE, TypeSig.DATE),
      (a, conf, p, r) => new UnaryExprMeta[DayOfMonth](a, conf, p, r) {
        override def convertToGpu(child: Expression): GpuExpression = GpuDayOfMonth(child)
      }),
    expr[DayOfYear](
      "Returns the day of the year from a date or timestamp",
      ExprChecks.unaryProject(TypeSig.INT, TypeSig.INT, TypeSig.DATE, TypeSig.DATE),
      (a, conf, p, r) => new UnaryExprMeta[DayOfYear](a, conf, p, r) {
        override def convertToGpu(child: Expression): GpuExpression = GpuDayOfYear(child)
      }),
    expr[Acos](
      "Inverse cosine",
      ExprChecks.mathUnaryWithAst,
      (a, conf, p, r) => new UnaryAstExprMeta[Acos](a, conf, p, r) {
        override def convertToGpu(child: Expression): GpuExpression = GpuAcos(child)
      }),
    expr[Acosh](
      "Inverse hyperbolic cosine",
      ExprChecks.mathUnaryWithAst,
      (a, conf, p, r) => new UnaryAstExprMeta[Acosh](a, conf, p, r) {
        override def convertToGpu(child: Expression): GpuExpression =
          if (conf.includeImprovedFloat) {
            GpuAcoshImproved(child)
          } else {
            GpuAcoshCompat(child)
          }
      }),
    expr[Asin](
      "Inverse sine",
      ExprChecks.mathUnaryWithAst,
      (a, conf, p, r) => new UnaryAstExprMeta[Asin](a, conf, p, r) {
        override def convertToGpu(child: Expression): GpuExpression = GpuAsin(child)
      }),
    expr[Asinh](
      "Inverse hyperbolic sine",
      ExprChecks.mathUnaryWithAst,
      (a, conf, p, r) => new UnaryAstExprMeta[Asinh](a, conf, p, r) {
        override def convertToGpu(child: Expression): GpuExpression =
          if (conf.includeImprovedFloat) {
            GpuAsinhImproved(child)
          } else {
            GpuAsinhCompat(child)
          }

        override def tagSelfForAst(): Unit = {
          if (!conf.includeImprovedFloat) {
            // AST is not expressive enough yet to implement the conditional expression needed
            // to emulate Spark's behavior
            willNotWorkInAst("asinh is not AST compatible unless " +
                s"${RapidsConf.IMPROVED_FLOAT_OPS.key} is enabled")
          }
        }
      }),
    expr[Sqrt](
      "Square root",
      ExprChecks.mathUnaryWithAst,
      (a, conf, p, r) => new UnaryAstExprMeta[Sqrt](a, conf, p, r) {
        override def convertToGpu(child: Expression): GpuExpression = GpuSqrt(child)
      }),
    expr[Cbrt](
      "Cube root",
      ExprChecks.mathUnaryWithAst,
      (a, conf, p, r) => new UnaryAstExprMeta[Cbrt](a, conf, p, r) {
        override def convertToGpu(child: Expression): GpuExpression = GpuCbrt(child)
      }),
    expr[Hypot](
      "Pythagorean addition (Hypotenuse) of real numbers",
      ExprChecks.binaryProject(
        TypeSig.DOUBLE,
        TypeSig.DOUBLE,
        ("lhs", TypeSig.DOUBLE, TypeSig.DOUBLE),
        ("rhs", TypeSig.DOUBLE, TypeSig.DOUBLE)),
      (a, conf, p, r) => new BinaryExprMeta[Hypot](a, conf, p, r) {
        override def convertToGpu(lhs: Expression, rhs: Expression): GpuExpression =
          GpuHypot(lhs, rhs)
      }),
    expr[Floor](
      "Floor of a number",
      ExprChecks.unaryProjectInputMatchesOutput(
        TypeSig.DOUBLE + TypeSig.LONG + TypeSig.DECIMAL_128,
        TypeSig.DOUBLE + TypeSig.LONG + TypeSig.DECIMAL_128),
      (a, conf, p, r) => new UnaryExprMeta[Floor](a, conf, p, r) {
        override def tagExprForGpu(): Unit = {
          a.dataType match {
            case dt: DecimalType =>
              val precision = GpuFloorCeil.unboundedOutputPrecision(dt)
              if (precision > DType.DECIMAL128_MAX_PRECISION) {
                willNotWorkOnGpu(s"output precision $precision would require overflow " +
                    s"checks, which are not supported yet")
              }
            case _ => // NOOP
          }
        }

        override def convertToGpu(child: Expression): GpuExpression = {
          // use Spark `Floor.dataType` to keep consistent between Spark versions.
          GpuFloor(child, a.dataType)
        }
      }),
    expr[Ceil](
      "Ceiling of a number",
      ExprChecks.unaryProjectInputMatchesOutput(
        TypeSig.DOUBLE + TypeSig.LONG + TypeSig.DECIMAL_128,
        TypeSig.DOUBLE + TypeSig.LONG + TypeSig.DECIMAL_128),
      (a, conf, p, r) => new UnaryExprMeta[Ceil](a, conf, p, r) {
        override def tagExprForGpu(): Unit = {
          a.dataType match {
            case dt: DecimalType =>
              val precision = GpuFloorCeil.unboundedOutputPrecision(dt)
              if (precision > DType.DECIMAL128_MAX_PRECISION) {
                willNotWorkOnGpu(s"output precision $precision would require overflow " +
                    s"checks, which are not supported yet")
              }
            case _ => // NOOP
          }
        }

        override def convertToGpu(child: Expression): GpuExpression = {
          // use Spark `Ceil.dataType` to keep consistent between Spark versions.
          GpuCeil(child, a.dataType)
        }
      }),
    expr[Not](
      "Boolean not operator",
      ExprChecks.unaryProjectAndAstInputMatchesOutput(
        TypeSig.astTypes, TypeSig.BOOLEAN, TypeSig.BOOLEAN),
      (a, conf, p, r) => new UnaryAstExprMeta[Not](a, conf, p, r) {
        override def convertToGpu(child: Expression): GpuExpression = GpuNot(child)
      }),
    expr[IsNull](
      "Checks if a value is null",
      ExprChecks.unaryProject(TypeSig.BOOLEAN, TypeSig.BOOLEAN,
        (TypeSig.commonCudfTypes + TypeSig.NULL + TypeSig.MAP + TypeSig.ARRAY +
            TypeSig.STRUCT + TypeSig.DECIMAL_128 + TypeSig.BINARY +
            GpuTypeShims.additionalPredicateSupportedTypes).nested(),
        TypeSig.all),
      (a, conf, p, r) => new UnaryExprMeta[IsNull](a, conf, p, r) {
        override def convertToGpu(child: Expression): GpuExpression = GpuIsNull(child)
      }),
    expr[IsNotNull](
      "Checks if a value is not null",
      ExprChecks.unaryProject(TypeSig.BOOLEAN, TypeSig.BOOLEAN,
        (TypeSig.commonCudfTypes + TypeSig.NULL + TypeSig.MAP + TypeSig.ARRAY +
            TypeSig.STRUCT + TypeSig.DECIMAL_128 + TypeSig.BINARY +
            GpuTypeShims.additionalPredicateSupportedTypes).nested(),
        TypeSig.all),
      (a, conf, p, r) => new UnaryExprMeta[IsNotNull](a, conf, p, r) {
        override def convertToGpu(child: Expression): GpuExpression = GpuIsNotNull(child)
      }),
    expr[IsNaN](
      "Checks if a value is NaN",
      ExprChecks.unaryProject(TypeSig.BOOLEAN, TypeSig.BOOLEAN,
        TypeSig.DOUBLE + TypeSig.FLOAT, TypeSig.DOUBLE + TypeSig.FLOAT),
      (a, conf, p, r) => new UnaryExprMeta[IsNaN](a, conf, p, r) {
        override def convertToGpu(child: Expression): GpuExpression = GpuIsNan(child)
      }),
    expr[Rint](
      "Rounds up a double value to the nearest double equal to an integer",
      ExprChecks.mathUnaryWithAst,
      (a, conf, p, r) => new UnaryAstExprMeta[Rint](a, conf, p, r) {
        override def convertToGpu(child: Expression): GpuExpression = GpuRint(child)
      }),
    expr[BitwiseNot](
      "Returns the bitwise NOT of the operands",
      ExprChecks.unaryProjectAndAstInputMatchesOutput(
        TypeSig.implicitCastsAstTypes, TypeSig.integral, TypeSig.integral),
      (a, conf, p, r) => new UnaryAstExprMeta[BitwiseNot](a, conf, p, r) {
        override def convertToGpu(child: Expression): GpuExpression = GpuBitwiseNot(child)
      }),
    expr[AtLeastNNonNulls](
      "Checks if number of non null/Nan values is greater than a given value",
      ExprChecks.projectOnly(TypeSig.BOOLEAN, TypeSig.BOOLEAN,
        repeatingParamCheck = Some(RepeatingParamCheck("input",
          (TypeSig.commonCudfTypes + TypeSig.NULL + TypeSig.DECIMAL_128 + TypeSig.BINARY +
              TypeSig.MAP + TypeSig.ARRAY + TypeSig.STRUCT).nested(),
          TypeSig.all))),
      (a, conf, p, r) => new ExprMeta[AtLeastNNonNulls](a, conf, p, r) {
        def convertToGpu(): GpuExpression =
          GpuAtLeastNNonNulls(a.n, childExprs.map(_.convertToGpu()))
      }),
    expr[DateAdd](
      "Returns the date that is num_days after start_date",
      ExprChecks.binaryProject(TypeSig.DATE, TypeSig.DATE,
        ("startDate", TypeSig.DATE, TypeSig.DATE),
        ("days",
            TypeSig.INT + TypeSig.SHORT + TypeSig.BYTE,
            TypeSig.INT + TypeSig.SHORT + TypeSig.BYTE)),
      (a, conf, p, r) => new BinaryExprMeta[DateAdd](a, conf, p, r) {
        override def convertToGpu(lhs: Expression, rhs: Expression): GpuExpression =
          GpuDateAdd(lhs, rhs)
      }),
    expr[DateSub](
      "Returns the date that is num_days before start_date",
      ExprChecks.binaryProject(TypeSig.DATE, TypeSig.DATE,
        ("startDate", TypeSig.DATE, TypeSig.DATE),
        ("days",
            TypeSig.INT + TypeSig.SHORT + TypeSig.BYTE,
            TypeSig.INT + TypeSig.SHORT + TypeSig.BYTE)),
      (a, conf, p, r) => new BinaryExprMeta[DateSub](a, conf, p, r) {
        override def convertToGpu(lhs: Expression, rhs: Expression): GpuExpression =
          GpuDateSub(lhs, rhs)
      }),
    expr[NaNvl](
      "Evaluates to `left` iff left is not NaN, `right` otherwise",
      ExprChecks.binaryProject(TypeSig.fp, TypeSig.fp,
        ("lhs", TypeSig.fp, TypeSig.fp),
        ("rhs", TypeSig.fp, TypeSig.fp)),
      (a, conf, p, r) => new BinaryExprMeta[NaNvl](a, conf, p, r) {
        override def convertToGpu(lhs: Expression, rhs: Expression): GpuExpression =
          GpuNaNvl(lhs, rhs)
      }),
    expr[ShiftLeft](
      "Bitwise shift left (<<)",
      ExprChecks.binaryProject(TypeSig.INT + TypeSig.LONG, TypeSig.INT + TypeSig.LONG,
        ("value", TypeSig.INT + TypeSig.LONG, TypeSig.INT + TypeSig.LONG),
        ("amount", TypeSig.INT, TypeSig.INT)),
      (a, conf, p, r) => new BinaryExprMeta[ShiftLeft](a, conf, p, r) {
        override def convertToGpu(lhs: Expression, rhs: Expression): GpuExpression =
          GpuShiftLeft(lhs, rhs)
      }),
    expr[ShiftRight](
      "Bitwise shift right (>>)",
      ExprChecks.binaryProject(TypeSig.INT + TypeSig.LONG, TypeSig.INT + TypeSig.LONG,
        ("value", TypeSig.INT + TypeSig.LONG, TypeSig.INT + TypeSig.LONG),
        ("amount", TypeSig.INT, TypeSig.INT)),
      (a, conf, p, r) => new BinaryExprMeta[ShiftRight](a, conf, p, r) {
        override def convertToGpu(lhs: Expression, rhs: Expression): GpuExpression =
          GpuShiftRight(lhs, rhs)
      }),
    expr[ShiftRightUnsigned](
      "Bitwise unsigned shift right (>>>)",
      ExprChecks.binaryProject(TypeSig.INT + TypeSig.LONG, TypeSig.INT + TypeSig.LONG,
        ("value", TypeSig.INT + TypeSig.LONG, TypeSig.INT + TypeSig.LONG),
        ("amount", TypeSig.INT, TypeSig.INT)),
      (a, conf, p, r) => new BinaryExprMeta[ShiftRightUnsigned](a, conf, p, r) {
        override def convertToGpu(lhs: Expression, rhs: Expression): GpuExpression =
          GpuShiftRightUnsigned(lhs, rhs)
      }),
    expr[BitwiseAnd](
      "Returns the bitwise AND of the operands",
      ExprChecks.binaryProjectAndAst(
        TypeSig.implicitCastsAstTypes, TypeSig.integral, TypeSig.integral,
        ("lhs", TypeSig.integral, TypeSig.integral),
        ("rhs", TypeSig.integral, TypeSig.integral)),
      (a, conf, p, r) => new BinaryAstExprMeta[BitwiseAnd](a, conf, p, r) {
        override def convertToGpu(lhs: Expression, rhs: Expression): GpuExpression =
          GpuBitwiseAnd(lhs, rhs)
      }),
    expr[BitwiseOr](
      "Returns the bitwise OR of the operands",
      ExprChecks.binaryProjectAndAst(
        TypeSig.implicitCastsAstTypes, TypeSig.integral, TypeSig.integral,
        ("lhs", TypeSig.integral, TypeSig.integral),
        ("rhs", TypeSig.integral, TypeSig.integral)),
      (a, conf, p, r) => new BinaryAstExprMeta[BitwiseOr](a, conf, p, r) {
        override def convertToGpu(lhs: Expression, rhs: Expression): GpuExpression =
          GpuBitwiseOr(lhs, rhs)
      }),
    expr[BitwiseXor](
      "Returns the bitwise XOR of the operands",
      ExprChecks.binaryProjectAndAst(
        TypeSig.implicitCastsAstTypes, TypeSig.integral, TypeSig.integral,
        ("lhs", TypeSig.integral, TypeSig.integral),
        ("rhs", TypeSig.integral, TypeSig.integral)),
      (a, conf, p, r) => new BinaryAstExprMeta[BitwiseXor](a, conf, p, r) {
        override def convertToGpu(lhs: Expression, rhs: Expression): GpuExpression =
          GpuBitwiseXor(lhs, rhs)
      }),
    expr[Coalesce] (
      "Returns the first non-null argument if exists. Otherwise, null",
      ExprChecks.projectOnly(
        (_gpuCommonTypes + TypeSig.DECIMAL_128 + TypeSig.ARRAY + TypeSig.STRUCT + TypeSig.BINARY +
          GpuTypeShims.additionalArithmeticSupportedTypes).nested(),
        TypeSig.all,
        repeatingParamCheck = Some(RepeatingParamCheck("param",
          (_gpuCommonTypes + TypeSig.DECIMAL_128 + TypeSig.ARRAY + TypeSig.STRUCT + TypeSig.BINARY +
              GpuTypeShims.additionalArithmeticSupportedTypes).nested(),
          TypeSig.all))),
      (a, conf, p, r) => new ExprMeta[Coalesce](a, conf, p, r) {
        override def convertToGpu(): GpuExpression = GpuCoalesce(childExprs.map(_.convertToGpu()))
      }),
    expr[Least] (
      "Returns the least value of all parameters, skipping null values",
      ExprChecks.projectOnly(
        TypeSig.commonCudfTypes + TypeSig.NULL + TypeSig.DECIMAL_128, TypeSig.orderable,
        repeatingParamCheck = Some(RepeatingParamCheck("param",
          TypeSig.commonCudfTypes + TypeSig.NULL + TypeSig.DECIMAL_128,
          TypeSig.orderable))),
      (a, conf, p, r) => new ExprMeta[Least](a, conf, p, r) {
        override def convertToGpu(): GpuExpression = GpuLeast(childExprs.map(_.convertToGpu()))
      }),
    expr[Greatest] (
      "Returns the greatest value of all parameters, skipping null values",
      ExprChecks.projectOnly(
        TypeSig.commonCudfTypes + TypeSig.NULL + TypeSig.DECIMAL_128, TypeSig.orderable,
        repeatingParamCheck = Some(RepeatingParamCheck("param",
          TypeSig.commonCudfTypes + TypeSig.NULL + TypeSig.DECIMAL_128,
          TypeSig.orderable))),
      (a, conf, p, r) => new ExprMeta[Greatest](a, conf, p, r) {
        override def convertToGpu(): GpuExpression = GpuGreatest(childExprs.map(_.convertToGpu()))
      }),
    expr[Atan](
      "Inverse tangent",
      ExprChecks.mathUnaryWithAst,
      (a, conf, p, r) => new UnaryAstExprMeta[Atan](a, conf, p, r) {
        override def convertToGpu(child: Expression): GpuExpression = GpuAtan(child)
      }),
    expr[Atanh](
      "Inverse hyperbolic tangent",
      ExprChecks.mathUnaryWithAst,
      (a, conf, p, r) => new UnaryAstExprMeta[Atanh](a, conf, p, r) {
        override def convertToGpu(child: Expression): GpuExpression = GpuAtanh(child)
      }),
    expr[Cos](
      "Cosine",
      ExprChecks.mathUnaryWithAst,
      (a, conf, p, r) => new UnaryAstExprMeta[Cos](a, conf, p, r) {
        override def convertToGpu(child: Expression): GpuExpression = GpuCos(child)
      }),
    expr[Exp](
      "Euler's number e raised to a power",
      ExprChecks.mathUnaryWithAst,
      (a, conf, p, r) => new UnaryAstExprMeta[Exp](a, conf, p, r) {
        override def convertToGpu(child: Expression): GpuExpression = GpuExp(child)
      }),
    expr[Expm1](
      "Euler's number e raised to a power minus 1",
      ExprChecks.mathUnaryWithAst,
      (a, conf, p, r) => new UnaryAstExprMeta[Expm1](a, conf, p, r) {
        override def convertToGpu(child: Expression): GpuExpression = GpuExpm1(child)
      }),
    expr[InitCap](
      "Returns str with the first letter of each word in uppercase. " +
      "All other letters are in lowercase",
      ExprChecks.unaryProjectInputMatchesOutput(TypeSig.STRING, TypeSig.STRING),
      (a, conf, p, r) => new UnaryExprMeta[InitCap](a, conf, p, r) {
        override def convertToGpu(child: Expression): GpuExpression = GpuInitCap(child)
      }).incompat(CASE_MODIFICATION_INCOMPAT),
    expr[Log](
      "Natural log",
      ExprChecks.mathUnary,
      (a, conf, p, r) => new UnaryExprMeta[Log](a, conf, p, r) {
        override def convertToGpu(child: Expression): GpuExpression = GpuLog(child)
      }),
    expr[Log1p](
      "Natural log 1 + expr",
      ExprChecks.mathUnary,
      (a, conf, p, r) => new UnaryExprMeta[Log1p](a, conf, p, r) {
        override def convertToGpu(child: Expression): GpuExpression = {
          // No need for overflow checking on the GpuAdd in Double as Double handles overflow
          // the same in all modes.
          GpuLog(GpuAdd(child, GpuLiteral(1d, DataTypes.DoubleType), false))
        }
      }),
    expr[Log2](
      "Log base 2",
      ExprChecks.mathUnary,
      (a, conf, p, r) => new UnaryExprMeta[Log2](a, conf, p, r) {
        override def convertToGpu(child: Expression): GpuExpression =
          GpuLogarithm(child, GpuLiteral(2d, DataTypes.DoubleType))
      }),
    expr[Log10](
      "Log base 10",
      ExprChecks.mathUnary,
      (a, conf, p, r) => new UnaryExprMeta[Log10](a, conf, p, r) {
        override def convertToGpu(child: Expression): GpuExpression =
          GpuLogarithm(child, GpuLiteral(10d, DataTypes.DoubleType))
      }),
    expr[Logarithm](
      "Log variable base",
      ExprChecks.binaryProject(TypeSig.DOUBLE, TypeSig.DOUBLE,
        ("value", TypeSig.DOUBLE, TypeSig.DOUBLE),
        ("base", TypeSig.DOUBLE, TypeSig.DOUBLE)),
      (a, conf, p, r) => new BinaryExprMeta[Logarithm](a, conf, p, r) {
        override def convertToGpu(lhs: Expression, rhs: Expression): GpuExpression =
          // the order of the parameters is transposed intentionally
          GpuLogarithm(rhs, lhs)
      }),
    expr[Sin](
      "Sine",
      ExprChecks.mathUnaryWithAst,
      (a, conf, p, r) => new UnaryAstExprMeta[Sin](a, conf, p, r) {
        override def convertToGpu(child: Expression): GpuExpression = GpuSin(child)
      }),
    expr[Sinh](
      "Hyperbolic sine",
      ExprChecks.mathUnaryWithAst,
      (a, conf, p, r) => new UnaryAstExprMeta[Sinh](a, conf, p, r) {
        override def convertToGpu(child: Expression): GpuExpression = GpuSinh(child)
      }),
    expr[Cosh](
      "Hyperbolic cosine",
      ExprChecks.mathUnaryWithAst,
      (a, conf, p, r) => new UnaryAstExprMeta[Cosh](a, conf, p, r) {
        override def convertToGpu(child: Expression): GpuExpression = GpuCosh(child)
      }),
    expr[Cot](
      "Cotangent",
      ExprChecks.mathUnaryWithAst,
      (a, conf, p, r) => new UnaryAstExprMeta[Cot](a, conf, p, r) {
        override def convertToGpu(child: Expression): GpuExpression = GpuCot(child)
      }),
    expr[Tanh](
      "Hyperbolic tangent",
      ExprChecks.mathUnaryWithAst,
      (a, conf, p, r) => new UnaryAstExprMeta[Tanh](a, conf, p, r) {
        override def convertToGpu(child: Expression): GpuExpression = GpuTanh(child)
      }),
    expr[Tan](
      "Tangent",
      ExprChecks.mathUnaryWithAst,
      (a, conf, p, r) => new UnaryAstExprMeta[Tan](a, conf, p, r) {
        override def convertToGpu(child: Expression): GpuExpression = GpuTan(child)
      }),
    expr[NormalizeNaNAndZero](
      "Normalize NaN and zero",
      ExprChecks.unaryProjectInputMatchesOutput(
        TypeSig.DOUBLE + TypeSig.FLOAT,
        TypeSig.DOUBLE + TypeSig.FLOAT),
      (a, conf, p, r) => new UnaryExprMeta[NormalizeNaNAndZero](a, conf, p, r) {
        override def convertToGpu(child: Expression): GpuExpression =
          GpuNormalizeNaNAndZero(child)
      }),
    expr[KnownFloatingPointNormalized](
      "Tag to prevent redundant normalization",
      ExprChecks.unaryProjectInputMatchesOutput(TypeSig.all, TypeSig.all),
      (a, conf, p, r) => new UnaryExprMeta[KnownFloatingPointNormalized](a, conf, p, r) {
        override def convertToGpu(child: Expression): GpuExpression =
          GpuKnownFloatingPointNormalized(child)
      }),
    expr[KnownNotNull](
      "Tag an expression as known to not be null",
      ExprChecks.unaryProjectInputMatchesOutput(
        (TypeSig.commonCudfTypes + TypeSig.DECIMAL_128 + TypeSig.BINARY + TypeSig.CALENDAR +
          TypeSig.ARRAY + TypeSig.MAP + TypeSig.STRUCT).nested(), TypeSig.all),
      (k, conf, p, r) => new UnaryExprMeta[KnownNotNull](k, conf, p, r) {
        override def convertToGpu(child: Expression): GpuExpression =
          GpuKnownNotNull(child)
      }),
    expr[DateDiff](
      "Returns the number of days from startDate to endDate",
      ExprChecks.binaryProject(TypeSig.INT, TypeSig.INT,
        ("lhs", TypeSig.DATE, TypeSig.DATE),
        ("rhs", TypeSig.DATE, TypeSig.DATE)),
      (a, conf, p, r) => new BinaryExprMeta[DateDiff](a, conf, p, r) {
        override def convertToGpu(lhs: Expression, rhs: Expression): GpuExpression = {
          GpuDateDiff(lhs, rhs)
        }
    }),
    expr[TimeAdd](
      "Adds interval to timestamp",
      ExprChecks.binaryProject(TypeSig.TIMESTAMP, TypeSig.TIMESTAMP,
        ("start", TypeSig.TIMESTAMP, TypeSig.TIMESTAMP),
        ("interval", TypeSig.lit(TypeEnum.CALENDAR)
          .withPsNote(TypeEnum.CALENDAR, "month intervals are not supported"),
          TypeSig.CALENDAR)),
      (timeAdd, conf, p, r) => new BinaryExprMeta[TimeAdd](timeAdd, conf, p, r) {
        override def tagExprForGpu(): Unit = {
          GpuOverrides.extractLit(timeAdd.interval).foreach { lit =>
            val intvl = lit.value.asInstanceOf[CalendarInterval]
            if (intvl.months != 0) {
              willNotWorkOnGpu("interval months isn't supported")
            }
          }
        }

        override def convertToGpu(lhs: Expression, rhs: Expression): GpuExpression =
          GpuTimeAdd(lhs, rhs)
    }),
    expr[DateAddInterval](
      "Adds interval to date",
      ExprChecks.binaryProject(TypeSig.DATE, TypeSig.DATE,
        ("start", TypeSig.DATE, TypeSig.DATE),
        ("interval", TypeSig.lit(TypeEnum.CALENDAR)
          .withPsNote(TypeEnum.CALENDAR, "month intervals are not supported"),
          TypeSig.CALENDAR)),
      (dateAddInterval, conf, p, r) =>
        new BinaryExprMeta[DateAddInterval](dateAddInterval, conf, p, r) {
          override def tagExprForGpu(): Unit = {
            GpuOverrides.extractLit(dateAddInterval.interval).foreach { lit =>
              val intvl = lit.value.asInstanceOf[CalendarInterval]
              if (intvl.months != 0) {
                willNotWorkOnGpu("interval months isn't supported")
              }
            }
          }

          override def convertToGpu(lhs: Expression, rhs: Expression): GpuExpression =
            GpuDateAddInterval(lhs, rhs)
        }),
    expr[DateFormatClass](
      "Converts timestamp to a value of string in the format specified by the date format",
      ExprChecks.binaryProject(TypeSig.STRING, TypeSig.STRING,
        ("timestamp", TypeSig.TIMESTAMP, TypeSig.TIMESTAMP),
        ("strfmt", TypeSig.lit(TypeEnum.STRING)
            .withPsNote(TypeEnum.STRING, "A limited number of formats are supported"),
            TypeSig.STRING)),
      (a, conf, p, r) => new UnixTimeExprMeta[DateFormatClass](a, conf, p, r) {
        override def convertToGpu(lhs: Expression, rhs: Expression): GpuExpression =
          GpuDateFormatClass(lhs, rhs, strfFormat)
      }
    ),
    expr[ToUnixTimestamp](
      "Returns the UNIX timestamp of the given time",
      ExprChecks.binaryProject(TypeSig.LONG, TypeSig.LONG,
        ("timeExp",
            TypeSig.STRING + TypeSig.DATE + TypeSig.TIMESTAMP,
            TypeSig.STRING + TypeSig.DATE + TypeSig.TIMESTAMP),
        ("format", TypeSig.lit(TypeEnum.STRING)
            .withPsNote(TypeEnum.STRING, "A limited number of formats are supported"),
            TypeSig.STRING)),
      (a, conf, p, r) => new UnixTimeExprMeta[ToUnixTimestamp](a, conf, p, r) {
        override def convertToGpu(lhs: Expression, rhs: Expression): GpuExpression = {
          if (conf.isImprovedTimestampOpsEnabled) {
            // passing the already converted strf string for a little optimization
            GpuToUnixTimestampImproved(lhs, rhs, sparkFormat, strfFormat)
          } else {
            GpuToUnixTimestamp(lhs, rhs, sparkFormat, strfFormat)
          }
        }
      }),
    expr[UnixTimestamp](
      "Returns the UNIX timestamp of current or specified time",
      ExprChecks.binaryProject(TypeSig.LONG, TypeSig.LONG,
        ("timeExp",
            TypeSig.STRING + TypeSig.DATE + TypeSig.TIMESTAMP,
            TypeSig.STRING + TypeSig.DATE + TypeSig.TIMESTAMP),
        ("format", TypeSig.lit(TypeEnum.STRING)
            .withPsNote(TypeEnum.STRING, "A limited number of formats are supported"),
            TypeSig.STRING)),
      (a, conf, p, r) => new UnixTimeExprMeta[UnixTimestamp](a, conf, p, r) {
        override def convertToGpu(lhs: Expression, rhs: Expression): GpuExpression = {
          if (conf.isImprovedTimestampOpsEnabled) {
            // passing the already converted strf string for a little optimization
            GpuUnixTimestampImproved(lhs, rhs, sparkFormat, strfFormat)
          } else {
            GpuUnixTimestamp(lhs, rhs, sparkFormat, strfFormat)
          }
        }
      }),
    expr[Hour](
      "Returns the hour component of the string/timestamp",
      ExprChecks.unaryProject(TypeSig.INT, TypeSig.INT,
        TypeSig.TIMESTAMP, TypeSig.TIMESTAMP),
      (hour, conf, p, r) => new UnaryExprMeta[Hour](hour, conf, p, r) {

        override def convertToGpu(expr: Expression): GpuExpression = GpuHour(expr)
      }),
    expr[Minute](
      "Returns the minute component of the string/timestamp",
      ExprChecks.unaryProject(TypeSig.INT, TypeSig.INT,
        TypeSig.TIMESTAMP, TypeSig.TIMESTAMP),
      (minute, conf, p, r) => new UnaryExprMeta[Minute](minute, conf, p, r) {

        override def convertToGpu(expr: Expression): GpuExpression =
          GpuMinute(expr)
      }),
    expr[Second](
      "Returns the second component of the string/timestamp",
      ExprChecks.unaryProject(TypeSig.INT, TypeSig.INT,
        TypeSig.TIMESTAMP, TypeSig.TIMESTAMP),
      (second, conf, p, r) => new UnaryExprMeta[Second](second, conf, p, r) {

        override def convertToGpu(expr: Expression): GpuExpression =
          GpuSecond(expr)
      }),
    expr[WeekDay](
      "Returns the day of the week (0 = Monday...6=Sunday)",
      ExprChecks.unaryProject(TypeSig.INT, TypeSig.INT,
        TypeSig.DATE, TypeSig.DATE),
      (a, conf, p, r) => new UnaryExprMeta[WeekDay](a, conf, p, r) {
        override def convertToGpu(expr: Expression): GpuExpression =
          GpuWeekDay(expr)
      }),
    expr[DayOfWeek](
      "Returns the day of the week (1 = Sunday...7=Saturday)",
      ExprChecks.unaryProject(TypeSig.INT, TypeSig.INT,
        TypeSig.DATE, TypeSig.DATE),
      (a, conf, p, r) => new UnaryExprMeta[DayOfWeek](a, conf, p, r) {
        override def convertToGpu(expr: Expression): GpuExpression =
          GpuDayOfWeek(expr)
      }),
    expr[LastDay](
      "Returns the last day of the month which the date belongs to",
      ExprChecks.unaryProjectInputMatchesOutput(TypeSig.DATE, TypeSig.DATE),
      (a, conf, p, r) => new UnaryExprMeta[LastDay](a, conf, p, r) {
        override def convertToGpu(expr: Expression): GpuExpression =
          GpuLastDay(expr)
      }),
    expr[FromUnixTime](
      "Get the string from a unix timestamp",
      ExprChecks.binaryProject(TypeSig.STRING, TypeSig.STRING,
        ("sec", TypeSig.LONG, TypeSig.LONG),
        ("format", TypeSig.lit(TypeEnum.STRING)
            .withPsNote(TypeEnum.STRING, "Only a limited number of formats are supported"),
            TypeSig.STRING)),
      (a, conf, p, r) => new UnixTimeExprMeta[FromUnixTime](a, conf, p, r) {
        override def convertToGpu(lhs: Expression, rhs: Expression): GpuExpression =
          // passing the already converted strf string for a little optimization
          GpuFromUnixTime(lhs, rhs, strfFormat)
      }),
    expr[FromUTCTimestamp](
      "Render the input UTC timestamp in the input timezone",
      ExprChecks.binaryProject(TypeSig.TIMESTAMP, TypeSig.TIMESTAMP,
        ("timestamp", TypeSig.TIMESTAMP, TypeSig.TIMESTAMP),
        ("timezone", TypeSig.lit(TypeEnum.STRING)
          .withPsNote(TypeEnum.STRING, "Only timezones equivalent to UTC are supported"),
          TypeSig.lit(TypeEnum.STRING))),
      (a, conf, p, r) => new FromUTCTimestampExprMeta(a, conf, p, r)
    ),
    expr[Pmod](
      "Pmod",
      ExprChecks.binaryProject(TypeSig.gpuNumeric, TypeSig.cpuNumeric,
        ("lhs", TypeSig.gpuNumeric.withPsNote(TypeEnum.DECIMAL,
          s"decimals with precision ${DecimalType.MAX_PRECISION} are not supported"),
            TypeSig.cpuNumeric),
        ("rhs", TypeSig.gpuNumeric, TypeSig.cpuNumeric)),
      (a, conf, p, r) => new BinaryExprMeta[Pmod](a, conf, p, r) {
        override def tagExprForGpu(): Unit = {
          a.dataType match {
            case dt: DecimalType if dt.precision == DecimalType.MAX_PRECISION =>
              willNotWorkOnGpu("pmod at maximum decimal precision is not supported")
            case _ =>
          }
        }
        override def convertToGpu(lhs: Expression, rhs: Expression): GpuExpression =
          GpuPmod(lhs, rhs)
      }),
    expr[Add](
      "Addition",
      ExprChecks.binaryProjectAndAst(
        TypeSig.implicitCastsAstTypes,
        TypeSig.gpuNumeric + GpuTypeShims.additionalArithmeticSupportedTypes,
        TypeSig.numericAndInterval,
        ("lhs", TypeSig.gpuNumeric + GpuTypeShims.additionalArithmeticSupportedTypes,
            TypeSig.numericAndInterval),
        ("rhs", TypeSig.gpuNumeric + GpuTypeShims.additionalArithmeticSupportedTypes,
            TypeSig.numericAndInterval)),
      (a, conf, p, r) => new BinaryAstExprMeta[Add](a, conf, p, r) {
        private val ansiEnabled = SQLConf.get.ansiEnabled

        override def tagSelfForAst(): Unit = {
          if (ansiEnabled && GpuAnsi.needBasicOpOverflowCheck(a.dataType)) {
            willNotWorkInAst("AST Addition does not support ANSI mode.")
          }
        }

        override def convertToGpu(lhs: Expression, rhs: Expression): GpuExpression =
          GpuAdd(lhs, rhs, failOnError = ansiEnabled)
      }),
    expr[Subtract](
      "Subtraction",
      ExprChecks.binaryProjectAndAst(
        TypeSig.implicitCastsAstTypes,
        TypeSig.gpuNumeric + GpuTypeShims.additionalArithmeticSupportedTypes,
        TypeSig.numericAndInterval,
        ("lhs", TypeSig.gpuNumeric + GpuTypeShims.additionalArithmeticSupportedTypes,
            TypeSig.numericAndInterval),
        ("rhs", TypeSig.gpuNumeric + GpuTypeShims.additionalArithmeticSupportedTypes,
            TypeSig.numericAndInterval)),
      (a, conf, p, r) => new BinaryAstExprMeta[Subtract](a, conf, p, r) {
        private val ansiEnabled = SQLConf.get.ansiEnabled

        override def tagSelfForAst(): Unit = {
          if (ansiEnabled && GpuAnsi.needBasicOpOverflowCheck(a.dataType)) {
            willNotWorkInAst("AST Subtraction does not support ANSI mode.")
          }
        }

        override def convertToGpu(lhs: Expression, rhs: Expression): GpuExpression =
          GpuSubtract(lhs, rhs, ansiEnabled)
      }),
    expr[Multiply](
      "Multiplication",
      ExprChecks.binaryProjectAndAst(
        TypeSig.implicitCastsAstTypes,
        TypeSig.gpuNumeric + TypeSig.psNote(TypeEnum.DECIMAL,
          "Because of Spark's inner workings the full range of decimal precision " +
              "(even for 128-bit values) is not supported."),
        TypeSig.cpuNumeric,
        ("lhs", TypeSig.gpuNumeric, TypeSig.cpuNumeric),
        ("rhs", TypeSig.gpuNumeric, TypeSig.cpuNumeric)),
      (a, conf, p, r) => new BinaryAstExprMeta[Multiply](a, conf, p, r) {
        override def tagExprForGpu(): Unit = {
          if (SQLConf.get.ansiEnabled && GpuAnsi.needBasicOpOverflowCheck(a.dataType)) {
            willNotWorkOnGpu("GPU Multiplication does not support ANSI mode")
          }
        }

        override def convertToGpu(lhs: Expression, rhs: Expression): GpuExpression = {
          a.dataType match {
            case _: DecimalType => throw new IllegalStateException(
              "Decimal Multiply should be converted in CheckOverflow")
            case _ =>
              GpuMultiply(lhs, rhs)
          }
        }
      }),
    expr[And](
      "Logical AND",
      ExprChecks.binaryProjectAndAst(TypeSig.BOOLEAN, TypeSig.BOOLEAN, TypeSig.BOOLEAN,
        ("lhs", TypeSig.BOOLEAN, TypeSig.BOOLEAN),
        ("rhs", TypeSig.BOOLEAN, TypeSig.BOOLEAN)),
      (a, conf, p, r) => new BinaryExprMeta[And](a, conf, p, r) {
        override def convertToGpu(lhs: Expression, rhs: Expression): GpuExpression =
          GpuAnd(lhs, rhs)
      }),
    expr[Or](
      "Logical OR",
      ExprChecks.binaryProjectAndAst(TypeSig.BOOLEAN, TypeSig.BOOLEAN, TypeSig.BOOLEAN,
        ("lhs", TypeSig.BOOLEAN, TypeSig.BOOLEAN),
        ("rhs", TypeSig.BOOLEAN, TypeSig.BOOLEAN)),
      (a, conf, p, r) => new BinaryExprMeta[Or](a, conf, p, r) {
        override def convertToGpu(lhs: Expression, rhs: Expression): GpuExpression =
          GpuOr(lhs, rhs)
      }),
    expr[EqualNullSafe](
      "Check if the values are equal including nulls <=>",
      ExprChecks.binaryProject(
        TypeSig.BOOLEAN, TypeSig.BOOLEAN,
        ("lhs", (TypeSig.commonCudfTypes + TypeSig.NULL + TypeSig.DECIMAL_128 +
            GpuTypeShims.additionalPredicateSupportedTypes + TypeSig.STRUCT).nested(),
            TypeSig.comparable),
        ("rhs", (TypeSig.commonCudfTypes + TypeSig.NULL + TypeSig.DECIMAL_128 +
            GpuTypeShims.additionalPredicateSupportedTypes + TypeSig.STRUCT).nested(),
            TypeSig.comparable)),
      (a, conf, p, r) => new BinaryExprMeta[EqualNullSafe](a, conf, p, r) {
        override def convertToGpu(lhs: Expression, rhs: Expression): GpuExpression =
          GpuEqualNullSafe(lhs, rhs)
      }),
    expr[EqualTo](
      "Check if the values are equal",
      ExprChecks.binaryProjectAndAst(
        TypeSig.comparisonAstTypes,
        TypeSig.BOOLEAN, TypeSig.BOOLEAN,
        ("lhs", (TypeSig.commonCudfTypes + TypeSig.NULL + TypeSig.DECIMAL_128 +
            GpuTypeShims.additionalPredicateSupportedTypes + TypeSig.STRUCT).nested(),
            TypeSig.comparable),
        ("rhs", (TypeSig.commonCudfTypes + TypeSig.NULL + TypeSig.DECIMAL_128 +
            GpuTypeShims.additionalPredicateSupportedTypes + TypeSig.STRUCT).nested(),
            TypeSig.comparable)),
      (a, conf, p, r) => new BinaryAstExprMeta[EqualTo](a, conf, p, r) {
        override def convertToGpu(lhs: Expression, rhs: Expression): GpuExpression =
          GpuEqualTo(lhs, rhs)
      }),
    expr[GreaterThan](
      "> operator",
      ExprChecks.binaryProjectAndAst(
        TypeSig.comparisonAstTypes,
        TypeSig.BOOLEAN, TypeSig.BOOLEAN,
        ("lhs", (TypeSig.commonCudfTypes + TypeSig.NULL + TypeSig.DECIMAL_128 +
            GpuTypeShims.additionalPredicateSupportedTypes + TypeSig.STRUCT).nested(),
            TypeSig.orderable),
        ("rhs", (TypeSig.commonCudfTypes + TypeSig.NULL + TypeSig.DECIMAL_128 +
            GpuTypeShims.additionalPredicateSupportedTypes + TypeSig.STRUCT).nested(),
            TypeSig.orderable)),
      (a, conf, p, r) => new BinaryAstExprMeta[GreaterThan](a, conf, p, r) {
        override def convertToGpu(lhs: Expression, rhs: Expression): GpuExpression =
          GpuGreaterThan(lhs, rhs)
      }),
    expr[GreaterThanOrEqual](
      ">= operator",
      ExprChecks.binaryProjectAndAst(
        TypeSig.comparisonAstTypes,
        TypeSig.BOOLEAN, TypeSig.BOOLEAN,
        ("lhs", (TypeSig.commonCudfTypes + TypeSig.NULL + TypeSig.DECIMAL_128 +
            GpuTypeShims.additionalPredicateSupportedTypes + TypeSig.STRUCT).nested(),
            TypeSig.orderable),
        ("rhs", (TypeSig.commonCudfTypes + TypeSig.NULL + TypeSig.DECIMAL_128 +
            GpuTypeShims.additionalPredicateSupportedTypes + TypeSig.STRUCT).nested(),
            TypeSig.orderable)),
      (a, conf, p, r) => new BinaryAstExprMeta[GreaterThanOrEqual](a, conf, p, r) {
        override def convertToGpu(lhs: Expression, rhs: Expression): GpuExpression =
          GpuGreaterThanOrEqual(lhs, rhs)
      }),
    expr[In](
      "IN operator",
      ExprChecks.projectOnly(TypeSig.BOOLEAN, TypeSig.BOOLEAN,
        Seq(ParamCheck("value", TypeSig.commonCudfTypes + TypeSig.NULL + TypeSig.DECIMAL_128,
          TypeSig.comparable)),
        Some(RepeatingParamCheck("list",
          (TypeSig.commonCudfTypes + TypeSig.DECIMAL_128).withAllLit(),
          TypeSig.comparable))),
      (in, conf, p, r) => new ExprMeta[In](in, conf, p, r) {
        override def tagExprForGpu(): Unit = {
          val unaliased = in.list.map(extractLit)
          val hasNullLiteral = unaliased.exists {
            case Some(l) => l.value == null
            case _ => false
          }
          if (hasNullLiteral) {
            willNotWorkOnGpu("nulls are not supported")
          }
        }
        override def convertToGpu(): GpuExpression =
          GpuInSet(childExprs.head.convertToGpu(), in.list.asInstanceOf[Seq[Literal]].map(_.value))
      }),
    expr[InSet](
      "INSET operator",
      ExprChecks.unaryProject(TypeSig.BOOLEAN, TypeSig.BOOLEAN,
        TypeSig.commonCudfTypes + TypeSig.NULL + TypeSig.DECIMAL_128, TypeSig.comparable),
      (in, conf, p, r) => new ExprMeta[InSet](in, conf, p, r) {
        override def tagExprForGpu(): Unit = {
          if (in.hset.contains(null)) {
            willNotWorkOnGpu("nulls are not supported")
          }
        }
        override def convertToGpu(): GpuExpression =
          GpuInSet(childExprs.head.convertToGpu(), in.hset.toSeq)
      }),
    expr[LessThan](
      "< operator",
      ExprChecks.binaryProjectAndAst(
        TypeSig.comparisonAstTypes,
        TypeSig.BOOLEAN, TypeSig.BOOLEAN,
        ("lhs", (TypeSig.commonCudfTypes + TypeSig.NULL + TypeSig.DECIMAL_128 +
            GpuTypeShims.additionalPredicateSupportedTypes + TypeSig.STRUCT).nested(),
            TypeSig.orderable),
        ("rhs", (TypeSig.commonCudfTypes + TypeSig.NULL + TypeSig.DECIMAL_128 +
            GpuTypeShims.additionalPredicateSupportedTypes + TypeSig.STRUCT).nested(),
            TypeSig.orderable)),
      (a, conf, p, r) => new BinaryAstExprMeta[LessThan](a, conf, p, r) {
        override def convertToGpu(lhs: Expression, rhs: Expression): GpuExpression =
          GpuLessThan(lhs, rhs)
      }),
    expr[LessThanOrEqual](
      "<= operator",
      ExprChecks.binaryProjectAndAst(
        TypeSig.comparisonAstTypes,
        TypeSig.BOOLEAN, TypeSig.BOOLEAN,
        ("lhs", (TypeSig.commonCudfTypes + TypeSig.NULL + TypeSig.DECIMAL_128 +
            GpuTypeShims.additionalPredicateSupportedTypes + TypeSig.STRUCT).nested(),
            TypeSig.orderable),
        ("rhs", (TypeSig.commonCudfTypes + TypeSig.NULL + TypeSig.DECIMAL_128 +
            GpuTypeShims.additionalPredicateSupportedTypes + TypeSig.STRUCT).nested(),
            TypeSig.orderable)),
      (a, conf, p, r) => new BinaryAstExprMeta[LessThanOrEqual](a, conf, p, r) {
        override def convertToGpu(lhs: Expression, rhs: Expression): GpuExpression =
          GpuLessThanOrEqual(lhs, rhs)
      }),
    expr[CaseWhen](
      "CASE WHEN expression",
      CaseWhenCheck,
      (a, conf, p, r) => new ExprMeta[CaseWhen](a, conf, p, r) {
        override def convertToGpu(): GpuExpression = {
          val branches = childExprs.grouped(2).flatMap {
            case Seq(cond, value) => Some((cond.convertToGpu(), value.convertToGpu()))
            case Seq(_) => None
          }.toArray.toSeq  // force materialization to make the seq serializable
          val elseValue = if (childExprs.size % 2 != 0) {
            Some(childExprs.last.convertToGpu())
          } else {
            None
          }
          GpuCaseWhen(branches, elseValue)
        }
      }),
    expr[If](
      "IF expression",
      ExprChecks.projectOnly(
        (_gpuCommonTypes + TypeSig.DECIMAL_128 + TypeSig.ARRAY + TypeSig.STRUCT + TypeSig.MAP +
            TypeSig.BINARY + GpuTypeShims.additionalCommonOperatorSupportedTypes).nested(),
        TypeSig.all,
        Seq(ParamCheck("predicate", TypeSig.BOOLEAN, TypeSig.BOOLEAN),
          ParamCheck("trueValue",
            (_gpuCommonTypes + TypeSig.DECIMAL_128 + TypeSig.ARRAY + TypeSig.STRUCT + TypeSig.MAP +
                TypeSig.BINARY + GpuTypeShims.additionalCommonOperatorSupportedTypes).nested(),
            TypeSig.all),
          ParamCheck("falseValue",
            (_gpuCommonTypes + TypeSig.DECIMAL_128 + TypeSig.ARRAY + TypeSig.STRUCT + TypeSig.MAP +
                TypeSig.BINARY + GpuTypeShims.additionalCommonOperatorSupportedTypes).nested(),
            TypeSig.all))),
      (a, conf, p, r) => new ExprMeta[If](a, conf, p, r) {
        override def convertToGpu(): GpuExpression = {
          val Seq(boolExpr, trueExpr, falseExpr) = childExprs.map(_.convertToGpu())
          GpuIf(boolExpr, trueExpr, falseExpr)
        }
      }),
    expr[Pow](
      "lhs ^ rhs",
      ExprChecks.binaryProjectAndAst(
        TypeSig.implicitCastsAstTypes, TypeSig.DOUBLE, TypeSig.DOUBLE,
        ("lhs", TypeSig.DOUBLE, TypeSig.DOUBLE),
        ("rhs", TypeSig.DOUBLE, TypeSig.DOUBLE)),
      (a, conf, p, r) => new BinaryAstExprMeta[Pow](a, conf, p, r) {
        override def convertToGpu(lhs: Expression, rhs: Expression): GpuExpression =
          GpuPow(lhs, rhs)
      }),
    expr[Divide](
      "Division",
      ExprChecks.binaryProject(
        TypeSig.DOUBLE + TypeSig.DECIMAL_128,
        TypeSig.DOUBLE + TypeSig.DECIMAL_128,
        ("lhs", TypeSig.DOUBLE + TypeSig.DECIMAL_128,
            TypeSig.DOUBLE + TypeSig.DECIMAL_128),
        ("rhs", TypeSig.DOUBLE + TypeSig.DECIMAL_128,
            TypeSig.DOUBLE + TypeSig.DECIMAL_128)),
      (a, conf, p, r) => new BinaryExprMeta[Divide](a, conf, p, r) {
        // Division of Decimal types is a little odd. To work around some issues with
        // what Spark does the tagging/checks are in CheckOverflow instead of here.
        override def convertToGpu(lhs: Expression, rhs: Expression): GpuExpression =
          a.dataType match {
            case _: DecimalType =>
              throw new IllegalStateException("Internal Error: Decimal Divide operations " +
                  "should be converted to the GPU in the CheckOverflow rule")
            case _ =>
              GpuDivide(lhs, rhs)
          }
      }),
    expr[IntegralDivide](
      "Division with a integer result",
      ExprChecks.binaryProject(
        TypeSig.LONG, TypeSig.LONG,
        ("lhs", TypeSig.LONG + TypeSig.DECIMAL_128, TypeSig.LONG + TypeSig.DECIMAL_128),
        ("rhs", TypeSig.LONG + TypeSig.DECIMAL_128, TypeSig.LONG + TypeSig.DECIMAL_128)),
      (a, conf, p, r) => new BinaryExprMeta[IntegralDivide](a, conf, p, r) {
        override def convertToGpu(lhs: Expression, rhs: Expression): GpuExpression =
          GpuIntegralDivide(lhs, rhs)
      }),
    expr[Remainder](
      "Remainder or modulo",
      ExprChecks.binaryProject(
        TypeSig.gpuNumeric, TypeSig.cpuNumeric,
        ("lhs", TypeSig.gpuNumeric, TypeSig.cpuNumeric),
        ("rhs", TypeSig.gpuNumeric, TypeSig.cpuNumeric)),
      (a, conf, p, r) => new BinaryExprMeta[Remainder](a, conf, p, r) {
        override def convertToGpu(lhs: Expression, rhs: Expression): GpuExpression =
          GpuRemainder(lhs, rhs)
      }),
    expr[AggregateExpression](
      "Aggregate expression",
      ExprChecks.fullAgg(
        (TypeSig.commonCudfTypes + TypeSig.NULL + TypeSig.DECIMAL_128 +
            TypeSig.STRUCT + TypeSig.ARRAY + TypeSig.MAP).nested(),
        TypeSig.all,
        Seq(ParamCheck(
          "aggFunc",
          (TypeSig.commonCudfTypes + TypeSig.NULL + TypeSig.DECIMAL_128 +
              TypeSig.STRUCT + TypeSig.ARRAY + TypeSig.MAP).nested(),
          TypeSig.all)),
        Some(RepeatingParamCheck("filter", TypeSig.BOOLEAN, TypeSig.BOOLEAN))),
      (a, conf, p, r) => new ExprMeta[AggregateExpression](a, conf, p, r) {
        private val filter: Option[BaseExprMeta[_]] =
          a.filter.map(GpuOverrides.wrapExpr(_, conf, Some(this)))
        private val childrenExprMeta: Seq[BaseExprMeta[Expression]] =
          a.children.map(GpuOverrides.wrapExpr(_, conf, Some(this)))
        override val childExprs: Seq[BaseExprMeta[_]] =
          childrenExprMeta ++ filter.toSeq

        override def convertToGpu(): GpuExpression = {
          // handle the case AggregateExpression has the resultIds parameter where its
          // Seq[ExprIds] instead of single ExprId.
          val resultId = try {
            val resultMethod = a.getClass.getMethod("resultId")
            resultMethod.invoke(a).asInstanceOf[ExprId]
          } catch {
            case _: Exception =>
              val resultMethod = a.getClass.getMethod("resultIds")
              resultMethod.invoke(a).asInstanceOf[Seq[ExprId]].head
          }
          GpuAggregateExpression(childExprs.head.convertToGpu().asInstanceOf[GpuAggregateFunction],
            a.mode, a.isDistinct, filter.map(_.convertToGpu()), resultId)
        }
      }),
    expr[SortOrder](
      "Sort order",
      ExprChecks.projectOnly(
        (pluginSupportedOrderableSig + TypeSig.DECIMAL_128 + TypeSig.STRUCT).nested(),
        TypeSig.orderable,
        Seq(ParamCheck(
          "input",
          (pluginSupportedOrderableSig + TypeSig.DECIMAL_128 + TypeSig.STRUCT).nested(),
          TypeSig.orderable))),
      (sortOrder, conf, p, r) => new BaseExprMeta[SortOrder](sortOrder, conf, p, r) {
        override def tagExprForGpu(): Unit = {
          if (isStructType(sortOrder.dataType)) {
            val nullOrdering = sortOrder.nullOrdering
            val directionDefaultNullOrdering = sortOrder.direction.defaultNullOrdering
            val direction = sortOrder.direction.sql
            if (nullOrdering != directionDefaultNullOrdering) {
              willNotWorkOnGpu(s"only default null ordering $directionDefaultNullOrdering " +
                s"for direction $direction is supported for nested types; actual: ${nullOrdering}")
            }
          }
        }

        // One of the few expressions that are not replaced with a GPU version
        override def convertToGpu(): Expression =
          sortOrder.withNewChildren(childExprs.map(_.convertToGpu()))
      }),
    expr[PivotFirst](
      "PivotFirst operator",
      ExprChecks.reductionAndGroupByAgg(
        TypeSig.commonCudfTypes + TypeSig.NULL + TypeSig.DECIMAL_128 +
          TypeSig.ARRAY.nested(TypeSig.commonCudfTypes + TypeSig.DECIMAL_128),
        TypeSig.all,
        Seq(ParamCheck(
          "pivotColumn",
          (TypeSig.commonCudfTypes + TypeSig.NULL + TypeSig.DECIMAL_128),
          TypeSig.all),
          ParamCheck("valueColumn",
          TypeSig.commonCudfTypes + TypeSig.NULL + TypeSig.DECIMAL_128,
          TypeSig.all))),
      (pivot, conf, p, r) => new ImperativeAggExprMeta[PivotFirst](pivot, conf, p, r) {
        override def tagAggForGpu(): Unit = {
          // If pivotColumnValues doesn't have distinct values, fall back to CPU
          if (pivot.pivotColumnValues.distinct.lengthCompare(pivot.pivotColumnValues.length) != 0) {
            willNotWorkOnGpu("PivotFirst does not work on the GPU when there are duplicate" +
                " pivot values provided")
          }
        }
        override def convertToGpu(childExprs: Seq[Expression]): GpuExpression = {
          val Seq(pivotColumn, valueColumn) = childExprs
          GpuPivotFirst(pivotColumn, valueColumn, pivot.pivotColumnValues)
        }

        // Pivot does not overflow, so it doesn't need the ANSI check
        override val needsAnsiCheck: Boolean = false
      }),
    expr[Count](
      "Count aggregate operator",
      ExprChecks.fullAgg(
        TypeSig.LONG, TypeSig.LONG,
        repeatingParamCheck = Some(RepeatingParamCheck(
          "input", TypeSig.all, TypeSig.all))),
      (count, conf, p, r) => new AggExprMeta[Count](count, conf, p, r) {
        override def tagAggForGpu(): Unit = {
          if (count.children.size > 1) {
            willNotWorkOnGpu("count of multiple columns not supported")
          }
        }
        override def convertToGpu(childExprs: Seq[Expression]): GpuExpression =
          GpuCount(childExprs)
      }),
    expr[Max](
      "Max aggregate operator",
      ExprChecksImpl(
        ExprChecks.reductionAndGroupByAgg(
          // Max supports single level struct, e.g.:  max(struct(string, string))
          (TypeSig.commonCudfTypes + TypeSig.DECIMAL_128 + TypeSig.NULL + TypeSig.STRUCT)
            .nested(TypeSig.commonCudfTypes + TypeSig.DECIMAL_128 + TypeSig.NULL),
          TypeSig.orderable,
          Seq(ParamCheck("input",
            (TypeSig.commonCudfTypes + TypeSig.DECIMAL_128 + TypeSig.NULL + TypeSig.STRUCT)
              .nested(TypeSig.commonCudfTypes + TypeSig.DECIMAL_128 + TypeSig.NULL),
            TypeSig.orderable))).asInstanceOf[ExprChecksImpl].contexts
          ++
          ExprChecks.windowOnly(
            (TypeSig.commonCudfTypes + TypeSig.DECIMAL_128 + TypeSig.NULL),
            TypeSig.orderable,
            Seq(ParamCheck("input",
              (TypeSig.commonCudfTypes + TypeSig.DECIMAL_128 + TypeSig.NULL),
              TypeSig.orderable))).asInstanceOf[ExprChecksImpl].contexts),
      (max, conf, p, r) => new AggExprMeta[Max](max, conf, p, r) {
        override def convertToGpu(childExprs: Seq[Expression]): GpuExpression =
          GpuMax(childExprs.head)

        // Max does not overflow, so it doesn't need the ANSI check
        override val needsAnsiCheck: Boolean = false
      }),
    expr[Min](
      "Min aggregate operator",
      ExprChecksImpl(
        ExprChecks.reductionAndGroupByAgg(
          // Min supports single level struct, e.g.:  max(struct(string, string))
          (TypeSig.commonCudfTypes + TypeSig.DECIMAL_128 + TypeSig.NULL + TypeSig.STRUCT)
            .nested(TypeSig.commonCudfTypes + TypeSig.DECIMAL_128 + TypeSig.NULL),
          TypeSig.orderable,
          Seq(ParamCheck("input",
            (TypeSig.commonCudfTypes + TypeSig.DECIMAL_128 + TypeSig.NULL + TypeSig.STRUCT)
              .nested(TypeSig.commonCudfTypes + TypeSig.DECIMAL_128 + TypeSig.NULL),
            TypeSig.orderable))).asInstanceOf[ExprChecksImpl].contexts
          ++
          ExprChecks.windowOnly(
            (TypeSig.commonCudfTypes + TypeSig.DECIMAL_128 + TypeSig.NULL),
            TypeSig.orderable,
            Seq(ParamCheck("input",
              (TypeSig.commonCudfTypes + TypeSig.DECIMAL_128 + TypeSig.NULL),
              TypeSig.orderable))).asInstanceOf[ExprChecksImpl].contexts),
      (a, conf, p, r) => new AggExprMeta[Min](a, conf, p, r) {
        override def convertToGpu(childExprs: Seq[Expression]): GpuExpression =
          GpuMin(childExprs.head)

        // Min does not overflow, so it doesn't need the ANSI check
        override val needsAnsiCheck: Boolean = false
      }),
    expr[Sum](
      "Sum aggregate operator",
      ExprChecks.fullAgg(
        TypeSig.LONG + TypeSig.DOUBLE + TypeSig.DECIMAL_128,
        TypeSig.LONG + TypeSig.DOUBLE + TypeSig.DECIMAL_128,
        Seq(ParamCheck("input", TypeSig.gpuNumeric, TypeSig.cpuNumeric))),
      (a, conf, p, r) => new AggExprMeta[Sum](a, conf, p, r) {
        override def tagAggForGpu(): Unit = {
          val inputDataType = a.child.dataType
          checkAndTagFloatAgg(inputDataType, conf, this)
        }

        override def convertToGpu(childExprs: Seq[Expression]): GpuExpression =
          GpuSum(childExprs.head, a.dataType)
      }),
    expr[NthValue](
      "nth window operator",
      ExprChecks.windowOnly(
        (TypeSig.STRUCT + TypeSig.ARRAY + TypeSig.MAP +
            TypeSig.commonCudfTypes + TypeSig.NULL + TypeSig.DECIMAL_128).nested(),
        TypeSig.all,
        Seq(ParamCheck("input",
          (TypeSig.STRUCT + TypeSig.ARRAY + TypeSig.MAP +
              TypeSig.commonCudfTypes + TypeSig.NULL + TypeSig.DECIMAL_128).nested(),
          TypeSig.all),
          ParamCheck("offset", TypeSig.lit(TypeEnum.INT), TypeSig.lit(TypeEnum.INT)))
      ),
      (a, conf, p, r) => new AggExprMeta[NthValue](a, conf, p, r) {
        override def convertToGpu(childExprs: Seq[Expression]): GpuExpression =
          GpuNthValue(childExprs.head, a.offset, a.ignoreNulls)

        // nth does not overflow, so it doesn't need the ANSI check
        override val needsAnsiCheck: Boolean = false
      }),
    expr[First](
      "first aggregate operator",
      ExprChecks.fullAgg(
        (TypeSig.STRUCT + TypeSig.ARRAY + TypeSig.MAP +
            TypeSig.commonCudfTypes + TypeSig.NULL + TypeSig.DECIMAL_128).nested(),
        TypeSig.all,
        Seq(ParamCheck("input",
          (TypeSig.STRUCT + TypeSig.ARRAY + TypeSig.MAP +
              TypeSig.commonCudfTypes + TypeSig.NULL + TypeSig.DECIMAL_128).nested(),
          TypeSig.all))
      ),
      (a, conf, p, r) => new AggExprMeta[First](a, conf, p, r) {
        override def convertToGpu(childExprs: Seq[Expression]): GpuExpression =
          GpuFirst(childExprs.head, a.ignoreNulls)

        // First does not overflow, so it doesn't need the ANSI check
        override val needsAnsiCheck: Boolean = false
      }),
    expr[Last](
    "last aggregate operator",
      ExprChecks.fullAgg(
        (TypeSig.STRUCT + TypeSig.ARRAY + TypeSig.MAP +
            TypeSig.commonCudfTypes + TypeSig.NULL + TypeSig.DECIMAL_128).nested(),
        TypeSig.all,
        Seq(ParamCheck("input",
          (TypeSig.STRUCT + TypeSig.ARRAY + TypeSig.MAP +
              TypeSig.commonCudfTypes + TypeSig.NULL + TypeSig.DECIMAL_128).nested(),
          TypeSig.all))
      ),
      (a, conf, p, r) => new AggExprMeta[Last](a, conf, p, r) {
        override def convertToGpu(childExprs: Seq[Expression]): GpuExpression =
          GpuLast(childExprs.head, a.ignoreNulls)

        // Last does not overflow, so it doesn't need the ANSI check
        override val needsAnsiCheck: Boolean = false
      }),
    expr[BRound](
      "Round an expression to d decimal places using HALF_EVEN rounding mode",
      ExprChecks.binaryProject(
        TypeSig.gpuNumeric, TypeSig.cpuNumeric,
        ("value", TypeSig.gpuNumeric +
            TypeSig.psNote(TypeEnum.FLOAT, "result may round slightly differently") +
            TypeSig.psNote(TypeEnum.DOUBLE, "result may round slightly differently"),
            TypeSig.cpuNumeric),
        ("scale", TypeSig.lit(TypeEnum.INT), TypeSig.lit(TypeEnum.INT))),
      (a, conf, p, r) => new BinaryExprMeta[BRound](a, conf, p, r) {
        override def tagExprForGpu(): Unit = {
          a.child.dataType match {
            case FloatType | DoubleType if !conf.isIncompatEnabled =>
              willNotWorkOnGpu("rounding floating point numbers may be slightly off " +
                  s"compared to Spark's result, to enable set ${RapidsConf.INCOMPATIBLE_OPS}")
            case _ => // NOOP
          }
        }
        override def convertToGpu(lhs: Expression, rhs: Expression): GpuExpression =
          GpuBRound(lhs, rhs, a.dataType)
      }),
    expr[Round](
      "Round an expression to d decimal places using HALF_UP rounding mode",
      ExprChecks.binaryProject(
        TypeSig.gpuNumeric, TypeSig.cpuNumeric,
        ("value", TypeSig.gpuNumeric +
            TypeSig.psNote(TypeEnum.FLOAT, "result may round slightly differently") +
            TypeSig.psNote(TypeEnum.DOUBLE, "result may round slightly differently"),
            TypeSig.cpuNumeric),
        ("scale", TypeSig.lit(TypeEnum.INT), TypeSig.lit(TypeEnum.INT))),
      (a, conf, p, r) => new BinaryExprMeta[Round](a, conf, p, r) {
        override def tagExprForGpu(): Unit = {
          a.child.dataType match {
            case FloatType | DoubleType if !conf.isIncompatEnabled =>
              willNotWorkOnGpu("rounding floating point numbers may be slightly off " +
                  s"compared to Spark's result, to enable set ${RapidsConf.INCOMPATIBLE_OPS}")
            case _ => // NOOP
          }
        }
        override def convertToGpu(lhs: Expression, rhs: Expression): GpuExpression =
          GpuRound(lhs, rhs, a.dataType)
      }),
    expr[PythonUDF](
      "UDF run in an external python process. Does not actually run on the GPU, but " +
          "the transfer of data to/from it can be accelerated",
      ExprChecks.fullAggAndProject(
        // Different types of Pandas UDF support different sets of output type. Please refer to
        //   https://github.com/apache/spark/blob/master/python/pyspark/sql/udf.py#L98
        // for more details.
        // It is impossible to specify the exact type signature for each Pandas UDF type in a single
        // expression 'PythonUDF'.
        // So use the 'unionOfPandasUdfOut' to cover all types for Spark. The type signature of
        // plugin is also an union of all the types of Pandas UDF.
        (TypeSig.commonCudfTypes + TypeSig.ARRAY).nested() + TypeSig.STRUCT,
        TypeSig.unionOfPandasUdfOut,
        repeatingParamCheck = Some(RepeatingParamCheck(
          "param",
          (TypeSig.commonCudfTypes + TypeSig.ARRAY + TypeSig.STRUCT).nested(),
          TypeSig.all))),
      (a, conf, p, r) => new ExprMeta[PythonUDF](a, conf, p, r) {
        override def replaceMessage: String = "not block GPU acceleration"
        override def noReplacementPossibleMessage(reasons: String): String =
          s"blocks running on GPU because $reasons"

        override def convertToGpu(): GpuExpression =
          GpuPythonUDF(a.name, a.func, a.dataType,
            childExprs.map(_.convertToGpu()),
            a.evalType, a.udfDeterministic, a.resultId)
        }),
    GpuScalaUDFMeta.exprMeta,
    expr[Rand](
      "Generate a random column with i.i.d. uniformly distributed values in [0, 1)",
      ExprChecks.projectOnly(TypeSig.DOUBLE, TypeSig.DOUBLE,
        Seq(ParamCheck("seed",
          (TypeSig.INT + TypeSig.LONG).withAllLit(),
          (TypeSig.INT + TypeSig.LONG).withAllLit()))),
      (a, conf, p, r) => new UnaryExprMeta[Rand](a, conf, p, r) {
        override def convertToGpu(child: Expression): GpuExpression = GpuRand(child)
      }),
    expr[SparkPartitionID] (
      "Returns the current partition id",
      ExprChecks.projectOnly(TypeSig.INT, TypeSig.INT),
      (a, conf, p, r) => new ExprMeta[SparkPartitionID](a, conf, p, r) {
        override def convertToGpu(): GpuExpression = GpuSparkPartitionID()
      }),
    expr[MonotonicallyIncreasingID] (
      "Returns monotonically increasing 64-bit integers",
      ExprChecks.projectOnly(TypeSig.LONG, TypeSig.LONG),
      (a, conf, p, r) => new ExprMeta[MonotonicallyIncreasingID](a, conf, p, r) {
        override def convertToGpu(): GpuExpression = GpuMonotonicallyIncreasingID()
      }),
    expr[InputFileName] (
      "Returns the name of the file being read, or empty string if not available",
      ExprChecks.projectOnly(TypeSig.STRING, TypeSig.STRING),
      (a, conf, p, r) => new ExprMeta[InputFileName](a, conf, p, r) {
        override def convertToGpu(): GpuExpression = GpuInputFileName()
      }),
    expr[InputFileBlockStart] (
      "Returns the start offset of the block being read, or -1 if not available",
      ExprChecks.projectOnly(TypeSig.LONG, TypeSig.LONG),
      (a, conf, p, r) => new ExprMeta[InputFileBlockStart](a, conf, p, r) {
        override def convertToGpu(): GpuExpression = GpuInputFileBlockStart()
      }),
    expr[InputFileBlockLength] (
      "Returns the length of the block being read, or -1 if not available",
      ExprChecks.projectOnly(TypeSig.LONG, TypeSig.LONG),
      (a, conf, p, r) => new ExprMeta[InputFileBlockLength](a, conf, p, r) {
        override def convertToGpu(): GpuExpression = GpuInputFileBlockLength()
      }),
    expr[Md5] (
      "MD5 hash operator",
      ExprChecks.unaryProject(TypeSig.STRING, TypeSig.STRING,
        TypeSig.BINARY, TypeSig.BINARY),
      (a, conf, p, r) => new UnaryExprMeta[Md5](a, conf, p, r) {
        override def convertToGpu(child: Expression): GpuExpression = GpuMd5(child)
      }),
    expr[Upper](
      "String uppercase operator",
      ExprChecks.unaryProjectInputMatchesOutput(TypeSig.STRING, TypeSig.STRING),
      (a, conf, p, r) => new UnaryExprMeta[Upper](a, conf, p, r) {
        override def convertToGpu(child: Expression): GpuExpression = GpuUpper(child)
      })
      .incompat(CASE_MODIFICATION_INCOMPAT),
    expr[Lower](
      "String lowercase operator",
      ExprChecks.unaryProjectInputMatchesOutput(TypeSig.STRING, TypeSig.STRING),
      (a, conf, p, r) => new UnaryExprMeta[Lower](a, conf, p, r) {
        override def convertToGpu(child: Expression): GpuExpression = GpuLower(child)
      })
      .incompat(CASE_MODIFICATION_INCOMPAT),
    expr[StringLPad](
      "Pad a string on the left",
      ExprChecks.projectOnly(TypeSig.STRING, TypeSig.STRING,
        Seq(ParamCheck("str", TypeSig.STRING, TypeSig.STRING),
          ParamCheck("len", TypeSig.lit(TypeEnum.INT), TypeSig.INT),
          ParamCheck("pad", TypeSig.lit(TypeEnum.STRING), TypeSig.STRING))),
      (in, conf, p, r) => new TernaryExprMeta[StringLPad](in, conf, p, r) {
        override def tagExprForGpu(): Unit = {
          extractLit(in.pad).foreach { padLit =>
            if (padLit.value != null &&
                padLit.value.asInstanceOf[UTF8String].toString.length != 1) {
              willNotWorkOnGpu("only a single character is supported for pad")
            }
          }
        }
        override def convertToGpu(
            str: Expression,
            width: Expression,
            pad: Expression): GpuExpression =
          GpuStringLPad(str, width, pad)
      }),
    expr[StringRPad](
      "Pad a string on the right",
      ExprChecks.projectOnly(TypeSig.STRING, TypeSig.STRING,
        Seq(ParamCheck("str", TypeSig.STRING, TypeSig.STRING),
          ParamCheck("len", TypeSig.lit(TypeEnum.INT), TypeSig.INT),
          ParamCheck("pad", TypeSig.lit(TypeEnum.STRING), TypeSig.STRING))),
      (in, conf, p, r) => new TernaryExprMeta[StringRPad](in, conf, p, r) {
        override def tagExprForGpu(): Unit = {
          extractLit(in.pad).foreach { padLit =>
            if (padLit.value != null &&
                padLit.value.asInstanceOf[UTF8String].toString.length != 1) {
              willNotWorkOnGpu("only a single character is supported for pad")
            }
          }
        }
        override def convertToGpu(
            str: Expression,
            width: Expression,
            pad: Expression): GpuExpression =
          GpuStringRPad(str, width, pad)
      }),
    expr[StringSplit](
       "Splits `str` around occurrences that match `regex`",
      ExprChecks.projectOnly(TypeSig.ARRAY.nested(TypeSig.STRING),
        TypeSig.ARRAY.nested(TypeSig.STRING),
        Seq(ParamCheck("str", TypeSig.STRING, TypeSig.STRING),
          ParamCheck("regexp", TypeSig.lit(TypeEnum.STRING)
              .withPsNote(TypeEnum.STRING, "very limited subset of regex supported"),
            TypeSig.STRING),
          ParamCheck("limit", TypeSig.lit(TypeEnum.INT), TypeSig.INT))),
      (in, conf, p, r) => new GpuStringSplitMeta(in, conf, p, r)),
    expr[GetStructField](
      "Gets the named field of the struct",
      ExprChecks.unaryProject(
        (TypeSig.commonCudfTypes + TypeSig.ARRAY + TypeSig.STRUCT + TypeSig.MAP + TypeSig.NULL +
            TypeSig.DECIMAL_128 + TypeSig.BINARY).nested(),
        TypeSig.all,
        TypeSig.STRUCT.nested(TypeSig.commonCudfTypes + TypeSig.ARRAY +
            TypeSig.STRUCT + TypeSig.MAP + TypeSig.NULL + TypeSig.DECIMAL_128 + TypeSig.BINARY),
        TypeSig.STRUCT.nested(TypeSig.all)),
      (expr, conf, p, r) => new UnaryExprMeta[GetStructField](expr, conf, p, r) {
        override def convertToGpu(arr: Expression): GpuExpression =
          GpuGetStructField(arr, expr.ordinal, expr.name)
      }),
    expr[GetArrayItem](
      "Gets the field at `ordinal` in the Array",
      ExprChecks.binaryProject(
        (TypeSig.commonCudfTypes + TypeSig.ARRAY + TypeSig.STRUCT + TypeSig.NULL +
            TypeSig.DECIMAL_128 + TypeSig.MAP + TypeSig.BINARY).nested(),
        TypeSig.all,
        ("array", TypeSig.ARRAY.nested(TypeSig.commonCudfTypes + TypeSig.ARRAY +
            TypeSig.STRUCT + TypeSig.NULL + TypeSig.DECIMAL_128 + TypeSig.MAP + TypeSig.BINARY),
            TypeSig.ARRAY.nested(TypeSig.all)),
        ("ordinal", TypeSig.INT, TypeSig.INT)),
      (in, conf, p, r) => new BinaryExprMeta[GetArrayItem](in, conf, p, r) {
        override def convertToGpu(arr: Expression, ordinal: Expression): GpuExpression =
          GpuGetArrayItem(arr, ordinal, in.failOnError)
      }),
    expr[GetMapValue](
      "Gets Value from a Map based on a key",
      ExprChecks.binaryProject(
        (TypeSig.commonCudfTypes + TypeSig.ARRAY + TypeSig.STRUCT + TypeSig.NULL +
          TypeSig.DECIMAL_128 + TypeSig.MAP + TypeSig.BINARY).nested(),
        TypeSig.all,
        ("map", TypeSig.MAP.nested(TypeSig.commonCudfTypes + TypeSig.ARRAY + TypeSig.STRUCT +
          TypeSig.NULL + TypeSig.DECIMAL_128 + TypeSig.MAP + TypeSig.BINARY),
          TypeSig.MAP.nested(TypeSig.all)),
        ("key", TypeSig.commonCudfTypes + TypeSig.DECIMAL_128, TypeSig.all)),
      (in, conf, p, r) => new BinaryExprMeta[GetMapValue](in, conf, p, r) {
        override def tagExprForGpu(): Unit = {
          if (isLit(in.left) && (!isLit(in.right))) {
            willNotWorkOnGpu("Looking up Map Scalars with Key Vectors " +
              "is not currently unsupported.")
          }
        }
        override def convertToGpu(map: Expression, key: Expression): GpuExpression =
          GpuGetMapValue(map, key, in.failOnError)
      }),
    expr[ElementAt](
      "Returns element of array at given(1-based) index in value if column is array. " +
        "Returns value for the given key in value if column is map.",
      ExprChecks.binaryProject(
        (TypeSig.commonCudfTypes + TypeSig.ARRAY + TypeSig.STRUCT + TypeSig.NULL +
          TypeSig.DECIMAL_128 + TypeSig.MAP + TypeSig.BINARY).nested(), TypeSig.all,
        ("array/map", TypeSig.ARRAY.nested(TypeSig.commonCudfTypes + TypeSig.ARRAY +
          TypeSig.STRUCT + TypeSig.NULL + TypeSig.DECIMAL_128 + TypeSig.MAP + TypeSig.BINARY) +
          TypeSig.MAP.nested(TypeSig.commonCudfTypes + TypeSig.ARRAY + TypeSig.STRUCT +
            TypeSig.NULL + TypeSig.DECIMAL_128 + TypeSig.MAP + TypeSig.BINARY)
            .withPsNote(TypeEnum.MAP ,"If it's map, only primitive key types are supported."),
          TypeSig.ARRAY.nested(TypeSig.all) + TypeSig.MAP.nested(TypeSig.all)),
        ("index/key", (TypeSig.commonCudfTypes + TypeSig.DECIMAL_128)
          .withPsNote(
            Seq(TypeEnum.BOOLEAN, TypeEnum.BYTE, TypeEnum.SHORT, TypeEnum.LONG,
              TypeEnum.FLOAT, TypeEnum.DOUBLE, TypeEnum.DATE, TypeEnum.TIMESTAMP,
              TypeEnum.STRING, TypeEnum.DECIMAL), "Unsupported as array index."),
          TypeSig.all)),
      (in, conf, p, r) => new BinaryExprMeta[ElementAt](in, conf, p, r) {
        override def tagExprForGpu(): Unit = {
          // To distinguish the supported nested type between Array and Map
          val checks = in.left.dataType match {
            case _: MapType =>
              // Match exactly with the checks for GetMapValue
              ExprChecks.binaryProject(
                (TypeSig.commonCudfTypes + TypeSig.ARRAY + TypeSig.STRUCT + TypeSig.NULL +
                  TypeSig.DECIMAL_128 + TypeSig.MAP + TypeSig.BINARY).nested(),
                TypeSig.all,
                ("map",
                  TypeSig.MAP.nested(TypeSig.commonCudfTypes + TypeSig.ARRAY + TypeSig.STRUCT +
                    TypeSig.NULL + TypeSig.DECIMAL_128 + TypeSig.MAP + TypeSig.BINARY),
                  TypeSig.MAP.nested(TypeSig.all)),
                ("key", TypeSig.commonCudfTypes + TypeSig.DECIMAL_128, TypeSig.all))
            case _: ArrayType =>
              // Match exactly with the checks for GetArrayItem
              ExprChecks.binaryProject(
                (TypeSig.commonCudfTypes + TypeSig.ARRAY + TypeSig.STRUCT + TypeSig.NULL +
                  TypeSig.DECIMAL_128 + TypeSig.MAP + TypeSig.BINARY).nested(),
                TypeSig.all,
                ("array", TypeSig.ARRAY.nested(TypeSig.commonCudfTypes + TypeSig.ARRAY +
                  TypeSig.STRUCT + TypeSig.NULL + TypeSig.DECIMAL_128 + TypeSig.MAP +
                  TypeSig.BINARY),
                  TypeSig.ARRAY.nested(TypeSig.all)),
                ("ordinal", TypeSig.INT, TypeSig.INT))
            case _ => throw new IllegalStateException("Only Array or Map is supported as input.")
          }
          checks.tag(this)
        }
        override def convertToGpu(lhs: Expression, rhs: Expression): GpuExpression = {
          GpuElementAt(lhs, rhs, failOnError = in.failOnError)
        }
      }),
    expr[MapKeys](
      "Returns an unordered array containing the keys of the map",
      ExprChecks.unaryProject(
        TypeSig.ARRAY.nested(TypeSig.commonCudfTypes + TypeSig.DECIMAL_128 + TypeSig.NULL +
            TypeSig.ARRAY + TypeSig.STRUCT + TypeSig.BINARY).nested(),
        TypeSig.ARRAY.nested(TypeSig.all - TypeSig.MAP), // Maps cannot have other maps as keys
        TypeSig.MAP.nested(TypeSig.commonCudfTypes + TypeSig.DECIMAL_128 + TypeSig.NULL +
            TypeSig.ARRAY + TypeSig.STRUCT + TypeSig.MAP + TypeSig.BINARY),
        TypeSig.MAP.nested(TypeSig.all)),
      (in, conf, p, r) => new UnaryExprMeta[MapKeys](in, conf, p, r) {
        override def convertToGpu(child: Expression): GpuExpression =
          GpuMapKeys(child)
      }),
    expr[MapValues](
      "Returns an unordered array containing the values of the map",
      ExprChecks.unaryProject(
        TypeSig.ARRAY.nested(TypeSig.commonCudfTypes + TypeSig.DECIMAL_128 + TypeSig.NULL +
            TypeSig.ARRAY + TypeSig.STRUCT + TypeSig.MAP + TypeSig.BINARY),
        TypeSig.ARRAY.nested(TypeSig.all),
        TypeSig.MAP.nested(TypeSig.commonCudfTypes + TypeSig.DECIMAL_128 + TypeSig.NULL +
            TypeSig.ARRAY + TypeSig.STRUCT + TypeSig.MAP + TypeSig.BINARY),
        TypeSig.MAP.nested(TypeSig.all)),
      (in, conf, p, r) => new UnaryExprMeta[MapValues](in, conf, p, r) {
        override def convertToGpu(child: Expression): GpuExpression =
          GpuMapValues(child)
      }),
    expr[MapEntries](
      "Returns an unordered array of all entries in the given map",
      ExprChecks.unaryProject(
        // Technically the return type is an array of struct, but we cannot really express that
        TypeSig.ARRAY.nested(TypeSig.commonCudfTypes + TypeSig.DECIMAL_128 + TypeSig.NULL +
            TypeSig.ARRAY + TypeSig.STRUCT + TypeSig.MAP + TypeSig.BINARY),
        TypeSig.ARRAY.nested(TypeSig.all),
        TypeSig.MAP.nested(TypeSig.commonCudfTypes + TypeSig.DECIMAL_128 + TypeSig.NULL +
            TypeSig.ARRAY + TypeSig.STRUCT + TypeSig.MAP + TypeSig.BINARY),
        TypeSig.MAP.nested(TypeSig.all)),
      (in, conf, p, r) => new UnaryExprMeta[MapEntries](in, conf, p, r) {
        override def convertToGpu(child: Expression): GpuExpression =
          GpuMapEntries(child)
      }),
    expr[StringToMap](
      "Creates a map after splitting the input string into pairs of key-value strings",
      ExprChecks.projectOnly(TypeSig.MAP.nested(TypeSig.STRING), TypeSig.MAP.nested(TypeSig.STRING),
        Seq(ParamCheck("str", TypeSig.STRING, TypeSig.STRING),
          ParamCheck("pairDelim", TypeSig.lit(TypeEnum.STRING), TypeSig.lit(TypeEnum.STRING)),
          ParamCheck("keyValueDelim", TypeSig.lit(TypeEnum.STRING), TypeSig.lit(TypeEnum.STRING)))),
      (in, conf, p, r) => new GpuStringToMapMeta(in, conf, p, r)),
    expr[ArrayMin](
      "Returns the minimum value in the array",
      ExprChecks.unaryProject(
        TypeSig.commonCudfTypes + TypeSig.DECIMAL_128 + TypeSig.NULL,
        TypeSig.orderable,
        TypeSig.ARRAY.nested(TypeSig.commonCudfTypes + TypeSig.DECIMAL_128 + TypeSig.NULL),
        TypeSig.ARRAY.nested(TypeSig.orderable)),
      (in, conf, p, r) => new UnaryExprMeta[ArrayMin](in, conf, p, r) {
        override def convertToGpu(child: Expression): GpuExpression =
          GpuArrayMin(child)
      }),
    expr[ArrayMax](
      "Returns the maximum value in the array",
      ExprChecks.unaryProject(
        TypeSig.commonCudfTypes + TypeSig.DECIMAL_128 + TypeSig.NULL,
        TypeSig.orderable,
        TypeSig.ARRAY.nested(TypeSig.commonCudfTypes + TypeSig.DECIMAL_128 + TypeSig.NULL),
        TypeSig.ARRAY.nested(TypeSig.orderable)),
      (in, conf, p, r) => new UnaryExprMeta[ArrayMax](in, conf, p, r) {
        override def convertToGpu(child: Expression): GpuExpression =
          GpuArrayMax(child)
      }),
    expr[ArrayRepeat](
      "Returns the array containing the given input value (left) count (right) times",
      ExprChecks.binaryProject(
        TypeSig.ARRAY.nested(TypeSig.commonCudfTypes + TypeSig.DECIMAL_128 + TypeSig.NULL
          + TypeSig.ARRAY + TypeSig.STRUCT + TypeSig.MAP),
        TypeSig.ARRAY.nested(TypeSig.all),
        ("left", (TypeSig.commonCudfTypes + TypeSig.DECIMAL_128 + TypeSig.NULL
          + TypeSig.ARRAY + TypeSig.STRUCT + TypeSig.MAP).nested(), TypeSig.all),
        ("right", TypeSig.integral, TypeSig.integral)),
      (in, conf, p, r) => new BinaryExprMeta[ArrayRepeat](in, conf, p, r) {
        override def convertToGpu(lhs: Expression, rhs: Expression): GpuExpression =
          GpuArrayRepeat(lhs, rhs)
      }
    ),
    expr[CreateNamedStruct](
      "Creates a struct with the given field names and values",
      CreateNamedStructCheck,
      (in, conf, p, r) => new ExprMeta[CreateNamedStruct](in, conf, p, r) {
        override def convertToGpu(): GpuExpression =
          GpuCreateNamedStruct(childExprs.map(_.convertToGpu()))
      }),
    expr[ArrayContains](
      "Returns a boolean if the array contains the passed in key",
      ExprChecks.binaryProject(
        TypeSig.BOOLEAN,
        TypeSig.BOOLEAN,
        ("array", TypeSig.ARRAY.nested(TypeSig.commonCudfTypes + TypeSig.NULL),
          TypeSig.ARRAY.nested(TypeSig.all)),
        ("key", TypeSig.commonCudfTypes, TypeSig.all)),
      (in, conf, p, r) => new BinaryExprMeta[ArrayContains](in, conf, p, r) {
        override def tagExprForGpu(): Unit = {
          // do not support literal arrays as LHS
          if (extractLit(in.left).isDefined) {
            willNotWorkOnGpu("Literal arrays are not supported for array_contains")
          }
        }
        override def convertToGpu(lhs: Expression, rhs: Expression): GpuExpression =
          GpuArrayContains(lhs, rhs)
      }),
    expr[SortArray](
      "Returns a sorted array with the input array and the ascending / descending order",
      ExprChecks.binaryProject(
        TypeSig.ARRAY.nested(TypeSig.commonCudfTypes + TypeSig.NULL + TypeSig.DECIMAL_128 +
            TypeSig.STRUCT),
        TypeSig.ARRAY.nested(TypeSig.all),
        ("array", TypeSig.ARRAY.nested(
          TypeSig.commonCudfTypes + TypeSig.NULL + TypeSig.DECIMAL_128 + TypeSig.STRUCT),
            TypeSig.ARRAY.nested(TypeSig.all)),
        ("ascendingOrder", TypeSig.lit(TypeEnum.BOOLEAN), TypeSig.lit(TypeEnum.BOOLEAN))),
      (sortExpression, conf, p, r) => new BinaryExprMeta[SortArray](sortExpression, conf, p, r) {
        override def convertToGpu(lhs: Expression, rhs: Expression): GpuExpression = {
          GpuSortArray(lhs, rhs)
        }
      }
    ),
    expr[CreateArray](
      "Returns an array with the given elements",
      ExprChecks.projectOnly(
        TypeSig.ARRAY.nested(TypeSig.gpuNumeric +
          TypeSig.NULL + TypeSig.STRING + TypeSig.BOOLEAN + TypeSig.DATE + TypeSig.TIMESTAMP +
          TypeSig.ARRAY + TypeSig.STRUCT + TypeSig.BINARY),
        TypeSig.ARRAY.nested(TypeSig.all),
        repeatingParamCheck = Some(RepeatingParamCheck("arg",
          TypeSig.gpuNumeric + TypeSig.NULL + TypeSig.STRING +
              TypeSig.BOOLEAN + TypeSig.DATE + TypeSig.TIMESTAMP + TypeSig.STRUCT + TypeSig.BINARY +
              TypeSig.ARRAY.nested(TypeSig.gpuNumeric + TypeSig.NULL + TypeSig.STRING +
                TypeSig.BOOLEAN + TypeSig.DATE + TypeSig.TIMESTAMP + TypeSig.STRUCT +
                  TypeSig.ARRAY + TypeSig.BINARY),
          TypeSig.all))),
      (in, conf, p, r) => new ExprMeta[CreateArray](in, conf, p, r) {

        override def tagExprForGpu(): Unit = {
          wrapped.dataType match {
            case ArrayType(ArrayType(ArrayType(_, _), _), _) =>
              willNotWorkOnGpu("Only support to create array or array of array, Found: " +
                s"${wrapped.dataType}")
            case _ =>
          }
        }

        override def convertToGpu(): GpuExpression =
          GpuCreateArray(childExprs.map(_.convertToGpu()), wrapped.useStringTypeWhenEmpty)
      }),
    expr[LambdaFunction](
      "Holds a higher order SQL function",
      ExprChecks.projectOnly(
        (TypeSig.commonCudfTypes + TypeSig.DECIMAL_128 + TypeSig.NULL + TypeSig.ARRAY +
            TypeSig.STRUCT + TypeSig.MAP).nested(),
        TypeSig.all,
        Seq(ParamCheck("function",
          (TypeSig.commonCudfTypes + TypeSig.DECIMAL_128 + TypeSig.NULL + TypeSig.ARRAY +
              TypeSig.STRUCT + TypeSig.MAP).nested(),
          TypeSig.all)),
        Some(RepeatingParamCheck("arguments",
          (TypeSig.commonCudfTypes + TypeSig.DECIMAL_128 + TypeSig.NULL + TypeSig.ARRAY +
              TypeSig.STRUCT + TypeSig.MAP).nested(),
          TypeSig.all))),
      (in, conf, p, r) => new ExprMeta[LambdaFunction](in, conf, p, r) {
        override def convertToGpu(): GpuExpression = {
          val func = childExprs.head
          val args = childExprs.tail
          GpuLambdaFunction(func.convertToGpu(),
            args.map(_.convertToGpu().asInstanceOf[NamedExpression]),
            in.hidden)
        }
      }),
    expr[NamedLambdaVariable](
      "A parameter to a higher order SQL function",
      ExprChecks.projectOnly(
        (TypeSig.commonCudfTypes + TypeSig.DECIMAL_128 + TypeSig.NULL + TypeSig.ARRAY +
            TypeSig.STRUCT + TypeSig.MAP).nested(),
        TypeSig.all),
      (in, conf, p, r) => new ExprMeta[NamedLambdaVariable](in, conf, p, r) {
        override def convertToGpu(): GpuExpression = {
          GpuNamedLambdaVariable(in.name, in.dataType, in.nullable, in.exprId)
        }
      }),
    expr[ArrayTransform](
      "Transform elements in an array using the transform function. This is similar to a `map` " +
          "in functional programming",
      ExprChecks.projectOnly(TypeSig.ARRAY.nested(TypeSig.commonCudfTypes +
        TypeSig.DECIMAL_128 + TypeSig.NULL + TypeSig.ARRAY + TypeSig.STRUCT + TypeSig.MAP),
        TypeSig.ARRAY.nested(TypeSig.all),
        Seq(
          ParamCheck("argument",
            TypeSig.ARRAY.nested(TypeSig.commonCudfTypes + TypeSig.DECIMAL_128 + TypeSig.NULL +
                TypeSig.ARRAY + TypeSig.STRUCT + TypeSig.MAP),
            TypeSig.ARRAY.nested(TypeSig.all)),
          ParamCheck("function",
            (TypeSig.commonCudfTypes + TypeSig.DECIMAL_128 + TypeSig.NULL +
                TypeSig.ARRAY + TypeSig.STRUCT + TypeSig.MAP).nested(),
            TypeSig.all))),
      (in, conf, p, r) => new ExprMeta[ArrayTransform](in, conf, p, r) {
        override def convertToGpu(): GpuExpression = {
          GpuArrayTransform(childExprs.head.convertToGpu(), childExprs(1).convertToGpu())
        }
      }),
     expr[ArrayExists](
      "Return true if any element satisfies the predicate LambdaFunction",
      ExprChecks.projectOnly(TypeSig.BOOLEAN, TypeSig.BOOLEAN,
        Seq(
          ParamCheck("argument",
            TypeSig.ARRAY.nested(TypeSig.commonCudfTypes + TypeSig.DECIMAL_128 + TypeSig.NULL +
                TypeSig.ARRAY + TypeSig.STRUCT + TypeSig.MAP),
            TypeSig.ARRAY.nested(TypeSig.all)),
          ParamCheck("function", TypeSig.BOOLEAN, TypeSig.BOOLEAN))),
      (in, conf, p, r) => new ExprMeta[ArrayExists](in, conf, p, r) {
        override def convertToGpu(): GpuExpression = {
          GpuArrayExists(
            childExprs.head.convertToGpu(),
            childExprs(1).convertToGpu(),
            SQLConf.get.getConf(SQLConf.LEGACY_ARRAY_EXISTS_FOLLOWS_THREE_VALUED_LOGIC)
          )
        }
      }),
    // TODO: fix the signature https://github.com/NVIDIA/spark-rapids/issues/5327
    expr[ArraysZip](
      "Returns a merged array of structs in which the N-th struct contains" +
        " all N-th values of input arrays.",
      ExprChecks.projectOnly(TypeSig.ARRAY.nested(
        TypeSig.commonCudfTypes + TypeSig.DECIMAL_128 + TypeSig.NULL + TypeSig.BINARY +
          TypeSig.ARRAY + TypeSig.STRUCT + TypeSig.MAP),
        TypeSig.ARRAY.nested(TypeSig.all),
        repeatingParamCheck = Some(RepeatingParamCheck("children",
          TypeSig.ARRAY.nested(TypeSig.commonCudfTypes + TypeSig.DECIMAL_128 + TypeSig.NULL +
            TypeSig.BINARY + TypeSig.ARRAY + TypeSig.STRUCT + TypeSig.MAP),
          TypeSig.ARRAY.nested(TypeSig.all)))),
      (in, conf, p, r) => new ExprMeta[ArraysZip](in, conf, p, r) {
        override def convertToGpu(): GpuExpression = {
          GpuArraysZip(childExprs.map(_.convertToGpu()))
        }
      }
    ),
    expr[ArrayExcept](
      "Returns an array of the elements in array1 but not in array2, without duplicates",
      ExprChecks.binaryProject(
        TypeSig.ARRAY.nested(TypeSig.commonCudfTypes + TypeSig.DECIMAL_128 + TypeSig.NULL),
        TypeSig.ARRAY.nested(TypeSig.all),
        ("array1",
            TypeSig.ARRAY.nested(TypeSig.commonCudfTypes + TypeSig.DECIMAL_128 + TypeSig.NULL),
            TypeSig.ARRAY.nested(TypeSig.all)),
        ("array2",
            TypeSig.ARRAY.nested(TypeSig.commonCudfTypes + TypeSig.DECIMAL_128 + TypeSig.NULL),
            TypeSig.ARRAY.nested(TypeSig.all))),
      (in, conf, p, r) => new BinaryExprMeta[ArrayExcept](in, conf, p, r) {
        override def convertToGpu(lhs: Expression, rhs: Expression): GpuExpression = {
          GpuArrayExcept(lhs, rhs)
        }
      }
    ).incompat("the GPU implementation treats -0.0 and 0.0 as equal, but the CPU " +
        "implementation currently does not (see SPARK-39845). Also, Apache Spark " +
        "3.1.3 fixed issue SPARK-36741 where NaNs in these set like operators were " +
        "not treated as being equal. We have chosen to break with compatibility for " +
        "the older versions of Spark in this instance and handle NaNs the same as 3.1.3+"),
    expr[ArrayIntersect](
      "Returns an array of the elements in the intersection of array1 and array2, without" +
        " duplicates",
      ExprChecks.binaryProject(
        TypeSig.ARRAY.nested(TypeSig.commonCudfTypes + TypeSig.DECIMAL_128 + TypeSig.NULL),
        TypeSig.ARRAY.nested(TypeSig.all),
        ("array1",
            TypeSig.ARRAY.nested(TypeSig.commonCudfTypes + TypeSig.DECIMAL_128 + TypeSig.NULL),
            TypeSig.ARRAY.nested(TypeSig.all)),
        ("array2",
            TypeSig.ARRAY.nested(TypeSig.commonCudfTypes + TypeSig.DECIMAL_128 + TypeSig.NULL),
            TypeSig.ARRAY.nested(TypeSig.all))),
      (in, conf, p, r) => new BinaryExprMeta[ArrayIntersect](in, conf, p, r) {
        override def convertToGpu(lhs: Expression, rhs: Expression): GpuExpression = {
          GpuArrayIntersect(lhs, rhs)
        }
      }
    ).incompat("the GPU implementation treats -0.0 and 0.0 as equal, but the CPU " +
        "implementation currently does not (see SPARK-39845). Also, Apache Spark " +
        "3.1.3 fixed issue SPARK-36741 where NaNs in these set like operators were " +
        "not treated as being equal. We have chosen to break with compatibility for " +
        "the older versions of Spark in this instance and handle NaNs the same as 3.1.3+"),
    expr[ArrayUnion](
      "Returns an array of the elements in the union of array1 and array2, without duplicates.",
      ExprChecks.binaryProject(
        TypeSig.ARRAY.nested(TypeSig.commonCudfTypes + TypeSig.DECIMAL_128 + TypeSig.NULL),
        TypeSig.ARRAY.nested(TypeSig.all),
        ("array1",
            TypeSig.ARRAY.nested(TypeSig.commonCudfTypes + TypeSig.DECIMAL_128 + TypeSig.NULL),
            TypeSig.ARRAY.nested(TypeSig.all)),
        ("array2",
            TypeSig.ARRAY.nested(TypeSig.commonCudfTypes + TypeSig.DECIMAL_128 + TypeSig.NULL),
            TypeSig.ARRAY.nested(TypeSig.all))),
      (in, conf, p, r) => new BinaryExprMeta[ArrayUnion](in, conf, p, r) {
        override def convertToGpu(lhs: Expression, rhs: Expression): GpuExpression = {
          GpuArrayUnion(lhs, rhs)
        }
      }
    ).incompat("the GPU implementation treats -0.0 and 0.0 as equal, but the CPU " +
        "implementation currently does not (see SPARK-39845). Also, Apache Spark " +
        "3.1.3 fixed issue SPARK-36741 where NaNs in these set like operators were " +
        "not treated as being equal. We have chosen to break with compatibility for " +
        "the older versions of Spark in this instance and handle NaNs the same as 3.1.3+"),
    expr[ArraysOverlap](
      "Returns true if a1 contains at least a non-null element present also in a2. If the arrays " +
      "have no common element and they are both non-empty and either of them contains a null " +
      "element null is returned, false otherwise.",
      ExprChecks.binaryProject(TypeSig.BOOLEAN, TypeSig.BOOLEAN,
        ("array1",
            TypeSig.ARRAY.nested(TypeSig.commonCudfTypes + TypeSig.DECIMAL_128 + TypeSig.NULL),
            TypeSig.ARRAY.nested(TypeSig.all)),
        ("array2",
            TypeSig.ARRAY.nested(TypeSig.commonCudfTypes + TypeSig.DECIMAL_128 + TypeSig.NULL),
            TypeSig.ARRAY.nested(TypeSig.all))),
      (in, conf, p, r) => new BinaryExprMeta[ArraysOverlap](in, conf, p, r) {
        override def convertToGpu(lhs: Expression, rhs: Expression): GpuExpression = {
          GpuArraysOverlap(lhs, rhs)
        }
      }
    ).incompat("the GPU implementation treats -0.0 and 0.0 as equal, but the CPU " +
        "implementation currently does not (see SPARK-39845). Also, Apache Spark " +
        "3.1.3 fixed issue SPARK-36741 where NaNs in these set like operators were " +
        "not treated as being equal. We have chosen to break with compatibility for " +
        "the older versions of Spark in this instance and handle NaNs the same as 3.1.3+"),
    expr[TransformKeys](
      "Transform keys in a map using a transform function",
      ExprChecks.projectOnly(TypeSig.MAP.nested(TypeSig.commonCudfTypes + TypeSig.DECIMAL_128 +
          TypeSig.NULL + TypeSig.ARRAY + TypeSig.STRUCT + TypeSig.MAP),
        TypeSig.MAP.nested(TypeSig.all),
        Seq(
          ParamCheck("argument",
            TypeSig.MAP.nested(TypeSig.commonCudfTypes + TypeSig.DECIMAL_128 + TypeSig.NULL +
                TypeSig.ARRAY + TypeSig.STRUCT + TypeSig.MAP),
            TypeSig.MAP.nested(TypeSig.all)),
          ParamCheck("function",
            // We need to be able to check for duplicate keys (equality)
            TypeSig.commonCudfTypes + TypeSig.DECIMAL_128 + TypeSig.NULL,
            TypeSig.all - TypeSig.MAP.nested()))),
      (in, conf, p, r) => new ExprMeta[TransformKeys](in, conf, p, r) {
        override def tagExprForGpu(): Unit = {
          SQLConf.get.getConf(SQLConf.MAP_KEY_DEDUP_POLICY).toUpperCase match {
            case "EXCEPTION"| "LAST_WIN" => // Good we can support this
            case other =>
              willNotWorkOnGpu(s"$other is not supported for config setting" +
                  s" ${SQLConf.MAP_KEY_DEDUP_POLICY.key}")
          }
        }
        override def convertToGpu(): GpuExpression = {
          GpuTransformKeys(childExprs.head.convertToGpu(), childExprs(1).convertToGpu())
        }
      }),
    expr[TransformValues](
      "Transform values in a map using a transform function",
      ExprChecks.projectOnly(TypeSig.MAP.nested(TypeSig.commonCudfTypes + TypeSig.DECIMAL_128 +
          TypeSig.NULL + TypeSig.ARRAY + TypeSig.STRUCT + TypeSig.MAP),
        TypeSig.MAP.nested(TypeSig.all),
        Seq(
          ParamCheck("argument",
            TypeSig.MAP.nested(TypeSig.commonCudfTypes + TypeSig.DECIMAL_128 + TypeSig.NULL +
                TypeSig.ARRAY + TypeSig.STRUCT + TypeSig.MAP),
            TypeSig.MAP.nested(TypeSig.all)),
          ParamCheck("function",
            (TypeSig.commonCudfTypes + TypeSig.DECIMAL_128 + TypeSig.NULL +
                TypeSig.ARRAY + TypeSig.STRUCT + TypeSig.MAP).nested(),
            TypeSig.all))),
      (in, conf, p, r) => new ExprMeta[TransformValues](in, conf, p, r) {
        override def convertToGpu(): GpuExpression = {
          GpuTransformValues(childExprs.head.convertToGpu(), childExprs(1).convertToGpu())
        }
      }),
    expr[MapFilter](
      "Filters entries in a map using the function",
      ExprChecks.projectOnly(TypeSig.MAP.nested(TypeSig.commonCudfTypes + TypeSig.DECIMAL_128 +
          TypeSig.NULL + TypeSig.ARRAY + TypeSig.STRUCT + TypeSig.MAP),
        TypeSig.MAP.nested(TypeSig.all),
        Seq(
          ParamCheck("argument",
            TypeSig.MAP.nested(TypeSig.commonCudfTypes + TypeSig.DECIMAL_128 + TypeSig.NULL +
                TypeSig.ARRAY + TypeSig.STRUCT + TypeSig.MAP),
            TypeSig.MAP.nested(TypeSig.all)),
          ParamCheck("function", TypeSig.BOOLEAN, TypeSig.BOOLEAN))),
      (in, conf, p, r) => new ExprMeta[MapFilter](in, conf, p, r) {
        override def convertToGpu(): GpuExpression = {
          GpuMapFilter(childExprs.head.convertToGpu(), childExprs(1).convertToGpu())
        }
      }),
    expr[StringLocate](
      "Substring search operator",
      ExprChecks.projectOnly(TypeSig.INT, TypeSig.INT,
        Seq(ParamCheck("substr", TypeSig.lit(TypeEnum.STRING), TypeSig.STRING),
          ParamCheck("str", TypeSig.STRING, TypeSig.STRING),
          ParamCheck("start", TypeSig.lit(TypeEnum.INT), TypeSig.INT))),
      (in, conf, p, r) => new TernaryExprMeta[StringLocate](in, conf, p, r) {
        override def convertToGpu(
            val0: Expression,
            val1: Expression,
            val2: Expression): GpuExpression =
          GpuStringLocate(val0, val1, val2)
      }),
    expr[Substring](
      "Substring operator",
      ExprChecks.projectOnly(TypeSig.STRING, TypeSig.STRING + TypeSig.BINARY,
        Seq(ParamCheck("str", TypeSig.STRING, TypeSig.STRING + TypeSig.BINARY),
          ParamCheck("pos", TypeSig.lit(TypeEnum.INT), TypeSig.INT),
          ParamCheck("len", TypeSig.lit(TypeEnum.INT), TypeSig.INT))),
      (in, conf, p, r) => new TernaryExprMeta[Substring](in, conf, p, r) {
        override def convertToGpu(
            column: Expression,
            position: Expression,
            length: Expression): GpuExpression =
          GpuSubstring(column, position, length)
      }),
    expr[SubstringIndex](
      "substring_index operator",
      ExprChecks.projectOnly(TypeSig.STRING, TypeSig.STRING,
        Seq(ParamCheck("str", TypeSig.STRING, TypeSig.STRING),
          ParamCheck("delim", TypeSig.lit(TypeEnum.STRING)
              .withPsNote(TypeEnum.STRING, "only a single character is allowed"), TypeSig.STRING),
          ParamCheck("count", TypeSig.lit(TypeEnum.INT), TypeSig.INT))),
      (in, conf, p, r) => new SubstringIndexMeta(in, conf, p, r)),
    expr[StringRepeat](
      "StringRepeat operator that repeats the given strings with numbers of times " +
        "given by repeatTimes",
      ExprChecks.projectOnly(TypeSig.STRING, TypeSig.STRING,
        Seq(ParamCheck("input", TypeSig.STRING, TypeSig.STRING),
          ParamCheck("repeatTimes", TypeSig.INT, TypeSig.INT))),
      (in, conf, p, r) => new BinaryExprMeta[StringRepeat](in, conf, p, r) {
        override def convertToGpu(
            input: Expression,
            repeatTimes: Expression): GpuExpression = GpuStringRepeat(input, repeatTimes)
      }),
    expr[StringReplace](
      "StringReplace operator",
      ExprChecks.projectOnly(TypeSig.STRING, TypeSig.STRING,
        Seq(ParamCheck("src", TypeSig.STRING, TypeSig.STRING),
          ParamCheck("search", TypeSig.lit(TypeEnum.STRING), TypeSig.STRING),
          ParamCheck("replace", TypeSig.lit(TypeEnum.STRING), TypeSig.STRING))),
      (in, conf, p, r) => new TernaryExprMeta[StringReplace](in, conf, p, r) {
        override def convertToGpu(
            column: Expression,
            target: Expression,
            replace: Expression): GpuExpression =
          GpuStringReplace(column, target, replace)
      }),
    expr[StringTrim](
      "StringTrim operator",
      ExprChecks.projectOnly(TypeSig.STRING, TypeSig.STRING,
        Seq(ParamCheck("src", TypeSig.STRING, TypeSig.STRING)),
        // Should really be an OptionalParam
        Some(RepeatingParamCheck("trimStr", TypeSig.lit(TypeEnum.STRING), TypeSig.STRING))),
      (in, conf, p, r) => new String2TrimExpressionMeta[StringTrim](in, conf, p, r) {
        override def convertToGpu(
            column: Expression,
            target: Option[Expression] = None): GpuExpression =
          GpuStringTrim(column, target)
      }),
    expr[StringTrimLeft](
      "StringTrimLeft operator",
      ExprChecks.projectOnly(TypeSig.STRING, TypeSig.STRING,
        Seq(ParamCheck("src", TypeSig.STRING, TypeSig.STRING)),
        // Should really be an OptionalParam
        Some(RepeatingParamCheck("trimStr", TypeSig.lit(TypeEnum.STRING), TypeSig.STRING))),
      (in, conf, p, r) =>
        new String2TrimExpressionMeta[StringTrimLeft](in, conf, p, r) {
          override def convertToGpu(
            column: Expression,
            target: Option[Expression] = None): GpuExpression =
            GpuStringTrimLeft(column, target)
        }),
    expr[StringTrimRight](
      "StringTrimRight operator",
      ExprChecks.projectOnly(TypeSig.STRING, TypeSig.STRING,
        Seq(ParamCheck("src", TypeSig.STRING, TypeSig.STRING)),
        // Should really be an OptionalParam
        Some(RepeatingParamCheck("trimStr", TypeSig.lit(TypeEnum.STRING), TypeSig.STRING))),
      (in, conf, p, r) =>
        new String2TrimExpressionMeta[StringTrimRight](in, conf, p, r) {
          override def convertToGpu(
              column: Expression,
              target: Option[Expression] = None): GpuExpression =
            GpuStringTrimRight(column, target)
        }),
    expr[StartsWith](
      "Starts with",
      ExprChecks.binaryProject(TypeSig.BOOLEAN, TypeSig.BOOLEAN,
        ("src", TypeSig.STRING, TypeSig.STRING),
        ("search", TypeSig.lit(TypeEnum.STRING), TypeSig.STRING)),
      (a, conf, p, r) => new BinaryExprMeta[StartsWith](a, conf, p, r) {
        override def convertToGpu(lhs: Expression, rhs: Expression): GpuExpression =
          GpuStartsWith(lhs, rhs)
      }),
    expr[EndsWith](
      "Ends with",
      ExprChecks.binaryProject(TypeSig.BOOLEAN, TypeSig.BOOLEAN,
        ("src", TypeSig.STRING, TypeSig.STRING),
        ("search", TypeSig.lit(TypeEnum.STRING), TypeSig.STRING)),
      (a, conf, p, r) => new BinaryExprMeta[EndsWith](a, conf, p, r) {
        override def convertToGpu(lhs: Expression, rhs: Expression): GpuExpression =
          GpuEndsWith(lhs, rhs)
      }),
    expr[Concat](
      "List/String concatenate",
      ExprChecks.projectOnly((TypeSig.STRING + TypeSig.ARRAY).nested(
        TypeSig.commonCudfTypes + TypeSig.NULL + TypeSig.DECIMAL_128 +
            TypeSig.ARRAY + TypeSig.STRUCT + TypeSig.MAP + TypeSig.BINARY),
        (TypeSig.STRING + TypeSig.BINARY + TypeSig.ARRAY).nested(TypeSig.all),
        repeatingParamCheck = Some(RepeatingParamCheck("input",
          (TypeSig.STRING + TypeSig.ARRAY).nested(
            TypeSig.commonCudfTypes + TypeSig.NULL + TypeSig.DECIMAL_128 +
                TypeSig.ARRAY + TypeSig.STRUCT + TypeSig.MAP + TypeSig.BINARY),
          (TypeSig.STRING + TypeSig.BINARY + TypeSig.ARRAY).nested(TypeSig.all)))),
      (a, conf, p, r) => new ComplexTypeMergingExprMeta[Concat](a, conf, p, r) {
        override def convertToGpu(child: Seq[Expression]): GpuExpression = GpuConcat(child)
      }),
    expr[MapConcat](
      "Returns the union of all the given maps",
      ExprChecks.projectOnly(TypeSig.MAP.nested(TypeSig.commonCudfTypes + TypeSig.DECIMAL_128 +
          TypeSig.NULL + TypeSig.ARRAY + TypeSig.STRUCT + TypeSig.MAP),
        TypeSig.MAP.nested(TypeSig.all),
        repeatingParamCheck = Some(RepeatingParamCheck("input",
          TypeSig.MAP.nested(TypeSig.commonCudfTypes + TypeSig.DECIMAL_128 +
          TypeSig.NULL + TypeSig.ARRAY + TypeSig.STRUCT + TypeSig.MAP),
          TypeSig.MAP.nested(TypeSig.all)))),
      (a, conf, p, r) => new ComplexTypeMergingExprMeta[MapConcat](a, conf, p, r) {
        override def convertToGpu(child: Seq[Expression]): GpuExpression = GpuMapConcat(child)
      }),
    expr[ConcatWs](
      "Concatenates multiple input strings or array of strings into a single " +
        "string using a given separator",
      ExprChecks.projectOnly(TypeSig.STRING, TypeSig.STRING,
        repeatingParamCheck = Some(RepeatingParamCheck("input",
          (TypeSig.STRING + TypeSig.ARRAY).nested(TypeSig.STRING),
          (TypeSig.STRING + TypeSig.ARRAY).nested(TypeSig.STRING)))),
      (a, conf, p, r) => new ExprMeta[ConcatWs](a, conf, p, r) {
        override def tagExprForGpu(): Unit = {
          if (a.children.size <= 1) {
            // If only a separator specified and its a column, Spark returns an empty
            // string for all entries unless they are null, then it returns null.
            // This seems like edge case so instead of handling on GPU just fallback.
            willNotWorkOnGpu("Only specifying separator column not supported on GPU")
          }
        }
        override final def convertToGpu(): GpuExpression =
          GpuConcatWs(childExprs.map(_.convertToGpu()))
      }),
    expr[Murmur3Hash] (
      "Murmur3 hash operator",
      ExprChecks.projectOnly(TypeSig.INT, TypeSig.INT,
        repeatingParamCheck = Some(RepeatingParamCheck("input",
          (TypeSig.commonCudfTypes + TypeSig.NULL + TypeSig.DECIMAL_128 +
              TypeSig.STRUCT).nested(), TypeSig.all))),
      (a, conf, p, r) => new ExprMeta[Murmur3Hash](a, conf, p, r) {
        override val childExprs: Seq[BaseExprMeta[_]] = a.children
          .map(GpuOverrides.wrapExpr(_, conf, Some(this)))
        def convertToGpu(): GpuExpression =
          GpuMurmur3Hash(childExprs.map(_.convertToGpu()), a.seed)
      }),
    expr[Contains](
      "Contains",
      ExprChecks.binaryProject(TypeSig.BOOLEAN, TypeSig.BOOLEAN,
        ("src", TypeSig.STRING, TypeSig.STRING),
        ("search", TypeSig.lit(TypeEnum.STRING), TypeSig.STRING)),
      (a, conf, p, r) => new BinaryExprMeta[Contains](a, conf, p, r) {
        override def convertToGpu(lhs: Expression, rhs: Expression): GpuExpression =
          GpuContains(lhs, rhs)
      }),
    expr[Like](
      "Like",
      ExprChecks.binaryProject(TypeSig.BOOLEAN, TypeSig.BOOLEAN,
        ("src", TypeSig.STRING, TypeSig.STRING),
        ("search", TypeSig.lit(TypeEnum.STRING), TypeSig.STRING)),
      (a, conf, p, r) => new BinaryExprMeta[Like](a, conf, p, r) {
        override def convertToGpu(lhs: Expression, rhs: Expression): GpuExpression =
          GpuLike(lhs, rhs, a.escapeChar)
      }),
    expr[RLike](
      "Regular expression version of Like",
      ExprChecks.binaryProject(TypeSig.BOOLEAN, TypeSig.BOOLEAN,
        ("str", TypeSig.STRING, TypeSig.STRING),
        ("regexp", TypeSig.lit(TypeEnum.STRING), TypeSig.STRING)),
      (a, conf, p, r) => new GpuRLikeMeta(a, conf, p, r)),
    expr[RegExpReplace](
      "String replace using a regular expression pattern",
      ExprChecks.projectOnly(TypeSig.STRING, TypeSig.STRING,
        Seq(ParamCheck("str", TypeSig.STRING, TypeSig.STRING),
          ParamCheck("regex", TypeSig.lit(TypeEnum.STRING), TypeSig.STRING),
          ParamCheck("rep", TypeSig.lit(TypeEnum.STRING), TypeSig.STRING),
          ParamCheck("pos", TypeSig.lit(TypeEnum.INT)
              .withPsNote(TypeEnum.INT, "only a value of 1 is supported"),
            TypeSig.lit(TypeEnum.INT)))),
      (a, conf, p, r) => new GpuRegExpReplaceMeta(a, conf, p, r)),
    expr[RegExpExtract](
      "Extract a specific group identified by a regular expression",
      ExprChecks.projectOnly(TypeSig.STRING, TypeSig.STRING,
        Seq(ParamCheck("str", TypeSig.STRING, TypeSig.STRING),
          ParamCheck("regexp", TypeSig.lit(TypeEnum.STRING), TypeSig.STRING),
          ParamCheck("idx", TypeSig.lit(TypeEnum.INT),
            TypeSig.lit(TypeEnum.INT)))),
      (a, conf, p, r) => new GpuRegExpExtractMeta(a, conf, p, r)),
    expr[RegExpExtractAll](
      "Extract all strings matching a regular expression corresponding to the regex group index",
      ExprChecks.projectOnly(TypeSig.ARRAY.nested(TypeSig.STRING),
        TypeSig.ARRAY.nested(TypeSig.STRING),
        Seq(ParamCheck("str", TypeSig.STRING, TypeSig.STRING),
          ParamCheck("regexp", TypeSig.lit(TypeEnum.STRING), TypeSig.STRING),
          ParamCheck("idx", TypeSig.lit(TypeEnum.INT), TypeSig.INT))),
      (a, conf, p, r) => new GpuRegExpExtractAllMeta(a, conf, p, r)),
    expr[Length](
      "String character length or binary byte length",
      ExprChecks.unaryProject(TypeSig.INT, TypeSig.INT,
        TypeSig.STRING, TypeSig.STRING + TypeSig.BINARY),
      (a, conf, p, r) => new UnaryExprMeta[Length](a, conf, p, r) {
        override def convertToGpu(child: Expression): GpuExpression = GpuLength(child)
      }),
    expr[Size](
      "The size of an array or a map",
      ExprChecks.unaryProject(TypeSig.INT, TypeSig.INT,
        (TypeSig.ARRAY + TypeSig.MAP).nested(TypeSig.commonCudfTypes + TypeSig.NULL
            + TypeSig.DECIMAL_128 + TypeSig.BINARY + TypeSig.ARRAY + TypeSig.STRUCT + TypeSig.MAP),
        (TypeSig.ARRAY + TypeSig.MAP).nested(TypeSig.all)),
      (a, conf, p, r) => new UnaryExprMeta[Size](a, conf, p, r) {
        override def convertToGpu(child: Expression): GpuExpression =
          GpuSize(child, a.legacySizeOfNull)
      }),
    expr[UnscaledValue](
      "Convert a Decimal to an unscaled long value for some aggregation optimizations",
      ExprChecks.unaryProject(TypeSig.LONG, TypeSig.LONG,
        TypeSig.DECIMAL_64, TypeSig.DECIMAL_128),
      (a, conf, p, r) => new UnaryExprMeta[UnscaledValue](a, conf, p, r) {
        override val isFoldableNonLitAllowed: Boolean = true
        override def convertToGpu(child: Expression): GpuExpression = GpuUnscaledValue(child)
      }),
    expr[MakeDecimal](
      "Create a Decimal from an unscaled long value for some aggregation optimizations",
      ExprChecks.unaryProject(TypeSig.DECIMAL_64, TypeSig.DECIMAL_128,
        TypeSig.LONG, TypeSig.LONG),
      (a, conf, p, r) => new UnaryExprMeta[MakeDecimal](a, conf, p, r) {
        override def convertToGpu(child: Expression): GpuExpression =
          GpuMakeDecimal(child, a.precision, a.scale, a.nullOnOverflow)
      }),
    expr[Explode](
      "Given an input array produces a sequence of rows for each value in the array",
      ExprChecks.unaryProject(
        // Here is a walk-around representation, since multi-level nested type is not supported yet.
        // related issue: https://github.com/NVIDIA/spark-rapids/issues/1901
        TypeSig.ARRAY.nested(TypeSig.commonCudfTypes + TypeSig.NULL + TypeSig.DECIMAL_128 +
            TypeSig.BINARY + TypeSig.ARRAY + TypeSig.STRUCT + TypeSig.MAP),
        TypeSig.ARRAY.nested(TypeSig.all),
        (TypeSig.ARRAY + TypeSig.MAP).nested(TypeSig.commonCudfTypes + TypeSig.NULL +
            TypeSig.DECIMAL_128 + TypeSig.BINARY + TypeSig.ARRAY + TypeSig.STRUCT + TypeSig.MAP),
        (TypeSig.ARRAY + TypeSig.MAP).nested(TypeSig.all)),
      (a, conf, p, r) => new GeneratorExprMeta[Explode](a, conf, p, r) {
        override val supportOuter: Boolean = true
        override def convertToGpu(): GpuExpression = GpuExplode(childExprs.head.convertToGpu())
      }),
    expr[PosExplode](
      "Given an input array produces a sequence of rows for each value in the array",
      ExprChecks.unaryProject(
        // Here is a walk-around representation, since multi-level nested type is not supported yet.
        // related issue: https://github.com/NVIDIA/spark-rapids/issues/1901
        TypeSig.ARRAY.nested(TypeSig.commonCudfTypes + TypeSig.NULL + TypeSig.DECIMAL_128 +
            TypeSig.BINARY + TypeSig.ARRAY + TypeSig.STRUCT + TypeSig.MAP),
        TypeSig.ARRAY.nested(TypeSig.all),
        (TypeSig.ARRAY + TypeSig.MAP).nested(TypeSig.commonCudfTypes + TypeSig.NULL +
            TypeSig.DECIMAL_128 + TypeSig.BINARY + TypeSig.ARRAY + TypeSig.STRUCT + TypeSig.MAP),
        (TypeSig.ARRAY + TypeSig.MAP).nested(TypeSig.all)),
      (a, conf, p, r) => new GeneratorExprMeta[PosExplode](a, conf, p, r) {
        override val supportOuter: Boolean = true
        override def convertToGpu(): GpuExpression = GpuPosExplode(childExprs.head.convertToGpu())
      }),
    expr[ReplicateRows](
      "Given an input row replicates the row N times",
      ExprChecks.projectOnly(
        TypeSig.ARRAY.nested(TypeSig.commonCudfTypes + TypeSig.NULL + TypeSig.DECIMAL_128 +
            TypeSig.ARRAY + TypeSig.STRUCT),
        TypeSig.ARRAY.nested(TypeSig.all),
        repeatingParamCheck = Some(RepeatingParamCheck("input",
          (TypeSig.commonCudfTypes + TypeSig.NULL + TypeSig.DECIMAL_128 +
              TypeSig.ARRAY + TypeSig.STRUCT).nested(),
          TypeSig.all))),
      (a, conf, p, r) => new ReplicateRowsExprMeta[ReplicateRows](a, conf, p, r) {
        override def convertToGpu(childExpr: Seq[Expression]): GpuExpression =
          GpuReplicateRows(childExpr)
      }),
    expr[CollectList](
      "Collect a list of non-unique elements, not supported in reduction",
      ExprChecks.fullAgg(
        TypeSig.ARRAY.nested(TypeSig.commonCudfTypes + TypeSig.DECIMAL_128 +
            TypeSig.NULL + TypeSig.STRUCT + TypeSig.ARRAY + TypeSig.MAP),
        TypeSig.ARRAY.nested(TypeSig.all),
        Seq(ParamCheck("input",
          (TypeSig.commonCudfTypes + TypeSig.DECIMAL_128 +
              TypeSig.NULL + TypeSig.STRUCT + TypeSig.ARRAY + TypeSig.MAP).nested(),
          TypeSig.all))),
      (c, conf, p, r) => new TypedImperativeAggExprMeta[CollectList](c, conf, p, r) {
        override def convertToGpu(childExprs: Seq[Expression]): GpuExpression =
          GpuCollectList(childExprs.head, c.mutableAggBufferOffset, c.inputAggBufferOffset)

        override def aggBufferAttribute: AttributeReference = {
          val aggBuffer = c.aggBufferAttributes.head
          aggBuffer.copy(dataType = c.dataType)(aggBuffer.exprId, aggBuffer.qualifier)
        }

        override def createCpuToGpuBufferConverter(): CpuToGpuAggregateBufferConverter =
          new CpuToGpuCollectBufferConverter(c.child.dataType)

        override def createGpuToCpuBufferConverter(): GpuToCpuAggregateBufferConverter =
          new GpuToCpuCollectBufferConverter()

        override val supportBufferConversion: Boolean = true

        // Last does not overflow, so it doesn't need the ANSI check
        override val needsAnsiCheck: Boolean = false
      }),
    expr[CollectSet](
      "Collect a set of unique elements, not supported in reduction",
      ExprChecks.fullAgg(
        TypeSig.ARRAY.nested(TypeSig.commonCudfTypes + TypeSig.DECIMAL_128 +
            TypeSig.NULL + TypeSig.STRUCT + TypeSig.ARRAY),
        TypeSig.ARRAY.nested(TypeSig.all),
        Seq(ParamCheck("input",
          (TypeSig.commonCudfTypes + TypeSig.DECIMAL_128 +
              TypeSig.NULL + 
              TypeSig.STRUCT +
              TypeSig.ARRAY).nested(),
          TypeSig.all))),
      (c, conf, p, r) => new TypedImperativeAggExprMeta[CollectSet](c, conf, p, r) {

        private def isNestedArrayType(dt: DataType): Boolean = {
          dt match {
            case StructType(fields) =>
              fields.exists { field =>
                field.dataType match {
                  case sdt: StructType => isNestedArrayType(sdt)
                  case _: ArrayType => true
                  case _ => false
                }
              }
            case ArrayType(et, _) => et.isInstanceOf[ArrayType] || et.isInstanceOf[StructType]
            case _ => false
          }
        }

        override def convertToGpu(childExprs: Seq[Expression]): GpuExpression =
          GpuCollectSet(childExprs.head, c.mutableAggBufferOffset, c.inputAggBufferOffset)

        override def aggBufferAttribute: AttributeReference = {
          val aggBuffer = c.aggBufferAttributes.head
          aggBuffer.copy(dataType = c.dataType)(aggBuffer.exprId, aggBuffer.qualifier)
        }

        override def createCpuToGpuBufferConverter(): CpuToGpuAggregateBufferConverter =
          new CpuToGpuCollectBufferConverter(c.child.dataType)

        override def createGpuToCpuBufferConverter(): GpuToCpuAggregateBufferConverter =
          new GpuToCpuCollectBufferConverter()

        override val supportBufferConversion: Boolean = true

        // Last does not overflow, so it doesn't need the ANSI check
        override val needsAnsiCheck: Boolean = false
      }),
    expr[StddevPop](
      "Aggregation computing population standard deviation",
      ExprChecks.groupByOnly(
        TypeSig.DOUBLE, TypeSig.DOUBLE,
        Seq(ParamCheck("input", TypeSig.DOUBLE, TypeSig.DOUBLE))),
      (a, conf, p, r) => new AggExprMeta[StddevPop](a, conf, p, r) {
        override def convertToGpu(childExprs: Seq[Expression]): GpuExpression = {
          val legacyStatisticalAggregate = SQLConf.get.legacyStatisticalAggregate
          GpuStddevPop(childExprs.head, !legacyStatisticalAggregate)
        }
      }),
    expr[StddevSamp](
      "Aggregation computing sample standard deviation",
      ExprChecks.aggNotReduction(
          TypeSig.DOUBLE, TypeSig.DOUBLE,
          Seq(ParamCheck("input", TypeSig.DOUBLE,
            TypeSig.DOUBLE))),
        (a, conf, p, r) => new AggExprMeta[StddevSamp](a, conf, p, r) {
          override def convertToGpu(childExprs: Seq[Expression]): GpuExpression = {
            val legacyStatisticalAggregate = SQLConf.get.legacyStatisticalAggregate
            GpuStddevSamp(childExprs.head, !legacyStatisticalAggregate)
          }
        }),
    expr[VariancePop](
      "Aggregation computing population variance",
      ExprChecks.groupByOnly(
        TypeSig.DOUBLE, TypeSig.DOUBLE,
        Seq(ParamCheck("input", TypeSig.DOUBLE, TypeSig.DOUBLE))),
      (a, conf, p, r) => new AggExprMeta[VariancePop](a, conf, p, r) {
        override def convertToGpu(childExprs: Seq[Expression]): GpuExpression = {
          val legacyStatisticalAggregate = SQLConf.get.legacyStatisticalAggregate
          GpuVariancePop(childExprs.head, !legacyStatisticalAggregate)
        }
      }),
    expr[VarianceSamp](
      "Aggregation computing sample variance",
      ExprChecks.groupByOnly(
        TypeSig.DOUBLE, TypeSig.DOUBLE,
        Seq(ParamCheck("input", TypeSig.DOUBLE, TypeSig.DOUBLE))),
      (a, conf, p, r) => new AggExprMeta[VarianceSamp](a, conf, p, r) {
        override def convertToGpu(childExprs: Seq[Expression]): GpuExpression = {
          val legacyStatisticalAggregate = SQLConf.get.legacyStatisticalAggregate
          GpuVarianceSamp(childExprs.head, !legacyStatisticalAggregate)
        }
      }),
    expr[ApproximatePercentile](
      "Approximate percentile",
      ExprChecks.reductionAndGroupByAgg(
        // note that output can be single number or array depending on whether percentiles param
        // is a single number or an array
        TypeSig.gpuNumeric +
            TypeSig.ARRAY.nested(TypeSig.gpuNumeric),
        TypeSig.cpuNumeric + TypeSig.DATE + TypeSig.TIMESTAMP + TypeSig.ARRAY.nested(
          TypeSig.cpuNumeric + TypeSig.DATE + TypeSig.TIMESTAMP),
        Seq(
          ParamCheck("input",
            TypeSig.gpuNumeric,
            TypeSig.cpuNumeric + TypeSig.DATE + TypeSig.TIMESTAMP),
          ParamCheck("percentage",
            TypeSig.DOUBLE + TypeSig.ARRAY.nested(TypeSig.DOUBLE),
            TypeSig.DOUBLE + TypeSig.ARRAY.nested(TypeSig.DOUBLE)),
          ParamCheck("accuracy", TypeSig.INT, TypeSig.INT))),
      (c, conf, p, r) => new TypedImperativeAggExprMeta[ApproximatePercentile](c, conf, p, r) {

        override def tagAggForGpu(): Unit = {
          // check if the percentile expression can be supported on GPU
          childExprs(1).wrapped match {
            case lit: Literal => lit.value match {
              case null =>
                willNotWorkOnGpu(
                  "approx_percentile on GPU only supports non-null literal percentiles")
              case a: ArrayData if a.numElements == 0 =>
                willNotWorkOnGpu(
                  "approx_percentile on GPU does not support empty percentiles arrays")
              case a: ArrayData if (0 until a.numElements).exists(a.isNullAt) =>
                willNotWorkOnGpu(
                  "approx_percentile on GPU does not support percentiles arrays containing nulls")
              case _ =>
                // this is fine
            }
            case _ =>
              willNotWorkOnGpu("approx_percentile on GPU only supports literal percentiles")
          }
        }

        override def convertToGpu(childExprs: Seq[Expression]): GpuExpression =
          GpuApproximatePercentile(childExprs.head,
              childExprs(1).asInstanceOf[GpuLiteral],
              childExprs(2).asInstanceOf[GpuLiteral])

        override def aggBufferAttribute: AttributeReference = {
          // Spark's ApproxPercentile has an aggregation buffer named "buf" with type "BinaryType"
          // so we need to replace that here with the GPU aggregation buffer reference, which is
          // a t-digest type
          val aggBuffer = c.aggBufferAttributes.head
          aggBuffer.copy(dataType = CudfTDigest.dataType)(aggBuffer.exprId, aggBuffer.qualifier)
        }
      }).incompat("the GPU implementation of approx_percentile is not bit-for-bit " +
          s"compatible with Apache Spark"),
    expr[GetJsonObject](
      "Extracts a json object from path",
      ExprChecks.projectOnly(
        TypeSig.STRING, TypeSig.STRING, Seq(ParamCheck("json", TypeSig.STRING, TypeSig.STRING),
          ParamCheck("path", TypeSig.lit(TypeEnum.STRING), TypeSig.STRING))),
      (a, conf, p, r) => new BinaryExprMeta[GetJsonObject](a, conf, p, r) {
        override def convertToGpu(lhs: Expression, rhs: Expression): GpuExpression =
          GpuGetJsonObject(lhs, rhs)
      }
    ),
    expr[org.apache.spark.sql.execution.ScalarSubquery](
      "Subquery that will return only one row and one column",
      ExprChecks.projectOnly(
        (TypeSig.commonCudfTypes + TypeSig.NULL + TypeSig.DECIMAL_128
            + TypeSig.ARRAY + TypeSig.MAP + TypeSig.STRUCT).nested(),
        TypeSig.all,
        Nil, None),
      (a, conf, p, r) =>
        new ExprMeta[org.apache.spark.sql.execution.ScalarSubquery](a, conf, p, r) {
          override def convertToGpu(): GpuExpression = GpuScalarSubquery(a.plan, a.exprId)
        }
    ),
    expr[CreateMap](
      desc = "Create a map",
      CreateMapCheck,
      (a, conf, p, r) => new ExprMeta[CreateMap](a, conf, p, r) {
        override def convertToGpu(): GpuExpression = GpuCreateMap(childExprs.map(_.convertToGpu()))
      }
    ),
    expr[Sequence](
      desc = "Sequence",
      ExprChecks.projectOnly(
        TypeSig.ARRAY.nested(TypeSig.integral), TypeSig.ARRAY.nested(TypeSig.integral +
          TypeSig.TIMESTAMP + TypeSig.DATE),
        Seq(ParamCheck("start", TypeSig.integral, TypeSig.integral + TypeSig.TIMESTAMP +
          TypeSig.DATE),
          ParamCheck("stop", TypeSig.integral, TypeSig.integral + TypeSig.TIMESTAMP +
            TypeSig.DATE)),
        Some(RepeatingParamCheck("step", TypeSig.integral, TypeSig.integral + TypeSig.CALENDAR))),
      (a, conf, p, r) => new GpuSequenceMeta(a, conf, p, r)
    ),
    expr[BitLength](
      "The bit length of string data",
      ExprChecks.unaryProject(
        TypeSig.INT, TypeSig.INT,
        TypeSig.STRING, TypeSig.STRING + TypeSig.BINARY),
      (a, conf, p, r) => new UnaryExprMeta[BitLength](a, conf, p, r) {
        override def convertToGpu(child: Expression): GpuExpression = GpuBitLength(child)
      }),
    expr[OctetLength](
      "The byte length of string data",
      ExprChecks.unaryProject(
        TypeSig.INT, TypeSig.INT,
        TypeSig.STRING, TypeSig.STRING + TypeSig.BINARY),
      (a, conf, p, r) => new UnaryExprMeta[OctetLength](a, conf, p, r) {
        override def convertToGpu(child: Expression): GpuExpression = GpuOctetLength(child)
      }),
    expr[GetArrayStructFields](
      "Extracts the `ordinal`-th fields of all array elements for the data with the type of" +
        " array of struct",
      ExprChecks.unaryProject(
        TypeSig.ARRAY.nested(TypeSig.commonCudfTypesWithNested),
        TypeSig.ARRAY.nested(TypeSig.all),
        // we should allow all supported types for the children types signature of the nested
        // struct, even only a struct child is allowed for the array here. Since TypeSig supports
        // only one level signature for nested type.
        TypeSig.ARRAY.nested(TypeSig.commonCudfTypesWithNested),
        TypeSig.ARRAY.nested(TypeSig.all)),
      (e, conf, p, r) => new GpuGetArrayStructFieldsMeta(e, conf, p, r)
    ),
    expr[RaiseError](
      "Throw an exception",
      ExprChecks.unaryProject(
        TypeSig.NULL, TypeSig.NULL,
        TypeSig.STRING, TypeSig.STRING),
      (a, conf, p, r) => new UnaryExprMeta[RaiseError](a, conf, p, r) {
        override def convertToGpu(child: Expression): GpuExpression = GpuRaiseError(child)
      }),
    SparkShimImpl.ansiCastRule
  ).collect { case r if r != null => (r.getClassFor.asSubclass(classOf[Expression]), r)}.toMap

  // Shim expressions should be last to allow overrides with shim-specific versions
  val expressions: Map[Class[_ <: Expression], ExprRule[_ <: Expression]] =
    commonExpressions ++ TimeStamp.getExprs ++ GpuHiveOverrides.exprs ++
        SparkShimImpl.getExprs

  def wrapScan[INPUT <: Scan](
      scan: INPUT,
      conf: RapidsConf,
      parent: Option[RapidsMeta[_, _, _]]): ScanMeta[INPUT] =
    scans.get(scan.getClass)
      .map(r => r.wrap(scan, conf, parent, r).asInstanceOf[ScanMeta[INPUT]])
      .getOrElse(new RuleNotFoundScanMeta(scan, conf, parent))

  val commonScans: Map[Class[_ <: Scan], ScanRule[_ <: Scan]] = Seq(
    GpuOverrides.scan[CSVScan](
      "CSV parsing",
      (a, conf, p, r) => new ScanMeta[CSVScan](a, conf, p, r) {
        override def tagSelfForGpu(): Unit = GpuCSVScan.tagSupport(this)

        override def convertToGpu(): Scan =
          GpuCSVScan(a.sparkSession,
            a.fileIndex,
            a.dataSchema,
            a.readDataSchema,
            a.readPartitionSchema,
            a.options,
            a.partitionFilters,
            a.dataFilters,
            conf.maxReadBatchSizeRows,
            conf.maxReadBatchSizeBytes)
      }),
    GpuOverrides.scan[JsonScan](
      "Json parsing",
      (a, conf, p, r) => new ScanMeta[JsonScan](a, conf, p, r) {
        override def tagSelfForGpu(): Unit = GpuJsonScan.tagSupport(this)

        override def convertToGpu(): Scan =
          GpuJsonScan(a.sparkSession,
            a.fileIndex,
            a.dataSchema,
            a.readDataSchema,
            a.readPartitionSchema,
            a.options,
            a.partitionFilters,
            a.dataFilters,
            conf.maxReadBatchSizeRows,
            conf.maxReadBatchSizeBytes)
      })).map(r => (r.getClassFor.asSubclass(classOf[Scan]), r)).toMap

  val scans: Map[Class[_ <: Scan], ScanRule[_ <: Scan]] =
    commonScans ++ SparkShimImpl.getScans ++ ExternalSource.getScans

  def wrapPart[INPUT <: Partitioning](
      part: INPUT,
      conf: RapidsConf,
      parent: Option[RapidsMeta[_, _, _]]): PartMeta[INPUT] =
    parts.get(part.getClass)
      .map(r => r.wrap(part, conf, parent, r).asInstanceOf[PartMeta[INPUT]])
      .getOrElse(new RuleNotFoundPartMeta(part, conf, parent))

  val parts : Map[Class[_ <: Partitioning], PartRule[_ <: Partitioning]] = Seq(
    part[HashPartitioning](
      "Hash based partitioning",
      // This needs to match what murmur3 supports.
      PartChecks(RepeatingParamCheck("hash_key",
        (TypeSig.commonCudfTypes + TypeSig.NULL + TypeSig.DECIMAL_128 +
            TypeSig.STRUCT + TypeSig.ARRAY).nested(),
        TypeSig.all)
      ),
      (hp, conf, p, r) => new PartMeta[HashPartitioning](hp, conf, p, r) {
        override val childExprs: Seq[BaseExprMeta[_]] =
          hp.expressions.map(GpuOverrides.wrapExpr(_, conf, Some(this)))

        override def tagPartForGpu(): Unit = {
          val arrayWithStructsHashing = hp.expressions.exists(e =>
            TrampolineUtil.dataTypeExistsRecursively(e.dataType,
              dt => dt match {
                case ArrayType(_: StructType, _) => true
                case _ => false
              })
          )
          if (arrayWithStructsHashing) {
            willNotWorkOnGpu("hashing arrays with structs is not supported")
          }
        }

        override def convertToGpu(): GpuPartitioning =
          GpuHashPartitioning(childExprs.map(_.convertToGpu()), hp.numPartitions)
      }),
    part[RangePartitioning](
      "Range partitioning",
      PartChecks(RepeatingParamCheck("order_key",
        (pluginSupportedOrderableSig + TypeSig.DECIMAL_128 + TypeSig.STRUCT).nested(),
        TypeSig.orderable)),
      (rp, conf, p, r) => new PartMeta[RangePartitioning](rp, conf, p, r) {
        override val childExprs: Seq[BaseExprMeta[_]] =
          rp.ordering.map(GpuOverrides.wrapExpr(_, conf, Some(this)))

        override def convertToGpu(): GpuPartitioning = {
          if (rp.numPartitions > 1) {
            val gpuOrdering = childExprs.map(_.convertToGpu()).asInstanceOf[Seq[SortOrder]]
            GpuRangePartitioning(gpuOrdering, rp.numPartitions)
          } else {
            GpuSinglePartitioning
          }
        }
      }),
    part[RoundRobinPartitioning](
      "Round robin partitioning",
      PartChecks(),
      (rrp, conf, p, r) => new PartMeta[RoundRobinPartitioning](rrp, conf, p, r) {
        override def convertToGpu(): GpuPartitioning = {
          GpuRoundRobinPartitioning(rrp.numPartitions)
        }
      }),
    part[SinglePartition.type](
      "Single partitioning",
      PartChecks(),
      (sp, conf, p, r) => new PartMeta[SinglePartition.type](sp, conf, p, r) {
        override def convertToGpu(): GpuPartitioning = GpuSinglePartitioning
      })
  ).map(r => (r.getClassFor.asSubclass(classOf[Partitioning]), r)).toMap

  def wrapDataWriteCmds[INPUT <: DataWritingCommand](
      writeCmd: INPUT,
      conf: RapidsConf,
      parent: Option[RapidsMeta[_, _, _]]): DataWritingCommandMeta[INPUT] =
    dataWriteCmds.get(writeCmd.getClass)
      .map(r => r.wrap(writeCmd, conf, parent, r).asInstanceOf[DataWritingCommandMeta[INPUT]])
      .getOrElse(new RuleNotFoundDataWritingCommandMeta(writeCmd, conf, parent))

  val commonDataWriteCmds: Map[Class[_ <: DataWritingCommand],
      DataWritingCommandRule[_ <: DataWritingCommand]] = Seq(
    dataWriteCmd[InsertIntoHadoopFsRelationCommand](
      "Write to Hadoop filesystem",
      (a, conf, p, r) => new InsertIntoHadoopFsRelationCommandMeta(a, conf, p, r)),
    dataWriteCmd[CreateDataSourceTableAsSelectCommand](
      "Create table with select command",
      (a, conf, p, r) => new CreateDataSourceTableAsSelectCommandMeta(a, conf, p, r))
  ).map(r => (r.getClassFor.asSubclass(classOf[DataWritingCommand]), r)).toMap

  val dataWriteCmds: Map[Class[_ <: DataWritingCommand],
      DataWritingCommandRule[_ <: DataWritingCommand]] =
    commonDataWriteCmds ++ GpuHiveOverrides.dataWriteCmds

  def wrapPlan[INPUT <: SparkPlan](
      plan: INPUT,
      conf: RapidsConf,
      parent: Option[RapidsMeta[_, _, _]]): SparkPlanMeta[INPUT]  =
    execs.get(plan.getClass)
      .map(r => r.wrap(plan, conf, parent, r).asInstanceOf[SparkPlanMeta[INPUT]])
      .getOrElse(new RuleNotFoundSparkPlanMeta(plan, conf, parent))

  val commonExecs: Map[Class[_ <: SparkPlan], ExecRule[_ <: SparkPlan]] = Seq(
    exec[GenerateExec] (
      "The backend for operations that generate more output rows than input rows like explode",
      ExecChecks(
        (TypeSig.commonCudfTypes + TypeSig.NULL + TypeSig.DECIMAL_128 + TypeSig.BINARY +
            TypeSig.ARRAY + TypeSig.STRUCT + TypeSig.MAP).nested(),
        TypeSig.all),
      (gen, conf, p, r) => new GpuGenerateExecSparkPlanMeta(gen, conf, p, r)),
    exec[ProjectExec](
      "The backend for most select, withColumn and dropColumn statements",
      ExecChecks(
        (TypeSig.commonCudfTypes + TypeSig.NULL + TypeSig.STRUCT + TypeSig.MAP +
            TypeSig.ARRAY + TypeSig.DECIMAL_128 + TypeSig.BINARY +
            GpuTypeShims.additionalCommonOperatorSupportedTypes).nested(),
        TypeSig.all),
      (proj, conf, p, r) => new GpuProjectExecMeta(proj, conf, p, r)),
    exec[RangeExec](
      "The backend for range operator",
      ExecChecks(TypeSig.LONG, TypeSig.LONG),
      (range, conf, p, r) => {
        new SparkPlanMeta[RangeExec](range, conf, p, r) {
          override def convertToGpu(): GpuExec =
            GpuRangeExec(range.start, range.end, range.step, range.numSlices, range.output,
              conf.gpuTargetBatchSizeBytes)
        }
      }),
    exec[BatchScanExec](
      "The backend for most file input",
      ExecChecks(
        (TypeSig.commonCudfTypes + TypeSig.STRUCT + TypeSig.MAP + TypeSig.ARRAY +
            TypeSig.DECIMAL_128 + TypeSig.BINARY).nested(),
        TypeSig.all),
      (p, conf, parent, r) => new SparkPlanMeta[BatchScanExec](p, conf, parent, r) {
        override val childScans: scala.Seq[ScanMeta[_]] =
          Seq(GpuOverrides.wrapScan(p.scan, conf, Some(this)))

        override def convertToGpu(): GpuExec =
          GpuBatchScanExec(p.output, childScans.head.convertToGpu())
      }),
    exec[CoalesceExec](
      "The backend for the dataframe coalesce method",
      ExecChecks((_gpuCommonTypes + TypeSig.DECIMAL_128 + TypeSig.STRUCT + TypeSig.ARRAY +
          TypeSig.MAP + TypeSig.BINARY + GpuTypeShims.additionalArithmeticSupportedTypes).nested(),
        TypeSig.all),
      (coalesce, conf, parent, r) => new SparkPlanMeta[CoalesceExec](coalesce, conf, parent, r) {
        override def convertToGpu(): GpuExec =
          GpuCoalesceExec(coalesce.numPartitions, childPlans.head.convertIfNeeded())
      }),
    exec[DataWritingCommandExec](
      "Writing data",
      ExecChecks((TypeSig.commonCudfTypes + TypeSig.DECIMAL_128.withPsNote(
          TypeEnum.DECIMAL, "128bit decimal only supported for Orc and Parquet") +
          TypeSig.STRUCT.withPsNote(TypeEnum.STRUCT, "Only supported for Parquet") +
          TypeSig.MAP.withPsNote(TypeEnum.MAP, "Only supported for Parquet") +
          TypeSig.ARRAY.withPsNote(TypeEnum.ARRAY, "Only supported for Parquet") +
          TypeSig.BINARY.withPsNote(TypeEnum.BINARY, "Only supported for Parquet") +
          GpuTypeShims.additionalCommonOperatorSupportedTypes).nested(),
        TypeSig.all),
      (p, conf, parent, r) => new SparkPlanMeta[DataWritingCommandExec](p, conf, parent, r) {
        override val childDataWriteCmds: scala.Seq[DataWritingCommandMeta[_]] =
          Seq(GpuOverrides.wrapDataWriteCmds(p.cmd, conf, Some(this)))

        override def convertToGpu(): GpuExec =
          GpuDataWritingCommandExec(childDataWriteCmds.head.convertToGpu(),
            childPlans.head.convertIfNeeded())
      }),
    exec[TakeOrderedAndProjectExec](
      "Take the first limit elements as defined by the sortOrder, and do projection if needed",
      // The SortOrder TypeSig will govern what types can actually be used as sorting key data type.
      // The types below are allowed as inputs and outputs.
      ExecChecks((pluginSupportedOrderableSig + TypeSig.DECIMAL_128 +
          TypeSig.ARRAY + TypeSig.STRUCT + TypeSig.MAP).nested(), TypeSig.all),
      (takeExec, conf, p, r) =>
        new SparkPlanMeta[TakeOrderedAndProjectExec](takeExec, conf, p, r) {
          val sortOrder: Seq[BaseExprMeta[SortOrder]] =
            takeExec.sortOrder.map(GpuOverrides.wrapExpr(_, conf, Some(this)))
          val projectList: Seq[BaseExprMeta[NamedExpression]] =
            takeExec.projectList.map(GpuOverrides.wrapExpr(_, conf, Some(this)))
          override val childExprs: Seq[BaseExprMeta[_]] = sortOrder ++ projectList

          override def convertToGpu(): GpuExec = {
            // To avoid metrics confusion we split a single stage up into multiple parts but only
            // if there are multiple partitions to make it worth doing.
            val so = sortOrder.map(_.convertToGpu().asInstanceOf[SortOrder])
            if (takeExec.child.outputPartitioning.numPartitions == 1) {
              GpuTopN(takeExec.limit, so,
                projectList.map(_.convertToGpu().asInstanceOf[NamedExpression]),
                childPlans.head.convertIfNeeded())(takeExec.sortOrder)
            } else {
              GpuTopN(
                takeExec.limit,
                so,
                projectList.map(_.convertToGpu().asInstanceOf[NamedExpression]),
                GpuShuffleExchangeExec(
                  GpuSinglePartitioning,
                  GpuTopN(
                    takeExec.limit,
                    so,
                    takeExec.child.output,
                    childPlans.head.convertIfNeeded())(takeExec.sortOrder),
                  ENSURE_REQUIREMENTS
                )(SinglePartition)
              )(takeExec.sortOrder)
            }
          }
        }),
    exec[LocalLimitExec](
      "Per-partition limiting of results",
      ExecChecks((TypeSig.commonCudfTypes + TypeSig.DECIMAL_128 + TypeSig.NULL +
          TypeSig.STRUCT + TypeSig.ARRAY + TypeSig.MAP).nested(),
        TypeSig.all),
      (localLimitExec, conf, p, r) =>
        new SparkPlanMeta[LocalLimitExec](localLimitExec, conf, p, r) {
          override def convertToGpu(): GpuExec =
            GpuLocalLimitExec(localLimitExec.limit, childPlans.head.convertIfNeeded())
        }),
    exec[GlobalLimitExec](
      "Limiting of results across partitions",
      ExecChecks((TypeSig.commonCudfTypes + TypeSig.DECIMAL_128 + TypeSig.NULL +
          TypeSig.STRUCT + TypeSig.ARRAY + TypeSig.MAP).nested(),
        TypeSig.all),
      (globalLimitExec, conf, p, r) =>
        new SparkPlanMeta[GlobalLimitExec](globalLimitExec, conf, p, r) {
          override def convertToGpu(): GpuExec =
            GpuGlobalLimitExec(globalLimitExec.limit, childPlans.head.convertIfNeeded(), 0)
        }),
    exec[CollectLimitExec](
      "Reduce to single partition and apply limit",
      ExecChecks((TypeSig.commonCudfTypes + TypeSig.DECIMAL_128 + TypeSig.NULL +
          TypeSig.STRUCT + TypeSig.ARRAY + TypeSig.MAP).nested(),
        TypeSig.all),
      (collectLimitExec, conf, p, r) => new GpuCollectLimitMeta(collectLimitExec, conf, p, r))
        .disabledByDefault("Collect Limit replacement can be slower on the GPU, if huge number " +
            "of rows in a batch it could help by limiting the number of rows transferred from " +
            "GPU to CPU"),
    exec[FilterExec](
      "The backend for most filter statements",
      ExecChecks((TypeSig.commonCudfTypes + TypeSig.NULL + TypeSig.STRUCT + TypeSig.MAP +
          TypeSig.ARRAY + TypeSig.DECIMAL_128 + TypeSig.BINARY +
          GpuTypeShims.additionalCommonOperatorSupportedTypes).nested(), TypeSig.all),
      (filter, conf, p, r) => new SparkPlanMeta[FilterExec](filter, conf, p, r) {
        override def convertToGpu(): GpuExec =
          GpuFilterExec(childExprs.head.convertToGpu(), childPlans.head.convertIfNeeded())
      }),
    exec[ShuffleExchangeExec](
      "The backend for most data being exchanged between processes",
      ExecChecks((TypeSig.commonCudfTypes + TypeSig.NULL + TypeSig.DECIMAL_128 + TypeSig.BINARY +
          TypeSig.ARRAY + TypeSig.STRUCT + TypeSig.MAP +
          GpuTypeShims.additionalArithmeticSupportedTypes).nested()
          .withPsNote(TypeEnum.STRUCT, "Round-robin partitioning is not supported for nested " +
              s"structs if ${SQLConf.SORT_BEFORE_REPARTITION.key} is true")
          .withPsNote(
            Seq(TypeEnum.MAP),
            "Round-robin partitioning is not supported if " +
              s"${SQLConf.SORT_BEFORE_REPARTITION.key} is true"),
        TypeSig.all),
      (shuffle, conf, p, r) => new GpuShuffleMeta(shuffle, conf, p, r)),
    exec[UnionExec](
      "The backend for the union operator",
      ExecChecks((TypeSig.commonCudfTypes + TypeSig.NULL + TypeSig.DECIMAL_128 +
          TypeSig.MAP + TypeSig.ARRAY + TypeSig.STRUCT).nested()
        .withPsNote(TypeEnum.STRUCT,
          "unionByName will not optionally impute nulls for missing struct fields " +
          "when the column is a struct and there are non-overlapping fields"), TypeSig.all),
      (union, conf, p, r) => new SparkPlanMeta[UnionExec](union, conf, p, r) {
        override def convertToGpu(): GpuExec =
          GpuUnionExec(childPlans.map(_.convertIfNeeded()))
      }),
    exec[BroadcastExchangeExec](
      "The backend for broadcast exchange of data",
      ExecChecks((TypeSig.commonCudfTypes + TypeSig.NULL + TypeSig.DECIMAL_128 + TypeSig.BINARY +
          TypeSig.ARRAY + TypeSig.STRUCT + TypeSig.MAP).nested(TypeSig.commonCudfTypes +
          TypeSig.NULL + TypeSig.DECIMAL_128 + TypeSig.STRUCT),
        TypeSig.all),
      (exchange, conf, p, r) => new GpuBroadcastMeta(exchange, conf, p, r)),
    exec[BroadcastHashJoinExec](
      "Implementation of join using broadcast data",
      JoinTypeChecks.equiJoinExecChecks,
      (join, conf, p, r) => new GpuBroadcastHashJoinMeta(join, conf, p, r)),
    exec[BroadcastNestedLoopJoinExec](
      "Implementation of join using brute force. Full outer joins and joins where the " +
          "broadcast side matches the join side (e.g.: LeftOuter with left broadcast) are not " +
          "supported",
      JoinTypeChecks.nonEquiJoinChecks,
      (join, conf, p, r) => new GpuBroadcastNestedLoopJoinMeta(join, conf, p, r)),
    exec[CartesianProductExec](
      "Implementation of join using brute force",
      ExecChecks((TypeSig.commonCudfTypes + TypeSig.NULL + TypeSig.DECIMAL_128 + TypeSig.BINARY +
          TypeSig.ARRAY + TypeSig.MAP + TypeSig.STRUCT)
          .nested(TypeSig.commonCudfTypes + TypeSig.NULL + TypeSig.DECIMAL_128 + TypeSig.BINARY +
              TypeSig.ARRAY + TypeSig.MAP + TypeSig.STRUCT),
        TypeSig.all),
      (join, conf, p, r) => new SparkPlanMeta[CartesianProductExec](join, conf, p, r) {
        val condition: Option[BaseExprMeta[_]] =
          join.condition.map(GpuOverrides.wrapExpr(_, conf, Some(this)))

        override val childExprs: Seq[BaseExprMeta[_]] = condition.toSeq

        override def convertToGpu(): GpuExec = {
          val Seq(left, right) = childPlans.map(_.convertIfNeeded())
          val joinExec = GpuCartesianProductExec(
            left,
            right,
            None,
            conf.gpuTargetBatchSizeBytes)
          // The GPU does not yet support conditional joins, so conditions are implemented
          // as a filter after the join when possible.
          condition.map(c => GpuFilterExec(c.convertToGpu(), joinExec)).getOrElse(joinExec)
        }
      }),
    exec[HashAggregateExec](
      "The backend for hash based aggregations",
      ExecChecks(
        (TypeSig.commonCudfTypes + TypeSig.NULL + TypeSig.DECIMAL_128 +
            TypeSig.MAP + TypeSig.STRUCT + TypeSig.ARRAY)
            .nested()
            .withPsNote(TypeEnum.MAP,
              "not allowed for grouping expressions")
            .withPsNote(TypeEnum.ARRAY,
              "not allowed for grouping expressions if containing Struct as child")
            .withPsNote(TypeEnum.STRUCT,
              "not allowed for grouping expressions if containing Array or Map as child"),
        TypeSig.all),
      (agg, conf, p, r) => new GpuHashAggregateMeta(agg, conf, p, r)),
    exec[ObjectHashAggregateExec](
      "The backend for hash based aggregations supporting TypedImperativeAggregate functions",
      ExecChecks(
        // note that binary input is allowed here but there are additional checks later on to
        // check that we have can support binary in the context of aggregate buffer conversions
        (TypeSig.commonCudfTypes + TypeSig.NULL + TypeSig.DECIMAL_128 +
          TypeSig.MAP + TypeSig.ARRAY + TypeSig.STRUCT + TypeSig.BINARY)
            .nested()
            .withPsNote(TypeEnum.BINARY, "only allowed when aggregate buffers can be " +
              "converted between CPU and GPU")
            .withPsNote(Seq(TypeEnum.ARRAY, TypeEnum.MAP),
              "not allowed for grouping expressions")
            .withPsNote(TypeEnum.STRUCT,
              "not allowed for grouping expressions if containing Array or Map as child"),
        TypeSig.all),
      (agg, conf, p, r) => new GpuObjectHashAggregateExecMeta(agg, conf, p, r)),
    exec[ShuffledHashJoinExec](
      "Implementation of join using hashed shuffled data",
      JoinTypeChecks.equiJoinExecChecks,
      (join, conf, p, r) => new GpuShuffledHashJoinMeta(join, conf, p, r)),
    exec[SortAggregateExec](
      "The backend for sort based aggregations",
      ExecChecks(
        (TypeSig.commonCudfTypes + TypeSig.NULL + TypeSig.DECIMAL_128 +
            TypeSig.MAP + TypeSig.ARRAY + TypeSig.STRUCT + TypeSig.BINARY)
            .nested()
            .withPsNote(TypeEnum.BINARY, "only allowed when aggregate buffers can be " +
              "converted between CPU and GPU")
            .withPsNote(Seq(TypeEnum.ARRAY, TypeEnum.MAP),
              "not allowed for grouping expressions")
            .withPsNote(TypeEnum.STRUCT,
              "not allowed for grouping expressions if containing Array or Map as child"),
        TypeSig.all),
      (agg, conf, p, r) => new GpuSortAggregateExecMeta(agg, conf, p, r)),
    exec[SortExec](
      "The backend for the sort operator",
      // The SortOrder TypeSig will govern what types can actually be used as sorting key data type.
      // The types below are allowed as inputs and outputs.
      ExecChecks((pluginSupportedOrderableSig + TypeSig.DECIMAL_128 + TypeSig.ARRAY +
          TypeSig.STRUCT +TypeSig.MAP + TypeSig.BINARY).nested(), TypeSig.all),
      (sort, conf, p, r) => new GpuSortMeta(sort, conf, p, r)),
    exec[SortMergeJoinExec](
      "Sort merge join, replacing with shuffled hash join",
      JoinTypeChecks.equiJoinExecChecks,
      (join, conf, p, r) => new GpuSortMergeJoinMeta(join, conf, p, r)),
    exec[ExpandExec](
      "The backend for the expand operator",
      ExecChecks(
        (TypeSig.commonCudfTypes + TypeSig.NULL + TypeSig.DECIMAL_128 +
            TypeSig.STRUCT + TypeSig.ARRAY + TypeSig.MAP).nested(),
        TypeSig.all),
      (expand, conf, p, r) => new GpuExpandExecMeta(expand, conf, p, r)),
    exec[WindowExec](
      "Window-operator backend",
      ExecChecks((TypeSig.commonCudfTypes + TypeSig.NULL + TypeSig.DECIMAL_128 +
          TypeSig.STRUCT + TypeSig.ARRAY + TypeSig.MAP).nested(),
        TypeSig.all,
        Map("partitionSpec" ->
            InputCheck(
                TypeSig.commonCudfTypes + TypeSig.NULL + TypeSig.DECIMAL_128 +
                TypeSig.STRUCT.nested(TypeSig.commonCudfTypes + TypeSig.NULL + TypeSig.DECIMAL_128),
            TypeSig.all))),
      (windowOp, conf, p, r) =>
        new GpuWindowExecMeta(windowOp, conf, p, r)
    ),
    exec[SampleExec](
      "The backend for the sample operator",
      ExecChecks((TypeSig.commonCudfTypes + TypeSig.NULL + TypeSig.STRUCT + TypeSig.MAP +
        TypeSig.ARRAY + TypeSig.DECIMAL_128 + GpuTypeShims.additionalCommonOperatorSupportedTypes)
          .nested(), TypeSig.all),
      (sample, conf, p, r) => new GpuSampleExecMeta(sample, conf, p, r)
    ),
    exec[SubqueryBroadcastExec](
      "Plan to collect and transform the broadcast key values",
      ExecChecks(TypeSig.all, TypeSig.all),
      (s, conf, p, r) => new GpuSubqueryBroadcastMeta(s, conf, p, r)
    ),
    SparkShimImpl.aqeShuffleReaderExec,
    exec[AggregateInPandasExec](
      "The backend for an Aggregation Pandas UDF, this accelerates the data transfer between" +
        " the Java process and the Python process. It also supports scheduling GPU resources" +
        " for the Python process when enabled.",
      ExecChecks(TypeSig.commonCudfTypes, TypeSig.all),
      (aggPy, conf, p, r) => new GpuAggregateInPandasExecMeta(aggPy, conf, p, r)),
    exec[ArrowEvalPythonExec](
      "The backend of the Scalar Pandas UDFs. Accelerates the data transfer between the" +
        " Java process and the Python process. It also supports scheduling GPU resources" +
        " for the Python process when enabled",
      ExecChecks(
        (TypeSig.commonCudfTypes + TypeSig.ARRAY + TypeSig.STRUCT).nested(),
        TypeSig.all),
      (e, conf, p, r) =>
        new SparkPlanMeta[ArrowEvalPythonExec](e, conf, p, r) {
          val udfs: Seq[BaseExprMeta[PythonUDF]] =
            e.udfs.map(GpuOverrides.wrapExpr(_, conf, Some(this)))
          val resultAttrs: Seq[BaseExprMeta[Attribute]] =
            e.resultAttrs.map(GpuOverrides.wrapExpr(_, conf, Some(this)))
          override val childExprs: Seq[BaseExprMeta[_]] = udfs ++ resultAttrs

          override def replaceMessage: String = "partially run on GPU"
          override def noReplacementPossibleMessage(reasons: String): String =
            s"cannot run even partially on the GPU because $reasons"

          override def convertToGpu(): GpuExec =
            GpuArrowEvalPythonExec(udfs.map(_.convertToGpu()).asInstanceOf[Seq[GpuPythonUDF]],
              resultAttrs.map(_.convertToGpu()).asInstanceOf[Seq[Attribute]],
              childPlans.head.convertIfNeeded(),
              e.evalType)
        }),
    exec[FlatMapCoGroupsInPandasExec](
      "The backend for CoGrouped Aggregation Pandas UDF, it runs on CPU itself now but supports" +
        " scheduling GPU resources for the Python process when enabled",
      ExecChecks.hiddenHack(),
      (flatCoPy, conf, p, r) => new GpuFlatMapCoGroupsInPandasExecMeta(flatCoPy, conf, p, r))
        .disabledByDefault("Performance is not ideal now"),
    exec[FlatMapGroupsInPandasExec](
      "The backend for Flat Map Groups Pandas UDF, Accelerates the data transfer between the" +
        " Java process and the Python process. It also supports scheduling GPU resources" +
        " for the Python process when enabled.",
      ExecChecks(TypeSig.commonCudfTypes, TypeSig.all),
      (flatPy, conf, p, r) => new GpuFlatMapGroupsInPandasExecMeta(flatPy, conf, p, r)),
    exec[MapInPandasExec](
      "The backend for Map Pandas Iterator UDF. Accelerates the data transfer between the" +
        " Java process and the Python process. It also supports scheduling GPU resources" +
        " for the Python process when enabled.",
      ExecChecks((TypeSig.commonCudfTypes + TypeSig.ARRAY + TypeSig.STRUCT).nested(),
        TypeSig.all),
      (mapPy, conf, p, r) => new GpuMapInPandasExecMeta(mapPy, conf, p, r)),
    exec[InMemoryTableScanExec](
      "Implementation of InMemoryTableScanExec to use GPU accelerated caching",
      ExecChecks((TypeSig.commonCudfTypes + TypeSig.DECIMAL_128 + TypeSig.STRUCT + TypeSig.ARRAY +
          TypeSig.MAP + GpuTypeShims.additionalCommonOperatorSupportedTypes).nested(), TypeSig.all),
      (scan, conf, p, r) => new InMemoryTableScanMeta(scan, conf, p, r)),
    neverReplaceExec[AlterNamespaceSetPropertiesExec]("Namespace metadata operation"),
    neverReplaceExec[CreateNamespaceExec]("Namespace metadata operation"),
    neverReplaceExec[DescribeNamespaceExec]("Namespace metadata operation"),
    neverReplaceExec[DropNamespaceExec]("Namespace metadata operation"),
    neverReplaceExec[SetCatalogAndNamespaceExec]("Namespace metadata operation"),
    SparkShimImpl.neverReplaceShowCurrentNamespaceCommand,
    neverReplaceExec[ShowNamespacesExec]("Namespace metadata operation"),
    neverReplaceExec[ExecutedCommandExec]("Table metadata operation"),
    neverReplaceExec[AlterTableExec]("Table metadata operation"),
    neverReplaceExec[CreateTableExec]("Table metadata operation"),
    neverReplaceExec[DeleteFromTableExec]("Table metadata operation"),
    neverReplaceExec[DescribeTableExec]("Table metadata operation"),
    neverReplaceExec[DropTableExec]("Table metadata operation"),
    neverReplaceExec[AtomicReplaceTableExec]("Table metadata operation"),
    neverReplaceExec[RefreshTableExec]("Table metadata operation"),
    neverReplaceExec[RenameTableExec]("Table metadata operation"),
    neverReplaceExec[ReplaceTableExec]("Table metadata operation"),
    neverReplaceExec[ShowTablePropertiesExec]("Table metadata operation"),
    neverReplaceExec[ShowTablesExec]("Table metadata operation"),
    neverReplaceExec[AdaptiveSparkPlanExec]("Wrapper for adaptive query plan"),
    neverReplaceExec[BroadcastQueryStageExec]("Broadcast query stage"),
    neverReplaceExec[ShuffleQueryStageExec]("Shuffle query stage")
  ).collect { case r if r != null => (r.getClassFor.asSubclass(classOf[SparkPlan]), r) }.toMap

  lazy val execs: Map[Class[_ <: SparkPlan], ExecRule[_ <: SparkPlan]] =
    commonExecs ++ SparkShimImpl.getExecs

  def getTimeParserPolicy: TimeParserPolicy = {
    val policy = SQLConf.get.getConfString(SQLConf.LEGACY_TIME_PARSER_POLICY.key, "EXCEPTION")
    policy match {
      case "LEGACY" => LegacyTimeParserPolicy
      case "EXCEPTION" => ExceptionTimeParserPolicy
      case "CORRECTED" => CorrectedTimeParserPolicy
    }
  }

  val preRowToColProjection = TreeNodeTag[Seq[NamedExpression]]("rapids.gpu.preRowToColProcessing")

  val postColToRowProjection = TreeNodeTag[Seq[NamedExpression]](
    "rapids.gpu.postColToRowProcessing")

  def wrapAndTagPlan(plan: SparkPlan, conf: RapidsConf): SparkPlanMeta[SparkPlan] = {
    val wrap = GpuOverrides.wrapPlan(plan, conf, None)
    wrap.tagForGpu()
    wrap
  }

  private def doConvertPlan(wrap: SparkPlanMeta[SparkPlan], conf: RapidsConf,
      optimizations: Seq[Optimization]): SparkPlan = {
    val convertedPlan = wrap.convertIfNeeded()
    val sparkPlan = addSortsIfNeeded(convertedPlan, conf)
    GpuOverrides.listeners.foreach(_.optimizedPlan(wrap, sparkPlan, optimizations))
    sparkPlan
  }

  private def getOptimizations(wrap: SparkPlanMeta[SparkPlan],
      conf: RapidsConf): Seq[Optimization] = {
    if (conf.optimizerEnabled) {
      // we need to run these rules both before and after CBO because the cost
      // is impacted by forcing operators onto CPU due to other rules that we have
      wrap.runAfterTagRules()
      val optimizer = try {
        ShimLoader.newOptimizerClass(conf.optimizerClassName)
      } catch {
        case e: Exception =>
          throw new RuntimeException(s"Failed to create optimizer ${conf.optimizerClassName}", e)
      }
      optimizer.optimize(conf, wrap)
    } else {
      Seq.empty
    }
  }

  private def addSortsIfNeeded(plan: SparkPlan, conf: RapidsConf): SparkPlan = {
    plan.transformUp {
      case operator: SparkPlan =>
        ensureOrdering(operator, conf)
    }
  }

  // copied from Spark EnsureRequirements but only does the ordering checks and
  // check to convert any SortExec added to GpuSortExec
  private def ensureOrdering(operator: SparkPlan, conf: RapidsConf): SparkPlan = {
    val requiredChildOrderings: Seq[Seq[SortOrder]] = operator.requiredChildOrdering
    var children: Seq[SparkPlan] = operator.children
    assert(requiredChildOrderings.length == children.length)

    // Now that we've performed any necessary shuffles, add sorts to guarantee output orderings:
    children = children.zip(requiredChildOrderings).map { case (child, requiredOrdering) =>
      // If child.outputOrdering already satisfies the requiredOrdering, we do not need to sort.
      if (SortOrder.orderingSatisfies(child.outputOrdering, requiredOrdering)) {
        child
      } else {
        val sort = SortExec(requiredOrdering, global = false, child = child)
        // just specifically check Sort to see if we can change Sort to GPUSort
        val sortMeta = new GpuSortMeta(sort, conf, None, new SortDataFromReplacementRule)
        sortMeta.initReasons()
        sortMeta.tagPlanForGpu()
        if (sortMeta.canThisBeReplaced) {
          sortMeta.convertToGpu()
        } else {
          sort
        }
      }
    }
    operator.withNewChildren(children)
  }

  private final class SortDataFromReplacementRule extends DataFromReplacementRule {
    override val operationName: String = "Exec"
    override def confKey = "spark.rapids.sql.exec.SortExec"

    override def getChecks: Option[TypeChecks[_]] = None
  }

  /**
   * Only run the explain and don't actually convert or run on GPU.
   * This gets the plan from the dataframe so it's after catalyst has run through all the
   * rules to modify the plan. This means we have to try to undo some of the last rules
   * to make it close to when the columnar rules would normally run on the plan.
   */
  def explainPotentialGpuPlan(df: DataFrame, explain: String): String = {
    val plan = df.queryExecution.executedPlan
    val conf = new RapidsConf(plan.conf)
    val updatedPlan = prepareExplainOnly(plan)
    // Here we look for subqueries to pull out and do the explain separately on them.
    val subQueryExprs = getSubQueriesFromPlan(plan)
    val preparedSubPlans = subQueryExprs.map(_.plan).map(prepareExplainOnly(_))
    val subPlanExplains = preparedSubPlans.map(explainSinglePlan(_, conf, explain))
    val topPlanExplain = explainSinglePlan(updatedPlan, conf, explain)
    (subPlanExplains :+ topPlanExplain).mkString("\n")
  }

  private def explainSinglePlan(updatedPlan: SparkPlan, conf: RapidsConf,
      explain: String): String = {
    val wrap = wrapAndTagPlan(updatedPlan, conf)
    val reasonsToNotReplaceEntirePlan = wrap.getReasonsNotToReplaceEntirePlan
    if (conf.allowDisableEntirePlan && reasonsToNotReplaceEntirePlan.nonEmpty) {
      "Can't replace any part of this plan due to: " +
        s"${reasonsToNotReplaceEntirePlan.mkString(",")}"
    } else {
      wrap.runAfterTagRules()
      wrap.tagForExplain()
      val shouldExplainAll = explain.equalsIgnoreCase("ALL")
      wrap.explain(shouldExplainAll)
    }
  }

  /**
   * Use explain mode on an active SQL plan as its processed through catalyst.
   * This path is the same as being run through the plugin running on hosts with
   * GPUs.
   */
  private def explainCatalystSQLPlan(updatedPlan: SparkPlan, conf: RapidsConf): Unit = {
    // Since we set "NOT_ON_GPU" as the default value of spark.rapids.sql.explain, here we keep
    // "ALL" as default value of "explainSetting", unless spark.rapids.sql.explain is changed
    // by the user.
    val explainSetting = if (conf.shouldExplain &&
      conf.isConfExplicitlySet(RapidsConf.EXPLAIN.key)) {
      conf.explain
    } else {
      "ALL"
    }
    val explainOutput = explainSinglePlan(updatedPlan, conf, explainSetting)
    if (explainOutput.nonEmpty) {
      logWarning(s"\n$explainOutput")
    }
  }

  private def getSubqueryExpressions(e: Expression): Seq[ExecSubqueryExpression] = {
    val childExprs = e.children.flatMap(getSubqueryExpressions(_))
    val res = e match {
      case sq: ExecSubqueryExpression => Seq(sq)
      case _ => Seq.empty
    }
    childExprs ++ res
  }

  private def getSubQueriesFromPlan(plan: SparkPlan): Seq[ExecSubqueryExpression] = {
    val childPlans = plan.children.flatMap(getSubQueriesFromPlan)
    val pSubs = plan.expressions.flatMap(getSubqueryExpressions)
    childPlans ++ pSubs
  }

  private def prepareExplainOnly(plan: SparkPlan): SparkPlan = {
    // Strip out things that would have been added after our GPU plugin would have
    // processed the plan.
    // AQE we look at the input plan so pretty much just like if AQE wasn't enabled.
    val planAfter = plan.transformUp {
      case ia: InputAdapter => prepareExplainOnly(ia.child)
      case ws: WholeStageCodegenExec => prepareExplainOnly(ws.child)
      case c2r: ColumnarToRowExec => prepareExplainOnly(c2r.child)
      case re: ReusedExchangeExec => prepareExplainOnly(re.child)
      case aqe: AdaptiveSparkPlanExec =>
        prepareExplainOnly(SparkShimImpl.getAdaptiveInputPlan(aqe))
      case sub: SubqueryExec => prepareExplainOnly(sub.child)
    }
    planAfter
  }
}

/**
 * Note, this class should not be referenced directly in source code.
 * It should be loaded by reflection using ShimLoader.newInstanceOf, see ./docs/dev/shims.md
 */
protected class ExplainPlanImpl extends ExplainPlanBase {
  override def explainPotentialGpuPlan(df: DataFrame, explain: String): String = {
    GpuOverrides.explainPotentialGpuPlan(df, explain)
  }
}

// work around any GpuOverride failures
object GpuOverrideUtil extends Logging {
  def tryOverride(fn: SparkPlan => SparkPlan): SparkPlan => SparkPlan = { plan =>
    val planOriginal = plan.clone()
    val failOnError = TEST_CONF.get(plan.conf) || !SUPPRESS_PLANNING_FAILURE.get(plan.conf)
    try {
      fn(plan)
    } catch {
      case NonFatal(t) if !failOnError =>
        logWarning("Failed to apply GPU overrides, falling back on the original plan: " + t, t)
        planOriginal
      case fatal: Throwable =>
        logError("Encountered an exception applying GPU overrides " + fatal, fatal)
        throw fatal
    }
  }
}

/** Tag the initial plan when AQE is enabled */
case class GpuQueryStagePrepOverrides() extends Rule[SparkPlan] with Logging {
  override def apply(sparkPlan: SparkPlan): SparkPlan = GpuOverrideUtil.tryOverride { plan =>
    // Note that we disregard the GPU plan returned here and instead rely on side effects of
    // tagging the underlying SparkPlan.
    GpuOverrides().applyWithContext(plan, Some("AQE Query Stage Prep"))
    // return the original plan which is now modified as a side-effect of invoking GpuOverrides
    plan
  }(sparkPlan)
}

case class GpuOverrides() extends Rule[SparkPlan] with Logging {

  // Spark calls this method once for the whole plan when AQE is off. When AQE is on, it
  // gets called once for each query stage (where a query stage is an `Exchange`).
  override def apply(sparkPlan: SparkPlan): SparkPlan = applyWithContext(sparkPlan, None)

  def applyWithContext(sparkPlan: SparkPlan, context: Option[String]): SparkPlan =
      GpuOverrideUtil.tryOverride { plan =>
    val conf = new RapidsConf(plan.conf)
    if (conf.isSqlEnabled && conf.isSqlExecuteOnGPU) {
      GpuOverrides.logDuration(conf.shouldExplain,
        t => f"Plan conversion to the GPU took $t%.2f ms") {
        val updatedPlan = updateForAdaptivePlan(plan, conf)
        val newPlan = applyOverrides(updatedPlan, conf)
        if (conf.logQueryTransformations) {
          val logPrefix = context.map(str => s"[$str]").getOrElse("")
          logWarning(s"${logPrefix}Transformed query:" +
            s"\nOriginal Plan:\n$plan\nTransformed Plan:\n$newPlan")
        }
        newPlan
      }
    } else if (conf.isSqlEnabled && conf.isSqlExplainOnlyEnabled) {
      // this mode logs the explain output and returns the original CPU plan
      val updatedPlan = updateForAdaptivePlan(plan, conf)
      GpuOverrides.explainCatalystSQLPlan(updatedPlan, conf)
      plan
    } else {
      plan
    }
  }(sparkPlan)

  private def updateForAdaptivePlan(plan: SparkPlan, conf: RapidsConf): SparkPlan = {
    if (plan.conf.adaptiveExecutionEnabled) {
      // AQE can cause Spark to inject undesired CPU shuffles into the plan because GPU and CPU
      // distribution expressions are not semantically equal.
      val newPlan = GpuOverrides.removeExtraneousShuffles(plan, conf)

      // AQE can cause ReusedExchangeExec instance to cache the wrong aggregation buffer type
      // compared to the desired buffer type from a reused GPU shuffle.
      GpuOverrides.fixupReusedExchangeExecs(newPlan)
    } else {
      plan
    }
  }

  /**
   *  Determine whether query is running against Delta Lake _delta_log JSON files or
   *  if Delta is doing stats collection that ends up hardcoding the use of AQE,
   *  even though the AQE setting is disabled. To protect against the latter, we
   *  check for a ScalaUDF using a tahoe.Snapshot function and if we ever see
   *  an AdaptiveSparkPlan on a Spark version we don't expect, fallback to the
   *  CPU for those plans.
   *  Note that the Delta Lake delta log checkpoint parquet files are just inefficient
   *  to have to copy the data to GPU and then back off after it does the scan on
   *  Delta Table Checkpoint, so have the entire plan fallback to CPU at that point.
   */
  def isDeltaLakeMetadataQuery(plan: SparkPlan, conf: RapidsConf): Boolean = {
    val deltaLogScans = PlanUtils.findOperators(plan, {
      case f: FileSourceScanExec if f.requiredSchema.fields
         .exists(_.name.startsWith("_databricks_internal")) =>
        logDebug(s"Fallback for FileSourceScanExec with _databricks_internal: $f")
        true
      case f: FileSourceScanExec =>
        // example filename: "file:/tmp/delta-table/_delta_log/00000000000000000000.json"
        val found = f.relation.inputFiles.exists { name =>
          name.contains("/_delta_log/") && name.endsWith(".json")
        }
        if (found) {
          logDebug(s"Fallback for FileSourceScanExec delta log: $f")
        }
        found
      case rdd: RDDScanExec =>
        // example rdd name: "Delta Table State #1 - file:///tmp/delta-table/_delta_log" or
        // "Scan ExistingRDD Delta Table Checkpoint with Stats #1 -
        // file:///tmp/delta-table/_delta_log"
        val found = rdd.inputRDD != null &&
          rdd.inputRDD.name != null &&
          (rdd.inputRDD.name.startsWith("Delta Table State")
            || rdd.inputRDD.name.startsWith("Delta Table Checkpoint")) &&
          rdd.inputRDD.name.endsWith("/_delta_log")
        if (found) {
          logDebug(s"Fallback for RDDScanExec delta log: $rdd")
        }
        found
<<<<<<< HEAD
      case aqe: AdaptiveSparkPlanExec if
        !AQEUtils.isAdaptiveExecutionSupportedInSparkVersion(conf) =>
        logDebug(s"AdaptiveSparkPlanExec found on unsupported Spark Version: $aqe")
        true
      case project: ProjectExec if !AQEUtils.isAdaptiveExecutionSupportedInSparkVersion(conf) =>
=======
      case aqe: AdaptiveSparkPlanExec if 
        !AQEUtils.isAdaptiveExecutionSupportedInSparkVersion(plan.conf) =>
        logDebug(s"AdaptiveSparkPlanExec found on unsupported Spark Version: $aqe")
        true
      case project: ProjectExec if !AQEUtils.isAdaptiveExecutionSupportedInSparkVersion(plan.conf) =>
>>>>>>> 0341e276
        val foundExprs = project.expressions.flatMap { e =>
          PlanUtils.findExpressions(e, {
            case udf: ScalaUDF =>
              val contains = udf.function.getClass.getCanonicalName.contains("tahoe.Snapshot")
              if (contains) {
                logDebug(s"Found ScalaUDF with tahoe.Snapshot: $udf," +
                  s" function class name is: ${udf.function.getClass.getCanonicalName}")
              }
              contains
            case _ => false
          })
        }
        if (foundExprs.nonEmpty) {
          logDebug(s"Project with Snapshot ScalaUDF: $project")
        }
        foundExprs.nonEmpty
      case _ =>
        false
    })
    deltaLogScans.nonEmpty
  }

  private def applyOverrides(plan: SparkPlan, conf: RapidsConf): SparkPlan = {
    val wrap = GpuOverrides.wrapAndTagPlan(plan, conf)
    if (conf.isDetectDeltaLogQueries && isDeltaLakeMetadataQuery(plan, conf)) {
      wrap.entirePlanWillNotWork("Delta Lake metadata queries are not efficient on GPU")
    }
    val reasonsToNotReplaceEntirePlan = wrap.getReasonsNotToReplaceEntirePlan
    if (conf.allowDisableEntirePlan && reasonsToNotReplaceEntirePlan.nonEmpty) {
      if (conf.shouldExplain) {
        logWarning("Can't replace any part of this plan due to: " +
            s"${reasonsToNotReplaceEntirePlan.mkString(",")}")
      }
      plan
    } else {
      val optimizations = GpuOverrides.getOptimizations(wrap, conf)
      wrap.runAfterTagRules()
      if (conf.shouldExplain) {
        wrap.tagForExplain()
        val explain = wrap.explain(conf.shouldExplainAll)
        if (explain.nonEmpty) {
          logWarning(s"\n$explain")
          if (conf.optimizerShouldExplainAll && optimizations.nonEmpty) {
            logWarning(s"Cost-based optimizations applied:\n${optimizations.mkString("\n")}")
          }
        }
      }
      GpuOverrides.doConvertPlan(wrap, conf, optimizations)
    }
  }
}<|MERGE_RESOLUTION|>--- conflicted
+++ resolved
@@ -4421,19 +4421,11 @@
           logDebug(s"Fallback for RDDScanExec delta log: $rdd")
         }
         found
-<<<<<<< HEAD
-      case aqe: AdaptiveSparkPlanExec if
-        !AQEUtils.isAdaptiveExecutionSupportedInSparkVersion(conf) =>
-        logDebug(s"AdaptiveSparkPlanExec found on unsupported Spark Version: $aqe")
-        true
-      case project: ProjectExec if !AQEUtils.isAdaptiveExecutionSupportedInSparkVersion(conf) =>
-=======
       case aqe: AdaptiveSparkPlanExec if 
         !AQEUtils.isAdaptiveExecutionSupportedInSparkVersion(plan.conf) =>
         logDebug(s"AdaptiveSparkPlanExec found on unsupported Spark Version: $aqe")
         true
       case project: ProjectExec if !AQEUtils.isAdaptiveExecutionSupportedInSparkVersion(plan.conf) =>
->>>>>>> 0341e276
         val foundExprs = project.expressions.flatMap { e =>
           PlanUtils.findExpressions(e, {
             case udf: ScalaUDF =>
