--- conflicted
+++ resolved
@@ -2657,19 +2657,11 @@
       ExprChecks.unaryProject(
         // Here is a walk-around representation, since multi-level nested type is not supported yet.
         // related issue: https://github.com/NVIDIA/spark-rapids/issues/1901
-<<<<<<< HEAD
-        TypeSig.ARRAY.nested(TypeSig.STRUCT
-          + TypeSig.commonCudfTypes + TypeSig.DECIMAL_64 + TypeSig.NULL + TypeSig.ARRAY),
-        TypeSig.ARRAY.nested(TypeSig.all),
-        TypeSig.ARRAY.nested(
-          TypeSig.commonCudfTypes + TypeSig.DECIMAL_64 + TypeSig.NULL + TypeSig.ARRAY),
-=======
-        TypeSig.ARRAY.nested(TypeSig.commonCudfTypes + TypeSig.NULL + TypeSig.DECIMAL +
+        TypeSig.ARRAY.nested(TypeSig.commonCudfTypes + TypeSig.NULL + TypeSig.DECIMAL_64 +
             TypeSig.ARRAY + TypeSig.STRUCT + TypeSig.MAP),
         TypeSig.ARRAY.nested(TypeSig.all),
-        TypeSig.ARRAY.nested(TypeSig.commonCudfTypes + TypeSig.NULL + TypeSig.DECIMAL +
+        TypeSig.ARRAY.nested(TypeSig.commonCudfTypes + TypeSig.NULL + TypeSig.DECIMAL_64 +
             TypeSig.ARRAY + TypeSig.STRUCT + TypeSig.MAP),
->>>>>>> 101453f6
         (TypeSig.ARRAY + TypeSig.MAP).nested(TypeSig.all)),
       (a, conf, p, r) => new GeneratorExprMeta[Explode](a, conf, p, r) {
         override val supportOuter: Boolean = true
@@ -2680,21 +2672,12 @@
       ExprChecks.unaryProject(
         // Here is a walk-around representation, since multi-level nested type is not supported yet.
         // related issue: https://github.com/NVIDIA/spark-rapids/issues/1901
-<<<<<<< HEAD
-        TypeSig.ARRAY.nested(TypeSig.STRUCT
-          + TypeSig.commonCudfTypes + TypeSig.DECIMAL_64 + TypeSig.NULL + TypeSig.ARRAY),
-        TypeSig.ARRAY.nested(TypeSig.all),
-        TypeSig.ARRAY.nested(
-          TypeSig.commonCudfTypes + TypeSig.DECIMAL_64 + TypeSig.NULL + TypeSig.ARRAY),
-        TypeSig.ARRAY.nested(TypeSig.all)),
-=======
-        TypeSig.ARRAY.nested(TypeSig.commonCudfTypes + TypeSig.NULL + TypeSig.DECIMAL +
+        TypeSig.ARRAY.nested(TypeSig.commonCudfTypes + TypeSig.NULL + TypeSig.DECIMAL_64 +
             TypeSig.ARRAY + TypeSig.STRUCT + TypeSig.MAP),
         TypeSig.ARRAY.nested(TypeSig.all),
-        TypeSig.ARRAY.nested(TypeSig.commonCudfTypes + TypeSig.NULL + TypeSig.DECIMAL +
+        TypeSig.ARRAY.nested(TypeSig.commonCudfTypes + TypeSig.NULL + TypeSig.DECIMAL_64 +
             TypeSig.ARRAY + TypeSig.STRUCT + TypeSig.MAP),
         (TypeSig.ARRAY + TypeSig.MAP).nested(TypeSig.all)),
->>>>>>> 101453f6
       (a, conf, p, r) => new GeneratorExprMeta[PosExplode](a, conf, p, r) {
         override val supportOuter: Boolean = true
         override def convertToGpu(): GpuExpression = GpuPosExplode(childExprs.head.convertToGpu())
@@ -2881,13 +2864,8 @@
     exec[GenerateExec] (
       "The backend for operations that generate more output rows than input rows like explode",
       ExecChecks(
-<<<<<<< HEAD
-        TypeSig.commonCudfTypes + TypeSig.DECIMAL_64 + TypeSig.ARRAY.nested(
-          TypeSig.commonCudfTypes + TypeSig.NULL + TypeSig.DECIMAL_64 + TypeSig.ARRAY),
-=======
-        (TypeSig.commonCudfTypes + TypeSig.NULL + TypeSig.DECIMAL + TypeSig.ARRAY +
+        (TypeSig.commonCudfTypes + TypeSig.NULL + TypeSig.DECIMAL_64 + TypeSig.ARRAY +
             TypeSig.STRUCT + TypeSig.MAP).nested(),
->>>>>>> 101453f6
         TypeSig.all),
       (gen, conf, p, r) => new GpuGenerateExecSparkPlanMeta(gen, conf, p, r)),
     exec[ProjectExec](
@@ -2986,12 +2964,8 @@
         }),
     exec[LocalLimitExec](
       "Per-partition limiting of results",
-<<<<<<< HEAD
-      ExecChecks(TypeSig.commonCudfTypes + TypeSig.DECIMAL_64 + TypeSig.NULL,
-=======
-      ExecChecks((TypeSig.commonCudfTypes + TypeSig.DECIMAL + TypeSig.NULL +
+      ExecChecks((TypeSig.commonCudfTypes + TypeSig.DECIMAL_64 + TypeSig.NULL +
           TypeSig.STRUCT + TypeSig.ARRAY + TypeSig.MAP).nested(),
->>>>>>> 101453f6
         TypeSig.all),
       (localLimitExec, conf, p, r) =>
         new SparkPlanMeta[LocalLimitExec](localLimitExec, conf, p, r) {
@@ -3000,13 +2974,9 @@
         }),
     exec[GlobalLimitExec](
       "Limiting of results across partitions",
-<<<<<<< HEAD
-      ExecChecks(TypeSig.commonCudfTypes + TypeSig.NULL + TypeSig.DECIMAL_64, TypeSig.all),
-=======
-      ExecChecks((TypeSig.commonCudfTypes + TypeSig.DECIMAL + TypeSig.NULL +
+      ExecChecks((TypeSig.commonCudfTypes + TypeSig.DECIMAL_64 + TypeSig.NULL +
           TypeSig.STRUCT + TypeSig.ARRAY + TypeSig.MAP).nested(),
         TypeSig.all),
->>>>>>> 101453f6
       (globalLimitExec, conf, p, r) =>
         new SparkPlanMeta[GlobalLimitExec](globalLimitExec, conf, p, r) {
           override def convertToGpu(): GpuExec =
@@ -3029,13 +2999,8 @@
       }),
     exec[ShuffleExchangeExec](
       "The backend for most data being exchanged between processes",
-<<<<<<< HEAD
       ExecChecks((TypeSig.commonCudfTypes + TypeSig.NULL + TypeSig.DECIMAL_64 + TypeSig.ARRAY +
-        TypeSig.STRUCT).nested()
-=======
-      ExecChecks((TypeSig.commonCudfTypes + TypeSig.NULL + TypeSig.DECIMAL + TypeSig.ARRAY +
         TypeSig.STRUCT + TypeSig.MAP).nested()
->>>>>>> 101453f6
           .withPsNote(TypeEnum.STRUCT, "Round-robin partitioning is not supported for nested " +
               s"structs if ${SQLConf.SORT_BEFORE_REPARTITION.key} is true")
           .withPsNote(TypeEnum.ARRAY, "Round-robin partitioning is not supported if " +
@@ -3096,11 +3061,7 @@
       ExecChecks(
         (TypeSig.commonCudfTypes + TypeSig.NULL + TypeSig.DECIMAL_64 +
           TypeSig.MAP + TypeSig.ARRAY + TypeSig.STRUCT)
-<<<<<<< HEAD
-            .nested(TypeSig.commonCudfTypes + TypeSig.NULL + TypeSig.DECIMAL_64)
-=======
             .nested()
->>>>>>> 101453f6
             .withPsNote(TypeEnum.ARRAY, "not allowed for grouping expressions")
             .withPsNote(TypeEnum.MAP, "not allowed for grouping expressions")
             .withPsNote(TypeEnum.STRUCT, "not allowed for grouping expressions"),
@@ -3122,11 +3083,7 @@
       ExecChecks(
         (TypeSig.commonCudfTypes + TypeSig.NULL + TypeSig.DECIMAL_64 +
             TypeSig.MAP + TypeSig.ARRAY + TypeSig.STRUCT)
-<<<<<<< HEAD
-            .nested(TypeSig.commonCudfTypes + TypeSig.NULL + TypeSig.DECIMAL_64)
-=======
             .nested()
->>>>>>> 101453f6
             .withPsNote(TypeEnum.ARRAY, "not allowed for grouping expressions")
             .withPsNote(TypeEnum.MAP, "not allowed for grouping expressions")
             .withPsNote(TypeEnum.STRUCT, "not allowed for grouping expressions"),
@@ -3149,14 +3106,9 @@
     exec[WindowExec](
       "Window-operator backend",
       ExecChecks(
-<<<<<<< HEAD
         (TypeSig.commonCudfTypes + TypeSig.NULL + TypeSig.DECIMAL_64 +
-            TypeSig.STRUCT + TypeSig.ARRAY).nested() +
-=======
-        (TypeSig.commonCudfTypes + TypeSig.NULL + TypeSig.DECIMAL +
             TypeSig.STRUCT + TypeSig.ARRAY + TypeSig.MAP).nested() +
             TypeSig.psNote(TypeEnum.MAP, "Not supported as a partition by key") +
->>>>>>> 101453f6
             TypeSig.psNote(TypeEnum.STRUCT, "Not supported as a partition by key") +
             TypeSig.psNote(TypeEnum.ARRAY, "Not supported as a partition by key"),
         TypeSig.all),
