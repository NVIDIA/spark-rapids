--- conflicted
+++ resolved
@@ -2876,19 +2876,7 @@
       // The types below are allowed as inputs and outputs.
       ExecChecks(pluginSupportedOrderableSig + (TypeSig.ARRAY + TypeSig.STRUCT).nested(),
         TypeSig.all),
-<<<<<<< HEAD
-      (sort, conf, p, r) => new GpuSortMeta(sort, conf, p, r) {
-        override def tagPlanForGpu() {
-          // https://github.com/NVIDIA/spark-rapids/issues/2257
-          if (!conf.stableSort && sort.sortOrder.exists(so => isStructType(so.dataType))) {
-            willNotWorkOnGpu("it's disabled for nested types " +
-              s"unless ${RapidsConf.STABLE_SORT.key} is true")
-          }
-        }
-      }),
-=======
       (sort, conf, p, r) => new GpuSortMeta(sort, conf, p, r)),
->>>>>>> fda24371
     exec[ExpandExec](
       "The backend for the expand operator",
       ExecChecks(TypeSig.commonCudfTypes + TypeSig.NULL + TypeSig.DECIMAL, TypeSig.all),
