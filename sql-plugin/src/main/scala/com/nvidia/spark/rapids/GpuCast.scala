--- conflicted
+++ resolved
@@ -85,20 +85,6 @@
         "for more details. To enable this operation on the GPU, set" +
         s" ${RapidsConf.ENABLE_CAST_STRING_TO_TIMESTAMP} to true.")
     }
-<<<<<<< HEAD
-    if (fromDataType.isInstanceOf[StructType]) {
-      val checks = rule.getChecks.asInstanceOf[CastChecks]
-      fromDataType.asInstanceOf[StructType].foreach{field =>
-        recursiveTagExprForGpuCheck(field.dataType)
-        if (toType == StringType) {
-          if (!checks.gpuCanCast(field.dataType, toType)) {
-            willNotWorkOnGpu(s"Unsupported type ${field.dataType} found in Struct column. " +
-              s"Casting ${field.dataType} to ${toType} not currently supported. Refer to " +
-              "CAST documentation for more details.")
-          }
-        }
-      }
-=======
     // FIXME: https://github.com/NVIDIA/spark-rapids/issues/2019
     if (!conf.isCastStringToDecimalEnabled && cast.child.dataType == DataTypes.StringType &&
         cast.dataType.isInstanceOf[DecimalType]) {
@@ -110,7 +96,6 @@
         "directly. So, we have to cast strings to floats firstly. Then, cast floats to decimals. " +
         "The first step may lead to precision loss. To enable this operation on the GPU, set " +
         s" ${RapidsConf.ENABLE_CAST_STRING_TO_FLOAT} to true.")
->>>>>>> 53f6d20c
     }
   }
 
