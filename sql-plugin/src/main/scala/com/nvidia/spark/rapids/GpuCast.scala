/*
 * Copyright (c) 2019-2023, NVIDIA CORPORATION.
 *
 * Licensed under the Apache License, Version 2.0 (the "License");
 * you may not use this file except in compliance with the License.
 * You may obtain a copy of the License at
 *
 *     http://www.apache.org/licenses/LICENSE-2.0
 *
 * Unless required by applicable law or agreed to in writing, software
 * distributed under the License is distributed on an "AS IS" BASIS,
 * WITHOUT WARRANTIES OR CONDITIONS OF ANY KIND, either express or implied.
 * See the License for the specific language governing permissions and
 * limitations under the License.
 */

package com.nvidia.spark.rapids

import java.text.SimpleDateFormat
import java.time.DateTimeException
import java.util.Optional

import scala.collection.mutable.ArrayBuffer

import ai.rapids.cudf.{BinaryOp, CaptureGroups, ColumnVector, ColumnView, DecimalUtils, DType, RegexProgram, Scalar}
import ai.rapids.cudf
import com.nvidia.spark.rapids.Arm.{closeOnExcept, withResource}
import com.nvidia.spark.rapids.RapidsPluginImplicits._
import com.nvidia.spark.rapids.jni.CastStrings
import com.nvidia.spark.rapids.shims.{AnsiUtil, GpuCastShims, GpuIntervalUtils, GpuTypeShims, SparkShimImpl, YearParseUtil}
import org.apache.commons.text.StringEscapeUtils

import org.apache.spark.sql.catalyst.analysis.TypeCheckResult
import org.apache.spark.sql.catalyst.expressions.{Cast, Expression, NullIntolerant, TimeZoneAwareExpression, UnaryExpression}
import org.apache.spark.sql.catalyst.util.DateTimeConstants.MICROS_PER_SECOND
import org.apache.spark.sql.internal.SQLConf
import org.apache.spark.sql.rapids.GpuToTimestamp.replaceSpecialDates
import org.apache.spark.sql.rapids.shims.RapidsErrorUtils
import org.apache.spark.sql.types._

/** Meta-data for cast and ansi_cast. */
final class CastExprMeta[INPUT <: UnaryExpression with TimeZoneAwareExpression with NullIntolerant](
    cast: INPUT,
    val evalMode: GpuEvalMode.Value,
    conf: RapidsConf,
    parent: Option[RapidsMeta[_, _, _]],
    rule: DataFromReplacementRule,
    doFloatToIntCheck: Boolean,
    // stringToDate supports ANSI mode from Spark v3.2.0.  Here is the details.
    //     https://github.com/apache/spark/commit/6e862792fb
    // We do not want to create a shim class for this small change
    stringToAnsiDate: Boolean,
    toTypeOverride: Option[DataType] = None)
  extends CastExprMetaBase(cast, conf, parent, rule, doFloatToIntCheck) {

  val legacyCastComplexTypesToString: Boolean =
    SQLConf.get.getConf(SQLConf.LEGACY_COMPLEX_TYPES_TO_STRING)
  override val toType: DataType = toTypeOverride.getOrElse(cast.dataType)

  override def tagExprForGpu(): Unit = {
    if (evalMode == GpuEvalMode.TRY) {
      willNotWorkOnGpu("try_cast is not supported on the GPU")
    }
    recursiveTagExprForGpuCheck()
  }

  def withToTypeOverride(newToType: DecimalType): CastExprMeta[INPUT] =
    new CastExprMeta[INPUT](cast, evalMode, conf, parent, rule,
      doFloatToIntCheck, stringToAnsiDate, Some(newToType))

  override def convertToGpu(child: Expression): GpuExpression =
    GpuCast(child, toType, evalMode == GpuEvalMode.ANSI, cast.timeZoneId,
      legacyCastComplexTypesToString, stringToAnsiDate)

}

/** Meta-data for cast, ansi_cast and ToPrettyString */
abstract class CastExprMetaBase[INPUT <: UnaryExpression with TimeZoneAwareExpression](
    cast: INPUT,
    conf: RapidsConf,
    parent: Option[RapidsMeta[_, _, _]],
    rule: DataFromReplacementRule,
    doFloatToIntCheck: Boolean = false)
  extends UnaryExprMeta[INPUT](cast, conf, parent, rule) {

  val fromType: DataType = cast.child.dataType
  val toType: DataType = cast.dataType

  override def tagExprForGpu(): Unit = {
    recursiveTagExprForGpuCheck()
  }

  protected def recursiveTagExprForGpuCheck(
      fromDataType: DataType = fromType,
      toDataType: DataType = toType,
      depth: Int = 0): Unit = {
    val checks = rule.getChecks.get.asInstanceOf[CastChecks]
    if (depth > 0 &&
        !checks.gpuCanCast(fromDataType, toDataType)) {
      willNotWorkOnGpu(s"Casting child type $fromDataType to $toDataType is not supported")
    }

    (fromDataType, toDataType) match {
      case (FloatType | DoubleType, ByteType | ShortType | IntegerType | LongType) if
          doFloatToIntCheck && !conf.isCastFloatToIntegralTypesEnabled =>
        willNotWorkOnGpu(buildTagMessage(RapidsConf.ENABLE_CAST_FLOAT_TO_INTEGRAL_TYPES))
      case (dt: DecimalType, _: StringType) =>
        if (dt.precision > DType.DECIMAL128_MAX_PRECISION) {
          willNotWorkOnGpu(s"decimal to string with a " +
              s"precision > ${DType.DECIMAL128_MAX_PRECISION} is not supported yet")
        }
      case ( _: DecimalType, _: FloatType | _: DoubleType) if !conf.isCastDecimalToFloatEnabled =>
        willNotWorkOnGpu("the GPU will use a different strategy from Java's BigDecimal " +
            "to convert decimal data types to floating point and this can produce results that " +
            "slightly differ from the default behavior in Spark.  To enable this operation on " +
            s"the GPU, set ${RapidsConf.ENABLE_CAST_DECIMAL_TO_FLOAT} to true.")
      case (_: FloatType | _: DoubleType, _: DecimalType) if !conf.isCastFloatToDecimalEnabled =>
        willNotWorkOnGpu("the GPU will use a different strategy from Java's BigDecimal " +
            "to convert floating point data types to decimals and this can produce results that " +
            "slightly differ from the default behavior in Spark.  To enable this operation on " +
            s"the GPU, set ${RapidsConf.ENABLE_CAST_FLOAT_TO_DECIMAL} to true.")
      case (_: FloatType | _: DoubleType, _: StringType) if !conf.isCastFloatToStringEnabled =>
        willNotWorkOnGpu("the GPU will use different precision than Java's toString method when " +
            "converting floating point data types to strings and this can produce results that " +
            "differ from the default behavior in Spark.  To enable this operation on the GPU, set" +
            s" ${RapidsConf.ENABLE_CAST_FLOAT_TO_STRING} to true.")
      case (_: StringType, _: FloatType | _: DoubleType) if !conf.isCastStringToFloatEnabled =>
        willNotWorkOnGpu("Currently hex values aren't supported on the GPU. Also note " +
            "that casting from string to float types on the GPU returns incorrect results when " +
            "the string represents any number \"1.7976931348623158E308\" <= x < " +
            "\"1.7976931348623159E308\" and \"-1.7976931348623159E308\" < x <= " +
            "\"-1.7976931348623158E308\" in both these cases the GPU returns Double.MaxValue " +
            "while CPU returns \"+Infinity\" and \"-Infinity\" respectively. To enable this " +
            s"operation on the GPU, set ${RapidsConf.ENABLE_CAST_STRING_TO_FLOAT} to true.")
      case (_: StringType, _: TimestampType) =>
        if (!conf.isCastStringToTimestampEnabled) {
          willNotWorkOnGpu("the GPU only supports a subset of formats " +
              "when casting strings to timestamps. Refer to the CAST documentation " +
              "for more details. To enable this operation on the GPU, set" +
              s" ${RapidsConf.ENABLE_CAST_STRING_TO_TIMESTAMP} to true.")
        }
        YearParseUtil.tagParseStringAsDate(conf, this)
      case (_: StringType, _: DateType) =>
        YearParseUtil.tagParseStringAsDate(conf, this)
      case (_: StringType, dt:DecimalType) =>
        if (dt.scale < 0 && !SparkShimImpl.isCastingStringToNegDecimalScaleSupported) {
          willNotWorkOnGpu("RAPIDS doesn't support casting string to decimal for " +
              "negative scale decimal in this version of Spark because of SPARK-37451")
        }
      case (structType: StructType, StringType) =>
        structType.foreach { field =>
          recursiveTagExprForGpuCheck(field.dataType, StringType, depth + 1)
        }
      case (fromStructType: StructType, toStructType: StructType) =>
        fromStructType.zip(toStructType).foreach {
          case (fromChild, toChild) =>
            recursiveTagExprForGpuCheck(fromChild.dataType, toChild.dataType, depth + 1)
        }
      case (ArrayType(elementType, _), StringType) =>
        recursiveTagExprForGpuCheck(elementType, StringType, depth + 1)

      case (ArrayType(nestedFrom, _), ArrayType(nestedTo, _)) =>
        recursiveTagExprForGpuCheck(nestedFrom, nestedTo, depth + 1)

      case (MapType(keyFrom, valueFrom, _), MapType(keyTo, valueTo, _)) =>
        recursiveTagExprForGpuCheck(keyFrom, keyTo, depth + 1)
        recursiveTagExprForGpuCheck(valueFrom, valueTo, depth + 1)

      case (MapType(keyFrom, valueFrom, _), StringType) =>
        recursiveTagExprForGpuCheck(keyFrom, StringType, depth + 1)
        recursiveTagExprForGpuCheck(valueFrom, StringType, depth + 1)

      case _ =>
    }
  }

  def buildTagMessage(entry: ConfEntry[_]): String = {
    s"${entry.doc}. To enable this operation on the GPU, set ${entry.key} to true."
  }

  // timezone tagging in type checks is good enough, so always false
  override protected val needTimezoneTagging: Boolean = false
}

object CastOptions {
  val DEFAULT_CAST_OPTIONS = new CastOptions(false, false, false)
  val ARITH_ANSI_OPTIONS = new CastOptions(false, true, false)
  val TO_PRETTY_STRING_OPTIONS = ToPrettyStringOptions

  def getArithmeticCastOptions(failOnError: Boolean): CastOptions = 
    if (failOnError) ARITH_ANSI_OPTIONS else DEFAULT_CAST_OPTIONS

  object ToPrettyStringOptions extends CastOptions(false, false, false,
      castToJsonString = false) {
    override val leftBracket: String = "{"

    override val rightBracket: String = "}"

    override val nullString: String = "NULL"

    override val useDecimalPlainString: Boolean = true

    override val useHexFormatForBinary: Boolean = true
  }
}

/**
 * This class is used to encapsulate parameters to use to help determine how to
 * cast
 *
 * @param legacyCastComplexTypesToString If we should use legacy casting method
 * @param ansiMode                       Whether the cast should be ANSI compliant
 * @param stringToDateAnsiMode           Whether to cast String to Date using ANSI compliance
 * @param castToJsonString               Whether to use JSON format when casting to String
 */
class CastOptions(
    legacyCastComplexTypesToString: Boolean,
    ansiMode: Boolean,
    stringToDateAnsiMode: Boolean,
    val castToJsonString: Boolean = false,
    val ignoreNullFieldsInStructs: Boolean = true) extends Serializable {

  /**
   * Retuns the left bracket to use when surrounding brackets when converting
   * map or struct types to string
   * example:
   * [ "a" -> "b"] when legacyCastComplexTypesToString is enabled
   * otherwise { "a" -> "b" }
   */
  val leftBracket: String = if (legacyCastComplexTypesToString) "[" else "{"

  /**
   * Returns the right bracket to use when surrounding brackets when converting
   * map or struct types to string
   * example:
   * [ "a" -> "b"] when legacyCastComplexTypesToString is enabled
   * otherwise { "a" -> "b" }
   */
  val rightBracket: String = if (legacyCastComplexTypesToString) "]" else "}"

  /**
   * Returns the string value to use to represent null elements in array/struct/map.
   */
  val nullString: String = if (legacyCastComplexTypesToString) "" else "null"

  /**
   * Returns whether a decimal value with exponents should be
   * converted to a plain string, exactly like Java BigDecimal.toPlainString()
   * example:
   * plain string value of decimal 1.23E+7 is 12300000
   */
  val useDecimalPlainString: Boolean = ansiMode

  /**
   * Returns whether the binary data should be printed as hex values
   * instead of ascii values
   */
  val useHexFormatForBinary: Boolean = false

  /**
   * Returns whether we should cast using ANSI compliance
   */
  val isAnsiMode: Boolean = ansiMode

  /**
   * Returns whether we should use ANSI compliance when casting a String
   * to Date
   */
  val useAnsiStringToDateMode: Boolean = stringToDateAnsiMode

  /**
   * Returns whether we should use legacy behavior to convert complex types
   * like structs/maps to a String
   */
  val useLegacyComplexTypesToString: Boolean = legacyCastComplexTypesToString
}

object GpuCast {

  private val DATE_REGEX_YYYY_MM_DD = "\\A\\d{4}\\-\\d{1,2}\\-\\d{1,2}([ T](:?[\\r\\n]|.)*)?\\Z"
  private val DATE_REGEX_YYYY_MM = "\\A\\d{4}\\-\\d{1,2}\\Z"
  private val DATE_REGEX_YYYY = "\\A\\d{4}\\Z"

  private val TIMESTAMP_REGEX_YYYY_MM_DD = "\\A\\d{4}\\-\\d{1,2}\\-\\d{1,2}[ ]?\\Z"
  private val TIMESTAMP_REGEX_YYYY_MM = "\\A\\d{4}\\-\\d{1,2}[ ]?\\Z"
  private val TIMESTAMP_REGEX_YYYY = "\\A\\d{4}[ ]?\\Z"
  private val TIMESTAMP_REGEX_FULL =
    "\\A\\d{4}\\-\\d{1,2}\\-\\d{1,2}[ T]?(\\d{1,2}:\\d{1,2}:([0-5]\\d|\\d)(\\.\\d{0,6})?Z?)\\Z"
  private val TIMESTAMP_REGEX_NO_DATE =
    "\\A[T]?(\\d{1,2}:\\d{1,2}:([0-5]\\d|\\d)(\\.\\d{0,6})?Z?)\\Z"

  private val BIG_DECIMAL_LONG_MIN = BigDecimal(Long.MinValue)
  private val BIG_DECIMAL_LONG_MAX = BigDecimal(Long.MaxValue)

  val INVALID_INPUT_MESSAGE: String = "Column contains at least one value that is not in the " +
    "required range"

  val OVERFLOW_MESSAGE: String = "overflow occurred"

  val INVALID_NUMBER_MSG: String = "At least one value is either null or is an invalid number"

  def doCast(
      input: ColumnView,
      fromDataType: DataType,
      toDataType: DataType,
      options: CastOptions = CastOptions.DEFAULT_CAST_OPTIONS): ColumnVector = {
    if (DataType.equalsStructurally(fromDataType, toDataType)) {
      return input.copyToColumnVector()
    }

    val ansiMode = options.isAnsiMode

    (fromDataType, toDataType) match {
      case (NullType, to) =>
        GpuColumnVector.columnVectorFromNull(input.getRowCount.toInt, to)

      case (DateType, BooleanType | _: NumericType) =>
        // casts from date type to numerics are always null
        GpuColumnVector.columnVectorFromNull(input.getRowCount.toInt, toDataType)

      // Cast to String
      case (DateType | TimestampType | FloatType | DoubleType | BinaryType |
            _: DecimalType | _: ArrayType | _: MapType | _: StructType, StringType) =>
        castToString(input, fromDataType, options)


      case (TimestampType, FloatType | DoubleType) =>
        withResource(input.castTo(DType.INT64)) { asLongs =>
          withResource(Scalar.fromDouble(1000000)) { microsPerSec =>
            // Use trueDiv to ensure cast to double before division for full precision
            asLongs.trueDiv(microsPerSec, GpuColumnVector.getNonNestedRapidsType(toDataType))
          }
        }
      case (TimestampType, ByteType | ShortType | IntegerType) =>
        // normally we would just do a floordiv here, but cudf downcasts the operands to
        // the output type before the divide.  https://github.com/rapidsai/cudf/issues/2574
        withResource(input.castTo(DType.INT64)) { asLongs =>
          withResource(Scalar.fromInt(1000000)) { microsPerSec =>
            withResource(asLongs.floorDiv(microsPerSec, DType.INT64)) { cv =>
              if (ansiMode) {
                toDataType match {
                  case IntegerType =>
                    assertValuesInRange[Long](cv, Int.MinValue.toLong,
                      Int.MaxValue.toLong, errorMsg = OVERFLOW_MESSAGE)
                  case ShortType =>
                    assertValuesInRange[Long](cv, Short.MinValue.toLong,
                      Short.MaxValue.toLong, errorMsg = OVERFLOW_MESSAGE)
                  case ByteType =>
                    assertValuesInRange[Long](cv, Byte.MinValue.toLong,
                      Byte.MaxValue.toLong, errorMsg = OVERFLOW_MESSAGE)
                }
              }
              cv.castTo(GpuColumnVector.getNonNestedRapidsType(toDataType))
            }
          }
        }
      case (TimestampType, _: LongType) =>
        withResource(input.castTo(DType.INT64)) { asLongs =>
          withResource(Scalar.fromInt(1000000)) { microsPerSec =>
            asLongs.floorDiv(microsPerSec, GpuColumnVector.getNonNestedRapidsType(toDataType))
          }
        }
      // ansi cast from larger-than-long integral-like types, to long
      case (dt: DecimalType, LongType) if ansiMode =>
        // This is a work around for https://github.com/rapidsai/cudf/issues/9282
        val min = BIG_DECIMAL_LONG_MIN.setScale(dt.scale, BigDecimal.RoundingMode.DOWN).bigDecimal
        val max = BIG_DECIMAL_LONG_MAX.setScale(dt.scale, BigDecimal.RoundingMode.DOWN).bigDecimal
        // We are going against our convention of calling assertValuesInRange()
        // because the min/max values are a different decimal type i.e. Decimal 128 as opposed to
        // the incoming input column type.
        withResource(input.min()) { minInput =>
          withResource(input.max()) { maxInput =>
            if (minInput.isValid && minInput.getBigDecimal().compareTo(min) == -1 ||
                maxInput.isValid && maxInput.getBigDecimal().compareTo(max) == 1) {
              throw new ArithmeticException(OVERFLOW_MESSAGE)
            }
          }
        }
        if (dt.precision <= DType.DECIMAL32_MAX_PRECISION && dt.scale < 0) {
          // This is a work around for https://github.com/rapidsai/cudf/issues/9281
          withResource(input.castTo(DType.create(DType.DTypeEnum.DECIMAL64, -dt.scale))) { tmp =>
            tmp.castTo(GpuColumnVector.getNonNestedRapidsType(toDataType))
          }
        } else {
          input.castTo(GpuColumnVector.getNonNestedRapidsType(toDataType))
        }

      case (dt: DecimalType, LongType) if dt.precision <= DType.DECIMAL32_MAX_PRECISION &&
          dt.scale < 0 =>
        // This is a work around for https://github.com/rapidsai/cudf/issues/9281
        withResource(input.castTo(DType.create(DType.DTypeEnum.DECIMAL64, -dt.scale))) { tmp =>
          tmp.castTo(GpuColumnVector.getNonNestedRapidsType(toDataType))
        }

      // ansi cast from larger-than-integer integral-like types, to integer
      case (LongType | _: DecimalType, IntegerType) if ansiMode =>
        fromDataType match {
          case LongType =>
            assertValuesInRange[Long](input, Int.MinValue.toLong, Int.MaxValue.toLong)
          case _ =>
            assertValuesInRange[BigDecimal](input, BigDecimal(Int.MinValue),
              BigDecimal(Int.MaxValue))
        }
        input.castTo(GpuColumnVector.getNonNestedRapidsType(toDataType))

      // ansi cast from larger-than-short integral-like types, to short
      case (LongType | IntegerType | _: DecimalType, ShortType) if ansiMode =>
        fromDataType match {
          case LongType =>
            assertValuesInRange[Long](input, Short.MinValue.toLong, Short.MaxValue.toLong)
          case IntegerType =>
            assertValuesInRange[Int](input, Short.MinValue.toInt, Short.MaxValue.toInt)
          case _ =>
            assertValuesInRange[BigDecimal](input, BigDecimal(Short.MinValue),
              BigDecimal(Short.MaxValue))
        }
        input.castTo(GpuColumnVector.getNonNestedRapidsType(toDataType))

      // ansi cast from larger-than-byte integral-like types, to byte
      case (LongType | IntegerType | ShortType | _: DecimalType, ByteType) if ansiMode =>
        fromDataType match {
          case LongType =>
            assertValuesInRange[Long](input, Byte.MinValue.toLong, Byte.MaxValue.toLong)
          case IntegerType =>
            assertValuesInRange[Int](input, Byte.MinValue.toInt, Byte.MaxValue.toInt)
          case ShortType =>
            assertValuesInRange[Short](input, Byte.MinValue.toShort, Byte.MaxValue.toShort)
          case _ =>
            assertValuesInRange[BigDecimal](input, BigDecimal(Byte.MinValue),
              BigDecimal(Byte.MaxValue))
        }
        input.castTo(GpuColumnVector.getNonNestedRapidsType(toDataType))

      // ansi cast from floating-point types, to byte
      case (FloatType | DoubleType, ByteType) if ansiMode =>
        fromDataType match {
          case FloatType =>
            assertValuesInRange[Float](input, Byte.MinValue.toFloat, Byte.MaxValue.toFloat)
          case DoubleType =>
            assertValuesInRange[Double](input, Byte.MinValue.toDouble, Byte.MaxValue.toDouble)
        }
        input.castTo(GpuColumnVector.getNonNestedRapidsType(toDataType))

      // ansi cast from floating-point types, to short
      case (FloatType | DoubleType, ShortType) if ansiMode =>
        fromDataType match {
          case FloatType =>
            assertValuesInRange[Float](input, Short.MinValue.toFloat, Short.MaxValue.toFloat)
          case DoubleType =>
            assertValuesInRange[Double](input, Short.MinValue.toDouble, Short.MaxValue.toDouble)
        }
        input.castTo(GpuColumnVector.getNonNestedRapidsType(toDataType))

      // ansi cast from floating-point types, to integer
      case (FloatType | DoubleType, IntegerType) if ansiMode =>
        fromDataType match {
          case FloatType =>
            assertValuesInRange[Float](input, Int.MinValue.toFloat, Int.MaxValue.toFloat)
          case DoubleType =>
            assertValuesInRange[Double](input, Int.MinValue.toDouble, Int.MaxValue.toDouble)
        }
        input.castTo(GpuColumnVector.getNonNestedRapidsType(toDataType))

      // ansi cast from floating-point types, to long
      case (FloatType | DoubleType, LongType) if ansiMode =>
        fromDataType match {
          case FloatType =>
            assertValuesInRange[Float](input, Long.MinValue.toFloat, Long.MaxValue.toFloat)
          case DoubleType =>
            assertValuesInRange[Double](input, Long.MinValue.toDouble, Long.MaxValue.toDouble)
        }
        input.castTo(GpuColumnVector.getNonNestedRapidsType(toDataType))

      case (FloatType | DoubleType, TimestampType) =>
        // Spark casting to timestamp from double assumes value is in microseconds
        if (ansiMode && AnsiUtil.supportsAnsiCastFloatToTimestamp()) {
          // We are going through a util class because Spark 3.3.0+ throws an
          // exception if the float value is nan, +/- inf or out-of-range value,
          // where previously it didn't
          AnsiUtil.castFloatToTimestampAnsi(input, toDataType)
        } else {
          // non-Ansi mode, convert nan/inf to null
          withResource(Scalar.fromInt(1000000)) { microsPerSec =>
            withResource(input.nansToNulls()) { inputWithNansToNull =>
              withResource(FloatUtils.infinityToNulls(inputWithNansToNull)) {
                inputWithoutNanAndInfinity =>
                  if (fromDataType == FloatType &&
                      SparkShimImpl.hasCastFloatTimestampUpcast) {
                    withResource(inputWithoutNanAndInfinity.castTo(DType.FLOAT64)) { doubles =>
                      withResource(doubles.mul(microsPerSec, DType.INT64)) {
                        inputTimesMicrosCv =>
                          inputTimesMicrosCv.castTo(DType.TIMESTAMP_MICROSECONDS)
                      }
                    }
                  } else {
                    withResource(inputWithoutNanAndInfinity.mul(microsPerSec, DType.INT64)) {
                      inputTimesMicrosCv =>
                        inputTimesMicrosCv.castTo(DType.TIMESTAMP_MICROSECONDS)
                    }
                  }
              }
            }
          }
        }
      case (FloatType | DoubleType, dt: DecimalType) =>
        castFloatsToDecimal(input, dt, ansiMode)
      case (from: DecimalType, to: DecimalType) =>
        castDecimalToDecimal(input, from, to, ansiMode)
      case (BooleanType, TimestampType) =>
        // cudf requires casting to a long first.
        withResource(input.castTo(DType.INT64)) { longs =>
          longs.castTo(GpuColumnVector.getNonNestedRapidsType(toDataType))
        }
      case (BooleanType | ByteType | ShortType | IntegerType, TimestampType) =>
        // cudf requires casting to a long first
        withResource(input.castTo(DType.INT64)) { longs =>
          withResource(longs.castTo(DType.TIMESTAMP_SECONDS)) { timestampSecs =>
            timestampSecs.castTo(GpuColumnVector.getNonNestedRapidsType(toDataType))
          }
        }
      case (_: LongType, TimestampType) =>
        // Spark casting to timestamp assumes value is in seconds, but timestamps
        // are tracked in microseconds.
        castLongToTimestamp(input, toDataType)
      case (_: NumericType, TimestampType) =>
        // Spark casting to timestamp assumes value is in seconds, but timestamps
        // are tracked in microseconds.
        withResource(input.castTo(DType.TIMESTAMP_SECONDS)) { timestampSecs =>
          timestampSecs.castTo(GpuColumnVector.getNonNestedRapidsType(toDataType))
        }
      case (FloatType, LongType) | (DoubleType, IntegerType | LongType) =>
        // Float.NaN => Int is casted to a zero but float.NaN => Long returns a small negative
        // number Double.NaN => Int | Long, returns a small negative number so Nans have to be
        // converted to zero first
        withResource(FloatUtils.nanToZero(input)) { inputWithNansToZero =>
          inputWithNansToZero.castTo(GpuColumnVector.getNonNestedRapidsType(toDataType))
        }
      case (StringType, ByteType | ShortType | IntegerType | LongType) =>
        CastStrings.toInteger(input, ansiMode,
          GpuColumnVector.getNonNestedRapidsType(toDataType))
      case (StringType, FloatType | DoubleType) =>
        CastStrings.toFloat(input, ansiMode,
          GpuColumnVector.getNonNestedRapidsType(toDataType))
      case (StringType, BooleanType | DateType | TimestampType) =>
        withResource(input.strip()) { trimmed =>
          toDataType match {
            case BooleanType =>
              castStringToBool(trimmed, ansiMode)
            case DateType =>
              if (options.useAnsiStringToDateMode) {
                castStringToDateAnsi(trimmed, ansiMode)
              } else {
                castStringToDate(trimmed)
              }
            case TimestampType =>
              castStringToTimestamp(trimmed, ansiMode)
          }
        }
      case (StringType, dt: DecimalType) =>
        CastStrings.toDecimal(input, ansiMode, dt.precision, -dt.scale)

      case (ByteType | ShortType | IntegerType | LongType, dt: DecimalType) =>
        castIntegralsToDecimal(input, dt, ansiMode)

      case (ShortType | IntegerType | LongType | ByteType | StringType, BinaryType) =>
        input.asByteList(true)

      case (ArrayType(nestedFrom, _), ArrayType(nestedTo, _)) =>
        withResource(input.getChildColumnView(0)) { childView =>
          withResource(doCast(childView, nestedFrom, nestedTo, options)) { childColumnVector =>
            withResource(input.replaceListChild(childColumnVector))(_.copyToColumnVector())
          }
        }

      case (from: StructType, to: StructType) =>
        castStructToStruct(from, to, input, options)

      case (from: MapType, to: MapType) =>
        castMapToMap(from, to, input, options)

      case (dayTime: DataType, _: StringType) if GpuTypeShims.isSupportedDayTimeType(dayTime) =>
        GpuIntervalUtils.toDayTimeIntervalString(input, dayTime)

      case (_: StringType, dayTime: DataType) if GpuTypeShims.isSupportedDayTimeType(dayTime) =>
        GpuIntervalUtils.castStringToDayTimeIntervalWithThrow(input, dayTime)

      // cast(`day time interval` as integral)
      case (dt: DataType, _: LongType) if GpuTypeShims.isSupportedDayTimeType(dt) =>
        GpuIntervalUtils.dayTimeIntervalToLong(input, dt)
      case (dt: DataType, _: IntegerType) if GpuTypeShims.isSupportedDayTimeType(dt) =>
        GpuIntervalUtils.dayTimeIntervalToInt(input, dt)
      case (dt: DataType, _: ShortType) if GpuTypeShims.isSupportedDayTimeType(dt) =>
        GpuIntervalUtils.dayTimeIntervalToShort(input, dt)
      case (dt: DataType, _: ByteType) if GpuTypeShims.isSupportedDayTimeType(dt) =>
        GpuIntervalUtils.dayTimeIntervalToByte(input, dt)

      // cast(integral as `day time interval`)
      case (_: LongType, dt: DataType) if GpuTypeShims.isSupportedDayTimeType(dt) =>
        GpuIntervalUtils.longToDayTimeInterval(input, dt)
      case (_: IntegerType | ShortType | ByteType, dt: DataType)
        if GpuTypeShims.isSupportedDayTimeType(dt) =>
        GpuIntervalUtils.intToDayTimeInterval(input, dt)

      // cast(`year month interval` as integral)
      case (ym: DataType, _: LongType) if GpuTypeShims.isSupportedYearMonthType(ym) =>
        GpuIntervalUtils.yearMonthIntervalToLong(input, ym)
      case (ym: DataType, _: IntegerType) if GpuTypeShims.isSupportedYearMonthType(ym) =>
        GpuIntervalUtils.yearMonthIntervalToInt(input, ym)
      case (ym: DataType, _: ShortType) if GpuTypeShims.isSupportedYearMonthType(ym) =>
        GpuIntervalUtils.yearMonthIntervalToShort(input, ym)
      case (ym: DataType, _: ByteType) if GpuTypeShims.isSupportedYearMonthType(ym) =>
        GpuIntervalUtils.yearMonthIntervalToByte(input, ym)

      // cast(integral as `year month interval`)
      case (_: LongType, ym: DataType) if GpuTypeShims.isSupportedYearMonthType(ym) =>
        GpuIntervalUtils.longToYearMonthInterval(input, ym)
      case (_: IntegerType | ShortType | ByteType, ym: DataType)
        if GpuTypeShims.isSupportedYearMonthType(ym) =>
        GpuIntervalUtils.intToYearMonthInterval(input, ym)
      case _ =>
        input.castTo(GpuColumnVector.getNonNestedRapidsType(toDataType))
    }
  }

  /**
   * Asserts that all values in a column are within the specific range.
   *
   * @param values ColumnVector to be performed with range check
   * @param minValue Range minimum value of input type T
   * @param maxValue Range maximum value of input type T
   * @param inclusiveMin Whether the min value is included in the valid range or not
   * @param inclusiveMax Whether the max value is included in the valid range or not
   * @param errorMsg Specify the message in the `IllegalStateException`
   * @throws IllegalStateException if any values in the column are not within the specified range
   */
  private def assertValuesInRange[T](values: ColumnView,
      minValue: T,
      maxValue: T,
      inclusiveMin: Boolean = true,
      inclusiveMax: Boolean = true,
      errorMsg: String = OVERFLOW_MESSAGE)
      (implicit ord: Ordering[T]): Unit = {

    def throwIfAnyNan(): Unit = {
      withResource(values.isNan()) { valuesIsNan =>
        withResource(valuesIsNan.any()) { anyNan =>
          if (anyNan.isValid && anyNan.getBoolean) {
            throw RapidsErrorUtils.arithmeticOverflowError(errorMsg)
          }
        }
      }
    }

    def throwIfOutOfRange(minInput: T, maxInput: T): Unit = {
      if (inclusiveMin && ord.compare(minInput, minValue) < 0 ||
          !inclusiveMin && ord.compare(minInput, minValue) <= 0 ||
          inclusiveMax && ord.compare(maxInput, maxValue) > 0 ||
          !inclusiveMax && ord.compare(maxInput, maxValue) >= 0) {
        throw RapidsErrorUtils.arithmeticOverflowError(errorMsg)
      }
    }

    def getValue(s: Scalar): T = (s.getType match {
      case DType.FLOAT64 => s.getDouble
      case DType.FLOAT32 => s.getFloat
      case DType.STRING => s.getJavaString
      case dt if dt.isDecimalType => BigDecimal(s.getBigDecimal)
      case dt if dt.isBackedByLong => s.getLong
      case dt if dt.isBackedByInt => s.getInt
      case dt if dt.isBackedByShort => s.getShort
      case dt if dt.isBackedByByte => s.getByte
      case _ => throw new IllegalArgumentException("Unsupported scalar type")
    }).asInstanceOf[T]

    withResource(values.min()) { minInput =>
      withResource(values.max()) { maxInput =>
        if (values.getType == DType.FLOAT32 || values.getType == DType.FLOAT64) {
          throwIfAnyNan()
        }
        throwIfOutOfRange(getValue(minInput), getValue(maxInput))
      }
    }
  }

  /**
   * Detects outlier values of a column given with specific range, and replaces them with
   * a inputted substitution value.
   *
   * @param values ColumnVector to be performed with range check
   * @param minValue Named parameter for function to create Scalar representing range minimum value
   * @param maxValue Named parameter for function to create Scalar representing range maximum value
   * @param replaceValue Named parameter for function to create scalar to substitute outlier value
   * @param inclusiveMin Whether the min value is included in the valid range or not
   * @param inclusiveMax Whether the max value is included in the valid range or not
   */
  private def replaceOutOfRangeValues(values: ColumnView,
      minValue: => Scalar,
      maxValue: => Scalar,
      replaceValue: => Scalar,
      inclusiveMin: Boolean,
      inclusiveMax: Boolean): ColumnVector = {

    withResource(minValue) { minValue =>
      withResource(maxValue) { maxValue =>
        val minPredicate = if (inclusiveMin) {
          values.lessThan(minValue)
        } else {
          values.lessOrEqualTo(minValue)
        }
        withResource(minPredicate) { minPredicate =>
          val maxPredicate = if (inclusiveMax) {
            values.greaterThan(maxValue)
          } else {
            values.greaterOrEqualTo(maxValue)
          }
          withResource(maxPredicate) { maxPredicate =>
            withResource(maxPredicate.or(minPredicate)) { rangePredicate =>
              withResource(replaceValue) { nullScalar =>
                rangePredicate.ifElse(nullScalar, values)
              }
            }
          }
        }
      }
    }
  }

  def castToString(
      input: ColumnView,
      fromDataType: DataType, options: CastOptions): ColumnVector = fromDataType match {
    case StringType => input.copyToColumnVector()
    case DateType => input.asStrings("%Y-%m-%d")
    case TimestampType => castTimestampToString(input)
    case FloatType | DoubleType => castFloatingTypeToString(input)
    case BinaryType => castBinToString(input, options)
    case _: DecimalType => GpuCastShims.CastDecimalToString(input, options.useDecimalPlainString)
    case StructType(fields) => castStructToString(input, fields, options)

    case ArrayType(elementType, _) =>
      castArrayToString(input, elementType, options)
    case from: MapType =>
      castMapToString(input, from, options)
    case _ =>
      input.castTo(GpuColumnVector.getNonNestedRapidsType(StringType))
  }

  private def castTimestampToString(input: ColumnView): ColumnVector = {
    // the complexity in this function is due to Spark's rules for truncating
    // the fractional part of the timestamp string. Any trailing decimal place
    // or zeroes should be truncated
    // ".000000" -> ""
    // ".000100" -> ".0001"
    // ".100000" -> ".1"
    // ".101010" -> ".10101"
    withResource(input.castTo(DType.TIMESTAMP_MICROSECONDS)) { micros =>
      withResource(micros.asStrings("%Y-%m-%d %H:%M:%S.%6f")) { cv =>
        // to keep code complexity down, do a first pass that
        // removes ".000000" using simple string replace
        val firstPass = withResource(Scalar.fromString(".000000")) { search =>
          withResource(Scalar.fromString("")) { replace =>
            cv.stringReplace(search, replace)
          }
        }
        // now remove trailing zeroes from any remaining fractional parts
        // the first group captures everything between
        // the decimal point and the last non-zero digit
        // the second group (non-capture) covers the remaining zeroes
        withResource(firstPass) { _ =>
          val prog = new RegexProgram("(\\.[0-9]*[1-9]+)(?:0+)?$")
          firstPass.stringReplaceWithBackrefs(prog, "\\1")
        }
      }
    }
  }

  /**
   * A 5 steps solution for concatenating string array column. <p>
   * Giving an input with 3 rows:
   * `[ ["1", "2", null, "3"], [], null]` <p>
   * When `legacyCastToString = true`: <p>
   * Step 1: add space char in the front of all not-null elements:
   * `[ [" 1", " 2", null, " 3"], [], null]` <p>
   * step 2: cast `null` elements to their string representation :
   * `[ [" 1", " 2", "", " 3"], [], null]`(here we use "" to represent null) <p>
   * step 3: concatenate list elements, seperated by `","`:
   * `[" 1, 2,, 3", null, null]` <p>
   * step 4: remove the first char, if it is an `' '`:
   * `["1, 2,, 3", null, null]` <p>
   * step 5: replace nulls with empty string:
   * `["1, 2,, 3", "", ""]` <p>
   *
   * when `legacyCastToString = false`, step 1, 4 are skipped
   */
  private def concatenateStringArrayElements(
      input: ColumnView,
      options: CastOptions,
      castingBinaryData: Boolean = false): ColumnVector = {

    import options._

    val emptyStr = ""
    val spaceStr = if (options.castToJsonString) "" else " "

    val sepStr = if (useHexFormatForBinary && castingBinaryData) spaceStr
      else if (useLegacyComplexTypesToString || options.castToJsonString) "," else ", "

    withResource(
      Seq(emptyStr, spaceStr, nullString, sepStr).safeMap(Scalar.fromString)
    ) { case Seq(empty, space, nullRep, sep) =>

      val withSpacesIfLegacy = if (!options.castToJsonString && !useLegacyComplexTypesToString) {
        withResource(input.getChildColumnView(0)) {
          _.replaceNulls(nullRep)
        }
      } else {
        // add a space string to each non-null element
        val (strChild, childNotNull, numElements) =
          withResource(input.getChildColumnView(0)) { childCol =>
            closeOnExcept(childCol.replaceNulls(nullRep)) {
              (_, childCol.isNotNull(), childCol.getRowCount.toInt)
            }
          }
        withResource(Seq(strChild, childNotNull)) { _ =>
          val hasSpaces = withResource(ColumnVector.fromScalar(space, numElements)) { spaceCol =>
            ColumnVector.stringConcatenate(Array(spaceCol, strChild))
          }
          withResource(hasSpaces) {
            childNotNull.ifElse(_, strChild)
          }
        }
      }
      val concatenated = withResource(withSpacesIfLegacy) { strChildCol =>
        withResource(input.replaceListChild(strChildCol)) { strArrayCol =>
          withResource(ColumnVector.fromScalar(sep, input.getRowCount.toInt)) {
            strArrayCol.stringConcatenateListElements
          }
        }
      }
      val strCol = withResource(concatenated) {
        _.replaceNulls(empty)
      }
      if (!useLegacyComplexTypesToString) {
        strCol
      } else {
        // If the first char of a string is ' ', remove it (only for legacyCastToString = true)
        withResource(strCol) { _ =>
          withResource(strCol.startsWith(space)) { startsWithSpace =>
            withResource(strCol.substring(1)) { remain =>
              startsWithSpace.ifElse(remain, strCol)
            }
          }
        }
      }
    }
  }

  private def castArrayToString(input: ColumnView,
      elementType: DataType,
      options: CastOptions,
      castingBinaryData: Boolean = false): ColumnVector = {
    // We use square brackets for arrays regardless
    val (leftStr, rightStr) = ("[", "]")
    val emptyStr = ""
    val numRows = input.getRowCount.toInt

    withResource(
      Seq(leftStr, rightStr, emptyStr, options.nullString).safeMap(Scalar.fromString)
    ){ case Seq(left, right, empty, nullRep) =>
      val strChildContainsNull = withResource(input.getChildColumnView(0)) {child =>
        doCast(
          child, elementType, StringType, options)
      }

      val concatenated = withResource(strChildContainsNull) { _ =>
        withResource(input.replaceListChild(strChildContainsNull)) {
          concatenateStringArrayElements(_, options, castingBinaryData)
        }
      }

      // Add brackets to each string. Ex: ["1, 2, 3", "4, 5"] => ["[1, 2, 3]", "[4, 5]"]
      val hasBrackets = withResource(concatenated) { _ =>
        withResource(
          Seq(left, right).safeMap(ColumnVector.fromScalar(_, numRows))
        ) { case Seq(leftColumn, rightColumn) =>
          ColumnVector.stringConcatenate(empty, nullRep, Array(leftColumn, concatenated,
            rightColumn))
        }
      }
      withResource(hasBrackets) {
        _.mergeAndSetValidity(BinaryOp.BITWISE_AND, input)
      }
    }
  }

  private def castMapToString(
      input: ColumnView,
      from: MapType,
      options: CastOptions): ColumnVector = {

    val numRows = input.getRowCount.toInt

    /**
     * Create a new column with quotes around the supplied string column. Caller
     * is responsible for closing `column`.
     */
    def addQuotes(column: ColumnVector, rowCount: Int): ColumnVector = {
      withResource(ArrayBuffer.empty[ColumnVector]) { columns =>
        withResource(Scalar.fromString("\"")) { quote =>
          withResource(ColumnVector.fromScalar(quote, rowCount)) {
            quoteScalar =>
              columns += quoteScalar.incRefCount()
              columns += escapeJsonString(column)
              columns += quoteScalar.incRefCount()
          }
        }
        withResource(Scalar.fromString("")) { emptyScalar =>
          ColumnVector.stringConcatenate(emptyScalar, emptyScalar, columns.toArray)
        }
      }
    }

    // cast the key column and value column to string columns
    val (strKey, strValue) = withResource(input.getChildColumnView(0)) { kvStructColumn =>
      if (options.castToJsonString) {
        // keys must have quotes around them in JSON mode
        val strKey: ColumnVector = withResource(kvStructColumn.getChildColumnView(0)) { keyColumn =>
          withResource(castToString(keyColumn, from.keyType, options)) { key =>
            addQuotes(key, keyColumn.getRowCount.toInt)
          }
        }
        // string values must have quotes around them in JSON mode, and null values need
        // to be represented by the string literal `null`
        val strValue = closeOnExcept(strKey) { _ =>
          withResource(kvStructColumn.getChildColumnView(1)) { valueColumn =>
            val valueStr = if (valueColumn.getType == DType.STRING) {
              withResource(castToString(valueColumn, from.valueType, options)) { valueStr =>
                addQuotes(valueStr, valueColumn.getRowCount.toInt)
              }
            } else {
              castToString(valueColumn, from.valueType, options)
            }
            withResource(valueStr) { _ =>
              withResource(Scalar.fromString("null")) { nullScalar =>
                withResource(valueColumn.isNull) { isNull =>
                  isNull.ifElse(nullScalar, valueStr)
                }
              }
            }
          }
        }
        (strKey, strValue)
      } else {
        val strKey = withResource(kvStructColumn.getChildColumnView(0)) { keyColumn =>
          castToString(keyColumn, from.keyType, options)
        }
        val strValue = closeOnExcept(strKey) { _ =>
          withResource(kvStructColumn.getChildColumnView(1)) { valueColumn =>
            castToString(valueColumn, from.valueType, options)
          }
        }
        (strKey, strValue)
      }
    }

    val (arrowStr, emptyStr, spaceStr) = if (options.castToJsonString) {
      (":", "", "")
    } else {
      ("->", "", " ")
    }

    import options._
    // concatenate the key-value pairs to string
    // Example: ("key", "value") -> "key -> value"
    withResource(
      Seq(leftBracket,
        rightBracket,
        arrowStr,
        emptyStr,
        nullString,
        spaceStr).safeMap(Scalar.fromString)
    ) { case Seq(leftScalar, rightScalar, arrowScalar, emptyScalar, nullScalar, spaceScalar) =>
      val strElements = withResource(Seq(strKey, strValue)) { case Seq(strKey, strValue) =>
        val numElements = strKey.getRowCount.toInt
        withResource(Seq(spaceScalar, arrowScalar).safeMap(ColumnVector.fromScalar(_, numElements))
        ) { case Seq(spaceCol, arrowCol) =>
          if (useLegacyComplexTypesToString) {
            withResource(
              spaceCol.mergeAndSetValidity(BinaryOp.BITWISE_AND, strValue)
            ) { spaceBetweenSepAndVal =>
              ColumnVector.stringConcatenate(
                emptyScalar, nullScalar,
                Array(strKey, spaceCol, arrowCol, spaceBetweenSepAndVal, strValue))
            }
          } else {
            ColumnVector.stringConcatenate(
              emptyScalar, nullScalar, Array(strKey, spaceCol, arrowCol, spaceCol, strValue))
          }
        }
      }

      // concatenate elements
      val strCol = withResource(strElements) { _ =>
        withResource(input.replaceListChild(strElements)) {
          concatenateStringArrayElements(_, options)
        }
      }
      val resPreValidityFix = withResource(strCol) { _ =>
        withResource(
          Seq(leftScalar, rightScalar).safeMap(ColumnVector.fromScalar(_, numRows))
        ) { case Seq(leftCol, rightCol) =>
          ColumnVector.stringConcatenate(
            emptyScalar, nullScalar, Array(leftCol, strCol, rightCol))
        }
      }
      withResource(resPreValidityFix) {
        _.mergeAndSetValidity(BinaryOp.BITWISE_AND, input)
      }
    }
  }

  private def castStructToString(
      input: ColumnView,
      inputSchema: Array[StructField],
      options: CastOptions): ColumnVector = {

    import options._

    if (options.castToJsonString) {
      return castStructToJsonString(input, inputSchema, options)
    }

    val emptyStr = ""
    val separatorStr = if (useLegacyComplexTypesToString) "," else ", "
    val spaceStr = " "
    val numRows = input.getRowCount.toInt
    val numInputColumns = input.getNumChildren

    def doCastStructToString(
        emptyScalar: Scalar,
        nullScalar: Scalar,
        sepColumn: ColumnVector,
        spaceColumn: ColumnVector,
        leftColumn: ColumnVector,
        rightColumn: ColumnVector): ColumnVector = {
      withResource(ArrayBuffer.empty[ColumnVector]) { columns =>
        // legacy: [firstCol
        //   3.1+: {firstCol
        columns += leftColumn.incRefCount()
        withResource(input.getChildColumnView(0)) { firstColumnView =>
          columns += castToString(firstColumnView, inputSchema.head.dataType, options)
        }
        for (nonFirstIndex <- 1 until numInputColumns) {
          withResource(input.getChildColumnView(nonFirstIndex)) { nonFirstColumnView =>
            // legacy: ","
            //   3.1+: ", "
            columns += sepColumn.incRefCount()
            val nonFirstColumn = doCast(nonFirstColumnView,
              inputSchema(nonFirstIndex).dataType, StringType, options)
            if (useLegacyComplexTypesToString) {
              // " " if non-null
              columns += spaceColumn.mergeAndSetValidity(BinaryOp.BITWISE_AND, nonFirstColumnView)
            }
            columns += nonFirstColumn
          }
        }

        columns += rightColumn.incRefCount()
        withResource(ColumnVector.stringConcatenate(emptyScalar, nullScalar, columns.toArray))(
          _.mergeAndSetValidity(BinaryOp.BITWISE_AND, input) // original whole row is null
        )
      }
    }

    withResource(Seq(emptyStr, nullString, separatorStr, spaceStr, leftBracket, rightBracket)
      .safeMap(Scalar.fromString)) {
      case Seq(emptyScalar, nullScalar, columnScalars@_*) =>

        withResource(
          columnScalars.safeMap(s => ColumnVector.fromScalar(s, numRows))
        ) { case Seq(sepColumn, spaceColumn, leftColumn, rightColumn) =>

          doCastStructToString(emptyScalar, nullScalar, sepColumn,
            spaceColumn, leftColumn, rightColumn)
        }
    }
  }

  /**
   * This is a specialized version of castStructToString that uses JSON format.
   * The main differences are:
   *
   * - Struct field names are included
   * - Null fields are optionally omitted
   */
  def castStructToJsonString(input: ColumnView,
      inputSchema: Array[StructField],
      options: CastOptions): ColumnVector = {

    val rowCount = input.getRowCount.toInt

    def castToJsonAttribute(fieldIndex: Int,
        colon: ColumnVector,
        quote: ColumnVector): ColumnVector = {
      val jsonName = StringEscapeUtils.escapeJson(inputSchema(fieldIndex).name)
      val dataType = inputSchema(fieldIndex).dataType
      val needsQuoting = dataType == DataTypes.StringType
      withResource(input.getChildColumnView(fieldIndex)) { cv =>
        withResource(ArrayBuffer.empty[ColumnVector]) { attrColumns =>
          // prefix with quoted column name followed by colon
          withResource(Scalar.fromString("\"" + jsonName + "\"")) { name =>
            attrColumns += ColumnVector.fromScalar(name, rowCount)
            attrColumns += colon.incRefCount()
          }
<<<<<<< HEAD
          // write the value
          if (needsQuoting) {
            attrColumns += quote.incRefCount()
            withResource(castToString(cv, inputSchema(fieldIndex).dataType, options)) {
                attrValue =>
              attrColumns += escapeJsonString(attrValue)
            }
            attrColumns += quote.incRefCount()
          } else {
            attrColumns += castToString(cv, inputSchema(fieldIndex).dataType, options)
          }
          // now concatenate
          val jsonAttr = withResource(Scalar.fromString("")) { emptyString =>
            ColumnVector.stringConcatenate(emptyString, emptyString, attrColumns.toArray)
          }
          // add an empty string or the attribute
          val jsonAttrOrEmptyString = withResource(jsonAttr) { _ =>
            withResource(cv.isNull) { isNull =>
              withResource(Scalar.fromNull(DType.STRING)) { nullScalar =>
                isNull.ifElse(nullScalar, jsonAttr)
=======
          if (options.ignoreNullFieldsInStructs) {
            // write the value
            val attrValue = castToString(cv, inputSchema(fieldIndex).dataType, options)
            if (needsQuoting) {
              attrColumns += quote.incRefCount()
              attrColumns += escapeJsonString(attrValue)
              attrColumns += quote.incRefCount()
            } else {
              attrColumns += attrValue
            }
            // now concatenate
            val jsonAttr = withResource(Scalar.fromString("")) { emptyString =>
              ColumnVector.stringConcatenate(emptyString, emptyString, attrColumns.toArray)
            }
            // add an empty string or the attribute
            withResource(jsonAttr) { _ =>
              withResource(cv.isNull) { isNull =>
                withResource(Scalar.fromNull(DType.STRING)) { nullScalar =>
                  isNull.ifElse(nullScalar, jsonAttr)
                }
              }
            }
          } else {
            val jsonAttr = withResource(ArrayBuffer.empty[ColumnVector]) { attrValues =>
              withResource(castToString(cv, inputSchema(fieldIndex).dataType, options)) {
                  attrValue =>
                if (needsQuoting) {
                  attrValues += quote.incRefCount()
                  attrValues += escapeJsonString(attrValue.incRefCount())
                  attrValues += quote.incRefCount()
                  withResource(Scalar.fromString("")) { emptyString =>
                    ColumnVector.stringConcatenate(emptyString, emptyString, attrValues.toArray)
                  }
                } else {
                  attrValue.incRefCount()
                }
>>>>>>> f25fa425
              }
            }
            // add attribute value, or null literal string if value is null
            attrColumns += withResource(jsonAttr) { _ =>
              withResource(cv.isNull) { isNull =>
                withResource(Scalar.fromString("null")) { nullScalar =>
                  isNull.ifElse(nullScalar, jsonAttr)
                }
              }
            }
            // now concatenate
            withResource(Scalar.fromString("")) { emptyString =>
              ColumnVector.stringConcatenate(emptyString, emptyString, attrColumns.toArray)
            }
          }
        }
      }
    }

    withResource(Seq("", ",", ":", "\"", "{", "}").safeMap(Scalar.fromString)) {
      case Seq(emptyScalar, commaScalar, columnScalars@_*) =>
            withResource(columnScalars.safeMap(s => ColumnVector.fromScalar(s, rowCount))) {
        case Seq(colon, quote, leftBrace, rightBrace) =>
          val jsonAttrs = withResource(ArrayBuffer.empty[ColumnVector]) { columns =>
            // create one column per attribute, which will either be in the form `"name":value` or
            // empty string for rows that have null values
            if (input.getNumChildren == 1) {
              castToJsonAttribute(0, colon, quote)
            } else {
              for (i <- 0 until input.getNumChildren) {
                columns += castToJsonAttribute(i, colon, quote)
              }
              // concatenate the columns into one string
              withResource(ColumnVector.stringConcatenate(commaScalar,
                emptyScalar, columns.toArray, false))(
                _.mergeAndSetValidity(BinaryOp.BITWISE_AND, input) // original whole row is null
              )
            }
          }
          // now wrap the string with `{` and `}`
          withResource(jsonAttrs) { _ =>
            withResource(ArrayBuffer.empty[ColumnVector]) { columns =>
              columns += leftBrace.incRefCount()
              columns += jsonAttrs.incRefCount()
              columns += rightBrace.incRefCount()
              withResource(ColumnVector.stringConcatenate(emptyScalar,
                emptyScalar, columns.toArray, false))(
                _.mergeAndSetValidity(BinaryOp.BITWISE_AND, input) // original whole row is null
              )
            }
          }
      }
    }
  }

  /**
   * Escape quotes and newlines in a string column. Caller is responsible for closing `cv`.
   */
  private def escapeJsonString(cv: ColumnVector): ColumnVector = {
    val chars = Seq("\r", "\n", "\\", "\"")
    val escaped = chars.map(StringEscapeUtils.escapeJava)
    withResource(ColumnVector.fromStrings(chars: _*)) { search =>
      withResource(ColumnVector.fromStrings(escaped: _*)) { replace =>
        cv.stringReplace(search, replace)
      }
    }
  }

  private[rapids] def castFloatingTypeToString(input: ColumnView): ColumnVector = {
    withResource(input.castTo(DType.STRING)) { cudfCast =>

      // replace "e+" with "E"
      val replaceExponent = withResource(Scalar.fromString("e+")) { cudfExponent =>
        withResource(Scalar.fromString("E")) { sparkExponent =>
          cudfCast.stringReplace(cudfExponent, sparkExponent)
        }
      }

      // replace "Inf" with "Infinity"
      withResource(replaceExponent) { replaceExponent =>
        withResource(Scalar.fromString("Inf")) { cudfInf =>
          withResource(Scalar.fromString("Infinity")) { sparkInfinity =>
            replaceExponent.stringReplace(cudfInf, sparkInfinity)
          }
        }
      }
    }
  }

  private def castStringToBool(input: ColumnVector, ansiEnabled: Boolean): ColumnVector = {
    val trueStrings = Seq("t", "true", "y", "yes", "1")
    val falseStrings = Seq("f", "false", "n", "no", "0")
    val boolStrings = trueStrings ++ falseStrings
    // determine which values are valid bool strings
    withResource(ColumnVector.fromStrings(boolStrings: _*)) { boolStrings =>
      val lowerStripped = withResource(input.strip()) {
        _.lower()
      }
      val sanitizedInput = withResource(lowerStripped) { _ =>
        withResource(lowerStripped.contains(boolStrings)) { validBools =>
          // in ansi mode, fail if any values are not valid bool strings
          if (ansiEnabled) {
            withResource(validBools.all()) { isAllBool =>
              if (isAllBool.isValid && !isAllBool.getBoolean) {
                throw new IllegalStateException(INVALID_INPUT_MESSAGE)
              }
            }
          }
          // replace non-boolean values with null
          withResource(Scalar.fromNull(DType.STRING)) {
            validBools.ifElse(lowerStripped, _)
          }
        }
      }
      withResource(sanitizedInput) { _ =>
        // return true, false, or null, as appropriate
        withResource(ColumnVector.fromStrings(trueStrings: _*)) {
          sanitizedInput.contains
        }
      }
    }
  }

  /** This method does not close the `input` ColumnVector. */
  def convertDateOrNull(
      input: ColumnVector,
      regex: String,
      cudfFormat: String): ColumnVector = {

    val prog = new RegexProgram(regex, CaptureGroups.NON_CAPTURE)
    val isValidDate = withResource(input.matchesRe(prog)) { isMatch =>
      withResource(input.isTimestamp(cudfFormat)) { isTimestamp =>
        isMatch.and(isTimestamp)
      }
    }

    withResource(isValidDate) { _ =>
      withResource(Scalar.fromNull(DType.TIMESTAMP_DAYS)) { orElse =>
        withResource(input.asTimestampDays(cudfFormat)) { asDays =>
          isValidDate.ifElse(asDays, orElse)
        }
      }
    }
  }

  /** This method does not close the `input` ColumnVector. */
  def convertDateOr(
      input: ColumnVector,
      regex: String,
      cudfFormat: String,
      orElse: ColumnVector): ColumnVector = {

    val prog = new RegexProgram(regex, CaptureGroups.NON_CAPTURE)
    val isValidDate = withResource(input.matchesRe(prog)) { isMatch =>
      withResource(input.isTimestamp(cudfFormat)) { isTimestamp =>
        isMatch.and(isTimestamp)
      }
    }

    withResource(isValidDate) { _ =>
      withResource(orElse) { _ =>
        withResource(input.asTimestampDays(cudfFormat)) { asDays =>
          isValidDate.ifElse(asDays, orElse)
        }
      }
    }
  }

  private def checkResultForAnsiMode(input: ColumnVector, result: ColumnVector,
      errMessage: String): ColumnVector = {
    closeOnExcept(result) { _ =>
      val notConverted = withResource(input.isNotNull()) { inputNotNull =>
        withResource(result.isNull()) { resultIsNull =>
          inputNotNull.and(resultIsNull)
        }
      }
      val notConvertedAny = withResource(notConverted) {
        _.any()
      }
      withResource(notConvertedAny) { _ =>
        if (notConvertedAny.isValid && notConvertedAny.getBoolean) {
          throw new DateTimeException(errMessage)
        }
      }
    }
    result
  }

  /**
   * Trims and parses a given UTF8 date string to a corresponding [[Int]] value.
   * The return type is [[Option]] in order to distinguish between 0 and null. The following
   * formats are allowed:
   *
   * `yyyy`
   * `yyyy-[m]m`
   * `yyyy-[m]m-[d]d`
   * `yyyy-[m]m-[d]d `
   * `yyyy-[m]m-[d]d *`
   * `yyyy-[m]m-[d]dT*`
   */
  private def castStringToDate(sanitizedInput: ColumnVector): ColumnVector = {

    // convert dates that are in valid formats yyyy, yyyy-mm, yyyy-mm-dd
    val converted = convertDateOr(sanitizedInput, DATE_REGEX_YYYY_MM_DD, "%Y-%m-%d",
      convertDateOr(sanitizedInput, DATE_REGEX_YYYY_MM, "%Y-%m",
        convertDateOrNull(sanitizedInput, DATE_REGEX_YYYY, "%Y")))

    // handle special dates like "epoch", "now", etc.
    closeOnExcept(converted) { tsVector =>
      DateUtils.fetchSpecialDates(DType.TIMESTAMP_DAYS) match {
        case specialDates if specialDates.nonEmpty =>
          // `tsVector` will be closed in replaceSpecialDates
          replaceSpecialDates(sanitizedInput, tsVector, specialDates)
        case _ =>
          tsVector
      }
    }
  }

  private def castStringToDateAnsi(input: ColumnVector, ansiMode: Boolean): ColumnVector = {
    val result = castStringToDate(input)
    if (ansiMode) {
      // When ANSI mode is enabled, we need to throw an exception if any values could not be
      // converted
      checkResultForAnsiMode(input, result,
        "One or more values could not be converted to DateType")
    } else {
      result
    }
  }

  /** This method does not close the `input` ColumnVector. */
  private def convertTimestampOrNull(
      input: ColumnVector,
      regex: String,
      cudfFormat: String): ColumnVector = {

    withResource(Scalar.fromNull(DType.TIMESTAMP_MICROSECONDS)) { orElse =>
      val prog = new RegexProgram(regex, CaptureGroups.NON_CAPTURE)
      val isValidTimestamp = withResource(input.matchesRe(prog)) { isMatch =>
        withResource(input.isTimestamp(cudfFormat)) { isTimestamp =>
          isMatch.and(isTimestamp)
        }
      }
      withResource(isValidTimestamp) { isValidTimestamp =>
        withResource(input.asTimestampMicroseconds(cudfFormat)) { asDays =>
          isValidTimestamp.ifElse(asDays, orElse)
        }
      }
    }
  }

  /** This method does not close the `input` ColumnVector. */
  private def convertTimestampOr(
      input: ColumnVector,
      regex: String,
      cudfFormat: String,
      orElse: ColumnVector): ColumnVector = {

    withResource(orElse) { orElse =>
      val prog = new RegexProgram(regex, CaptureGroups.NON_CAPTURE)
      val isValidTimestamp = withResource(input.matchesRe(prog)) { isMatch =>
        withResource(input.isTimestamp(cudfFormat)) { isTimestamp =>
          isMatch.and(isTimestamp)
        }
      }
      withResource(isValidTimestamp) { isValidTimestamp =>
        withResource(input.asTimestampMicroseconds(cudfFormat)) { asDays =>
          isValidTimestamp.ifElse(asDays, orElse)
        }
      }
    }
  }

  /** This method does not close the `input` ColumnVector. */
  private def convertFullTimestampOr(
      input: ColumnVector,
      orElse: ColumnVector): ColumnVector = {

    val cudfFormat1 = "%Y-%m-%d %H:%M:%S.%f"
    val cudfFormat2 = "%Y-%m-%dT%H:%M:%S.%f"
    val cudfFormat3 = "%Y-%m-%d %H:%M:%S"
    val cudfFormat4 = "%Y-%m-%dT%H:%M:%S"

    withResource(orElse) { orElse =>

      // valid dates must match the regex and either of the cuDF formats
      val isCudfMatch = Seq(
        cudfFormat2,
        cudfFormat3,
        cudfFormat4
      ).foldLeft(input.isTimestamp(cudfFormat1)) { (isTimestamp, nextFormat) =>
        withResource(isTimestamp) { _ =>
          withResource(input.isTimestamp(nextFormat)) { nextIsTimeStamp =>
            isTimestamp.or(nextIsTimeStamp)
          }
        }
      }

      val isValidTimestamp = withResource(isCudfMatch) { _ =>
        val prog = new RegexProgram(TIMESTAMP_REGEX_FULL, CaptureGroups.NON_CAPTURE)
        withResource(input.matchesRe(prog)) { isRegexMatch =>
          isCudfMatch.and(isRegexMatch)
        }
      }

      // we only need to parse with one of the cuDF formats because the parsing code ignores
      // the ' ' or 'T' between the date and time components
      withResource(isValidTimestamp) { _ =>
        withResource(input.asTimestampMicroseconds(cudfFormat1)) { asDays =>
          isValidTimestamp.ifElse(asDays, orElse)
        }
      }
    }
  }

  private def castStringToTimestamp(input: ColumnVector, ansiMode: Boolean): ColumnVector = {

    // special timestamps
    val today = DateUtils.currentDate()
    val todayStr = new SimpleDateFormat("yyyy-MM-dd")
        .format(today * DateUtils.ONE_DAY_SECONDS * 1000L)

    var sanitizedInput = input.incRefCount()

    // prepend today's date to timestamp formats without dates
    sanitizedInput = withResource(sanitizedInput) { _ =>
      val prog = new RegexProgram(TIMESTAMP_REGEX_NO_DATE)
      sanitizedInput.stringReplaceWithBackrefs(prog, s"${todayStr}T\\1")
    }

    withResource(sanitizedInput) { sanitizedInput =>
      // convert dates that are in valid timestamp formats
      val converted =
        convertFullTimestampOr(sanitizedInput,
          convertTimestampOr(sanitizedInput, TIMESTAMP_REGEX_YYYY_MM_DD, "%Y-%m-%d",
            convertTimestampOr(sanitizedInput, TIMESTAMP_REGEX_YYYY_MM, "%Y-%m",
              convertTimestampOrNull(sanitizedInput, TIMESTAMP_REGEX_YYYY, "%Y"))))

      // handle special dates like "epoch", "now", etc.
      val finalResult = closeOnExcept(converted) { tsVector =>
        DateUtils.fetchSpecialDates(DType.TIMESTAMP_MICROSECONDS) match {
          case specialDates if specialDates.nonEmpty =>
            // `tsVector` will be closed in replaceSpecialDates.
            replaceSpecialDates(sanitizedInput, tsVector, specialDates)
          case _ =>
            tsVector
        }
      }

      if (ansiMode) {
        // When ANSI mode is enabled, we need to throw an exception if any values could not be
        // converted
        checkResultForAnsiMode(input, finalResult,
          "One or more values could not be converted to TimestampType")
      } else {
        finalResult
      }
    }
  }

  private def castMapToMap(
      from: MapType,
      to: MapType,
      input: ColumnView,
      options: CastOptions): ColumnVector = {
    // For cudf a map is a list of (key, value) structs, but lets keep it in ColumnView as much
    // as possible
    withResource(input.getChildColumnView(0)) { kvStructColumn =>
      val castKey = withResource(kvStructColumn.getChildColumnView(0)) { keyColumn =>
        doCast(keyColumn, from.keyType, to.keyType, options)
      }
      withResource(castKey) { castKey =>
        val castValue = withResource(kvStructColumn.getChildColumnView(1)) { valueColumn =>
          doCast(valueColumn, from.valueType, to.valueType, options)
        }
        withResource(castValue) { castValue =>
          withResource(ColumnView.makeStructView(castKey, castValue)) { castKvStructColumn =>
            // We don't have to worry about null in the key/value struct because they are not
            // allowed for maps in Spark
            withResource(input.replaceListChild(castKvStructColumn)) { replacedView =>
              replacedView.copyToColumnVector()
            }
          }
        }
      }
    }
  }

  private def castStructToStruct(
      from: StructType,
      to: StructType,
      input: ColumnView,
      options: CastOptions): ColumnVector = {
    withResource(new ArrayBuffer[ColumnVector](from.length)) { childColumns =>
      from.indices.foreach { index =>
        childColumns += doCast(
          input.getChildColumnView(index),
          from(index).dataType,
          to(index).dataType, options)
      }
      withResource(ColumnView.makeStructView(childColumns.toSeq: _*)) { casted =>
        if (input.getNullCount == 0) {
          casted.copyToColumnVector()
        } else {
          withResource(input.isNull) { isNull =>
            withResource(GpuScalar.from(null, to)) { nullVal =>
              isNull.ifElse(nullVal, casted)
            }
          }
        }
      }
    }
  }

  private def castBinToString(input: ColumnView, options: CastOptions): ColumnVector = {
    if (options.useHexFormatForBinary) {
      withResource(input.getChildColumnView(0)) { dataCol =>
        withResource(dataCol.toHex()) { stringCol =>
          withResource(input.replaceListChild(stringCol)) { cv =>
            castArrayToString(cv, DataTypes.StringType, options, true)
          }
        }
      }
    } else {
      // Spark interprets the binary as UTF-8 bytes. So the layout of the
      // binary and the layout of the string are the same. We just need to play some games with
      // the CPU side metadata to make CUDF think it is a String.
      // Sadly there is no simple CUDF API to do this, so for now we pull it apart and put
      // it back together again
      withResource(input.getChildColumnView(0)) { dataCol =>
        withResource(new ColumnView(DType.STRING, input.getRowCount,
          Optional.of[java.lang.Long](input.getNullCount),
          dataCol.getData, input.getValid, input.getOffsets)) { cv =>
          cv.copyToColumnVector()
        }
      }
    }
  }

  private def castIntegralsToDecimal(
      input: ColumnView,
      dt: DecimalType,
      ansiMode: Boolean): ColumnVector = {
    val prec = input.getType.getPrecisionForInt
    // Cast input to decimal
    val inputDecimalType = new DecimalType(prec, 0)
    withResource(input.castTo(DecimalUtil.createCudfDecimal(inputDecimalType))) { castedInput =>
      castDecimalToDecimal(castedInput, inputDecimalType, dt, ansiMode)
    }
  }

  private def castFloatsToDecimal(
      input: ColumnView,
      dt: DecimalType,
      ansiMode: Boolean): ColumnVector = {

    // Approach to minimize difference between CPUCast and GPUCast:
    // step 1. cast input to FLOAT64 (if necessary)
    // step 2. cast FLOAT64 to container DECIMAL (who keeps one more digit for rounding)
    // step 3. perform HALF_UP rounding on container DECIMAL
    val checkedInput = withResource(input.castTo(DType.FLOAT64)) { double =>
      val roundedDouble = double.round(dt.scale, cudf.RoundMode.HALF_UP)
      withResource(roundedDouble) { rounded =>
        // We rely on containerDecimal to perform preciser rounding. So, we have to take extra
        // space cost of container into consideration when we run bound check.
        val containerScaleBound = DType.DECIMAL128_MAX_PRECISION - (dt.scale + 1)
        val bound = math.pow(10, (dt.precision - dt.scale) min containerScaleBound)
        if (ansiMode) {
          assertValuesInRange[Double](rounded,
            minValue = -bound,
            maxValue = bound,
            inclusiveMin = false,
            inclusiveMax = false)
          rounded.incRefCount()
        } else {
          replaceOutOfRangeValues(rounded,
            minValue = Scalar.fromDouble(-bound),
            maxValue = Scalar.fromDouble(bound),
            inclusiveMin = false,
            inclusiveMax = false,
            replaceValue = Scalar.fromNull(DType.FLOAT64))
        }
      }
    }

    withResource(checkedInput) { checked =>
      val targetType = DecimalUtil.createCudfDecimal(dt)
      // If target scale reaches DECIMAL128_MAX_PRECISION, container DECIMAL can not
      // be created because of precision overflow. In this case, we perform casting op directly.
      val casted = if (DType.DECIMAL128_MAX_PRECISION == dt.scale) {
        checked.castTo(targetType)
      } else {
        // Increase precision by one along with scale in case of overflow, which may lead to
        // the upcast of cuDF decimal type. If precision already hits the max precision, it is safe
        // to increase the scale solely because we have checked and replaced out of range values.
        val containerType = DecimalUtils.createDecimalType(
          dt.precision + 1 min DType.DECIMAL128_MAX_PRECISION, dt.scale + 1)
        withResource(checked.castTo(containerType)) { container =>
          withResource(container.round(dt.scale, cudf.RoundMode.HALF_UP)) { rd =>
            // The cast here is for cases that cuDF decimal type got promoted as precision + 1.
            // Need to convert back to original cuDF type, to keep align with the precision.
            rd.castTo(targetType)
          }
        }
      }
      // Cast NaN values to nulls
      withResource(casted) { casted =>
        withResource(input.isNan) { inputIsNan =>
          withResource(Scalar.fromNull(targetType)) { nullScalar =>
            inputIsNan.ifElse(nullScalar, casted)
          }
        }
      }
    }
  }

  def fixDecimalBounds(input: ColumnView,
      outOfBounds: ColumnView,
      ansiMode: Boolean): ColumnVector = {
    if (ansiMode) {
      withResource(outOfBounds.any()) { isAny =>
        if (isAny.isValid && isAny.getBoolean) {
          throw RapidsErrorUtils.arithmeticOverflowError(OVERFLOW_MESSAGE)
        }
      }
      input.copyToColumnVector()
    } else {
      withResource(Scalar.fromNull(input.getType)) { nullVal =>
        outOfBounds.ifElse(nullVal, input)
      }
    }
  }

  def checkNFixDecimalBounds(
      input: ColumnView,
      to: DecimalType,
      ansiMode: Boolean): ColumnVector = {
    assert(input.getType.isDecimalType)
    withResource(DecimalUtil.outOfBounds(input, to)) { outOfBounds =>
      fixDecimalBounds(input, outOfBounds, ansiMode)
    }
  }

  private def castDecimalToDecimal(
      input: ColumnView,
      from: DecimalType,
      to: DecimalType,
      ansiMode: Boolean): ColumnVector = {
    val toDType = DecimalUtil.createCudfDecimal(to)
    val fromDType = DecimalUtil.createCudfDecimal(from)

    val fromWholeNumPrecision = from.precision - from.scale
    val toWholeNumPrecision = to.precision - to.scale

    // Decimal numbers in general terms have two parts, a part before decimal (whole number)
    // and a part after decimal (fractional number)
    // If we are upcasting the whole number part there is no need to check for out of bound
    // values.
    val isWholeNumUpcast = fromWholeNumPrecision <= toWholeNumPrecision

    // When upcasting the scale (fractional number) part there is no need for rounding.
    val isScaleUpcast = from.scale <= to.scale

    if (toDType.equals(fromDType) && to.precision >= from.precision) {
      // This can happen in some cases when the scale does not change but the precision does. To
      // Spark they are different types, but CUDF sees them as the same, so no need to change
      // anything.
      // If the input is a ColumnVector already this will just inc the reference count
      input.copyToColumnVector()
    } else {
      // We have to round first to match what Spark is doing...
      val rounded = if (!isScaleUpcast) {
        // We have to round the data to the desired scale. Spark uses HALF_UP rounding in
        // this case so we need to also.
        input.round(to.scale, cudf.RoundMode.HALF_UP)
      } else {
        input.copyToColumnVector()
      }

      val checked = withResource(rounded) { rounded =>
        if (!isWholeNumUpcast || !isScaleUpcast) {
          // We need to check for out of bound values.
          // The wholeNumberUpcast is obvious why we have to check, but we also have to check it
          // when we rounded, because rounding can add a digit to the effective precision.
          checkNFixDecimalBounds(rounded, to, ansiMode)
        } else {
          rounded.incRefCount()
        }
      }

      withResource(checked) { checked =>
        checked.castTo(toDType)
      }
    }
  }

  /**
   * return `longInput` * MICROS_PER_SECOND, the input values are seconds.
   * return Long.MaxValue if `long value` * MICROS_PER_SECOND > Long.MaxValue
   * return Long.MinValue if `long value` * MICROS_PER_SECOND < Long.MinValue
   */
  def castLongToTimestamp(longInput: ColumnView, toType: DataType): ColumnVector = {
    // rewrite from `java.util.concurrent.SECONDS.toMicros`
    val maxSeconds = Long.MaxValue / MICROS_PER_SECOND
    val minSeconds = -maxSeconds

    val mulRet = withResource(Scalar.fromLong(MICROS_PER_SECOND)) { microsPerSecondS =>
      longInput.mul(microsPerSecondS)
    }

    val updatedMaxRet = withResource(mulRet) { mulCv =>
      withResource(Scalar.fromLong(maxSeconds)) { maxSecondsS =>
        withResource(longInput.greaterThan(maxSecondsS)) { greaterThanMaxSeconds =>
          withResource(Scalar.fromLong(Long.MaxValue)) { longMaxS =>
            greaterThanMaxSeconds.ifElse(longMaxS, mulCv)
          }
        }
      }
    }

    val cv = withResource(updatedMaxRet) { updatedMax =>
      withResource(Seq(minSeconds, Long.MinValue).safeMap(Scalar.fromLong)) {
        case Seq(minSecondsS, longMinS) =>
          withResource(longInput.lessThan(minSecondsS)) {
            _.ifElse(longMinS, updatedMax)
          }
      }
    }
    withResource(cv) {
      _.castTo(GpuColumnVector.getNonNestedRapidsType(toType))
    }
  }
}

/**
 * Casts using the GPU
 */
case class GpuCast(
    child: Expression,
    dataType: DataType,
    ansiMode: Boolean = false,
    timeZoneId: Option[String] = None,
    legacyCastComplexTypesToString: Boolean = false,
    stringToDateAnsiModeEnabled: Boolean = false)
  extends GpuUnaryExpression with TimeZoneAwareExpression with NullIntolerant {

  import GpuCast._

  private val options: CastOptions =
    new CastOptions(legacyCastComplexTypesToString, ansiMode, stringToDateAnsiModeEnabled)

  // when ansi mode is enabled, some cast expressions can throw exceptions on invalid inputs
  override def hasSideEffects: Boolean = super.hasSideEffects || {
    (child.dataType, dataType) match {
      case (StringType, _) if ansiMode => true
      case (TimestampType, ByteType | ShortType | IntegerType) if ansiMode => true
      case (_: DecimalType, LongType) if ansiMode => true
      case (LongType | _: DecimalType, IntegerType) if ansiMode => true
      case (LongType | IntegerType | _: DecimalType, ShortType) if ansiMode => true
      case (LongType | IntegerType | ShortType | _: DecimalType, ByteType) if ansiMode => true
      case (FloatType | DoubleType, ByteType) if ansiMode => true
      case (FloatType | DoubleType, ShortType) if ansiMode => true
      case (FloatType | DoubleType, IntegerType) if ansiMode => true
      case (FloatType | DoubleType, LongType) if ansiMode => true
      case (_: LongType, dayTimeIntervalType: DataType)
        if GpuTypeShims.isSupportedDayTimeType(dayTimeIntervalType) => true
      case (_: IntegerType, dayTimeIntervalType: DataType)
        if GpuTypeShims.isSupportedDayTimeType(dayTimeIntervalType) =>
        GpuTypeShims.hasSideEffectsIfCastIntToDayTime(dayTimeIntervalType)
      case (dayTimeIntervalType: DataType, _: IntegerType | ShortType | ByteType)
        if GpuTypeShims.isSupportedDayTimeType(dayTimeIntervalType) => true
      case (_: LongType, yearMonthIntervalType: DataType)
        if GpuTypeShims.isSupportedYearMonthType(yearMonthIntervalType) => true
      case (_: IntegerType, yearMonthIntervalType: DataType)
        if GpuTypeShims.isSupportedYearMonthType(yearMonthIntervalType) =>
        GpuTypeShims.hasSideEffectsIfCastIntToYearMonth(yearMonthIntervalType)
      case (yearMonthIntervalType: DataType, _: ShortType | ByteType)
        if GpuTypeShims.isSupportedYearMonthType(yearMonthIntervalType) => true
      case (FloatType | DoubleType, TimestampType) =>
        GpuTypeShims.hasSideEffectsIfCastFloatToTimestamp
      case _ => false
    }
  }

  override def toString: String = s"cast($child as ${dataType.simpleString})"

  override def checkInputDataTypes(): TypeCheckResult = {
    if (Cast.canCast(child.dataType, dataType)) {
      TypeCheckResult.TypeCheckSuccess
    } else {
      TypeCheckResult.TypeCheckFailure(
        s"cannot cast ${child.dataType.catalogString} to ${dataType.catalogString}")
    }
  }

  override def nullable: Boolean = Cast.forceNullable(child.dataType, dataType) || child.nullable

  override def withTimeZone(timeZoneId: String): TimeZoneAwareExpression =
    copy(timeZoneId = Option(timeZoneId))

  // When this cast involves TimeZone, it's only resolved if the timeZoneId is set;
  // Otherwise behave like Expression.resolved.
  override lazy val resolved: Boolean =
    childrenResolved && checkInputDataTypes().isSuccess && (!needsTimeZone || timeZoneId.isDefined)

  def needsTimeZone: Boolean = Cast.needsTimeZone(child.dataType, dataType)

  override def sql: String = dataType match {
    // HiveQL doesn't allow casting to complex types. For logical plans translated from HiveQL,
    // this type of casting can only be introduced by the analyzer, and can be omitted when
    // converting back to SQL query string.
    case _: ArrayType | _: MapType | _: StructType => child.sql
    case _ => s"CAST(${child.sql} AS ${dataType.sql})"
  }

  override def doColumnar(input: GpuColumnVector): ColumnVector =
    doCast(input.getBase, input.dataType(), dataType, options)
}<|MERGE_RESOLUTION|>--- conflicted
+++ resolved
@@ -1111,28 +1111,6 @@
             attrColumns += ColumnVector.fromScalar(name, rowCount)
             attrColumns += colon.incRefCount()
           }
-<<<<<<< HEAD
-          // write the value
-          if (needsQuoting) {
-            attrColumns += quote.incRefCount()
-            withResource(castToString(cv, inputSchema(fieldIndex).dataType, options)) {
-                attrValue =>
-              attrColumns += escapeJsonString(attrValue)
-            }
-            attrColumns += quote.incRefCount()
-          } else {
-            attrColumns += castToString(cv, inputSchema(fieldIndex).dataType, options)
-          }
-          // now concatenate
-          val jsonAttr = withResource(Scalar.fromString("")) { emptyString =>
-            ColumnVector.stringConcatenate(emptyString, emptyString, attrColumns.toArray)
-          }
-          // add an empty string or the attribute
-          val jsonAttrOrEmptyString = withResource(jsonAttr) { _ =>
-            withResource(cv.isNull) { isNull =>
-              withResource(Scalar.fromNull(DType.STRING)) { nullScalar =>
-                isNull.ifElse(nullScalar, jsonAttr)
-=======
           if (options.ignoreNullFieldsInStructs) {
             // write the value
             val attrValue = castToString(cv, inputSchema(fieldIndex).dataType, options)
@@ -1161,7 +1139,7 @@
                   attrValue =>
                 if (needsQuoting) {
                   attrValues += quote.incRefCount()
-                  attrValues += escapeJsonString(attrValue.incRefCount())
+                  attrValues += escapeJsonString(attrValue)
                   attrValues += quote.incRefCount()
                   withResource(Scalar.fromString("")) { emptyString =>
                     ColumnVector.stringConcatenate(emptyString, emptyString, attrValues.toArray)
@@ -1169,7 +1147,6 @@
                 } else {
                   attrValue.incRefCount()
                 }
->>>>>>> f25fa425
               }
             }
             // add attribute value, or null literal string if value is null
