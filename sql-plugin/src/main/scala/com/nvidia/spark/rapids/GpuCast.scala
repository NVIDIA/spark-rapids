/*
 * Copyright (c) 2019-2021, NVIDIA CORPORATION.
 *
 * Licensed under the Apache License, Version 2.0 (the "License");
 * you may not use this file except in compliance with the License.
 * You may obtain a copy of the License at
 *
 *     http://www.apache.org/licenses/LICENSE-2.0
 *
 * Unless required by applicable law or agreed to in writing, software
 * distributed under the License is distributed on an "AS IS" BASIS,
 * WITHOUT WARRANTIES OR CONDITIONS OF ANY KIND, either express or implied.
 * See the License for the specific language governing permissions and
 * limitations under the License.
 */

package com.nvidia.spark.rapids

import java.text.SimpleDateFormat
import java.time.DateTimeException

import scala.collection.mutable.ArrayBuffer

import ai.rapids.cudf.{BinaryOp, ColumnVector, ColumnView, DType, Scalar}
import ai.rapids.cudf
import com.nvidia.spark.rapids.RapidsPluginImplicits._
import com.nvidia.spark.rapids.shims.v2.YearParseUtil

import org.apache.spark.sql.catalyst.analysis.TypeCheckResult
import org.apache.spark.sql.catalyst.expressions.{Cast, CastBase, Expression, NullIntolerant, TimeZoneAwareExpression}
import org.apache.spark.sql.rapids.GpuToTimestamp.replaceSpecialDates
import org.apache.spark.sql.types._

/** Meta-data for cast and ansi_cast. */
class CastExprMeta[INPUT <: CastBase](
    cast: INPUT,
    ansiEnabled: Boolean,
    conf: RapidsConf,
    parent: Option[RapidsMeta[_, _, _]],
    rule: DataFromReplacementRule)
  extends UnaryExprMeta[INPUT](cast, conf, parent, rule) {

  val fromType: DataType = cast.child.dataType
  val toType: DataType = cast.dataType
  val legacyCastToString: Boolean = ShimLoader.getSparkShims.getLegacyComplexTypeToString()

  // stringToDate supports ANSI mode from Spark v3.2.0.  Here is the details.
  //     https://github.com/apache/spark/commit/6e862792fb
  // We do not want to create a shim class for this small change, so define a method
  // to support both cases in a single class.
  protected def stringToDateAnsiModeEnabled: Boolean = false

  override def tagExprForGpu(): Unit = recursiveTagExprForGpuCheck()

  private def recursiveTagExprForGpuCheck(
      fromDataType: DataType = fromType,
      toDataType: DataType = toType,
      depth: Int = 0): Unit = {
    val checks = rule.getChecks.get.asInstanceOf[CastChecks]
    if (depth > 0 &&
        !checks.gpuCanCast(fromDataType, toDataType, allowDecimal = conf.decimalTypeEnabled)) {
      willNotWorkOnGpu(s"Casting child type $fromDataType to $toDataType is not supported")
    }
    (fromDataType, toDataType) match {
      case ( _: DecimalType, _: FloatType | _: DoubleType) if !conf.isCastDecimalToFloatEnabled =>
        willNotWorkOnGpu("the GPU will use a different strategy from Java's BigDecimal " +
            "to convert decimal data types to floating point and this can produce results that " +
            "slightly differ from the default behavior in Spark.  To enable this operation on " +
            s"the GPU, set ${RapidsConf.ENABLE_CAST_DECIMAL_TO_FLOAT} to true.")
      case (_: FloatType | _: DoubleType, _: DecimalType) if !conf.isCastFloatToDecimalEnabled =>
        willNotWorkOnGpu("the GPU will use a different strategy from Java's BigDecimal " +
            "to convert floating point data types to decimals and this can produce results that " +
            "slightly differ from the default behavior in Spark.  To enable this operation on " +
            s"the GPU, set ${RapidsConf.ENABLE_CAST_FLOAT_TO_DECIMAL} to true.")
      case (_: FloatType | _: DoubleType, _: StringType) if !conf.isCastFloatToStringEnabled =>
        willNotWorkOnGpu("the GPU will use different precision than Java's toString method when " +
            "converting floating point data types to strings and this can produce results that " +
            "differ from the default behavior in Spark.  To enable this operation on the GPU, set" +
            s" ${RapidsConf.ENABLE_CAST_FLOAT_TO_STRING} to true.")
      case (_: StringType, _: FloatType | _: DoubleType) if !conf.isCastStringToFloatEnabled =>
        willNotWorkOnGpu("Currently hex values aren't supported on the GPU. Also note " +
            "that casting from string to float types on the GPU returns incorrect results when " +
            "the string represents any number \"1.7976931348623158E308\" <= x < " +
            "\"1.7976931348623159E308\" and \"-1.7976931348623159E308\" < x <= " +
            "\"-1.7976931348623158E308\" in both these cases the GPU returns Double.MaxValue " +
            "while CPU returns \"+Infinity\" and \"-Infinity\" respectively. To enable this " +
            s"operation on the GPU, set ${RapidsConf.ENABLE_CAST_STRING_TO_FLOAT} to true.")
      case (_: StringType, _: TimestampType) =>
        if (!conf.isCastStringToTimestampEnabled) {
          willNotWorkOnGpu("the GPU only supports a subset of formats " +
              "when casting strings to timestamps. Refer to the CAST documentation " +
              "for more details. To enable this operation on the GPU, set" +
              s" ${RapidsConf.ENABLE_CAST_STRING_TO_TIMESTAMP} to true.")
        }
        YearParseUtil.tagParseStringAsDate(conf, this)
      case (_: StringType, _: DateType) =>
        YearParseUtil.tagParseStringAsDate(conf, this)
      case (_: StringType, dt: DecimalType) => {
        if (dt.precision > DType.DECIMAL64_MAX_PRECISION) {
          willNotWorkOnGpu("String to Decimal with precision > 18 is unsupported")
        }
        if (!conf.isCastStringToDecimalEnabled) {
          // FIXME: https://github.com/NVIDIA/spark-rapids/issues/2019
          willNotWorkOnGpu("Currently string to decimal type on the GPU might produce " +
            "results which slightly differed from the correct results when the string represents " +
            "any number exceeding the max precision that CAST_STRING_TO_FLOAT can keep. For " +
            "instance, the GPU returns 99999999999999987 when given the input string " +
            "\"99999999999999999\". The cause of divergence is that we can not cast strings " +
            "containing scientific notation to decimal directly. So, we have to cast strings " +
            "to floats firstly. Then, cast floats to decimals. The first step may lead to " +
            "precision loss. To enable this operation on the GPU, set " +
            s" ${RapidsConf.ENABLE_CAST_STRING_TO_FLOAT} to true.")
        }
      }
      case (structType: StructType, StringType) =>
        structType.foreach { field =>
          recursiveTagExprForGpuCheck(field.dataType, StringType, depth + 1)
        }
      case (fromStructType: StructType, toStructType: StructType) =>
        fromStructType.zip(toStructType).foreach {
          case (fromChild, toChild) =>
            recursiveTagExprForGpuCheck(fromChild.dataType, toChild.dataType, depth + 1)
        }
      case (ArrayType(nestedFrom, _), ArrayType(nestedTo, _)) =>
        recursiveTagExprForGpuCheck(nestedFrom, nestedTo, depth + 1)

      case (MapType(keyFrom, valueFrom, _), MapType(keyTo, valueTo, _)) =>
        recursiveTagExprForGpuCheck(keyFrom, keyTo, depth + 1)
        recursiveTagExprForGpuCheck(valueFrom, valueTo, depth + 1)

      case _ =>
    }
  }

  def buildTagMessage(entry: ConfEntry[_]): String = {
    s"${entry.doc}. To enable this operation on the GPU, set ${entry.key} to true."
  }

  override def convertToGpu(child: Expression): GpuExpression =
    GpuCast(child, toType, ansiEnabled, cast.timeZoneId, legacyCastToString,
      stringToDateAnsiModeEnabled)
}

object GpuCast extends Arm {

  private val DATE_REGEX_YYYY_MM_DD = "\\A\\d{4}\\-\\d{1,2}\\-\\d{1,2}([ T](:?[\\r\\n]|.)*)?\\Z"
  private val DATE_REGEX_YYYY_MM = "\\A\\d{4}\\-\\d{1,2}\\Z"
  private val DATE_REGEX_YYYY = "\\A\\d{4}\\Z"

  private val TIMESTAMP_REGEX_YYYY_MM_DD = "\\A\\d{4}\\-\\d{1,2}\\-\\d{1,2}[ ]?\\Z"
  private val TIMESTAMP_REGEX_YYYY_MM = "\\A\\d{4}\\-\\d{1,2}[ ]?\\Z"
  private val TIMESTAMP_REGEX_YYYY = "\\A\\d{4}[ ]?\\Z"
  private val TIMESTAMP_REGEX_FULL =
    "\\A\\d{4}\\-\\d{1,2}\\-\\d{1,2}[ T]?(\\d{1,2}:\\d{1,2}:\\d{1,2}\\.\\d{6}Z)\\Z"
  private val TIMESTAMP_REGEX_NO_DATE = "\\A[T]?(\\d{1,2}:\\d{1,2}:\\d{1,2}\\.\\d{6}Z)\\Z"

  /**
   * Regex to match timestamps with or without trailing zeros.
   */
  private val TIMESTAMP_TRUNCATE_REGEX = "^([0-9]{4}-[0-9]{2}-[0-9]{2} " +
    "[0-9]{2}:[0-9]{2}:[0-9]{2})" +
    "(.[1-9]*(?:0)?[1-9]+)?(.0*[1-9]+)?(?:.0*)?$"

  val INVALID_INPUT_MESSAGE: String = "Column contains at least one value that is not in the " +
    "required range"

  val INVALID_FLOAT_CAST_MSG: String = "At least one value is either null or is an invalid number"

  def sanitizeStringToFloat(input: ColumnVector, ansiEnabled: Boolean): ColumnVector = {

    // This regex gets applied after the transformation to normalize use of Inf and is
    // just strict enough to filter out known edge cases that would result in incorrect
    // values. We further filter out invalid values using the cuDF isFloat method.
    val VALID_FLOAT_REGEX =
      "^" +                         // start of line
      "[+\\-]?" +                   // optional + or - at start of string
      "(" +
        "(" +
          "(" +
            "([0-9]+)|" +           // digits, OR
            "([0-9]*\\.[0-9]+)|" +  // decimal with optional leading and mandatory trailing, OR
            "([0-9]+\\.[0-9]*)" +   // decimal with mandatory leading and optional trailing
          ")" +
          "([eE][+\\-]?[0-9]+)?" +  // exponent
          "[fFdD]?" +               // floating-point designator
        ")" +
        "|Inf" +                    // Infinity
        "|[nN][aA][nN]" +           // NaN
      ")" +
      "$"                           // end of line

    withResource(input.lstrip()) { stripped =>
      withResource(GpuScalar.from(null, DataTypes.StringType)) { nullString =>
        // filter out strings containing breaking whitespace
        val withoutWhitespace = withResource(ColumnVector.fromStrings("\r", "\n")) {
            verticalWhitespace =>
          withResource(stripped.contains(verticalWhitespace)) {
            _.ifElse(nullString, stripped)
          }
        }
        // replace all possible versions of "Inf" and "Infinity" with "Inf"
        val inf = withResource(withoutWhitespace) { _ =>
            withoutWhitespace.stringReplaceWithBackrefs(
          "(?:[iI][nN][fF])" + "(?:[iI][nN][iI][tT][yY])?", "Inf")
        }
        // replace "+Inf" with "Inf" because cuDF only supports "Inf" and "-Inf"
        val infWithoutPlus = withResource(inf) { _ =>
          withResource(GpuScalar.from("+Inf", DataTypes.StringType)) { search =>
            withResource(GpuScalar.from("Inf", DataTypes.StringType)) { replace =>
              inf.stringReplace(search, replace)
            }
          }
        }
        // filter out any strings that are not valid floating point numbers according
        // to the regex pattern
        val floatOrNull = withResource(infWithoutPlus) { _ =>
          withResource(infWithoutPlus.matchesRe(VALID_FLOAT_REGEX)) { isFloat =>
            if (ansiEnabled) {
              withResource(isFloat.all()) { allMatch =>
                // Check that all non-null values are valid floats.
                if (allMatch.isValid && !allMatch.getBoolean) {
                  throw new NumberFormatException(GpuCast.INVALID_FLOAT_CAST_MSG)
                }
                infWithoutPlus.incRefCount()
              }
            } else {
              isFloat.ifElse(infWithoutPlus, nullString)
            }
          }
        }
        // strip floating-point designator 'f' or 'd' but don't strip the 'f' from 'Inf'
        withResource(floatOrNull) {
          _.stringReplaceWithBackrefs("([^n])[fFdD]$", "\\1")
        }
      }
    }
  }

  def sanitizeStringToIntegralType(input: ColumnVector, ansiEnabled: Boolean): ColumnVector = {
    // Convert any strings containing whitespace to null values. The input is assumed to already
    // have been stripped of leading and trailing whitespace
    val sanitized = withResource(input.containsRe("\\s")) { hasWhitespace =>
      withResource(hasWhitespace.any()) { any =>
        if (any.isValid && any.getBoolean) {
          if (ansiEnabled) {
            throw new NumberFormatException(GpuCast.INVALID_INPUT_MESSAGE)
          } else {
            withResource(GpuScalar.from(null, DataTypes.StringType)) { nullVal =>
              hasWhitespace.ifElse(nullVal, input)
            }
          }
        } else {
          input.incRefCount()
        }
      }
    }

    withResource(sanitized) { _ =>
      if (ansiEnabled) {
        // ansi mode only supports simple integers, so no exponents or decimal places
        val regex = "^[+\\-]?[0-9]+$"
        withResource(sanitized.matchesRe(regex)) { isInt =>
          withResource(isInt.all()) { allInts =>
            // Check that all non-null values are valid integers.
            if (allInts.isValid && !allInts.getBoolean) {
              throw new NumberFormatException(GpuCast.INVALID_INPUT_MESSAGE)
            }
          }
          sanitized.incRefCount()
        }
      } else {
        // truncate strings that represent decimals to just look at the string before the dot
        withResource(Scalar.fromString(".")) { dot =>
          withResource(sanitized.stringContains(dot)) { hasDot =>
            // only do the decimal sanitization if any strings do contain dot
            withResource(hasDot.any(DType.BOOL8)) { anyDot =>
              if (anyDot.getBoolean) {
                // Special handling for strings that have no numeric value before the dot, such
                // as "." and ".1" because extractsRe returns null for the capture group
                // for these values and it also returns null for invalid inputs so we need this
                // explicit check
                withResource(sanitized.matchesRe("^[+\\-]?\\.[0-9]*$")) { startsWithDot =>
                  withResource(sanitized.extractRe("^([+\\-]?[0-9]*)\\.[0-9]*$")) { table =>
                    withResource(Scalar.fromString("0")) { zero =>
                      withResource(startsWithDot.ifElse(zero, table.getColumn(0))) {
                        decimal => hasDot.ifElse(decimal, sanitized)
                      }
                    }
                  }
                }
              } else {
                sanitized.incRefCount()
              }
            }
          }
        }
      }
    }
  }

  def doCast(
      input: ColumnView,
      fromDataType: DataType,
      toDataType: DataType,
      ansiMode: Boolean,
      legacyCastToString: Boolean,
      stringToDateAnsiModeEnabled: Boolean): ColumnVector = {

    if (DataType.equalsStructurally(fromDataType, toDataType)) {
      return input.copyToColumnVector()
    }

    (fromDataType, toDataType) match {
      case (NullType, to) =>
        GpuColumnVector.columnVectorFromNull(input.getRowCount.toInt, to)

      case (DateType, BooleanType | _: NumericType) =>
        // casts from date type to numerics are always null
        GpuColumnVector.columnVectorFromNull(input.getRowCount.toInt, toDataType)
      case (DateType, StringType) =>
        input.asStrings("%Y-%m-%d")

      case (TimestampType, FloatType | DoubleType) =>
        withResource(input.castTo(DType.INT64)) { asLongs =>
          withResource(Scalar.fromDouble(1000000)) { microsPerSec =>
            // Use trueDiv to ensure cast to double before division for full precision
            asLongs.trueDiv(microsPerSec, GpuColumnVector.getNonNestedRapidsType(toDataType))
          }
        }
      case (TimestampType, ByteType | ShortType | IntegerType) =>
        // normally we would just do a floordiv here, but cudf downcasts the operands to
        // the output type before the divide.  https://github.com/rapidsai/cudf/issues/2574
        withResource(input.castTo(DType.INT64)) { asLongs =>
          withResource(Scalar.fromInt(1000000)) { microsPerSec =>
            withResource(asLongs.floorDiv(microsPerSec, DType.INT64)) { cv =>
              if (ansiMode) {
                toDataType match {
                  case IntegerType =>
                    assertValuesInRange(cv, Scalar.fromInt(Int.MinValue),
                      Scalar.fromInt(Int.MaxValue))
                  case ShortType =>
                    assertValuesInRange(cv, Scalar.fromShort(Short.MinValue),
                      Scalar.fromShort(Short.MaxValue))
                  case ByteType =>
                    assertValuesInRange(cv, Scalar.fromByte(Byte.MinValue),
                      Scalar.fromByte(Byte.MaxValue))
                }
              }
              cv.castTo(GpuColumnVector.getNonNestedRapidsType(toDataType))
            }
          }
        }
      case (TimestampType, _: LongType) =>
        withResource(input.castTo(DType.INT64)) { asLongs =>
          withResource(Scalar.fromInt(1000000)) { microsPerSec =>
            asLongs.floorDiv(microsPerSec, GpuColumnVector.getNonNestedRapidsType(toDataType))
          }
        }
      case (TimestampType, StringType) =>
        castTimestampToString(input)

      case (StructType(fields), StringType) =>
        castStructToString(input, fields, ansiMode, legacyCastToString,
          stringToDateAnsiModeEnabled)

      // ansi cast from larger-than-long integral-like types, to long
      case (dt: DecimalType, LongType) if ansiMode =>
        // This is a work around for https://github.com/rapidsai/cudf/issues/9282
        val min = BigDecimal(Long.MinValue)
            .setScale(dt.scale, BigDecimal.RoundingMode.DOWN).bigDecimal
        val max = BigDecimal(Long.MaxValue)
            .setScale(dt.scale, BigDecimal.RoundingMode.DOWN).bigDecimal
        assertValuesInRange(input, Scalar.fromDecimal(min), Scalar.fromDecimal(max))
        if (dt.precision <= DType.DECIMAL32_MAX_PRECISION && dt.scale < 0) {
          // This is a work around for https://github.com/rapidsai/cudf/issues/9281
          withResource(input.castTo(DType.create(DType.DTypeEnum.DECIMAL64, -dt.scale))) { tmp =>
            tmp.castTo(GpuColumnVector.getNonNestedRapidsType(toDataType))
          }
        } else {
          input.castTo(GpuColumnVector.getNonNestedRapidsType(toDataType))
        }

      case (dt: DecimalType, LongType) if dt.precision <= DType.DECIMAL32_MAX_PRECISION &&
          dt.scale < 0 =>
        // This is a work around for https://github.com/rapidsai/cudf/issues/9281
        withResource(input.castTo(DType.create(DType.DTypeEnum.DECIMAL64, -dt.scale))) { tmp =>
          tmp.castTo(GpuColumnVector.getNonNestedRapidsType(toDataType))
        }

      // ansi cast from larger-than-integer integral-like types, to integer
      case (t @(LongType | _: DecimalType), IntegerType) if ansiMode =>
        assertValuesInRange(input, GpuScalar.from(Int.MinValue, t),
          GpuScalar.from(Int.MaxValue, t))
        input.castTo(GpuColumnVector.getNonNestedRapidsType(toDataType))

      // ansi cast from larger-than-short integral-like types, to short
      case (t @(LongType | IntegerType | _: DecimalType), ShortType) if ansiMode =>
        assertValuesInRange(input, GpuScalar.from(Short.MinValue, t),
          GpuScalar.from(Short.MaxValue, t))
        input.castTo(GpuColumnVector.getNonNestedRapidsType(toDataType))

      // ansi cast from larger-than-byte integral-like types, to byte
      case (t @ (LongType | IntegerType | ShortType | _: DecimalType), ByteType) if ansiMode =>
        assertValuesInRange(input, GpuScalar.from(Byte.MinValue, t),
          GpuScalar.from(Byte.MaxValue, t))
        input.castTo(GpuColumnVector.getNonNestedRapidsType(toDataType))

      // ansi cast from floating-point types, to byte
      case (FloatType | DoubleType, ByteType) if ansiMode =>
        assertValuesInRange(input, Scalar.fromByte(Byte.MinValue),
          Scalar.fromByte(Byte.MaxValue))
        input.castTo(GpuColumnVector.getNonNestedRapidsType(toDataType))

      // ansi cast from floating-point types, to short
      case (FloatType | DoubleType, ShortType) if ansiMode =>
        assertValuesInRange(input, Scalar.fromShort(Short.MinValue),
          Scalar.fromShort(Short.MaxValue))
        input.castTo(GpuColumnVector.getNonNestedRapidsType(toDataType))

      // ansi cast from floating-point types, to integer
      case (FloatType | DoubleType, IntegerType) if ansiMode =>
        assertValuesInRange(input, Scalar.fromInt(Int.MinValue),
          Scalar.fromInt(Int.MaxValue))
        input.castTo(GpuColumnVector.getNonNestedRapidsType(toDataType))

      // ansi cast from floating-point types, to long
      case (FloatType | DoubleType, LongType) if ansiMode =>
        assertValuesInRange(input, Scalar.fromLong(Long.MinValue),
          Scalar.fromLong(Long.MaxValue))
        input.castTo(GpuColumnVector.getNonNestedRapidsType(toDataType))

      case (FloatType | DoubleType, TimestampType) =>
        // Spark casting to timestamp from double assumes value is in microseconds
        withResource(Scalar.fromInt(1000000)) { microsPerSec =>
          withResource(input.nansToNulls()) { inputWithNansToNull =>
            withResource(FloatUtils.infinityToNulls(inputWithNansToNull)) {
              inputWithoutNanAndInfinity =>
                if (fromDataType == FloatType &&
                    ShimLoader.getSparkShims.hasCastFloatTimestampUpcast) {
                  withResource(inputWithoutNanAndInfinity.castTo(DType.FLOAT64)) { doubles =>
                    withResource(doubles.mul(microsPerSec, DType.INT64)) {
                      inputTimesMicrosCv =>
                        inputTimesMicrosCv.castTo(DType.TIMESTAMP_MICROSECONDS)
                    }
                  }
                } else {
                  withResource(inputWithoutNanAndInfinity.mul(microsPerSec, DType.INT64)) {
                    inputTimesMicrosCv =>
                      inputTimesMicrosCv.castTo(DType.TIMESTAMP_MICROSECONDS)
                  }
                }
            }
          }
        }
      case (FloatType | DoubleType, dt: DecimalType) =>
        castFloatsToDecimal(input, dt, ansiMode)
      case (from: DecimalType, to: DecimalType) =>
        castDecimalToDecimal(input, from, to, ansiMode)
      case (BooleanType, TimestampType) =>
        // cudf requires casting to a long first.
        withResource(input.castTo(DType.INT64)) { longs =>
          longs.castTo(GpuColumnVector.getNonNestedRapidsType(toDataType))
        }
      case (BooleanType | ByteType | ShortType | IntegerType, TimestampType) =>
        // cudf requires casting to a long first
        withResource(input.castTo(DType.INT64)) { longs =>
          withResource(longs.castTo(DType.TIMESTAMP_SECONDS)) { timestampSecs =>
            timestampSecs.castTo(GpuColumnVector.getNonNestedRapidsType(toDataType))
          }
        }
      case (_: NumericType, TimestampType) =>
        // Spark casting to timestamp assumes value is in seconds, but timestamps
        // are tracked in microseconds.
        withResource(input.castTo(DType.TIMESTAMP_SECONDS)) { timestampSecs =>
          timestampSecs.castTo(GpuColumnVector.getNonNestedRapidsType(toDataType))
        }
      case (FloatType, LongType) | (DoubleType, IntegerType | LongType) =>
        // Float.NaN => Int is casted to a zero but float.NaN => Long returns a small negative
        // number Double.NaN => Int | Long, returns a small negative number so Nans have to be
        // converted to zero first
        withResource(FloatUtils.nanToZero(input)) { inputWithNansToZero =>
          inputWithNansToZero.castTo(GpuColumnVector.getNonNestedRapidsType(toDataType))
        }
      case (FloatType | DoubleType, StringType) =>
        castFloatingTypeToString(input)
      case (StringType, BooleanType | ByteType | ShortType | IntegerType | LongType | FloatType
                        | DoubleType | DateType | TimestampType) =>
        withResource(input.strip()) { trimmed =>
          toDataType match {
            case BooleanType =>
              castStringToBool(trimmed, ansiMode)
            case DateType =>
              if (stringToDateAnsiModeEnabled) {
                castStringToDateAnsi(trimmed, ansiMode)
              } else {
                castStringToDate(trimmed)
              }
            case TimestampType =>
              castStringToTimestamp(trimmed, ansiMode)
            case FloatType | DoubleType =>
              castStringToFloats(trimmed, ansiMode,
                GpuColumnVector.getNonNestedRapidsType(toDataType))
            case ByteType | ShortType | IntegerType | LongType =>
              castStringToInts(trimmed, ansiMode,
                GpuColumnVector.getNonNestedRapidsType(toDataType))
          }
        }
      case (StringType, dt: DecimalType) =>
        // To apply HALF_UP rounding strategy during casting to decimal, we firstly cast
        // string to fp64. Then, cast fp64 to target decimal type to enforce HALF_UP rounding.
        withResource(input.strip()) { trimmed =>
          withResource(castStringToFloats(trimmed, ansiMode, DType.FLOAT64)) { fp =>
            castFloatsToDecimal(fp, dt, ansiMode)
          }
        }
      case (ByteType | ShortType | IntegerType | LongType, dt: DecimalType) =>
        castIntegralsToDecimal(input, dt, ansiMode)

      case (ShortType | IntegerType | LongType | ByteType | StringType, BinaryType) =>
        input.asByteList(true)

      case (_: DecimalType, StringType) =>
        input.castTo(DType.STRING)

      case (ArrayType(nestedFrom, _), ArrayType(nestedTo, _)) =>
        withResource(input.getChildColumnView(0)) { childView =>
          withResource(doCast(childView, nestedFrom, nestedTo,
            ansiMode, legacyCastToString, stringToDateAnsiModeEnabled)) { childColumnVector =>
            withResource(input.replaceListChild(childColumnVector))(_.copyToColumnVector())
          }
        }

      case (from: StructType, to: StructType) =>
        castStructToStruct(from, to, input, ansiMode, legacyCastToString,
          stringToDateAnsiModeEnabled)

      case (from: MapType, to: MapType) =>
        castMapToMap(from, to, input, ansiMode, legacyCastToString, stringToDateAnsiModeEnabled)

      case _ =>
        input.castTo(GpuColumnVector.getNonNestedRapidsType(toDataType))
    }
  }

  /**
   * Asserts that all values in a column are within the specific range.
   *
   * @param values ColumnVector to be performed with range check
   * @param minValue Named parameter for function to create Scalar representing range minimum value
   * @param maxValue Named parameter for function to create Scalar representing range maximum value
   * @param inclusiveMin Whether the min value is included in the valid range or not
   * @param inclusiveMax Whether the max value is included in the valid range or not
   * @throws IllegalStateException if any values in the column are not within the specified range
   */
  private def assertValuesInRange(values: ColumnView,
      minValue: => Scalar,
      maxValue: => Scalar,
      inclusiveMin: Boolean = true,
      inclusiveMax: Boolean = true): Unit = {

    def throwIfAny(cv: ColumnView): Unit = {
      withResource(cv) { cv =>
        withResource(cv.any()) { isAny =>
          if (isAny.isValid && isAny.getBoolean) {
            throw new IllegalStateException(GpuCast.INVALID_INPUT_MESSAGE)
          }
        }
      }
    }

    withResource(minValue) { minValue =>
      throwIfAny(if (inclusiveMin) {
        values.lessThan(minValue)
      } else {
        values.lessOrEqualTo(minValue)
      })
    }

    withResource(maxValue) { maxValue =>
      throwIfAny(if (inclusiveMax) {
        values.greaterThan(maxValue)
      } else {
        values.greaterOrEqualTo(maxValue)
      })
    }
  }

  /**
   * Detects outlier values of a column given with specific range, and replaces them with
   * a inputted substitution value.
   *
   * @param values ColumnVector to be performed with range check
   * @param minValue Named parameter for function to create Scalar representing range minimum value
   * @param maxValue Named parameter for function to create Scalar representing range maximum value
   * @param replaceValue Named parameter for function to create scalar to substitute outlier value
   * @param inclusiveMin Whether the min value is included in the valid range or not
   * @param inclusiveMax Whether the max value is included in the valid range or not
   */
  private def replaceOutOfRangeValues(values: ColumnView,
      minValue: => Scalar,
      maxValue: => Scalar,
      replaceValue: => Scalar,
      inclusiveMin: Boolean = true,
      inclusiveMax: Boolean = true): ColumnVector = {

    withResource(minValue) { minValue =>
      withResource(maxValue) { maxValue =>
        val minPredicate = if (inclusiveMin) {
          values.lessThan(minValue)
        } else {
          values.lessOrEqualTo(minValue)
        }
        withResource(minPredicate) { minPredicate =>
          val maxPredicate = if (inclusiveMax) {
            values.greaterThan(maxValue)
          } else {
            values.greaterOrEqualTo(maxValue)
          }
          withResource(maxPredicate) { maxPredicate =>
            withResource(maxPredicate.or(minPredicate)) { rangePredicate =>
              withResource(replaceValue) { nullScalar =>
                rangePredicate.ifElse(nullScalar, values)
              }
            }
          }
        }
      }
    }
  }

  private def castTimestampToString(input: ColumnView): ColumnVector = {
    withResource(input.castTo(DType.TIMESTAMP_MICROSECONDS)) { micros =>
      withResource(micros.asStrings("%Y-%m-%d %H:%M:%S.%6f")) { cv =>
        cv.stringReplaceWithBackrefs(GpuCast.TIMESTAMP_TRUNCATE_REGEX, "\\1\\2\\3")
      }
    }
  }

  private def castStructToString(
      input: ColumnView,
      inputSchema: Array[StructField],
      ansiMode: Boolean,
      legacyCastToString: Boolean,
      stringToDateAnsiModeEnabled: Boolean): ColumnVector = {

    val (leftStr, rightStr) = if (legacyCastToString) ("[", "]") else ("{", "}")
    val emptyStr = ""
    val nullStr = if (legacyCastToString) "" else "null"
    val separatorStr = if (legacyCastToString) "," else ", "
    val spaceStr = " "
    val numRows = input.getRowCount.toInt
    val numInputColumns = input.getNumChildren

    def doCastStructToString(
        emptyScalar: Scalar,
        nullScalar: Scalar,
        sepColumn: ColumnVector,
        spaceColumn: ColumnVector,
        leftColumn: ColumnVector,
        rightColumn: ColumnVector): ColumnVector = {
      withResource(ArrayBuffer.empty[ColumnVector]) { columns =>
        // legacy: [firstCol
        //   3.1+: {firstCol
        columns += leftColumn.incRefCount()
        withResource(input.getChildColumnView(0)) { firstColumnView =>
          columns += doCast(firstColumnView, inputSchema.head.dataType, StringType,
            ansiMode, legacyCastToString, stringToDateAnsiModeEnabled)
        }
        for (nonFirstIndex <- 1 until numInputColumns) {
          withResource(input.getChildColumnView(nonFirstIndex)) { nonFirstColumnView =>
            // legacy: ","
            //   3.1+: ", "
            columns += sepColumn.incRefCount()
            val nonFirstColumn = doCast(nonFirstColumnView,
              inputSchema(nonFirstIndex).dataType, StringType, ansiMode, legacyCastToString,
                stringToDateAnsiModeEnabled)
            if (legacyCastToString) {
              // " " if non-null
              columns += spaceColumn.mergeAndSetValidity(BinaryOp.BITWISE_AND, nonFirstColumnView)
            }
            columns += nonFirstColumn
          }
        }

        columns += rightColumn.incRefCount()
        withResource(ColumnVector.stringConcatenate(emptyScalar, nullScalar, columns.toArray))(
          _.mergeAndSetValidity(BinaryOp.BITWISE_AND, input) // original whole row is null
        )
      }
    }

    withResource(Seq(emptyStr, nullStr, separatorStr, spaceStr, leftStr, rightStr)
        .safeMap(Scalar.fromString)) {
      case Seq(emptyScalar, nullScalar, columnScalars@_*) =>

        withResource(
          columnScalars.safeMap(s => ColumnVector.fromScalar(s, numRows))
        ) { case Seq(sepColumn, spaceColumn, leftColumn, rightColumn) =>

          doCastStructToString(emptyScalar, nullScalar, sepColumn,
            spaceColumn, leftColumn, rightColumn)
        }
    }
  }

  private def castFloatingTypeToString(input: ColumnView): ColumnVector = {
    withResource(input.castTo(DType.STRING)) { cudfCast =>

      // replace "e+" with "E"
      val replaceExponent = withResource(Scalar.fromString("e+")) { cudfExponent =>
        withResource(Scalar.fromString("E")) { sparkExponent =>
          cudfCast.stringReplace(cudfExponent, sparkExponent)
        }
      }

      // replace "Inf" with "Infinity"
      withResource(replaceExponent) { replaceExponent =>
        withResource(Scalar.fromString("Inf")) { cudfInf =>
          withResource(Scalar.fromString("Infinity")) { sparkInfinity =>
            replaceExponent.stringReplace(cudfInf, sparkInfinity)
          }
        }
      }
    }
  }

  private def castStringToBool(input: ColumnVector, ansiEnabled: Boolean): ColumnVector = {
    val trueStrings = Seq("t", "true", "y", "yes", "1")
    val falseStrings = Seq("f", "false", "n", "no", "0")
    val boolStrings = trueStrings ++ falseStrings

    // determine which values are valid bool strings
    withResource(ColumnVector.fromStrings(boolStrings: _*)) { boolStrings =>
      withResource(input.strip()) { stripped =>
        withResource(stripped.lower()) { lower =>
          withResource(lower.contains(boolStrings)) { validBools =>
            // in ansi mode, fail if any values are not valid bool strings
            if (ansiEnabled) {
              withResource(validBools.all()) { isAllBool =>
                if (isAllBool.isValid && !isAllBool.getBoolean) {
                  throw new IllegalStateException(GpuCast.INVALID_INPUT_MESSAGE)
                }
              }
            }
            // replace non-boolean values with null
            withResource(Scalar.fromNull(DType.STRING)) { nullString =>
              withResource(validBools.ifElse(lower, nullString)) { sanitizedInput =>
                // return true, false, or null, as appropriate
                withResource(ColumnVector.fromStrings(trueStrings: _*)) { cvTrue =>
                  sanitizedInput.contains(cvTrue)
                }
              }
            }
          }
        }
      }
    }
  }

  def castStringToInts(
      input: ColumnVector,
      ansiEnabled: Boolean,
      dType: DType): ColumnVector = {

    withResource(GpuCast.sanitizeStringToIntegralType(input, ansiEnabled)) { sanitized =>
      withResource(sanitized.isInteger(dType)) { isInt =>
        if (ansiEnabled) {
          withResource(isInt.all()) { allInts =>
            // Check that all non-null values are valid integers.
            if (allInts.isValid && !allInts.getBoolean) {
              throw new IllegalStateException(GpuCast.INVALID_INPUT_MESSAGE)
            }
          }
        }
        withResource(sanitized.castTo(dType)) { parsedInt =>
          withResource(Scalar.fromNull(dType)) { nullVal =>
            isInt.ifElse(parsedInt, nullVal)
          }
        }
      }
    }
  }

  def castStringToFloats(
      input: ColumnVector,
      ansiEnabled: Boolean,
      dType: DType): ColumnVector = {

    // 1. convert the different infinities to "Inf"/"-Inf" which is the only variation cudf
    // understands
    // 2. identify the nans
    // 3. identify the floats. "nan", "null" and letters are not considered floats
    // 4. if ansi is enabled we want to throw and exception if the string is neither float nor nan
    // 5. convert everything thats not floats to null
    // 6. set the indices where we originally had nans to Float.NaN
    //
    // NOTE Limitation: "1.7976931348623159E308" and "-1.7976931348623159E308" are not considered
    // Inf even though Spark does

    val NAN_REGEX = "^[nN][aA][nN]$"

    withResource(GpuCast.sanitizeStringToFloat(input, ansiEnabled)) { sanitized =>
      //Now identify the different variations of nans
      withResource(sanitized.matchesRe(NAN_REGEX)) { isNan =>
        // now check if the values are floats
        withResource(sanitized.isFloat) { isFloat =>
          if (ansiEnabled) {
            withResource(isNan.or(isFloat)) { nanOrFloat =>
              withResource(nanOrFloat.all()) { allNanOrFloat =>
                // Check that all non-null values are valid floats or NaN.
                if (allNanOrFloat.isValid && !allNanOrFloat.getBoolean) {
                  throw new NumberFormatException(GpuCast.INVALID_FLOAT_CAST_MSG)
                }
              }
            }
          }
          withResource(sanitized.castTo(dType)) { casted =>
            withResource(Scalar.fromNull(dType)) { nulls =>
              withResource(isFloat.ifElse(casted, nulls)) { floatsOnly =>
                withResource(FloatUtils.getNanScalar(dType)) { nan =>
                  isNan.ifElse(nan, floatsOnly)
                }
              }
            }
          }
        }
      }
    }
  }

  /** This method does not close the `input` ColumnVector. */
  def convertDateOrNull(
      input: ColumnVector,
      regex: String,
      cudfFormat: String): ColumnVector = {

    val isValidDate = withResource(input.matchesRe(regex)) { isMatch =>
      withResource(input.isTimestamp(cudfFormat)) { isTimestamp =>
        isMatch.and(isTimestamp)
      }
    }

    withResource(isValidDate) { _ =>
      withResource(Scalar.fromNull(DType.TIMESTAMP_DAYS)) { orElse =>
        withResource(input.asTimestampDays(cudfFormat)) { asDays =>
          isValidDate.ifElse(asDays, orElse)
        }
      }
    }
  }

    /** This method does not close the `input` ColumnVector. */
  def convertDateOr(
      input: ColumnVector,
      regex: String,
      cudfFormat: String,
      orElse: ColumnVector): ColumnVector = {

    val isValidDate = withResource(input.matchesRe(regex)) { isMatch =>
      withResource(input.isTimestamp(cudfFormat)) { isTimestamp =>
        isMatch.and(isTimestamp)
      }
    }

    withResource(isValidDate) { _ =>
      withResource(orElse) { _ =>
        withResource(input.asTimestampDays(cudfFormat)) { asDays =>
          isValidDate.ifElse(asDays, orElse)
        }
      }
    }
  }

  private def checkResultForAnsiMode(input: ColumnVector, result: ColumnVector,
      errMessage: String): ColumnVector = {
    closeOnExcept(result) { finalResult =>
      withResource(input.isNotNull) { wasNotNull =>
        withResource(finalResult.isNull) { isNull =>
          withResource(wasNotNull.and(isNull)) { notConverted =>
            withResource(notConverted.any()) { notConvertedAny =>
              if (notConvertedAny.isValid && notConvertedAny.getBoolean) {
                throw new DateTimeException(errMessage)
              }
            }
          }
        }
      }
    }
    result
  }

  /**
   * Trims and parses a given UTF8 date string to a corresponding [[Int]] value.
   * The return type is [[Option]] in order to distinguish between 0 and null. The following
   * formats are allowed:
   *
   * `yyyy`
   * `yyyy-[m]m`
   * `yyyy-[m]m-[d]d`
   * `yyyy-[m]m-[d]d `
   * `yyyy-[m]m-[d]d *`
   * `yyyy-[m]m-[d]dT*`
   */
  private def castStringToDate(sanitizedInput: ColumnVector): ColumnVector = {

    // convert dates that are in valid formats yyyy, yyyy-mm, yyyy-mm-dd
    val converted = convertDateOr(sanitizedInput, DATE_REGEX_YYYY_MM_DD, "%Y-%m-%d",
      convertDateOr(sanitizedInput, DATE_REGEX_YYYY_MM, "%Y-%m",
        convertDateOrNull(sanitizedInput, DATE_REGEX_YYYY, "%Y")))

    // handle special dates like "epoch", "now", etc.
    closeOnExcept(converted) { tsVector =>
      DateUtils.fetchSpecialDates(DType.TIMESTAMP_DAYS) match {
        case specialDates if specialDates.nonEmpty =>
          // `tsVector` will be closed in replaceSpecialDates
          replaceSpecialDates(sanitizedInput, tsVector, specialDates)
        case _ =>
          tsVector
      }
    }
  }

  private def castStringToDateAnsi(input: ColumnVector, ansiMode: Boolean): ColumnVector = {
    val result = castStringToDate(input)
    if (ansiMode) {
      // When ANSI mode is enabled, we need to throw an exception if any values could not be
      // converted
      checkResultForAnsiMode(input, result,
        "One or more values could not be converted to DateType")
    } else {
      result
    }
  }

  /** This method does not close the `input` ColumnVector. */
  private def convertTimestampOrNull(
      input: ColumnVector,
      regex: String,
      cudfFormat: String): ColumnVector = {

    withResource(Scalar.fromNull(DType.TIMESTAMP_MICROSECONDS)) { orElse =>
      val isValidTimestamp = withResource(input.matchesRe(regex)) { isMatch =>
        withResource(input.isTimestamp(cudfFormat)) { isTimestamp =>
          isMatch.and(isTimestamp)
        }
      }
      withResource(isValidTimestamp) { isValidTimestamp =>
        withResource(input.asTimestampMicroseconds(cudfFormat)) { asDays =>
          isValidTimestamp.ifElse(asDays, orElse)
        }
      }
    }
  }

  /** This method does not close the `input` ColumnVector. */
  private def convertTimestampOr(
      input: ColumnVector,
      regex: String,
      cudfFormat: String,
      orElse: ColumnVector): ColumnVector = {

    withResource(orElse) { orElse =>
      val isValidTimestamp = withResource(input.matchesRe(regex)) { isMatch =>
        withResource(input.isTimestamp(cudfFormat)) { isTimestamp =>
          isMatch.and(isTimestamp)
        }
      }
      withResource(isValidTimestamp) { isValidTimestamp =>
        withResource(input.asTimestampMicroseconds(cudfFormat)) { asDays =>
          isValidTimestamp.ifElse(asDays, orElse)
        }
      }
    }
  }

  /** This method does not close the `input` ColumnVector. */
  private def convertFullTimestampOr(
      input: ColumnVector,
      orElse: ColumnVector): ColumnVector = {

    val cudfFormat1 = "%Y-%m-%d %H:%M:%S.%f"
    val cudfFormat2 = "%Y-%m-%dT%H:%M:%S.%f"

    withResource(orElse) { orElse =>

      // valid dates must match the regex and either of the cuDF formats
      val isCudfMatch = withResource(input.isTimestamp(cudfFormat1)) { isTimestamp1 =>
        withResource(input.isTimestamp(cudfFormat2)) { isTimestamp2 =>
          isTimestamp1.or(isTimestamp2)
        }
      }

      val isValidTimestamp = withResource(isCudfMatch) { isCudfMatch =>
        withResource(input.matchesRe(TIMESTAMP_REGEX_FULL)) { isRegexMatch =>
          isCudfMatch.and(isRegexMatch)
        }
      }

      // we only need to parse with one of the cuDF formats because the parsing code ignores
      // the ' ' or 'T' between the date and time components
      withResource(isValidTimestamp) { _ =>
        withResource(input.asTimestampMicroseconds(cudfFormat1)) { asDays =>
          isValidTimestamp.ifElse(asDays, orElse)
        }
      }
    }
  }

  private def castStringToTimestamp(input: ColumnVector, ansiMode: Boolean): ColumnVector = {

    // special timestamps
    val today = DateUtils.currentDate()
    val todayStr = new SimpleDateFormat("yyyy-MM-dd")
        .format(today * DateUtils.ONE_DAY_SECONDS * 1000L)

    var sanitizedInput = input.incRefCount()

    // prepend today's date to timestamp formats without dates
    sanitizedInput = withResource(sanitizedInput) { _ =>
      sanitizedInput.stringReplaceWithBackrefs(TIMESTAMP_REGEX_NO_DATE, s"${todayStr}T\\1")
    }

    withResource(sanitizedInput) { sanitizedInput =>
      // convert dates that are in valid timestamp formats
      val converted =
        convertFullTimestampOr(sanitizedInput,
          convertTimestampOr(sanitizedInput, TIMESTAMP_REGEX_YYYY_MM_DD, "%Y-%m-%d",
            convertTimestampOr(sanitizedInput, TIMESTAMP_REGEX_YYYY_MM, "%Y-%m",
              convertTimestampOrNull(sanitizedInput, TIMESTAMP_REGEX_YYYY, "%Y"))))

      // handle special dates like "epoch", "now", etc.
      val finalResult = closeOnExcept(converted) { tsVector =>
        DateUtils.fetchSpecialDates(DType.TIMESTAMP_MICROSECONDS) match {
          case specialDates if specialDates.nonEmpty =>
            // `tsVector` will be closed in replaceSpecialDates.
            replaceSpecialDates(sanitizedInput, tsVector, specialDates)
          case _ =>
            tsVector
        }
      }

      if (ansiMode) {
        // When ANSI mode is enabled, we need to throw an exception if any values could not be
        // converted
        checkResultForAnsiMode(input, finalResult,
          "One or more values could not be converted to TimestampType")
      } else {
        finalResult
      }
    }
  }

  private def castMapToMap(
      from: MapType,
      to: MapType,
      input: ColumnView,
      ansiMode: Boolean,
      legacyCastToString: Boolean,
      stringToDateAnsiModeEnabled: Boolean): ColumnVector = {
    // For cudf a map is a list of (key, value) structs, but lets keep it in ColumnView as much
    // as possible
    withResource(input.getChildColumnView(0)) { kvStructColumn =>
      val castKey = withResource(kvStructColumn.getChildColumnView(0)) { keyColumn =>
        doCast(keyColumn, from.keyType, to.keyType, ansiMode, legacyCastToString,
          stringToDateAnsiModeEnabled)
      }
      withResource(castKey) { castKey =>
        val castValue = withResource(kvStructColumn.getChildColumnView(1)) { valueColumn =>
          doCast(valueColumn, from.valueType, to.valueType,
            ansiMode, legacyCastToString, stringToDateAnsiModeEnabled)
        }
        withResource(castValue) { castValue =>
          withResource(ColumnView.makeStructView(castKey, castValue)) { castKvStructColumn =>
            // We don't have to worry about null in the key/value struct because they are not
            // allowed for maps in Spark
            withResource(input.replaceListChild(castKvStructColumn)) { replacedView =>
              replacedView.copyToColumnVector()
            }
          }
        }
      }
    }
  }

  private def castStructToStruct(
      from: StructType,
      to: StructType,
      input: ColumnView,
      ansiMode: Boolean,
      legacyCastToString: Boolean,
      stringToDateAnsiModeEnabled: Boolean): ColumnVector = {
    withResource(new ArrayBuffer[ColumnVector](from.length)) { childColumns =>
      from.indices.foreach { index =>
        childColumns += doCast(
          input.getChildColumnView(index),
          from(index).dataType,
          to(index).dataType,
          ansiMode,
          legacyCastToString, stringToDateAnsiModeEnabled)
      }
      withResource(ColumnView.makeStructView(childColumns: _*)) { casted =>
        if (input.getNullCount == 0) {
          casted.copyToColumnVector()
        } else {
          withResource(input.isNull) { isNull =>
            withResource(GpuScalar.from(null, to)) { nullVal =>
              isNull.ifElse(nullVal, casted)
            }
          }
        }
      }
    }
  }

  private def castIntegralsToDecimalAfterCheck(input: ColumnView, dt: DecimalType): ColumnVector = {
    if (dt.scale < 0) {
      // Rounding is essential when scale is negative,
      // so we apply HALF_UP rounding manually to keep align with CpuCast.
      withResource(input.castTo(DecimalUtil.createCudfDecimal(dt.precision, 0))) {
        scaleZero => scaleZero.round(dt.scale, cudf.RoundMode.HALF_UP)
      }
    } else if (dt.scale > 0) {
      // Integer will be enlarged during casting if scale > 0, so we cast input to INT64
      // before casting it to decimal in case of overflow.
      withResource(input.castTo(DType.INT64)) { long =>
        long.castTo(DecimalUtil.createCudfDecimal(dt.precision, dt.scale))
      }
    } else {
      input.castTo(DecimalUtil.createCudfDecimal(dt.precision, dt.scale))
    }
  }

  private def getPrecisionScaleForIntegralInput(input: ColumnView): (Int, Int) = {
    input.getType match {
      case DType.INT8 =>  (3, 0)
      case DType.INT16 => (5, 0)
      case DType.INT32 => (10, 0)
      case DType.INT64 => (20, 0)
    }
  }

  private def castIntegralsToDecimal(
      input: ColumnView,
      dt: DecimalType,
      ansiMode: Boolean): ColumnVector = {
    val (prec, scale) = getPrecisionScaleForIntegralInput(input)
    // Cast input to decimal
    val inputDecimalType = new DecimalType(prec, scale)
    withResource(castIntegralsToDecimalAfterCheck(input, inputDecimalType)) { castedInput =>
      castDecimalToDecimal(castedInput, inputDecimalType, dt, ansiMode)
    }
  }

  private def castFloatsToDecimal(
      input: ColumnView,
      dt: DecimalType,
      ansiMode: Boolean): ColumnVector = {

    // Approach to minimize difference between CPUCast and GPUCast:
    // step 1. cast input to FLOAT64 (if necessary)
    // step 2. cast FLOAT64 to container DECIMAL (who keeps one more digit for rounding)
    // step 3. perform HALF_UP rounding on container DECIMAL
    val checkedInput = withResource(input.castTo(DType.FLOAT64)) { double =>
      val roundedDouble = double.round(dt.scale, cudf.RoundMode.HALF_UP)
      withResource(roundedDouble) { rounded =>
        // We rely on containerDecimal to perform preciser rounding. So, we have to take extra
        // space cost of container into consideration when we run bound check.
        val containerScaleBound = DType.DECIMAL128_MAX_PRECISION - (dt.scale + 1)
        val bound = math.pow(10, (dt.precision - dt.scale) min containerScaleBound)
        if (ansiMode) {
          assertValuesInRange(rounded,
            minValue = Scalar.fromDouble(-bound),
            maxValue = Scalar.fromDouble(bound),
            inclusiveMin = false,
            inclusiveMax = false)
          rounded.incRefCount()
        } else {
          replaceOutOfRangeValues(rounded,
            minValue = Scalar.fromDouble(-bound),
            maxValue = Scalar.fromDouble(bound),
            inclusiveMin = false,
            inclusiveMax = false,
            replaceValue = Scalar.fromNull(DType.FLOAT64))
        }
      }
    }

    withResource(checkedInput) { checked =>
      val targetType = DecimalUtil.createCudfDecimal(dt.precision, dt.scale)
      // If target scale reaches DECIMAL128_MAX_PRECISION, container DECIMAL can not
      // be created because of precision overflow. In this case, we perform casting op directly.
      val casted = if (DecimalUtil.getMaxPrecision(targetType) == dt.scale) {
        checked.castTo(targetType)
      } else {
        val containerType = DecimalUtil.createCudfDecimal(dt.precision, dt.scale + 1)
        withResource(checked.castTo(containerType)) { container =>
          container.round(dt.scale, cudf.RoundMode.HALF_UP)
        }
      }
      // Cast NaN values to nulls
      withResource(casted) { casted =>
        withResource(input.isNan) { inputIsNan =>
          withResource(Scalar.fromNull(targetType)) { nullScalar =>
            inputIsNan.ifElse(nullScalar, casted)
          }
        }
      }
    }
  }

  private def castDecimalToDecimal(
      input: ColumnView,
      from: DecimalType,
      to: DecimalType,
      ansiMode: Boolean): ColumnVector = {

    val toDType = DecimalUtil.createCudfDecimal(to.precision, to.scale)
    val fromDType = DecimalUtil.createCudfDecimal(from.precision, from.scale)

    val fromWholeNumPrecision = from.precision - from.scale
    val toWholeNumPrecision = to.precision - to.scale

    // Decimal numbers in general terms have two parts, a part before decimal (whole number)
    // and a part after decimal (fractional number)
    // If we are upcasting the whole number part there is no need to check for out of bound
    // values.
    val isWholeNumUpcast = fromWholeNumPrecision <= toWholeNumPrecision

    // When upcasting the scale (fractional number) part there is no need for rounding.
    val isScaleUpcast = from.scale <= to.scale
<<<<<<< HEAD
    if (toDType == fromDType && to.precision > from.precision) {
=======

    if (toDType.equals(fromDType) && to.precision >= from.precision) {
>>>>>>> 0bf4b747
      // This can happen in some cases when the scale does not change but the precision does. To
      // Spark they are different types, but CUDF sees them as the same, so no need to change
      // anything.
      // If the input is a ColumnVector already this will just inc the reference count
      input.copyToColumnVector()
    } else {
      // We have to round first to match what Spark is doing...
      val rounded = if (!isScaleUpcast) {
        // We have to round the data to the desired scale. Spark uses HALF_UP rounding in
        // this case so we need to also.
        input.round(to.scale, cudf.RoundMode.HALF_UP)
      } else {
        input.copyToColumnVector()
      }

      val checked = withResource(rounded) { rounded =>
        if (!isWholeNumUpcast) {
          val roundedType = DecimalType(from.precision, -rounded.getType.getScale)

          // We need to check for out of bound values. We have to be careful because cudf can have
          // problems when comparing values that have different precision/scale. So we start off by
          // creating the maximum and minimum value that the toType can hold in the same
          // precision/scale as the to type.

          val boundStr = ("9" * to.precision) + "e" + (-to.scale)
          val toUpperBound = BigDecimal(boundStr)
          val toLowerBound = BigDecimal("-" + boundStr)

          // Now we have to move these into the same precision/scale as the rounded data
          // We round down (towards 0) so we can do a check for rounded > upperBound and
          // rounded < lowerBound. Using an "or equal to" operator like <= would require us
          // to do extra checks so we need to avoid them.
          // This also lets us not worry about increasing the precision on accident when rounding
          // up.
          val upperBound = toUpperBound.setScale(roundedType.scale, BigDecimal.RoundingMode.DOWN)
          val lowerBound = toLowerBound.setScale(roundedType.scale, BigDecimal.RoundingMode.DOWN)

          val outOfBounds = withResource(GpuScalar.from(upperBound, roundedType)) { ubScale =>
            withResource(rounded.greaterThan(ubScale)) { over =>
              withResource(GpuScalar.from(lowerBound, roundedType)) { lbScale =>
                withResource(rounded.lessThan(lbScale)) { under =>
                  over.or(under)
                }
              }
            }
          }
          withResource(outOfBounds) { outOfBounds =>
            if (ansiMode) {
              withResource(outOfBounds.any()) { isAny =>
                if (isAny.isValid && isAny.getBoolean) {
                  throw new IllegalStateException(GpuCast.INVALID_INPUT_MESSAGE)
                }
              }
              rounded.incRefCount()
            } else {
              withResource(Scalar.fromNull(rounded.getType)) { nullVal =>
                outOfBounds.ifElse(nullVal, rounded)
              }
            }
          }
        } else {
          rounded.incRefCount()
        }
      }

      withResource(checked) { checked =>
        checked.castTo(toDType)
      }
    }
  }
}

/**
 * Casts using the GPU
 */
case class GpuCast(
    child: Expression,
    dataType: DataType,
    ansiMode: Boolean = false,
    timeZoneId: Option[String] = None,
    legacyCastToString: Boolean = false,
    stringToDateAnsiModeEnabled: Boolean = false)
  extends GpuUnaryExpression with TimeZoneAwareExpression with NullIntolerant {

  import GpuCast._

  override def toString: String = if (ansiMode) {
    s"ansi_cast($child as ${dataType.simpleString})"
  } else {
    s"cast($child as ${dataType.simpleString})"
  }

  override def checkInputDataTypes(): TypeCheckResult = {
    if (Cast.canCast(child.dataType, dataType)) {
      TypeCheckResult.TypeCheckSuccess
    } else {
      TypeCheckResult.TypeCheckFailure(
        s"cannot cast ${child.dataType.catalogString} to ${dataType.catalogString}")
    }
  }

  override def nullable: Boolean = Cast.forceNullable(child.dataType, dataType) || child.nullable

  override def withTimeZone(timeZoneId: String): TimeZoneAwareExpression =
    copy(timeZoneId = Option(timeZoneId))

  // When this cast involves TimeZone, it's only resolved if the timeZoneId is set;
  // Otherwise behave like Expression.resolved.
  override lazy val resolved: Boolean =
    childrenResolved && checkInputDataTypes().isSuccess && (!needsTimeZone || timeZoneId.isDefined)

  private[this] def needsTimeZone: Boolean = Cast.needsTimeZone(child.dataType, dataType)

  override def sql: String = dataType match {
    // HiveQL doesn't allow casting to complex types. For logical plans translated from HiveQL,
    // this type of casting can only be introduced by the analyzer, and can be omitted when
    // converting back to SQL query string.
    case _: ArrayType | _: MapType | _: StructType => child.sql
    case _ => s"CAST(${child.sql} AS ${dataType.sql})"
  }

  override def doColumnar(input: GpuColumnVector): ColumnVector =
    doCast(input.getBase, input.dataType(), dataType, ansiMode, legacyCastToString,
      stringToDateAnsiModeEnabled)

}<|MERGE_RESOLUTION|>--- conflicted
+++ resolved
@@ -1228,12 +1228,8 @@
 
     // When upcasting the scale (fractional number) part there is no need for rounding.
     val isScaleUpcast = from.scale <= to.scale
-<<<<<<< HEAD
-    if (toDType == fromDType && to.precision > from.precision) {
-=======
 
     if (toDType.equals(fromDType) && to.precision >= from.precision) {
->>>>>>> 0bf4b747
       // This can happen in some cases when the scale does not change but the precision does. To
       // Spark they are different types, but CUDF sees them as the same, so no need to change
       // anything.
