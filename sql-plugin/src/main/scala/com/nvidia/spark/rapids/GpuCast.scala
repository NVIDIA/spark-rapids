--- conflicted
+++ resolved
@@ -20,13 +20,10 @@
 import java.text.SimpleDateFormat
 import java.time.DateTimeException
 
-<<<<<<< HEAD
-=======
 import scala.collection.mutable.ArrayBuffer
 
 import ai.rapids.cudf.{BinaryOp, ColumnVector, ColumnView, DType, Scalar}
 
->>>>>>> 200c72d6
 import org.apache.spark.sql.catalyst.analysis.TypeCheckResult
 import org.apache.spark.sql.catalyst.expressions.{Cast, CastBase, Expression, NullIntolerant, TimeZoneAwareExpression}
 import org.apache.spark.sql.internal.SQLConf
@@ -466,13 +463,7 @@
         }
 
       case (from: DecimalType, to: DecimalType) =>
-<<<<<<< HEAD
         castDecimalToDecimal(input.getBase, from, to, ansiMode)
-=======
-        withResource(input.copyToColumnVector()) { inputVector =>
-          castDecimalToDecimal(inputVector, from, to)
-        }
->>>>>>> 200c72d6
 
       case _ =>
         input.castTo(GpuColumnVector.getNonNestedRapidsType(dataType))
