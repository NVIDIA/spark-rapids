--- conflicted
+++ resolved
@@ -184,7 +184,6 @@
 object CastOptions {
   val DEFAULT_CAST_OPTIONS = new CastOptions(false, false, false)
   val ARITH_ANSI_OPTIONS = new CastOptions(false, true, false)
-<<<<<<< HEAD
   val TO_PRETTY_STRING_OPTIONS = ToPrettyStringOptions
 
   def getArithmeticCastOptions(failOnError: Boolean): CastOptions = 
@@ -201,11 +200,6 @@
 
     override val useHexFormatForBinary: Boolean = true
   }
-=======
-
-  def getArithmeticCastOptions(failOnError: Boolean): CastOptions = 
-    if (failOnError) ARITH_ANSI_OPTIONS else DEFAULT_CAST_OPTIONS
->>>>>>> 056c187b
 }
 
 /**
@@ -361,15 +355,6 @@
             asLongs.floorDiv(microsPerSec, GpuColumnVector.getNonNestedRapidsType(toDataType))
           }
         }
-<<<<<<< HEAD
-=======
-      case (TimestampType, StringType) =>
-        castTimestampToString(input)
-
-      case (StructType(fields), StringType) =>
-        castStructToString(input, fields, options)
->>>>>>> 056c187b
-
       // ansi cast from larger-than-long integral-like types, to long
       case (dt: DecimalType, LongType) if ansiMode =>
         // This is a work around for https://github.com/rapidsai/cudf/issues/9282
@@ -582,23 +567,11 @@
           }
         }
 
-<<<<<<< HEAD
-=======
-      case (ArrayType(elementType, _), StringType) =>
-        castArrayToString(input, elementType, options)
-
->>>>>>> 056c187b
       case (from: StructType, to: StructType) =>
         castStructToStruct(from, to, input, options)
 
       case (from: MapType, to: MapType) =>
         castMapToMap(from, to, input, options)
-<<<<<<< HEAD
-=======
-
-      case (from: MapType, _: StringType) =>
-        castMapToString(input, from, options)
->>>>>>> 056c187b
 
       case (dayTime: DataType, _: StringType) if GpuTypeShims.isSupportedDayTimeType(dayTime) =>
         GpuIntervalUtils.toDayTimeIntervalString(input, dayTime)
@@ -877,13 +850,8 @@
 
   private def castArrayToString(input: ColumnView,
       elementType: DataType,
-<<<<<<< HEAD
       options: CastOptions,
       castingBinaryData: Boolean = false): ColumnVector = {
-=======
-      options: CastOptions): ColumnVector = {
->>>>>>> 056c187b
-
     // We use square brackets for arrays regardless 
     val (leftStr, rightStr) = ("[", "]")
     val emptyStr = ""
@@ -899,11 +867,7 @@
 
       val concatenated = withResource(strChildContainsNull) { _ =>
         withResource(input.replaceListChild(strChildContainsNull)) {
-<<<<<<< HEAD
           concatenateStringArrayElements(_, options, castingBinaryData)
-=======
-          concatenateStringArrayElements(_, options)
->>>>>>> 056c187b
         }
       }
 
@@ -933,21 +897,11 @@
     // cast the key column and value column to string columns
     val (strKey, strValue) = withResource(input.getChildColumnView(0)) { kvStructColumn =>
       val strKey = withResource(kvStructColumn.getChildColumnView(0)) { keyColumn =>
-<<<<<<< HEAD
         castToString(keyColumn, from.keyType, options)
-=======
-        doCast(
-          keyColumn, from.keyType, StringType, options)
->>>>>>> 056c187b
       }
       val strValue = closeOnExcept(strKey) { _ =>
         withResource(kvStructColumn.getChildColumnView(1)) { valueColumn =>
-<<<<<<< HEAD
           castToString(valueColumn, from.valueType, options)
-=======
-          doCast(
-            valueColumn, from.valueType, StringType, options)
->>>>>>> 056c187b
         }
       }
       (strKey, strValue)
@@ -1028,11 +982,7 @@
         //   3.1+: {firstCol
         columns += leftColumn.incRefCount()
         withResource(input.getChildColumnView(0)) { firstColumnView =>
-<<<<<<< HEAD
           columns += castToString(firstColumnView, inputSchema.head.dataType, options)
-=======
-          columns += doCast(firstColumnView, inputSchema.head.dataType, StringType, options)
->>>>>>> 056c187b
         }
         for (nonFirstIndex <- 1 until numInputColumns) {
           withResource(input.getChildColumnView(nonFirstIndex)) { nonFirstColumnView =>
