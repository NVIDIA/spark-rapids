/*
 * Copyright (c) 2019-2023, NVIDIA CORPORATION.
 *
 * Licensed under the Apache License, Version 2.0 (the "License");
 * you may not use this file except in compliance with the License.
 * You may obtain a copy of the License at
 *
 *     http://www.apache.org/licenses/LICENSE-2.0
 *
 * Unless required by applicable law or agreed to in writing, software
 * distributed under the License is distributed on an "AS IS" BASIS,
 * WITHOUT WARRANTIES OR CONDITIONS OF ANY KIND, either express or implied.
 * See the License for the specific language governing permissions and
 * limitations under the License.
 */

package com.nvidia.spark.rapids

import java.text.SimpleDateFormat
import java.time.DateTimeException
import java.util.Optional

import scala.collection.mutable.ArrayBuffer

import ai.rapids.cudf.{BinaryOp, CaptureGroups, ColumnVector, ColumnView, DecimalUtils, DType, RegexProgram, Scalar}
import ai.rapids.cudf
import com.nvidia.spark.rapids.Arm.{closeOnExcept, withResource}
import com.nvidia.spark.rapids.RapidsPluginImplicits._
import com.nvidia.spark.rapids.jni.CastStrings
import com.nvidia.spark.rapids.shims.{AnsiUtil, GpuCastShims, GpuIntervalUtils, GpuTypeShims, SparkShimImpl, YearParseUtil}

import org.apache.spark.sql.catalyst.analysis.TypeCheckResult
import org.apache.spark.sql.catalyst.expressions.{Cast, Expression, NullIntolerant, TimeZoneAwareExpression, UnaryExpression}
import org.apache.spark.sql.catalyst.util.DateTimeConstants.MICROS_PER_SECOND
import org.apache.spark.sql.internal.SQLConf
import org.apache.spark.sql.rapids.GpuToTimestamp.replaceSpecialDates
import org.apache.spark.sql.rapids.shims.RapidsErrorUtils
import org.apache.spark.sql.types._

/** Meta-data for cast and ansi_cast. */
final class CastExprMeta[INPUT <: UnaryExpression with TimeZoneAwareExpression with NullIntolerant](
    cast: INPUT,
    val evalMode: GpuEvalMode.Value,
    conf: RapidsConf,
    parent: Option[RapidsMeta[_, _, _]],
    rule: DataFromReplacementRule,
    doFloatToIntCheck: Boolean,
    // stringToDate supports ANSI mode from Spark v3.2.0.  Here is the details.
    //     https://github.com/apache/spark/commit/6e862792fb
    // We do not want to create a shim class for this small change
    stringToAnsiDate: Boolean,
    toTypeOverride: Option[DataType] = None)
  extends CastExprMetaBase(cast, conf, parent, rule, doFloatToIntCheck) {

  override val toType: DataType = toTypeOverride.getOrElse(cast.dataType)

  override def tagExprForGpu(): Unit = {
    if (evalMode == GpuEvalMode.TRY) {
      willNotWorkOnGpu("try_cast is not supported on the GPU")
    }
    recursiveTagExprForGpuCheck()
  }

  def withToTypeOverride(newToType: DecimalType): CastExprMeta[INPUT] =
    new CastExprMeta[INPUT](cast, evalMode, conf, parent, rule,
      doFloatToIntCheck, stringToAnsiDate, Some(newToType))

  override def convertToGpu(child: Expression): GpuExpression =
    GpuCast(child, toType, evalMode == GpuEvalMode.ANSI, cast.timeZoneId,
      legacyCastComplexTypesToString, stringToAnsiDate)

}

/** Meta-data for cast, ansi_cast and ToPrettyString */
abstract class CastExprMetaBase[INPUT <: UnaryExpression with TimeZoneAwareExpression](
    cast: INPUT,
    conf: RapidsConf,
    parent: Option[RapidsMeta[_, _, _]],
    rule: DataFromReplacementRule,
    doFloatToIntCheck: Boolean = false)
  extends UnaryExprMeta[INPUT](cast, conf, parent, rule) {

  val fromType: DataType = cast.child.dataType
  val toType: DataType = cast.dataType

  override def tagExprForGpu(): Unit = {
    recursiveTagExprForGpuCheck()
  }

  protected def recursiveTagExprForGpuCheck(
      fromDataType: DataType = fromType,
      toDataType: DataType = toType,
      depth: Int = 0): Unit = {
    val checks = rule.getChecks.get.asInstanceOf[CastChecks]
    if (depth > 0 &&
        !checks.gpuCanCast(fromDataType, toDataType)) {
      willNotWorkOnGpu(s"Casting child type $fromDataType to $toDataType is not supported")
    }

    (fromDataType, toDataType) match {
      case (FloatType | DoubleType, ByteType | ShortType | IntegerType | LongType) if
          doFloatToIntCheck && !conf.isCastFloatToIntegralTypesEnabled =>
        willNotWorkOnGpu(buildTagMessage(RapidsConf.ENABLE_CAST_FLOAT_TO_INTEGRAL_TYPES))
      case (dt: DecimalType, _: StringType) =>
        if (dt.precision > DType.DECIMAL128_MAX_PRECISION) {
          willNotWorkOnGpu(s"decimal to string with a " +
              s"precision > ${DType.DECIMAL128_MAX_PRECISION} is not supported yet")
        }
      case ( _: DecimalType, _: FloatType | _: DoubleType) if !conf.isCastDecimalToFloatEnabled =>
        willNotWorkOnGpu("the GPU will use a different strategy from Java's BigDecimal " +
            "to convert decimal data types to floating point and this can produce results that " +
            "slightly differ from the default behavior in Spark.  To enable this operation on " +
            s"the GPU, set ${RapidsConf.ENABLE_CAST_DECIMAL_TO_FLOAT} to true.")
      case (_: FloatType | _: DoubleType, _: DecimalType) if !conf.isCastFloatToDecimalEnabled =>
        willNotWorkOnGpu("the GPU will use a different strategy from Java's BigDecimal " +
            "to convert floating point data types to decimals and this can produce results that " +
            "slightly differ from the default behavior in Spark.  To enable this operation on " +
            s"the GPU, set ${RapidsConf.ENABLE_CAST_FLOAT_TO_DECIMAL} to true.")
      case (_: FloatType | _: DoubleType, _: StringType) if !conf.isCastFloatToStringEnabled =>
        willNotWorkOnGpu("the GPU will use different precision than Java's toString method when " +
            "converting floating point data types to strings and this can produce results that " +
            "differ from the default behavior in Spark.  To enable this operation on the GPU, set" +
            s" ${RapidsConf.ENABLE_CAST_FLOAT_TO_STRING} to true.")
      case (_: StringType, _: FloatType | _: DoubleType) if !conf.isCastStringToFloatEnabled =>
        willNotWorkOnGpu("Currently hex values aren't supported on the GPU. Also note " +
            "that casting from string to float types on the GPU returns incorrect results when " +
            "the string represents any number \"1.7976931348623158E308\" <= x < " +
            "\"1.7976931348623159E308\" and \"-1.7976931348623159E308\" < x <= " +
            "\"-1.7976931348623158E308\" in both these cases the GPU returns Double.MaxValue " +
            "while CPU returns \"+Infinity\" and \"-Infinity\" respectively. To enable this " +
            s"operation on the GPU, set ${RapidsConf.ENABLE_CAST_STRING_TO_FLOAT} to true.")
      case (_: StringType, _: TimestampType) =>
        if (!conf.isCastStringToTimestampEnabled) {
          willNotWorkOnGpu("the GPU only supports a subset of formats " +
              "when casting strings to timestamps. Refer to the CAST documentation " +
              "for more details. To enable this operation on the GPU, set" +
              s" ${RapidsConf.ENABLE_CAST_STRING_TO_TIMESTAMP} to true.")
        }
        YearParseUtil.tagParseStringAsDate(conf, this)
      case (_: StringType, _: DateType) =>
        YearParseUtil.tagParseStringAsDate(conf, this)
      case (_: StringType, dt:DecimalType) =>
        if (dt.scale < 0 && !SparkShimImpl.isCastingStringToNegDecimalScaleSupported) {
          willNotWorkOnGpu("RAPIDS doesn't support casting string to decimal for " +
              "negative scale decimal in this version of Spark because of SPARK-37451")
        }
      case (structType: StructType, StringType) =>
        structType.foreach { field =>
          recursiveTagExprForGpuCheck(field.dataType, StringType, depth + 1)
        }
      case (fromStructType: StructType, toStructType: StructType) =>
        fromStructType.zip(toStructType).foreach {
          case (fromChild, toChild) =>
            recursiveTagExprForGpuCheck(fromChild.dataType, toChild.dataType, depth + 1)
        }
      case (ArrayType(elementType, _), StringType) =>
        recursiveTagExprForGpuCheck(elementType, StringType, depth + 1)

      case (ArrayType(nestedFrom, _), ArrayType(nestedTo, _)) =>
        recursiveTagExprForGpuCheck(nestedFrom, nestedTo, depth + 1)

      case (MapType(keyFrom, valueFrom, _), MapType(keyTo, valueTo, _)) =>
        recursiveTagExprForGpuCheck(keyFrom, keyTo, depth + 1)
        recursiveTagExprForGpuCheck(valueFrom, valueTo, depth + 1)

      case (MapType(keyFrom, valueFrom, _), StringType) =>
        recursiveTagExprForGpuCheck(keyFrom, StringType, depth + 1)
        recursiveTagExprForGpuCheck(valueFrom, StringType, depth + 1)

      case _ =>
    }
  }

  def buildTagMessage(entry: ConfEntry[_]): String = {
    s"${entry.doc}. To enable this operation on the GPU, set ${entry.key} to true."
  }

  // timezone tagging in type checks is good enough, so always false
  override protected val needTimezoneTagging: Boolean = false
}

<<<<<<< HEAD
trait CastOptions {
=======
trait CastOptions extends Serializable {
>>>>>>> d3c6bee4
  // The brackets that are used in casting structs and maps to strings
  def leftBracket: String

  def rightBracket: String

  // The string value to use to represent null elements in array/struct/map.
  def nullString: String

  def useDecimalPlainString: Boolean

  def useHexFormatForBinary: Boolean

  def stringToDateAnsiModeEnabled: Boolean

  def ansiMode: Boolean

  def legacyCastComplexTypesToString: Boolean
}

<<<<<<< HEAD
object ToPrettyStringOptions extends CastOptions {
  override def leftBracket: String = "{"

  override def rightBracket: String = "}"

  override def nullString: String = "NULL"

  override def useDecimalPlainString: Boolean = true

  override def useHexFormatForBinary: Boolean = true

  override protected def stringToDateAnsiModeEnabled: Boolean = false

  override def ansiMode: Boolean = false

  override def legacyCastComplexTypesToString: Boolean = false
}

=======
>>>>>>> d3c6bee4
object DefaultCastOptions extends SparkConfCastOptions(false, false, false)

object ArithmeticCastOptions {
  def apply(failOnError: Boolean): SparkConfCastOptions =
    new SparkConfCastOptions(false, failOnError, false)
}

class SparkConfCastOptions(
    override val legacyCastComplexTypesToString: Boolean,
    override val ansiMode: Boolean,
    stringToDateAnsiMode: Boolean) extends CastOptions {

  override val leftBracket: String = if (legacyCastComplexTypesToString) "[" else "{"

  override val rightBracket: String = if (legacyCastComplexTypesToString) "]" else "}"

  override val nullString: String = if (legacyCastComplexTypesToString) "" else "null"

  override val useDecimalPlainString: Boolean = ansiMode

  override val useHexFormatForBinary: Boolean = false

  override val stringToDateAnsiModeEnabled: Boolean = stringToDateAnsiMode
}

object GpuCast {

  private val DATE_REGEX_YYYY_MM_DD = "\\A\\d{4}\\-\\d{1,2}\\-\\d{1,2}([ T](:?[\\r\\n]|.)*)?\\Z"
  private val DATE_REGEX_YYYY_MM = "\\A\\d{4}\\-\\d{1,2}\\Z"
  private val DATE_REGEX_YYYY = "\\A\\d{4}\\Z"

  private val TIMESTAMP_REGEX_YYYY_MM_DD = "\\A\\d{4}\\-\\d{1,2}\\-\\d{1,2}[ ]?\\Z"
  private val TIMESTAMP_REGEX_YYYY_MM = "\\A\\d{4}\\-\\d{1,2}[ ]?\\Z"
  private val TIMESTAMP_REGEX_YYYY = "\\A\\d{4}[ ]?\\Z"
  private val TIMESTAMP_REGEX_FULL =
    "\\A\\d{4}\\-\\d{1,2}\\-\\d{1,2}[ T]?(\\d{1,2}:\\d{1,2}:([0-5]\\d|\\d)(\\.\\d{0,6})?Z?)\\Z"
  private val TIMESTAMP_REGEX_NO_DATE =
    "\\A[T]?(\\d{1,2}:\\d{1,2}:([0-5]\\d|\\d)(\\.\\d{0,6})?Z?)\\Z"

  private val BIG_DECIMAL_LONG_MIN = BigDecimal(Long.MinValue)
  private val BIG_DECIMAL_LONG_MAX = BigDecimal(Long.MaxValue)

  val INVALID_INPUT_MESSAGE: String = "Column contains at least one value that is not in the " +
    "required range"

  val OVERFLOW_MESSAGE: String = "overflow occurred"

  val INVALID_NUMBER_MSG: String = "At least one value is either null or is an invalid number"

  def doCast(
      input: ColumnView,
      fromDataType: DataType,
      toDataType: DataType,
      options: CastOptions = DefaultCastOptions): ColumnVector = {
    if (DataType.equalsStructurally(fromDataType, toDataType)) {
      return input.copyToColumnVector()
    }

    import options.ansiMode

    (fromDataType, toDataType) match {
      case (NullType, to) =>
        GpuColumnVector.columnVectorFromNull(input.getRowCount.toInt, to)

      case (DateType, BooleanType | _: NumericType) =>
        // casts from date type to numerics are always null
        GpuColumnVector.columnVectorFromNull(input.getRowCount.toInt, toDataType)

      // Cast to String
      case (DateType | TimestampType | FloatType | DoubleType | BinaryType |
            _: DecimalType | _: ArrayType | _: MapType | _: StructType, StringType) =>
        castToString(input, fromDataType, options)


      case (TimestampType, FloatType | DoubleType) =>
        withResource(input.castTo(DType.INT64)) { asLongs =>
          withResource(Scalar.fromDouble(1000000)) { microsPerSec =>
            // Use trueDiv to ensure cast to double before division for full precision
            asLongs.trueDiv(microsPerSec, GpuColumnVector.getNonNestedRapidsType(toDataType))
          }
        }
      case (TimestampType, ByteType | ShortType | IntegerType) =>
        // normally we would just do a floordiv here, but cudf downcasts the operands to
        // the output type before the divide.  https://github.com/rapidsai/cudf/issues/2574
        withResource(input.castTo(DType.INT64)) { asLongs =>
          withResource(Scalar.fromInt(1000000)) { microsPerSec =>
            withResource(asLongs.floorDiv(microsPerSec, DType.INT64)) { cv =>
              if (options.ansiMode) {
                toDataType match {
                  case IntegerType =>
                    assertValuesInRange[Long](cv, Int.MinValue.toLong,
                      Int.MaxValue.toLong, errorMsg = OVERFLOW_MESSAGE)
                  case ShortType =>
                    assertValuesInRange[Long](cv, Short.MinValue.toLong,
                      Short.MaxValue.toLong, errorMsg = OVERFLOW_MESSAGE)
                  case ByteType =>
                    assertValuesInRange[Long](cv, Byte.MinValue.toLong,
                      Byte.MaxValue.toLong, errorMsg = OVERFLOW_MESSAGE)
                }
              }
              cv.castTo(GpuColumnVector.getNonNestedRapidsType(toDataType))
            }
          }
        }
      case (TimestampType, _: LongType) =>
        withResource(input.castTo(DType.INT64)) { asLongs =>
          withResource(Scalar.fromInt(1000000)) { microsPerSec =>
            asLongs.floorDiv(microsPerSec, GpuColumnVector.getNonNestedRapidsType(toDataType))
          }
        }
<<<<<<< HEAD
=======
      case (TimestampType, StringType) =>
        castTimestampToString(input)

      case (StructType(fields), StringType) =>
        castStructToString(input, fields, options)
>>>>>>> d3c6bee4

      // ansi cast from larger-than-long integral-like types, to long
      case (dt: DecimalType, LongType) if options.ansiMode =>
        // This is a work around for https://github.com/rapidsai/cudf/issues/9282
        val min = BIG_DECIMAL_LONG_MIN.setScale(dt.scale, BigDecimal.RoundingMode.DOWN).bigDecimal
        val max = BIG_DECIMAL_LONG_MAX.setScale(dt.scale, BigDecimal.RoundingMode.DOWN).bigDecimal
        // We are going against our convention of calling assertValuesInRange()
        // because the min/max values are a different decimal type i.e. Decimal 128 as opposed to
        // the incoming input column type.
        withResource(input.min()) { minInput =>
          withResource(input.max()) { maxInput =>
            if (minInput.isValid && minInput.getBigDecimal().compareTo(min) == -1 ||
                maxInput.isValid && maxInput.getBigDecimal().compareTo(max) == 1) {
              throw new ArithmeticException(OVERFLOW_MESSAGE)
            }
          }
        }
        if (dt.precision <= DType.DECIMAL32_MAX_PRECISION && dt.scale < 0) {
          // This is a work around for https://github.com/rapidsai/cudf/issues/9281
          withResource(input.castTo(DType.create(DType.DTypeEnum.DECIMAL64, -dt.scale))) { tmp =>
            tmp.castTo(GpuColumnVector.getNonNestedRapidsType(toDataType))
          }
        } else {
          input.castTo(GpuColumnVector.getNonNestedRapidsType(toDataType))
        }

      case (dt: DecimalType, LongType) if dt.precision <= DType.DECIMAL32_MAX_PRECISION &&
          dt.scale < 0 =>
        // This is a work around for https://github.com/rapidsai/cudf/issues/9281
        withResource(input.castTo(DType.create(DType.DTypeEnum.DECIMAL64, -dt.scale))) { tmp =>
          tmp.castTo(GpuColumnVector.getNonNestedRapidsType(toDataType))
        }

      // ansi cast from larger-than-integer integral-like types, to integer
      case (LongType | _: DecimalType, IntegerType) if options.ansiMode =>
        fromDataType match {
          case LongType =>
            assertValuesInRange[Long](input, Int.MinValue.toLong, Int.MaxValue.toLong)
          case _ =>
            assertValuesInRange[BigDecimal](input, BigDecimal(Int.MinValue),
              BigDecimal(Int.MaxValue))
        }
        input.castTo(GpuColumnVector.getNonNestedRapidsType(toDataType))

      // ansi cast from larger-than-short integral-like types, to short
      case (LongType | IntegerType | _: DecimalType, ShortType) if options.ansiMode =>
        fromDataType match {
          case LongType =>
            assertValuesInRange[Long](input, Short.MinValue.toLong, Short.MaxValue.toLong)
          case IntegerType =>
            assertValuesInRange[Int](input, Short.MinValue.toInt, Short.MaxValue.toInt)
          case _ =>
            assertValuesInRange[BigDecimal](input, BigDecimal(Short.MinValue),
              BigDecimal(Short.MaxValue))
        }
        input.castTo(GpuColumnVector.getNonNestedRapidsType(toDataType))

      // ansi cast from larger-than-byte integral-like types, to byte
      case (LongType | IntegerType | ShortType | _: DecimalType, ByteType) if options.ansiMode =>
        fromDataType match {
          case LongType =>
            assertValuesInRange[Long](input, Byte.MinValue.toLong, Byte.MaxValue.toLong)
          case IntegerType =>
            assertValuesInRange[Int](input, Byte.MinValue.toInt, Byte.MaxValue.toInt)
          case ShortType =>
            assertValuesInRange[Short](input, Byte.MinValue.toShort, Byte.MaxValue.toShort)
          case _ =>
            assertValuesInRange[BigDecimal](input, BigDecimal(Byte.MinValue),
              BigDecimal(Byte.MaxValue))
        }
        input.castTo(GpuColumnVector.getNonNestedRapidsType(toDataType))

      // ansi cast from floating-point types, to byte
      case (FloatType | DoubleType, ByteType) if options.ansiMode =>
        fromDataType match {
          case FloatType =>
            assertValuesInRange[Float](input, Byte.MinValue.toFloat, Byte.MaxValue.toFloat)
          case DoubleType =>
            assertValuesInRange[Double](input, Byte.MinValue.toDouble, Byte.MaxValue.toDouble)
        }
        input.castTo(GpuColumnVector.getNonNestedRapidsType(toDataType))

      // ansi cast from floating-point types, to short
      case (FloatType | DoubleType, ShortType) if options.ansiMode =>
        fromDataType match {
          case FloatType =>
            assertValuesInRange[Float](input, Short.MinValue.toFloat, Short.MaxValue.toFloat)
          case DoubleType =>
            assertValuesInRange[Double](input, Short.MinValue.toDouble, Short.MaxValue.toDouble)
        }
        input.castTo(GpuColumnVector.getNonNestedRapidsType(toDataType))

      // ansi cast from floating-point types, to integer
      case (FloatType | DoubleType, IntegerType) if options.ansiMode =>
        fromDataType match {
          case FloatType =>
            assertValuesInRange[Float](input, Int.MinValue.toFloat, Int.MaxValue.toFloat)
          case DoubleType =>
            assertValuesInRange[Double](input, Int.MinValue.toDouble, Int.MaxValue.toDouble)
        }
        input.castTo(GpuColumnVector.getNonNestedRapidsType(toDataType))

      // ansi cast from floating-point types, to long
      case (FloatType | DoubleType, LongType) if options.ansiMode =>
        fromDataType match {
          case FloatType =>
            assertValuesInRange[Float](input, Long.MinValue.toFloat, Long.MaxValue.toFloat)
          case DoubleType =>
            assertValuesInRange[Double](input, Long.MinValue.toDouble, Long.MaxValue.toDouble)
        }
        input.castTo(GpuColumnVector.getNonNestedRapidsType(toDataType))

      case (FloatType | DoubleType, TimestampType) =>
        // Spark casting to timestamp from double assumes value is in microseconds
        if (options.ansiMode && AnsiUtil.supportsAnsiCastFloatToTimestamp()) {
          // We are going through a util class because Spark 3.3.0+ throws an
          // exception if the float value is nan, +/- inf or out-of-range value,
          // where previously it didn't
          AnsiUtil.castFloatToTimestampAnsi(input, toDataType)
        } else {
          // non-Ansi mode, convert nan/inf to null
          withResource(Scalar.fromInt(1000000)) { microsPerSec =>
            withResource(input.nansToNulls()) { inputWithNansToNull =>
              withResource(FloatUtils.infinityToNulls(inputWithNansToNull)) {
                inputWithoutNanAndInfinity =>
                  if (fromDataType == FloatType &&
                      SparkShimImpl.hasCastFloatTimestampUpcast) {
                    withResource(inputWithoutNanAndInfinity.castTo(DType.FLOAT64)) { doubles =>
                      withResource(doubles.mul(microsPerSec, DType.INT64)) {
                        inputTimesMicrosCv =>
                          inputTimesMicrosCv.castTo(DType.TIMESTAMP_MICROSECONDS)
                      }
                    }
                  } else {
                    withResource(inputWithoutNanAndInfinity.mul(microsPerSec, DType.INT64)) {
                      inputTimesMicrosCv =>
                        inputTimesMicrosCv.castTo(DType.TIMESTAMP_MICROSECONDS)
                    }
                  }
              }
            }
          }
        }
      case (FloatType | DoubleType, dt: DecimalType) =>
        castFloatsToDecimal(input, dt, options.ansiMode)
      case (from: DecimalType, to: DecimalType) =>
        castDecimalToDecimal(input, from, to, options.ansiMode)
      case (BooleanType, TimestampType) =>
        // cudf requires casting to a long first.
        withResource(input.castTo(DType.INT64)) { longs =>
          longs.castTo(GpuColumnVector.getNonNestedRapidsType(toDataType))
        }
      case (BooleanType | ByteType | ShortType | IntegerType, TimestampType) =>
        // cudf requires casting to a long first
        withResource(input.castTo(DType.INT64)) { longs =>
          withResource(longs.castTo(DType.TIMESTAMP_SECONDS)) { timestampSecs =>
            timestampSecs.castTo(GpuColumnVector.getNonNestedRapidsType(toDataType))
          }
        }
      case (_: LongType, TimestampType) =>
        // Spark casting to timestamp assumes value is in seconds, but timestamps
        // are tracked in microseconds.
        castLongToTimestamp(input, toDataType)
      case (_: NumericType, TimestampType) =>
        // Spark casting to timestamp assumes value is in seconds, but timestamps
        // are tracked in microseconds.
        withResource(input.castTo(DType.TIMESTAMP_SECONDS)) { timestampSecs =>
          timestampSecs.castTo(GpuColumnVector.getNonNestedRapidsType(toDataType))
        }
      case (FloatType, LongType) | (DoubleType, IntegerType | LongType) =>
        // Float.NaN => Int is casted to a zero but float.NaN => Long returns a small negative
        // number Double.NaN => Int | Long, returns a small negative number so Nans have to be
        // converted to zero first
        withResource(FloatUtils.nanToZero(input)) { inputWithNansToZero =>
          inputWithNansToZero.castTo(GpuColumnVector.getNonNestedRapidsType(toDataType))
        }
      case (StringType, ByteType | ShortType | IntegerType | LongType) =>
        CastStrings.toInteger(input, options.ansiMode,
          GpuColumnVector.getNonNestedRapidsType(toDataType))
      case (StringType, FloatType | DoubleType) =>
        CastStrings.toFloat(input, options.ansiMode,
          GpuColumnVector.getNonNestedRapidsType(toDataType))
      case (StringType, BooleanType | DateType | TimestampType) =>
        withResource(input.strip()) { trimmed =>
          toDataType match {
            case BooleanType =>
              castStringToBool(trimmed, options.ansiMode)
            case DateType =>
              if (options.stringToDateAnsiModeEnabled) {
<<<<<<< HEAD
                castStringToDateAnsi(trimmed, options.ansiMode)
=======
                castStringToDateAnsi(trimmed, ansiMode)
>>>>>>> d3c6bee4
              } else {
                castStringToDate(trimmed)
              }
            case TimestampType =>
              castStringToTimestamp(trimmed, options.ansiMode)
          }
        }
      case (StringType, dt: DecimalType) =>
        CastStrings.toDecimal(input, options.ansiMode, dt.precision, -dt.scale)

      case (ByteType | ShortType | IntegerType | LongType, dt: DecimalType) =>
        castIntegralsToDecimal(input, dt, options.ansiMode)

      case (ShortType | IntegerType | LongType | ByteType | StringType, BinaryType) =>
        input.asByteList(true)

      case (ArrayType(nestedFrom, _), ArrayType(nestedTo, _)) =>
        withResource(input.getChildColumnView(0)) { childView =>
          withResource(doCast(childView, nestedFrom, nestedTo, options)) { childColumnVector =>
            withResource(input.replaceListChild(childColumnVector))(_.copyToColumnVector())
          }
        }

<<<<<<< HEAD
=======
      case (ArrayType(elementType, _), StringType) =>
        castArrayToString(input, elementType, options)

>>>>>>> d3c6bee4
      case (from: StructType, to: StructType) =>
        castStructToStruct(from, to, input, options)

      case (from: MapType, to: MapType) =>
        castMapToMap(from, to, input, options)
<<<<<<< HEAD
=======

      case (from: MapType, _: StringType) =>
        castMapToString(input, from, options)
>>>>>>> d3c6bee4

      case (dayTime: DataType, _: StringType) if GpuTypeShims.isSupportedDayTimeType(dayTime) =>
        GpuIntervalUtils.toDayTimeIntervalString(input, dayTime)

      case (_: StringType, dayTime: DataType) if GpuTypeShims.isSupportedDayTimeType(dayTime) =>
        GpuIntervalUtils.castStringToDayTimeIntervalWithThrow(input, dayTime)

      // cast(`day time interval` as integral)
      case (dt: DataType, _: LongType) if GpuTypeShims.isSupportedDayTimeType(dt) =>
        GpuIntervalUtils.dayTimeIntervalToLong(input, dt)
      case (dt: DataType, _: IntegerType) if GpuTypeShims.isSupportedDayTimeType(dt) =>
        GpuIntervalUtils.dayTimeIntervalToInt(input, dt)
      case (dt: DataType, _: ShortType) if GpuTypeShims.isSupportedDayTimeType(dt) =>
        GpuIntervalUtils.dayTimeIntervalToShort(input, dt)
      case (dt: DataType, _: ByteType) if GpuTypeShims.isSupportedDayTimeType(dt) =>
        GpuIntervalUtils.dayTimeIntervalToByte(input, dt)

      // cast(integral as `day time interval`)
      case (_: LongType, dt: DataType) if GpuTypeShims.isSupportedDayTimeType(dt) =>
        GpuIntervalUtils.longToDayTimeInterval(input, dt)
      case (_: IntegerType | ShortType | ByteType, dt: DataType)
        if GpuTypeShims.isSupportedDayTimeType(dt) =>
        GpuIntervalUtils.intToDayTimeInterval(input, dt)

      // cast(`year month interval` as integral)
      case (ym: DataType, _: LongType) if GpuTypeShims.isSupportedYearMonthType(ym) =>
        GpuIntervalUtils.yearMonthIntervalToLong(input, ym)
      case (ym: DataType, _: IntegerType) if GpuTypeShims.isSupportedYearMonthType(ym) =>
        GpuIntervalUtils.yearMonthIntervalToInt(input, ym)
      case (ym: DataType, _: ShortType) if GpuTypeShims.isSupportedYearMonthType(ym) =>
        GpuIntervalUtils.yearMonthIntervalToShort(input, ym)
      case (ym: DataType, _: ByteType) if GpuTypeShims.isSupportedYearMonthType(ym) =>
        GpuIntervalUtils.yearMonthIntervalToByte(input, ym)

      // cast(integral as `year month interval`)
      case (_: LongType, ym: DataType) if GpuTypeShims.isSupportedYearMonthType(ym) =>
        GpuIntervalUtils.longToYearMonthInterval(input, ym)
      case (_: IntegerType | ShortType | ByteType, ym: DataType)
        if GpuTypeShims.isSupportedYearMonthType(ym) =>
        GpuIntervalUtils.intToYearMonthInterval(input, ym)
      case _ =>
        input.castTo(GpuColumnVector.getNonNestedRapidsType(toDataType))
    }
  }

  /**
   * Asserts that all values in a column are within the specific range.
   *
   * @param values ColumnVector to be performed with range check
   * @param minValue Range minimum value of input type T
   * @param maxValue Range maximum value of input type T
   * @param inclusiveMin Whether the min value is included in the valid range or not
   * @param inclusiveMax Whether the max value is included in the valid range or not
   * @param errorMsg Specify the message in the `IllegalStateException`
   * @throws IllegalStateException if any values in the column are not within the specified range
   */
  private def assertValuesInRange[T](values: ColumnView,
      minValue: T,
      maxValue: T,
      inclusiveMin: Boolean = true,
      inclusiveMax: Boolean = true,
      errorMsg: String = OVERFLOW_MESSAGE)
      (implicit ord: Ordering[T]): Unit = {

    def throwIfAnyNan(): Unit = {
      withResource(values.isNan()) { valuesIsNan =>
        withResource(valuesIsNan.any()) { anyNan =>
          if (anyNan.isValid && anyNan.getBoolean) {
            throw RapidsErrorUtils.arithmeticOverflowError(errorMsg)
          }
        }
      }
    }

    def throwIfOutOfRange(minInput: T, maxInput: T): Unit = {
      if (inclusiveMin && ord.compare(minInput, minValue) < 0 ||
          !inclusiveMin && ord.compare(minInput, minValue) <= 0 ||
          inclusiveMax && ord.compare(maxInput, maxValue) > 0 ||
          !inclusiveMax && ord.compare(maxInput, maxValue) >= 0) {
        throw RapidsErrorUtils.arithmeticOverflowError(errorMsg)
      }
    }

    def getValue(s: Scalar): T = (s.getType match {
      case DType.FLOAT64 => s.getDouble
      case DType.FLOAT32 => s.getFloat
      case DType.STRING => s.getJavaString
      case dt if dt.isDecimalType => BigDecimal(s.getBigDecimal)
      case dt if dt.isBackedByLong => s.getLong
      case dt if dt.isBackedByInt => s.getInt
      case dt if dt.isBackedByShort => s.getShort
      case dt if dt.isBackedByByte => s.getByte
      case _ => throw new IllegalArgumentException("Unsupported scalar type")
    }).asInstanceOf[T]

    withResource(values.min()) { minInput =>
      withResource(values.max()) { maxInput =>
        if (values.getType == DType.FLOAT32 || values.getType == DType.FLOAT64) {
          throwIfAnyNan()
        }
        throwIfOutOfRange(getValue(minInput), getValue(maxInput))
      }
    }
  }

  /**
   * Detects outlier values of a column given with specific range, and replaces them with
   * a inputted substitution value.
   *
   * @param values ColumnVector to be performed with range check
   * @param minValue Named parameter for function to create Scalar representing range minimum value
   * @param maxValue Named parameter for function to create Scalar representing range maximum value
   * @param replaceValue Named parameter for function to create scalar to substitute outlier value
   * @param inclusiveMin Whether the min value is included in the valid range or not
   * @param inclusiveMax Whether the max value is included in the valid range or not
   */
  private def replaceOutOfRangeValues(values: ColumnView,
      minValue: => Scalar,
      maxValue: => Scalar,
      replaceValue: => Scalar,
      inclusiveMin: Boolean,
      inclusiveMax: Boolean): ColumnVector = {

    withResource(minValue) { minValue =>
      withResource(maxValue) { maxValue =>
        val minPredicate = if (inclusiveMin) {
          values.lessThan(minValue)
        } else {
          values.lessOrEqualTo(minValue)
        }
        withResource(minPredicate) { minPredicate =>
          val maxPredicate = if (inclusiveMax) {
            values.greaterThan(maxValue)
          } else {
            values.greaterOrEqualTo(maxValue)
          }
          withResource(maxPredicate) { maxPredicate =>
            withResource(maxPredicate.or(minPredicate)) { rangePredicate =>
              withResource(replaceValue) { nullScalar =>
                rangePredicate.ifElse(nullScalar, values)
              }
            }
          }
        }
      }
    }
  }

  def castToString(
      input: ColumnView,
      fromDataType: DataType, options: CastOptions): ColumnVector = fromDataType match {
    case StringType => input.copyToColumnVector()
    case DateType => input.asStrings("%Y-%m-%d")
    case TimestampType => castTimestampToString(input)
    case FloatType | DoubleType => castFloatingTypeToString(input)
    case BinaryType => castBinToString(input, options.useHexFormatForBinary)
    case _: DecimalType => GpuCastShims.CastDecimalToString(input, options.useDecimalPlainString)
    case StructType(fields) => castStructToString(input, fields, options)

    case ArrayType(elementType, _) =>
      castArrayToString(input, elementType, options)
      )
    case from: MapType =>
      castMapToString(input, from, options)
    case _ =>
      input.castTo(GpuColumnVector.getNonNestedRapidsType(StringType))
  }

  private def castTimestampToString(input: ColumnView): ColumnVector = {
    // the complexity in this function is due to Spark's rules for truncating
    // the fractional part of the timestamp string. Any trailing decimal place
    // or zeroes should be truncated
    // ".000000" -> ""
    // ".000100" -> ".0001"
    // ".100000" -> ".1"
    // ".101010" -> ".10101"
    withResource(input.castTo(DType.TIMESTAMP_MICROSECONDS)) { micros =>
      withResource(micros.asStrings("%Y-%m-%d %H:%M:%S.%6f")) { cv =>
        // to keep code complexity down, do a first pass that
        // removes ".000000" using simple string replace
        val firstPass = withResource(Scalar.fromString(".000000")) { search =>
          withResource(Scalar.fromString("")) { replace =>
            cv.stringReplace(search, replace)
          }
        }
        // now remove trailing zeroes from any remaining fractional parts
        // the first group captures everything between
        // the decimal point and the last non-zero digit
        // the second group (non-capture) covers the remaining zeroes
        withResource(firstPass) { _ =>
          val prog = new RegexProgram("(\\.[0-9]*[1-9]+)(?:0+)?$")
          firstPass.stringReplaceWithBackrefs(prog, "\\1")
        }
      }
    }
  }

  /**
   * A 5 steps solution for concatenating string array column. <p>
   * Giving an input with 3 rows:
   * `[ ["1", "2", null, "3"], [], null]` <p>
   * When `legacyCastToString = true`: <p>
   * Step 1: add space char in the front of all not-null elements:
   * `[ [" 1", " 2", null, " 3"], [], null]` <p>
   * step 2: cast `null` elements to their string representation :
   * `[ [" 1", " 2", "", " 3"], [], null]`(here we use "" to represent null) <p>
   * step 3: concatenate list elements, seperated by `","`:
   * `[" 1, 2,, 3", null, null]` <p>
   * step 4: remove the first char, if it is an `' '`:
   * `["1, 2,, 3", null, null]` <p>
   * step 5: replace nulls with empty string:
   * `["1, 2,, 3", "", ""]` <p>
   *
   * when `legacyCastToString = false`, step 1, 4 are skipped
   */
  private def concatenateStringArrayElements(
      input: ColumnView,
      options: CastOptions,
      castingBinaryData: Boolean = false): ColumnVector = {
<<<<<<< HEAD
    val emptyStr = ""
    val spaceStr = " "
    val sepStr =
      if (options.useHexFormatForBinary && castingBinaryData) spaceStr
      else if (options.legacyCastComplexTypesToString) "," else ", "

    withResource(
      Seq(emptyStr, spaceStr, options.nullString, sepStr).safeMap(Scalar.fromString)
    ) { case Seq(empty, space, nullRep, sep) =>

      val withSpacesIfLegacy = if (!options.legacyCastComplexTypesToString) {
=======

    import options._

    val emptyStr = ""
    val spaceStr = " "
    val sepStr = if (useHexFormatForBinary && castingBinaryData) spaceStr
      else if (legacyCastComplexTypesToString) "," else ", "

    withResource(
      Seq(emptyStr, spaceStr, nullString, sepStr).safeMap(Scalar.fromString)
    ) { case Seq(empty, space, nullRep, sep) =>

      val withSpacesIfLegacy = if (!legacyCastComplexTypesToString) {
>>>>>>> d3c6bee4
        withResource(input.getChildColumnView(0)) {
          _.replaceNulls(nullRep)
        }
      } else {
        // add a space string to each non-null element
        val (strChild, childNotNull, numElements) =
          withResource(input.getChildColumnView(0)) { childCol =>
            closeOnExcept(childCol.replaceNulls(nullRep)) {
              (_, childCol.isNotNull(), childCol.getRowCount.toInt)
            }
          }
        withResource(Seq(strChild, childNotNull)) { _ =>
          val hasSpaces = withResource(ColumnVector.fromScalar(space, numElements)) { spaceCol =>
            ColumnVector.stringConcatenate(Array(spaceCol, strChild))
          }
          withResource(hasSpaces) {
            childNotNull.ifElse(_, strChild)
          }
        }
      }
      val concatenated = withResource(withSpacesIfLegacy) { strChildCol =>
        withResource(input.replaceListChild(strChildCol)) { strArrayCol =>
          withResource(ColumnVector.fromScalar(sep, input.getRowCount.toInt)) {
            strArrayCol.stringConcatenateListElements
          }
        }
      }
      val strCol = withResource(concatenated) {
        _.replaceNulls(empty)
      }
<<<<<<< HEAD
      if (!options.legacyCastComplexTypesToString) {
=======
      if (!legacyCastComplexTypesToString) {
>>>>>>> d3c6bee4
        strCol
      } else {
        // If the first char of a string is ' ', remove it (only for legacyCastToString = true)
        withResource(strCol) { _ =>
          withResource(strCol.startsWith(space)) { startsWithSpace =>
            withResource(strCol.substring(1)) { remain =>
              startsWithSpace.ifElse(remain, strCol)
            }
          }
        }
      }
    }
  }

  private def castArrayToString(input: ColumnView,
      elementType: DataType,
      options: CastOptions): ColumnVector = {

    val (leftStr, rightStr) = ("[", "]")
    val emptyStr = ""
    val numRows = input.getRowCount.toInt

    withResource(
      Seq(leftStr, rightStr, emptyStr, options.nullString).safeMap(Scalar.fromString)
<<<<<<< HEAD
    ) { case Seq(left, right, empty, nullRep) =>
      val strChildContainsNull = withResource(input.getChildColumnView(0)) { child =>
        castToString(child, elementType, options)
=======
    ){ case Seq(left, right, empty, nullRep) =>
      val strChildContainsNull = withResource(input.getChildColumnView(0)) {child =>
        doCast(
          child, elementType, StringType, options)
>>>>>>> d3c6bee4
      }

      val concatenated = withResource(strChildContainsNull) { _ =>
        withResource(input.replaceListChild(strChildContainsNull)) {
          concatenateStringArrayElements(_, options)
        }
      }

      // Add brackets to each string. Ex: ["1, 2, 3", "4, 5"] => ["[1, 2, 3]", "[4, 5]"]
      val hasBrackets = withResource(concatenated) { _ =>
        withResource(
          Seq(left, right).safeMap(ColumnVector.fromScalar(_, numRows))
        ) { case Seq(leftColumn, rightColumn) =>
          ColumnVector.stringConcatenate(empty, nullRep, Array(leftColumn, concatenated,
            rightColumn))
        }
      }
      withResource(hasBrackets) {
        _.mergeAndSetValidity(BinaryOp.BITWISE_AND, input)
      }
    }
  }

  private def castMapToString(
      input: ColumnView,
      from: MapType,
      options: CastOptions): ColumnVector = {

    val numRows = input.getRowCount.toInt
    val (arrowStr, emptyStr, spaceStr) = ("->", "", " ")

    // cast the key column and value column to string columns
    val (strKey, strValue) = withResource(input.getChildColumnView(0)) { kvStructColumn =>
      val strKey = withResource(kvStructColumn.getChildColumnView(0)) { keyColumn =>
<<<<<<< HEAD
        castToString(keyColumn, from.keyType, options)
=======
        doCast(
          keyColumn, from.keyType, StringType, options)
>>>>>>> d3c6bee4
      }
      val strValue = closeOnExcept(strKey) { _ =>
        withResource(kvStructColumn.getChildColumnView(1)) { valueColumn =>
<<<<<<< HEAD
          castToString(valueColumn, from.valueType, options)
=======
          doCast(
            valueColumn, from.valueType, StringType, options)
>>>>>>> d3c6bee4
        }
      }
      (strKey, strValue)
    }

    import options._
    // concatenate the key-value pairs to string
    // Example: ("key", "value") -> "key -> value"
    withResource(
<<<<<<< HEAD
      Seq(options.leftBracket,
        options.rightBracket,
        arrowStr,
        emptyStr,
        options.nullString,
=======
      Seq(leftBracket,
        rightBracket,
        arrowStr,
        emptyStr,
        nullString,
>>>>>>> d3c6bee4
        spaceStr).safeMap(Scalar.fromString)
    ) { case Seq(leftScalar, rightScalar, arrowScalar, emptyScalar, nullScalar, spaceScalar) =>
      val strElements = withResource(Seq(strKey, strValue)) { case Seq(strKey, strValue) =>
        val numElements = strKey.getRowCount.toInt
        withResource(Seq(spaceScalar, arrowScalar).safeMap(ColumnVector.fromScalar(_, numElements))
        ) { case Seq(spaceCol, arrowCol) =>
<<<<<<< HEAD
          if (options.legacyCastComplexTypesToString) {
=======
          if (legacyCastComplexTypesToString) {
>>>>>>> d3c6bee4
            withResource(
              spaceCol.mergeAndSetValidity(BinaryOp.BITWISE_AND, strValue)
            ) { spaceBetweenSepAndVal =>
              ColumnVector.stringConcatenate(
                emptyScalar, nullScalar,
                Array(strKey, spaceCol, arrowCol, spaceBetweenSepAndVal, strValue))
            }
          } else {
            ColumnVector.stringConcatenate(
              emptyScalar, nullScalar, Array(strKey, spaceCol, arrowCol, spaceCol, strValue))
          }
        }
      }

      // concatenate elements
      val strCol = withResource(strElements) { _ =>
        withResource(input.replaceListChild(strElements)) {
          concatenateStringArrayElements(_, options)
        }
      }
      val resPreValidityFix = withResource(strCol) { _ =>
        withResource(
          Seq(leftScalar, rightScalar).safeMap(ColumnVector.fromScalar(_, numRows))
        ) { case Seq(leftCol, rightCol) =>
          ColumnVector.stringConcatenate(
            emptyScalar, nullScalar, Array(leftCol, strCol, rightCol))
        }
      }
      withResource(resPreValidityFix) {
        _.mergeAndSetValidity(BinaryOp.BITWISE_AND, input)
      }
    }
  }

  private def castStructToString(
      input: ColumnView,
      inputSchema: Array[StructField],
      options: CastOptions): ColumnVector = {
<<<<<<< HEAD

    val emptyStr = ""
    val separatorStr = if (options.legacyCastComplexTypesToString) "," else ", "
=======

    import options._

    val emptyStr = ""
    val separatorStr = if (legacyCastComplexTypesToString) "," else ", "
>>>>>>> d3c6bee4
    val spaceStr = " "
    val numRows = input.getRowCount.toInt
    val numInputColumns = input.getNumChildren

    def doCastStructToString(
        emptyScalar: Scalar,
        nullScalar: Scalar,
        sepColumn: ColumnVector,
        spaceColumn: ColumnVector,
        leftColumn: ColumnVector,
        rightColumn: ColumnVector): ColumnVector = {
      withResource(ArrayBuffer.empty[ColumnVector]) { columns =>
        // legacy: [firstCol
        //   3.1+: {firstCol
        columns += leftColumn.incRefCount()
        withResource(input.getChildColumnView(0)) { firstColumnView =>
<<<<<<< HEAD
          columns += castToString(firstColumnView, inputSchema.head.dataType, options)
=======
          columns += doCast(firstColumnView, inputSchema.head.dataType, StringType, options)
>>>>>>> d3c6bee4
        }
        for (nonFirstIndex <- 1 until numInputColumns) {
          withResource(input.getChildColumnView(nonFirstIndex)) { nonFirstColumnView =>
            // legacy: ","
            //   3.1+: ", "
            columns += sepColumn.incRefCount()
<<<<<<< HEAD
            val nonFirstColumn = castToString(nonFirstColumnView,
              inputSchema(nonFirstIndex).dataType, options)
            if (options.legacyCastComplexTypesToString) {
=======
            val nonFirstColumn = doCast(nonFirstColumnView,
              inputSchema(nonFirstIndex).dataType, StringType, options)
            if (legacyCastComplexTypesToString) {
>>>>>>> d3c6bee4
              // " " if non-null
              columns += spaceColumn.mergeAndSetValidity(BinaryOp.BITWISE_AND, nonFirstColumnView)
            }
            columns += nonFirstColumn
          }
        }

        columns += rightColumn.incRefCount()
        withResource(ColumnVector.stringConcatenate(emptyScalar, nullScalar, columns.toArray))(
          _.mergeAndSetValidity(BinaryOp.BITWISE_AND, input) // original whole row is null
        )
      }
    }
<<<<<<< HEAD
    val scalars = Seq(emptyStr, options.nullString, separatorStr, spaceStr, options.leftBracket,
      options.rightBracket)
    withResource(scalars.safeMap(Scalar.fromString)) {
=======

    withResource(Seq(emptyStr, nullString, separatorStr, spaceStr, leftBracket, rightBracket)
      .safeMap(Scalar.fromString)) {
>>>>>>> d3c6bee4
      case Seq(emptyScalar, nullScalar, columnScalars@_*) =>

        withResource(
          columnScalars.safeMap(s => ColumnVector.fromScalar(s, numRows))
        ) { case Seq(sepColumn, spaceColumn, leftColumn, rightColumn) =>

          doCastStructToString(emptyScalar, nullScalar, sepColumn,
            spaceColumn, leftColumn, rightColumn)
        }
    }
  }

  private[rapids] def castFloatingTypeToString(input: ColumnView): ColumnVector = {
    withResource(input.castTo(DType.STRING)) { cudfCast =>

      // replace "e+" with "E"
      val replaceExponent = withResource(Scalar.fromString("e+")) { cudfExponent =>
        withResource(Scalar.fromString("E")) { sparkExponent =>
          cudfCast.stringReplace(cudfExponent, sparkExponent)
        }
      }

      // replace "Inf" with "Infinity"
      withResource(replaceExponent) { replaceExponent =>
        withResource(Scalar.fromString("Inf")) { cudfInf =>
          withResource(Scalar.fromString("Infinity")) { sparkInfinity =>
            replaceExponent.stringReplace(cudfInf, sparkInfinity)
          }
        }
      }
    }
  }

  private def castStringToBool(input: ColumnVector, ansiEnabled: Boolean): ColumnVector = {
    val trueStrings = Seq("t", "true", "y", "yes", "1")
    val falseStrings = Seq("f", "false", "n", "no", "0")
    val boolStrings = trueStrings ++ falseStrings
    // determine which values are valid bool strings
    withResource(ColumnVector.fromStrings(boolStrings: _*)) { boolStrings =>
      val lowerStripped = withResource(input.strip()) {
        _.lower()
      }
      val sanitizedInput = withResource(lowerStripped) { _ =>
        withResource(lowerStripped.contains(boolStrings)) { validBools =>
          // in ansi mode, fail if any values are not valid bool strings
          if (ansiEnabled) {
            withResource(validBools.all()) { isAllBool =>
              if (isAllBool.isValid && !isAllBool.getBoolean) {
                throw new IllegalStateException(INVALID_INPUT_MESSAGE)
              }
            }
          }
          // replace non-boolean values with null
          withResource(Scalar.fromNull(DType.STRING)) {
            validBools.ifElse(lowerStripped, _)
          }
        }
      }
      withResource(sanitizedInput) { _ =>
        // return true, false, or null, as appropriate
        withResource(ColumnVector.fromStrings(trueStrings: _*)) {
          sanitizedInput.contains
        }
      }
    }
  }

  /** This method does not close the `input` ColumnVector. */
  def convertDateOrNull(
      input: ColumnVector,
      regex: String,
      cudfFormat: String): ColumnVector = {

    val prog = new RegexProgram(regex, CaptureGroups.NON_CAPTURE)
    val isValidDate = withResource(input.matchesRe(prog)) { isMatch =>
      withResource(input.isTimestamp(cudfFormat)) { isTimestamp =>
        isMatch.and(isTimestamp)
      }
    }

    withResource(isValidDate) { _ =>
      withResource(Scalar.fromNull(DType.TIMESTAMP_DAYS)) { orElse =>
        withResource(input.asTimestampDays(cudfFormat)) { asDays =>
          isValidDate.ifElse(asDays, orElse)
        }
      }
    }
  }

  /** This method does not close the `input` ColumnVector. */
  def convertDateOr(
      input: ColumnVector,
      regex: String,
      cudfFormat: String,
      orElse: ColumnVector): ColumnVector = {

    val prog = new RegexProgram(regex, CaptureGroups.NON_CAPTURE)
    val isValidDate = withResource(input.matchesRe(prog)) { isMatch =>
      withResource(input.isTimestamp(cudfFormat)) { isTimestamp =>
        isMatch.and(isTimestamp)
      }
    }

    withResource(isValidDate) { _ =>
      withResource(orElse) { _ =>
        withResource(input.asTimestampDays(cudfFormat)) { asDays =>
          isValidDate.ifElse(asDays, orElse)
        }
      }
    }
  }

  private def checkResultForAnsiMode(input: ColumnVector, result: ColumnVector,
      errMessage: String): ColumnVector = {
    closeOnExcept(result) { _ =>
      val notConverted = withResource(input.isNotNull()) { inputNotNull =>
        withResource(result.isNull()) { resultIsNull =>
          inputNotNull.and(resultIsNull)
        }
      }
      val notConvertedAny = withResource(notConverted) {
        _.any()
      }
      withResource(notConvertedAny) { _ =>
        if (notConvertedAny.isValid && notConvertedAny.getBoolean) {
          throw new DateTimeException(errMessage)
        }
      }
    }
    result
  }

  /**
   * Trims and parses a given UTF8 date string to a corresponding [[Int]] value.
   * The return type is [[Option]] in order to distinguish between 0 and null. The following
   * formats are allowed:
   *
   * `yyyy`
   * `yyyy-[m]m`
   * `yyyy-[m]m-[d]d`
   * `yyyy-[m]m-[d]d `
   * `yyyy-[m]m-[d]d *`
   * `yyyy-[m]m-[d]dT*`
   */
  private def castStringToDate(sanitizedInput: ColumnVector): ColumnVector = {

    // convert dates that are in valid formats yyyy, yyyy-mm, yyyy-mm-dd
    val converted = convertDateOr(sanitizedInput, DATE_REGEX_YYYY_MM_DD, "%Y-%m-%d",
      convertDateOr(sanitizedInput, DATE_REGEX_YYYY_MM, "%Y-%m",
        convertDateOrNull(sanitizedInput, DATE_REGEX_YYYY, "%Y")))

    // handle special dates like "epoch", "now", etc.
    closeOnExcept(converted) { tsVector =>
      DateUtils.fetchSpecialDates(DType.TIMESTAMP_DAYS) match {
        case specialDates if specialDates.nonEmpty =>
          // `tsVector` will be closed in replaceSpecialDates
          replaceSpecialDates(sanitizedInput, tsVector, specialDates)
        case _ =>
          tsVector
      }
    }
  }

  private def castStringToDateAnsi(input: ColumnVector, ansiMode: Boolean): ColumnVector = {
    val result = castStringToDate(input)
    if (ansiMode) {
      // When ANSI mode is enabled, we need to throw an exception if any values could not be
      // converted
      checkResultForAnsiMode(input, result,
        "One or more values could not be converted to DateType")
    } else {
      result
    }
  }

  /** This method does not close the `input` ColumnVector. */
  private def convertTimestampOrNull(
      input: ColumnVector,
      regex: String,
      cudfFormat: String): ColumnVector = {

    withResource(Scalar.fromNull(DType.TIMESTAMP_MICROSECONDS)) { orElse =>
      val prog = new RegexProgram(regex, CaptureGroups.NON_CAPTURE)
      val isValidTimestamp = withResource(input.matchesRe(prog)) { isMatch =>
        withResource(input.isTimestamp(cudfFormat)) { isTimestamp =>
          isMatch.and(isTimestamp)
        }
      }
      withResource(isValidTimestamp) { isValidTimestamp =>
        withResource(input.asTimestampMicroseconds(cudfFormat)) { asDays =>
          isValidTimestamp.ifElse(asDays, orElse)
        }
      }
    }
  }

  /** This method does not close the `input` ColumnVector. */
  private def convertTimestampOr(
      input: ColumnVector,
      regex: String,
      cudfFormat: String,
      orElse: ColumnVector): ColumnVector = {

    withResource(orElse) { orElse =>
      val prog = new RegexProgram(regex, CaptureGroups.NON_CAPTURE)
      val isValidTimestamp = withResource(input.matchesRe(prog)) { isMatch =>
        withResource(input.isTimestamp(cudfFormat)) { isTimestamp =>
          isMatch.and(isTimestamp)
        }
      }
      withResource(isValidTimestamp) { isValidTimestamp =>
        withResource(input.asTimestampMicroseconds(cudfFormat)) { asDays =>
          isValidTimestamp.ifElse(asDays, orElse)
        }
      }
    }
  }

  /** This method does not close the `input` ColumnVector. */
  private def convertFullTimestampOr(
      input: ColumnVector,
      orElse: ColumnVector): ColumnVector = {

    val cudfFormat1 = "%Y-%m-%d %H:%M:%S.%f"
    val cudfFormat2 = "%Y-%m-%dT%H:%M:%S.%f"
    val cudfFormat3 = "%Y-%m-%d %H:%M:%S"
    val cudfFormat4 = "%Y-%m-%dT%H:%M:%S"

    withResource(orElse) { orElse =>

      // valid dates must match the regex and either of the cuDF formats
      val isCudfMatch = Seq(
        cudfFormat2,
        cudfFormat3,
        cudfFormat4
      ).foldLeft(input.isTimestamp(cudfFormat1)) { (isTimestamp, nextFormat) =>
        withResource(isTimestamp) { _ =>
          withResource(input.isTimestamp(nextFormat)) { nextIsTimeStamp =>
            isTimestamp.or(nextIsTimeStamp)
          }
        }
      }

      val isValidTimestamp = withResource(isCudfMatch) { _ =>
        val prog = new RegexProgram(TIMESTAMP_REGEX_FULL, CaptureGroups.NON_CAPTURE)
        withResource(input.matchesRe(prog)) { isRegexMatch =>
          isCudfMatch.and(isRegexMatch)
        }
      }

      // we only need to parse with one of the cuDF formats because the parsing code ignores
      // the ' ' or 'T' between the date and time components
      withResource(isValidTimestamp) { _ =>
        withResource(input.asTimestampMicroseconds(cudfFormat1)) { asDays =>
          isValidTimestamp.ifElse(asDays, orElse)
        }
      }
    }
  }

  private def castStringToTimestamp(input: ColumnVector, ansiMode: Boolean): ColumnVector = {

    // special timestamps
    val today = DateUtils.currentDate()
    val todayStr = new SimpleDateFormat("yyyy-MM-dd")
        .format(today * DateUtils.ONE_DAY_SECONDS * 1000L)

    var sanitizedInput = input.incRefCount()

    // prepend today's date to timestamp formats without dates
    sanitizedInput = withResource(sanitizedInput) { _ =>
      val prog = new RegexProgram(TIMESTAMP_REGEX_NO_DATE)
      sanitizedInput.stringReplaceWithBackrefs(prog, s"${todayStr}T\\1")
    }

    withResource(sanitizedInput) { sanitizedInput =>
      // convert dates that are in valid timestamp formats
      val converted =
        convertFullTimestampOr(sanitizedInput,
          convertTimestampOr(sanitizedInput, TIMESTAMP_REGEX_YYYY_MM_DD, "%Y-%m-%d",
            convertTimestampOr(sanitizedInput, TIMESTAMP_REGEX_YYYY_MM, "%Y-%m",
              convertTimestampOrNull(sanitizedInput, TIMESTAMP_REGEX_YYYY, "%Y"))))

      // handle special dates like "epoch", "now", etc.
      val finalResult = closeOnExcept(converted) { tsVector =>
        DateUtils.fetchSpecialDates(DType.TIMESTAMP_MICROSECONDS) match {
          case specialDates if specialDates.nonEmpty =>
            // `tsVector` will be closed in replaceSpecialDates.
            replaceSpecialDates(sanitizedInput, tsVector, specialDates)
          case _ =>
            tsVector
        }
      }

      if (ansiMode) {
        // When ANSI mode is enabled, we need to throw an exception if any values could not be
        // converted
        checkResultForAnsiMode(input, finalResult,
          "One or more values could not be converted to TimestampType")
      } else {
        finalResult
      }
    }
  }

  private def castMapToMap(
      from: MapType,
      to: MapType,
      input: ColumnView,
      options: CastOptions): ColumnVector = {
    // For cudf a map is a list of (key, value) structs, but lets keep it in ColumnView as much
    // as possible
    withResource(input.getChildColumnView(0)) { kvStructColumn =>
      val castKey = withResource(kvStructColumn.getChildColumnView(0)) { keyColumn =>
        doCast(keyColumn, from.keyType, to.keyType, options)
      }
      withResource(castKey) { castKey =>
        val castValue = withResource(kvStructColumn.getChildColumnView(1)) { valueColumn =>
          doCast(valueColumn, from.valueType, to.valueType, options)
        }
        withResource(castValue) { castValue =>
          withResource(ColumnView.makeStructView(castKey, castValue)) { castKvStructColumn =>
            // We don't have to worry about null in the key/value struct because they are not
            // allowed for maps in Spark
            withResource(input.replaceListChild(castKvStructColumn)) { replacedView =>
              replacedView.copyToColumnVector()
            }
          }
        }
      }
    }
  }

  private def castStructToStruct(
      from: StructType,
      to: StructType,
      input: ColumnView,
      options: CastOptions): ColumnVector = {
    withResource(new ArrayBuffer[ColumnVector](from.length)) { childColumns =>
      from.indices.foreach { index =>
        childColumns += doCast(
          input.getChildColumnView(index),
          from(index).dataType,
          to(index).dataType, options)
      }
      withResource(ColumnView.makeStructView(childColumns: _*)) { casted =>
        if (input.getNullCount == 0) {
          casted.copyToColumnVector()
        } else {
          withResource(input.isNull) { isNull =>
            withResource(GpuScalar.from(null, to)) { nullVal =>
              isNull.ifElse(nullVal, casted)
            }
          }
        }
      }
    }
  }

  private def castBinToString(input: ColumnView, options: CastOptions): ColumnVector = {
    if (options.useHexFormatForBinary) {
      withResource(input.getChildColumnView(0)) { dataCol =>
        withResource(CastStrings.fromIntegersWithBase(dataCol, 16)) { stringCol =>
          withResource(input.replaceListChild(stringCol)) { cv =>
            castArrayToString(cv, DataTypes.StringType, options)
          }
        }
      }
    } else {
      // Spark interprets the binary as UTF-8 bytes. So the layout of the
      // binary and the layout of the string are the same. We just need to play some games with
      // the CPU side metadata to make CUDF think it is a String.
      // Sadly there is no simple CUDF API to do this, so for now we pull it apart and put
      // it back together again
      withResource(input.getChildColumnView(0)) { dataCol =>
        withResource(new ColumnView(DType.STRING, input.getRowCount,
          Optional.of[java.lang.Long](input.getNullCount),
          dataCol.getData, input.getValid, input.getOffsets)) { cv =>
          cv.copyToColumnVector()
        }
      }
    }
  }

  private def castIntegralsToDecimal(
      input: ColumnView,
      dt: DecimalType,
      ansiMode: Boolean): ColumnVector = {
    val prec = input.getType.getPrecisionForInt
    // Cast input to decimal
    val inputDecimalType = new DecimalType(prec, 0)
    withResource(input.castTo(DecimalUtil.createCudfDecimal(inputDecimalType))) { castedInput =>
      castDecimalToDecimal(castedInput, inputDecimalType, dt, ansiMode)
    }
  }

  private def castFloatsToDecimal(
      input: ColumnView,
      dt: DecimalType,
      ansiMode: Boolean): ColumnVector = {

    // Approach to minimize difference between CPUCast and GPUCast:
    // step 1. cast input to FLOAT64 (if necessary)
    // step 2. cast FLOAT64 to container DECIMAL (who keeps one more digit for rounding)
    // step 3. perform HALF_UP rounding on container DECIMAL
    val checkedInput = withResource(input.castTo(DType.FLOAT64)) { double =>
      val roundedDouble = double.round(dt.scale, cudf.RoundMode.HALF_UP)
      withResource(roundedDouble) { rounded =>
        // We rely on containerDecimal to perform preciser rounding. So, we have to take extra
        // space cost of container into consideration when we run bound check.
        val containerScaleBound = DType.DECIMAL128_MAX_PRECISION - (dt.scale + 1)
        val bound = math.pow(10, (dt.precision - dt.scale) min containerScaleBound)
        if (ansiMode) {
          assertValuesInRange[Double](rounded,
            minValue = -bound,
            maxValue = bound,
            inclusiveMin = false,
            inclusiveMax = false)
          rounded.incRefCount()
        } else {
          replaceOutOfRangeValues(rounded,
            minValue = Scalar.fromDouble(-bound),
            maxValue = Scalar.fromDouble(bound),
            inclusiveMin = false,
            inclusiveMax = false,
            replaceValue = Scalar.fromNull(DType.FLOAT64))
        }
      }
    }

    withResource(checkedInput) { checked =>
      val targetType = DecimalUtil.createCudfDecimal(dt)
      // If target scale reaches DECIMAL128_MAX_PRECISION, container DECIMAL can not
      // be created because of precision overflow. In this case, we perform casting op directly.
      val casted = if (DType.DECIMAL128_MAX_PRECISION == dt.scale) {
        checked.castTo(targetType)
      } else {
        // Increase precision by one along with scale in case of overflow, which may lead to
        // the upcast of cuDF decimal type. If precision already hits the max precision, it is safe
        // to increase the scale solely because we have checked and replaced out of range values.
        val containerType = DecimalUtils.createDecimalType(
          dt.precision + 1 min DType.DECIMAL128_MAX_PRECISION, dt.scale + 1)
        withResource(checked.castTo(containerType)) { container =>
          withResource(container.round(dt.scale, cudf.RoundMode.HALF_UP)) { rd =>
            // The cast here is for cases that cuDF decimal type got promoted as precision + 1.
            // Need to convert back to original cuDF type, to keep align with the precision.
            rd.castTo(targetType)
          }
        }
      }
      // Cast NaN values to nulls
      withResource(casted) { casted =>
        withResource(input.isNan) { inputIsNan =>
          withResource(Scalar.fromNull(targetType)) { nullScalar =>
            inputIsNan.ifElse(nullScalar, casted)
          }
        }
      }
    }
  }

  def fixDecimalBounds(input: ColumnView,
      outOfBounds: ColumnView,
      ansiMode: Boolean): ColumnVector = {
    if (ansiMode) {
      withResource(outOfBounds.any()) { isAny =>
        if (isAny.isValid && isAny.getBoolean) {
          throw RapidsErrorUtils.arithmeticOverflowError(OVERFLOW_MESSAGE)
        }
      }
      input.copyToColumnVector()
    } else {
      withResource(Scalar.fromNull(input.getType)) { nullVal =>
        outOfBounds.ifElse(nullVal, input)
      }
    }
  }

  def checkNFixDecimalBounds(
      input: ColumnView,
      to: DecimalType,
      ansiMode: Boolean): ColumnVector = {
    assert(input.getType.isDecimalType)
    withResource(DecimalUtil.outOfBounds(input, to)) { outOfBounds =>
      fixDecimalBounds(input, outOfBounds, ansiMode)
    }
  }

  private def castDecimalToDecimal(
      input: ColumnView,
      from: DecimalType,
      to: DecimalType,
      ansiMode: Boolean): ColumnVector = {
    val toDType = DecimalUtil.createCudfDecimal(to)
    val fromDType = DecimalUtil.createCudfDecimal(from)

    val fromWholeNumPrecision = from.precision - from.scale
    val toWholeNumPrecision = to.precision - to.scale

    // Decimal numbers in general terms have two parts, a part before decimal (whole number)
    // and a part after decimal (fractional number)
    // If we are upcasting the whole number part there is no need to check for out of bound
    // values.
    val isWholeNumUpcast = fromWholeNumPrecision <= toWholeNumPrecision

    // When upcasting the scale (fractional number) part there is no need for rounding.
    val isScaleUpcast = from.scale <= to.scale

    if (toDType.equals(fromDType) && to.precision >= from.precision) {
      // This can happen in some cases when the scale does not change but the precision does. To
      // Spark they are different types, but CUDF sees them as the same, so no need to change
      // anything.
      // If the input is a ColumnVector already this will just inc the reference count
      input.copyToColumnVector()
    } else {
      // We have to round first to match what Spark is doing...
      val rounded = if (!isScaleUpcast) {
        // We have to round the data to the desired scale. Spark uses HALF_UP rounding in
        // this case so we need to also.
        input.round(to.scale, cudf.RoundMode.HALF_UP)
      } else {
        input.copyToColumnVector()
      }

      val checked = withResource(rounded) { rounded =>
        if (!isWholeNumUpcast || !isScaleUpcast) {
          // We need to check for out of bound values.
          // The wholeNumberUpcast is obvious why we have to check, but we also have to check it
          // when we rounded, because rounding can add a digit to the effective precision.
          checkNFixDecimalBounds(rounded, to, ansiMode)
        } else {
          rounded.incRefCount()
        }
      }

      withResource(checked) { checked =>
        checked.castTo(toDType)
      }
    }
  }

  /**
   * return `longInput` * MICROS_PER_SECOND, the input values are seconds.
   * return Long.MaxValue if `long value` * MICROS_PER_SECOND > Long.MaxValue
   * return Long.MinValue if `long value` * MICROS_PER_SECOND < Long.MinValue
   */
  def castLongToTimestamp(longInput: ColumnView, toType: DataType): ColumnVector = {
    // rewrite from `java.util.concurrent.SECONDS.toMicros`
    val maxSeconds = Long.MaxValue / MICROS_PER_SECOND
    val minSeconds = -maxSeconds

    val mulRet = withResource(Scalar.fromLong(MICROS_PER_SECOND)) { microsPerSecondS =>
      longInput.mul(microsPerSecondS)
    }

    val updatedMaxRet = withResource(mulRet) { mulCv =>
      withResource(Scalar.fromLong(maxSeconds)) { maxSecondsS =>
        withResource(longInput.greaterThan(maxSecondsS)) { greaterThanMaxSeconds =>
          withResource(Scalar.fromLong(Long.MaxValue)) { longMaxS =>
            greaterThanMaxSeconds.ifElse(longMaxS, mulCv)
          }
        }
      }
    }

    val cv = withResource(updatedMaxRet) { updatedMax =>
      withResource(Seq(minSeconds, Long.MinValue).safeMap(Scalar.fromLong)) {
        case Seq(minSecondsS, longMinS) =>
          withResource(longInput.lessThan(minSecondsS)) {
            _.ifElse(longMinS, updatedMax)
          }
      }
    }
    withResource(cv) {
      _.castTo(GpuColumnVector.getNonNestedRapidsType(toType))
    }
  }
}

/**
 * Casts using the GPU
 */
case class GpuCast(
    child: Expression,
    dataType: DataType,
    ansiMode: Boolean = false,
    timeZoneId: Option[String] = None,
    legacyCastComplexTypesToString: Boolean = false,
    stringToDateAnsiModeEnabled: Boolean = false)
  extends GpuUnaryExpression with TimeZoneAwareExpression with NullIntolerant {

  import GpuCast._

  private val options: CastOptions =
    new SparkConfCastOptions(legacyCastComplexTypesToString, ansiMode, stringToDateAnsiModeEnabled)

  // when ansi mode is enabled, some cast expressions can throw exceptions on invalid inputs
  override def hasSideEffects: Boolean = super.hasSideEffects || {
    (child.dataType, dataType) match {
      case (StringType, _) if ansiMode => true
      case (TimestampType, ByteType | ShortType | IntegerType) if ansiMode => true
      case (_: DecimalType, LongType) if ansiMode => true
      case (LongType | _: DecimalType, IntegerType) if ansiMode => true
      case (LongType | IntegerType | _: DecimalType, ShortType) if ansiMode => true
      case (LongType | IntegerType | ShortType | _: DecimalType, ByteType) if ansiMode => true
      case (FloatType | DoubleType, ByteType) if ansiMode => true
      case (FloatType | DoubleType, ShortType) if ansiMode => true
      case (FloatType | DoubleType, IntegerType) if ansiMode => true
      case (FloatType | DoubleType, LongType) if ansiMode => true
      case (_: LongType, dayTimeIntervalType: DataType)
        if GpuTypeShims.isSupportedDayTimeType(dayTimeIntervalType) => true
      case (_: IntegerType, dayTimeIntervalType: DataType)
        if GpuTypeShims.isSupportedDayTimeType(dayTimeIntervalType) =>
        GpuTypeShims.hasSideEffectsIfCastIntToDayTime(dayTimeIntervalType)
      case (dayTimeIntervalType: DataType, _: IntegerType | ShortType | ByteType)
        if GpuTypeShims.isSupportedDayTimeType(dayTimeIntervalType) => true
      case (_: LongType, yearMonthIntervalType: DataType)
        if GpuTypeShims.isSupportedYearMonthType(yearMonthIntervalType) => true
      case (_: IntegerType, yearMonthIntervalType: DataType)
        if GpuTypeShims.isSupportedYearMonthType(yearMonthIntervalType) =>
        GpuTypeShims.hasSideEffectsIfCastIntToYearMonth(yearMonthIntervalType)
      case (yearMonthIntervalType: DataType, _: ShortType | ByteType)
        if GpuTypeShims.isSupportedYearMonthType(yearMonthIntervalType) => true
      case (FloatType | DoubleType, TimestampType) =>
        GpuTypeShims.hasSideEffectsIfCastFloatToTimestamp
      case _ => false
    }
  }

  override def toString: String = s"cast($child as ${dataType.simpleString})"

  override def checkInputDataTypes(): TypeCheckResult = {
    if (Cast.canCast(child.dataType, dataType)) {
      TypeCheckResult.TypeCheckSuccess
    } else {
      TypeCheckResult.TypeCheckFailure(
        s"cannot cast ${child.dataType.catalogString} to ${dataType.catalogString}")
    }
  }

  override def nullable: Boolean = Cast.forceNullable(child.dataType, dataType) || child.nullable

  override def withTimeZone(timeZoneId: String): TimeZoneAwareExpression =
    copy(timeZoneId = Option(timeZoneId))

  // When this cast involves TimeZone, it's only resolved if the timeZoneId is set;
  // Otherwise behave like Expression.resolved.
  override lazy val resolved: Boolean =
    childrenResolved && checkInputDataTypes().isSuccess && (!needsTimeZone || timeZoneId.isDefined)

  def needsTimeZone: Boolean = Cast.needsTimeZone(child.dataType, dataType)

  override def sql: String = dataType match {
    // HiveQL doesn't allow casting to complex types. For logical plans translated from HiveQL,
    // this type of casting can only be introduced by the analyzer, and can be omitted when
    // converting back to SQL query string.
    case _: ArrayType | _: MapType | _: StructType => child.sql
    case _ => s"CAST(${child.sql} AS ${dataType.sql})"
  }

  override def doColumnar(input: GpuColumnVector): ColumnVector =
    doCast(input.getBase, input.dataType(), dataType, options)
}<|MERGE_RESOLUTION|>--- conflicted
+++ resolved
@@ -52,6 +52,8 @@
     toTypeOverride: Option[DataType] = None)
   extends CastExprMetaBase(cast, conf, parent, rule, doFloatToIntCheck) {
 
+  val legacyCastComplexTypesToString: Boolean =
+    SQLConf.get.getConf(SQLConf.LEGACY_COMPLEX_TYPES_TO_STRING)
   override val toType: DataType = toTypeOverride.getOrElse(cast.dataType)
 
   override def tagExprForGpu(): Unit = {
@@ -179,11 +181,7 @@
   override protected val needTimezoneTagging: Boolean = false
 }
 
-<<<<<<< HEAD
-trait CastOptions {
-=======
 trait CastOptions extends Serializable {
->>>>>>> d3c6bee4
   // The brackets that are used in casting structs and maps to strings
   def leftBracket: String
 
@@ -203,7 +201,6 @@
   def legacyCastComplexTypesToString: Boolean
 }
 
-<<<<<<< HEAD
 object ToPrettyStringOptions extends CastOptions {
   override def leftBracket: String = "{"
 
@@ -215,15 +212,13 @@
 
   override def useHexFormatForBinary: Boolean = true
 
-  override protected def stringToDateAnsiModeEnabled: Boolean = false
+  override def stringToDateAnsiModeEnabled: Boolean = false
 
   override def ansiMode: Boolean = false
 
   override def legacyCastComplexTypesToString: Boolean = false
 }
 
-=======
->>>>>>> d3c6bee4
 object DefaultCastOptions extends SparkConfCastOptions(false, false, false)
 
 object ArithmeticCastOptions {
@@ -334,14 +329,6 @@
             asLongs.floorDiv(microsPerSec, GpuColumnVector.getNonNestedRapidsType(toDataType))
           }
         }
-<<<<<<< HEAD
-=======
-      case (TimestampType, StringType) =>
-        castTimestampToString(input)
-
-      case (StructType(fields), StringType) =>
-        castStructToString(input, fields, options)
->>>>>>> d3c6bee4
 
       // ansi cast from larger-than-long integral-like types, to long
       case (dt: DecimalType, LongType) if options.ansiMode =>
@@ -531,11 +518,7 @@
               castStringToBool(trimmed, options.ansiMode)
             case DateType =>
               if (options.stringToDateAnsiModeEnabled) {
-<<<<<<< HEAD
-                castStringToDateAnsi(trimmed, options.ansiMode)
-=======
                 castStringToDateAnsi(trimmed, ansiMode)
->>>>>>> d3c6bee4
               } else {
                 castStringToDate(trimmed)
               }
@@ -559,23 +542,11 @@
           }
         }
 
-<<<<<<< HEAD
-=======
-      case (ArrayType(elementType, _), StringType) =>
-        castArrayToString(input, elementType, options)
-
->>>>>>> d3c6bee4
       case (from: StructType, to: StructType) =>
         castStructToStruct(from, to, input, options)
 
       case (from: MapType, to: MapType) =>
         castMapToMap(from, to, input, options)
-<<<<<<< HEAD
-=======
-
-      case (from: MapType, _: StringType) =>
-        castMapToString(input, from, options)
->>>>>>> d3c6bee4
 
       case (dayTime: DataType, _: StringType) if GpuTypeShims.isSupportedDayTimeType(dayTime) =>
         GpuIntervalUtils.toDayTimeIntervalString(input, dayTime)
@@ -731,13 +702,12 @@
     case DateType => input.asStrings("%Y-%m-%d")
     case TimestampType => castTimestampToString(input)
     case FloatType | DoubleType => castFloatingTypeToString(input)
-    case BinaryType => castBinToString(input, options.useHexFormatForBinary)
+    case BinaryType => castBinToString(input, options)
     case _: DecimalType => GpuCastShims.CastDecimalToString(input, options.useDecimalPlainString)
     case StructType(fields) => castStructToString(input, fields, options)
 
     case ArrayType(elementType, _) =>
       castArrayToString(input, elementType, options)
-      )
     case from: MapType =>
       castMapToString(input, from, options)
     case _ =>
@@ -795,19 +765,6 @@
       input: ColumnView,
       options: CastOptions,
       castingBinaryData: Boolean = false): ColumnVector = {
-<<<<<<< HEAD
-    val emptyStr = ""
-    val spaceStr = " "
-    val sepStr =
-      if (options.useHexFormatForBinary && castingBinaryData) spaceStr
-      else if (options.legacyCastComplexTypesToString) "," else ", "
-
-    withResource(
-      Seq(emptyStr, spaceStr, options.nullString, sepStr).safeMap(Scalar.fromString)
-    ) { case Seq(empty, space, nullRep, sep) =>
-
-      val withSpacesIfLegacy = if (!options.legacyCastComplexTypesToString) {
-=======
 
     import options._
 
@@ -821,7 +778,6 @@
     ) { case Seq(empty, space, nullRep, sep) =>
 
       val withSpacesIfLegacy = if (!legacyCastComplexTypesToString) {
->>>>>>> d3c6bee4
         withResource(input.getChildColumnView(0)) {
           _.replaceNulls(nullRep)
         }
@@ -852,11 +808,7 @@
       val strCol = withResource(concatenated) {
         _.replaceNulls(empty)
       }
-<<<<<<< HEAD
-      if (!options.legacyCastComplexTypesToString) {
-=======
       if (!legacyCastComplexTypesToString) {
->>>>>>> d3c6bee4
         strCol
       } else {
         // If the first char of a string is ' ', remove it (only for legacyCastToString = true)
@@ -881,16 +833,10 @@
 
     withResource(
       Seq(leftStr, rightStr, emptyStr, options.nullString).safeMap(Scalar.fromString)
-<<<<<<< HEAD
-    ) { case Seq(left, right, empty, nullRep) =>
-      val strChildContainsNull = withResource(input.getChildColumnView(0)) { child =>
-        castToString(child, elementType, options)
-=======
     ){ case Seq(left, right, empty, nullRep) =>
       val strChildContainsNull = withResource(input.getChildColumnView(0)) {child =>
         doCast(
           child, elementType, StringType, options)
->>>>>>> d3c6bee4
       }
 
       val concatenated = withResource(strChildContainsNull) { _ =>
@@ -925,21 +871,11 @@
     // cast the key column and value column to string columns
     val (strKey, strValue) = withResource(input.getChildColumnView(0)) { kvStructColumn =>
       val strKey = withResource(kvStructColumn.getChildColumnView(0)) { keyColumn =>
-<<<<<<< HEAD
         castToString(keyColumn, from.keyType, options)
-=======
-        doCast(
-          keyColumn, from.keyType, StringType, options)
->>>>>>> d3c6bee4
       }
       val strValue = closeOnExcept(strKey) { _ =>
         withResource(kvStructColumn.getChildColumnView(1)) { valueColumn =>
-<<<<<<< HEAD
           castToString(valueColumn, from.valueType, options)
-=======
-          doCast(
-            valueColumn, from.valueType, StringType, options)
->>>>>>> d3c6bee4
         }
       }
       (strKey, strValue)
@@ -949,30 +885,18 @@
     // concatenate the key-value pairs to string
     // Example: ("key", "value") -> "key -> value"
     withResource(
-<<<<<<< HEAD
-      Seq(options.leftBracket,
-        options.rightBracket,
-        arrowStr,
-        emptyStr,
-        options.nullString,
-=======
       Seq(leftBracket,
         rightBracket,
         arrowStr,
         emptyStr,
         nullString,
->>>>>>> d3c6bee4
         spaceStr).safeMap(Scalar.fromString)
     ) { case Seq(leftScalar, rightScalar, arrowScalar, emptyScalar, nullScalar, spaceScalar) =>
       val strElements = withResource(Seq(strKey, strValue)) { case Seq(strKey, strValue) =>
         val numElements = strKey.getRowCount.toInt
         withResource(Seq(spaceScalar, arrowScalar).safeMap(ColumnVector.fromScalar(_, numElements))
         ) { case Seq(spaceCol, arrowCol) =>
-<<<<<<< HEAD
-          if (options.legacyCastComplexTypesToString) {
-=======
           if (legacyCastComplexTypesToString) {
->>>>>>> d3c6bee4
             withResource(
               spaceCol.mergeAndSetValidity(BinaryOp.BITWISE_AND, strValue)
             ) { spaceBetweenSepAndVal =>
@@ -1011,17 +935,11 @@
       input: ColumnView,
       inputSchema: Array[StructField],
       options: CastOptions): ColumnVector = {
-<<<<<<< HEAD
-
-    val emptyStr = ""
-    val separatorStr = if (options.legacyCastComplexTypesToString) "," else ", "
-=======
 
     import options._
 
     val emptyStr = ""
     val separatorStr = if (legacyCastComplexTypesToString) "," else ", "
->>>>>>> d3c6bee4
     val spaceStr = " "
     val numRows = input.getRowCount.toInt
     val numInputColumns = input.getNumChildren
@@ -1038,26 +956,16 @@
         //   3.1+: {firstCol
         columns += leftColumn.incRefCount()
         withResource(input.getChildColumnView(0)) { firstColumnView =>
-<<<<<<< HEAD
           columns += castToString(firstColumnView, inputSchema.head.dataType, options)
-=======
-          columns += doCast(firstColumnView, inputSchema.head.dataType, StringType, options)
->>>>>>> d3c6bee4
         }
         for (nonFirstIndex <- 1 until numInputColumns) {
           withResource(input.getChildColumnView(nonFirstIndex)) { nonFirstColumnView =>
             // legacy: ","
             //   3.1+: ", "
             columns += sepColumn.incRefCount()
-<<<<<<< HEAD
-            val nonFirstColumn = castToString(nonFirstColumnView,
-              inputSchema(nonFirstIndex).dataType, options)
-            if (options.legacyCastComplexTypesToString) {
-=======
             val nonFirstColumn = doCast(nonFirstColumnView,
               inputSchema(nonFirstIndex).dataType, StringType, options)
             if (legacyCastComplexTypesToString) {
->>>>>>> d3c6bee4
               // " " if non-null
               columns += spaceColumn.mergeAndSetValidity(BinaryOp.BITWISE_AND, nonFirstColumnView)
             }
@@ -1071,15 +979,9 @@
         )
       }
     }
-<<<<<<< HEAD
-    val scalars = Seq(emptyStr, options.nullString, separatorStr, spaceStr, options.leftBracket,
-      options.rightBracket)
-    withResource(scalars.safeMap(Scalar.fromString)) {
-=======
 
     withResource(Seq(emptyStr, nullString, separatorStr, spaceStr, leftBracket, rightBracket)
       .safeMap(Scalar.fromString)) {
->>>>>>> d3c6bee4
       case Seq(emptyScalar, nullScalar, columnScalars@_*) =>
 
         withResource(
