/*
 * Copyright (c) 2019-2023, NVIDIA CORPORATION.
 *
 * Licensed under the Apache License, Version 2.0 (the "License");
 * you may not use this file except in compliance with the License.
 * You may obtain a copy of the License at
 *
 *     http://www.apache.org/licenses/LICENSE-2.0
 *
 * Unless required by applicable law or agreed to in writing, software
 * distributed under the License is distributed on an "AS IS" BASIS,
 * WITHOUT WARRANTIES OR CONDITIONS OF ANY KIND, either express or implied.
 * See the License for the specific language governing permissions and
 * limitations under the License.
 */

package org.apache.spark.sql.rapids.execution

import org.json4s.JsonAST

import org.apache.spark.{SparkConf, SparkContext, SparkEnv, SparkMasterRegex, SparkUpgradeException, TaskContext}
import org.apache.spark.broadcast.Broadcast
import org.apache.spark.deploy.SparkHadoopUtil
import org.apache.spark.executor.InputMetrics
import org.apache.spark.internal.config.EXECUTOR_ID
import org.apache.spark.io.CompressionCodec
import org.apache.spark.memory.TaskMemoryManager
import org.apache.spark.sql.{AnalysisException, SparkSession}
import org.apache.spark.sql.catalyst.expressions.Attribute
import org.apache.spark.sql.catalyst.plans.physical.BroadcastMode
import org.apache.spark.sql.execution.SparkPlan
import org.apache.spark.sql.internal.SQLConf
import org.apache.spark.sql.rapids.shims.DataTypeUtilsShim
import org.apache.spark.sql.rapids.shims.SparkUpgradeExceptionShims
import org.apache.spark.sql.types.{DataType, StructType}
import org.apache.spark.storage.BlockManagerId
import org.apache.spark.util.{ShutdownHookManager, Utils}

object TrampolineUtil {
  def doExecuteBroadcast[T](child: SparkPlan): Broadcast[T] = child.doExecuteBroadcast()

  def isSupportedRelation(mode: BroadcastMode): Boolean = 
    ShimTrampolineUtil.isSupportedRelation(mode)

  def unionLikeMerge(left: DataType, right: DataType): DataType =
    ShimTrampolineUtil.unionLikeMerge(left, right)

  def fromAttributes(attrs: Seq[Attribute]): StructType = DataTypeUtilsShim.fromAttributes(attrs)

  def toAttributes(structType: StructType): Seq[Attribute] =
    DataTypeUtilsShim.toAttributes(structType)

  def jsonValue(dataType: DataType): JsonAST.JValue = dataType.jsonValue

  /** Get a human-readable string, e.g.: "4.0 MiB", for a value in bytes. */
  def bytesToString(size: Long): String = Utils.bytesToString(size)

  /** Returns true if called from code running on the Spark driver. */
  def isDriver(env: SparkEnv): Boolean = {
    if (env != null) {
      env.executorId == SparkContext.DRIVER_IDENTIFIER
    } else {
      false
    }
  }

  def isDriver(sparkConf: SparkConf): Boolean = {
    sparkConf.get(EXECUTOR_ID).map(_ == SparkContext.DRIVER_IDENTIFIER)
      .getOrElse(isDriver(SparkEnv.get))
  }

  /**
   * Return true if the provided predicate function returns true for any
   * type node within the datatype tree.
   */
  def dataTypeExistsRecursively(dt: DataType, f: DataType => Boolean): Boolean = {
    dt.existsRecursively(f)
  }

  /**
   * Check if `a` and `b` are the same data type when ignoring nullability
   * (`StructField.nullable`, `ArrayType.containsNull`, and `MapType.valueContainsNull`).
   */
  def sameType(a: DataType, b: DataType): Boolean = a.sameType(b)

  def incInputRecordsRows(inputMetrics: InputMetrics, rows: Long): Unit =
    inputMetrics.incRecordsRead(rows)

  def makeSparkUpgradeException(
                                version: String,
                                message: String,
                                cause: Throwable): SparkUpgradeException = {
    SparkUpgradeExceptionShims.newSparkUpgradeException(version, message, cause)
  }

  /** Shuts down and cleans up any existing Spark session */
  def cleanupAnyExistingSession(): Unit = SparkSession.cleanupAnyExistingSession()

  def asNullable(dt: DataType): DataType = dt.asNullable

  /** Return a new InputMetrics instance */
  def newInputMetrics(): InputMetrics = new InputMetrics()

  /**
   * Increment the task's memory bytes spilled metric. If the current thread does not
   * correspond to a Spark task then this call does nothing.
   * @param amountSpilled amount of memory spilled in bytes
   */
  def incTaskMetricsMemoryBytesSpilled(amountSpilled: Long): Unit = {
    Option(TaskContext.get).foreach(_.taskMetrics().incMemoryBytesSpilled(amountSpilled))
  }

  /**
   * Increment the task's disk bytes spilled metric. If the current thread does not
   * correspond to a Spark task then this call does nothing.
   * @param amountSpilled amount of memory spilled in bytes
   */
  def incTaskMetricsDiskBytesSpilled(amountSpilled: Long): Unit = {
    Option(TaskContext.get).foreach(_.taskMetrics().incDiskBytesSpilled(amountSpilled))
  }

  /**
   * Returns a function that can be called to find Hadoop FileSystem bytes read. If
   * getFSBytesReadOnThreadCallback is called from thread r at time t, the returned callback will
   * return the bytes read on r since t.
   */
  def getFSBytesReadOnThreadCallback(): () => Long = {
    SparkHadoopUtil.get.getFSBytesReadOnThreadCallback()
  }

  /** Set the bytes read task input metric */
  def incBytesRead(inputMetrics: InputMetrics, bytesRead: Long): Unit = {
    inputMetrics.incBytesRead(bytesRead)
  }

  /** Get the simple name of a class with fixup for any Scala internal errors */
  def getSimpleName(cls: Class[_]): String = {
    Utils.getSimpleName(cls)
  }

  /** Create a `BlockManagerId` instance */
  def newBlockManagerId(
      execId: String,
      host: String,
      port: Int,
      topologyInfo: Option[String] = None): BlockManagerId =
    BlockManagerId(execId, host, port, topologyInfo)

  def getTaskMemoryManager(): TaskMemoryManager = {
    TaskContext.get.taskMemoryManager()
  }

  /** Throw a Spark analysis exception */
  def throwAnalysisException(msg: String) = throw new AnalysisException(msg)

  /** Set the task context for the current thread */
  def setTaskContext(tc: TaskContext): Unit = TaskContext.setTaskContext(tc)

  /** Remove the task context for the current thread */
  def unsetTaskContext(): Unit = TaskContext.unset()

  /** Add shutdown hook with priority */
  def addShutdownHook(priority: Int, runnable: Runnable): AnyRef = {
    ShutdownHookManager.addShutdownHook(priority)(() => runnable.run())
  }

  def classForName[C](
      className: String,
      initialize: Boolean = true,
      noSparkClassLoader: Boolean = false): Class[C] = {
    Utils.classForName(className, initialize, noSparkClassLoader)
  }

  def getSparkConf(spark: SparkSession): SQLConf = {
    spark.sqlContext.conf
  }

<<<<<<< HEAD
  // If the master is a local mode (local or local-cluster), return the number
  // of cores per executor it is going to use, otherwise return 1.
  def getCoresInLocalMode(master: String, conf: SparkConf): Int = {
    master match {
      case SparkMasterRegex.LOCAL_CLUSTER_REGEX(_, coresPerWorker, _) =>
        coresPerWorker.toInt
      case master if master.startsWith("local") =>
        SparkContext.numDriverCores(master, conf)
      case _ =>
        1
    }
  }
=======
  def setExecutorEnv(sc: SparkContext, key: String, value: String): Unit = {
    sc.executorEnvs(key) = value
  }

  def createCodec(conf: SparkConf, codecName: String): CompressionCodec = {
    CompressionCodec.createCodec(conf, codecName)
  }

  def getCodecShortName(codecName: String): String = CompressionCodec.getShortName(codecName)
>>>>>>> 7e899f48
}<|MERGE_RESOLUTION|>--- conflicted
+++ resolved
@@ -175,7 +175,16 @@
     spark.sqlContext.conf
   }
 
-<<<<<<< HEAD
+  def setExecutorEnv(sc: SparkContext, key: String, value: String): Unit = {
+    sc.executorEnvs(key) = value
+  }
+
+  def createCodec(conf: SparkConf, codecName: String): CompressionCodec = {
+    CompressionCodec.createCodec(conf, codecName)
+  }
+
+  def getCodecShortName(codecName: String): String = CompressionCodec.getShortName(codecName)
+
   // If the master is a local mode (local or local-cluster), return the number
   // of cores per executor it is going to use, otherwise return 1.
   def getCoresInLocalMode(master: String, conf: SparkConf): Int = {
@@ -188,15 +197,4 @@
         1
     }
   }
-=======
-  def setExecutorEnv(sc: SparkContext, key: String, value: String): Unit = {
-    sc.executorEnvs(key) = value
-  }
-
-  def createCodec(conf: SparkConf, codecName: String): CompressionCodec = {
-    CompressionCodec.createCodec(conf, codecName)
-  }
-
-  def getCodecShortName(codecName: String): String = CompressionCodec.getShortName(codecName)
->>>>>>> 7e899f48
 }