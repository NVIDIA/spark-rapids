--- conflicted
+++ resolved
@@ -239,14 +239,12 @@
   def postEvent(sc: SparkContext, sparkEvent: SparkListenerEvent): Unit = {
     sc.listenerBus.post(sparkEvent)
   }
-
-<<<<<<< HEAD
+  
+  def getSparkHadoopUtilConf: Configuration = SparkHadoopUtil.get.conf
+
   /**
    *  This class is to only be used when there is no equivalent helper method in
    *  Spark to throw an AnalysisException.
    */
   class RapidsAnalysisException(msg: String) extends AnalysisException(msg)
-=======
-  def getSparkHadoopUtilConf: Configuration = SparkHadoopUtil.get.conf
->>>>>>> 499a45bd
 }