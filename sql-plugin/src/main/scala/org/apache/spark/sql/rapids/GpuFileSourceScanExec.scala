--- conflicted
+++ resolved
@@ -98,23 +98,9 @@
   // should update this to None and read directly from s3 to get faster.
   private var alluxioPathReplacementMap: Option[Map[String, String]] = alluxioPathsMap
 
-<<<<<<< HEAD
-  private val isPerFileReadEnabled = {
-    val formatCls = relation.fileFormat.getClass
-    if (formatCls == classOf[ParquetFileFormat]) {
-      rapidsConf.isParquetPerFileReadEnabled
-    } else if (formatCls == classOf[OrcFileFormat]) {
-      rapidsConf.isOrcPerFileReadEnabled
-    } else if (ExternalSource.isSupportedFormat(formatCls)) {
-      ExternalSource.isPerFileReadEnabledForFormat(relation.fileFormat, rapidsConf)
-    } else {
-      true // For others, default to PERFILE reader
-    }
-=======
   @transient private val gpuFormat = relation.fileFormat match {
     case g: GpuReadFileFormatWithMetrics => g
     case f => throw new IllegalStateException(s"${f.getClass} is not a GPU format with metrics")
->>>>>>> 06afeecd
   }
 
   private val isPerFileReadEnabled = gpuFormat.isPerFileReadEnabled(rapidsConf)
@@ -633,47 +619,10 @@
     val hadoopConf = relation.sparkSession.sessionState.newHadoopConfWithOptions(relation.options)
     val broadcastedHadoopConf =
       relation.sparkSession.sparkContext.broadcast(new SerializableConfiguration(hadoopConf))
-<<<<<<< HEAD
-
-    val formatCls = relation.fileFormat.getClass
-    if (formatCls == classOf[ParquetFileFormat]) {
-      GpuParquetMultiFilePartitionReaderFactory(
-        sqlConf,
-        broadcastedHadoopConf,
-        relation.dataSchema,
-        requiredSchema,
-        readPartitionSchema,
-        pushedDownFilters.toArray,
-        rapidsConf,
-        allMetrics,
-        queryUsesInputFile,
-        alluxioPathReplacementMap)
-    } else if (formatCls == classOf[OrcFileFormat]) {
-      GpuOrcMultiFilePartitionReaderFactory(
-        sqlConf,
-        broadcastedHadoopConf,
-        relation.dataSchema,
-        requiredSchema,
-        readPartitionSchema,
-        pushedDownFilters.toArray,
-        rapidsConf,
-        allMetrics,
-        queryUsesInputFile)
-    } else if (ExternalSource.isSupportedFormat(formatCls)) {
-      ExternalSource.createMultiFileReaderFactory(
-        relation.fileFormat,
-        broadcastedHadoopConf,
-        pushedDownFilters.toArray,
-        this)
-    } else {
-      throw new IllegalArgumentException(s"${formatCls.getCanonicalName} is not supported")
-    }
-=======
     gpuFormat.createMultiFileReaderFactory(
       broadcastedHadoopConf,
       pushedDownFilters.toArray,
       this)
->>>>>>> 06afeecd
   }
 
   // Filters unused DynamicPruningExpression expressions - one which has been replaced
