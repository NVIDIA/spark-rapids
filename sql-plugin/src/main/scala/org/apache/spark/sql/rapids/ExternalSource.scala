--- conflicted
+++ resolved
@@ -21,22 +21,17 @@
 import com.nvidia.spark.rapids._
 
 import org.apache.spark.broadcast.Broadcast
-<<<<<<< HEAD
-=======
 import org.apache.spark.internal.Logging
-import org.apache.spark.sql.avro.{AvroFileFormat, AvroOptions}
->>>>>>> 7eed8985
 import org.apache.spark.sql.connector.read.{PartitionReaderFactory, Scan}
 import org.apache.spark.sql.execution.FileSourceScanExec
 import org.apache.spark.sql.execution.datasources.FileFormat
 import org.apache.spark.sql.sources.Filter
 import org.apache.spark.util.{SerializableConfiguration, Utils}
 
-<<<<<<< HEAD
 /**
  * The subclass of AvroProvider imports spark-avro classes. This file should not imports
- * spark-avro because `class not found` exception may throw if spark-avro does not exist at
- * runtime. Details see: https://github.com/NVIDIA/spark-rapids/issues/5648
+ * spark-avro classes because `class not found` exception may throw if spark-avro does not
+ * exist at runtime. Details see: https://github.com/NVIDIA/spark-rapids/issues/5648
  */
 trait AvroProvider {
   /** If the file format is supported as an external source */
@@ -65,17 +60,8 @@
   def getScans: Map[Class[_ <: Scan], ScanRule[_ <: Scan]]
 }
 
-object ExternalSource {
-  lazy val hasSparkAvroJar = {
-    /** spark-avro is an optional package for Spark, so the RAPIDS Accelerator
-     * must run successfully without it. */
-    Try(ShimLoader.loadClass("org.apache.spark.sql.v2.avro.AvroScan")) match {
-      case Failure(_) => false
-      case Success(_) => true
-=======
 object ExternalSource extends Logging {
   val avroScanClassName = "org.apache.spark.sql.v2.avro.AvroScan"
-
   lazy val hasSparkAvroJar = {
     /** spark-avro is an optional package for Spark, so the RAPIDS Accelerator
      * must run successfully without it. */
@@ -87,7 +73,6 @@
               "Consider using --jars or --packages instead.")
           false
         }
->>>>>>> 7eed8985
     }
   }
 
