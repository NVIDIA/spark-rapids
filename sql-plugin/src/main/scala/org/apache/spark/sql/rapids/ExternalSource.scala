/*
 * Copyright (c) 2022, NVIDIA CORPORATION.
 *
 * Licensed under the Apache License, Version 2.0 (the "License");
 * you may not use this file except in compliance with the License.
 * You may obtain a copy of the License at
 *
 *     http://www.apache.org/licenses/LICENSE-2.0
 *
 * Unless required by applicable law or agreed to in writing, software
 * distributed under the License is distributed on an "AS IS" BASIS,
 * WITHOUT WARRANTIES OR CONDITIONS OF ANY KIND, either express or implied.
 * See the License for the specific language governing permissions and
 * limitations under the License.
 */

package org.apache.spark.sql.rapids

<<<<<<< HEAD
import scala.reflect.ClassTag
import scala.util.{Failure, Success, Try}
=======
import scala.util.Try
>>>>>>> 808b819a

import com.nvidia.spark.rapids._
import com.nvidia.spark.rapids.iceberg.spark.source.GpuSparkBatchQueryScan

import org.apache.spark.broadcast.Broadcast
import org.apache.spark.internal.Logging
import org.apache.spark.sql.avro.{AvroFileFormat, AvroOptions}
import org.apache.spark.sql.connector.read.{PartitionReaderFactory, Scan}
import org.apache.spark.sql.execution.FileSourceScanExec
import org.apache.spark.sql.execution.datasources.FileFormat
import org.apache.spark.sql.sources.Filter
import org.apache.spark.sql.v2.avro.AvroScan
import org.apache.spark.util.{SerializableConfiguration, Utils}

object ExternalSource extends Logging {
  val avroScanClassName = "org.apache.spark.sql.v2.avro.AvroScan"

<<<<<<< HEAD
  private lazy val icebergBatchQueryScanClass: Option[Class[_ <: Scan]] = {
    val className = "org.apache.iceberg.spark.source.SparkBatchQueryScan"
    val loader = Utils.getContextOrSparkClassLoader
    Try(loader.loadClass(className)) match {
      case Failure(_) => None
      case Success(clz) => Some(clz.asSubclass(classOf[Scan]))
    }
  }

  lazy val hasSparkAvroJar: Boolean = {
    val loader = Utils.getContextOrSparkClassLoader

=======
  lazy val hasSparkAvroJar = {
>>>>>>> 808b819a
    /** spark-avro is an optional package for Spark, so the RAPIDS Accelerator
     * must run successfully without it. */
    Utils.classIsLoadable(avroScanClassName) && {
      Try(ShimLoader.loadClass(avroScanClassName)).map(_ => true)
        .getOrElse {
          logWarning("Avro library not found by the RAPIDS plugin. The Plugin jars are " +
              "likely deployed using a static classpath spark.driver/executor.extraClassPath. " +
              "Consider using --jars or --packages instead.")
          false
        }
    }
  }

  /** If the file format is supported as an external source */
  def isSupportedFormat(format: FileFormat): Boolean = {
    if (hasSparkAvroJar) {
      format match {
        case _: AvroFileFormat => true
        case _ => false
      }
    } else false
  }

  def isPerFileReadEnabledForFormat(format: FileFormat, conf: RapidsConf): Boolean = {
    if (hasSparkAvroJar) {
      format match {
        case _: AvroFileFormat => conf.isAvroPerFileReadEnabled
        case _ => false
      }
    } else false
  }

  def tagSupportForGpuFileSourceScan(meta: SparkPlanMeta[FileSourceScanExec]): Unit = {
    if (hasSparkAvroJar) {
      meta.wrapped.relation.fileFormat match {
        case _: AvroFileFormat => GpuReadAvroFileFormat.tagSupport(meta)
        case f =>
          meta.willNotWorkOnGpu(s"unsupported file format: ${f.getClass.getCanonicalName}")
      }
    }
  }

  /**
   * Get a read file format for the input format.
   * Better to check if the format is supported first by calling 'isSupportedFormat'
   */
  def getReadFileFormat(format: FileFormat): FileFormat = {
    if (hasSparkAvroJar) {
      format match {
        case _: AvroFileFormat => new GpuReadAvroFileFormat
        case f =>
          throw new IllegalArgumentException(s"${f.getClass.getCanonicalName} is not supported")
      }
    } else {
      throw new IllegalArgumentException(s"${format.getClass.getCanonicalName} is not supported")
    }
  }

  /**
   * Create a multi-file reader factory for the input format.
   * Better to check if the format is supported first by calling 'isSupportedFormat'
   */
  def createMultiFileReaderFactory(
      format: FileFormat,
      broadcastedConf: Broadcast[SerializableConfiguration],
      pushedFilters: Array[Filter],
      fileScan: GpuFileSourceScanExec): PartitionReaderFactory = {
    if (hasSparkAvroJar) {
      format match {
        case _: AvroFileFormat =>
          GpuAvroMultiFilePartitionReaderFactory(
            fileScan.relation.sparkSession.sessionState.conf,
            fileScan.rapidsConf,
            broadcastedConf,
            fileScan.relation.dataSchema,
            fileScan.requiredSchema,
            fileScan.relation.partitionSchema,
            new AvroOptions(fileScan.relation.options, broadcastedConf.value.value),
            fileScan.allMetrics,
            pushedFilters,
            fileScan.queryUsesInputFile)
        case _ =>
          // never reach here
          throw new RuntimeException(s"File format $format is not supported yet")
      }
    } else {
      throw new RuntimeException(s"File format $format is not supported yet")
    }

  }

  def getScans: Map[Class[_ <: Scan], ScanRule[_ <: Scan]] = {
    var scans: Seq[ScanRule[_ <: Scan]] = icebergBatchQueryScanClass.map { clz =>
      Seq(new ScanRule[Scan](
        (a, conf, p, r) => new ScanMeta[Scan](a, conf, p, r) {
          override def tagSelfForGpu(): Unit = {
            // TODO: Should this be tied to Parquet/ORC formats as well since underlying files
            //       could be that format?
            if (!conf.isIcebergEnabled) {
              willNotWorkOnGpu("Iceberg input and output has been disabled. To enable set " +
                  s"${RapidsConf.ENABLE_ICEBERG} to true")
            }

            if (!conf.isIcebergReadEnabled) {
              willNotWorkOnGpu("Iceberg input has been disabled. To enable set " +
                  s"${RapidsConf.ENABLE_ICEBERG_READ} to true")
            }

            FileFormatChecks.tag(this, a.readSchema(), IcebergFormatType, ReadFileOp)
          }

          override def convertToGpu(): Scan = GpuSparkBatchQueryScan.fromCpu(a, conf)
        },
        "Iceberg scan",
        ClassTag(clz)))
    }.getOrElse(Seq.empty)

    if (hasSparkAvroJar) {
      scans = scans :+ GpuOverrides.scan[AvroScan](
        "Avro parsing",
        (a, conf, p, r) => new ScanMeta[AvroScan](a, conf, p, r) {
          override def tagSelfForGpu(): Unit = GpuAvroScan.tagSupport(this)

          override def convertToGpu(): Scan =
            GpuAvroScan(a.sparkSession,
              a.fileIndex,
              a.dataSchema,
              a.readDataSchema,
              a.readPartitionSchema,
              a.options,
              a.pushedFilters,
              conf,
              a.partitionFilters,
              a.dataFilters)
        })
    }

    scans.map(r => (r.getClassFor.asSubclass(classOf[Scan]), r)).toMap
  }

  /** If the scan is supported as an external source */
  def isSupportedScan(scan: Scan): Boolean = {
    if (hasSparkAvroJar) {
      scan match {
        case _: GpuAvroScan => true
        case _ => false
      }
    } else false
  }

  /**
   * Clone the input scan with setting 'true' to the 'queryUsesInputFile'.
   * Better to check if the scan is supported first by calling 'isSupportedScan'.
   */
  def copyScanWithInputFileTrue(scan: Scan): Scan = {
    if (hasSparkAvroJar) {
      scan match {
        case avroScan: GpuAvroScan => avroScan.copy(queryUsesInputFile = true)
        case _ =>
          throw new RuntimeException(s"Unsupported scan type: ${scan.getClass.getSimpleName}")
      }
    } else {
      throw new RuntimeException(s"Unsupported scan type: ${scan.getClass.getSimpleName}")
    }
  }
}<|MERGE_RESOLUTION|>--- conflicted
+++ resolved
@@ -16,12 +16,8 @@
 
 package org.apache.spark.sql.rapids
 
-<<<<<<< HEAD
 import scala.reflect.ClassTag
 import scala.util.{Failure, Success, Try}
-=======
-import scala.util.Try
->>>>>>> 808b819a
 
 import com.nvidia.spark.rapids._
 import com.nvidia.spark.rapids.iceberg.spark.source.GpuSparkBatchQueryScan
@@ -39,22 +35,19 @@
 object ExternalSource extends Logging {
   val avroScanClassName = "org.apache.spark.sql.v2.avro.AvroScan"
 
-<<<<<<< HEAD
   private lazy val icebergBatchQueryScanClass: Option[Class[_ <: Scan]] = {
     val className = "org.apache.iceberg.spark.source.SparkBatchQueryScan"
-    val loader = Utils.getContextOrSparkClassLoader
-    Try(loader.loadClass(className)) match {
-      case Failure(_) => None
-      case Success(clz) => Some(clz.asSubclass(classOf[Scan]))
+    if (Utils.classIsLoadable(className)) {
+      Try(ShimLoader.loadClass(className)) match {
+        case Failure(_) => None
+        case Success(clz) => Some(clz.asSubclass(classOf[Scan]))
+      }
+    } else {
+      None
     }
   }
 
   lazy val hasSparkAvroJar: Boolean = {
-    val loader = Utils.getContextOrSparkClassLoader
-
-=======
-  lazy val hasSparkAvroJar = {
->>>>>>> 808b819a
     /** spark-avro is an optional package for Spark, so the RAPIDS Accelerator
      * must run successfully without it. */
     Utils.classIsLoadable(avroScanClassName) && {
