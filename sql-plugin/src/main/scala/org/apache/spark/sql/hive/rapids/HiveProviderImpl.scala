--- conflicted
+++ resolved
@@ -28,34 +28,12 @@
 import org.apache.spark.sql.catalyst.expressions.{AttributeReference, Expression}
 import org.apache.spark.sql.execution.SparkPlan
 import org.apache.spark.sql.hive.{HiveGenericUDF, HiveSimpleUDF}
-<<<<<<< HEAD
-import org.apache.spark.sql.hive.execution.{HiveTableScanExec, InsertIntoHiveTable, OptimizedCreateHiveTableAsSelectCommand}
-=======
-import org.apache.spark.sql.hive.execution.{HiveTableScanExec}
+import org.apache.spark.sql.hive.execution.HiveTableScanExec
 import org.apache.spark.sql.hive.rapids.shims.HiveProviderCmdShims
->>>>>>> 56a2dba9
 import org.apache.spark.sql.rapids.execution.TrampolineUtil
 import org.apache.spark.sql.types._
 
-
-<<<<<<< HEAD
-  /**
-   * Builds the data writing command rules that are specific to spark-hive Catalyst nodes.
-   */
-  override def getDataWriteCmds: Map[Class[_ <: DataWritingCommand],
-      DataWritingCommandRule[_ <: DataWritingCommand]] = Seq (
-
-    GpuOverrides.dataWriteCmd[OptimizedCreateHiveTableAsSelectCommand](
-      "Create a Hive table from a query result using Spark data source APIs",
-      (a, conf, p, r) => new OptimizedCreateHiveTableAsSelectCommandMeta(a, conf, p, r)),
-
-    GpuOverrides.dataWriteCmd[InsertIntoHiveTable](
-      desc = "Command to write to Hive Tables",
-      (insert, conf, parent, rule) => new GpuInsertIntoHiveTableMeta(insert, conf, parent, rule))
-  ).map(r => (r.getClassFor.asSubclass(classOf[DataWritingCommand]), r)).toMap
-=======
 class HiveProviderImpl extends HiveProviderCmdShims {
->>>>>>> 56a2dba9
 
   /**
    * Builds the expression rules that are specific to spark-hive Catalyst nodes.
