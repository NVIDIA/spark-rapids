/*
 * Copyright (c) 2019-2025, NVIDIA CORPORATION.
 *
 * Licensed under the Apache License, Version 2.0 (the "License");
 * you may not use this file except in compliance with the License.
 * You may obtain a copy of the License at
 *
 *     http://www.apache.org/licenses/LICENSE-2.0
 *
 * Unless required by applicable law or agreed to in writing, software
 * distributed under the License is distributed on an "AS IS" BASIS,
 * WITHOUT WARRANTIES OR CONDITIONS OF ANY KIND, either express or implied.
 * See the License for the specific language governing permissions and
 * limitations under the License.
 */

package org.apache.spark.sql.rapids

import com.nvidia.spark.rapids.{GpuDataWritingCommand, GpuMetric, GpuMetricFactory, MetricsLevel, RapidsConf}
import org.apache.hadoop.conf.Configuration

import org.apache.spark.SparkContext
import org.apache.spark.sql.rapids.BasicColumnarWriteJobStatsTracker.TASK_COMMIT_TIME
import org.apache.spark.util.SerializableConfiguration

/**
 * [[ColumnarWriteTaskStatsTracker]] implementation that produces `WriteTaskStats`
 * and tracks writing times per task.
 */
class GpuWriteTaskStatsTracker(
    hadoopConf: Configuration,
    taskMetrics: Map[String, GpuMetric])
    extends BasicColumnarWriteTaskStatsTracker(hadoopConf, taskMetrics.get(TASK_COMMIT_TIME)) {
  def addGpuTime(nanos: Long): Unit = {
    taskMetrics(GpuWriteJobStatsTracker.GPU_TIME_KEY) += nanos
  }

  def sortTime: GpuMetric = taskMetrics(GpuWriteJobStatsTracker.SORT_TIME_KEY)

  def sortOpTime: GpuMetric = taskMetrics(GpuWriteJobStatsTracker.SORT_OP_TIME_KEY)

  def setSortTime(nanos: Long): Unit = sortTime.set(nanos)

  def setSortOpTime(nanos: Long): Unit = sortOpTime.set(nanos)

  def addWriteTime(nanos: Long): Unit = {
    taskMetrics(GpuWriteJobStatsTracker.WRITE_TIME_KEY) += nanos
  }

  def addWriteIOTime(nanos: Long): Unit = {
    taskMetrics(GpuWriteJobStatsTracker.WRITE_IO_TIME_KEY) += nanos
  }

  def setAsyncWriteThrottleTimes(numTasks: Int, accumulatedThrottleTimeNs: Long, minNs: Long,
      maxNs: Long): Unit = {
    val avg = if (numTasks > 0) {
      accumulatedThrottleTimeNs.toDouble / numTasks
    } else {
      0
    }
    taskMetrics(GpuWriteJobStatsTracker.ASYNC_WRITE_TOTAL_THROTTLE_TIME_KEY).set(
      accumulatedThrottleTimeNs)
    taskMetrics(GpuWriteJobStatsTracker.ASYNC_WRITE_AVG_THROTTLE_TIME_KEY).set(avg.toLong)
    taskMetrics(GpuWriteJobStatsTracker.ASYNC_WRITE_MIN_THROTTLE_TIME_KEY).set(minNs)
    taskMetrics(GpuWriteJobStatsTracker.ASYNC_WRITE_MAX_THROTTLE_TIME_KEY).set(maxNs)
  }
}

/**
 * Simple [[ColumnarWriteJobStatsTracker]] implementation that's serializable, capable of
 * instantiating [[GpuWriteTaskStatsTracker]] on executors and processing the
 * `WriteTaskStats` they produce by aggregating the metrics and posting them
 * as DriverMetricUpdates.
 */
class GpuWriteJobStatsTracker(
    serializableHadoopConf: SerializableConfiguration,
    @transient driverSideMetrics: Map[String, GpuMetric],
    taskMetrics: Map[String, GpuMetric])
    extends BasicColumnarWriteJobStatsTracker(serializableHadoopConf, driverSideMetrics) {
  override def newTaskInstance(): ColumnarWriteTaskStatsTracker = {
    new GpuWriteTaskStatsTracker(serializableHadoopConf.value, taskMetrics)
  }
}

object GpuWriteJobStatsTracker {
  val GPU_TIME_KEY = "gpuTime"
  val WRITE_TIME_KEY = "writeTime"
<<<<<<< HEAD
  val SORT_TIME_KEY = "writeSortTime"
  val SORT_OP_TIME_KEY = "writeSortOpTime"
=======
  val WRITE_IO_TIME_KEY = "writeIOTime"
>>>>>>> cebc5242
  val ASYNC_WRITE_TOTAL_THROTTLE_TIME_KEY = "asyncWriteTotalThrottleTime"
  val ASYNC_WRITE_AVG_THROTTLE_TIME_KEY = "asyncWriteAvgThrottleTime"
  val ASYNC_WRITE_MIN_THROTTLE_TIME_KEY = "asyncWriteMinThrottleTime"
  val ASYNC_WRITE_MAX_THROTTLE_TIME_KEY = "asyncWriteMaxThrottleTime"

  def basicMetrics: Map[String, GpuMetric] = BasicColumnarWriteJobStatsTracker.metrics

  def taskMetrics: Map[String, GpuMetric] = {
    val sparkContext = SparkContext.getActive.get
    val metricsConf = MetricsLevel(sparkContext.conf.get(RapidsConf.METRICS_LEVEL.key,
      RapidsConf.METRICS_LEVEL.defaultValue))
    val metricFactory = new GpuMetricFactory(metricsConf, sparkContext)
    Map(
      GPU_TIME_KEY -> metricFactory.createNanoTiming(GpuMetric.ESSENTIAL_LEVEL,
        "GPU encode and buffer time"),
      WRITE_TIME_KEY -> metricFactory.createNanoTiming(GpuMetric.ESSENTIAL_LEVEL,
        "write time"),
<<<<<<< HEAD
      SORT_OP_TIME_KEY -> metricFactory.createNanoTiming(GpuMetric.MODERATE_LEVEL,
        "GPU sort op time"),
      SORT_TIME_KEY -> metricFactory.createNanoTiming(GpuMetric.DEBUG_LEVEL,
        "GPU sort time"),
=======
      WRITE_IO_TIME_KEY -> metricFactory.createNanoTiming(GpuMetric.DEBUG_LEVEL,
        "write I/O time"),
>>>>>>> cebc5242
      TASK_COMMIT_TIME -> basicMetrics(TASK_COMMIT_TIME),
      ASYNC_WRITE_TOTAL_THROTTLE_TIME_KEY -> metricFactory.createNanoTiming(
        GpuMetric.DEBUG_LEVEL, "total throttle time"),
      ASYNC_WRITE_AVG_THROTTLE_TIME_KEY -> metricFactory.createNanoTiming(
        GpuMetric.DEBUG_LEVEL, "avg throttle time per async write"),
      ASYNC_WRITE_MIN_THROTTLE_TIME_KEY -> metricFactory.createNanoTiming(
        GpuMetric.DEBUG_LEVEL, "min throttle time per async write"),
      ASYNC_WRITE_MAX_THROTTLE_TIME_KEY -> metricFactory.createNanoTiming(
        GpuMetric.DEBUG_LEVEL, "max throttle time per async write")
    )
  }

  def apply(serializableHadoopConf: SerializableConfiguration,
      command: GpuDataWritingCommand): GpuWriteJobStatsTracker =
    new GpuWriteJobStatsTracker(serializableHadoopConf, command.basicMetrics, command.taskMetrics)

  def apply(serializableHadoopConf: SerializableConfiguration,
      basicMetrics: Map[String, GpuMetric],
      taskMetrics: Map[String, GpuMetric]): GpuWriteJobStatsTracker =
    new GpuWriteJobStatsTracker(serializableHadoopConf, basicMetrics, taskMetrics)
}<|MERGE_RESOLUTION|>--- conflicted
+++ resolved
@@ -85,12 +85,9 @@
 object GpuWriteJobStatsTracker {
   val GPU_TIME_KEY = "gpuTime"
   val WRITE_TIME_KEY = "writeTime"
-<<<<<<< HEAD
   val SORT_TIME_KEY = "writeSortTime"
   val SORT_OP_TIME_KEY = "writeSortOpTime"
-=======
   val WRITE_IO_TIME_KEY = "writeIOTime"
->>>>>>> cebc5242
   val ASYNC_WRITE_TOTAL_THROTTLE_TIME_KEY = "asyncWriteTotalThrottleTime"
   val ASYNC_WRITE_AVG_THROTTLE_TIME_KEY = "asyncWriteAvgThrottleTime"
   val ASYNC_WRITE_MIN_THROTTLE_TIME_KEY = "asyncWriteMinThrottleTime"
@@ -108,15 +105,12 @@
         "GPU encode and buffer time"),
       WRITE_TIME_KEY -> metricFactory.createNanoTiming(GpuMetric.ESSENTIAL_LEVEL,
         "write time"),
-<<<<<<< HEAD
       SORT_OP_TIME_KEY -> metricFactory.createNanoTiming(GpuMetric.MODERATE_LEVEL,
         "GPU sort op time"),
       SORT_TIME_KEY -> metricFactory.createNanoTiming(GpuMetric.DEBUG_LEVEL,
         "GPU sort time"),
-=======
       WRITE_IO_TIME_KEY -> metricFactory.createNanoTiming(GpuMetric.DEBUG_LEVEL,
         "write I/O time"),
->>>>>>> cebc5242
       TASK_COMMIT_TIME -> basicMetrics(TASK_COMMIT_TIME),
       ASYNC_WRITE_TOTAL_THROTTLE_TIME_KEY -> metricFactory.createNanoTiming(
         GpuMetric.DEBUG_LEVEL, "total throttle time"),
