/*
 * Copyright (c) 2019-2022, NVIDIA CORPORATION.
 *
 * Licensed under the Apache License, Version 2.0 (the "License");
 * you may not use this file except in compliance with the License.
 * You may obtain a copy of the License at
 *
 *     http://www.apache.org/licenses/LICENSE-2.0
 *
 * Unless required by applicable law or agreed to in writing, software
 * distributed under the License is distributed on an "AS IS" BASIS,
 * WITHOUT WARRANTIES OR CONDITIONS OF ANY KIND, either express or implied.
 * See the License for the specific language governing permissions and
 * limitations under the License.
 */

package org.apache.spark.sql.rapids

import java.io.{File, FileInputStream}
import java.util.Optional
import java.util.concurrent.{Callable, ConcurrentHashMap, ExecutionException, Executors, Future, LinkedBlockingQueue}
import java.util.concurrent.atomic.{AtomicInteger, AtomicLong}

import scala.collection.mutable
import scala.collection.mutable.{ArrayBuffer, ListBuffer}

import ai.rapids.cudf.{NvtxColor, NvtxRange}
import com.nvidia.spark.rapids._
import com.nvidia.spark.rapids.format.TableMeta
import com.nvidia.spark.rapids.shuffle.{RapidsShuffleRequestHandler, RapidsShuffleServer, RapidsShuffleTransport}

import org.apache.spark.{InterruptibleIterator, MapOutputTracker, ShuffleDependency, SparkConf, SparkEnv, TaskContext}
import org.apache.spark.executor.ShuffleWriteMetrics
import org.apache.spark.internal.{config, Logging}
import org.apache.spark.io.CompressionCodec
import org.apache.spark.network.buffer.ManagedBuffer
import org.apache.spark.scheduler.MapStatus
import org.apache.spark.serializer.SerializerManager
import org.apache.spark.shuffle.{ShuffleWriter, _}
import org.apache.spark.shuffle.api._
import org.apache.spark.shuffle.sort.{BypassMergeSortShuffleHandle, SortShuffleManager}
import org.apache.spark.sql.execution.metric.SQLMetric
import org.apache.spark.sql.rapids.shims.{GpuShuffleBlockResolver, RapidsShuffleThreadedReader, RapidsShuffleThreadedWriter}
import org.apache.spark.sql.vectorized.ColumnarBatch
import org.apache.spark.storage.{RapidsShuffleBlockFetcherIterator, _}
import org.apache.spark.util.{CompletionIterator, Utils}
import org.apache.spark.util.collection.{ExternalSorter, OpenHashSet}

class GpuShuffleHandle[K, V](
    val wrapped: ShuffleHandle,
    override val dependency: GpuShuffleDependency[K, V, V])
  extends BaseShuffleHandle(wrapped.shuffleId, dependency) {

  override def toString: String = s"GPU SHUFFLE HANDLE $shuffleId"
}

class ShuffleHandleWithMetrics[K, V, C](
    shuffleId: Int,
    val metrics: Map[String, SQLMetric],
    override val dependency: GpuShuffleDependency[K, V, C])
    extends BaseShuffleHandle(shuffleId, dependency) {
}

abstract class GpuShuffleBlockResolverBase(
    protected val wrapped: ShuffleBlockResolver,
    catalog: ShuffleBufferCatalog)
  extends ShuffleBlockResolver with Logging {
  override def getBlockData(blockId: BlockId, dirs: Option[Array[String]]): ManagedBuffer = {
    val hasActiveShuffle: Boolean = blockId match {
      case sbbid: ShuffleBlockBatchId =>
        catalog.hasActiveShuffle(sbbid.shuffleId)
      case sbid: ShuffleBlockId =>
        catalog.hasActiveShuffle(sbid.shuffleId)
      case _ => throw new IllegalArgumentException(s"${blockId.getClass} $blockId "
          + "is not currently supported")
    }
    if (hasActiveShuffle) {
      throw new IllegalStateException(s"The block $blockId is being managed by the catalog")
    }
    wrapped.getBlockData(blockId, dirs)
  }

  override def stop(): Unit = wrapped.stop()
}

/**
 * The `ShuffleWriteMetricsReporter` is based on accumulators, which are not thread safe.
 * This class is a thin wrapper that adds synchronization, since these metrics will be written
 * by multiple threads.
 * @param wrapped
 */
class ThreadSafeShuffleWriteMetricsReporter(val wrapped: ShuffleWriteMetricsReporter)
  extends ShuffleWriteMetrics {

  def getWriteTime: Long = synchronized {
    TaskContext.get.taskMetrics().shuffleWriteMetrics.writeTime
  }

  override private[spark] def incBytesWritten(v: Long): Unit = synchronized {
    wrapped.incBytesWritten(v)
  }
  override private[spark] def incRecordsWritten(v: Long): Unit = synchronized {
    wrapped.incRecordsWritten(v)
  }
  override private[spark] def incWriteTime(v: Long): Unit = synchronized {
    wrapped.incWriteTime(v)
  }
  override private[spark] def decBytesWritten(v: Long): Unit = synchronized {
    wrapped.decBytesWritten(v)
  }
  override private[spark] def decRecordsWritten(v: Long): Unit = synchronized {
    wrapped.decRecordsWritten(v)
  }
}

object RapidsShuffleInternalManagerBase extends Logging {
  def unwrapHandle(handle: ShuffleHandle): ShuffleHandle = handle match {
    case gh: GpuShuffleHandle[_, _] => gh.wrapped
    case other => other
  }

  /**
   * "slots" are a thread + queue thin wrapper that is used
   * to execute tasks that need to be done in sequentially.
   * This is done such that the threaded shuffle posts
   * tasks that are for writer_i, or reader_i, which are
   * guaranteed to be processed sequentially for that writer or reader.
   * Writers/readers that land in a different slot are working independently
   * and could perform their work in parallel.
   * @param slotNum this slot's unique number only used to name its executor
   */
  private class Slot(slotNum: Int, slotType: String) {
    private val p = Executors.newSingleThreadExecutor(new ThreadFactoryBuilder()
        .setNameFormat(s"rapids-shuffle-$slotType-$slotNum")
        .setDaemon(true)
        .build())

    def offer[T](task: Callable[T]): Future[T] = {
      p.submit(task)
    }

    def shutdownNow(): Unit = p.shutdownNow()
  }

  // this is set by the executor on startup, when the MULTITHREADED
  // shuffle mode is utilized, as per these configs:
  //   spark.rapids.shuffle.multiThreaded.writer.threads
  //   spark.rapids.shuffle.multiThreaded.reader.threads
  private var numWriterSlots: Int = 0
  private var numReaderSlots: Int = 0
  private lazy val writerSlots = new mutable.HashMap[Int, Slot]()
  private lazy val readerSlots = new mutable.HashMap[Int, Slot]()

  // used by callers to obtain a unique slot
  private val writerSlotNumber = new AtomicInteger(0)
  private val readerSlotNumber= new AtomicInteger(0)

  /**
   * Send a task to a specific write slot.
   * @param slotNum the slot to submit to
   * @param task a task to execute
   * @note there must not be an uncaught exception while calling
   *      `task`.
   */
  def queueWriteTask[T](slotNum: Int, task: Callable[T]): Future[T] = {
    writerSlots(slotNum % numWriterSlots).offer(task)
  }

  /**
   * Send a task to a specific read slot.
   * @param slotNum the slot to submit to
   * @param task a task to execute
   * @note there must not be an uncaught exception while calling
   *      `task`.
   */
  def queueReadTask[T](slotNum: Int, task: Callable[T]): Future[T] = {
    readerSlots(slotNum % numReaderSlots).offer(task)
  }

  def startThreadPoolIfNeeded(
      numWriterThreads: Int,
      numReaderThreads: Int): Unit = synchronized {
    numWriterSlots = numWriterThreads
    numReaderSlots = numReaderThreads
    if (writerSlots.isEmpty) {
      (0 until numWriterSlots).foreach { slotNum =>
        writerSlots.put(slotNum, new Slot(slotNum, "writer"))
      }
    }
    if (readerSlots.isEmpty) {
      (0 until numReaderSlots).foreach { slotNum =>
        readerSlots.put(slotNum, new Slot(slotNum, "reader"))
      }
    }
  }

  def stopThreadPool(): Unit = synchronized {
    writerSlots.values.foreach(_.shutdownNow())
    writerSlots.clear()

    readerSlots.values.foreach(_.shutdownNow())
    readerSlots.clear()
  }

  def getNextWriterSlot: Int = Math.abs(writerSlotNumber.incrementAndGet())
  def getNextReaderSlot: Int = Math.abs(readerSlotNumber.incrementAndGet())
}

trait RapidsShuffleWriterShimHelper {
  def setChecksumIfNeeded(writer: DiskBlockObjectWriter, partition: Int): Unit = {
    // noop until Spark 3.2.0+
  }

  // Partition lengths, used for MapStatus, but also exposed in Spark 3.2.0+
  private var myPartitionLengths: Array[Long] = null

  // This is a Spark 3.2.0+ function, adding a default here for testing purposes
  def getPartitionLengths: Array[Long] = myPartitionLengths

  def commitAllPartitions(writer: ShuffleMapOutputWriter, emptyChecksums: Boolean): Array[Long] = {
    myPartitionLengths = doCommitAllPartitions(writer, emptyChecksums)
    myPartitionLengths
  }

  def doCommitAllPartitions(writer: ShuffleMapOutputWriter, emptyChecksums: Boolean): Array[Long]
}

abstract class RapidsShuffleThreadedWriterBase[K, V](
    blockManager: BlockManager,
    handle: ShuffleHandleWithMetrics[K, V, V],
    mapId: Long,
    sparkConf: SparkConf,
    writeMetrics: ShuffleWriteMetricsReporter,
    shuffleExecutorComponents: ShuffleExecutorComponents,
    numWriterThreads: Int)
      extends ShuffleWriter[K, V]
        with RapidsShuffleWriterShimHelper
        with Arm
        with Logging {
  private var myMapStatus: Option[MapStatus] = None
  private val metrics = handle.metrics
  private val serializationTimeMetric =
    metrics.get("rapidsShuffleSerializationTime")
  private val shuffleWriteTimeMetric =
    metrics.get("rapidsShuffleWriteTime")
  private val shuffleCombineTimeMetric =
    metrics.get("rapidsShuffleCombineTime")
  private val ioTimeMetric =
    metrics.get("rapidsShuffleWriteIoTime")
  private val dep: ShuffleDependency[K, V, V] = handle.dependency
  private val shuffleId = dep.shuffleId
  private val partitioner = dep.partitioner
  private val numPartitions = partitioner.numPartitions
  private val serializer = dep.serializer.newInstance()
  private val transferToEnabled = sparkConf.getBoolean("spark.file.transferTo", true)
  private val fileBufferSize = sparkConf.get(config.SHUFFLE_FILE_BUFFER_SIZE).toInt * 1024
  /**
   * Are we in the process of stopping? Because map tasks can call stop() with success = true
   * and then call stop() with success = false if they get an exception, we want to make sure
   * we don't try deleting files, etc twice.
   */
  private var stopping = false

  val diskBlockObjectWriters = new mutable.HashMap[Int, (Int, DiskBlockObjectWriter)]()

  override def write(records: Iterator[Product2[K, V]]): Unit = {
    withResource(new NvtxRange("ThreadedWriter.write", NvtxColor.RED)) { _ =>
      withResource(new NvtxRange("compute", NvtxColor.GREEN)) { _ =>
        val mapOutputWriter = shuffleExecutorComponents.createMapOutputWriter(
          shuffleId,
          mapId,
          numPartitions)
        try {
          var openTimeNs = 0L
          val partLengths = if (!records.hasNext) {
            commitAllPartitions(mapOutputWriter, true /*empty checksum*/)
          } else {
            // per reduce partition id
            // open all the writers ahead of time (Spark does this already)
            val openStartTime = System.nanoTime()
            (0 until numPartitions).map { i =>
              val (blockId, file) = blockManager.diskBlockManager.createTempShuffleBlock()
              val writer: DiskBlockObjectWriter = blockManager.getDiskWriter(
                blockId, file, serializer, fileBufferSize, writeMetrics)
              setChecksumIfNeeded(writer, i) // spark3.2.0+

              // Places writer objects at round robin slot numbers apriori
              // this choice is for simplicity but likely needs to change so that
              // we can handle skew better
              val slotNum = RapidsShuffleInternalManagerBase.getNextWriterSlot
              diskBlockObjectWriters.put(i, (slotNum, writer))
            }
            openTimeNs = System.nanoTime() - openStartTime

            // we call write on every writer for every record in parallel
            val writeFutures = new mutable.Queue[Future[Unit]]
            val writeTimeStart: Long = System.nanoTime()
            val recordWriteTime: AtomicLong = new AtomicLong(0L)
            var computeTime: Long = 0L
            while (records.hasNext) {
              // get the record
              val computeStartTime = System.nanoTime()
              val record = records.next()
              computeTime += System.nanoTime() - computeStartTime
              val key = record._1
              val value = record._2
              val reducePartitionId: Int = partitioner.getPartition(key)
              val (slotNum, myWriter) = diskBlockObjectWriters(reducePartitionId)

              if (numWriterThreads == 1) {
                val recordWriteTimeStart = System.nanoTime()
                myWriter.write(key, value)
                recordWriteTime.getAndAdd(System.nanoTime() - recordWriteTimeStart)
              } else {
                // we close batches actively in the `records` iterator as we get the next batch
                // this makes sure it is kept alive while a task is able to handle it.
                val cb = value match {
                  case columnarBatch: ColumnarBatch =>
                    SlicedGpuColumnVector.incRefCount(columnarBatch)
                  case _ =>
                    null
                }
                writeFutures += RapidsShuffleInternalManagerBase.queueWriteTask(slotNum, () => {
                  withResource(cb) { _ =>
                    val recordWriteTimeStart = System.nanoTime()
                    myWriter.write(key, value)
                    recordWriteTime.getAndAdd(System.nanoTime() - recordWriteTimeStart)
                  }
                })
              }
            }

            withResource(new NvtxRange("WaitingForWrites", NvtxColor.PURPLE)) { _ =>
              try {
                while (writeFutures.nonEmpty) {
                  try {
                    writeFutures.dequeue().get()
                  } catch {
                    case ee: ExecutionException =>
                      // this exception is a wrapper for the underlying exception
                      // i.e. `IOException`. The ShuffleWriter.write interface says
                      // it can throw these.
                      throw ee.getCause
                  }
                }
              } finally {
                // cancel all pending futures (only in case of error will we cancel)
                writeFutures.foreach(_.cancel(true /*ok to interrupt*/))
              }
            }
            // writeTime is the amount of time it took to push bytes through the stream
            // minus the amount of time it took to get the batch from the upstream execs
            val writeTimeNs = (System.nanoTime() - writeTimeStart) - computeTime

            val combineTimeStart = System.nanoTime()
            val pl = writePartitionedData(mapOutputWriter)
            val combineTimeNs = System.nanoTime() - combineTimeStart

            // add openTime which is also done by Spark, and we are counting
            // in the ioTime later
            writeMetrics.incWriteTime(openTimeNs)

            // At this point, Spark has timed the amount of time it took to write
            // to disk (the IO, per write). But note that when we look at the
            // multi threaded case, this metric is now no longer task-time.
            // Users need to look at "rs. shuffle write time" (shuffleWriteTimeMetric),
            // which does its own calculation at the task-thread level.
            // We use ioTimeNs, however, to get an approximation of serialization time.
            val ioTimeNs =
              writeMetrics.asInstanceOf[ThreadSafeShuffleWriteMetricsReporter].getWriteTime

            // serializationTime is the time spent compressing/encoding batches that wasn't
            // counted in the ioTime
            val totalPerRecordWriteTime = recordWriteTime.get() + ioTimeNs
            val ioRatio = (ioTimeNs.toDouble/totalPerRecordWriteTime)
            val serializationRatio = 1.0 - ioRatio

            // update metrics, note that we expect them to be relative to the task
            ioTimeMetric.foreach(_ += (ioRatio * writeTimeNs).toLong)
            serializationTimeMetric.foreach(_ += (serializationRatio * writeTimeNs).toLong)
            // we add all three here because this metric is meant to show the time
            // we are blocked on writes
            shuffleWriteTimeMetric.foreach(_ += (openTimeNs + writeTimeNs + combineTimeNs))
            shuffleCombineTimeMetric.foreach(_ += combineTimeNs)
            pl
          }
          myMapStatus = Some(MapStatus(blockManager.shuffleServerId, partLengths, mapId))
        } catch {
          // taken directly from BypassMergeSortShuffleWriter
          case e: Exception =>
            try {
              mapOutputWriter.abort(e)
            } catch {
              case e2: Exception =>
                logError("Failed to abort the writer after failing to write map output.", e2);
                e.addSuppressed(e2);
            }
            throw e
        }
      }
    }
  }

  def writePartitionedData(mapOutputWriter: ShuffleMapOutputWriter): Array[Long] = {
    // after all temporary shuffle writes are done, we need to produce a single
    // file (shuffle_[map_id]_0) which is done during this commit phase
    withResource(new NvtxRange("CommitShuffle", NvtxColor.RED)) { _ =>
      // per reduce partition
      val segments = (0 until numPartitions).map {
        reducePartitionId =>
          withResource(diskBlockObjectWriters(reducePartitionId)._2) { writer =>
            val segment = writer.commitAndGet()
            (reducePartitionId, segment.file)
          }
      }

      val writeStartTime = System.nanoTime()
      segments.foreach { case (reducePartitionId, file) =>
        val partWriter = mapOutputWriter.getPartitionWriter(reducePartitionId)
        if (file.exists()) {
          if (transferToEnabled) {
            val maybeOutputChannel: Optional[WritableByteChannelWrapper] =
              partWriter.openChannelWrapper()
            if (maybeOutputChannel.isPresent) {
              writePartitionedDataWithChannel(file, maybeOutputChannel.get())
            } else {
              writePartitionedDataWithStream(file, partWriter)
            }
          } else {
            writePartitionedDataWithStream(file, partWriter)
          }
          file.delete()
        }
      }
      writeMetrics.incWriteTime(System.nanoTime() - writeStartTime)
    }
    commitAllPartitions(mapOutputWriter, false /*non-empty checksums*/)
  }

  // taken from BypassMergeSortShuffleWriter
  // this code originally called into guava.Closeables.close
  // and had logic to silence exceptions thrown while copying
  // I am ignoring this for now.
  def writePartitionedDataWithStream(file: java.io.File, writer: ShufflePartitionWriter): Unit = {
    withResource(new FileInputStream(file)) { in =>
      withResource(writer.openStream()) { os =>
        Utils.copyStream(in, os, false, false)
      }
    }
  }

  // taken from BypassMergeSortShuffleWriter
  // this code originally called into guava.Closeables.close
  // and had logic to silence exceptions thrown while copying
  // I am ignoring this for now.
  def writePartitionedDataWithChannel(
    file: File,
    outputChannel: WritableByteChannelWrapper): Unit = {
    // note outputChannel.close() doesn't actually close it.
    // The call is there to record keep the partition lengths
    // after the serialization completes.
    withResource(outputChannel) { _ =>
      withResource(new FileInputStream(file)) { in =>
        withResource(in.getChannel) { inputChannel =>
          Utils.copyFileStreamNIO(
            inputChannel, outputChannel.channel, 0L, inputChannel.size)
        }
      }
    }
  }

  override def stop(success: Boolean): Option[MapStatus] = {
    if (stopping) {
      None
    } else {
      stopping = true
      if (success) {
        if (myMapStatus.isEmpty) {
          // should not happen, but adding it just in case (this differs from Spark)
          cleanupTempData()
          throw new IllegalStateException("Cannot call stop(true) without having called write()");
        }
        myMapStatus
      } else {
        cleanupTempData()
        None
      }
    }
  }

  private def cleanupTempData(): Unit = {
    // The map task failed, so delete our output data.
    try {
      diskBlockObjectWriters.values.foreach { case (_, writer) =>
        val file = writer.revertPartialWritesAndClose()
        if (!file.delete()) logError(s"Error while deleting file ${file.getAbsolutePath()}")
      }
    } finally {
      diskBlockObjectWriters.clear()
    }
  }
}

abstract class RapidsShuffleThreadedReaderBase[K, C](
    handle: ShuffleHandleWithMetrics[K, C, C],
    context: TaskContext,
    readMetrics: ShuffleReadMetricsReporter,
    maxBytesInFlight: Long,
    serializerManager: SerializerManager = SparkEnv.get.serializerManager,
    blockManager: BlockManager = SparkEnv.get.blockManager,
    mapOutputTracker: MapOutputTracker = SparkEnv.get.mapOutputTracker,
    canUseBatchFetch: Boolean = false,
    numReaderThreads: Int = 0)
  extends ShuffleReader[K, C] with Logging with Arm {

  case class GetMapSizesResult(
      blocksByAddress: Iterator[(BlockManagerId, Seq[(BlockId, Long, Int)])],
      canEnableBatchFetch: Boolean)

  protected def getMapSizes: GetMapSizesResult

  private val GetMapSizesResult(blocksByAddress, canEnableBatchFetch) = getMapSizes

  // For spark versions 3.2.0+ `canEnableBatchFetch` can be false given merged
  // map output
  private val shouldBatchFetch = canUseBatchFetch && canEnableBatchFetch

  private val sqlMetrics = handle.metrics
  private val dep = handle.dependency
  private val deserializationTimeNs = sqlMetrics.get("rapidsShuffleDeserializationTime")
  private val shuffleReadTimeNs = sqlMetrics.get("rapidsShuffleReadTime")
  private val dataReadSize = sqlMetrics.get("dataReadSize")

  private var shuffleReadRange: NvtxRange =
    new NvtxRange("ThreadedReader.read", NvtxColor.PURPLE)

  private def closeShuffleReadRange(): Unit = {
    if (shuffleReadRange != null) {
      shuffleReadRange.close()
      shuffleReadRange = null
    }
  }

  Option(TaskContext.get()).foreach {_.addTaskCompletionListener[Unit]( _ => {
    // should not be needed, but just in case
    closeShuffleReadRange()
  })}

  private def fetchContinuousBlocksInBatch: Boolean = {
    val conf = SparkEnv.get.conf
    val serializerRelocatable = dep.serializer.supportsRelocationOfSerializedObjects
    val compressed = conf.get(config.SHUFFLE_COMPRESS)
    val codecConcatenation = if (compressed) {
      CompressionCodec.supportsConcatenationOfSerializedStreams(CompressionCodec.createCodec(conf))
    } else {
      true
    }
    val useOldFetchProtocol = conf.get(config.SHUFFLE_USE_OLD_FETCH_PROTOCOL)
    // SPARK-34790: Fetching continuous blocks in batch is incompatible with io encryption.
    val ioEncryption = conf.get(config.IO_ENCRYPTION_ENABLED)

    val doBatchFetch = shouldBatchFetch && serializerRelocatable &&
      (!compressed || codecConcatenation) && !useOldFetchProtocol && !ioEncryption
    if (shouldBatchFetch && !doBatchFetch) {
      logDebug("The feature tag of continuous shuffle block fetching is set to true, but " +
        "we can not enable the feature because other conditions are not satisfied. " +
        s"Shuffle compress: $compressed, serializer relocatable: $serializerRelocatable, " +
        s"codec concatenation: $codecConcatenation, use old shuffle fetch protocol: " +
        s"$useOldFetchProtocol, io encryption: $ioEncryption.")
    }
    doBatchFetch
  }

  class BytesInFlightLimiter(maxBytesInFlight: Long) {
    private var inFlight: Long = 0L

    def acquire(sz: Long): Boolean = {
      if (sz == 0) {
        true
      } else {
        synchronized {
          if (inFlight == 0 || sz + inFlight < maxBytesInFlight) {
            inFlight += sz
            true
          } else {
            false
          }
        }
      }
    }

    def release(sz: Long): Unit = synchronized {
      inFlight -= sz
    }
  }

  class RapidsShuffleThreadedBlockIterator(
      fetcherIterator: RapidsShuffleBlockFetcherIterator,
      serializer: GpuColumnarBatchSerializer)
    extends Iterator[(Any, Any)] with Arm {
    private val queued = new LinkedBlockingQueue[(Any, Any)]
    private val futures = new mutable.Queue[Future[Option[BlockState]]]()
    private val serializerInstance = serializer.newInstance()
    private var readBlockedTime: Long = 0L
    private var fetchTime: Long = 0L
    private var waitTime: Long = 0L
    private val limiter = new BytesInFlightLimiter(maxBytesInFlight)
    private val fallbackIter: Iterator[(Any, Any)] = if (numReaderThreads == 1) {
      // this is the non-optimized case, where we add metrics to capture the blocked
      // time and the deserialization time as part of the shuffle read time.
      new Iterator[(Any, Any)]() {
        private var currentIter: Iterator[(Any, Any)] = _
        override def hasNext: Boolean = fetcherIterator.hasNext || (
            currentIter != null && currentIter.hasNext)

        override def next(): (Any, Any) = {
          val fetchTimeStart = System.nanoTime()
          readBlockedTime = 0
          if (currentIter == null || !currentIter.hasNext) {
            val readBlockedStart = System.nanoTime()
            val (_, stream) = fetcherIterator.next()
            readBlockedTime = System.nanoTime() - readBlockedStart
            currentIter = serializerInstance.deserializeStream(stream).asKeyValueIterator
          }
          val res = currentIter.next()
          fetchTime = System.nanoTime() - fetchTimeStart
          res
        }
      }
    } else {
      null
    }

    override def hasNext: Boolean = {
      if (fallbackIter != null) {
        fallbackIter.hasNext
      } else {
        pendingIts.nonEmpty ||
          fetcherIterator.hasNext || futures.nonEmpty || queued.size() > 0
      }
    }

    case class BlockState(blockId: BlockId, batchIter: SerializedBatchIterator)
      extends Iterator[(Any, Any)] {
      private var nextBatchSize = batchIter.tryReadNextHeader().getOrElse(0L)

      def getNextBatchSize: Long = nextBatchSize

      override def hasNext: Boolean = batchIter.hasNext

      override def next(): (Any, Any) = {
        val nextBatch = batchIter.next()
        nextBatchSize = batchIter.tryReadNextHeader().getOrElse(0L)
        nextBatch
      }
    }

    private val pendingIts = new mutable.Queue[BlockState]()

    override def next(): (Any, Any) = {
      require(hasNext, "called next on an empty iterator")
      withResource(new NvtxRange("ParallelDeserializerIterator.next", NvtxColor.CYAN)) { _ =>
        val result = if (fallbackIter != null) {
          fallbackIter.next()
        } else {
          var waitTimeStart: Long = 0L
          popFetchedIfAvailable()
          waitTime = 0L
          if (futures.nonEmpty) {
            withResource(new NvtxRange("BatchWait", NvtxColor.CYAN)) { _ =>
              waitTimeStart = System.nanoTime()
              val pending = futures.dequeue().get // wait for one future
              waitTime += System.nanoTime() - waitTimeStart
              // if the future returned a block state, we have more work to do
              pending match {
                case Some(leftOver@BlockState(_, _)) =>
                  pendingIts.enqueue(leftOver)
                case _ => // done
              }
            }
          }

          if (pendingIts.nonEmpty) {
            // if we had pending iterators, we should try to see if now one can be handled
            popFetchedIfAvailable()
          }

          // We either have added futures and so will have items queued
          // or we already exhausted the fetchIterator and are just waiting
          // for our futures to finish. Either way, it's safe to block
          // here while we wait.
          waitTimeStart = System.nanoTime()
          val res = queued.take()
          res match {
            case (_, cb: ColumnarBatch) =>
<<<<<<< HEAD
              val mem = SerializedTableColumn.getMemoryUsed(cb)
              // TODO - is this the same size as acquired?
              limiter.release(mem)
=======
              limiter.release(SerializedTableColumn.getMemoryUsed(cb))
>>>>>>> e207f475
              popFetchedIfAvailable()
            case _ => 0 // TODO: do we need to handle other types here?
          }

          waitTime += System.nanoTime() - waitTimeStart
          res
        }

        val uncompressedSize = result match {
          case (_, cb: ColumnarBatch) =>
            SerializedTableColumn.getMemoryUsed(cb)
          case _ => 0 // TODO: do we need to handle other types here?
        }

        // the deserialization time is approximated by subtracting
        // time waiting for the fetch (`readBlockedTime`) from `fetchTime`
        // and adding any time that was waited on while deserialization
        // tasks finished.
        val deserTime = (fetchTime - readBlockedTime) + waitTime

        // the amount of time blocked on shuffle reads is the fetch time
        // + any time spent waiting for deserialization tasks
        val shuffleReadTime = fetchTime + waitTime

        deserializationTimeNs.foreach(_ += deserTime)
        shuffleReadTimeNs.foreach(_ += shuffleReadTime)
        dataReadSize.foreach(_ += uncompressedSize)

        // if this is the last call, close our range
        if (!hasNext) {
          closeShuffleReadRange()
        }
        result
      }
    }

    private def deserializeTask(blockState: BlockState): Unit = {
      val slot = RapidsShuffleInternalManagerBase.getNextReaderSlot
      futures += RapidsShuffleInternalManagerBase.queueReadTask(slot, () => {
        var currentBatchSize = blockState.getNextBatchSize
        var didFit = true
        while (blockState.hasNext && didFit) {
          val batch = blockState.next()
          queued.offer(batch)
<<<<<<< HEAD
          // try to only release what we have actually fetched so release in next()
          // limiter.release(currentBatchSize)
=======
>>>>>>> e207f475
          // peek at the next batch
          currentBatchSize = blockState.getNextBatchSize
          didFit = limiter.acquire(currentBatchSize)
        }
        if (!didFit) {
          Some(blockState)
        } else {
          None // no further batches
        }
      })
    }

    private def popFetchedIfAvailable(): Unit = {
      // If fetcherIterator is not exhausted, we try and get as many
      // ready results.
      if (pendingIts.nonEmpty) {
        var continue = true
        while(pendingIts.nonEmpty && continue) {
          val blockState = pendingIts.head
          // check if we can handle the head batch now
          if (limiter.acquire(blockState.getNextBatchSize)) {
            // kick off deserialization task
            pendingIts.dequeue()
            deserializeTask(blockState)
          } else {
            continue = false
          }
        }
      } else {
        if (fetcherIterator.hasNext) {
          withResource(new NvtxRange("queueFetched", NvtxColor.YELLOW)) { _ =>
            // `resultCount` is exposed from the fetcher iterator and if non-zero,
            // it means that there are pending results that need to be handled.
            // We max with 1, because there could be a race condition where
            // we are trying to get a batch and we haven't received any results
            // yet, we need to block on the fetch for this case so we have
            // something to return.
            var amountToDrain = Math.max(fetcherIterator.resultCount, 1)
            val fetchTimeStart = System.nanoTime()

            // We drain fetched results. That is, we push decode tasks
            // onto our queue until the results in the fetcher iterator
            // are all dequeued (the ones that were completed up until now).
            readBlockedTime = 0
            var didFit = true
            while (amountToDrain > 0 && fetcherIterator.hasNext && didFit) {
              amountToDrain -= 1
              // fetch block time accounts for time spent waiting for streams.next()
              val readBlockedStart = System.nanoTime()
              val (blockId: BlockId, inputStream) = fetcherIterator.next()
              readBlockedTime += System.nanoTime() - readBlockedStart

              val deserStream = serializerInstance.deserializeStream(inputStream)
              val batchIter = deserStream.asKeyValueIterator.asInstanceOf[SerializedBatchIterator]
              val blockState = BlockState(blockId, batchIter)
              // get the next known batch size (there could be multiple batches)
              val nextSize = blockState.getNextBatchSize
              if (limiter.acquire(nextSize)) {
                // we can fit at least the first batch in this block
                // kick off a deserialization task
                deserializeTask(blockState)
              } else {
                // first batch didn't fit, put iterator aside and stop asking for results
                // from the fetcher
                pendingIts.enqueue(blockState)
                didFit = false
              }
            }
            // keep track of the overall metric which includes blocked time
            fetchTime = System.nanoTime() - fetchTimeStart
          }
        }
      }
    }
  }

  /** Read the combined key-values for this reduce task */
  override def read(): Iterator[Product2[K, C]] = {
    val wrappedStreams = RapidsShuffleBlockFetcherIterator.makeIterator(
      context,
      blockManager,
      SparkEnv.get,
      blocksByAddress,
      serializerManager,
      readMetrics,
      fetchContinuousBlocksInBatch)

    val recordIter = new RapidsShuffleThreadedBlockIterator(
      wrappedStreams,
      dep.serializer.asInstanceOf[GpuColumnarBatchSerializer])

    // Update the context task metrics for each record read.
    val metricIter = CompletionIterator[(Any, Any), Iterator[(Any, Any)]](
      recordIter.map { record =>
        readMetrics.incRecordsRead(1)
        record
      }, context.taskMetrics().mergeShuffleReadMetrics())

    // An interruptible iterator must be used here in order to support task cancellation
    val interruptibleIter = new InterruptibleIterator[(Any, Any)](context, metricIter)

    val aggregatedIter: Iterator[Product2[K, C]] = if (dep.aggregator.isDefined) {
      if (dep.mapSideCombine) {
        // We are reading values that are already combined
        val combinedKeyValuesIterator = interruptibleIter.asInstanceOf[Iterator[(K, C)]]
        dep.aggregator.get.combineCombinersByKey(combinedKeyValuesIterator, context)
      } else {
        // We don't know the value type, but also don't care -- the dependency *should*
        // have made sure its compatible w/ this aggregator, which will convert the value
        // type to the combined type C
        val keyValuesIterator = interruptibleIter.asInstanceOf[Iterator[(K, Nothing)]]
        dep.aggregator.get.combineValuesByKey(keyValuesIterator, context)
      }
    } else {
      interruptibleIter.asInstanceOf[Iterator[Product2[K, C]]]
    }

    // Sort the output if there is a sort ordering defined.
    val resultIter = dep.keyOrdering match {
      case Some(keyOrd: Ordering[K]) =>
        // Create an ExternalSorter to sort the data.
        val sorter =
          new ExternalSorter[K, C, C](context, ordering = Some(keyOrd), serializer = dep.serializer)
        sorter.insertAll(aggregatedIter)
        context.taskMetrics().incMemoryBytesSpilled(sorter.memoryBytesSpilled)
        context.taskMetrics().incDiskBytesSpilled(sorter.diskBytesSpilled)
        context.taskMetrics().incPeakExecutionMemory(sorter.peakMemoryUsedBytes)
        // Use completion callback to stop sorter if task was finished/cancelled.
        context.addTaskCompletionListener[Unit](_ => {
          sorter.stop()
        })
        CompletionIterator[Product2[K, C], Iterator[Product2[K, C]]](sorter.iterator, sorter.stop())
      case None =>
        aggregatedIter
    }

    resultIter match {
      case _: InterruptibleIterator[Product2[K, C]] => resultIter
      case _ =>
        // Use another interruptible iterator here to support task cancellation as aggregator
        // or(and) sorter may have consumed previous interruptible iterator.
        new InterruptibleIterator[Product2[K, C]](context, resultIter)
    }
  }
}

class RapidsCachingWriter[K, V](
    blockManager: BlockManager,
    // Never keep a reference to the ShuffleHandle in the cache as it being GCed triggers
    // the data being released
    handle: GpuShuffleHandle[K, V],
    mapId: Long,
    metricsReporter: ShuffleWriteMetricsReporter,
    catalog: ShuffleBufferCatalog,
    shuffleStorage: RapidsDeviceMemoryStore,
    rapidsShuffleServer: Option[RapidsShuffleServer],
    metrics: Map[String, SQLMetric]) extends ShuffleWriter[K, V] with Logging {
  private val numParts = handle.dependency.partitioner.numPartitions
  private val sizes = new Array[Long](numParts)
  private val writtenBufferIds = new ArrayBuffer[ShuffleBufferId](numParts)
  private val uncompressedMetric: SQLMetric = metrics("dataSize")

  override def write(records: Iterator[Product2[K, V]]): Unit = {
    // NOTE: This MUST NOT CLOSE the incoming batches because they are
    //       closed by the input iterator generated by GpuShuffleExchangeExec
    val nvtxRange = new NvtxRange("RapidsCachingWriter.write", NvtxColor.CYAN)
    try {
      var bytesWritten: Long = 0L
      var recordsWritten: Long = 0L
      records.foreach { p =>
        val partId = p._1.asInstanceOf[Int]
        val batch = p._2.asInstanceOf[ColumnarBatch]
        logDebug(s"Caching shuffle_id=${handle.shuffleId} map_id=$mapId, partId=$partId, "
            + s"batch=[num_cols=${batch.numCols()}, num_rows=${batch.numRows()}]")
        recordsWritten = recordsWritten + batch.numRows()
        var partSize: Long = 0
        val blockId = ShuffleBlockId(handle.shuffleId, mapId, partId)
        val bufferId = catalog.nextShuffleBufferId(blockId)
        if (batch.numRows > 0 && batch.numCols > 0) {
          // Add the table to the shuffle store
          batch.column(0) match {
            case c: GpuPackedTableColumn =>
              val contigTable = c.getContiguousTable
              partSize = c.getTableBuffer.getLength
              uncompressedMetric += partSize
              shuffleStorage.addContiguousTable(
                bufferId,
                contigTable,
                SpillPriorities.OUTPUT_FOR_SHUFFLE_INITIAL_PRIORITY,
                // we don't need to sync here, because we sync on the cuda
                // stream after sliceInternalOnGpu (contiguous_split)
                needsSync = false)
            case c: GpuCompressedColumnVector =>
              val buffer = c.getTableBuffer
              buffer.incRefCount()
              partSize = buffer.getLength
              val tableMeta = c.getTableMeta
              // update the table metadata for the buffer ID generated above
              tableMeta.bufferMeta.mutateId(bufferId.tableId)
              uncompressedMetric += tableMeta.bufferMeta().uncompressedSize()
              shuffleStorage.addBuffer(
                bufferId,
                buffer,
                tableMeta,
                SpillPriorities.OUTPUT_FOR_SHUFFLE_INITIAL_PRIORITY,
                // we don't need to sync here, because we sync on the cuda
                // stream after compression.
                needsSync = false)
            case c => throw new IllegalStateException(s"Unexpected column type: ${c.getClass}")
          }
          bytesWritten += partSize
          sizes(partId) += partSize
        } else {
          // no device data, tracking only metadata
          val tableMeta = MetaUtils.buildDegenerateTableMeta(batch)
          catalog.registerNewBuffer(new DegenerateRapidsBuffer(bufferId, tableMeta))

          // The size of the data is really only used to tell if the data should be shuffled or not
          // a 0 indicates that we should not shuffle anything.  This is here for the special case
          // where we have no columns, because of predicate push down, but we have a row count as
          // metadata.  We still want to shuffle it. The 100 is an arbitrary number and can be
          // any non-zero number that is not too large.
          if (batch.numRows > 0) {
            sizes(partId) += 100
          }
        }
        writtenBufferIds.append(bufferId)
      }
      metricsReporter.incBytesWritten(bytesWritten)
      metricsReporter.incRecordsWritten(recordsWritten)
    } finally {
      nvtxRange.close()
    }
  }

  /**
   * Used to remove shuffle buffers when the writing task detects an error, calling `stop(false)`
   */
  private def cleanStorage(): Unit = {
    writtenBufferIds.foreach(catalog.removeBuffer)
  }

  override def stop(success: Boolean): Option[MapStatus] = {
    val nvtxRange = new NvtxRange("RapidsCachingWriter.close", NvtxColor.CYAN)
    try {
      if (!success) {
        cleanStorage()
        None
      } else {
        // upon seeing this port, the other side will try to connect to the port
        // in order to establish an UCX endpoint (on demand), if the topology has "rapids" in it.
        val shuffleServerId = if (rapidsShuffleServer.isDefined) {
          val originalShuffleServerId = rapidsShuffleServer.get.originalShuffleServerId
          val server = rapidsShuffleServer.get
          BlockManagerId(
            originalShuffleServerId.executorId,
            originalShuffleServerId.host,
            originalShuffleServerId.port,
            Some(s"${RapidsShuffleTransport.BLOCK_MANAGER_ID_TOPO_PREFIX}=${server.getPort}"))
        } else {
          blockManager.shuffleServerId
        }
        logInfo(s"Done caching shuffle success=$success, server_id=$shuffleServerId, "
            + s"map_id=$mapId, sizes=${sizes.mkString(",")}")
        Some(MapStatus(shuffleServerId, sizes, mapId))
      }
    } finally {
      nvtxRange.close()
    }
  }

  def getPartitionLengths(): Array[Long] = {
    throw new UnsupportedOperationException("TODO")
  }
}

/**
 * A shuffle manager optimized for the RAPIDS Plugin For Apache Spark.
 * @note This is an internal class to obtain access to the private
 *       `ShuffleManager` and `SortShuffleManager` classes. When configuring
 *       Apache Spark to use the RAPIDS shuffle manager,
 */
abstract class RapidsShuffleInternalManagerBase(conf: SparkConf, val isDriver: Boolean)
    extends ShuffleManager with Arm with RapidsShuffleHeartbeatHandler with Logging {

  def getServerId: BlockManagerId = server.fold(blockManager.blockManagerId)(_.getId)

  override def addPeer(peer: BlockManagerId): Unit = {
    transport.foreach { t =>
      try {
        t.connect(peer)
      } catch {
        case ex: Exception =>
          // We ignore the exception after logging in this instance because
          // we may have a peer that doesn't exist anymore by the time `addPeer` is invoked
          // due to a heartbeat response from the driver, or the peer may have a temporary network
          // issue.
          //
          // This is safe because `addPeer` is only invoked due to a heartbeat that is used to
          // opportunistically hide cost of initializing transport connections. The transport
          // will re-try if it must fetch from this executor at a later time, in that case
          // a connection failure causes the tasks to fail.
          logWarning(s"Unable to connect to peer $peer, ignoring!", ex)
      }
    }
  }

  private val rapidsConf = new RapidsConf(conf)

  if (!isDriver && rapidsConf.isMultiThreadedShuffleManagerMode) {
    RapidsShuffleInternalManagerBase.startThreadPoolIfNeeded(
      rapidsConf.shuffleMultiThreadedWriterThreads,
      rapidsConf.shuffleMultiThreadedReaderThreads)
  }

  protected val wrapped = new SortShuffleManager(conf)

  private[this] val transportEnabledMessage =
    if (!rapidsConf.isUCXShuffleManagerMode) {
      if (rapidsConf.isCacheOnlyShuffleManagerMode) {
        "Transport disabled (local cached blocks only)"
      } else {
        val numWriteThreads = rapidsConf.shuffleMultiThreadedWriterThreads
        val numReadThreads = rapidsConf.shuffleMultiThreadedReaderThreads
        s"Experimental threaded shuffle mode " +
          s"(write threads=$numWriteThreads, read threads=$numReadThreads)"
      }
    } else {
      s"Transport enabled (remote fetches will use ${rapidsConf.shuffleTransportClassName}"
    }

  logWarning(s"Rapids Shuffle Plugin enabled. ${transportEnabledMessage}. To disable the " +
      s"RAPIDS Shuffle Manager set `${RapidsConf.SHUFFLE_MANAGER_ENABLED}` to false")

  //Many of these values like blockManager are not initialized when the constructor is called,
  // so they all need to be lazy values that are executed when things are first called

  // NOTE: this can be null in the driver side.
  protected lazy val env = SparkEnv.get
  protected lazy val blockManager = env.blockManager
  protected lazy val shouldFallThroughOnEverything = {
    val fallThroughReasons = new ListBuffer[String]()
    if (!rapidsConf.isMultiThreadedShuffleManagerMode) {
      if (GpuShuffleEnv.isExternalShuffleEnabled) {
        fallThroughReasons += "External Shuffle Service is enabled"
      }
      if (GpuShuffleEnv.isSparkAuthenticateEnabled) {
        fallThroughReasons += "Spark authentication is enabled"
      }
    }
    if (rapidsConf.isSqlExplainOnlyEnabled) {
      fallThroughReasons += "Plugin is in explain only mode"
    }
    if (fallThroughReasons.nonEmpty) {
      logWarning(s"Rapids Shuffle Plugin is falling back to SortShuffleManager " +
          s"because: ${fallThroughReasons.mkString(", ")}")
    }
    fallThroughReasons.nonEmpty
  }

  private lazy val localBlockManagerId = blockManager.blockManagerId

  // Used to prevent stopping multiple times RAPIDS Shuffle Manager internals.
  // see the `stop` method
  private var stopped: Boolean = false

  // Code that expects the shuffle catalog to be initialized gets it this way,
  // with error checking in case we are in a bad state.
  protected def getCatalogOrThrow: ShuffleBufferCatalog =
    Option(GpuShuffleEnv.getCatalog).getOrElse(
      throw new IllegalStateException("The ShuffleBufferCatalog is not initialized but the " +
          "RapidsShuffleManager is configured"))

  protected lazy val resolver =
    if (shouldFallThroughOnEverything || rapidsConf.isMultiThreadedShuffleManagerMode) {
      wrapped.shuffleBlockResolver
    } else {
      new GpuShuffleBlockResolver(wrapped.shuffleBlockResolver, getCatalogOrThrow)
    }

  private[this] lazy val transport: Option[RapidsShuffleTransport] = {
    if (rapidsConf.isUCXShuffleManagerMode && !isDriver) {
      Some(RapidsShuffleTransport.makeTransport(blockManager.shuffleServerId, rapidsConf))
    } else {
      None
    }
  }

  private[this] lazy val server: Option[RapidsShuffleServer] = {
    if (rapidsConf.isGPUShuffle && !isDriver) {
      val catalog = getCatalogOrThrow
      val requestHandler = new RapidsShuffleRequestHandler() {
        override def acquireShuffleBuffer(tableId: Int): RapidsBuffer = {
          val shuffleBufferId = catalog.getShuffleBufferId(tableId)
          catalog.acquireBuffer(shuffleBufferId)
        }

        override def getShuffleBufferMetas(sbbId: ShuffleBlockBatchId): Seq[TableMeta] = {
          (sbbId.startReduceId to sbbId.endReduceId).flatMap(rid => {
            catalog.blockIdToMetas(ShuffleBlockId(sbbId.shuffleId, sbbId.mapId, rid))
          })
        }
      }
      val server = transport.get.makeServer(requestHandler)
      server.start()
      Some(server)
    } else {
      None
    }
  }

  override def registerShuffle[K, V, C](
      shuffleId: Int,
      dependency: ShuffleDependency[K, V, C]): ShuffleHandle = {
    // Always register with the wrapped handler so we can write to it ourselves if needed
    val orig = wrapped.registerShuffle(shuffleId, dependency)

    dependency match {
      case _ if shouldFallThroughOnEverything ||
        rapidsConf.isMultiThreadedShuffleManagerMode => orig
      case gpuDependency: GpuShuffleDependency[K, V, C] if gpuDependency.useGPUShuffle =>
        new GpuShuffleHandle(orig,
          dependency.asInstanceOf[GpuShuffleDependency[K, V, V]])
      case _ => orig
    }
  }

  lazy val execComponents: Option[ShuffleExecutorComponents] = {
    import scala.collection.JavaConverters._
    val executorComponents = ShuffleDataIOUtils.loadShuffleDataIO(conf).executor()
    val extraConfigs = conf.getAllWithPrefix(ShuffleDataIOUtils.SHUFFLE_SPARK_CONF_PREFIX).toMap
    executorComponents.initializeExecutor(
      conf.getAppId,
      SparkEnv.get.executorId,
      extraConfigs.asJava)
    Some(executorComponents)
  }

  /**
   * A mapping from shuffle ids to the task ids of mappers producing output for those shuffles.
   */
  protected val taskIdMapsForShuffle = new ConcurrentHashMap[Int, OpenHashSet[Long]]()

  private def trackMapTaskForCleanup(shuffleId: Int, mapId: Long): Unit = {
    // this uses OpenHashSet as it is copied from Spark
    val mapTaskIds = taskIdMapsForShuffle.computeIfAbsent(
      shuffleId, _ => new OpenHashSet[Long](16))
    mapTaskIds.synchronized {
      mapTaskIds.add(mapId)
    }
  }

  override def getWriter[K, V](
      handle: ShuffleHandle, mapId: Long, context: TaskContext,
    metricsReporter: ShuffleWriteMetricsReporter): ShuffleWriter[K, V] = {
    handle match {
      case gpu: GpuShuffleHandle[_, _] =>
        registerGpuShuffle(handle.shuffleId)
        new RapidsCachingWriter(
          env.blockManager,
          gpu.asInstanceOf[GpuShuffleHandle[K, V]],
          mapId,
          metricsReporter,
          getCatalogOrThrow,
          RapidsBufferCatalog.getDeviceStorage,
          server,
          gpu.dependency.metrics)
      case bmssh: BypassMergeSortShuffleHandle[_, _] =>
        bmssh.dependency match {
          case gpuDep: GpuShuffleDependency[_, _, _]
              if gpuDep.useMultiThreadedShuffle &&
                  rapidsConf.shuffleMultiThreadedWriterThreads > 0 =>
            // use the threaded writer if the number of threads specified is 1 or above,
            // with 0 threads we fallback to the Spark-provided writer.
            val handleWithMetrics = new ShuffleHandleWithMetrics(
              bmssh.shuffleId,
              gpuDep.metrics,
              // cast the handle with specific generic types due to type-erasure
              gpuDep.asInstanceOf[GpuShuffleDependency[K, V, V]])
            // we need to track this mapId so we can clean it up later on unregisterShuffle
            trackMapTaskForCleanup(handle.shuffleId, context.taskAttemptId())
            new RapidsShuffleThreadedWriter[K, V](
              blockManager,
              handleWithMetrics,
              mapId,
              conf,
              new ThreadSafeShuffleWriteMetricsReporter(metricsReporter),
              execComponents.get,
              rapidsConf.shuffleMultiThreadedWriterThreads)
          case _ =>
            wrapped.getWriter(handle, mapId, context, metricsReporter)
        }
      case _ =>
        wrapped.getWriter(handle, mapId, context, metricsReporter)
    }
  }

  override def getReader[K, C](
      handle: ShuffleHandle,
      startMapIndex: Int,
      endMapIndex: Int,
      startPartition: Int,
      endPartition: Int,
      context: TaskContext,
      metrics: ShuffleReadMetricsReporter): ShuffleReader[K, C] = {
    handle match {
      case gpuHandle: GpuShuffleHandle[_, _] =>
        logInfo(s"Asking map output tracker for dependency ${gpuHandle.dependency}, " +
            s"map output sizes for: ${gpuHandle.shuffleId}, parts=$startPartition-$endPartition")
        if (gpuHandle.dependency.keyOrdering.isDefined) {
          // very unlikely, but just in case
          throw new IllegalStateException("A key ordering was requested for a gpu shuffle "
              + s"dependency ${gpuHandle.dependency.keyOrdering.get}, this is not supported.")
        }

        val nvtxRange = new NvtxRange("getMapSizesByExecId", NvtxColor.CYAN)
        val blocksByAddress = try {
          SparkEnv.get.mapOutputTracker.getMapSizesByExecutorId(gpuHandle.shuffleId,
            startMapIndex, endMapIndex, startPartition, endPartition)
        } finally {
          nvtxRange.close()
        }

        new RapidsCachingReader(rapidsConf, localBlockManagerId,
          blocksByAddress,
          context,
          metrics,
          transport,
          getCatalogOrThrow,
          gpuHandle.dependency.sparkTypes)
      case other: ShuffleHandle if
          rapidsConf.isMultiThreadedShuffleManagerMode
            && rapidsConf.shuffleMultiThreadedReaderThreads > 0 =>
        // we enable a multi-threaded reader in the case where we have 1 or
        // more threads and we have enbled the MULTITHREADED shuffle mode.
        // We special case the threads=1 case in the reader to behave like regular
        // spark, but this allows us to add extra metrics that Spark normally
        // doesn't look at while materializing blocks.
        val baseHandle = other.asInstanceOf[BaseShuffleHandle[K, C, C]]

        // we check that the dependency is a `GpuShuffleDependency` and if not
        // we go back to the regular path (e.g. is a GpuColumnarExchange?)
        // TODO: it may make sense to expand this code (and the writer code) to include
        //   regular Exchange nodes. For now this is being conservative and a few changes
        //   would need to be made to deal with missing metrics, for example, for a regular
        //   Exchange node.
        baseHandle.dependency match {
          case gpuDep: GpuShuffleDependency[K, C, C] =>
            // We want to use batch fetch in the non-push shuffle case. Spark
            // checks for a config to see if batch fetch is enabled (this check), and
            // it also checks when getting (potentially merged) map status from
            // the MapOutputTracker.
            val canUseBatchFetch =
              SortShuffleManager.canUseBatchFetch(startPartition, endPartition, context)

            val shuffleHandleWithMetrics = new ShuffleHandleWithMetrics(
              baseHandle.shuffleId, gpuDep.metrics, gpuDep)
            new RapidsShuffleThreadedReader(
              startMapIndex,
              endMapIndex,
              startPartition,
              endPartition,
              shuffleHandleWithMetrics,
              context,
              metrics,
              rapidsConf.shuffleMultiThreadedMaxBytesInFlight,
              canUseBatchFetch = canUseBatchFetch,
              numReaderThreads = rapidsConf.shuffleMultiThreadedReaderThreads)
          case _ =>
            val shuffleHandle = RapidsShuffleInternalManagerBase.unwrapHandle(other)
            wrapped.getReader(shuffleHandle, startMapIndex, endMapIndex, startPartition,
              endPartition, context, metrics)
        }
      case other =>
        val shuffleHandle = RapidsShuffleInternalManagerBase.unwrapHandle(other)
        wrapped.getReader(shuffleHandle, startMapIndex, endMapIndex, startPartition,
          endPartition, context, metrics)
    }
  }

  def registerGpuShuffle(shuffleId: Int): Unit = {
    val catalog = GpuShuffleEnv.getCatalog
    if (catalog != null) {
      // Note that in local mode this can be called multiple times.
      logInfo(s"Registering shuffle $shuffleId")
      catalog.registerShuffle(shuffleId)
    }
  }

  def unregisterGpuShuffle(shuffleId: Int): Unit = {
    val catalog = GpuShuffleEnv.getCatalog
    if (catalog != null) {
      logInfo(s"Unregistering shuffle $shuffleId")
      catalog.unregisterShuffle(shuffleId)
    }
  }

  override def unregisterShuffle(shuffleId: Int): Boolean = {
    unregisterGpuShuffle(shuffleId)
    if (!isDriver) {
      shuffleBlockResolver match {
        case isbr: IndexShuffleBlockResolver =>
          Option(taskIdMapsForShuffle.remove(shuffleId)).foreach { mapTaskIds =>
            mapTaskIds.iterator.foreach { mapTaskId =>
              isbr.removeDataByMap(shuffleId, mapTaskId)
            }
          }
        case _: GpuShuffleBlockResolver => // noop
        case _ =>
          throw new IllegalStateException(
            "unregisterShuffle called with unexpected resolver " +
              s"$shuffleBlockResolver and blocks left to be cleaned")
      }
    }
    wrapped.unregisterShuffle(shuffleId)
  }

  override def shuffleBlockResolver: ShuffleBlockResolver = resolver

  override def stop(): Unit = synchronized {
    wrapped.stop()
    if (!stopped) {
      stopped = true
      server.foreach(_.close())
      transport.foreach(_.close())
      if (!isDriver && rapidsConf.isMultiThreadedShuffleManagerMode) {
        RapidsShuffleInternalManagerBase.stopThreadPool()
      }
    }
  }
}

/**
 * Trait that makes it easy to check whether we are dealing with the
 * a RAPIDS Shuffle Manager
 */
trait RapidsShuffleManagerLike {
  def isDriver: Boolean
  def initialize: Unit
}

/**
 * A simple proxy wrapper allowing to delay loading of the
 * real implementation to a later point when ShimLoader
 * has already updated Spark classloaders.
 *
 * @param conf
 * @param isDriver
 */
class ProxyRapidsShuffleInternalManagerBase(
    conf: SparkConf,
    override val isDriver: Boolean
) extends RapidsShuffleManagerLike with Proxy {

  // touched in the plugin code after the shim initialization
  // is complete
  lazy val self: ShuffleManager = ShimLoader.newInternalShuffleManager(conf, isDriver)
      .asInstanceOf[ShuffleManager]

  // This function touches the lazy val `self` so we actually instantiate
  // the manager. This is called from both the driver and executor.
  // In the driver, it's mostly to display information on how to enable/disable the manager,
  // in the executor, the UCXShuffleTransport starts and allocates memory at this time.
  override def initialize: Unit = self

  def getWriter[K, V](
      handle: ShuffleHandle,
      mapId: Long,
      context: TaskContext,
      metrics: ShuffleWriteMetricsReporter
  ): ShuffleWriter[K, V] = {
    self.getWriter(handle, mapId, context, metrics)
  }

  def getReader[K, C](
      handle: ShuffleHandle,
      startMapIndex: Int,
      endMapIndex: Int,
      startPartition: Int,
      endPartition: Int,
      context: TaskContext,
      metrics: ShuffleReadMetricsReporter): ShuffleReader[K, C] = {
    self.getReader(handle,
      startMapIndex, endMapIndex, startPartition, endPartition,
      context, metrics)
  }

  def registerShuffle[K, V, C](
      shuffleId: Int,
      dependency: ShuffleDependency[K, V, C]
  ): ShuffleHandle = {
    self.registerShuffle(shuffleId, dependency)
  }

  def unregisterShuffle(shuffleId: Int): Boolean = self.unregisterShuffle(shuffleId)

  def shuffleBlockResolver: ShuffleBlockResolver = self.shuffleBlockResolver

  def stop(): Unit = self.stop()
}<|MERGE_RESOLUTION|>--- conflicted
+++ resolved
@@ -693,13 +693,7 @@
           val res = queued.take()
           res match {
             case (_, cb: ColumnarBatch) =>
-<<<<<<< HEAD
-              val mem = SerializedTableColumn.getMemoryUsed(cb)
-              // TODO - is this the same size as acquired?
-              limiter.release(mem)
-=======
               limiter.release(SerializedTableColumn.getMemoryUsed(cb))
->>>>>>> e207f475
               popFetchedIfAvailable()
             case _ => 0 // TODO: do we need to handle other types here?
           }
@@ -744,11 +738,6 @@
         while (blockState.hasNext && didFit) {
           val batch = blockState.next()
           queued.offer(batch)
-<<<<<<< HEAD
-          // try to only release what we have actually fetched so release in next()
-          // limiter.release(currentBatchSize)
-=======
->>>>>>> e207f475
           // peek at the next batch
           currentBatchSize = blockState.getNextBatchSize
           didFit = limiter.acquire(currentBatchSize)
