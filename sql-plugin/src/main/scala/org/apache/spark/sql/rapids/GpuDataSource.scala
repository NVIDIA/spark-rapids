/*
 * Copyright (c) 2020-2022, NVIDIA CORPORATION.
 *
 * Licensed under the Apache License, Version 2.0 (the "License");
 * you may not use this file except in compliance with the License.
 * You may obtain a copy of the License at
 *
 *     http://www.apache.org/licenses/LICENSE-2.0
 *
 * Unless required by applicable law or agreed to in writing, software
 * distributed under the License is distributed on an "AS IS" BASIS,
 * WITHOUT WARRANTIES OR CONDITIONS OF ANY KIND, either express or implied.
 * See the License for the specific language governing permissions and
 * limitations under the License.
 */

package org.apache.spark.sql.rapids

import java.util.{Locale, ServiceConfigurationError, ServiceLoader}

import scala.collection.JavaConverters._
import scala.util.{Failure, Success, Try}

import com.nvidia.spark.rapids.{ColumnarFileFormat, GpuParquetFileFormat}
import com.nvidia.spark.rapids.shims.SparkShimImpl
import org.apache.commons.lang3.reflect.ConstructorUtils
import org.apache.hadoop.conf.Configuration
import org.apache.hadoop.fs.Path

import org.apache.spark.SparkException
import org.apache.spark.deploy.SparkHadoopUtil
import org.apache.spark.internal.Logging
import org.apache.spark.sql._
import org.apache.spark.sql.catalyst.analysis.UnresolvedAttribute
import org.apache.spark.sql.catalyst.catalog.{BucketSpec, CatalogTable}
import org.apache.spark.sql.catalyst.plans.logical.LogicalPlan
import org.apache.spark.sql.catalyst.util.CaseInsensitiveMap
import org.apache.spark.sql.execution.SparkPlan
import org.apache.spark.sql.execution.command.DataWritingCommand
import org.apache.spark.sql.execution.datasources._
import org.apache.spark.sql.execution.datasources.csv.CSVFileFormat
import org.apache.spark.sql.execution.datasources.jdbc.JdbcRelationProvider
import org.apache.spark.sql.execution.datasources.json.JsonFileFormat
import org.apache.spark.sql.execution.datasources.orc.OrcFileFormat
import org.apache.spark.sql.execution.datasources.v2.FileDataSourceV2
import org.apache.spark.sql.execution.datasources.v2.orc.OrcDataSourceV2
import org.apache.spark.sql.execution.streaming._
import org.apache.spark.sql.execution.streaming.sources.{RateStreamProvider, TextSocketSourceProvider}
import org.apache.spark.sql.internal.SQLConf
import org.apache.spark.sql.rapids.shims.SchemaUtilsShims
import org.apache.spark.sql.sources._
import org.apache.spark.sql.types.{CalendarIntervalType, DataType, StructType}
import org.apache.spark.util.{HadoopFSUtils, ThreadUtils, Utils}

/**
 * A truncated version of Spark DataSource that converts to use the GPU version of
 * InsertIntoHadoopFsRelationCommand for FileFormats we support.
 * This does not support DataSource V2 writing at this point because at the time of
 * copying, it did not.
 */
case class GpuDataSource(
    sparkSession: SparkSession,
    className: String,
    paths: Seq[String] = Nil,
    userSpecifiedSchema: Option[StructType] = None,
    partitionColumns: Seq[String] = Seq.empty,
    bucketSpec: Option[BucketSpec] = None,
    options: Map[String, String] = Map.empty,
    catalogTable: Option[CatalogTable] = None,
    origProvider: Class[_],
    gpuFileFormat: ColumnarFileFormat) extends Logging {

  private def originalProvidingInstance() = origProvider.getConstructor().newInstance()

  private def newHadoopConfiguration(): Configuration =
    sparkSession.sessionState.newHadoopConfWithOptions(options)

  private val caseInsensitiveOptions = CaseInsensitiveMap(options)
  private val equality = sparkSession.sessionState.conf.resolver

  /**
   * Whether or not paths should be globbed before being used to access files.
   */
  def globPaths: Boolean = {
    options.get(GpuDataSource.GLOB_PATHS_KEY).forall(_ == "true")
  }

  bucketSpec.foreach { bucket =>
<<<<<<< HEAD
    RapidsSchemaUtils.checkColumnNameDuplication(
      bucket.bucketColumnNames, "in the bucket definition", equality)
    RapidsSchemaUtils.checkColumnNameDuplication(
=======
    SchemaUtilsShims.checkColumnNameDuplication(
      bucket.bucketColumnNames, "in the bucket definition", equality)
    SchemaUtilsShims.checkColumnNameDuplication(
>>>>>>> 3ea960be
      bucket.sortColumnNames, "in the sort definition", equality)
  }

  /**
   * Get the schema of the given FileFormat, if provided by `userSpecifiedSchema`, or try to infer
   * it. In the read path, only managed tables by Hive provide the partition columns properly when
   * initializing this class. All other file based data sources will try to infer the partitioning,
   * and then cast the inferred types to user specified dataTypes if the partition columns exist
   * inside `userSpecifiedSchema`, otherwise we can hit data corruption bugs like SPARK-18510.
   * This method will try to skip file scanning whether `userSpecifiedSchema` and
   * `partitionColumns` are provided. Here are some code paths that use this method:
   *   1. `spark.read` (no schema): Most amount of work. Infer both schema and partitioning columns
   *   2. `spark.read.schema(userSpecifiedSchema)`: Parse partitioning columns, cast them to the
   *     dataTypes provided in `userSpecifiedSchema` if they exist or fallback to inferred
   *     dataType if they don't.
   *   3. `spark.readStream.schema(userSpecifiedSchema)`: For streaming use cases, users have to
   *     provide the schema. Here, we also perform partition inference like 2, and try to use
   *     dataTypes in `userSpecifiedSchema`. All subsequent triggers for this stream will re-use
   *     this information, therefore calls to this method should be very cheap, i.e. there won't
   *     be any further inference in any triggers.
   *
   * @param format the file format object for this DataSource
   * @param getFileIndex [[InMemoryFileIndex]] for getting partition schema and file list
   * @return A pair of the data schema (excluding partition columns) and the schema of the partition
   *         columns.
   */
  private def getOrInferFileFormatSchema(
      format: FileFormat,
      getFileIndex: () => InMemoryFileIndex): (StructType, StructType) = {
    lazy val tempFileIndex = getFileIndex()

    val partitionSchema = if (partitionColumns.isEmpty) {
      // Try to infer partitioning, because no DataSource in the read path provides the partitioning
      // columns properly unless it is a Hive DataSource
      tempFileIndex.partitionSchema
    } else {
      // maintain old behavior before SPARK-18510. If userSpecifiedSchema is empty used inferred
      // partitioning
      if (userSpecifiedSchema.isEmpty) {
        val inferredPartitions = tempFileIndex.partitionSchema
        inferredPartitions
      } else {
        val partitionFields = partitionColumns.map { partitionColumn =>
          userSpecifiedSchema.flatMap(_.find(c => equality(c.name, partitionColumn))).orElse {
            val inferredPartitions = tempFileIndex.partitionSchema
            val inferredOpt = inferredPartitions.find(p => equality(p.name, partitionColumn))
            if (inferredOpt.isDefined) {
              logDebug(
                s"""Type of partition column: $partitionColumn not found in specified schema
                   |for $format.
                   |User Specified Schema
                   |=====================
                   |${userSpecifiedSchema.orNull}
                   |
                   |Falling back to inferred dataType if it exists.
                 """.stripMargin)
            }
            inferredOpt
          }.getOrElse {
            throw new AnalysisException(s"Failed to resolve the schema for $format for " +
              s"the partition column: $partitionColumn. It must be specified manually.")
          }
        }
        StructType(partitionFields)
      }
    }

    val dataSchema = userSpecifiedSchema.map { schema =>
      StructType(schema.filterNot(f => partitionSchema.exists(p => equality(p.name, f.name))))
    }.orElse {
      // Remove "path" option so that it is not added to the paths returned by
      // `tempFileIndex.allFiles()`.
      format.inferSchema(
        sparkSession,
        caseInsensitiveOptions - "path",
        SparkShimImpl.filesFromFileIndex(tempFileIndex))
    }.getOrElse {
      throw new AnalysisException(
        s"Unable to infer schema for $format. It must be specified manually.")
    }

    // We just print a waring message if the data schema and partition schema have the duplicate
    // columns. This is because we allow users to do so in the previous Spark releases and
    // we have the existing tests for the cases (e.g., `ParquetHadoopFsRelationSuite`).
    // See SPARK-18108 and SPARK-21144 for related discussions.
    try {
<<<<<<< HEAD
      RapidsSchemaUtils.checkColumnNameDuplication(
=======
      SchemaUtilsShims.checkColumnNameDuplication(
>>>>>>> 3ea960be
        (dataSchema ++ partitionSchema).map(_.name),
        "in the data schema and the partition schema",
        equality)
    } catch {
      case e: AnalysisException => logWarning(e.getMessage)
    }

    (dataSchema, partitionSchema)
  }


  /**
   * Create a resolved `BaseRelation` that can be used to read data from or write data into this
   * `DataSource`
   *
   * @param checkFilesExist Whether to confirm that the files exist when generating the
   *                        non-streaming file based datasource. StructuredStreaming jobs already
   *                        list file existence, and when generating incremental jobs, the batch
   *                        is considered as a non-streaming file based data source. Since we know
   *                        that files already exist, we don't need to check them again.
   */
  def resolveRelation(checkFilesExist: Boolean = true): BaseRelation = {
    val relation = (originalProvidingInstance(), userSpecifiedSchema) match {
      // TODO: Throw when too much is given.
      case (dataSource: SchemaRelationProvider, Some(schema)) =>
        dataSource.createRelation(sparkSession.sqlContext, caseInsensitiveOptions, schema)
      case (dataSource: RelationProvider, None) =>
        dataSource.createRelation(sparkSession.sqlContext, caseInsensitiveOptions)
      case (_: SchemaRelationProvider, None) =>
        throw new AnalysisException(s"A schema needs to be specified when using $className.")
      case (dataSource: RelationProvider, Some(schema)) =>
        val baseRelation =
          dataSource.createRelation(sparkSession.sqlContext, caseInsensitiveOptions)
        if (!DataType.equalsIgnoreCompatibleNullability(baseRelation.schema, schema)) {
          throw new AnalysisException(
            "The user-specified schema doesn't match the actual schema: " +
            s"user-specified: ${schema.toDDL}, actual: ${baseRelation.schema.toDDL}. If " +
            "you're using DataFrameReader.schema API or creating a table, please do not " +
            "specify the schema. Or if you're scanning an existed table, please drop " +
            "it and re-create it.")
        }
        baseRelation

      // We are reading from the results of a streaming query. Load files from the metadata log
      // instead of listing them using HDFS APIs.
      case (format: FileFormat, _)
          if FileStreamSink.hasMetadata(
            caseInsensitiveOptions.get("path").toSeq ++ paths,
            newHadoopConfiguration(),
            sparkSession.sessionState.conf) =>
        val basePath = new Path((caseInsensitiveOptions.get("path").toSeq ++ paths).head)
        val fileCatalog = new MetadataLogFileIndex(sparkSession, basePath,
          caseInsensitiveOptions, userSpecifiedSchema)
        val dataSchema = userSpecifiedSchema.orElse {
          // Remove "path" option so that it is not added to the paths returned by
          // `fileCatalog.allFiles()`.
          format.inferSchema(
            sparkSession,
            caseInsensitiveOptions - "path",
            SparkShimImpl.filesFromFileIndex(fileCatalog))
        }.getOrElse {
          throw new AnalysisException(
            s"Unable to infer schema for $format at ${fileCatalog.allFiles().mkString(",")}. " +
                "It must be specified manually")
        }

        HadoopFsRelation(
          fileCatalog,
          partitionSchema = fileCatalog.partitionSchema,
          dataSchema = dataSchema,
          bucketSpec = None,
          format,
          caseInsensitiveOptions)(sparkSession)

      // This is a non-streaming file based datasource.
      case (format: FileFormat, _) =>
        val useCatalogFileIndex = sparkSession.sqlContext.conf.manageFilesourcePartitions &&
          catalogTable.isDefined && catalogTable.get.tracksPartitionsInCatalog &&
          catalogTable.get.partitionColumnNames.nonEmpty
        val (fileCatalog, dataSchema, partitionSchema) = if (useCatalogFileIndex) {
          val defaultTableSize = sparkSession.sessionState.conf.defaultSizeInBytes
          val index = new CatalogFileIndex(
            sparkSession,
            catalogTable.get,
            catalogTable.get.stats.map(_.sizeInBytes.toLong).getOrElse(defaultTableSize))
          (index, catalogTable.get.dataSchema, catalogTable.get.partitionSchema)
        } else {
          val globbedPaths = checkAndGlobPathIfNecessary(
            checkEmptyGlobPath = true, checkFilesExist = checkFilesExist)
          val index = createInMemoryFileIndex(globbedPaths)
          val (resultDataSchema, resultPartitionSchema) =
            getOrInferFileFormatSchema(format, () => index)
          (index, resultDataSchema, resultPartitionSchema)
        }

        HadoopFsRelation(
          fileCatalog,
          partitionSchema = partitionSchema,
          dataSchema = dataSchema.asNullable,
          bucketSpec = bucketSpec,
          format,
          caseInsensitiveOptions)(sparkSession)

      case _ =>
        throw new AnalysisException(
          s"$className is not a valid Spark SQL Data Source.")
    }

    relation match {
      case hs: HadoopFsRelation =>
<<<<<<< HEAD
        RapidsSchemaUtils.checkSchemaColumnNameDuplication(
          hs.dataSchema,
          "in the data schema",
          equality)
        RapidsSchemaUtils.checkSchemaColumnNameDuplication(
=======
        SchemaUtilsShims.checkSchemaColumnNameDuplication(
          hs.dataSchema,
          "in the data schema",
          equality)
        SchemaUtilsShims.checkSchemaColumnNameDuplication(
>>>>>>> 3ea960be
          hs.partitionSchema,
          "in the partition schema",
           equality)
        DataSourceUtils.verifySchema(hs.fileFormat, hs.dataSchema)
      case _ =>
<<<<<<< HEAD
        RapidsSchemaUtils.checkSchemaColumnNameDuplication(
=======
        SchemaUtilsShims.checkSchemaColumnNameDuplication(
>>>>>>> 3ea960be
          relation.schema,
          "in the data schema",
           equality)
    }

    relation
  }

  /**
   * Creates a command node to write the given [[LogicalPlan]] out to the given [[FileFormat]].
   * The returned command is unresolved and need to be analyzed.
   */
  private def planForWritingFileFormat(
      format: ColumnarFileFormat,
      mode: SaveMode,
      data: LogicalPlan, useStableSort: Boolean,
      concurrentWriterPartitionFlushSize: Long): GpuInsertIntoHadoopFsRelationCommand = {
    // Don't glob path for the write path.  The contracts here are:
    //  1. Only one output path can be specified on the write path;
    //  2. Output path must be a legal HDFS style file system path;
    //  3. It's OK that the output path doesn't exist yet;
    val allPaths = paths ++ caseInsensitiveOptions.get("path")
    val outputPath = if (allPaths.length == 1) {
      val path = new Path(allPaths.head)
      val fs = path.getFileSystem(newHadoopConfiguration())
      path.makeQualified(fs.getUri, fs.getWorkingDirectory)
    } else {
      throw new IllegalArgumentException("Expected exactly one path to be specified, but " +
        s"got: ${allPaths.mkString(", ")}")
    }

    val caseSensitive = sparkSession.sessionState.conf.caseSensitiveAnalysis
    PartitioningUtils.validatePartitionColumn(data.schema, partitionColumns, caseSensitive)

    val fileIndex = catalogTable.map(_.identifier).map { tableIdent =>
      sparkSession.table(tableIdent).queryExecution.analyzed.collect {
        case LogicalRelation(t: HadoopFsRelation, _, _, _) => t.location
      }.head
    }
    // For partitioned relation r, r.schema's column ordering can be different from the column
    // ordering of data.logicalPlan (partition columns are all moved after data column).  This
    // will be adjusted within InsertIntoHadoopFsRelation.
    GpuInsertIntoHadoopFsRelationCommand(
      outputPath = outputPath,
      staticPartitions = Map.empty,
      ifPartitionNotExists = false,
      partitionColumns = partitionColumns.map(UnresolvedAttribute.quoted),
      bucketSpec = bucketSpec,
      fileFormat = format,
      options = options,
      query = data,
      mode = mode,
      catalogTable = catalogTable,
      fileIndex = fileIndex,
      outputColumnNames = data.output.map(_.name),
      useStableSort = useStableSort,
      concurrentWriterPartitionFlushSize = concurrentWriterPartitionFlushSize)
  }

  /**
   * Writes the given `LogicalPlan` out to this `DataSource` and returns a `BaseRelation` for
   * the following reading.
   *
   * @param mode The save mode for this writing.
   * @param data The input query plan that produces the data to be written. Note that this plan
   *             is analyzed and optimized.
   * @param outputColumnNames The original output column names of the input query plan. The
   *                          optimizer may not preserve the output column's names' case, so we need
   *                          this parameter instead of `data.output`.
   * @param physicalPlan The physical plan of the input query plan. We should run the writing
   *                     command with this physical plan instead of creating a new physical plan,
   *                     so that the metrics can be correctly linked to the given physical plan and
   *                     shown in the web UI.
   */
  def writeAndRead(
      mode: SaveMode,
      data: LogicalPlan,
      outputColumnNames: Seq[String],
      physicalPlan: SparkPlan,
      useStableSort: Boolean,
      concurrentWriterPartitionFlushSize: Long): BaseRelation = {
    val outputColumns = DataWritingCommand.logicalPlanOutputWithNames(data, outputColumnNames)
    if (outputColumns.map(_.dataType).exists(_.isInstanceOf[CalendarIntervalType])) {
      throw new AnalysisException("Cannot save interval data type into external storage.")
    }

    // Only currently support ColumnarFileFormat
    val cmd = planForWritingFileFormat(gpuFileFormat, mode, data, useStableSort,
      concurrentWriterPartitionFlushSize)
    val resolvedPartCols = cmd.partitionColumns.map { col =>
      // The partition columns created in `planForWritingFileFormat` should always be
      // `UnresolvedAttribute` with a single name part.
      assert(col.isInstanceOf[UnresolvedAttribute])
      val unresolved = col.asInstanceOf[UnresolvedAttribute]
      assert(unresolved.nameParts.length == 1)
      val name = unresolved.nameParts.head
      outputColumns.find(a => equality(a.name, name)).getOrElse {
        throw new AnalysisException(
          s"Unable to resolve $name given [${data.output.map(_.name).mkString(", ")}]")
      }
    }
    val resolved = cmd.copy(
      partitionColumns = resolvedPartCols,
      outputColumnNames = outputColumnNames)
    resolved.runColumnar(sparkSession, physicalPlan)
    // Replace the schema with that of the DataFrame we just wrote out to avoid re-inferring
    copy(userSpecifiedSchema = Some(outputColumns.toStructType.asNullable)).resolveRelation()
  }

  /** Returns an [[InMemoryFileIndex]] that can be used to get partition schema and file list. */
  private def createInMemoryFileIndex(globbedPaths: Seq[Path]): InMemoryFileIndex = {
    val fileStatusCache = FileStatusCache.getOrCreate(sparkSession)
    new InMemoryFileIndex(
      sparkSession, globbedPaths, options, userSpecifiedSchema, fileStatusCache)
  }

  /**
   * Checks and returns files in all the paths.
   */
  private def checkAndGlobPathIfNecessary(
      checkEmptyGlobPath: Boolean,
      checkFilesExist: Boolean): Seq[Path] = {
    val allPaths = caseInsensitiveOptions.get("path") ++ paths
    GpuDataSource.checkAndGlobPathIfNecessary(allPaths.toSeq, newHadoopConfiguration(),
      checkEmptyGlobPath, checkFilesExist, enableGlobbing = globPaths)
  }
}

object GpuDataSource extends Logging {

  /** A map to maintain backward compatibility in case we move data sources around. */
  private val backwardCompatibilityMap: Map[String, String] = {
    val jdbc = classOf[JdbcRelationProvider].getCanonicalName
    val json = classOf[JsonFileFormat].getCanonicalName
    val parquet = classOf[GpuParquetFileFormat].getCanonicalName
    val csv = classOf[CSVFileFormat].getCanonicalName
    val libsvm = "org.apache.spark.ml.source.libsvm.LibSVMFileFormat"
    val orc = "org.apache.spark.sql.hive.orc.OrcFileFormat"
    val nativeOrc = classOf[OrcFileFormat].getCanonicalName
    val socket = classOf[TextSocketSourceProvider].getCanonicalName
    val rate = classOf[RateStreamProvider].getCanonicalName

    Map(
      "org.apache.spark.sql.jdbc" -> jdbc,
      "org.apache.spark.sql.jdbc.DefaultSource" -> jdbc,
      "org.apache.spark.sql.execution.datasources.jdbc.DefaultSource" -> jdbc,
      "org.apache.spark.sql.execution.datasources.jdbc" -> jdbc,
      "org.apache.spark.sql.json" -> json,
      "org.apache.spark.sql.json.DefaultSource" -> json,
      "org.apache.spark.sql.execution.datasources.json" -> json,
      "org.apache.spark.sql.execution.datasources.json.DefaultSource" -> json,
      "org.apache.spark.sql.parquet" -> parquet,
      "org.apache.spark.sql.parquet.DefaultSource" -> parquet,
      "org.apache.spark.sql.execution.datasources.parquet" -> parquet,
      "org.apache.spark.sql.execution.datasources.parquet.DefaultSource" -> parquet,
      "org.apache.spark.sql.hive.orc.DefaultSource" -> orc,
      "org.apache.spark.sql.hive.orc" -> orc,
      "org.apache.spark.sql.execution.datasources.orc.DefaultSource" -> nativeOrc,
      "org.apache.spark.sql.execution.datasources.orc" -> nativeOrc,
      "org.apache.spark.ml.source.libsvm.DefaultSource" -> libsvm,
      "org.apache.spark.ml.source.libsvm" -> libsvm,
      "com.databricks.spark.csv" -> csv,
      "org.apache.spark.sql.execution.streaming.TextSocketSourceProvider" -> socket,
      "org.apache.spark.sql.execution.streaming.RateSourceProvider" -> rate
    )
  }

  /**
   * Class that were removed in Spark 2.0. Used to detect incompatibility libraries for Spark 2.0.
   */
  private val spark2RemovedClasses = Set(
    "org.apache.spark.sql.DataFrame",
    "org.apache.spark.sql.sources.HadoopFsRelationProvider",
    "org.apache.spark.Logging")

  def lookupDataSourceWithFallback(className: String, conf: SQLConf): Class[_] = {
    val cls = GpuDataSource.lookupDataSource(className, conf)
    // `providingClass` is used for resolving data source relation for catalog tables.
    // As now catalog for data source V2 is under development, here we fall back all the
    // [[FileDataSourceV2]] to [[FileFormat]] to guarantee the current catalog works.
    // [[FileDataSourceV2]] will still be used if we call the load()/save() method in
    // [[DataFrameReader]]/[[DataFrameWriter]], since they use method `lookupDataSource`
    // instead of `providingClass`.
    val fallbackCls = ConstructorUtils.invokeConstructor(cls) match {
      case f: FileDataSourceV2 => f.fallbackFileFormat
      case _ => cls
    }
    // convert to GPU version
    fallbackCls
  }

  /** Given a provider name, look up the data source class definition. */
  def lookupDataSource(provider: String, conf: SQLConf): Class[_] = {
    val provider1 = backwardCompatibilityMap.getOrElse(provider, provider) match {
      case name if name.equalsIgnoreCase("orc") &&
          conf.getConf(SQLConf.ORC_IMPLEMENTATION) == "native" =>
        classOf[OrcDataSourceV2].getCanonicalName
      case name if name.equalsIgnoreCase("orc") &&
          conf.getConf(SQLConf.ORC_IMPLEMENTATION) == "hive" =>
        "org.apache.spark.sql.hive.orc.OrcFileFormat"
      case "com.databricks.spark.avro" if conf.replaceDatabricksSparkAvroEnabled =>
        "org.apache.spark.sql.avro.AvroFileFormat"
      case name => name
    }
    val provider2 = s"$provider1.DefaultSource"
    val loader = Utils.getContextOrSparkClassLoader
    val serviceLoader = ServiceLoader.load(classOf[DataSourceRegister], loader)

    try {
      serviceLoader.asScala.filter(_.shortName().equalsIgnoreCase(provider1)).toList match {
        // the provider format did not match any given registered aliases
        case Nil =>
          try {
            Try(loader.loadClass(provider1)).orElse(Try(loader.loadClass(provider2))) match {
              case Success(dataSource) =>
                // Found the data source using fully qualified path
                dataSource
              case Failure(error) =>
                if (provider1.startsWith("org.apache.spark.sql.hive.orc")) {
                  throw new AnalysisException(
                    "Hive built-in ORC data source must be used with Hive support enabled. " +
                    "Please use the native ORC data source by setting 'spark.sql.orc.impl' to " +
                    "'native'")
                } else if (provider1.toLowerCase(Locale.ROOT) == "avro" ||
                  provider1 == "com.databricks.spark.avro" ||
                  provider1 == "org.apache.spark.sql.avro") {
                  throw new AnalysisException(
                    s"Failed to find data source: $provider1. Avro is built-in but external data " +
                    "source module since Spark 2.4. Please deploy the application as per " +
                    "the deployment section of \"Apache Avro Data Source Guide\".")
                } else if (provider1.toLowerCase(Locale.ROOT) == "kafka") {
                  throw new AnalysisException(
                    s"Failed to find data source: $provider1. Please deploy the application as " +
                    "per the deployment section of " +
                    "\"Structured Streaming + Kafka Integration Guide\".")
                } else {
                  throw new ClassNotFoundException(
                    s"Failed to find data source: $provider1. Please find packages at " +
                      "http://spark.apache.org/third-party-projects.html",
                    error)
                }
            }
          } catch {
            case e: NoClassDefFoundError => // This one won't be caught by Scala NonFatal
              // NoClassDefFoundError's class name uses "/" rather than "." for packages
              val className = e.getMessage.replaceAll("/", ".")
              if (spark2RemovedClasses.contains(className)) {
                throw new ClassNotFoundException(s"$className was removed in Spark 2.0. " +
                  "Please check if your library is compatible with Spark 2.0", e)
              } else {
                throw e
              }
          }
        case head :: Nil =>
          // there is exactly one registered alias
          head.getClass
        case sources =>
          // There are multiple registered aliases for the input. If there is single datasource
          // that has "org.apache.spark" package in the prefix, we use it considering it is an
          // internal datasource within Spark.
          val sourceNames = sources.map(_.getClass.getName)
          val internalSources = sources.filter(_.getClass.getName.startsWith("org.apache.spark"))
          if (internalSources.size == 1) {
            logWarning(s"Multiple sources found for $provider1 (${sourceNames.mkString(", ")}), " +
              s"defaulting to the internal datasource (${internalSources.head.getClass.getName}).")
            internalSources.head.getClass
          } else {
            throw new AnalysisException(s"Multiple sources found for $provider1 " +
              s"(${sourceNames.mkString(", ")}), please specify the fully qualified class name.")
          }
      }
    } catch {
      case e: ServiceConfigurationError if e.getCause.isInstanceOf[NoClassDefFoundError] =>
        // NoClassDefFoundError's class name uses "/" rather than "." for packages
        val className = e.getCause.getMessage.replaceAll("/", ".")
        if (spark2RemovedClasses.contains(className)) {
          throw new ClassNotFoundException(s"Detected an incompatible DataSourceRegister. " +
            "Please remove the incompatible library from classpath or upgrade it. " +
            s"Error: ${e.getMessage}", e)
        } else {
          throw e
        }
    }
  }

  /**
   * The key in the "options" map for deciding whether or not to glob paths before use.
   */
  val GLOB_PATHS_KEY = "__globPaths__"

  /**
   * Checks and returns files in all the paths.
   */
  private[sql] def checkAndGlobPathIfNecessary(
      pathStrings: Seq[String],
      hadoopConf: Configuration,
      checkEmptyGlobPath: Boolean,
      checkFilesExist: Boolean,
      numThreads: Integer = 40,
      enableGlobbing: Boolean): Seq[Path] = {
    val qualifiedPaths = pathStrings.map { pathString =>
      val path = new Path(pathString)
      val fs = path.getFileSystem(hadoopConf)
      path.makeQualified(fs.getUri, fs.getWorkingDirectory)
    }

    // Split the paths into glob and non glob paths, because we don't need to do an existence check
    // for globbed paths.
    val (globPaths, nonGlobPaths) = qualifiedPaths.partition(SparkHadoopUtil.get.isGlobPath)

    val globbedPaths =
      try {
        ThreadUtils.parmap(globPaths, "globPath", numThreads) { globPath =>
          val fs = globPath.getFileSystem(hadoopConf)
          val globResult = if (enableGlobbing) {
            SparkHadoopUtil.get.globPath(fs, globPath)
          } else {
            qualifiedPaths
          }

          if (checkEmptyGlobPath && globResult.isEmpty) {
            throw new AnalysisException(s"Path does not exist: $globPath")
          }

          globResult
        }.flatten
      } catch {
        case e: SparkException => throw e.getCause
      }

    if (checkFilesExist) {
      try {
        ThreadUtils.parmap(nonGlobPaths, "checkPathsExist", numThreads) { path =>
          val fs = path.getFileSystem(hadoopConf)
          if (!fs.exists(path)) {
            throw new AnalysisException(s"Path does not exist: $path")
          }
        }
      } catch {
        case e: SparkException => throw e.getCause
      }
    }

    val allPaths = globbedPaths ++ nonGlobPaths
    if (checkFilesExist) {
      val (filteredOut, filteredIn) = allPaths.partition { path =>
        HadoopFSUtils.shouldFilterOutPathName(path.getName)
      }
      if (filteredIn.isEmpty) {
        logWarning(
          s"All paths were ignored:\n  ${filteredOut.mkString("\n  ")}")
      } else {
        logDebug(
          s"Some paths were ignored:\n  ${filteredOut.mkString("\n  ")}")
      }
    }

    allPaths
  }

}<|MERGE_RESOLUTION|>--- conflicted
+++ resolved
@@ -86,15 +86,9 @@
   }
 
   bucketSpec.foreach { bucket =>
-<<<<<<< HEAD
     RapidsSchemaUtils.checkColumnNameDuplication(
       bucket.bucketColumnNames, "in the bucket definition", equality)
     RapidsSchemaUtils.checkColumnNameDuplication(
-=======
-    SchemaUtilsShims.checkColumnNameDuplication(
-      bucket.bucketColumnNames, "in the bucket definition", equality)
-    SchemaUtilsShims.checkColumnNameDuplication(
->>>>>>> 3ea960be
       bucket.sortColumnNames, "in the sort definition", equality)
   }
 
@@ -181,11 +175,7 @@
     // we have the existing tests for the cases (e.g., `ParquetHadoopFsRelationSuite`).
     // See SPARK-18108 and SPARK-21144 for related discussions.
     try {
-<<<<<<< HEAD
       RapidsSchemaUtils.checkColumnNameDuplication(
-=======
-      SchemaUtilsShims.checkColumnNameDuplication(
->>>>>>> 3ea960be
         (dataSchema ++ partitionSchema).map(_.name),
         "in the data schema and the partition schema",
         equality)
@@ -296,29 +286,17 @@
 
     relation match {
       case hs: HadoopFsRelation =>
-<<<<<<< HEAD
         RapidsSchemaUtils.checkSchemaColumnNameDuplication(
           hs.dataSchema,
           "in the data schema",
           equality)
         RapidsSchemaUtils.checkSchemaColumnNameDuplication(
-=======
-        SchemaUtilsShims.checkSchemaColumnNameDuplication(
-          hs.dataSchema,
-          "in the data schema",
-          equality)
-        SchemaUtilsShims.checkSchemaColumnNameDuplication(
->>>>>>> 3ea960be
           hs.partitionSchema,
           "in the partition schema",
            equality)
         DataSourceUtils.verifySchema(hs.fileFormat, hs.dataSchema)
       case _ =>
-<<<<<<< HEAD
         RapidsSchemaUtils.checkSchemaColumnNameDuplication(
-=======
-        SchemaUtilsShims.checkSchemaColumnNameDuplication(
->>>>>>> 3ea960be
           relation.schema,
           "in the data schema",
            equality)
