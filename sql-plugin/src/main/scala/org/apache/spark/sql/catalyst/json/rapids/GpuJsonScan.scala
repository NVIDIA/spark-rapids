--- conflicted
+++ resolved
@@ -148,16 +148,8 @@
     })
 
     if (readSchema.map(_.dataType).contains(DateType)) {
-<<<<<<< HEAD
       DateUtils.tagAndGetCudfFormat(meta,
         GpuJsonUtils.dateFormatInRead(parsedOptions), parseString = true)
-=======
-      SparkShimImpl.dateFormatInRead(parsedOptions).foreach { dateFormat =>
-        if (!supportedDateFormats.contains(dateFormat)) {
-          meta.willNotWorkOnGpu(s"the date format '${dateFormat}' is not supported'")
-        }
-      }
->>>>>>> 9f727bdd
     }
 
     if (readSchema.map(_.dataType).contains(TimestampType)) {
