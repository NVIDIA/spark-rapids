--- conflicted
+++ resolved
@@ -358,12 +358,8 @@
   def buildJsonOptions(parsedOptions: JSONOptions): cudf.JSONOptions = {
     cudf.JSONOptions.builder()
       .withRecoverWithNull(true)
-<<<<<<< HEAD
-      .withMixedTypesAsStrings(true)
+      .withMixedTypesAsStrings(enableMixedTypesAsString)
       .withNormalizeSingleQuotes(true)
-=======
-      .withMixedTypesAsStrings(enableMixedTypesAsString)
->>>>>>> 79c9029c
       .build
   }
 
