--- conflicted
+++ resolved
@@ -354,22 +354,15 @@
             builtBatch, stream, compiledAst, opTime, joinTime)
         }
       } else {
-<<<<<<< HEAD
         if (isDegenerateLeftOuterJoin(joinType, buildSide, builtBatch, streamAttributes)) {
           degenerateLeftOuterJoinIterator(stream, streamAttributes, builtBatch,
             boundCondition.get)
         } else {
           val compiledAst = boundCondition.get.convertToAst(numFirstTableColumns).compile()
           new ConditionalNestedLoopJoinIterator(joinType, buildSide, builtBatch,
-            stream, streamAttributes, targetSize, compiledAst,
+            stream, streamAttributes, targetSize, sizeEstimateThreshold, compiledAst,
             opTime = opTime, joinTime = joinTime)
         }
-=======
-        val compiledAst = boundCondition.get.convertToAst(numFirstTableColumns).compile()
-        new ConditionalNestedLoopJoinIterator(joinType, buildSide, builtBatch,
-          stream, streamAttributes, targetSize, sizeEstimateThreshold, compiledAst,
-          opTime = opTime, joinTime = joinTime)
->>>>>>> 3fdc7157
       }
     }
     joinIterator.map { cb =>
