/*
 * Copyright (c) 2020-2021, NVIDIA CORPORATION.
 *
 * Licensed under the Apache License, Version 2.0 (the "License");
 * you may not use this file except in compliance with the License.
 * You may obtain a copy of the License at
 *
 *     http://www.apache.org/licenses/LICENSE-2.0
 *
 * Unless required by applicable law or agreed to in writing, software
 * distributed under the License is distributed on an "AS IS" BASIS,
 * WITHOUT WARRANTIES OR CONDITIONS OF ANY KIND, either express or implied.
 * See the License for the specific language governing permissions and
 * limitations under the License.
 */

package org.apache.spark.sql.rapids

import ai.rapids.cudf.{ColumnVector, Scalar}
import com.nvidia.spark.RebaseHelper.withResource
import com.nvidia.spark.rapids.{BinaryExprMeta, DataFromReplacementRule, GpuBinaryExpression, GpuColumnVector, GpuExpression, GpuOverrides, GpuScalar, RapidsConf, RapidsMeta}
import com.nvidia.spark.rapids.RapidsPluginImplicits._
import org.apache.spark.sql.catalyst.InternalRow
import org.apache.spark.sql.catalyst.analysis.TypeCheckResult
import org.apache.spark.sql.catalyst.expressions.{ExpectsInputTypes, Expression, ExtractValue, GetArrayItem, GetMapValue, ImplicitCastInputTypes, NullIntolerant, UnaryExpression}
import org.apache.spark.sql.catalyst.util.{TypeUtils, quoteIdentifier}
import org.apache.spark.sql.internal.SQLConf
import org.apache.spark.sql.types.{AbstractDataType, AnyDataType, ArrayType, BooleanType, DataType, IntegralType, MapType, StructType}
import org.apache.spark.sql.vectorized.ColumnarBatch

case class GpuGetStructField(child: Expression, ordinal: Int, name: Option[String] = None)
    extends UnaryExpression with GpuExpression with ExtractValue with NullIntolerant {

  lazy val childSchema: StructType = child.dataType.asInstanceOf[StructType]

  override def dataType: DataType = childSchema(ordinal).dataType
  override def nullable: Boolean = child.nullable || childSchema(ordinal).nullable

  override def toString: String = {
    val fieldName = if (resolved) childSchema(ordinal).name else s"_$ordinal"
    s"$child.${name.getOrElse(fieldName)}"
  }

  override def sql: String =
    child.sql + s".${quoteIdentifier(name.getOrElse(childSchema(ordinal).name))}"

  override def columnarEval(batch: ColumnarBatch): Any = {
    withResourceIfAllowed(child.columnarEval(batch)) { input =>
      val dt = dataType
      input match {
        case cv: GpuColumnVector =>
          withResource(cv.getBase.getChildColumnView(ordinal)) { view =>
            GpuColumnVector.from(view.copyToColumnVector(), dt)
          }
        case null => null
        case ir: InternalRow =>
          // Literal struct values are not currently supported, but just in case...
          val tmp = ir.get(ordinal, dt)
          withResource(GpuScalar.from(tmp, dt)) { scalar =>
            GpuColumnVector.from(scalar, batch.numRows(), dt)
          }
      }
    }
  }
}

class GpuGetArrayItemMeta(
    expr: GetArrayItem,
    conf: RapidsConf,
    parent: Option[RapidsMeta[_, _, _]],
    rule: DataFromReplacementRule)
    extends BinaryExprMeta[GetArrayItem](expr, conf, parent, rule) {
  import GpuOverrides._

  override def tagExprForGpu(): Unit = {
    extractLit(expr.ordinal).foreach { litOrd =>
      // Once literal array/struct types are supported this can go away
      val ord = litOrd.value
      if (ord == null || ord.asInstanceOf[Int] < 0) {
        expr.dataType match {
          case ArrayType(_, _) | MapType(_, _, _) | StructType(_) =>
            willNotWorkOnGpu("negative and null indexes are not supported for nested types")
          case _ =>
        }
      }
    }
  }
  override def convertToGpu(
      arr: Expression,
      ordinal: Expression): GpuExpression =
    GpuGetArrayItem(arr, ordinal, failOnError = false)
}

/**
 * Returns the field at `ordinal` in the Array `child`.
 *
 * We need to do type checking here as `ordinal` expression maybe unresolved.
 */
case class GpuGetArrayItem(child: Expression, ordinal: Expression, failOnError: Boolean)
    extends GpuBinaryExpression with ExpectsInputTypes with ExtractValue {

  // We have done type checking for child in `ExtractValue`, so only need to check the `ordinal`.
  override def inputTypes: Seq[AbstractDataType] = Seq(AnyDataType, IntegralType)

  override def toString: String = s"$child[$ordinal]"
  override def sql: String = s"${child.sql}[${ordinal.sql}]"

  override def left: Expression = child
  override def right: Expression = ordinal
  // Eventually we need something more full featured like
  // GetArrayItemUtil.computeNullabilityFromArray
  override def nullable: Boolean = true
  override def dataType: DataType = child.dataType.asInstanceOf[ArrayType].elementType

  override def doColumnar(lhs: GpuColumnVector, rhs: GpuColumnVector): ColumnVector =
    throw new IllegalStateException("This is not supported yet")

  override def doColumnar(lhs: Scalar, rhs: GpuColumnVector): ColumnVector =
    throw new IllegalStateException("This is not supported yet")

  override def doColumnar(lhs: GpuColumnVector, ordinal: Scalar): ColumnVector = {
<<<<<<< HEAD
    // Need to handle negative indexes...
    if (ordinal.isValid) {
      withResource(lhs.getBase.countElements) { numElementsCV =>
        withResource(numElementsCV.min) {
          minScalar =>
            val minNumElements = minScalar.getInt
            if ( (ordinal.getInt < 0 || minNumElements < ordinal.getInt + 1) && failOnError) {
              throw new ArrayIndexOutOfBoundsException(
                s"Invalid index: ${ordinal.getInt}, minimum numElements in this ColumnVector: " +
                  s"$minNumElements")
            } else {
              lhs.getBase.extractListElement(ordinal.getInt)
            }
        }
      }
    } else {
      withResource(Scalar.fromNull(
        GpuColumnVector.getNonNestedRapidsType(dataType))) { nullScalar =>
        ColumnVector.fromScalar(nullScalar, lhs.getRowCount.toInt)
      }
    }
=======
    GetArrayItemUtil.evalColumnar(lhs, ordinal, dataType, zeroIndexed = true)
>>>>>>> f31ec785
  }

  override def doColumnar(numRows: Int, lhs: Scalar, rhs: Scalar): ColumnVector = {
    withResource(GpuColumnVector.from(lhs, numRows, left.dataType)) { expandedLhs =>
      doColumnar(expandedLhs, rhs)
    }
  }
}

class GpuGetMapValueMeta(
  expr: GetMapValue,
  conf: RapidsConf,
  parent: Option[RapidsMeta[_, _, _]],
  rule: DataFromReplacementRule)
  extends BinaryExprMeta[GetMapValue](expr, conf, parent, rule) {

  override def convertToGpu(child: Expression, key: Expression): GpuExpression =
    GpuGetMapValue(child, key)
}

case class GpuGetMapValue(child: Expression, key: Expression)
  extends GpuBinaryExpression with ImplicitCastInputTypes with NullIntolerant {

  private def keyType = child.dataType.asInstanceOf[MapType].keyType

  override def checkInputDataTypes(): TypeCheckResult = {
    super.checkInputDataTypes() match {
      case f: TypeCheckResult.TypeCheckFailure => f
      case TypeCheckResult.TypeCheckSuccess =>
        TypeUtils.checkForOrderingExpr(keyType, s"function $prettyName")
    }
  }

  override def dataType: DataType = child.dataType.asInstanceOf[MapType].valueType

  override def inputTypes: Seq[AbstractDataType] = Seq(AnyDataType, keyType)

  override def prettyName: String = "getMapValue"

  override def doColumnar(lhs: GpuColumnVector, rhs: Scalar): ColumnVector =
    GetMapValueUtil.evalColumnar(lhs, rhs)

  override def doColumnar(numRows: Int, lhs: Scalar, rhs: Scalar): ColumnVector = {
    withResource(GpuColumnVector.from(lhs, numRows, left.dataType)) { expandedLhs =>
      doColumnar(expandedLhs, rhs)
    }
  }

  override def doColumnar(lhs: Scalar, rhs: GpuColumnVector): ColumnVector =
    throw new IllegalStateException("This is not supported yet")

  override def doColumnar(lhs: GpuColumnVector, rhs: GpuColumnVector): ColumnVector =
    throw new IllegalStateException("This is not supported yet")

  override def left: Expression = child

  override def right: Expression = key
}

/** Checks if the array (left) has the element (right)
*/
case class GpuArrayContains(left: Expression, right: Expression)
  extends GpuBinaryExpression with NullIntolerant {

  override def dataType: DataType = BooleanType

  override def nullable: Boolean = {
    left.nullable || right.nullable || left.dataType.asInstanceOf[ArrayType].containsNull
  }

  override def doColumnar(lhs: GpuColumnVector, rhs: Scalar): ColumnVector =
    lhs.getBase.listContains(rhs)

  override def doColumnar(numRows: Int, lhs: Scalar, rhs: Scalar): ColumnVector =
    throw new IllegalStateException("This is not supported yet")

  override def doColumnar(lhs: Scalar, rhs: GpuColumnVector): ColumnVector =
    throw new IllegalStateException("This is not supported yet")

  override def doColumnar(lhs: GpuColumnVector, rhs: GpuColumnVector): ColumnVector =
    lhs.getBase.listContainsColumn(rhs.getBase)

  override def prettyName: String = "array_contains"
}

object GetArrayItemUtil {
  def evalColumnar(array: GpuColumnVector, ordinal: Scalar, dataType: DataType,
                   zeroIndexed: Boolean): ColumnVector = {
    // for array index use case, index starts at 0
    if (zeroIndexed) {
      // Need to handle negative indexes...
      if (ordinal.isValid && ordinal.getInt >= 0) {
        array.getBase.extractListElement(ordinal.getInt)
      } else {
        withResource(Scalar.fromNull(
          GpuColumnVector.getNonNestedRapidsType(dataType))) { nullScalar =>
          ColumnVector.fromScalar(nullScalar, array.getRowCount.toInt)
        }
      }
    } else {
      // for element_at use case, index starts at 1
      if (ordinal.isValid) {
        if (ordinal.getInt > 0) {
          // SQL 1-based index
          array.getBase.extractListElement(ordinal.getInt - 1)
        } else if (ordinal.getInt == 0) {
          throw new ArrayIndexOutOfBoundsException("SQL array indices start at 1")
        } else {
          array.getBase.extractListElement(ordinal.getInt)
        }
      } else {
        withResource(Scalar.fromNull(
          GpuColumnVector.getNonNestedRapidsType(dataType))) { nullScalar =>
          ColumnVector.fromScalar(nullScalar, array.getRowCount.toInt)
        }
      }
    }
  }
}

object GetMapValueUtil {
  def evalColumnar(map: GpuColumnVector, key: Scalar): ColumnVector = {
    map.getBase.getMapValue(key)
  }
}<|MERGE_RESOLUTION|>--- conflicted
+++ resolved
@@ -119,31 +119,7 @@
     throw new IllegalStateException("This is not supported yet")
 
   override def doColumnar(lhs: GpuColumnVector, ordinal: Scalar): ColumnVector = {
-<<<<<<< HEAD
-    // Need to handle negative indexes...
-    if (ordinal.isValid) {
-      withResource(lhs.getBase.countElements) { numElementsCV =>
-        withResource(numElementsCV.min) {
-          minScalar =>
-            val minNumElements = minScalar.getInt
-            if ( (ordinal.getInt < 0 || minNumElements < ordinal.getInt + 1) && failOnError) {
-              throw new ArrayIndexOutOfBoundsException(
-                s"Invalid index: ${ordinal.getInt}, minimum numElements in this ColumnVector: " +
-                  s"$minNumElements")
-            } else {
-              lhs.getBase.extractListElement(ordinal.getInt)
-            }
-        }
-      }
-    } else {
-      withResource(Scalar.fromNull(
-        GpuColumnVector.getNonNestedRapidsType(dataType))) { nullScalar =>
-        ColumnVector.fromScalar(nullScalar, lhs.getRowCount.toInt)
-      }
-    }
-=======
     GetArrayItemUtil.evalColumnar(lhs, ordinal, dataType, zeroIndexed = true)
->>>>>>> f31ec785
   }
 
   override def doColumnar(numRows: Int, lhs: Scalar, rhs: Scalar): ColumnVector = {
