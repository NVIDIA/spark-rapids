--- conflicted
+++ resolved
@@ -508,7 +508,6 @@
     }
 }
 
-<<<<<<< HEAD
 case class GpuArrayRepeat(left: Expression, right: Expression) extends GpuBinaryExpression {
 
   override def dataType: DataType = ArrayType(left.dataType, left.nullable)
@@ -592,7 +591,7 @@
       }
     }
   }
-=======
+
 case class GpuArraysZip(children: Seq[Expression]) extends GpuExpression with ShimExpression
   with ExpectsInputTypes {
 
@@ -728,7 +727,6 @@
       zipped.mergeAndSetValidity(BinaryOp.BITWISE_AND, inputs: _*)
     }
   }
->>>>>>> fd8ee88e
 }
 
 class GpuSequenceMeta(
