--- conflicted
+++ resolved
@@ -25,11 +25,7 @@
 import com.nvidia.spark.rapids.ArrayIndexUtils.firstIndexAndNumElementUnchecked
 import com.nvidia.spark.rapids.BoolUtils.isAllValidTrue
 import com.nvidia.spark.rapids.RapidsPluginImplicits._
-<<<<<<< HEAD
-import com.nvidia.spark.rapids.shims.{ComputeSequenceSizes, ShimExpression}
-=======
 import com.nvidia.spark.rapids.shims.{GetSequenceSize, ShimExpression}
->>>>>>> c38ef2dc
 
 import org.apache.spark.sql.catalyst.analysis.{TypeCheckResult, TypeCoercion}
 import org.apache.spark.sql.catalyst.expressions.{ElementAt, ExpectsInputTypes, Expression, ImplicitCastInputTypes, NamedExpression, NullIntolerant, RowOrdering, Sequence, TimeZoneAwareExpression}
@@ -37,6 +33,7 @@
 import org.apache.spark.sql.rapids.shims.RapidsErrorUtils
 import org.apache.spark.sql.types._
 import org.apache.spark.sql.vectorized.ColumnarBatch
+import org.apache.spark.unsafe.array.ByteArrayMethods.MAX_ROUNDED_ARRAY_LENGTH
 
 case class GpuConcat(children: Seq[Expression]) extends GpuComplexTypeMergingExpression {
 
@@ -1367,8 +1364,6 @@
     } // end of zero
   }
 
-<<<<<<< HEAD
-=======
   /**
    * Compute the size of each sequence according to 'start', 'stop' and 'step'.
    * A row (Row[start, stop, step]) contains at least one null element will produce
@@ -1408,12 +1403,13 @@
       sizeAsLong.castTo(DType.INT32)
     }
   }
->>>>>>> c38ef2dc
 }
 
 case class GpuSequence(start: Expression, stop: Expression, stepOpt: Option[Expression],
     timeZoneId: Option[String] = None) extends TimeZoneAwareExpression with GpuExpression
     with ShimExpression {
+
+  import GpuSequenceUtil._
 
   override def dataType: ArrayType = ArrayType(start.dataType, containsNull = false)
 
@@ -1440,11 +1436,7 @@
           val steps = stepGpuColOpt.map(_.getBase.incRefCount())
               .getOrElse(defaultStepsFunc(startCol, stopCol))
           closeOnExcept(steps) { _ =>
-<<<<<<< HEAD
-            (ComputeSequenceSizes(startCol, stopCol, steps), steps)
-=======
             (computeSequenceSize(startCol, stopCol, steps), steps)
->>>>>>> c38ef2dc
           }
         }
 
