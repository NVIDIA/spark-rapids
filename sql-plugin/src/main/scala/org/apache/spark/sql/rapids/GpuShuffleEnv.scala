/*
 * Copyright (c) 2019-2021, NVIDIA CORPORATION.
 *
 * Licensed under the Apache License, Version 2.0 (the "License");
 * you may not use this file except in compliance with the License.
 * You may obtain a copy of the License at
 *
 *     http://www.apache.org/licenses/LICENSE-2.0
 *
 * Unless required by applicable law or agreed to in writing, software
 * distributed under the License is distributed on an "AS IS" BASIS,
 * WITHOUT WARRANTIES OR CONDITIONS OF ANY KIND, either express or implied.
 * See the License for the specific language governing permissions and
 * limitations under the License.
 */

package org.apache.spark.sql.rapids

import java.util.Locale

import com.nvidia.spark.rapids._

import org.apache.spark.SparkEnv
import org.apache.spark.internal.Logging

class GpuShuffleEnv(rapidsConf: RapidsConf) extends Logging {
  private var shuffleCatalog: ShuffleBufferCatalog = _
  private var shuffleReceivedBufferCatalog: ShuffleReceivedBufferCatalog = _

  private lazy val conf = SparkEnv.get.conf

  private lazy val isRapidsShuffleConfigured: Boolean = {
    conf.contains("spark.shuffle.manager") &&
      conf.get("spark.shuffle.manager") == GpuShuffleEnv.RAPIDS_SHUFFLE_CLASS
  }

  lazy val rapidsShuffleCodec: Option[TableCompressionCodec] = {
    val codecName = rapidsConf.shuffleCompressionCodec.toLowerCase(Locale.ROOT)
    if (codecName == "none") {
      None
    } else {
      Some(TableCompressionCodec.getCodec(codecName))
    }
  }

  def init(): Unit = {
    if (isRapidsShuffleConfigured) {
      val diskBlockManager = new RapidsDiskBlockManager(conf)
      shuffleCatalog =
          new ShuffleBufferCatalog(RapidsBufferCatalog.singleton, diskBlockManager)
      shuffleReceivedBufferCatalog =
          new ShuffleReceivedBufferCatalog(RapidsBufferCatalog.singleton)
    }
  }

  def getCatalog: ShuffleBufferCatalog = shuffleCatalog

  def getReceivedCatalog: ShuffleReceivedBufferCatalog = shuffleReceivedBufferCatalog

  def getShuffleFetchTimeoutSeconds: Long = {
    conf.getTimeAsSeconds("spark.network.timeout", "120s")
  }
}

object GpuShuffleEnv extends Logging {
  val RAPIDS_SHUFFLE_CLASS: String = ShimLoader.getRapidsShuffleManagerClass
<<<<<<< HEAD
  val RAPIDS_SHUFFLE_INTERNAL: String = ShimLoader.getRapidsShuffleInternal
=======
  val RAPIDS_SHUFFLE_INTERNAL: String = ShimLoader.getRapidsShuffleInternalClass
>>>>>>> e59f44fd

  @volatile private var env: GpuShuffleEnv = _

  def shutdown() = {
    // check for nulls in tests
    val shuffleManager = Option(SparkEnv.get)
      .map(_.shuffleManager)
      .collect { case sm: VisibleShuffleManager => sm }
      .foreach(_.stop())
  }

  //
  // Functions below get called from the driver or executors
  //

  def isExternalShuffleEnabled: Boolean = {
    SparkEnv.get.blockManager.externalShuffleServiceEnabled
  }

  def isRapidsShuffleAvailable: Boolean = {
    // the driver has `mgr` defined when this is checked
    val sparkEnv = SparkEnv.get
    val isRapidsManager = sparkEnv.shuffleManager.isInstanceOf[VisibleShuffleManager]
    if (isRapidsManager) {
      validateRapidsShuffleManager(sparkEnv.shuffleManager.getClass.getName)
    }
    // executors have `env` defined when this is checked
    // in tests
    val isConfiguredInEnv = Option(env).map(_.isRapidsShuffleConfigured).getOrElse(false)
    (isConfiguredInEnv || isRapidsManager) && !isExternalShuffleEnabled
  }

  def shouldUseRapidsShuffle(conf: RapidsConf): Boolean = {
    conf.shuffleManagerEnabled && isRapidsShuffleAvailable
  }

  def getCatalog: ShuffleBufferCatalog = if (env == null) {
    null
  } else {
    env.getCatalog
  }

  private def validateRapidsShuffleManager(shuffManagerClassName: String): Unit = {
    val shuffleManagerStr = ShimLoader.getRapidsShuffleManagerClass
    if (shuffManagerClassName != shuffleManagerStr) {
      throw new IllegalStateException(s"RapidsShuffleManager class mismatch (" +
          s"${shuffManagerClassName} != $shuffleManagerStr). " +
          s"Check that configuration setting spark.shuffle.manager is correct for the Spark " +
          s"version being used.")
    }
  }

  //
  // Functions below only get called from the executor
  //

  def init(conf: RapidsConf): Unit = {
    val shuffleEnv = new GpuShuffleEnv(conf)
    shuffleEnv.init()
    env = shuffleEnv
  }

  def getReceivedCatalog: ShuffleReceivedBufferCatalog = env.getReceivedCatalog

  def rapidsShuffleCodec: Option[TableCompressionCodec] = env.rapidsShuffleCodec

  def shuffleFetchTimeoutSeconds: Long = env.getShuffleFetchTimeoutSeconds
}<|MERGE_RESOLUTION|>--- conflicted
+++ resolved
@@ -64,11 +64,7 @@
 
 object GpuShuffleEnv extends Logging {
   val RAPIDS_SHUFFLE_CLASS: String = ShimLoader.getRapidsShuffleManagerClass
-<<<<<<< HEAD
-  val RAPIDS_SHUFFLE_INTERNAL: String = ShimLoader.getRapidsShuffleInternal
-=======
   val RAPIDS_SHUFFLE_INTERNAL: String = ShimLoader.getRapidsShuffleInternalClass
->>>>>>> e59f44fd
 
   @volatile private var env: GpuShuffleEnv = _
 
