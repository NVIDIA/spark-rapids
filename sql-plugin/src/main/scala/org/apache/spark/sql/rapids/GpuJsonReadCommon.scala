/*
 * Copyright (c) 2024, NVIDIA CORPORATION.
 *
 * Licensed under the Apache License, Version 2.0 (the "License");
 * you may not use this file except in compliance with the License.
 * You may obtain a copy of the License at
 *
 *     http://www.apache.org/licenses/LICENSE-2.0
 *
 * Unless required by applicable law or agreed to in writing, software
 * distributed under the License is distributed on an "AS IS" BASIS,
 * WITHOUT WARRANTIES OR CONDITIONS OF ANY KIND, either express or implied.
 * See the License for the specific language governing permissions and
 * limitations under the License.
 */


package org.apache.spark.sql.rapids

import java.util.Locale

import ai.rapids.cudf.{BinaryOp, ColumnVector, ColumnView, DType, Scalar, Schema, Table}
import com.fasterxml.jackson.core.JsonParser
import com.nvidia.spark.rapids.{ColumnCastUtil, GpuCast, GpuColumnVector, GpuScalar, GpuTextBasedPartitionReader}
import com.nvidia.spark.rapids.Arm.withResource
import com.nvidia.spark.rapids.RapidsPluginImplicits.AutoCloseableProducingArray
import com.nvidia.spark.rapids.jni.CastStrings

import org.apache.spark.sql.catalyst.json.{GpuJsonUtils, JSONOptions}
import org.apache.spark.sql.rapids.shims.GpuJsonToStructsShim
import org.apache.spark.sql.types.{DataType, _}

/**
 * This is a utility method intended to provide common functionality between JsonToStructs and
 * ScanJson
 */
object GpuJsonReadCommon {
  private def populateSchema(dt: DataType, name: String, builder: Schema.Builder): Unit =
    dt match {
    case at: ArrayType =>
      val child = builder.addColumn(DType.LIST, name)
      populateSchema(at.elementType, "element", child)
    case st: StructType =>
      val child = builder.addColumn(DType.STRUCT, name)
      for (sf <- st.fields) {
        populateSchema(sf.dataType, sf.name, child)
      }
    case _: MapType =>
      throw new IllegalArgumentException("MapType is not supported yet for schema conversion")
    case ShortType | IntegerType | LongType | FloatType | DoubleType | ByteType | BooleanType |
         DateType | TimestampType | _: DecimalType =>
      builder.addColumn(GpuColumnVector.getNonNestedRapidsType(dt), name)
    case _ =>
      builder.addColumn(DType.STRING, name)
  }

  /**
   * Make a read schema given an input data type
   * @param input the input Spark schema to convert
   * @return the schema to use when reading Spark data.
   */
  def makeSchema(input: StructType): Schema = {
    val builder = Schema.builder
    input.foreach(f => populateSchema(f.dataType, f.name, builder))
    builder.build
  }

  private def isQuotedString(input: ColumnView): ColumnVector = {
    withResource(Scalar.fromString("\"")) { quote =>
      withResource(input.startsWith(quote)) { sw =>
        withResource(input.endsWith(quote)) { ew =>
          sw.binaryOp(BinaryOp.LOGICAL_AND, ew, DType.BOOL8)
        }
      }
    }
  }

  private def stripFirstAndLastChar(input: ColumnView): ColumnVector = {
    withResource(Scalar.fromInt(1)) { one =>
      val end = withResource(input.getCharLengths) { cc =>
        withResource(cc.sub(one)) { endWithNulls =>
          withResource(endWithNulls.isNull) { eIsNull =>
            eIsNull.ifElse(one, endWithNulls)
          }
        }
      }
      withResource(end) { _ =>
        withResource(ColumnVector.fromScalar(one, end.getRowCount.toInt)) { start =>
          input.substring(start, end)
        }
      }
    }
  }

  private def undoKeepQuotes(input: ColumnView): ColumnVector = {
//    TableDebug.get.debug("input", input)

    withResource(isQuotedString(input)) { iq =>
      withResource(stripFirstAndLastChar(input)) { stripped =>
        iq.ifElse(stripped, input)
      }
    }
  }

  private def fixupQuotedStrings(input: ColumnView): ColumnVector = {
    withResource(isQuotedString(input)) { iq =>
      withResource(stripFirstAndLastChar(input)) { stripped =>
        withResource(Scalar.fromString(null)) { ns =>
          iq.ifElse(stripped, ns)
        }
      }
    }
  }

  private lazy val specialUnquotedFloats =
    Seq("NaN", "+INF", "-INF", "+Infinity", "Infinity", "-Infinity")
  private lazy val specialQuotedFloats = specialUnquotedFloats.map(s => '"'+s+'"')

  /**
   * JSON has strict rules about valid numeric formats. See https://www.json.org/ for specification.
   *
   * Spark then has its own rules for supporting NaN and Infinity, which are not
   * valid numbers in JSON.
   */
  private def sanitizeFloats(input: ColumnView, options: JSONOptions): ColumnVector = {
    // Note that this is not 100% consistent with Spark versions prior to Spark 3.3.0
    // due to https://issues.apache.org/jira/browse/SPARK-38060
    if (options.allowNonNumericNumbers) {
      // Need to normalize the quotes to non-quoted to parse properly
      withResource(ColumnVector.fromStrings(specialQuotedFloats: _*)) { quoted =>
        withResource(ColumnVector.fromStrings(specialUnquotedFloats: _*)) { unquoted =>
          input.findAndReplaceAll(quoted, unquoted)
        }
      }
    } else {
      input.copyToColumnVector()
    }
  }

  private def sanitizeInts(input: ColumnView): ColumnVector = {
    // Integer numbers cannot look like a float, so no `.` or e The rest of the parsing should
    // handle this correctly. The rest of the validation is in CUDF itself

    val tmp = withResource(Scalar.fromString(".")) { dot =>
      withResource(input.stringContains(dot)) { hasDot =>
        withResource(Scalar.fromString("e")) { e =>
          withResource(input.stringContains(e)) { hase =>
            hasDot.or(hase)
          }
        }
      }
    }
    val invalid = withResource(tmp) { _ =>
      withResource(Scalar.fromString("E")) { E =>
        withResource(input.stringContains(E)) { hasE =>
          tmp.or(hasE)
        }
      }
    }
    withResource(invalid) { _ =>
      withResource(Scalar.fromNull(DType.STRING)) { nullString =>
        invalid.ifElse(nullString, input)
      }
    }
  }

  private def sanitizeQuotedDecimalInUSLocale(input: ColumnView): ColumnVector = {
    // The US locale is kind of special in that it will remove the , and then parse the
    // input normally
    withResource(stripFirstAndLastChar(input)) { stripped =>
      withResource(Scalar.fromString(",")) { comma =>
        withResource(Scalar.fromString("")) { empty =>
          stripped.stringReplace(comma, empty)
        }
      }
    }
  }

<<<<<<< HEAD
  private def sanitizeUnquotedDecimal(input: ColumnView, options: JSONOptions): ColumnVector = {
    // For unquoted decimal values the number has to look like it is floating point before it is
    // parsed, so this follows that, but without the special cases for INF/NaN
    // TODO The majority of this validation needs to move to CUDF so that we can invalidate
    //  an entire line/row instead of a single field.
    // https://github.com/NVIDIA/spark-rapids/issues/10534
    val jsonNumberRegexp = if (options.allowNumericLeadingZeros) {
      System.out.println("allowNumericLeadingZeros")
      "^-?[0-9]+(?:\\.[0-9]+)?(?:[eE][\\-\\+]?[0-9]+)?$"
    } else {
      System.out.println("NOT allowNumericLeadingZeros")
      "^-?(?:(?:[1-9][0-9]*)|0)(?:\\.[0-9]+)?(?:[eE][\\-\\+]?[0-9]+)?$"
    }
    val prog = new RegexProgram(jsonNumberRegexp, CaptureGroups.NON_CAPTURE)
    withResource(input.matchesRe(prog)) { isValid =>
//      TableDebug.get.debug("isValid unquoted", isValid)

      withResource(Scalar.fromNull(DType.STRING)) { nullString =>
        isValid.ifElse(input, nullString)
      }
    }
  }

  // This is incorrect?
  // The decimal numbers are expected to be whole numbers?
  private def sanitizeDecimal(input: ColumnView, options: JSONOptions): ColumnVector = {
    assert(options.locale == Locale.US)
    val output = withResource(isQuotedString(input)) { isQuoted =>
      withResource(sanitizeUnquotedDecimal(input, options)) { unquoted =>
        withResource(sanitizeQuotedDecimalInUSLocale(input)) { quoted =>
//    TableDebug.get.debug("input to sanitizeDecimal", input)
//    TableDebug.get.debug("isQuoted", isQuoted)
//    TableDebug.get.debug("unquoted", unquoted)
//    TableDebug.get.debug("quoted", quoted)

          isQuoted.ifElse(quoted, unquoted)
        }
=======
  private def sanitizeDecimal(input: ColumnView, options: JSONOptions): ColumnVector = {
    assert(options.locale == Locale.US)
    withResource(isQuotedString(input)) { isQuoted =>
      withResource(sanitizeQuotedDecimalInUSLocale(input)) { quoted =>
        isQuoted.ifElse(quoted, input)
>>>>>>> b113c46d
      }
    }


    output
  }

  private def castStringToFloat(input: ColumnView, dt: DType,
      options: JSONOptions): ColumnVector = {
    withResource(sanitizeFloats(input, options)) { sanitizedInput =>
      CastStrings.toFloat(sanitizedInput, false, dt)
    }
  }

  private def castStringToDecimal(input: ColumnVector, dt: DecimalType): ColumnVector = {
    // TODO there is a bug here around 0 https://github.com/NVIDIA/spark-rapids/issues/10898
    CastStrings.toDecimal(input, false, false, dt.precision, -dt.scale)
  }

  private def castJsonStringToBool(input: ColumnView): ColumnVector = {
    // Sadly there is no good kernel right now to do just this check/conversion
    val isTrue = withResource(Scalar.fromString("true")) { trueStr =>
      input.equalTo(trueStr)
    }
    withResource(isTrue) { _ =>
      val isFalse = withResource(Scalar.fromString("false")) { falseStr =>
        input.equalTo(falseStr)
      }
      val falseOrNull = withResource(isFalse) { _ =>
        withResource(Scalar.fromBool(false)) { falseLit =>
          withResource(Scalar.fromNull(DType.BOOL8)) { nul =>
            isFalse.ifElse(falseLit, nul)
          }
        }
      }
      withResource(falseOrNull) { _ =>
        withResource(Scalar.fromBool(true)) { trueLit =>
          isTrue.ifElse(trueLit, falseOrNull)
        }
      }
    }
  }

  private def dateFormat(options: JSONOptions): Option[String] =
    GpuJsonUtils.optionalDateFormatInRead(options)

  private def timestampFormat(options: JSONOptions): String =
    GpuJsonUtils.timestampFormatInRead(options)

  private def throwMismatchException(cv: ColumnView,
      dt: DataType): (Option[ColumnView], Seq[AutoCloseable]) = {
    throw new IllegalStateException(s"Don't know how to transform $cv to $dt for JSON")
  }

  private def nestedColumnViewMismatchTransform(cv: ColumnView,
      dt: DataType): (Option[ColumnView], Seq[AutoCloseable]) = {
    // In the future we should be able to convert strings to maps/etc, but for
    // now we are working around issues where CUDF is not returning a STRING for nested
    // types when asked for it.
    cv.getType match {
      case DType.LIST =>
        dt match {
          case ByteType | ShortType | IntegerType | LongType |
               BooleanType | FloatType | DoubleType |
               _: DecimalType | _: StructType =>
            // This is all nulls
            val rows = cv.getRowCount().toInt
            val ret = withResource(GpuScalar.from(null, dt)) { nullScalar =>
              ColumnVector.fromScalar(nullScalar, rows)
            }
            (Some(ret.asInstanceOf[ColumnView]), Seq(ret))
          case _ =>
            throwMismatchException(cv, dt)
        }
      case DType.STRUCT =>
        dt match {
          case _: ArrayType =>
            // This is all nulls
            val rows = cv.getRowCount().toInt
            val ret = withResource(GpuScalar.from(null, dt)) { nullScalar =>
              ColumnVector.fromScalar(nullScalar, rows)
            }
            (Some(ret.asInstanceOf[ColumnView]), Seq(ret))
          case _ =>
            throwMismatchException(cv, dt)
        }
      case _ =>
        throwMismatchException(cv, dt)
    }
  }

  private def convertToDesiredType(inputCv: ColumnVector,
      topLevelType: DataType,
      options: JSONOptions,
      removeQuotes: Boolean): ColumnVector = {
    ColumnCastUtil.deepTransform(inputCv, Some(topLevelType),
      Some(nestedColumnViewMismatchTransform)) {
      case (cv, Some(BooleanType)) if cv.getType == DType.STRING =>
        castJsonStringToBool(cv)
      case (cv, Some(DateType)) if cv.getType == DType.STRING =>
        withResource(fixupQuotedStrings(cv)) { fixed =>
          GpuJsonToStructsShim.castJsonStringToDateFromScan(fixed, DType.TIMESTAMP_DAYS,
            dateFormat(options))
        }
      case (cv, Some(TimestampType)) if cv.getType == DType.STRING =>
        withResource(fixupQuotedStrings(cv)) { fixed =>
          GpuTextBasedPartitionReader.castStringToTimestamp(fixed, timestampFormat(options),
            DType.TIMESTAMP_MICROSECONDS)
        }
      case (cv, Some(StringType)) if cv.getType == DType.STRING && removeQuotes =>
          undoKeepQuotes(cv)
      case (cv, Some(dt: DecimalType)) if cv.getType == DType.STRING =>
        withResource(sanitizeDecimal(cv, options)) { tmp =>
          castStringToDecimal(tmp, dt)
        }
      case (cv, Some(dt)) if (dt == DoubleType || dt == FloatType) && cv.getType == DType.STRING =>
        castStringToFloat(cv,  GpuColumnVector.getNonNestedRapidsType(dt), options)
      case (cv, Some(dt))
        if (dt == ByteType || dt == ShortType || dt == IntegerType || dt == LongType ) &&
            cv.getType == DType.STRING =>
        withResource(sanitizeInts(cv)) { tmp =>
          CastStrings.toInteger(tmp, false, GpuColumnVector.getNonNestedRapidsType(dt))
        }
      case (cv, Some(dt)) if cv.getType == DType.STRING =>
        GpuCast.doCast(cv, StringType, dt)
    }
  }


  /**
   * Convert the parsed input table to the desired output types
   * @param table the table to start with
   * @param desired the desired output data types
   * @param options the options the user provided
   * @return an array of converted column vectors in the same order as the input table.
   */
  def convertTableToDesiredType(table: Table,
      desired: StructType,
      options: JSONOptions,
      removeQuotes: Boolean = true): Array[ColumnVector] = {
    val dataTypes = desired.fields.map(_.dataType)
    dataTypes.zipWithIndex.safeMap {
      case (dt, i) =>
        convertToDesiredType(table.getColumn(i), dt, options, removeQuotes)
    }
  }

  def cudfJsonOptions(options: JSONOptions): ai.rapids.cudf.JSONOptions = {
    // This is really ugly, but options.allowUnquotedControlChars is marked as private
    // and this is the only way I know to get it without even uglier tricks
    @scala.annotation.nowarn("msg=Java enum ALLOW_UNQUOTED_CONTROL_CHARS in " +
      "Java enum Feature is deprecated")
    val allowUnquotedControlChars =
      options.buildJsonFactory()
        .isEnabled(JsonParser.Feature.ALLOW_UNQUOTED_CONTROL_CHARS)
    ai.rapids.cudf.JSONOptions.builder()
    .withRecoverWithNull(true)
    .withMixedTypesAsStrings(true)
    .withNormalizeWhitespace(true)
    .withKeepQuotes(true)
    .withNormalizeSingleQuotes(options.allowSingleQuotes)
    .withStrictValidation(true)
    .withLeadingZeros(options.allowNumericLeadingZeros)
    .withNonNumericNumbers(options.allowNonNumericNumbers)
    .withUnquotedControlChars(allowUnquotedControlChars)
    .build()
  }
}<|MERGE_RESOLUTION|>--- conflicted
+++ resolved
@@ -176,56 +176,13 @@
     }
   }
 
-<<<<<<< HEAD
-  private def sanitizeUnquotedDecimal(input: ColumnView, options: JSONOptions): ColumnVector = {
-    // For unquoted decimal values the number has to look like it is floating point before it is
-    // parsed, so this follows that, but without the special cases for INF/NaN
-    // TODO The majority of this validation needs to move to CUDF so that we can invalidate
-    //  an entire line/row instead of a single field.
-    // https://github.com/NVIDIA/spark-rapids/issues/10534
-    val jsonNumberRegexp = if (options.allowNumericLeadingZeros) {
-      System.out.println("allowNumericLeadingZeros")
-      "^-?[0-9]+(?:\\.[0-9]+)?(?:[eE][\\-\\+]?[0-9]+)?$"
-    } else {
-      System.out.println("NOT allowNumericLeadingZeros")
-      "^-?(?:(?:[1-9][0-9]*)|0)(?:\\.[0-9]+)?(?:[eE][\\-\\+]?[0-9]+)?$"
-    }
-    val prog = new RegexProgram(jsonNumberRegexp, CaptureGroups.NON_CAPTURE)
-    withResource(input.matchesRe(prog)) { isValid =>
-//      TableDebug.get.debug("isValid unquoted", isValid)
-
-      withResource(Scalar.fromNull(DType.STRING)) { nullString =>
-        isValid.ifElse(input, nullString)
-      }
-    }
-  }
-
-  // This is incorrect?
-  // The decimal numbers are expected to be whole numbers?
-  private def sanitizeDecimal(input: ColumnView, options: JSONOptions): ColumnVector = {
-    assert(options.locale == Locale.US)
-    val output = withResource(isQuotedString(input)) { isQuoted =>
-      withResource(sanitizeUnquotedDecimal(input, options)) { unquoted =>
-        withResource(sanitizeQuotedDecimalInUSLocale(input)) { quoted =>
-//    TableDebug.get.debug("input to sanitizeDecimal", input)
-//    TableDebug.get.debug("isQuoted", isQuoted)
-//    TableDebug.get.debug("unquoted", unquoted)
-//    TableDebug.get.debug("quoted", quoted)
-
-          isQuoted.ifElse(quoted, unquoted)
-        }
-=======
   private def sanitizeDecimal(input: ColumnView, options: JSONOptions): ColumnVector = {
     assert(options.locale == Locale.US)
     withResource(isQuotedString(input)) { isQuoted =>
       withResource(sanitizeQuotedDecimalInUSLocale(input)) { quoted =>
         isQuoted.ifElse(quoted, input)
->>>>>>> b113c46d
-      }
-    }
-
-
-    output
+      }
+    }
   }
 
   private def castStringToFloat(input: ColumnView, dt: DType,
