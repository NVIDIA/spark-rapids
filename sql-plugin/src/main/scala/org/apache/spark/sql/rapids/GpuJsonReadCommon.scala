/*
 * Copyright (c) 2024, NVIDIA CORPORATION.
 *
 * Licensed under the Apache License, Version 2.0 (the "License");
 * you may not use this file except in compliance with the License.
 * You may obtain a copy of the License at
 *
 *     http://www.apache.org/licenses/LICENSE-2.0
 *
 * Unless required by applicable law or agreed to in writing, software
 * distributed under the License is distributed on an "AS IS" BASIS,
 * WITHOUT WARRANTIES OR CONDITIONS OF ANY KIND, either express or implied.
 * See the License for the specific language governing permissions and
 * limitations under the License.
 */


package org.apache.spark.sql.rapids

import java.util.Locale

import scala.collection.mutable.ArrayBuffer

import ai.rapids.cudf.{BinaryOp, CaptureGroups, ColumnVector, ColumnView, DType, RegexProgram, Scalar, Schema, Table}
import com.nvidia.spark.rapids.{ColumnCastUtil, GpuCast, GpuColumnVector, GpuScalar, GpuTextBasedPartitionReader}
import com.nvidia.spark.rapids.Arm.withResource
import com.nvidia.spark.rapids.RapidsPluginImplicits.AutoCloseableProducingArray
import com.nvidia.spark.rapids.jni.CastStrings

import org.apache.spark.sql.catalyst.json.{GpuJsonUtils, JSONOptions}
import org.apache.spark.sql.rapids.shims.GpuJsonToStructsShim
import org.apache.spark.sql.types.{DataType, _}

/**
 * This is a utility method intended to provide common functionality between JsonToStructs and
 * ScanJson
 */
object GpuJsonReadCommon {
  private def populateSchema(dt: DataType,
      name: String, builder: Schema.Builder): Unit = dt match {
    case at: ArrayType =>
      val child = builder.addColumn(DType.LIST, name)
      populateSchema(at.elementType, "element", child)
    case st: StructType =>
      val child = builder.addColumn(DType.STRUCT, name)
      for (sf <- st.fields) {
        populateSchema(sf.dataType, sf.name, child)
      }
    case _: MapType =>
      throw new IllegalArgumentException("MapType is not supported yet for schema conversion")
    case _ =>
      builder.addColumn(DType.STRING, name)
  }

  /**
   * Make a read schema given an input data type
   * @param input the input Spark schema to convert
   * @return the schema to use when reading Spark data.
   */
  def makeSchema(input: StructType): Schema = {
    val builder = Schema.builder
    input.foreach(f => populateSchema(f.dataType, f.name, builder))
    builder.build
  }

  private def isQuotedString(input: ColumnView): ColumnVector = {
    withResource(Scalar.fromString("\"")) { quote =>
      withResource(input.startsWith(quote)) { sw =>
        withResource(input.endsWith(quote)) { ew =>
          sw.binaryOp(BinaryOp.LOGICAL_AND, ew, DType.BOOL8)
        }
      }
    }
  }

  private def stripFirstAndLastChar(input: ColumnView): ColumnVector = {
    withResource(Scalar.fromInt(1)) { one =>
      val end = withResource(input.getCharLengths) { cc =>
        withResource(cc.sub(one)) { endWithNulls =>
          withResource(endWithNulls.isNull) { eIsNull =>
            eIsNull.ifElse(one, endWithNulls)
          }
        }
      }
      withResource(end) { _ =>
        withResource(ColumnVector.fromScalar(one, end.getRowCount.toInt)) { start =>
          input.substring(start, end)
        }
      }
    }
  }

  private def undoKeepQuotes(input: ColumnView): ColumnVector = {
    withResource(isQuotedString(input)) { iq =>
      withResource(stripFirstAndLastChar(input)) { stripped =>
        iq.ifElse(stripped, input)
      }
    }
  }

  private def fixupQuotedStrings(input: ColumnView): ColumnVector = {
    withResource(isQuotedString(input)) { iq =>
      withResource(stripFirstAndLastChar(input)) { stripped =>
        withResource(Scalar.fromString(null)) { ns =>
          iq.ifElse(stripped, ns)
        }
      }
    }
  }

  private lazy val specialUnquotedFloats =
    Seq("NaN", "+INF", "-INF", "+Infinity", "Infinity", "-Infinity")
  private lazy val specialQuotedFloats = specialUnquotedFloats.map(s => '"'+s+'"')
  private lazy val allSpecialFloats = specialUnquotedFloats ++ specialQuotedFloats

  /**
   * JSON has strict rules about valid numeric formats. See https://www.json.org/ for specification.
   *
   * Spark then has its own rules for supporting NaN and Infinity, which are not
   * valid numbers in JSON.
   */
  private def sanitizeFloats(input: ColumnView, options: JSONOptions): ColumnVector = {
    // Note that this is not 100% consistent with Spark versions prior to Spark 3.3.0
    // due to https://issues.apache.org/jira/browse/SPARK-38060
    // cuDF `isFloat` supports some inputs that are not valid JSON numbers, such as `.1`, `1.`,
    // and `+1` so we use a regular expression to match valid JSON numbers instead
    // TODO The majority of this validation needs to move to CUDF so that we can invalidate
    //  an entire line/row instead of a single field.
    // https://github.com/NVIDIA/spark-rapids/issues/10534
    val jsonNumberRegexp = if (options.allowNumericLeadingZeros) {
      "^-?[0-9]+(?:\\.[0-9]+)?(?:[eE][\\-\\+]?[0-9]+)?$"
    } else {
      "^-?(?:(?:[1-9][0-9]*)|0)(?:\\.[0-9]+)?(?:[eE][\\-\\+]?[0-9]+)?$"
    }
    val prog = new RegexProgram(jsonNumberRegexp, CaptureGroups.NON_CAPTURE)
    val isValid = if (options.allowNonNumericNumbers) {
      withResource(ColumnVector.fromStrings(allSpecialFloats: _*)) { nonNumeric =>
        withResource(input.matchesRe(prog)) { isJsonNumber =>
          withResource(input.contains(nonNumeric)) { nonNumeric =>
            isJsonNumber.or(nonNumeric)
          }
        }
      }
    } else {
      input.matchesRe(prog)
    }
    val cleaned = withResource(isValid) { _ =>
      withResource(Scalar.fromNull(DType.STRING)) { nullString =>
        isValid.ifElse(input, nullString)
      }
    }

    withResource(cleaned) { _ =>
      if (options.allowNonNumericNumbers) {
        // Need to normalize the quotes to non-quoted to parse properly
        withResource(ColumnVector.fromStrings(specialQuotedFloats: _*)) { quoted =>
          withResource(ColumnVector.fromStrings(specialUnquotedFloats: _*)) { unquoted =>
            cleaned.findAndReplaceAll(quoted, unquoted)
          }
        }
      } else {
        cleaned.incRefCount()
      }
    }
  }

  private def sanitizeInts(input: ColumnView, options: JSONOptions): ColumnVector = {
    // Integer numbers cannot look like a float, so no `.` The rest of the parsing should
    // handle this correctly.
    // TODO The majority of this validation needs to move to CUDF so that we can invalidate
    //  an entire line/row instead of a single field.
    // https://github.com/NVIDIA/spark-rapids/issues/10534
    val jsonNumberRegexp = if (options.allowNumericLeadingZeros) {
      "^-?[0-9]+$"
    } else {
      "^-?(?:(?:[1-9][0-9]*)|0)$"
    }

    val prog = new RegexProgram(jsonNumberRegexp, CaptureGroups.NON_CAPTURE)
    withResource(input.matchesRe(prog)) { isValid =>
      withResource(Scalar.fromNull(DType.STRING)) { nullString =>
        isValid.ifElse(input, nullString)
      }
    }
  }

  private def sanitizeQuotedDecimalInUSLocale(input: ColumnView): ColumnVector = {
    // The US locale is kind of special in that it will remove the , and then parse the
    // input normally
    withResource(stripFirstAndLastChar(input)) { stripped =>
      withResource(Scalar.fromString(",")) { comma =>
        withResource(Scalar.fromString("")) { empty =>
          stripped.stringReplace(comma, empty)
        }
      }
    }
  }

  private def sanitizeUnquotedDecimal(input: ColumnView, options: JSONOptions): ColumnVector = {
    // For unquoted decimal values the number has to look like it is floating point before it is
    // parsed, so this follows that, but without the special cases for INF/NaN
    // TODO The majority of this validation needs to move to CUDF so that we can invalidate
    //  an entire line/row instead of a single field.
    // https://github.com/NVIDIA/spark-rapids/issues/10534
    val jsonNumberRegexp = if (options.allowNumericLeadingZeros) {
      "^-?[0-9]+(?:\\.[0-9]+)?(?:[eE][\\-\\+]?[0-9]+)?$"
    } else {
      "^-?(?:(?:[1-9][0-9]*)|0)(?:\\.[0-9]+)?(?:[eE][\\-\\+]?[0-9]+)?$"
    }
    val prog = new RegexProgram(jsonNumberRegexp, CaptureGroups.NON_CAPTURE)
    withResource(input.matchesRe(prog)) { isValid =>
      withResource(Scalar.fromNull(DType.STRING)) { nullString =>
        isValid.ifElse(input, nullString)
      }
    }
  }

  private def sanitizeDecimal(input: ColumnView, options: JSONOptions): ColumnVector = {
    assert(options.locale == Locale.US)
    withResource(isQuotedString(input)) { isQuoted =>
      withResource(sanitizeUnquotedDecimal(input, options)) { unquoted =>
        withResource(sanitizeQuotedDecimalInUSLocale(input)) { quoted =>
          isQuoted.ifElse(quoted, unquoted)
        }
      }
    }
  }

  private def castStringToFloat(input: ColumnView, dt: DType,
      options: JSONOptions): ColumnVector = {
    withResource(sanitizeFloats(input, options)) { sanitizedInput =>
      CastStrings.toFloat(sanitizedInput, false, dt)
    }
  }

  private def castStringToDecimal(input: ColumnVector, dt: DecimalType): ColumnVector =
    CastStrings.toDecimal(input, false, false, dt.precision, -dt.scale)

  private def castJsonStringToBool(input: ColumnView): ColumnVector = {
    // TODO This validation needs to move to CUDF so that we can invalidate
    //  an entire line/row instead of a single field.
    // https://github.com/NVIDIA/spark-rapids/issues/10534
    val isTrue = withResource(Scalar.fromString("true")) { trueStr =>
      input.equalTo(trueStr)
    }
    withResource(isTrue) { _ =>
      val isFalse = withResource(Scalar.fromString("false")) { falseStr =>
        input.equalTo(falseStr)
      }
      val falseOrNull = withResource(isFalse) { _ =>
        withResource(Scalar.fromBool(false)) { falseLit =>
          withResource(Scalar.fromNull(DType.BOOL8)) { nul =>
            isFalse.ifElse(falseLit, nul)
          }
        }
      }
      withResource(falseOrNull) { _ =>
        withResource(Scalar.fromBool(true)) { trueLit =>
          isTrue.ifElse(trueLit, falseOrNull)
        }
      }
    }
  }

  private def dateFormat(options: JSONOptions): Option[String] =
    GpuJsonUtils.optionalDateFormatInRead(options)

  private def timestampFormat(options: JSONOptions): String =
    GpuJsonUtils.timestampFormatInRead(options)

  private def throwMismatchException(cv: ColumnView,
<<<<<<< HEAD
      dt: DataType): (Option[ColumnView], ArrayBuffer[AutoCloseable]) = {
=======
      dt: DataType): (Option[ColumnView], Seq[AutoCloseable]) = {
>>>>>>> a56da0c3
    throw new IllegalStateException(s"Don't know how to transform $cv to $dt for JSON")
  }

  private def nestedColumnViewMismatchTransform(cv: ColumnView,
<<<<<<< HEAD
      dt: DataType): (Option[ColumnView], ArrayBuffer[AutoCloseable]) = {
=======
      dt: DataType): (Option[ColumnView], Seq[AutoCloseable]) = {
>>>>>>> a56da0c3
    // In the future we should be able to convert strings to maps/etc, but for
    // now we are working around issues where CUDF is not returning a STRING for nested
    // types when asked for it.
    cv.getType match {
      case DType.LIST =>
        dt match {
          case ByteType | ShortType | IntegerType | LongType |
               BooleanType | FloatType | DoubleType |
               _: DecimalType | _: StructType =>
            // This is all nulls
            val rows = cv.getRowCount().toInt
            val ret = withResource(GpuScalar.from(null, dt)) { nullScalar =>
              ColumnVector.fromScalar(nullScalar, rows)
            }
<<<<<<< HEAD
            (Some(ret.asInstanceOf[ColumnView]), ArrayBuffer(ret))
=======
            (Some(ret.asInstanceOf[ColumnView]), Seq(ret))
>>>>>>> a56da0c3
          case _ =>
            throwMismatchException(cv, dt)
        }
      case DType.STRUCT =>
        dt match {
          case _: ArrayType =>
            // This is all nulls
            val rows = cv.getRowCount().toInt
            val ret = withResource(GpuScalar.from(null, dt)) { nullScalar =>
              ColumnVector.fromScalar(nullScalar, rows)
            }
<<<<<<< HEAD
            (Some(ret.asInstanceOf[ColumnView]), ArrayBuffer(ret))
=======
            (Some(ret.asInstanceOf[ColumnView]), Seq(ret))
>>>>>>> a56da0c3
          case _ =>
            throwMismatchException(cv, dt)
        }
      case _ =>
        throwMismatchException(cv, dt)
    }
  }

  private def convertToDesiredType(inputCv: ColumnVector,
      topLevelType: DataType,
      options: JSONOptions): ColumnVector = {
    ColumnCastUtil.deepTransform(inputCv, Some(topLevelType),
      Some(nestedColumnViewMismatchTransform)) {
      case (cv, Some(BooleanType)) if cv.getType == DType.STRING =>
        castJsonStringToBool(cv)
      case (cv, Some(DateType)) if cv.getType == DType.STRING =>
        withResource(fixupQuotedStrings(cv)) { fixed =>
          GpuJsonToStructsShim.castJsonStringToDateFromScan(fixed, DType.TIMESTAMP_DAYS,
            dateFormat(options))
        }
      case (cv, Some(TimestampType)) if cv.getType == DType.STRING =>
        withResource(fixupQuotedStrings(cv)) { fixed =>
          GpuTextBasedPartitionReader.castStringToTimestamp(fixed, timestampFormat(options),
            DType.TIMESTAMP_MICROSECONDS)
        }
      case (cv, Some(StringType)) if cv.getType == DType.STRING =>
        undoKeepQuotes(cv)
      case (cv, Some(dt: DecimalType)) if cv.getType == DType.STRING =>
        withResource(sanitizeDecimal(cv, options)) { tmp =>
          castStringToDecimal(tmp, dt)
        }
      case (cv, Some(dt)) if (dt == DoubleType || dt == FloatType) && cv.getType == DType.STRING =>
        castStringToFloat(cv,  GpuColumnVector.getNonNestedRapidsType(dt), options)
      case (cv, Some(dt))
        if (dt == ByteType || dt == ShortType || dt == IntegerType || dt == LongType ) &&
            cv.getType == DType.STRING =>
        withResource(sanitizeInts(cv, options)) { tmp =>
          CastStrings.toInteger(tmp, false, GpuColumnVector.getNonNestedRapidsType(dt))
        }
      case (cv, Some(dt)) if cv.getType == DType.STRING =>
        GpuCast.doCast(cv, StringType, dt)
    }
  }


  /**
   * Convert the parsed input table to the desired output types
   * @param table the table to start with
   * @param desired the desired output data types
   * @param options the options the user provided
   * @return an array of converted column vectors in the same order as the input table.
   */
  def convertTableToDesiredType(table: Table,
      desired: StructType,
      options: JSONOptions): Array[ColumnVector] = {
    val dataTypes = desired.fields.map(_.dataType)
    dataTypes.zipWithIndex.safeMap {
      case (dt, i) =>
        convertToDesiredType(table.getColumn(i), dt, options)
    }
  }

  def cudfJsonOptions(options: JSONOptions,
      enableMixedTypes: Boolean): ai.rapids.cudf.JSONOptions = {
    ai.rapids.cudf.JSONOptions.builder()
    .withRecoverWithNull(true)
    .withMixedTypesAsStrings(enableMixedTypes)
    .withNormalizeWhitespace(true)
    .withKeepQuotes(true)
    .withNormalizeSingleQuotes(options.allowSingleQuotes)
    .build()
  }
}<|MERGE_RESOLUTION|>--- conflicted
+++ resolved
@@ -18,8 +18,6 @@
 package org.apache.spark.sql.rapids
 
 import java.util.Locale
-
-import scala.collection.mutable.ArrayBuffer
 
 import ai.rapids.cudf.{BinaryOp, CaptureGroups, ColumnVector, ColumnView, DType, RegexProgram, Scalar, Schema, Table}
 import com.nvidia.spark.rapids.{ColumnCastUtil, GpuCast, GpuColumnVector, GpuScalar, GpuTextBasedPartitionReader}
@@ -269,20 +267,12 @@
     GpuJsonUtils.timestampFormatInRead(options)
 
   private def throwMismatchException(cv: ColumnView,
-<<<<<<< HEAD
-      dt: DataType): (Option[ColumnView], ArrayBuffer[AutoCloseable]) = {
-=======
       dt: DataType): (Option[ColumnView], Seq[AutoCloseable]) = {
->>>>>>> a56da0c3
     throw new IllegalStateException(s"Don't know how to transform $cv to $dt for JSON")
   }
 
   private def nestedColumnViewMismatchTransform(cv: ColumnView,
-<<<<<<< HEAD
-      dt: DataType): (Option[ColumnView], ArrayBuffer[AutoCloseable]) = {
-=======
       dt: DataType): (Option[ColumnView], Seq[AutoCloseable]) = {
->>>>>>> a56da0c3
     // In the future we should be able to convert strings to maps/etc, but for
     // now we are working around issues where CUDF is not returning a STRING for nested
     // types when asked for it.
@@ -297,11 +287,7 @@
             val ret = withResource(GpuScalar.from(null, dt)) { nullScalar =>
               ColumnVector.fromScalar(nullScalar, rows)
             }
-<<<<<<< HEAD
-            (Some(ret.asInstanceOf[ColumnView]), ArrayBuffer(ret))
-=======
             (Some(ret.asInstanceOf[ColumnView]), Seq(ret))
->>>>>>> a56da0c3
           case _ =>
             throwMismatchException(cv, dt)
         }
@@ -313,11 +299,7 @@
             val ret = withResource(GpuScalar.from(null, dt)) { nullScalar =>
               ColumnVector.fromScalar(nullScalar, rows)
             }
-<<<<<<< HEAD
-            (Some(ret.asInstanceOf[ColumnView]), ArrayBuffer(ret))
-=======
             (Some(ret.asInstanceOf[ColumnView]), Seq(ret))
->>>>>>> a56da0c3
           case _ =>
             throwMismatchException(cv, dt)
         }
