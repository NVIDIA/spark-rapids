/*
 * Copyright (c) 2019-2021, NVIDIA CORPORATION.
 *
 * Licensed under the Apache License, Version 2.0 (the "License");
 * you may not use this file except in compliance with the License.
 * You may obtain a copy of the License at
 *
 *     http://www.apache.org/licenses/LICENSE-2.0
 *
 * Unless required by applicable law or agreed to in writing, software
 * distributed under the License is distributed on an "AS IS" BASIS,
 * WITHOUT WARRANTIES OR CONDITIONS OF ANY KIND, either express or implied.
 * See the License for the specific language governing permissions and
 * limitations under the License.
 */

package org.apache.spark.sql.rapids

import java.io.Serializable

import ai.rapids.cudf._
import com.nvidia.spark.rapids._
import com.nvidia.spark.rapids.RapidsPluginImplicits.ReallyAGpuExpression

import org.apache.spark.sql.catalyst.expressions.{EmptyRow, Expression, ImplicitCastInputTypes}
import org.apache.spark.sql.types._

abstract class CudfUnaryMathExpression(name: String) extends GpuUnaryMathExpression(name)
  with CudfUnaryExpression

abstract class GpuUnaryMathExpression(name: String) extends GpuUnaryExpression
  with Serializable with ImplicitCastInputTypes {

  override def inputTypes: Seq[AbstractDataType] = Seq(DoubleType)
  override def dataType: DataType = DoubleType
  override def nullable: Boolean = true
  override def toString: String = s"$name($child)"
  override def prettyName: String = name
}

case class GpuAcos(child: Expression) extends CudfUnaryMathExpression("ACOS") {
  override def unaryOp: UnaryOp = UnaryOp.ARCCOS
  override def outputTypeOverride: DType = DType.FLOAT64
}

case class GpuToDegrees(child: Expression) extends GpuUnaryMathExpression("DEGREES") {

  override def doColumnar(input: GpuColumnVector): ColumnVector = {
    withResource(Scalar.fromDouble(180d / Math.PI)) { multiplier =>
      input.getBase.mul(multiplier)
    }
  }
}

case class GpuToRadians(child: Expression) extends GpuUnaryMathExpression("RADIANS") {

  override def doColumnar(input: GpuColumnVector): ColumnVector = {
    withResource(Scalar.fromDouble(Math.PI / 180d)) { multiplier =>
      input.getBase.mul(multiplier)
    }
  }
}

case class GpuAcoshImproved(child: Expression) extends CudfUnaryMathExpression("ACOSH") {
  override def unaryOp: UnaryOp = UnaryOp.ARCCOSH
}

case class GpuAcoshCompat(child: Expression) extends GpuUnaryMathExpression("ACOSH") {
  override def outputTypeOverride: DType = DType.FLOAT64

  override def doColumnar(input: GpuColumnVector): ColumnVector = {
    // Typically we would just use UnaryOp.ARCCOSH, but there are corner cases where cudf
    // produces a better result (it does not overflow) than spark does, but our goal is
    // to match Spark's
    // StrictMath.log(x + math.sqrt(x * x - 1.0))
    val base = input.getBase
    withResource(base.mul(base)) { squared =>
      withResource(Scalar.fromDouble(1.0)) { one =>
        withResource(squared.sub(one)) { squaredMinOne =>
          withResource(squaredMinOne.sqrt()) { sqrt =>
            withResource(base.add(sqrt)) { sum =>
              sum.log()
            }
          }
        }
      }
    }
  }

  override def convertToAst(numFirstTableColumns: Int): ast.AstExpression = {
    // Typically we would just use UnaryOp.ARCCOSH, but there are corner cases where cudf
    // produces a better result (it does not overflow) than spark does, but our goal is
    // to match Spark's
    // StrictMath.log(x + math.sqrt(x * x - 1.0))
    val x = child.asInstanceOf[GpuExpression].convertToAst(numFirstTableColumns)
    new ast.UnaryOperation(ast.UnaryOperator.LOG,
      new ast.BinaryOperation(ast.BinaryOperator.ADD, x,
        new ast.UnaryOperation(ast.UnaryOperator.SQRT,
          new ast.BinaryOperation(ast.BinaryOperator.SUB,
            new ast.BinaryOperation(ast.BinaryOperator.MUL, x, x), ast.Literal.ofDouble(1)))))
  }
}

case class GpuAsin(child: Expression) extends CudfUnaryMathExpression("ASIN") {
  override def unaryOp: UnaryOp = UnaryOp.ARCSIN
  override def outputTypeOverride: DType = DType.FLOAT64
}

case class GpuAsinhImproved(child: Expression) extends CudfUnaryMathExpression("ASINH") {
  override def unaryOp: UnaryOp = UnaryOp.ARCSINH
}

case class GpuAsinhCompat(child: Expression) extends GpuUnaryMathExpression("ASINH") {
  override def outputTypeOverride: DType = DType.FLOAT64

  def computeBasic(input: ColumnVector): ColumnVector =
    withResource(input.mul(input)) { squared =>
      withResource(Scalar.fromDouble(1.0)) { one =>
        withResource(squared.add(one)) { squaredPlusOne =>
          withResource(squaredPlusOne.sqrt()) { sqrt =>
            withResource(input.add(sqrt)) { sum =>
              sum.log()
            }
          }
        }
      }
    }

  override def doColumnar(input: GpuColumnVector): ColumnVector = {
    // Typically we would just use UnaryOp.ARCSINH, but there are corner cases where cudf
    // produces a better result (it does not overflow) than spark does, but our goal is
    // to match Spark's
    //  x match {
    //    case Double.NegativeInfinity => Double.NegativeInfinity
    //    case _ => StrictMath.log(x + math.sqrt(x * x + 1.0)) }
    val base = input.getBase
    withResource(computeBasic(base)) { basic =>
      withResource(Scalar.fromDouble(Double.NegativeInfinity)) { negInf =>
        withResource(base.equalTo(negInf)) { eqNegInf =>
          eqNegInf.ifElse(negInf, basic)
        }
      }
    }
  }
}

case class GpuAtan(child: Expression) extends CudfUnaryMathExpression("ATAN") {
  override def unaryOp: UnaryOp = UnaryOp.ARCTAN
  override def outputTypeOverride: DType = DType.FLOAT64
}

case class GpuAtanh(child: Expression) extends CudfUnaryMathExpression("ATANH") {
  override def unaryOp: UnaryOp = UnaryOp.ARCTANH
  override def outputTypeOverride: DType = DType.FLOAT64
}

object GpuFloorCeil {
  def unboundedOutputPrecision(dt: DecimalType): Int = {
    if (dt.scale == 0) {
      dt.precision
    } else {
      dt.precision - dt.scale + 1
    }
  }
}

case class GpuCeil(child: Expression) extends CudfUnaryMathExpression("CEIL") {
  override def dataType: DataType = child.dataType match {
    case dt: DecimalType =>
      DecimalType.bounded(GpuFloorCeil.unboundedOutputPrecision(dt), 0)
    case _ => LongType
  }

  override def inputTypes: Seq[AbstractDataType] =
    Seq(TypeCollection(DoubleType, DecimalType, LongType))

  override def unaryOp: UnaryOp = UnaryOp.CEIL
  override def outputTypeOverride: DType =
    dataType match {
      case dt: DecimalType =>
        DecimalUtil.createCudfDecimal(dt.precision, dt.scale)
      case _ =>
        DType.INT64
    }

  override def doColumnar(input: GpuColumnVector): ColumnVector = {
    input.dataType() match {
      case DoubleType =>
        withResource(FloatUtils.nanToZero(input.getBase)) { inputWithNansToZero =>
          super.doColumnar(GpuColumnVector.from(inputWithNansToZero, DoubleType))
        }
      case LongType =>
        // Long is a noop in spark, but for cudf it is not.
        input.getBase.incRefCount()
      case dt: DecimalType =>
        val outputType = dataType.asInstanceOf[DecimalType]
        // check for out of bound values when output precision is constrained by MAX_PRECISION
        if (outputType.precision == DecimalType.MAX_PRECISION && dt.scale < 0) {
          withResource(DecimalUtil.outOfBounds(input.getBase, outputType)) { outOfBounds =>
            withResource(outOfBounds.any()) { isAny =>
              if (isAny.isValid && isAny.getBoolean) {
                throw new ArithmeticException(s"Some data cannot be represented as $outputType")
              }
            }
          }
        }
        super.doColumnar(input)
    }
  }
}

case class GpuCos(child: Expression) extends CudfUnaryMathExpression("COS") {
  override def unaryOp: UnaryOp = UnaryOp.COS
  override def outputTypeOverride: DType = DType.FLOAT64
}

case class GpuExp(child: Expression) extends CudfUnaryMathExpression("EXP") {
  override def unaryOp: UnaryOp = UnaryOp.EXP
  override def outputTypeOverride: DType = DType.FLOAT64
}

case class GpuExpm1(child: Expression) extends CudfUnaryMathExpression("EXPM1") {
  override def unaryOp: UnaryOp = UnaryOp.EXP
  override def outputTypeOverride: DType = DType.FLOAT64

  override def doColumnar(input: GpuColumnVector): ColumnVector = {
    withResource(input.getBase.unaryOp(unaryOp)) { cv =>
      withResource(Scalar.fromInt(1)) { sc =>
        cv.binaryOp(BinaryOp.SUB, sc, outputTypeOverride)
      }
    }
  }

  override def convertToAst(numFirstTableColumns: Int): ast.AstExpression = {
    new ast.BinaryOperation(ast.BinaryOperator.SUB,
      super.convertToAst(numFirstTableColumns),
      ast.Literal.ofDouble(1))
  }
}

case class GpuFloor(child: Expression) extends CudfUnaryMathExpression("FLOOR") {
  override def dataType: DataType = child.dataType match {
    case dt: DecimalType =>
      DecimalType.bounded(GpuFloorCeil.unboundedOutputPrecision(dt), 0)
    case _ => LongType
  }

  override def inputTypes: Seq[AbstractDataType] =
    Seq(TypeCollection(DoubleType, DecimalType, LongType))

  override def unaryOp: UnaryOp = UnaryOp.FLOOR

  override def outputTypeOverride: DType =
    dataType match {
      case dt: DecimalType =>
        DecimalUtil.createCudfDecimal(dt.precision, dt.scale)
      case _ =>
        DType.INT64
    }

  override def doColumnar(input: GpuColumnVector): ColumnVector = {
    input.dataType() match {
      case DoubleType =>
        withResource(FloatUtils.nanToZero(input.getBase)) { inputWithNansToZero =>
          super.doColumnar(GpuColumnVector.from(inputWithNansToZero, DoubleType))
        }
      case LongType =>
        // Long is a noop in spark, but for cudf it is not.
        input.getBase.incRefCount()
      case dt: DecimalType =>
        val outputType = dataType.asInstanceOf[DecimalType]
        // check for out of bound values when output precision is constrained by MAX_PRECISION
        if (outputType.precision == DecimalType.MAX_PRECISION && dt.scale < 0) {
          withResource(DecimalUtil.outOfBounds(input.getBase, outputType)) { outOfBounds =>
            withResource(outOfBounds.any()) { isAny =>
              if (isAny.isValid && isAny.getBoolean) {
                throw new ArithmeticException(s"Some data cannot be represented as $outputType")
              }
            }
          }
        }
        super.doColumnar(input)
    }
  }
}

case class GpuLog(child: Expression) extends CudfUnaryMathExpression("LOG") {
  override def unaryOp: UnaryOp = UnaryOp.LOG
  override def outputTypeOverride: DType = DType.FLOAT64
  override def doColumnar(input: GpuColumnVector): ColumnVector = {
    withResource(GpuLogarithm.fixUpLhs(input)) { normalized =>
      super.doColumnar(GpuColumnVector.from(normalized, child.dataType))
    }
  }
}

object GpuLogarithm extends Arm {

  /**
   * Replace negative values with nulls. Note that the caller is responsible for closing the
   * returned GpuColumnVector.
   */
  def fixUpLhs(input: GpuColumnVector): ColumnVector = {
    withResource(Scalar.fromDouble(0)) { zero =>
      withResource(input.getBase.binaryOp(BinaryOp.LESS_EQUAL, zero, DType.BOOL8)) { zeroOrLess =>
        withResource(Scalar.fromNull(DType.FLOAT64)) { nullScalar =>
          zeroOrLess.ifElse(nullScalar, input.getBase)
        }
      }
    }
  }

  /**
   * Replace negative values with nulls. Note that the caller is responsible for closing the
   * returned Scalar.
   */
  def fixUpLhs(input: GpuScalar): GpuScalar = {
    if (input.isValid && input.getValue.asInstanceOf[Double] <= 0) {
      GpuScalar(null, DoubleType)
    } else {
      input.incRefCount
    }
  }
}

case class GpuLogarithm(left: Expression, right: Expression)
  extends CudfBinaryMathExpression("LOG_BASE") {

  override def binaryOp: BinaryOp = BinaryOp.LOG_BASE
  override def outputTypeOverride: DType = DType.FLOAT64

  override def doColumnar(lhs: GpuColumnVector, rhs: GpuColumnVector): ColumnVector = {
    withResource(GpuLogarithm.fixUpLhs(lhs)) { fixedLhs =>
      super.doColumnar(GpuColumnVector.from(fixedLhs, left.dataType), rhs)
    }
  }

  override def doColumnar(lhs: GpuScalar, rhs: GpuColumnVector): ColumnVector = {
    withResource(GpuLogarithm.fixUpLhs(lhs)) { fixedLhs =>
      super.doColumnar(fixedLhs, rhs)
    }
  }

  override def doColumnar(lhs: GpuColumnVector, rhs: GpuScalar): ColumnVector = {
    withResource(GpuLogarithm.fixUpLhs(lhs)) { fixedLhs =>
      super.doColumnar(GpuColumnVector.from(fixedLhs, left.dataType), rhs)
    }
  }
}

case class GpuSin(child: Expression) extends CudfUnaryMathExpression("SIN") {
  override def unaryOp: UnaryOp = UnaryOp.SIN
  override def outputTypeOverride: DType = DType.FLOAT64
}

case class GpuSignum(child: Expression) extends GpuUnaryMathExpression("SIGNUM") {

  override def doColumnar(input: GpuColumnVector): ColumnVector = {
    withResource(Scalar.fromDouble(0)) { num =>
      withResource(Scalar.fromDouble(1)) { hiReplace =>
        withResource(Scalar.fromDouble(-1)) { loReplace =>
          input.getBase.clamp(num, loReplace, num, hiReplace)
        }
      }
    }
  }

  override def outputTypeOverride: DType = DType.FLOAT64
}

case class GpuTanh(child: Expression) extends CudfUnaryMathExpression("TANH") {
  override def unaryOp: UnaryOp = UnaryOp.TANH
  override def outputTypeOverride: DType = DType.FLOAT64
}

case class GpuCosh(child: Expression) extends CudfUnaryMathExpression("COSH") {
  override def unaryOp: UnaryOp = UnaryOp.COSH
  override def outputTypeOverride: DType = DType.FLOAT64
}

case class GpuSinh(child: Expression) extends CudfUnaryMathExpression("SINH") {
  override def unaryOp: UnaryOp = UnaryOp.SINH
  override def outputTypeOverride: DType = DType.FLOAT64
}

case class GpuSqrt(child: Expression) extends CudfUnaryMathExpression("SQRT") {
  override def unaryOp: UnaryOp = UnaryOp.SQRT
  override def outputTypeOverride: DType = DType.FLOAT64
}

case class GpuCbrt(child: Expression) extends CudfUnaryMathExpression("CBRT") {
  override def unaryOp: UnaryOp = UnaryOp.CBRT
  override def outputTypeOverride: DType = DType.FLOAT64
}

case class GpuTan(child: Expression) extends CudfUnaryMathExpression("TAN") {
  override def unaryOp: UnaryOp = UnaryOp.TAN
  override def outputTypeOverride: DType = DType.FLOAT64
}

case class GpuCot(child: Expression) extends GpuUnaryMathExpression("COT") {

  override def doColumnar(input: GpuColumnVector): ColumnVector = {
    withResource(Scalar.fromInt(1)) { one =>
      withResource(input.getBase.unaryOp(UnaryOp.TAN)) { tan =>
        one.div(tan)
      }
    }
  }

  override def convertToAst(numFirstTableColumns: Int): ast.AstExpression = {
    new ast.BinaryOperation(ast.BinaryOperator.DIV, ast.Literal.ofDouble(1),
      new ast.UnaryOperation(ast.UnaryOperator.TAN,
        child.asInstanceOf[GpuExpression].convertToAst(numFirstTableColumns)))
  }
}

abstract class CudfBinaryMathExpression(name: String) extends CudfBinaryExpression
    with Serializable with ImplicitCastInputTypes {
  override def inputTypes: Seq[DataType] = Seq(DoubleType, DoubleType)
  override def toString: String = s"$name($left, $right)"
  override def prettyName: String = name
  override def dataType: DataType = DoubleType
}

abstract class GpuRoundBase(child: Expression, scale: Expression) extends GpuBinaryExpression
  with Serializable with ImplicitCastInputTypes {

  override def left: Expression = child
  override def right: Expression = scale

  def roundMode: RoundMode

  override lazy val dataType: DataType = child.dataType match {
    // if the new scale is bigger which means we are scaling up,
    // keep the original scale as `Decimal` does
    case DecimalType.Fixed(p, s) => DecimalType(p, if (_scale > s) s else _scale)
    case t => t
  }

  // Avoid repeated evaluation since `scale` is a constant int,
  // avoid unnecessary `child` evaluation in both codegen and non-codegen eval
  // by checking if scaleV == null as well.
  private lazy val scaleV: Any = scale match {
    case _: GpuExpression =>
      withResource(scale.columnarEval(null).asInstanceOf[GpuScalar]) { s =>
        s.getValue
      }
    case _ => scale.eval(EmptyRow)
  }
  private lazy val _scale: Int = scaleV.asInstanceOf[Int]

  override def inputTypes: Seq[AbstractDataType] = Seq(NumericType, IntegerType)

  override def doColumnar(value: GpuColumnVector, scale: GpuScalar): ColumnVector = {

    val lhsValue = value.getBase

<<<<<<< HEAD
    val intZeroReplacement = (zeroScalar: Scalar) => {
      withResource(zeroScalar) { scalar =>
        withResource(ColumnVector.fromScalar(scalar, lhsValue.getRowCount.toInt)) { cv =>
          if (lhsValue.hasNulls) {
            cv.mergeAndSetValidity(BinaryOp.BITWISE_AND, lhsValue)
          } else {
            cv.incRefCount()
          }
        }
      }
    }

    val fpZeroReplacement = (zeroScalar: Scalar, infScalar: Scalar, negInfScalar: Scalar) => {
      withResource(zeroScalar) { scalar =>

        val condition = closeOnExcept(lhsValue.isNull) { isNull =>
          List(() => lhsValue.equalTo(negInfScalar),
            () => lhsValue.equalTo(infScalar),
            () => lhsValue.isNan
          ).foldLeft(isNull) { case (condition, builder) =>
            withResource(condition) { x =>
              withResource(builder()) { y =>
                x.or(y)
              }
            }
          }
        }

        withResource(lhsValue.isNan) { isNan =>
          withResource(lhsValue.equalTo(infScalar)) { isInf =>
            withResource(lhsValue.isNull) { isNull =>
              withResource(isNan.or(isNull)) { isNanOrNull =>
                isNanOrNull.ifElse(lhsValue, scalar)
              }
            }
          }
        }
      }
    }

    dataType match {
      case DecimalType.Fixed(_, scaleVal) =>
        DecimalUtil.round(lhsValue, scaleVal, roundMode)
      case ByteType | ShortType | IntegerType | LongType =>
        val scaleVal = scale.getValue.asInstanceOf[Int]
        if (-scaleVal >= DecimalUtil.getPrecisionForIntegralType(lhsValue.getType)) {
          dataType match {
            case ByteType => intZeroReplacement(Scalar.fromByte(0.toByte))
            case ShortType => intZeroReplacement(Scalar.fromShort(0.toShort))
            case IntegerType => intZeroReplacement(Scalar.fromInt(0))
            case LongType => intZeroReplacement(Scalar.fromLong(0L))
=======
    def intZeroReplacement(zero: Scalar): ColumnVector = {
      val scaleVal = scale.getValue.asInstanceOf[Int]
      if (-scaleVal >= DecimalUtil.getPrecisionForIntegralType(lhsValue.getType)) {
        withResource(zero) { s =>
          withResource(ColumnVector.fromScalar(s, lhsValue.getRowCount.toInt)) { cv =>
            if (lhsValue.hasNulls) {
              cv.mergeAndSetValidity(BinaryOp.BITWISE_AND, lhsValue)
            } else {
              cv.incRefCount()
            }
>>>>>>> 371cf2ad
          }
        }
<<<<<<< HEAD
      case FloatType | DoubleType =>
        val scaleVal = scale.getValue.asInstanceOf[Int]
        val maxDigits = if (dataType == FloatType) 39 else 309
        if (-scaleVal >= maxDigits) {
          if (dataType == FloatType) {
            fpZeroReplacement(Scalar.fromFloat(0.0f))
          } else {
            fpZeroReplacement(Scalar.fromDouble(0.0))
=======
      } else {
        lhsValue.round(scaleVal, roundMode)
      }
    }

    def fpZeroReplacement(zero: Scalar, inf: Scalar, negInf: Scalar): ColumnVector = {
      val scaleVal = scale.getValue.asInstanceOf[Int]
      val maxDigits = if (dataType == FloatType) 39 else 309
      if (-scaleVal >= maxDigits) {
        withResource(Seq(zero, inf, negInf)) { _ =>
          val joinedCondition = List(
            () => lhsValue.isNan,
            () => lhsValue.equalTo(inf),
            () => lhsValue.equalTo(negInf)
          ).foldLeft(lhsValue.isNull) { case (cond, fn) =>
            withResource(cond) { _ =>
              withResource(fn()) { newCondition =>
                cond.or(newCondition)
              }
            }
          }
          withResource(joinedCondition) { cond =>
            cond.ifElse(lhsValue, zero)
>>>>>>> 371cf2ad
          }
        }
      } else if (scaleVal >= maxDigits) {
        lhsValue.incRefCount()
      } else {
        lhsValue.round(scaleVal, roundMode)
      }
    }

    dataType match {
      case DecimalType.Fixed(_, scaleVal) =>
        DecimalUtil.round(lhsValue, scaleVal, roundMode)
      case ByteType =>
        intZeroReplacement(Scalar.fromByte(0.toByte))
      case ShortType =>
        intZeroReplacement(Scalar.fromShort(0.toShort))
      case IntegerType =>
        intZeroReplacement(Scalar.fromInt(0))
      case LongType =>
        intZeroReplacement(Scalar.fromLong(0L))
      case FloatType =>
        fpZeroReplacement(
          Scalar.fromFloat(0.0f),
          Scalar.fromFloat(Float.PositiveInfinity),
          Scalar.fromFloat(Float.NegativeInfinity))
      case DoubleType =>
        fpZeroReplacement(
          Scalar.fromDouble(0.0),
          Scalar.fromDouble(Double.PositiveInfinity),
          Scalar.fromDouble(Double.NegativeInfinity))
      case _ => throw new IllegalArgumentException(s"Round operator doesn't support $dataType")
    }
  }

  override def doColumnar(value: GpuColumnVector, scale: GpuColumnVector): ColumnVector = {
    throw new IllegalArgumentException("lhs has to be a vector and rhs has to be a scalar for " +
      "the round operator to work")
  }

  override def doColumnar(value: GpuScalar, scale: GpuColumnVector): ColumnVector = {
    throw new IllegalArgumentException("lhs has to be a vector and rhs has to be a scalar for " +
      "the round operator to work")
  }

  override def doColumnar(numRows: Int, value: GpuScalar, scale: GpuScalar): ColumnVector = {
    withResource(GpuColumnVector.from(value, numRows, left.dataType)) { expandedLhs =>
      doColumnar(expandedLhs, scale)
    }
  }
}

case class GpuBRound(child: Expression, scale: Expression) extends
  GpuRoundBase(child, scale) {
  override def roundMode: RoundMode = RoundMode.HALF_EVEN
}

case class GpuRound(child: Expression, scale: Expression) extends
  GpuRoundBase(child, scale) {
  override def roundMode: RoundMode = RoundMode.HALF_UP
}

case class GpuPow(left: Expression, right: Expression)
    extends CudfBinaryMathExpression("POWER") {
  override def binaryOp: BinaryOp = BinaryOp.POW
  override def outputTypeOverride: DType = DType.FLOAT64
}

case class GpuRint(child: Expression) extends CudfUnaryMathExpression("ROUND") {
  override def unaryOp: UnaryOp = UnaryOp.RINT
  override def outputTypeOverride: DType = DType.FLOAT64
}<|MERGE_RESOLUTION|>--- conflicted
+++ resolved
@@ -456,59 +456,6 @@
 
     val lhsValue = value.getBase
 
-<<<<<<< HEAD
-    val intZeroReplacement = (zeroScalar: Scalar) => {
-      withResource(zeroScalar) { scalar =>
-        withResource(ColumnVector.fromScalar(scalar, lhsValue.getRowCount.toInt)) { cv =>
-          if (lhsValue.hasNulls) {
-            cv.mergeAndSetValidity(BinaryOp.BITWISE_AND, lhsValue)
-          } else {
-            cv.incRefCount()
-          }
-        }
-      }
-    }
-
-    val fpZeroReplacement = (zeroScalar: Scalar, infScalar: Scalar, negInfScalar: Scalar) => {
-      withResource(zeroScalar) { scalar =>
-
-        val condition = closeOnExcept(lhsValue.isNull) { isNull =>
-          List(() => lhsValue.equalTo(negInfScalar),
-            () => lhsValue.equalTo(infScalar),
-            () => lhsValue.isNan
-          ).foldLeft(isNull) { case (condition, builder) =>
-            withResource(condition) { x =>
-              withResource(builder()) { y =>
-                x.or(y)
-              }
-            }
-          }
-        }
-
-        withResource(lhsValue.isNan) { isNan =>
-          withResource(lhsValue.equalTo(infScalar)) { isInf =>
-            withResource(lhsValue.isNull) { isNull =>
-              withResource(isNan.or(isNull)) { isNanOrNull =>
-                isNanOrNull.ifElse(lhsValue, scalar)
-              }
-            }
-          }
-        }
-      }
-    }
-
-    dataType match {
-      case DecimalType.Fixed(_, scaleVal) =>
-        DecimalUtil.round(lhsValue, scaleVal, roundMode)
-      case ByteType | ShortType | IntegerType | LongType =>
-        val scaleVal = scale.getValue.asInstanceOf[Int]
-        if (-scaleVal >= DecimalUtil.getPrecisionForIntegralType(lhsValue.getType)) {
-          dataType match {
-            case ByteType => intZeroReplacement(Scalar.fromByte(0.toByte))
-            case ShortType => intZeroReplacement(Scalar.fromShort(0.toShort))
-            case IntegerType => intZeroReplacement(Scalar.fromInt(0))
-            case LongType => intZeroReplacement(Scalar.fromLong(0L))
-=======
     def intZeroReplacement(zero: Scalar): ColumnVector = {
       val scaleVal = scale.getValue.asInstanceOf[Int]
       if (-scaleVal >= DecimalUtil.getPrecisionForIntegralType(lhsValue.getType)) {
@@ -519,19 +466,8 @@
             } else {
               cv.incRefCount()
             }
->>>>>>> 371cf2ad
-          }
-        }
-<<<<<<< HEAD
-      case FloatType | DoubleType =>
-        val scaleVal = scale.getValue.asInstanceOf[Int]
-        val maxDigits = if (dataType == FloatType) 39 else 309
-        if (-scaleVal >= maxDigits) {
-          if (dataType == FloatType) {
-            fpZeroReplacement(Scalar.fromFloat(0.0f))
-          } else {
-            fpZeroReplacement(Scalar.fromDouble(0.0))
-=======
+          }
+        }
       } else {
         lhsValue.round(scaleVal, roundMode)
       }
@@ -555,7 +491,6 @@
           }
           withResource(joinedCondition) { cond =>
             cond.ifElse(lhsValue, zero)
->>>>>>> 371cf2ad
           }
         }
       } else if (scaleVal >= maxDigits) {
