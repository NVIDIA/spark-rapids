--- conflicted
+++ resolved
@@ -394,12 +394,8 @@
     extends GpuBinaryExpressionArgsAnyScalar
         with Predicate
         with ImplicitCastInputTypes
-<<<<<<< HEAD
-        with NullIntolerantShim {
-=======
-        with NullIntolerant
+        with NullIntolerantShim
         with GpuCombinable {
->>>>>>> b16d1078
 
   override def inputTypes: Seq[DataType] = Seq(StringType)
 
