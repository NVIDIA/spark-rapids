/*
 * Copyright (c) 2019-2021, NVIDIA CORPORATION.
 *
 * Licensed under the Apache License, Version 2.0 (the "License");
 * you may not use this file except in compliance with the License.
 * You may obtain a copy of the License at
 *
 *     http://www.apache.org/licenses/LICENSE-2.0
 *
 * Unless required by applicable law or agreed to in writing, software
 * distributed under the License is distributed on an "AS IS" BASIS,
 * WITHOUT WARRANTIES OR CONDITIONS OF ANY KIND, either express or implied.
 * See the License for the specific language governing permissions and
 * limitations under the License.
 */

package org.apache.spark.sql.rapids

import ai.rapids.cudf.{ColumnVector, DType, PadSide, Scalar, Table}
import com.nvidia.spark.rapids._

import org.apache.spark.sql.catalyst.expressions.{ExpectsInputTypes, Expression, ImplicitCastInputTypes, NullIntolerant, Predicate, StringSplit, SubstringIndex}
import org.apache.spark.sql.types._
import org.apache.spark.unsafe.types.UTF8String

abstract class GpuUnaryString2StringExpression extends GpuUnaryExpression with ExpectsInputTypes {
  override def inputTypes: Seq[AbstractDataType] = Seq(StringType)

  override def dataType: DataType = StringType
}

case class GpuUpper(child: Expression) extends GpuUnaryString2StringExpression {

  override def toString: String = s"upper($child)"

  override def doColumnar(input: GpuColumnVector): ColumnVector =
    input.getBase.upper()
}

case class GpuLower(child: Expression) extends GpuUnaryString2StringExpression {

  override def toString: String = s"lower($child)"

  override def doColumnar(input: GpuColumnVector): ColumnVector =
    input.getBase.lower()
}

case class GpuLength(child: Expression) extends GpuUnaryExpression with ExpectsInputTypes {

  override def dataType: DataType = IntegerType
  override def inputTypes: Seq[AbstractDataType] = Seq(StringType)
  override def toString: String = s"length($child)"

  override def doColumnar(input: GpuColumnVector): ColumnVector =
    input.getBase.getCharLengths()
}

case class GpuStringLocate(substr: Expression, col: Expression, start: Expression)
  extends GpuTernaryExpression with ImplicitCastInputTypes {

  override def dataType: DataType = IntegerType
  override def inputTypes: Seq[DataType] = Seq(StringType, StringType, IntegerType)
  override def children: Seq[Expression] = Seq(substr, col, start)

  def this(substr: Expression, col: Expression) = {
    this(substr, col, GpuLiteral(1, IntegerType))
  }

  override def doColumnar(
      val0: GpuColumnVector,
      val1: GpuColumnVector,
      val2: GpuColumnVector): ColumnVector =
        throw new UnsupportedOperationException(s"Cannot columnar evaluate expression: $this")

  override def doColumnar(
      val0: GpuScalar,
      val1: GpuColumnVector,
      val2: GpuColumnVector): ColumnVector =
        throw new UnsupportedOperationException(s"Cannot columnar evaluate expression: $this")

  override def doColumnar(
      val0: GpuScalar,
      val1: GpuScalar,
      val2: GpuColumnVector): ColumnVector =
        throw new UnsupportedOperationException(s"Cannot columnar evaluate expression: $this")

  override def doColumnar(val0: GpuScalar, val1: GpuColumnVector,
      val2: GpuScalar): ColumnVector = {
    if (!val2.isValid) {
      withResource(Scalar.fromInt(0)) { zeroScalar =>
        ColumnVector.fromScalar(zeroScalar, val1.getRowCount().toInt)
      }
    } else if (!val0.isValid) {
      //if null substring // or null column? <-- needs to be looked for/tested
      GpuColumnVector.columnVectorFromNull(val1.getRowCount().toInt, IntegerType)
    } else {
      val val2Int = val2.getValue.asInstanceOf[Int]
      val val0Str = val0.getValue.asInstanceOf[UTF8String]
      if (val2Int < 1 || val0Str.numChars() == 0) {
        withResource(val1.getBase.isNotNull()) { isNotNullColumn =>
          withResource(Scalar.fromNull(DType.INT32)) { nullScalar =>
            if (val2Int >= 1) {
              withResource(Scalar.fromInt(1)) { sv1 =>
                isNotNullColumn.ifElse(sv1, nullScalar)
              }
            } else {
              withResource(Scalar.fromInt(0)) { sv0 =>
                isNotNullColumn.ifElse(sv0, nullScalar)
              }
            }
          }
        }
      } else {
        withResource(val1.getBase.stringLocate(val0.getBase, val2Int - 1, -1)) {
          skewedResult =>
            withResource(Scalar.fromInt(1)) { sv1 =>
              skewedResult.add(sv1)
            }
        }
      }
    }
  }

  override def doColumnar(numRows: Int, val0: GpuScalar, val1: GpuScalar,
      val2: GpuScalar): ColumnVector = {
    withResource(GpuColumnVector.from(val1, numRows, col.dataType)) { val1Col =>
      doColumnar(val0, val1Col, val2)
    }
  }

  override def doColumnar(
      val0: GpuColumnVector,
      val1: GpuScalar,
      val2: GpuColumnVector): ColumnVector =
        throw new UnsupportedOperationException(s"Cannot columnar evaluate expression: $this")

  override def doColumnar(
      val0: GpuColumnVector,
      val1: GpuScalar,
      val2: GpuScalar): ColumnVector =
        throw new UnsupportedOperationException(s"Cannot columnar evaluate expression: $this")

  override def doColumnar(
      val0: GpuColumnVector,
      val1: GpuColumnVector,
      val2: GpuScalar): ColumnVector =
        throw new UnsupportedOperationException(s"Cannot columnar evaluate expression: $this")
}

case class GpuStartsWith(left: Expression, right: Expression)
  extends GpuBinaryExpression with Predicate with ImplicitCastInputTypes with NullIntolerant {

  override def inputTypes: Seq[DataType] = Seq(StringType)

  override def sql: String = {
    val inputSQL = left.sql
    val listSQL = right.sql
    s"($inputSQL STARTSWITH ($listSQL))"
  }

  override def toString: String = s"gpustartswith($left, $right)"

  def doColumnar(lhs: GpuColumnVector, rhs: GpuScalar): ColumnVector =
    lhs.getBase.startsWith(rhs.getBase)

  override def doColumnar(numRows: Int, lhs: GpuScalar, rhs: GpuScalar): ColumnVector = {
    withResource(GpuColumnVector.from(lhs, numRows, left.dataType)) { expandedLhs =>
      doColumnar(expandedLhs, rhs)
    }
  }

  override def doColumnar(lhs: GpuColumnVector, rhs: GpuColumnVector): ColumnVector =
    throw new IllegalStateException(
      "Really should not be here, cannot have two column vectors as input in StartsWith")

  override def doColumnar(lhs: GpuScalar, rhs: GpuColumnVector): ColumnVector =
    throw new IllegalStateException(
      "Really should not be here, cannot have a scalar as left side operand in StartsWith")
}

case class GpuEndsWith(left: Expression, right: Expression)
  extends GpuBinaryExpression with Predicate with ImplicitCastInputTypes with NullIntolerant {

  override def inputTypes: Seq[DataType] = Seq(StringType)

  override def sql: String = {
    val inputSQL = left.sql
    val listSQL = right.sql
    s"($inputSQL ENDSWITH ($listSQL))"
  }

  override def toString: String = s"gpuendswith($left, $right)"

  def doColumnar(lhs: GpuColumnVector, rhs: GpuScalar): ColumnVector =
    lhs.getBase.endsWith(rhs.getBase)

  override def doColumnar(numRows: Int, lhs: GpuScalar, rhs: GpuScalar): ColumnVector = {
    withResource(GpuColumnVector.from(lhs, numRows, left.dataType)) { expandedLhs =>
      doColumnar(expandedLhs, rhs)
    }
  }

  override def doColumnar(lhs: GpuColumnVector, rhs: GpuColumnVector): ColumnVector =
    throw new IllegalStateException(
      "Really should not be here, cannot have two column vectors as input in EndsWith")

  override def doColumnar(lhs: GpuScalar, rhs: GpuColumnVector): ColumnVector =
    throw new IllegalStateException(
      "Really should not be here, cannot have a scalar as left side operand in EndsWith")
}

case class GpuStringTrim(column: Expression, trimParameters: Option[Expression] = None)
    extends GpuString2TrimExpression with ImplicitCastInputTypes {

  override def srcStr: Expression = column

  override def trimStr:Option[Expression] = trimParameters

  def this(trimParameters: Expression, column: Expression) =
    this(column, Option(trimParameters))

  def this(column: Expression) = this(column, None)

  override protected def direction: String = "BOTH"

  override def strippedColumnVector(column: GpuColumnVector, t: Scalar): GpuColumnVector =
    GpuColumnVector.from(column.getBase.strip(t), dataType)
}

case class GpuStringTrimLeft(column: Expression, trimParameters: Option[Expression] = None)
  extends GpuString2TrimExpression with ImplicitCastInputTypes {

  override def srcStr: Expression = column

  override def trimStr:Option[Expression] = trimParameters

  def this(trimParameters: Expression, column: Expression) =
    this(column, Option(trimParameters))

  def this(column: Expression) = this(column, None)

  override protected def direction: String = "LEADING"

  override def strippedColumnVector(column: GpuColumnVector, t: Scalar): GpuColumnVector =
    GpuColumnVector.from(column.getBase.lstrip(t), dataType)
}

case class GpuStringTrimRight(column: Expression, trimParameters: Option[Expression] = None)
    extends GpuString2TrimExpression with ImplicitCastInputTypes {

  override def srcStr: Expression = column

  override def trimStr:Option[Expression] = trimParameters

  def this(trimParameters: Expression, column: Expression) =
    this(column, Option(trimParameters))

  def this(column: Expression) = this(column, None)

  override protected def direction: String = "TRAILING"

  override def strippedColumnVector(column:GpuColumnVector, t:Scalar): GpuColumnVector =
    GpuColumnVector.from(column.getBase.rstrip(t), dataType)
}

<<<<<<< HEAD
=======
case class GpuConcat(children: Seq[Expression]) extends GpuComplexTypeMergingExpression {
  override def dataType: DataType = StringType
  override def nullable: Boolean = children.exists(_.nullable)

  override def columnarEval(batch: ColumnarBatch): Any = {
    var nullStrScalar: Scalar = null
    var emptyStrScalar: Scalar = null
    val columns: ArrayBuffer[ColumnVector] = new ArrayBuffer[ColumnVector](children.size)
    try {
      children.foreach { childExpr =>
        withResource(GpuExpressionsUtils.columnarEvalToColumn(childExpr, batch)) {
          gcv => columns += gcv.getBase.incRefCount()
        }
      }
      emptyStrScalar = Scalar.fromString("")
      nullStrScalar = Scalar.fromNull(DType.STRING)
      GpuColumnVector.from(ColumnVector.stringConcatenate(emptyStrScalar, nullStrScalar,
        columns.toArray[ColumnView]), dataType)
    } finally {
      columns.safeClose()
      if (emptyStrScalar != null) {
        emptyStrScalar.close()
      }
      if (nullStrScalar != null) {
        nullStrScalar.close()
      }
    }
  }
}

>>>>>>> 247b7584
case class GpuContains(left: Expression, right: Expression) extends GpuBinaryExpression
  with Predicate with ImplicitCastInputTypes with NullIntolerant {

  override def inputTypes: Seq[DataType] = Seq(StringType)

  override def sql: String = {
    val inputSQL = left.sql
    val listSQL = right.sql
    s"($inputSQL CONTAINS ($listSQL))"
  }

  override def toString: String = s"gpucontains($left, $right)"

  def doColumnar(lhs: GpuColumnVector, rhs: GpuScalar): ColumnVector =
    lhs.getBase.stringContains(rhs.getBase)

  override def doColumnar(numRows: Int, lhs: GpuScalar, rhs: GpuScalar): ColumnVector = {
    withResource(GpuColumnVector.from(lhs, numRows, left.dataType)) { expandedLhs =>
      doColumnar(expandedLhs, rhs)
    }
  }

  override def doColumnar(lhs: GpuColumnVector, rhs: GpuColumnVector): ColumnVector =
    throw new IllegalStateException("Really should not be here, " +
      "Cannot have two column vectors as input in Contains")

  override def doColumnar(lhs: GpuScalar, rhs: GpuColumnVector): ColumnVector =
    throw new IllegalStateException("Really should not be here," +
      "Cannot have a scalar as left side operand in Contains")
}

case class GpuSubstring(str: Expression, pos: Expression, len: Expression)
  extends GpuTernaryExpression with ImplicitCastInputTypes with NullIntolerant {

  override def dataType: DataType = str.dataType

  override def inputTypes: Seq[AbstractDataType] =
    Seq(TypeCollection(StringType, BinaryType), IntegerType, IntegerType)

  override def children: Seq[Expression] = Seq(str, pos, len)

  def this(str: Expression, pos: Expression) = {
    this(str, pos, GpuLiteral(Integer.MAX_VALUE, IntegerType))
  }

  override def doColumnar(
      val0: GpuColumnVector,
      val1: GpuColumnVector,
      val2: GpuColumnVector): ColumnVector =
        throw new UnsupportedOperationException(s"Cannot columnar evaluate expression: $this")

  override def doColumnar(
      val0: GpuScalar,
      val1: GpuColumnVector,
      val2: GpuColumnVector): ColumnVector =
        throw new UnsupportedOperationException(s"Cannot columnar evaluate expression: $this")

  override def doColumnar(val0: GpuScalar, val1: GpuScalar, val2: GpuColumnVector): ColumnVector =
    throw new UnsupportedOperationException(s"Cannot columnar evaluate expression: $this")

  override def doColumnar(val0: GpuScalar, val1: GpuColumnVector, val2: GpuScalar): ColumnVector =
    throw new UnsupportedOperationException(s"Cannot columnar evaluate expression: $this")

  override def doColumnar(
      val0: GpuColumnVector,
      val1: GpuScalar,
      val2: GpuColumnVector): ColumnVector =
        throw new UnsupportedOperationException(s"Cannot columnar evaluate expression: $this")

  override def doColumnar(column: GpuColumnVector,
                          position: GpuScalar,
                          length: GpuScalar): ColumnVector = {
    val substringPos = position.getValue.asInstanceOf[Int]
    val substringLen = length.getValue.asInstanceOf[Int]
    if (substringLen < 0) { // Spark returns empty string if length is negative
      column.getBase.substring(0, 0)
    } else if (substringPos >= 0) { // If position is non negative
      if (substringPos == 0) {  // calculate substring from first character to length
        column.getBase.substring(substringPos, substringLen)
      } else { // calculate substring from position to length
        column.getBase.substring(substringPos - 1, substringPos + substringLen - 1)
      }
    } else { // If position is negative, evaluate from end.
      column.getBase.substring(substringPos, Integer.MAX_VALUE)
    }
  }

  override def doColumnar(numRows: Int, val0: GpuScalar, val1: GpuScalar,
      val2: GpuScalar): ColumnVector = {
    withResource(GpuColumnVector.from(val0, numRows, str.dataType)) { val0Col =>
      doColumnar(val0Col, val1, val2)
    }
  }

  override def doColumnar(
      val0: GpuColumnVector,
      val1: GpuColumnVector,
      val2: GpuScalar): ColumnVector =
        throw new UnsupportedOperationException(s"Cannot columnar evaluate expression: $this")
}

case class GpuInitCap(child: Expression) extends GpuUnaryExpression with ImplicitCastInputTypes {
  override def inputTypes: Seq[DataType] = Seq(StringType)
  override def dataType: DataType = StringType
  override protected def doColumnar(input: GpuColumnVector): ColumnVector =
    input.getBase.toTitle
}

case class GpuStringReplace(
    srcExpr: Expression,
    searchExpr: Expression,
    replaceExpr: Expression)
  extends GpuTernaryExpression with ImplicitCastInputTypes {

  override def dataType: DataType = srcExpr.dataType

  override def inputTypes: Seq[DataType] = Seq(StringType, StringType, StringType)

  override def children: Seq[Expression] = Seq(srcExpr, searchExpr, replaceExpr)

  def this(srcExpr: Expression, searchExpr: Expression) = {
    this(srcExpr, searchExpr, GpuLiteral("", StringType))
  }

  override def doColumnar(
      strExpr: GpuColumnVector,
      searchExpr: GpuColumnVector,
      replaceExpr: GpuColumnVector): ColumnVector =
        throw new UnsupportedOperationException(s"Cannot columnar evaluate expression: $this")

  override def doColumnar(
      strExpr: GpuScalar,
      searchExpr: GpuColumnVector,
      replaceExpr: GpuColumnVector): ColumnVector =
        throw new UnsupportedOperationException(s"Cannot columnar evaluate expression: $this")

  override def doColumnar(
      strExpr: GpuScalar,
      searchExpr: GpuScalar,
      replaceExpr: GpuColumnVector): ColumnVector =
        throw new UnsupportedOperationException(s"Cannot columnar evaluate expression: $this")

  override def doColumnar(
      strExpr: GpuScalar,
      searchExpr: GpuColumnVector,
      replaceExpr: GpuScalar): ColumnVector =
        throw new UnsupportedOperationException(s"Cannot columnar evaluate expression: $this")

  override def doColumnar(
      strExpr: GpuColumnVector,
      searchExpr: GpuScalar,
      replaceExpr: GpuColumnVector): ColumnVector =
        throw new UnsupportedOperationException(s"Cannot columnar evaluate expression: $this")

  override def doColumnar(
      strExpr: GpuColumnVector,
      searchExpr: GpuScalar,
      replaceExpr: GpuScalar): ColumnVector = {
    // When search or replace string is null, return all nulls like the CPU does.
    if (!searchExpr.isValid || !replaceExpr.isValid) {
      GpuColumnVector.columnVectorFromNull(strExpr.getRowCount.toInt, StringType)
    } else if (searchExpr.getValue.asInstanceOf[UTF8String].numChars() == 0) {
      // Return original string if search string is empty
      strExpr.getBase.asStrings()
    } else {
      strExpr.getBase.stringReplace(searchExpr.getBase, replaceExpr.getBase)
    }
  }

  override def doColumnar(numRows: Int, val0: GpuScalar, val1: GpuScalar,
      val2: GpuScalar): ColumnVector = {
    withResource(GpuColumnVector.from(val0, numRows, srcExpr.dataType)) { val0Col =>
      doColumnar(val0Col, val1, val2)
    }
  }

  override def doColumnar(
      strExpr: GpuColumnVector,
      searchExpr: GpuColumnVector,
      replaceExpr: GpuScalar): ColumnVector =
        throw new UnsupportedOperationException(s"Cannot columnar evaluate expression: $this")
}

object CudfRegexp {
  val escapeForCudfCharSet = Seq('^', '-', ']')

  def notCharSet(c: Char): String = c match {
    case '\n' => "(?:.|\r)"
    case '\r' => "(?:.|\n)"
    case chr if escapeForCudfCharSet.contains(chr) => "(?:[^\\" + chr + "]|\r|\n)"
    case chr => "(?:[^" + chr + "]|\r|\n)"
  }

  val escapeForCudf = Seq('[', '^', '$', '.', '|', '?', '*','+', '(', ')', '\\', '{', '}')

  def cudfQuote(c: Character): String = c match {
    case chr if escapeForCudf.contains(chr) => "\\" + chr
    case chr => Character.toString(chr)
  }
}

case class GpuLike(left: Expression, right: Expression, escapeChar: Char)
  extends GpuBinaryExpression with ImplicitCastInputTypes with NullIntolerant  {

  def this(left: Expression, right: Expression) = this(left, right, '\\')

  override def toString: String = escapeChar match {
    case '\\' => s"$left gpulike $right"
    case c => s"$left gpulike $right ESCAPE '$c'"
  }

  override def doColumnar(lhs: GpuColumnVector, rhs: GpuColumnVector): ColumnVector =
    throw new IllegalStateException("Really should not be here, " +
      "Cannot have two column vectors as input in Like")

  override def doColumnar(lhs: GpuScalar, rhs: GpuColumnVector): ColumnVector =
    throw new IllegalStateException("Really should not be here, " +
      "Cannot have a scalar as left side operand in Like")

  override def doColumnar(lhs: GpuColumnVector, rhs: GpuScalar): ColumnVector = {
    val likeStr = if (rhs.isValid) {
      rhs.getValue.asInstanceOf[UTF8String].toString
    } else {
      null
    }
    val regexStr = escapeLikeRegex(likeStr, escapeChar)
    lhs.getBase.matchesRe(regexStr)
  }

  override def doColumnar(numRows: Int, lhs: GpuScalar, rhs: GpuScalar): ColumnVector = {
    withResource(GpuColumnVector.from(lhs, numRows, left.dataType)) { expandedLhs =>
      doColumnar(expandedLhs, rhs)
    }
  }

  override def inputTypes: Seq[AbstractDataType] = Seq(StringType, StringType)

  override def dataType: DataType = BooleanType
  /**
   * Validate and convert SQL 'like' pattern to a cuDF regular expression.
   *
   * Underscores (_) are converted to '.' including newlines and percent signs (%)
   * are converted to '.*' including newlines, other characters are quoted literally or escaped.
   * An invalid pattern will throw an `IllegalArgumentException`.
   *
   * @param pattern the SQL pattern to convert
   * @param escapeChar the escape string contains one character.
   * @return the equivalent cuDF regular expression of the pattern
   */
  def escapeLikeRegex(pattern: String, escapeChar: Char): String = {
    val in = pattern.toIterator
    val out = new StringBuilder()

    def fail(message: String) = throw new IllegalArgumentException(
      s"the pattern '$pattern' is invalid, $message")

    import CudfRegexp.cudfQuote

    while (in.hasNext) {
      in.next match {
        case c1 if c1 == escapeChar && in.hasNext =>
          val c = in.next
          c match {
            case '_' | '%' => out ++= cudfQuote(c)
            // special case for cudf
            case c if c == escapeChar => out ++= cudfQuote(c)
            case _ => fail(s"the escape character is not allowed to precede '$c'")
          }
        case c if c == escapeChar => fail("it is not allowed to end with the escape character")
        case '_' => out ++= "(.|\n)"
        case '%' => out ++= "(.|\n)*"
        case c => out ++= cudfQuote(c)
      }
    }
    out.result() + "\\Z" // makes this match for cuDF expected format for `matchesRe`
  }
}

class SubstringIndexMeta(
    expr: SubstringIndex,
    override val conf: RapidsConf,
    override val parent: Option[RapidsMeta[_, _, _]],
    rule: DataFromReplacementRule)
    extends TernaryExprMeta[SubstringIndex](expr, conf, parent, rule) {
  private var regexp: String = _

  override def tagExprForGpu(): Unit = {
    val delim = GpuOverrides.extractStringLit(expr.delimExpr).getOrElse("")
    if (delim == null || delim.length != 1) {
      willNotWorkOnGpu("only a single character deliminator is supported")
    }

    val count = GpuOverrides.extractLit(expr.countExpr)
    if (canThisBeReplaced) {
      val c = count.get.value.asInstanceOf[Integer]
      this.regexp = GpuSubstringIndex.makeExtractRe(delim, c)
    }
  }

  override def convertToGpu(
      column: Expression,
      delim: Expression,
      count: Expression): GpuExpression = GpuSubstringIndex(column, this.regexp, delim, count)
}

object GpuSubstringIndex {
  def makeExtractRe(delim: String, count: Integer): String = {
    if (delim.length != 1) {
      throw new IllegalStateException("NOT SUPPORTED")
    }
    val quotedDelim = CudfRegexp.cudfQuote(delim.charAt(0))
    val notDelim = CudfRegexp.notCharSet(delim.charAt(0))
    // substring_index has a deliminator and a count.  If the count is positive then
    // you get back a substring from 0 until the Nth deliminator is found
    // If the count is negative it goes in reverse
    if (count == 0) {
      // Count is zero so return a null regexp as a special case
      null
    } else if (count == 1) {
      // If the count is 1 we want to match everything from the beginning of the string until we
      // find the first occurrence of the deliminator or the end of the string
      "\\A(" + notDelim + "*)"
    } else if (count > 0) {
      // If the count is > 1 we first match 0 up to count - 1 occurrences of the patten
      // `not the deliminator 0 or more times followed by the deliminator`
      // After that we go back to matching everything until we find the deliminator or the end of
      // the string
      "\\A((?:" + notDelim + "*" + quotedDelim + "){0," + (count - 1) + "}" + notDelim + "*)"
    } else if (count == -1) {
      // A -1 looks like 1 but we start looking at the end of the string
      "(" + notDelim + "*)\\Z"
    } else { //count < 0
      // All others look like a positive count, but again we are matching starting at the end of
      // the string instead of the beginning
      "((?:" + notDelim + "*" + quotedDelim + "){0," + ((-count) - 1) + "}" + notDelim + "*)\\Z"
    }
  }
}

case class GpuSubstringIndex(strExpr: Expression,
    regexp: String,
    ignoredDelimExpr: Expression,
    ignoredCountExpr: Expression)
  extends GpuTernaryExpression with ImplicitCastInputTypes {

  override def dataType: DataType = StringType
  override def inputTypes: Seq[DataType] = Seq(StringType, StringType, IntegerType)
  override def children: Seq[Expression] = Seq(strExpr, ignoredDelimExpr, ignoredCountExpr)
  override def prettyName: String = "substring_index"

  // This is a bit hacked up at the moment. We are going to use a regular expression to extract
  // a single value. It only works if the delim is a single character. A full version of
  // substring_index for the GPU has been requested at https://github.com/rapidsai/cudf/issues/5158
  override def doColumnar(str: GpuColumnVector, delim: GpuScalar,
      count: GpuScalar): ColumnVector = {
    if (regexp == null) {
      withResource(str.getBase.isNull) { isNull =>
        withResource(Scalar.fromString("")) { emptyString =>
          isNull.ifElse(str.getBase, emptyString)
        }
      }
    } else {
      withResource(str.getBase.extractRe(regexp)) { table: Table =>
        table.getColumn(0).incRefCount()
      }
    }
  }

  override def doColumnar(numRows: Int, val0: GpuScalar, val1: GpuScalar,
      val2: GpuScalar): ColumnVector = {
    withResource(GpuColumnVector.from(val0, numRows, strExpr.dataType)) { val0Col =>
      doColumnar(val0Col, val1, val2)
    }
  }

  override def doColumnar(
      str: GpuColumnVector,
      delim: GpuColumnVector,
      count: GpuColumnVector): ColumnVector =
        throw new IllegalStateException(
          "Internal Error: this version of substring index is not supported")

  override def doColumnar(
      str: GpuScalar,
      delim: GpuColumnVector,
      count: GpuColumnVector): ColumnVector =
        throw new IllegalStateException(
          "Internal Error: this version of substring index is not supported")

  override def doColumnar(
      str: GpuScalar,
      delim: GpuScalar,
      count: GpuColumnVector): ColumnVector =
        throw new IllegalStateException(
          "Internal Error: this version of substring index is not supported")

  override def doColumnar(
      str: GpuScalar,
      delim: GpuColumnVector,
      count: GpuScalar): ColumnVector =
        throw new IllegalStateException(
          "Internal Error: this version of substring index is not supported")

  override def doColumnar(
      str: GpuColumnVector,
      delim: GpuScalar,
      count: GpuColumnVector): ColumnVector =
        throw new IllegalStateException(
          "Internal Error: this version of substring index is not supported")

  override def doColumnar(
      str: GpuColumnVector,
      delim: GpuColumnVector,
      count: GpuScalar): ColumnVector =
        throw new IllegalStateException(
          "Internal Error: this version of substring index is not supported")
}

trait BasePad extends GpuTernaryExpression with ImplicitCastInputTypes with NullIntolerant {
  val str: Expression
  val len: Expression
  val pad: Expression
  val direction: PadSide

  override def children: Seq[Expression] = str :: len :: pad :: Nil
  override def dataType: DataType = StringType
  override def inputTypes: Seq[DataType] = Seq(StringType, IntegerType, StringType)

  override def doColumnar(str: GpuColumnVector, len: GpuScalar, pad: GpuScalar): ColumnVector = {
    if (len.isValid && pad.isValid) {
      val l = math.max(0, len.getValue.asInstanceOf[Int])
      val padStr = if (pad.isValid) {
        pad.getValue.asInstanceOf[UTF8String].toString
      } else {
        null
      }
      withResource(str.getBase.pad(l, direction, padStr)) { padded =>
        padded.substring(0, l)
      }
    } else {
      GpuColumnVector.columnVectorFromNull(str.getRowCount.toInt, StringType)
    }
  }

  override def doColumnar(numRows: Int, val0: GpuScalar, val1: GpuScalar,
      val2: GpuScalar): ColumnVector = {
    withResource(GpuColumnVector.from(val0, numRows, str.dataType)) { val0Col =>
      doColumnar(val0Col, val1, val2)
    }
  }

  override def doColumnar(
      str: GpuColumnVector,
      len: GpuColumnVector,
      pad: GpuColumnVector): ColumnVector =
    throw new IllegalStateException("This is not supported yet")

  override def doColumnar(
      str: GpuScalar,
      len: GpuColumnVector,
      pad: GpuColumnVector): ColumnVector =
    throw new IllegalStateException("This is not supported yet")

  override def doColumnar(str: GpuScalar, len: GpuScalar, pad: GpuColumnVector): ColumnVector =
    throw new IllegalStateException("This is not supported yet")

  override def doColumnar(str: GpuScalar, len: GpuColumnVector, pad: GpuScalar): ColumnVector =
    throw new IllegalStateException("This is not supported yet")

  override def doColumnar(
      str: GpuColumnVector,
      len: GpuScalar,
      pad: GpuColumnVector): ColumnVector =
    throw new IllegalStateException("This is not supported yet")

  override def doColumnar(
      str: GpuColumnVector,
      len: GpuColumnVector,
      pad: GpuScalar): ColumnVector =
    throw new IllegalStateException("This is not supported yet")
}

case class GpuStringLPad(str: Expression, len: Expression, pad: Expression)
  extends BasePad {
  val direction = PadSide.LEFT
  override def prettyName: String = "lpad"

  def this(str: Expression, len: Expression) = {
    this(str, len, GpuLiteral(" ", StringType))
  }
}

case class GpuStringRPad(str: Expression, len: Expression, pad: Expression)
  extends BasePad {
  val direction = PadSide.RIGHT
  override def prettyName: String = "rpad"

  def this(str: Expression, len: Expression) = {
    this(str, len, GpuLiteral(" ", StringType))
  }
}

class GpuStringSplitMeta(
    expr: StringSplit,
    conf: RapidsConf,
    parent: Option[RapidsMeta[_, _, _]],
    rule: DataFromReplacementRule)
    extends TernaryExprMeta[StringSplit](expr, conf, parent, rule) {
  import GpuOverrides._

  override def tagExprForGpu(): Unit = {
    val regexp = extractLit(expr.regex)
    if (regexp.isEmpty) {
      willNotWorkOnGpu("only literal regexp values are supported")
    } else {
      val str = regexp.get.value.asInstanceOf[UTF8String]
      if (str != null) {
        if (!canRegexpBeTreatedLikeARegularString(str)) {
          willNotWorkOnGpu("regular expressions are not supported yet")
        }
        if (str.numChars() == 0) {
          willNotWorkOnGpu("An empty regex is not supported yet")
        }
      } else {
        willNotWorkOnGpu("null regex is not supported yet")
      }
    }
    if (!isLit(expr.limit)) {
      willNotWorkOnGpu("only literal limit is supported")
    }
  }
  override def convertToGpu(
      str: Expression,
      regexp: Expression,
      limit: Expression): GpuExpression =
    GpuStringSplit(str, regexp, limit)
}

case class GpuStringSplit(str: Expression, regex: Expression, limit: Expression)
    extends GpuTernaryExpression with ImplicitCastInputTypes {

  override def dataType: DataType = ArrayType(StringType)
  override def inputTypes: Seq[DataType] = Seq(StringType, StringType, IntegerType)
  override def children: Seq[Expression] = str :: regex :: limit :: Nil

  def this(exp: Expression, regex: Expression) = this(exp, regex, GpuLiteral(-1, IntegerType))

  override def prettyName: String = "split"

  override def doColumnar(str: GpuColumnVector, regex: GpuScalar,
      limit: GpuScalar): ColumnVector = {
    val intLimit = limit.getValue.asInstanceOf[Int]
    str.getBase.stringSplitRecord(regex.getBase, intLimit)
  }

  override def doColumnar(numRows: Int, val0: GpuScalar, val1: GpuScalar,
      val2: GpuScalar): ColumnVector = {
    withResource(GpuColumnVector.from(val0, numRows, str.dataType)) { val0Col =>
      doColumnar(val0Col, val1, val2)
    }
  }

  override def doColumnar(
      str: GpuColumnVector,
      regex: GpuColumnVector,
      limit: GpuColumnVector): ColumnVector =
    throw new IllegalStateException("This is not supported yet")

  override def doColumnar(
      str: GpuScalar,
      regex: GpuColumnVector,
      limit: GpuColumnVector): ColumnVector =
    throw new IllegalStateException("This is not supported yet")

  override def doColumnar(
      str: GpuScalar,
      regex: GpuScalar,
      limit: GpuColumnVector): ColumnVector =
    throw new IllegalStateException("This is not supported yet")

  override def doColumnar(
      str: GpuScalar,
      regex: GpuColumnVector,
      limit: GpuScalar): ColumnVector =
    throw new IllegalStateException("This is not supported yet")

  override def doColumnar(
      str: GpuColumnVector,
      regex: GpuScalar,
      limit: GpuColumnVector): ColumnVector =
    throw new IllegalStateException("This is not supported yet")

  override def doColumnar(
      str: GpuColumnVector,
      regex: GpuColumnVector,
      limit: GpuScalar): ColumnVector =
    throw new IllegalStateException("This is not supported yet")
}<|MERGE_RESOLUTION|>--- conflicted
+++ resolved
@@ -263,39 +263,6 @@
     GpuColumnVector.from(column.getBase.rstrip(t), dataType)
 }
 
-<<<<<<< HEAD
-=======
-case class GpuConcat(children: Seq[Expression]) extends GpuComplexTypeMergingExpression {
-  override def dataType: DataType = StringType
-  override def nullable: Boolean = children.exists(_.nullable)
-
-  override def columnarEval(batch: ColumnarBatch): Any = {
-    var nullStrScalar: Scalar = null
-    var emptyStrScalar: Scalar = null
-    val columns: ArrayBuffer[ColumnVector] = new ArrayBuffer[ColumnVector](children.size)
-    try {
-      children.foreach { childExpr =>
-        withResource(GpuExpressionsUtils.columnarEvalToColumn(childExpr, batch)) {
-          gcv => columns += gcv.getBase.incRefCount()
-        }
-      }
-      emptyStrScalar = Scalar.fromString("")
-      nullStrScalar = Scalar.fromNull(DType.STRING)
-      GpuColumnVector.from(ColumnVector.stringConcatenate(emptyStrScalar, nullStrScalar,
-        columns.toArray[ColumnView]), dataType)
-    } finally {
-      columns.safeClose()
-      if (emptyStrScalar != null) {
-        emptyStrScalar.close()
-      }
-      if (nullStrScalar != null) {
-        nullStrScalar.close()
-      }
-    }
-  }
-}
-
->>>>>>> 247b7584
 case class GpuContains(left: Expression, right: Expression) extends GpuBinaryExpression
   with Predicate with ImplicitCastInputTypes with NullIntolerant {
 
