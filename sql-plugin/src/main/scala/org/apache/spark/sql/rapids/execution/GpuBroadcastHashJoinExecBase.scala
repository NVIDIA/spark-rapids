/*
 * Copyright (c) 2020-2025, NVIDIA CORPORATION.
 *
 * Licensed under the Apache License, Version 2.0 (the "License");
 * you may not use this file except in compliance with the License.
 * You may obtain a copy of the License at
 *
 *     http://www.apache.org/licenses/LICENSE-2.0
 *
 * Unless required by applicable law or agreed to in writing, software
 * distributed under the License is distributed on an "AS IS" BASIS,
 * WITHOUT WARRANTIES OR CONDITIONS OF ANY KIND, either express or implied.
 * See the License for the specific language governing permissions and
 * limitations under the License.
 */

package org.apache.spark.sql.rapids.execution

import com.nvidia.spark.rapids._
import com.nvidia.spark.rapids.Arm.{closeOnExcept, withResource}
import com.nvidia.spark.rapids.shims.{GpuBroadcastJoinMeta, ShimBinaryExecNode}

import org.apache.spark.rdd.RDD
import org.apache.spark.sql.catalyst.InternalRow
import org.apache.spark.sql.catalyst.expressions.Expression
import org.apache.spark.sql.catalyst.plans.{JoinType, LeftAnti}
import org.apache.spark.sql.catalyst.plans.physical.{BroadcastDistribution, Distribution, UnspecifiedDistribution}
import org.apache.spark.sql.execution.SparkPlan
import org.apache.spark.sql.execution.adaptive.BroadcastQueryStageExec
import org.apache.spark.sql.execution.exchange.ReusedExchangeExec
import org.apache.spark.sql.execution.joins.{BroadcastHashJoinExec, HashedRelationBroadcastMode}
import org.apache.spark.sql.vectorized.ColumnarBatch

abstract class GpuBroadcastHashJoinMetaBase(
    join: BroadcastHashJoinExec,
    conf: RapidsConf,
    parent: Option[RapidsMeta[_, _, _]],
    rule: DataFromReplacementRule)
  extends GpuBroadcastJoinMeta[BroadcastHashJoinExec](join, conf, parent, rule) {

  val leftKeys: Seq[BaseExprMeta[_]] =
    join.leftKeys.map(GpuOverrides.wrapExpr(_, conf, Some(this)))
  val rightKeys: Seq[BaseExprMeta[_]] =
    join.rightKeys.map(GpuOverrides.wrapExpr(_, conf, Some(this)))
  val conditionMeta: Option[BaseExprMeta[_]] =
    join.condition.map(GpuOverrides.wrapExpr(_, conf, Some(this)))
  val buildSide: GpuBuildSide = GpuJoinUtils.getGpuBuildSide(join.buildSide)

  override val namedChildExprs: Map[String, Seq[BaseExprMeta[_]]] =
    JoinTypeChecks.equiJoinMeta(leftKeys, rightKeys, conditionMeta)

  override val childExprs: Seq[BaseExprMeta[_]] = leftKeys ++ rightKeys ++ conditionMeta

  override def tagPlanForGpu(): Unit = {
    GpuHashJoin.tagJoin(this, join.joinType, buildSide, join.leftKeys, join.rightKeys,
      conditionMeta)
    GpuHashJoin.tagBuildSide(this, join.joinType, buildSide)
    val Seq(leftChild, rightChild) = childPlans
    val buildSideMeta = buildSide match {
      case GpuBuildLeft => leftChild
      case GpuBuildRight => rightChild
    }

    if (!canBuildSideBeReplaced(buildSideMeta)) {
      if (conf.isSqlExplainOnlyEnabled && wrapped.conf.adaptiveExecutionEnabled) {
        willNotWorkOnGpu("explain only mode with AQE, we cannot determine " +
          "if the broadcast for this join is on the GPU too")
      } else {
        willNotWorkOnGpu("the broadcast for this join must be on the GPU too")
      }
    }

    if (!canThisBeReplaced) {
      buildSideMeta.willNotWorkOnGpu("the BroadcastHashJoin this feeds is not on the GPU")
    }
  }

  // Called in runAfterTagRules for a special post tagging for this broadcast join.
  def checkTagForBuildSide(): Unit = {
    val Seq(leftChild, rightChild) = childPlans
    val buildSideMeta = buildSide match {
      case GpuBuildLeft => leftChild
      case GpuBuildRight => rightChild
    }
    // Check both of the conditions to avoid duplicate reason string.
    if (!canThisBeReplaced && canBuildSideBeReplaced(buildSideMeta)) {
      buildSideMeta.willNotWorkOnGpu("the BroadcastHashJoin this feeds is not on the GPU")
    }
    if (canThisBeReplaced && !canBuildSideBeReplaced(buildSideMeta)) {
      willNotWorkOnGpu("the broadcast for this join must be on the GPU too")
    }
  }

  def convertToGpu(): GpuExec
}

abstract class GpuBroadcastHashJoinExecBase(
    leftKeys: Seq[Expression],
    rightKeys: Seq[Expression],
    joinType: JoinType,
    buildSide: GpuBuildSide,
    override val condition: Option[Expression],
    left: SparkPlan,
    right: SparkPlan,
    isNullAwareAntiJoin: Boolean) extends ShimBinaryExecNode with GpuHashJoin {
  import GpuMetric._

  // Same checks as Spark
  if (isNullAwareAntiJoin) {
    require(leftKeys.length == 1, "leftKeys length should be 1")
    require(rightKeys.length == 1, "rightKeys length should be 1")
    require(joinType == LeftAnti, "joinType must be LeftAnti.")
    require(buildSide == GpuBuildRight, "buildSide must be BuildRight.")
    require(condition.isEmpty, "null aware anti join optimize condition should be empty.")
  }

  override val outputRowsLevel: MetricsLevel = ESSENTIAL_LEVEL
  override val outputBatchesLevel: MetricsLevel = MODERATE_LEVEL
  override lazy val additionalMetrics: Map[String, GpuMetric] = Map(
    OP_TIME_LEGACY -> createNanoTimingMetric(DEBUG_LEVEL, DESCRIPTION_OP_TIME_LEGACY),
    STREAM_TIME -> createNanoTimingMetric(DEBUG_LEVEL, DESCRIPTION_STREAM_TIME),
    JOIN_TIME -> createNanoTimingMetric(DEBUG_LEVEL, DESCRIPTION_JOIN_TIME))

  override def requiredChildDistribution: Seq[Distribution] = {
    val mode = HashedRelationBroadcastMode(buildKeys)
    buildSide match {
      case GpuBuildLeft =>
        BroadcastDistribution(mode) :: UnspecifiedDistribution :: Nil
      case GpuBuildRight =>
        UnspecifiedDistribution :: BroadcastDistribution(mode) :: Nil
    }
  }

  def broadcastExchange: GpuBroadcastExchangeExec = buildPlan match {
    case bqse: BroadcastQueryStageExec if bqse.plan.isInstanceOf[GpuBroadcastExchangeExec] =>
      bqse.plan.asInstanceOf[GpuBroadcastExchangeExec]
    case bqse: BroadcastQueryStageExec if bqse.plan.isInstanceOf[ReusedExchangeExec] =>
      bqse.plan.asInstanceOf[ReusedExchangeExec].child.asInstanceOf[GpuBroadcastExchangeExec]
    case gpu: GpuBroadcastExchangeExec => gpu
    case reused: ReusedExchangeExec => reused.child.asInstanceOf[GpuBroadcastExchangeExec]
  }

  override def doExecute(): RDD[InternalRow] =
    throw new IllegalStateException(
      "GpuBroadcastHashJoin does not support row-based processing")

  protected def doColumnarBroadcastJoin(): RDD[ColumnarBatch] = {
    val numOutputRows = gpuLongMetric(NUM_OUTPUT_ROWS)
    val numOutputBatches = gpuLongMetric(NUM_OUTPUT_BATCHES)
    val opTime = gpuLongMetric(OP_TIME_LEGACY)
    val streamTime = gpuLongMetric(STREAM_TIME)
    val joinTime = gpuLongMetric(JOIN_TIME)

    val targetSize = RapidsConf.GPU_BATCH_SIZE_BYTES.get(conf)
    val joinOptions = RapidsConf.getJoinOptions(conf, targetSize)

    val broadcastRelation = broadcastExchange.executeColumnarBroadcast[Any]()

    val rdd = streamedPlan.executeColumnar()
    val buildSchema = buildPlan.schema
    val localIsNullAwareAntiJoin = isNullAwareAntiJoin
    rdd.mapPartitions { it =>
      val (builtBatch, streamIter) =
        GpuBroadcastHelper.getBroadcastBuiltBatchAndStreamIter(
          broadcastRelation,
          buildSchema,
          new CollectTimeIterator(NvtxRegistry.BROADCAST_JOIN_STREAM, it, streamTime))
<<<<<<< HEAD
      // builtBatch will be closed in doJoin
      doJoin(builtBatch, streamIter, joinOptions, numOutputRows,
        numOutputBatches, opTime, joinTime)
=======
      if (localIsNullAwareAntiJoin) {
        // This is to support the null-aware anti join for the LeftAnti join with
        // BuildRight. See the config "spark.sql.optimizeNullAwareAntiJoin".
        // Spark already executes all the check for the requirements, e.g. join type,
        // build side, keys length == 1. So no need to do it here again.
        // This will cover mainly 3 cases as below, similar as what Spark does.
        if (builtBatch.numRows() == 0) {
          // Build side is empty, return the stream iterator directly.
          withResource(builtBatch)(_ => streamIter)
        } else if (closeOnExcept(builtBatch)(GpuHashJoin.anyNullInKey(_, boundBuildKeys))) {
          // Spark will return an empty iterator if any nulls in the right table
          withResource(builtBatch)(_ => Iterator.empty)
        } else {
          // Nulls will be filtered out
          val nullFilteredStreamIter = streamIter.map { cb =>
            GpuHashJoin.filterNullsWithRetryAndClose(
              SpillableColumnarBatch(cb, SpillPriorities.ACTIVE_ON_DECK_PRIORITY),
              boundStreamKeys)
          }
          doJoin(builtBatch, nullFilteredStreamIter, targetSize, numOutputRows,
            numOutputBatches, opTime, joinTime)
        }
      } else {
        // builtBatch will be closed in doJoin
        doJoin(builtBatch, streamIter, targetSize, numOutputRows, numOutputBatches, opTime,
          joinTime)
      }
>>>>>>> f160df7d
    }
  }

  override def internalDoExecuteColumnar(): RDD[ColumnarBatch] = {
    doColumnarBroadcastJoin()
  }
}<|MERGE_RESOLUTION|>--- conflicted
+++ resolved
@@ -165,11 +165,6 @@
           broadcastRelation,
           buildSchema,
           new CollectTimeIterator(NvtxRegistry.BROADCAST_JOIN_STREAM, it, streamTime))
-<<<<<<< HEAD
-      // builtBatch will be closed in doJoin
-      doJoin(builtBatch, streamIter, joinOptions, numOutputRows,
-        numOutputBatches, opTime, joinTime)
-=======
       if (localIsNullAwareAntiJoin) {
         // This is to support the null-aware anti join for the LeftAnti join with
         // BuildRight. See the config "spark.sql.optimizeNullAwareAntiJoin".
@@ -189,15 +184,14 @@
               SpillableColumnarBatch(cb, SpillPriorities.ACTIVE_ON_DECK_PRIORITY),
               boundStreamKeys)
           }
-          doJoin(builtBatch, nullFilteredStreamIter, targetSize, numOutputRows,
+          doJoin(builtBatch, nullFilteredStreamIter, joinOptions, numOutputRows,
             numOutputBatches, opTime, joinTime)
         }
       } else {
         // builtBatch will be closed in doJoin
-        doJoin(builtBatch, streamIter, targetSize, numOutputRows, numOutputBatches, opTime,
+        doJoin(builtBatch, streamIter, joinOptions, numOutputRows, numOutputBatches, opTime,
           joinTime)
       }
->>>>>>> f160df7d
     }
   }
 
