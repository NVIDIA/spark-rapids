--- conflicted
+++ resolved
@@ -22,11 +22,8 @@
 import ai.rapids.cudf.{ColumnVector, ContiguousTable, OrderByArg, Table}
 import com.nvidia.spark.TimingUtils
 import com.nvidia.spark.rapids._
-<<<<<<< HEAD
-=======
 import com.nvidia.spark.rapids.RapidsPluginImplicits._
 import com.nvidia.spark.rapids.StorageTier.StorageTier
->>>>>>> 26a6a96e
 import org.apache.hadoop.fs.Path
 import org.apache.hadoop.mapreduce.TaskAttemptContext
 
@@ -220,10 +217,6 @@
     description: GpuWriteJobDescription,
     taskAttemptContext: TaskAttemptContext,
     committer: FileCommitProtocol)
-<<<<<<< HEAD
-  extends GpuFileFormatDataWriter(description, taskAttemptContext, committer) 
-  with Arm {
-=======
   extends GpuFileFormatDataWriter(description, taskAttemptContext, committer) with Arm {
 
   /** Wrapper class for status of a unique single output writer. */
@@ -254,7 +247,6 @@
       // current device bytes for the above caches
       var deviceBytes: Long = 0
   )
->>>>>>> 26a6a96e
 
   /** Flag saying whether or not the data to be written out is partitioned. */
   protected val isPartitioned: Boolean = description.partitionColumns.nonEmpty
@@ -479,60 +471,6 @@
       import scala.collection.JavaConverters._
       val paths = cbKeys.rowIterator().asScala.map(getPartitionPath)
 
-<<<<<<< HEAD
-      withResource(splits) {splits => 
-        paths.toArray.zip(splits).foreach(combined => {
-          withResource(GpuColumnVector.from(combined._2.getTable, outDataTypes)) {batch =>
-            val partPath = combined._1
-            if (currentPartPath != partPath) {
-              currentPartPath = partPath
-              statsTrackers.foreach(_.newPartition())
-              fileCounter = 0
-              newOutputWriter(currentPartPath)
-              }
-
-            withResource(GpuColumnVector.from(batch)) {table => 
-              val numRows = table.getRowCount()
-              val maxRecordsPerFile = description.maxRecordsPerFile.toInt
-              val splitIndexes = (maxRecordsPerFile > 0, recordsInFile < maxRecordsPerFile) match {
-                case (false, _) => IndexedSeq.empty
-                case (true, false) =>
-                  (1 until ((numRows + maxRecordsPerFile - 1) / maxRecordsPerFile).toInt)
-                    .map(i => i * maxRecordsPerFile)
-                case (true, true) => {
-                  val filledUp = maxRecordsPerFile - recordsInFile.toInt
-                  val remain = numRows - filledUp
-                  (0 until ((remain + maxRecordsPerFile - 1) / maxRecordsPerFile).toInt)
-                    .map(i => filledUp + i * maxRecordsPerFile)
-                }
-              }
-
-              val dataTypes = (0 until batch.numCols()).map(i => batch.column(i).dataType()).toArray
-
-              var needNewWriter = recordsInFile >= maxRecordsPerFile && maxRecordsPerFile > 0
-              withResource(table.contiguousSplit(splitIndexes: _*)) {tabs => 
-                tabs.foreach(b => {
-                  if (needNewWriter) {
-                    fileCounter += 1
-                    assert(fileCounter < MAX_FILE_COUNTER,
-                      s"File counter $fileCounter is beyond max value $MAX_FILE_COUNTER")
-                    newOutputWriter(currentPartPath)
-                    recordsInFile = 0
-                  }
-                  withResource(b.getTable()) {tab =>
-                    val bc = GpuColumnVector.from(tab, dataTypes)
-                    statsTrackers.foreach(_.newBatch(bc))
-                    recordsInFile += b.getRowCount()
-                    currentWriter.write(bc, statsTrackers)
-                    needNewWriter = true
-                  }
-                })
-              }
-            }
-          }  
-        })
-      }
-=======
       paths.toArray.zip(splits).foreach(combined => {
         val table = combined._2.getTable
         val batch = GpuColumnVector.from(table, outDataTypes)
@@ -617,7 +555,6 @@
           currentWriterStatus.recordsInFile += batch.numRows
         }
       })
->>>>>>> 26a6a96e
     } finally {
       if (needToCloseBatch) {
         cb.close()
