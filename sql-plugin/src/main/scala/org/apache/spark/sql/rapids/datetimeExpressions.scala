/*
 * Copyright (c) 2019-2023, NVIDIA CORPORATION.
 *
 * Licensed under the Apache License, Version 2.0 (the "License");
 * you may not use this file except in compliance with the License.
 * You may obtain a copy of the License at
 *
 *     http://www.apache.org/licenses/LICENSE-2.0
 *
 * Unless required by applicable law or agreed to in writing, software
 * distributed under the License is distributed on an "AS IS" BASIS,
 * WITHOUT WARRANTIES OR CONDITIONS OF ANY KIND, either express or implied.
 * See the License for the specific language governing permissions and
 * limitations under the License.
 */

package org.apache.spark.sql.rapids

import java.time.ZoneId
import java.util.concurrent.TimeUnit

import ai.rapids.cudf.{BinaryOp, CaptureGroups, ColumnVector, ColumnView, DType, RegexProgram, Scalar}
import com.nvidia.spark.rapids.{BinaryExprMeta, BoolUtils, DataFromReplacementRule, DateUtils, GpuBinaryExpression, GpuBinaryExpressionArgsAnyScalar, GpuCast, GpuColumnVector, GpuExpression, GpuOverrides, GpuScalar, GpuUnaryExpression, RapidsConf, RapidsMeta}
import com.nvidia.spark.rapids.Arm._
import com.nvidia.spark.rapids.GpuOverrides.{extractStringLit, getTimeParserPolicy}
import com.nvidia.spark.rapids.RapidsPluginImplicits._
import com.nvidia.spark.rapids.jni.GpuTimeZoneDB
import com.nvidia.spark.rapids.shims.ShimBinaryExpression

import org.apache.spark.sql.catalyst.expressions.{BinaryExpression, ExpectsInputTypes, Expression, FromUnixTime, FromUTCTimestamp, ImplicitCastInputTypes, NullIntolerant, TimeZoneAwareExpression}
import org.apache.spark.sql.catalyst.util.DateTimeConstants
import org.apache.spark.sql.internal.SQLConf
import org.apache.spark.sql.types._
import org.apache.spark.sql.vectorized.ColumnarBatch
import org.apache.spark.unsafe.types.CalendarInterval

trait GpuDateUnaryExpression extends GpuUnaryExpression with ImplicitCastInputTypes {
  override def inputTypes: Seq[AbstractDataType] = Seq(DateType)

  override def dataType: DataType = IntegerType

  override def outputTypeOverride: DType = DType.INT32
}

trait GpuTimeUnaryExpression extends GpuUnaryExpression with TimeZoneAwareExpression
   with ImplicitCastInputTypes with NullIntolerant {
  override def inputTypes: Seq[AbstractDataType] = Seq(TimestampType)

  override def dataType: DataType = IntegerType

  override def outputTypeOverride: DType = DType.INT32

  override lazy val resolved: Boolean = childrenResolved && checkInputDataTypes().isSuccess
}

case class GpuWeekDay(child: Expression)
    extends GpuDateUnaryExpression {

  override protected def doColumnar(input: GpuColumnVector): ColumnVector = {
    withResource(Scalar.fromShort(1.toShort)) { one =>
      withResource(input.getBase.weekDay()) { weekday => // We want Monday = 0, CUDF Monday = 1
        weekday.sub(one)
      }
    }
  }
}

case class GpuDayOfWeek(child: Expression)
    extends GpuDateUnaryExpression {

  override protected def doColumnar(input: GpuColumnVector): ColumnVector = {
    // Cudf returns Monday = 1, ...
    // We want Sunday = 1, ..., so add a day before we extract the day of the week
    val nextInts = withResource(Scalar.fromInt(1)) { one =>
      withResource(input.getBase.asInts()) { ints =>
        ints.add(one)
      }
    }
    withResource(nextInts) { nextInts =>
      withResource(nextInts.asTimestampDays()) { daysAgain =>
        daysAgain.weekDay()
      }
    }
  }
}

case class GpuMinute(child: Expression, timeZoneId: Option[String] = None)
    extends GpuTimeUnaryExpression {

  override def withTimeZone(timeZoneId: String): TimeZoneAwareExpression =
    copy(timeZoneId = Option(timeZoneId))

  override protected def doColumnar(input: GpuColumnVector): ColumnVector =
    input.getBase.minute()
}

case class GpuSecond(child: Expression, timeZoneId: Option[String] = None)
    extends GpuTimeUnaryExpression {

  override def withTimeZone(timeZoneId: String): TimeZoneAwareExpression =
    copy(timeZoneId = Option(timeZoneId))

  override protected def doColumnar(input: GpuColumnVector): ColumnVector =
    input.getBase.second()
}

case class GpuHour(child: Expression, timeZoneId: Option[String] = None)
  extends GpuTimeUnaryExpression {

  override def withTimeZone(timeZoneId: String): TimeZoneAwareExpression =
    copy(timeZoneId = Option(timeZoneId))

  override protected def doColumnar(input: GpuColumnVector): ColumnVector =
    input.getBase.hour()
}

case class GpuYear(child: Expression) extends GpuDateUnaryExpression {
  override def doColumnar(input: GpuColumnVector): ColumnVector =
    input.getBase.year()
}

abstract class GpuTimeMath(
    start: Expression,
    interval: Expression,
    timeZoneId: Option[String] = None)
   extends ShimBinaryExpression
       with GpuExpression
       with TimeZoneAwareExpression
       with ExpectsInputTypes
       with Serializable {

  def this(start: Expression, interval: Expression) = this(start, interval, None)

  override def left: Expression = start
  override def right: Expression = interval

  override def toString: String = s"$left - $right"
  override def sql: String = s"${left.sql} - ${right.sql}"
  override def inputTypes: Seq[AbstractDataType] = Seq(TimestampType, CalendarIntervalType)

  override def dataType: DataType = TimestampType

  override lazy val resolved: Boolean = childrenResolved && checkInputDataTypes().isSuccess

  val microSecondsInOneDay: Long = TimeUnit.DAYS.toMicros(1)

  override def columnarEval(batch: ColumnarBatch): GpuColumnVector = {
    withResourceIfAllowed(left.columnarEval(batch)) { lhs =>
      withResourceIfAllowed(right.columnarEvalAny(batch)) { rhs =>
        (lhs, rhs) match {
          case (l, intvlS: GpuScalar)
              if intvlS.dataType.isInstanceOf[CalendarIntervalType] =>
            // Scalar does not support 'CalendarInterval' now, so use
            // the Scala value instead.
            // Skip the null check because it wll be detected by the following calls.
            val intvl = intvlS.getValue.asInstanceOf[CalendarInterval]
            if (intvl.months != 0) {
              throw new UnsupportedOperationException("Months aren't supported at the moment")
            }
            val usToSub = intvl.days * microSecondsInOneDay + intvl.microseconds
            if (usToSub != 0) {
              withResource(Scalar.fromLong(usToSub)) { us_s =>
                withResource(l.getBase.bitCastTo(DType.INT64)) { us =>
                  withResource(intervalMath(us_s, us)) { longResult =>
                    GpuColumnVector.from(longResult.castTo(DType.TIMESTAMP_MICROSECONDS), dataType)
                  }
                }
              }
            } else {
              l.incRefCount()
            }
          case _ =>
            throw new UnsupportedOperationException("only column and interval arguments " +
              s"are supported, got left: ${lhs.getClass} right: ${rhs.getClass}")
        }
      }
    }
  }

  def intervalMath(us_s: Scalar, us: ColumnView): ColumnVector
}

case class GpuDateAddInterval(start: Expression,
    interval: Expression,
    timeZoneId: Option[String] = None,
    ansiEnabled: Boolean = SQLConf.get.ansiEnabled)
    extends GpuTimeMath(start, interval, timeZoneId) {

  override def withTimeZone(timeZoneId: String): TimeZoneAwareExpression = {
    copy(timeZoneId = Option(timeZoneId))
  }

  override def intervalMath(us_s: Scalar, us: ColumnView): ColumnVector = {
    us.add(us_s)
  }

  override def inputTypes: Seq[AbstractDataType] = Seq(DateType, CalendarIntervalType)

  override def dataType: DataType = DateType

  override def columnarEval(batch: ColumnarBatch): GpuColumnVector = {

    withResourceIfAllowed(left.columnarEval(batch)) { lhs =>
      withResourceIfAllowed(right.columnarEvalAny(batch)) {
        case intvlS: GpuScalar if intvlS.dataType.isInstanceOf[CalendarIntervalType] =>
          // Scalar does not support 'CalendarInterval' now, so use
          // the Scala value instead.
          // Skip the null check because it will be detected by the following calls.
          val intvl = intvlS.getValue.asInstanceOf[CalendarInterval]

          // ANSI mode checking
          if (ansiEnabled && intvl.microseconds != 0) {
            val msg = "IllegalArgumentException: Cannot add hours, minutes or seconds" +
                ", milliseconds, microseconds to a date. " +
                "If necessary set spark.sql.ansi.enabled to false to bypass this error."
            throw new IllegalArgumentException(msg)
          }

          if (intvl.months != 0) {
            throw new UnsupportedOperationException("Months aren't supported at the moment")
          }
          val microSecToDays = if (intvl.microseconds < 0) {
            // This is to calculate when subtraction is performed. Need to take into account the
            // interval( which are less than days). Convert it into days which needs to be
            // subtracted along with intvl.days(if provided).
            (intvl.microseconds.abs.toDouble / microSecondsInOneDay).ceil.toInt * -1
          } else {
            (intvl.microseconds.toDouble / microSecondsInOneDay).toInt
          }
          val daysToAdd = intvl.days + microSecToDays
          if (daysToAdd != 0) {
            withResource(Scalar.fromInt(daysToAdd)) { us_s =>
              withResource(lhs.getBase.bitCastTo(DType.INT32)) { us =>
                withResource(intervalMath(us_s, us)) { intResult =>
                  GpuColumnVector.from(intResult.castTo(DType.TIMESTAMP_DAYS), dataType)
                }
              }
            }
          } else {
            lhs.incRefCount()
          }
        case _ =>
          throw new UnsupportedOperationException("GpuDateAddInterval requires a scalar " +
              "for the interval")
      }
    }
  }
}

case class GpuDateDiff(endDate: Expression, startDate: Expression)
  extends GpuBinaryExpression with ImplicitCastInputTypes {

  override def left: Expression = endDate

  override def right: Expression = startDate

  override def inputTypes: Seq[AbstractDataType] = Seq(DateType, DateType)

  override def dataType: DataType = IntegerType

  override def doColumnar(lhs: GpuColumnVector, rhs: GpuColumnVector): ColumnVector = {
    withResource(lhs.getBase.asInts()) { lhsDays =>
      withResource(rhs.getBase.asInts()) { rhsDays =>
        lhsDays.sub(rhsDays)
      }
    }
  }

  override def doColumnar(lhs: GpuScalar, rhs: GpuColumnVector): ColumnVector = {
    // if one of the operands is a scalar, they have to be explicitly casted by the caller
    // before the operation can be run. This is an issue being tracked by
    // https://github.com/rapidsai/cudf/issues/4180
    withResource(GpuScalar.from(lhs.getValue, IntegerType)) { intScalar =>
      withResource(rhs.getBase.asInts()) { intVector =>
        intScalar.sub(intVector)
      }
    }
  }

  override def doColumnar(lhs: GpuColumnVector, rhs: GpuScalar): ColumnVector = {
    // if one of the operands is a scalar, they have to be explicitly casted by the caller
    // before the operation can be run. This is an issue being tracked by
    // https://github.com/rapidsai/cudf/issues/4180
    withResource(GpuScalar.from(rhs.getValue, IntegerType)) { intScalar =>
      withResource(lhs.getBase.asInts()) { intVector =>
        intVector.sub(intScalar)
      }
    }
  }

  override def doColumnar(numRows: Int, lhs: GpuScalar, rhs: GpuScalar): ColumnVector = {
    withResource(GpuColumnVector.from(lhs, numRows, left.dataType)) { expandedLhs =>
      doColumnar(expandedLhs, rhs)
    }
  }
}

case class GpuDateFormatClass(timestamp: Expression,
    format: Expression,
    strfFormat: String,
    timeZoneId: Option[String] = None)
  extends GpuBinaryExpressionArgsAnyScalar
      with TimeZoneAwareExpression with ImplicitCastInputTypes {

  override def dataType: DataType = StringType
  override def inputTypes: Seq[AbstractDataType] = Seq(TimestampType, StringType)
  override def left: Expression = timestamp

  // we aren't using this "right" GpuExpression, as it was already converted in the GpuOverrides
  // while creating the expressions map and passed down here as strfFormat
  override def right: Expression = format
  override def prettyName: String = "date_format"

  override lazy val resolved: Boolean = childrenResolved && checkInputDataTypes().isSuccess

  override def withTimeZone(timeZoneId: String): TimeZoneAwareExpression =
    copy(timeZoneId = Option(timeZoneId))

  override def doColumnar(lhs: GpuColumnVector, rhs: GpuScalar): ColumnVector = {
    // we aren't using rhs as it was already converted in the GpuOverrides while creating the
    // expressions map and passed down here as strfFormat
    withResource(lhs.getBase.asTimestampMicroseconds()) { tsVector =>
      tsVector.asStrings(strfFormat)
    }
  }

  override def doColumnar(numRows: Int, lhs: GpuScalar, rhs: GpuScalar): ColumnVector = {
    withResource(GpuColumnVector.from(lhs, numRows, left.dataType)) { expandedLhs =>
      doColumnar(expandedLhs, rhs)
    }
  }
}

case class GpuQuarter(child: Expression) extends GpuDateUnaryExpression {
  override def doColumnar(input: GpuColumnVector): ColumnVector = {
    val tmp = withResource(Scalar.fromInt(2)) { two =>
      withResource(input.getBase.month()) { month =>
        month.add(two)
      }
    }
    withResource(tmp) { tmp =>
      withResource(Scalar.fromInt(3)) { three =>
        tmp.div(three)
      }
    }
  }
}

case class GpuMonth(child: Expression) extends GpuDateUnaryExpression {
  override def doColumnar(input: GpuColumnVector): ColumnVector =
    input.getBase.month()
}

case class GpuDayOfMonth(child: Expression) extends GpuDateUnaryExpression {
  override def doColumnar(input: GpuColumnVector): ColumnVector =
    input.getBase.day()
}

case class GpuDayOfYear(child: Expression) extends GpuDateUnaryExpression {
  override def doColumnar(input: GpuColumnVector): ColumnVector =
    input.getBase.dayOfYear()
}

abstract class UnixTimeExprMeta[A <: BinaryExpression with TimeZoneAwareExpression]
   (expr: A, conf: RapidsConf,
   parent: Option[RapidsMeta[_, _, _]],
   rule: DataFromReplacementRule)
  extends BinaryExprMeta[A](expr, conf, parent, rule) {

  var sparkFormat: String = _
  var strfFormat: String = _
  override def tagExprForGpu(): Unit = {
    // Date and Timestamp work too
    if (expr.right.dataType == StringType) {
      extractStringLit(expr.right) match {
        case Some(rightLit) =>
          sparkFormat = rightLit
          strfFormat = DateUtils.tagAndGetCudfFormat(this,
            sparkFormat, expr.left.dataType == DataTypes.StringType)
        case None =>
          willNotWorkOnGpu("format has to be a string literal")
      }
    }
  }
}

trait GpuNumberToTimestampUnaryExpression extends GpuUnaryExpression {
  
  override def dataType: DataType = TimestampType
  override def outputTypeOverride: DType = DType.TIMESTAMP_MICROSECONDS

  /**
   * Test whether if input * multiplier will cause Long-overflow. In Math.multiplyExact, 
   * if there is an integer-overflow, then it will throw an ArithmeticException "long overflow"
   */
  def checkLongMultiplicationOverflow(input: ColumnVector, multiplier: Long): Unit = {
    withResource(input.max()) { maxValue =>
      if (maxValue.isValid) {
        Math.multiplyExact(maxValue.getLong, multiplier)
      }
    }
    withResource(input.min()) { minValue =>
      if (minValue.isValid) {
        Math.multiplyExact(minValue.getLong, multiplier)
      }
    }
  }

  protected val convertTo : GpuColumnVector => ColumnVector
  
  override def doColumnar(input: GpuColumnVector): ColumnVector = {
    convertTo(input)
  }
}

case class GpuSecondsToTimestamp(child: Expression) extends GpuNumberToTimestampUnaryExpression {

  override def nullable: Boolean = child.dataType match {
    case _: FloatType | _: DoubleType => true
    case _ => child.nullable
  }

  private def checkRoundingNecessary(input: ColumnVector, dt: DecimalType): Unit = {
    // SecondsToTimestamp supports decimals with a scale of 6 or less, which can be represented
    // as microseconds. An exception will be thrown if the scale is more than 6.
    val decimalTypeSupported = DType.create(DType.DTypeEnum.DECIMAL128, -6)
    if (dt.scale > 6) {
      // Match the behavior of `BigDecimal.longValueExact()`, if decimal is equal to the value
      // casted to decimal128 with scale 6, then no rounding is necessary.
      val decimalTypeAllScale = DType.create(DType.DTypeEnum.DECIMAL128, -dt.scale)
      val castedAllScale = withResource(input.castTo(decimalTypeSupported)) { casted =>
        casted.castTo(decimalTypeAllScale)
      }
      val isEqual = withResource(castedAllScale) { _ =>
        withResource(input.castTo(decimalTypeAllScale)) { original =>
          original.equalTo(castedAllScale)
        }
      }
      val roundUnnecessity = withResource(isEqual) { _ =>
        withResource(isEqual.all()) { all =>
          all.isValid && all.getBoolean()
        }
      }
      if (!roundUnnecessity) {
        throw new ArithmeticException("Rounding necessary")
      }
    }
  }

  @transient
  protected lazy val convertTo: GpuColumnVector => ColumnVector = child.dataType match {
    case LongType =>
      (input: GpuColumnVector) => {
        checkLongMultiplicationOverflow(input.getBase, DateTimeConstants.MICROS_PER_SECOND)
        val mul = withResource(Scalar.fromLong(DateTimeConstants.MICROS_PER_SECOND)) { scalar =>
          input.getBase.mul(scalar)
        }
        withResource(mul) { _ =>
          mul.asTimestampMicroseconds()
        }
      }
    case DoubleType | FloatType =>
      (input: GpuColumnVector) => {
        GpuCast.doCast(input.getBase, input.dataType, TimestampType)
      }
    case dt: DecimalType =>
      (input: GpuColumnVector) => {
        checkRoundingNecessary(input.getBase, dt)
        // Cast to decimal128 to avoid overflow, scala of 6 is enough after rounding check.
        val decimalTypeSupported = DType.create(DType.DTypeEnum.DECIMAL128, -6)
        val mul = withResource(input.getBase.castTo(decimalTypeSupported)) { decimal =>
          withResource(Scalar.fromLong(DateTimeConstants.MICROS_PER_SECOND)) { scalar =>
            decimal.mul(scalar, decimalTypeSupported)
          }
        }
        // Match the behavior of `BigDecimal.longValueExact()`:
        closeOnExcept(mul) { _ =>
          val greaterThanMax = withResource(Scalar.fromLong(Long.MaxValue)) { longMax =>
              mul.greaterThan(longMax)
          }
          val largerThanLongMax = withResource(greaterThanMax) { greaterThanMax =>
            withResource(greaterThanMax.any()) { any =>
              any.isValid && any.getBoolean()
            }
          }
          lazy val smallerThanLongMin: Boolean = {
            val lessThanMin = withResource(Scalar.fromLong(Long.MinValue)) { longMin =>
                mul.lessThan(longMin)
            }
            withResource(lessThanMin) { lessThanMin =>
              withResource(lessThanMin.any()) { any =>
                any.isValid && any.getBoolean()
              }
            }
          }
          if (largerThanLongMax || smallerThanLongMin) {
            throw new java.lang.ArithmeticException("Overflow")
          }
        }
        val longs = withResource(mul) { _ =>
          mul.castTo(DType.INT64)
        }
        withResource(longs) { _ =>
          longs.asTimestampMicroseconds()
        }
      }
    case IntegerType | ShortType | ByteType =>
      (input: GpuColumnVector) =>
        withResource(input.getBase.castTo(DType.INT64)) { longs =>
          // Not possible to overflow for Int, Short and Byte
          longs.asTimestampSeconds()
        }
    case _ =>
      throw new UnsupportedOperationException(s"Unsupport type ${child.dataType} " + 
          s"for SecondsToTimestamp ")
  }
}

case class GpuMillisToTimestamp(child: Expression) extends GpuNumberToTimestampUnaryExpression {
  protected lazy val convertTo: GpuColumnVector => ColumnVector = child.dataType match {
    case LongType => 
      (input: GpuColumnVector) => {
        checkLongMultiplicationOverflow(input.getBase, DateTimeConstants.MICROS_PER_MILLIS)
        input.getBase.asTimestampMilliseconds()
      }
    case IntegerType | ShortType | ByteType =>
      (input: GpuColumnVector) => {
        withResource(input.getBase.castTo(DType.INT64)) { longs =>
          checkLongMultiplicationOverflow(longs, DateTimeConstants.MICROS_PER_MILLIS)
          longs.asTimestampMilliseconds()
        }
      }
    case _ =>
      throw new UnsupportedOperationException(s"Unsupport type ${child.dataType} " + 
          s"for MillisToTimestamp ")
  }
}

case class GpuMicrosToTimestamp(child: Expression) extends GpuNumberToTimestampUnaryExpression {
  protected lazy val convertTo: GpuColumnVector => ColumnVector = child.dataType match {
    case LongType =>
      (input: GpuColumnVector) => {
        input.getBase.asTimestampMicroseconds()
      }
    case IntegerType | ShortType | ByteType =>
      (input: GpuColumnVector) => {
        withResource(input.getBase.castTo(DType.INT64)) { longs =>
          longs.asTimestampMicroseconds()
        }
      }
    case _ =>
      throw new UnsupportedOperationException(s"Unsupport type ${child.dataType} " + 
          s"for MicrosToTimestamp ")
  }
}

sealed trait TimeParserPolicy extends Serializable
object LegacyTimeParserPolicy extends TimeParserPolicy
object ExceptionTimeParserPolicy extends TimeParserPolicy
object CorrectedTimeParserPolicy extends TimeParserPolicy

object GpuToTimestamp {
  // We are compatible with Spark for these formats when the timeParserPolicy is CORRECTED
  // or EXCEPTION. It is possible that other formats may be supported but these are the only
  // ones that we have tests for.
  val CORRECTED_COMPATIBLE_FORMATS = Map(
    "yyyy-MM-dd" -> ParseFormatMeta(Option('-'), isTimestamp = false,
      raw"\A\d{4}-\d{2}-\d{2}\Z"),
    "yyyy/MM/dd" -> ParseFormatMeta(Option('/'), isTimestamp = false,
      raw"\A\d{4}/\d{1,2}/\d{1,2}\Z"),
    "yyyy-MM" -> ParseFormatMeta(Option('-'), isTimestamp = false,
      raw"\A\d{4}-\d{2}\Z"),
    "yyyy/MM" -> ParseFormatMeta(Option('/'), isTimestamp = false,
      raw"\A\d{4}/\d{2}\Z"),
    "dd/MM/yyyy" -> ParseFormatMeta(Option('/'), isTimestamp = false,
      raw"\A\d{2}/\d{2}/\d{4}\Z"),
    "yyyy-MM-dd HH:mm:ss" -> ParseFormatMeta(Option('-'), isTimestamp = true,
      raw"\A\d{4}-\d{2}-\d{2}[ T]\d{2}:\d{2}:\d{2}\Z"),
    "MM-dd" -> ParseFormatMeta(Option('-'), isTimestamp = false,
      raw"\A\d{2}-\d{2}\Z"),
    "MM/dd" -> ParseFormatMeta(Option('/'), isTimestamp = false,
      raw"\A\d{2}/\d{2}\Z"),
    "dd-MM" -> ParseFormatMeta(Option('-'), isTimestamp = false,
      raw"\A\d{2}-\d{2}\Z"),
    "dd/MM" -> ParseFormatMeta(Option('/'), isTimestamp = false,
      raw"\A\d{2}/\d{2}\Z"),
    "MM/yyyy" -> ParseFormatMeta(Option('/'), isTimestamp = false,
      raw"\A\d{2}/\d{4}\Z"),
    "MM-yyyy" -> ParseFormatMeta(Option('-'), isTimestamp = false,
      raw"\A\d{2}-\d{4}\Z"),
    "MM/dd/yyyy" -> ParseFormatMeta(Option('/'), isTimestamp = false,
      raw"\A\d{2}/\d{2}/\d{4}\Z"),
    "MM-dd-yyyy" -> ParseFormatMeta(Option('-'), isTimestamp = false,
      raw"\A\d{2}-\d{2}-\d{4}\Z"),
    "MMyyyy" -> ParseFormatMeta(Option.empty, isTimestamp = false,
      raw"\A\d{6}\Z")
  )

  // We are compatible with Spark for these formats when the timeParserPolicy is LEGACY. It
  // is possible that other formats may be supported but these are the only ones that we have
  // tests for.
  val LEGACY_COMPATIBLE_FORMATS = Map(
    "yyyy-MM-dd" -> ParseFormatMeta(Option('-'), isTimestamp = false,
      raw"\A\d{4}-\d{1,2}-\d{1,2}(\D|\s|\Z)"),
    "yyyy/MM/dd" -> ParseFormatMeta(Option('/'), isTimestamp = false,
      raw"\A\d{4}/\d{1,2}/\d{1,2}(\D|\s|\Z)"),
    "dd-MM-yyyy" -> ParseFormatMeta(Option('-'), isTimestamp = false,
      raw"\A\d{1,2}-\d{1,2}-\d{4}(\D|\s|\Z)"),
    "dd/MM/yyyy" -> ParseFormatMeta(Option('/'), isTimestamp = false,
      raw"\A\d{1,2}/\d{1,2}/\d{4}(\D|\s|\Z)"),
    "yyyy-MM-dd HH:mm:ss" -> ParseFormatMeta(Option('-'), isTimestamp = true,
      raw"\A\d{4}-\d{1,2}-\d{1,2}[ T]\d{1,2}:\d{1,2}:\d{1,2}(\D|\s|\Z)"),
    "yyyy/MM/dd HH:mm:ss" -> ParseFormatMeta(Option('/'), isTimestamp = true,
      raw"\A\d{4}/\d{1,2}/\d{1,2}[ T]\d{1,2}:\d{1,2}:\d{1,2}(\D|\s|\Z)")
  )

  /** remove whitespace before month and day */
  val REMOVE_WHITESPACE_FROM_MONTH_DAY: RegexReplace =
    RegexReplace(raw"(\A\d+)-([ \t]*)(\d+)-([ \t]*)(\d+)", raw"\1-\3-\5")

  def daysEqual(col: ColumnVector, name: String): ColumnVector = {
    withResource(Scalar.fromString(name)) { scalarName =>
      col.equalTo(scalarName)
    }
  }

  /**
   * Replace special date strings such as "now" with timestampDays. This method does not
   * close the `stringVector`.
   */
  def replaceSpecialDates(
      stringVector: ColumnVector,
      chronoVector: ColumnVector,
      specialDates: Map[String, () => Scalar]): ColumnVector = {
    specialDates.foldLeft(chronoVector) { case (buffer, (name, scalarBuilder)) =>
      withResource(buffer) { bufVector =>
        withResource(daysEqual(stringVector, name)) { isMatch =>
          withResource(scalarBuilder()) { scalar =>
            isMatch.ifElse(scalar, bufVector)
          }
        }
      }
    }
  }

  def isTimestamp(col: ColumnVector, sparkFormat: String, strfFormat: String) : ColumnVector = {
    CORRECTED_COMPATIBLE_FORMATS.get(sparkFormat) match {
      case Some(fmt) =>
        // the cuDF `is_timestamp` function is less restrictive than Spark's behavior for UnixTime
        // and ToUnixTime and will support parsing a subset of a string so we check the length of
        // the string as well which works well for fixed-length formats but if/when we want to
        // support variable-length formats (such as timestamps with milliseconds) then we will need
        // to use regex instead.
        val prog = new RegexProgram(fmt.validRegex, CaptureGroups.NON_CAPTURE)
        val isTimestamp = withResource(col.matchesRe(prog)) { matches =>
          withResource(col.isTimestamp(strfFormat)) { isTimestamp =>
            isTimestamp.and(matches)
          }
        }
        withResource(isTimestamp) { _ =>
          withResource(col.getCharLengths) { len =>
            withResource(Scalar.fromInt(sparkFormat.length)) { expectedLen =>
              withResource(len.equalTo(expectedLen)) { lenMatches =>
                lenMatches.and(isTimestamp)
              }
            }
          }
        }
      case _ =>
        // this is the incompatibleDateFormats case where we do not guarantee compatibility with
        // Spark and assume that all non-null inputs are valid
        ColumnVector.fromScalar(Scalar.fromBool(true), col.getRowCount.toInt)
    }
  }

  def parseStringAsTimestamp(
      lhs: GpuColumnVector,
      sparkFormat: String,
      strfFormat: String,
      dtype: DType,
      failOnError: Boolean): ColumnVector = {

    // `tsVector` will be closed in replaceSpecialDates
    val tsVector = withResource(isTimestamp(lhs.getBase, sparkFormat, strfFormat)) { isTs =>
      if(failOnError && !BoolUtils.isAllValidTrue(isTs)) {
        // ANSI mode and has invalid value.
        // CPU may throw `DateTimeParseException`, `DateTimeException` or `ParseException`
        throw new IllegalArgumentException("Exception occurred when parsing timestamp in ANSI mode")
      }

      withResource(Scalar.fromNull(dtype)) { nullValue =>
        withResource(lhs.getBase.asTimestamp(dtype, strfFormat)) { tsVec =>
          isTs.ifElse(tsVec, nullValue)
        }
      }
    }

    // in addition to date/timestamp strings, we also need to check for special dates and null
    // values, since anything else is invalid and should throw an error or be converted to null
    // depending on the policy
    closeOnExcept(tsVector) { tsVector =>
      DateUtils.fetchSpecialDates(dtype) match {
        case specialDates if specialDates.nonEmpty =>
          // `tsVector` will be closed in replaceSpecialDates
          replaceSpecialDates(lhs.getBase, tsVector, specialDates)
        case _ =>
          tsVector
      }
    }
  }

  /**
   * Parse string to timestamp when timeParserPolicy is LEGACY. This was the default behavior
   * prior to Spark 3.0
   */
  def parseStringAsTimestampWithLegacyParserPolicy(
      lhs: GpuColumnVector,
      sparkFormat: String,
      strfFormat: String,
      dtype: DType,
      asTimestamp: (ColumnVector, String) => ColumnVector): ColumnVector = {

    val format = LEGACY_COMPATIBLE_FORMATS.getOrElse(sparkFormat,
      throw new IllegalStateException(s"Unsupported format $sparkFormat"))

    val regexReplaceRules = Seq(REMOVE_WHITESPACE_FROM_MONTH_DAY)

    // we support date formats using either `-` or `/` to separate year, month, and day and the
    // regex rules are written with '-' so we need to replace '-' with '/' here as necessary
    val rulesWithSeparator = format.separator match {
      case Some('/') =>
        regexReplaceRules.map {
          case RegexReplace(pattern, backref) =>
            RegexReplace(pattern.replace('-', '/'), backref.replace('-', '/'))
        }
      case Some('-') | Some(_) | None =>
        regexReplaceRules
    }

    // apply each rule in turn to the data
    val fixedUp = rulesWithSeparator
      .foldLeft(rejectLeadingNewlineThenStrip(lhs))((cv, regexRule) => {
        withResource(cv) {
          _.stringReplaceWithBackrefs(new RegexProgram(regexRule.search), regexRule.replace)
        }
      })

    // check the final value against a regex to determine if it is valid or not, so we produce
    // null values for any invalid inputs
    withResource(Scalar.fromNull(dtype)) { nullValue =>
      val prog = new RegexProgram(format.validRegex, CaptureGroups.NON_CAPTURE)
      withResource(fixedUp.matchesRe(prog)) { isValidDate =>
        withResource(asTimestampOrNull(fixedUp, dtype, strfFormat, asTimestamp)) { timestamp =>
          isValidDate.ifElse(timestamp, nullValue)
        }
      }
    }
  }

  /**
   * Filter out strings that have a newline before the first non-whitespace character
   * and then strip all leading and trailing whitespace.
   */
  private def rejectLeadingNewlineThenStrip(lhs: GpuColumnVector) = {
    val prog = new RegexProgram("\\A[ \\t]*[\\n]+", CaptureGroups.NON_CAPTURE)
    withResource(lhs.getBase.matchesRe(prog)) { hasLeadingNewline =>
      withResource(Scalar.fromNull(DType.STRING)) { nullValue =>
        withResource(lhs.getBase.strip()) { stripped =>
          hasLeadingNewline.ifElse(nullValue, stripped)
        }
      }
    }
  }

  /**
   * Parse a string column to timestamp.
   */
  def asTimestampOrNull(
      cv: ColumnVector,
      dtype: DType,
      strfFormat: String,
      asTimestamp: (ColumnVector, String) => ColumnVector): ColumnVector = {
    withResource(cv) { _ =>
      withResource(Scalar.fromNull(dtype)) { nullValue =>
        withResource(cv.isTimestamp(strfFormat)) { isTimestamp =>
          withResource(asTimestamp(cv, strfFormat)) { timestamp =>
            isTimestamp.ifElse(timestamp, nullValue)
          }
        }
      }
    }
  }

}

case class ParseFormatMeta(separator: Option[Char], isTimestamp: Boolean, validRegex: String)

case class RegexReplace(search: String, replace: String)

/**
 * A direct conversion of Spark's ToTimestamp class which converts time to UNIX timestamp by
 * first converting to microseconds and then dividing by the downScaleFactor
 */
abstract class GpuToTimestamp
  extends GpuBinaryExpressionArgsAnyScalar with TimeZoneAwareExpression with ExpectsInputTypes {

  import GpuToTimestamp._

  def downScaleFactor = DateUtils.ONE_SECOND_MICROSECONDS

  def sparkFormat: String
  def strfFormat: String

  override def inputTypes: Seq[AbstractDataType] =
    Seq(TypeCollection(StringType, DateType, TimestampType), StringType)

  override def dataType: DataType = LongType
  override def nullable: Boolean = true

  override lazy val resolved: Boolean = childrenResolved && checkInputDataTypes().isSuccess

  val timeParserPolicy = getTimeParserPolicy

  val failOnError: Boolean = SQLConf.get.ansiEnabled

  override def doColumnar(lhs: GpuColumnVector, rhs: GpuScalar): ColumnVector = {
    val tmp = lhs.dataType match {
      case _: StringType =>
        // rhs is ignored we already parsed the format
        if (getTimeParserPolicy == LegacyTimeParserPolicy) {
          parseStringAsTimestampWithLegacyParserPolicy(
            lhs,
            sparkFormat,
            strfFormat,
            DType.TIMESTAMP_MICROSECONDS,
            (col, strfFormat) => col.asTimestampMicroseconds(strfFormat))
        } else {
          parseStringAsTimestamp(
            lhs,
            sparkFormat,
            strfFormat,
            DType.TIMESTAMP_MICROSECONDS,
            failOnError)
        }
      case _: DateType =>
        timeZoneId match {
          case Some(_) =>
            if (GpuOverrides.isUTCTimezone(zoneId)) {
              lhs.getBase.asTimestampMicroseconds()
            } else {
              assert(GpuTimeZoneDB.isSupportedTimeZone(zoneId))
              withResource(lhs.getBase.asTimestampMicroseconds) { tsInMs =>
                GpuTimeZoneDB.fromTimestampToUtcTimestamp(tsInMs, zoneId)
              }
            }
          case None => lhs.getBase.asTimestampMicroseconds()
        }
      case _ =>
        // Consistent with Spark's behavior which ignores timeZone for other types like timestamp
        // and timestampNtp.
        lhs.getBase.asTimestampMicroseconds()
    }
    // Return Timestamp value if dataType it is expecting is of TimestampType
    if (dataType.equals(TimestampType)) {
      tmp
    } else {
      withResource(tmp) { tmp =>
        // The type we are returning is a long not an actual timestamp
        withResource(Scalar.fromInt(downScaleFactor)) { downScaleFactor =>
          withResource(tmp.asLongs()) { longMicroSecs =>
            longMicroSecs.div(downScaleFactor)
          }
        }
      }
    }
  }

  override def doColumnar(numRows: Int, lhs: GpuScalar, rhs: GpuScalar): ColumnVector = {
    withResource(GpuColumnVector.from(lhs, numRows, left.dataType)) { expandedLhs =>
      doColumnar(expandedLhs, rhs)
    }
  }
}

<<<<<<< HEAD
/**
 * An improved version of GpuToTimestamp conversion which converts time to UNIX timestamp without
 * first converting to microseconds
 */
abstract class GpuToTimestampImproved extends GpuToTimestamp {
  import GpuToTimestamp._

  override def doColumnar(lhs: GpuColumnVector, rhs: GpuScalar): ColumnVector = {
    val tmp = if (lhs.dataType == StringType) {
      // rhs is ignored we already parsed the format
      if (getTimeParserPolicy == LegacyTimeParserPolicy) {
        parseStringAsTimestampWithLegacyParserPolicy(
          lhs,
          sparkFormat,
          strfFormat,
          DType.TIMESTAMP_SECONDS,
          (col, strfFormat) => col.asTimestampSeconds(strfFormat))
      } else {
        parseStringAsTimestamp(
          lhs,
          sparkFormat,
          strfFormat,
          DType.TIMESTAMP_SECONDS,
          failOnError)
      }
    } else if (lhs.dataType() == DateType){
      timeZoneId match {
        case Some(_) =>
          if (GpuOverrides.isUTCTimezone(zoneId)) {
            lhs.getBase.asTimestampSeconds()
          } else {
            assert(GpuTimeZoneDB.isSupportedTimeZone(zoneId))
            withResource(lhs.getBase.asTimestampSeconds) { tsInMs =>
              GpuTimeZoneDB.fromTimestampToUtcTimestamp(tsInMs, zoneId)
            }
          }
        case None => lhs.getBase.asTimestampSeconds()
      }
    } else { // Timestamp. Note: no need to consider timezone which is consistent with Spark
      // https://github.com/rapidsai/cudf/issues/5166
      // The time is off by 1 second if the result is < 0
      val longSecs = withResource(lhs.getBase.asTimestampSeconds()) { secs =>
        secs.asLongs()
      }
      withResource(longSecs) { secs =>
        val plusOne = withResource(Scalar.fromLong(1)) { one =>
          secs.add(one)
        }
        withResource(plusOne) { plusOne =>
          withResource(Scalar.fromLong(0)) { zero =>
            withResource(secs.lessThan(zero)) { neg =>
              neg.ifElse(plusOne, secs)
            }
          }
        }
      }
    }
    withResource(tmp) { r =>
      // The type we are returning is a long not an actual timestamp
      r.asLongs()
    }
  }
}

=======
>>>>>>> 22b11e8e
case class GpuUnixTimestamp(strTs: Expression,
    format: Expression,
    sparkFormat: String,
    strf: String,
    timeZoneId: Option[String] = None) extends GpuToTimestamp {
  override def strfFormat = strf
  override def withTimeZone(timeZoneId: String): TimeZoneAwareExpression = {
    copy(timeZoneId = Option(timeZoneId))
  }

  override def left: Expression = strTs
  override def right: Expression = format

}

case class GpuToUnixTimestamp(strTs: Expression,
    format: Expression,
    sparkFormat: String,
    strf: String,
    timeZoneId: Option[String] = None) extends GpuToTimestamp {
  override def strfFormat = strf
  override def withTimeZone(timeZoneId: String): TimeZoneAwareExpression = {
    copy(timeZoneId = Option(timeZoneId))
  }

  override def left: Expression = strTs
  override def right: Expression = format

}

case class GpuGetTimestamp(
    strTs: Expression,
    format: Expression,
    sparkFormat: String,
    strf: String,
    timeZoneId: Option[String] = None) extends GpuToTimestamp {

  override def strfFormat = strf
  override val downScaleFactor = 1
  override def dataType: DataType = TimestampType

  override def withTimeZone(timeZoneId: String): TimeZoneAwareExpression =
    copy(timeZoneId = Option(timeZoneId))

  override def left: Expression = strTs
  override def right: Expression = format
}

class FromUnixTimeMeta(a: FromUnixTime,
    override val conf: RapidsConf,
    val p: Option[RapidsMeta[_, _, _]],
    r: DataFromReplacementRule) extends UnixTimeExprMeta[FromUnixTime](a, conf, p, r) {

  private type FmtConverter = ColumnView => ColumnVector

  private var colConverter: Option[FmtConverter] = None

  /**
   * More supported formats by post conversions. The idea is
   *  1) Map the unsupported target format to a supported format as
   *     the intermediate format,
   *  2) Call into cuDF with this intermediate format,
   *  3) Run a post conversion to get the right output for the target format.
   *
   * NOTE: Need to remove the entry if the key format is supported by cuDF.
   */
  private val FORMATS_BY_CONVERSION: Map[String, (String, FmtConverter)] = Map(
    // spark format -> (intermediate format, converter)
    "yyyyMMdd" -> (("yyyy-MM-dd",
      col => {
        withResource(Scalar.fromString("-")) { dashStr =>
          withResource(Scalar.fromString("")) { emptyStr =>
            col.stringReplace(dashStr, emptyStr)
          }
        }
      }
    ))
  )

  override def tagExprForGpu(): Unit = {
    extractStringLit(a.right) match {
      case Some(rightLit) =>
        sparkFormat = rightLit
        var inputFormat: Option[String] = None
        FORMATS_BY_CONVERSION.get(sparkFormat).foreach { case (tempFormat, converter) =>
            colConverter = Some(converter)
            inputFormat = Some(tempFormat)
        }
        strfFormat = DateUtils.tagAndGetCudfFormat(this, sparkFormat,
          a.left.dataType == DataTypes.StringType, inputFormat)
      case None =>
        willNotWorkOnGpu("format has to be a string literal")
    }
  }

  override def isTimeZoneSupported = true
  override def convertToGpu(lhs: Expression, rhs: Expression): GpuExpression = {
    // passing the already converted strf string for a little optimization
    GpuFromUnixTime(lhs, rhs, strfFormat, colConverter, a.timeZoneId)
  }
}

case class GpuFromUnixTime(
    sec: Expression,
    format: Expression,
    strfFormat: String,
    colConverter: Option[ColumnView => ColumnVector],
    timeZoneId: Option[String])
  extends GpuBinaryExpressionArgsAnyScalar
    with TimeZoneAwareExpression
    with ImplicitCastInputTypes {

  // To avoid duplicated "if...else" for each input batch
  private val convertFunc: ColumnVector => ColumnVector = {
    if (colConverter.isDefined) {
      col => withResource(col)(colConverter.get.apply)
    } else {
      identity[ColumnVector]
    }
  }

  override def doColumnar(lhs: GpuColumnVector, rhs: GpuScalar): ColumnVector = {
    // we aren't using rhs as it was already converted in the GpuOverrides while creating the
    // expressions map and passed down here as strfFormat
    val ret = withResource(lhs.getBase.asTimestampSeconds) { secondCV =>
      if (GpuOverrides.isUTCTimezone(zoneId)) {
        // UTC time zone
        secondCV.asStrings(strfFormat)
      } else {
        // Non-UTC TZ
        withResource(GpuTimeZoneDB.fromUtcTimestampToTimestamp(secondCV, zoneId.normalized())) {
          shifted => shifted.asStrings(strfFormat)
        }
      }
    }
    convertFunc(ret)
  }

  override def doColumnar(numRows: Int, lhs: GpuScalar, rhs: GpuScalar): ColumnVector = {
    withResource(GpuColumnVector.from(lhs, numRows, left.dataType)) { expandedLhs =>
      doColumnar(expandedLhs, rhs)
    }
  }

  override def withTimeZone(timeZoneId: String): TimeZoneAwareExpression = {
    copy(timeZoneId = Option(timeZoneId))
  }

  override def inputTypes: Seq[AbstractDataType] = Seq(LongType, StringType)

  override def left: Expression = sec

  // we aren't using this "right" GpuExpression, as it was already converted in the GpuOverrides
  // while creating the expressions map and passed down here as strfFormat
  override def right: Expression = format

  override def dataType: DataType = StringType

  override lazy val resolved: Boolean = childrenResolved && checkInputDataTypes().isSuccess
}


class FromUTCTimestampExprMeta(
    expr: FromUTCTimestamp,
    override val conf: RapidsConf,
    override val parent: Option[RapidsMeta[_, _, _]],
    rule: DataFromReplacementRule)
  extends BinaryExprMeta[FromUTCTimestamp](expr, conf, parent, rule) {

  private[this] var timezoneId: ZoneId = null
  private[this] val nonUTCEnabled: Boolean = conf.nonUTCTimeZoneEnabled

  override def tagExprForGpu(): Unit = {
    extractStringLit(expr.right) match {
      case None =>
        willNotWorkOnGpu("timezone input must be a literal string")
      case Some(timezoneShortID) =>
        if (timezoneShortID != null) {
          timezoneId = GpuTimeZoneDB.getZoneId(timezoneShortID)
          // Always pass for UTC timezone since it's no-op.
          if (!GpuOverrides.isUTCTimezone(timezoneId)) {
            if (nonUTCEnabled) {
              if(!GpuTimeZoneDB.isSupportedTimeZone(timezoneShortID)) {
                willNotWorkOnGpu(s"Not supported timezone type $timezoneShortID.")
              }
            } else {
              // TODO: remove this once GPU backend was supported.
              willNotWorkOnGpu(s"Not supported timezone type $timezoneShortID.")
            }
          }
        }
    }
  }

  override def convertToGpu(timestamp: Expression, timezone: Expression): GpuExpression =
    GpuFromUTCTimestamp(timestamp, timezone, timezoneId, nonUTCEnabled)
}

case class GpuFromUTCTimestamp(
    timestamp: Expression, timezone: Expression, zoneId: ZoneId, nonUTCEnabled: Boolean)
  extends GpuBinaryExpressionArgsAnyScalar
      with ImplicitCastInputTypes
      with NullIntolerant {

  override def left: Expression = timestamp
  override def right: Expression = timezone
  override def inputTypes: Seq[AbstractDataType] = Seq(TimestampType, StringType)
  override def dataType: DataType = TimestampType

  override def doColumnar(lhs: GpuColumnVector, rhs: GpuScalar): ColumnVector = {
    if (rhs.getBase.isValid) {
      if (GpuOverrides.isUTCTimezone(zoneId)) {
        // For UTC timezone, just a no-op bypassing GPU computation.
        lhs.getBase.incRefCount()
      } else {
        if (nonUTCEnabled){
          GpuTimeZoneDB.fromUtcTimestampToTimestamp(lhs.getBase, zoneId)
        } else {
          // TODO: remove this until GPU backend supported.
          throw new UnsupportedOperationException(
            s"Not supported timezone type ${zoneId.normalized()}")
        }
      }
    } else {
      // All-null output column.
      GpuColumnVector.columnVectorFromNull(lhs.getRowCount.toInt, dataType)
    }
  }

  override def doColumnar(numRows: Int, lhs: GpuScalar, rhs: GpuScalar): ColumnVector = {
    withResource(GpuColumnVector.from(lhs, numRows, left.dataType)) { lhsCol =>
      doColumnar(lhsCol, rhs)
    }
  }
}

trait GpuDateMathBase extends GpuBinaryExpression with ExpectsInputTypes {
  override def inputTypes: Seq[AbstractDataType] =
    Seq(DateType, TypeCollection(IntegerType, ShortType, ByteType))

  override def dataType: DataType = DateType

  def binaryOp: BinaryOp

  override lazy val resolved: Boolean = childrenResolved && checkInputDataTypes().isSuccess

  override def doColumnar(lhs: GpuColumnVector, rhs: GpuColumnVector): ColumnVector = {
    withResource(lhs.getBase.castTo(DType.INT32)) { daysSinceEpoch =>
      withResource(daysSinceEpoch.binaryOp(binaryOp, rhs.getBase, daysSinceEpoch.getType)) {
        daysAsInts => daysAsInts.castTo(DType.TIMESTAMP_DAYS)
      }
    }
  }

  override def doColumnar(lhs: GpuScalar, rhs: GpuColumnVector): ColumnVector = {
    withResource(GpuScalar.from(lhs.getValue, IntegerType)) { daysAsInts =>
      withResource(daysAsInts.binaryOp(binaryOp, rhs.getBase, daysAsInts.getType)) { ints =>
        ints.castTo(DType.TIMESTAMP_DAYS)
      }
    }
  }

  override def doColumnar(lhs: GpuColumnVector, rhs: GpuScalar): ColumnVector = {
    withResource(lhs.getBase.castTo(DType.INT32)) { daysSinceEpoch =>
      withResource(daysSinceEpoch.binaryOp(binaryOp, rhs.getBase, daysSinceEpoch.getType)) {
        daysAsInts => daysAsInts.castTo(DType.TIMESTAMP_DAYS)
      }
    }
  }

  override def doColumnar(numRows: Int, lhs: GpuScalar, rhs: GpuScalar): ColumnVector = {
    withResource(GpuColumnVector.from(lhs, numRows, left.dataType)) { expandedLhs =>
      doColumnar(expandedLhs, rhs)
    }
  }
}

case class GpuDateSub(startDate: Expression, days: Expression)
  extends GpuDateMathBase {

  override def left: Expression = startDate
  override def right: Expression = days

  override def prettyName: String = "date_sub"

  override def binaryOp: BinaryOp = BinaryOp.SUB
}

case class GpuDateAdd(startDate: Expression, days: Expression) extends GpuDateMathBase {

  override def left: Expression = startDate
  override def right: Expression = days

  override def prettyName: String = "date_add"

  override def binaryOp: BinaryOp = BinaryOp.ADD
}

case class GpuLastDay(startDate: Expression)
    extends GpuUnaryExpression with ImplicitCastInputTypes {
  override def child: Expression = startDate

  override def inputTypes: Seq[AbstractDataType] = Seq(DateType)

  override def dataType: DataType = DateType

  override def prettyName: String = "last_day"

  override protected def doColumnar(input: GpuColumnVector): ColumnVector =
    input.getBase.lastDayOfMonth()
}<|MERGE_RESOLUTION|>--- conflicted
+++ resolved
@@ -882,73 +882,6 @@
   }
 }
 
-<<<<<<< HEAD
-/**
- * An improved version of GpuToTimestamp conversion which converts time to UNIX timestamp without
- * first converting to microseconds
- */
-abstract class GpuToTimestampImproved extends GpuToTimestamp {
-  import GpuToTimestamp._
-
-  override def doColumnar(lhs: GpuColumnVector, rhs: GpuScalar): ColumnVector = {
-    val tmp = if (lhs.dataType == StringType) {
-      // rhs is ignored we already parsed the format
-      if (getTimeParserPolicy == LegacyTimeParserPolicy) {
-        parseStringAsTimestampWithLegacyParserPolicy(
-          lhs,
-          sparkFormat,
-          strfFormat,
-          DType.TIMESTAMP_SECONDS,
-          (col, strfFormat) => col.asTimestampSeconds(strfFormat))
-      } else {
-        parseStringAsTimestamp(
-          lhs,
-          sparkFormat,
-          strfFormat,
-          DType.TIMESTAMP_SECONDS,
-          failOnError)
-      }
-    } else if (lhs.dataType() == DateType){
-      timeZoneId match {
-        case Some(_) =>
-          if (GpuOverrides.isUTCTimezone(zoneId)) {
-            lhs.getBase.asTimestampSeconds()
-          } else {
-            assert(GpuTimeZoneDB.isSupportedTimeZone(zoneId))
-            withResource(lhs.getBase.asTimestampSeconds) { tsInMs =>
-              GpuTimeZoneDB.fromTimestampToUtcTimestamp(tsInMs, zoneId)
-            }
-          }
-        case None => lhs.getBase.asTimestampSeconds()
-      }
-    } else { // Timestamp. Note: no need to consider timezone which is consistent with Spark
-      // https://github.com/rapidsai/cudf/issues/5166
-      // The time is off by 1 second if the result is < 0
-      val longSecs = withResource(lhs.getBase.asTimestampSeconds()) { secs =>
-        secs.asLongs()
-      }
-      withResource(longSecs) { secs =>
-        val plusOne = withResource(Scalar.fromLong(1)) { one =>
-          secs.add(one)
-        }
-        withResource(plusOne) { plusOne =>
-          withResource(Scalar.fromLong(0)) { zero =>
-            withResource(secs.lessThan(zero)) { neg =>
-              neg.ifElse(plusOne, secs)
-            }
-          }
-        }
-      }
-    }
-    withResource(tmp) { r =>
-      // The type we are returning is a long not an actual timestamp
-      r.asLongs()
-    }
-  }
-}
-
-=======
->>>>>>> 22b11e8e
 case class GpuUnixTimestamp(strTs: Expression,
     format: Expression,
     sparkFormat: String,
