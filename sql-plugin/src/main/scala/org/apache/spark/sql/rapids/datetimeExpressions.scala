/*
 * Copyright (c) 2019-2020, NVIDIA CORPORATION.
 *
 * Licensed under the Apache License, Version 2.0 (the "License");
 * you may not use this file except in compliance with the License.
 * You may obtain a copy of the License at
 *
 *     http://www.apache.org/licenses/LICENSE-2.0
 *
 * Unless required by applicable law or agreed to in writing, software
 * distributed under the License is distributed on an "AS IS" BASIS,
 * WITHOUT WARRANTIES OR CONDITIONS OF ANY KIND, either express or implied.
 * See the License for the specific language governing permissions and
 * limitations under the License.
 */

package org.apache.spark.sql.rapids

import java.time.ZoneId

import ai.rapids.cudf.{BinaryOp, ColumnVector, DType, Scalar}
import com.nvidia.spark.rapids.{BinaryExprMeta, ConfKeysAndIncompat, DateUtils, GpuBinaryExpression, GpuColumnVector, GpuExpression, GpuOverrides, GpuScalar, GpuUnaryExpression, RapidsConf, RapidsMeta}
import com.nvidia.spark.rapids.DateUtils.TimestampFormatConversionException
import com.nvidia.spark.rapids.GpuOverrides.extractStringLit
import com.nvidia.spark.rapids.RapidsPluginImplicits._

import org.apache.spark.sql.catalyst.expressions.{BinaryExpression, ExpectsInputTypes, Expression, ImplicitCastInputTypes, NullIntolerant, TimeZoneAwareExpression}
import org.apache.spark.sql.types._
import org.apache.spark.sql.vectorized.ColumnarBatch
import org.apache.spark.unsafe.types.CalendarInterval

trait GpuDateUnaryExpression extends GpuUnaryExpression with ImplicitCastInputTypes {
  override def inputTypes: Seq[AbstractDataType] = Seq(DateType)

  override def dataType: DataType = IntegerType

  override def outputTypeOverride = DType.INT32
}

trait GpuTimeUnaryExpression extends GpuUnaryExpression with TimeZoneAwareExpression
   with ImplicitCastInputTypes with NullIntolerant {
  override def inputTypes: Seq[AbstractDataType] = Seq(TimestampType)

  override def dataType: DataType = IntegerType

  override def outputTypeOverride = DType.INT32

  override lazy val resolved: Boolean = childrenResolved && checkInputDataTypes().isSuccess
}

case class GpuWeekDay(child: Expression)
    extends GpuDateUnaryExpression {

  override protected def doColumnar(input: GpuColumnVector): GpuColumnVector = {
    withResource(Scalar.fromShort(1.toShort)) { one =>
      withResource(input.getBase.weekDay()) { weekday => // We want Monday = 0, CUDF Monday = 1
        GpuColumnVector.from(weekday.sub(one))
      }
    }
  }
}

case class GpuDayOfWeek(child: Expression)
    extends GpuDateUnaryExpression {

  override protected def doColumnar(input: GpuColumnVector): GpuColumnVector = {
    // Cudf returns Monday = 1, ...
    // We want Sunday = 1, ..., so add a day before we extract the day of the week
    val nextInts = withResource(Scalar.fromInt(1)) { one =>
      withResource(input.getBase.asInts()) { ints =>
        ints.add(one)
      }
    }
    withResource(nextInts) { nextInts =>
      withResource(nextInts.asTimestampDays()) { daysAgain =>
        GpuColumnVector.from(daysAgain.weekDay())
      }
    }
  }
}

case class GpuMinute(child: Expression, timeZoneId: Option[String] = None)
    extends GpuTimeUnaryExpression {

  override def withTimeZone(timeZoneId: String): TimeZoneAwareExpression =
    copy(timeZoneId = Option(timeZoneId))

  override protected def doColumnar(input: GpuColumnVector): GpuColumnVector = {
    GpuColumnVector.from(input.getBase.minute())
  }
}

case class GpuSecond(child: Expression, timeZoneId: Option[String] = None)
    extends GpuTimeUnaryExpression {

  override def withTimeZone(timeZoneId: String): TimeZoneAwareExpression =
    copy(timeZoneId = Option(timeZoneId))

  override protected def doColumnar(input: GpuColumnVector): GpuColumnVector = {
    GpuColumnVector.from(input.getBase.second())
  }
}

case class GpuHour(child: Expression, timeZoneId: Option[String] = None)
  extends GpuTimeUnaryExpression {

  override def withTimeZone(timeZoneId: String): TimeZoneAwareExpression =
    copy(timeZoneId = Option(timeZoneId))

  override protected def doColumnar(input: GpuColumnVector): GpuColumnVector = {
    GpuColumnVector.from(input.getBase.hour())
  }
}

case class GpuYear(child: Expression) extends GpuDateUnaryExpression {
  override def doColumnar(input: GpuColumnVector): GpuColumnVector =
    GpuColumnVector.from(input.getBase.year())
}

case class GpuTimeSub(
    start: Expression,
    interval: Expression,
    timeZoneId: Option[String] = None)
  extends BinaryExpression with GpuExpression with TimeZoneAwareExpression with ExpectsInputTypes {

  def this(start: Expression, interval: Expression) = this(start, interval, None)

  override def left: Expression = start
  override def right: Expression = interval

  override def toString: String = s"$left - $right"
  override def sql: String = s"${left.sql} - ${right.sql}"
  override def inputTypes: Seq[AbstractDataType] = Seq(TimestampType, CalendarIntervalType)

  override def dataType: DataType = TimestampType

  override lazy val resolved: Boolean = childrenResolved && checkInputDataTypes().isSuccess

  override def withTimeZone(timeZoneId: String): TimeZoneAwareExpression = {
    copy(timeZoneId = Option(timeZoneId))
  }

  override def columnarEval(batch: ColumnarBatch): Any = {
    var lhs: Any = null
    var rhs: Any = null
    try {
      lhs = left.columnarEval(batch)
      rhs = right.columnarEval(batch)

      (lhs, rhs) match {
        case (l: GpuColumnVector, intvl: CalendarInterval) =>
          if (intvl.months != 0) {
            throw new UnsupportedOperationException("Months aren't supported at the moment")
          }
          val usToSub = intvl.days.toLong * 24 * 60 * 60 * 1000 * 1000 + intvl.microseconds
          if (usToSub != 0) {
            withResource(Scalar.fromLong(usToSub)) { us_s =>
              withResource(l.getBase.castTo(DType.INT64)) { us =>
                withResource(us.sub(us_s)) {longResult =>
                  GpuColumnVector.from(longResult.castTo(DType.TIMESTAMP_MICROSECONDS))
                }
              }
            }
          } else {
            l.incRefCount()
          }
        case _ =>
          throw new UnsupportedOperationException("GpuTimeSub takes column and interval as an " +
            "argument only")
      }
    } finally {
      if (lhs.isInstanceOf[AutoCloseable]) {
        lhs.asInstanceOf[AutoCloseable].close()
      }
      if (rhs.isInstanceOf[AutoCloseable]) {
        rhs.asInstanceOf[AutoCloseable].close()
      }
    }
  }
}

case class GpuDateDiff(endDate: Expression, startDate: Expression)
  extends GpuBinaryExpression with ImplicitCastInputTypes {

  override def left: Expression = endDate

  override def right: Expression = startDate

  override def inputTypes: Seq[AbstractDataType] = Seq(DateType, DateType)

  override def dataType: DataType = IntegerType

  override def doColumnar(lhs: GpuColumnVector, rhs: GpuColumnVector): GpuColumnVector = {
    withResource(lhs.getBase.asInts()) { lhsDays =>
      withResource(rhs.getBase.asInts()) { rhsDays =>
        GpuColumnVector.from(lhsDays.sub(rhsDays))
      }
    }
  }

  override def doColumnar(lhs: Scalar, rhs: GpuColumnVector): GpuColumnVector = {
    // if one of the operands is a scalar, they have to be explicitly casted by the caller
    // before the operation can be run. This is an issue being tracked by
    // https://github.com/rapidsai/cudf/issues/4180
    withResource(GpuScalar.castDateScalarToInt(lhs)) { intScalar =>
      withResource(rhs.getBase.asInts()) { intVector =>
        GpuColumnVector.from(intScalar.sub(intVector))
      }
    }
  }

  override def doColumnar(lhs: GpuColumnVector, rhs: Scalar): GpuColumnVector = {
    // if one of the operands is a scalar, they have to be explicitly casted by the caller
    // before the operation can be run. This is an issue being tracked by
    // https://github.com/rapidsai/cudf/issues/4180
    withResource(GpuScalar.castDateScalarToInt(rhs)) { intScalar =>
      withResource(lhs.getBase.asInts()) { intVector =>
        GpuColumnVector.from(intVector.sub(intScalar))
      }
    }
  }
}

case class GpuQuarter(child: Expression) extends GpuDateUnaryExpression {
  override def doColumnar(input: GpuColumnVector): GpuColumnVector = {
    val tmp = withResource(Scalar.fromInt(2)) { two =>
      withResource(input.getBase.month()) { month =>
        month.add(two)
      }
    }
    withResource(tmp) { tmp =>
      withResource(Scalar.fromInt(3)) { three =>
        GpuColumnVector.from(tmp.div(three))
      }
    }
  }
}

case class GpuMonth(child: Expression) extends GpuDateUnaryExpression {
  override def doColumnar(input: GpuColumnVector): GpuColumnVector =
    GpuColumnVector.from(input.getBase.month())
}

case class GpuDayOfMonth(child: Expression) extends GpuDateUnaryExpression {
  override def doColumnar(input: GpuColumnVector): GpuColumnVector =
    GpuColumnVector.from(input.getBase.day())
}

case class GpuDayOfYear(child: Expression) extends GpuDateUnaryExpression {
  override def doColumnar(input: GpuColumnVector): GpuColumnVector =
    GpuColumnVector.from(input.getBase.dayOfYear())
}

abstract class UnixTimeExprMeta[A <: BinaryExpression with TimeZoneAwareExpression]
   (expr: A, conf: RapidsConf,
   parent: Option[RapidsMeta[_, _, _]],
   rule: ConfKeysAndIncompat) extends BinaryExprMeta[A](expr, conf, parent, rule) {
  var strfFormat: String = _
  override def tagExprForGpu(): Unit = {
    if (ZoneId.of(expr.timeZoneId.get).normalized() != GpuOverrides.UTC_TIMEZONE_ID) {
      willNotWorkOnGpu("Only UTC zone id is supported")
    }
    // Date and Timestamp work too
    if (expr.right.dataType == StringType) {
      try {
        val rightLit = extractStringLit(expr.right)
        if (rightLit.isDefined) {
          strfFormat = DateUtils.toStrf(rightLit.get)
        } else {
          willNotWorkOnGpu("format has to be a string literal")
        }
      } catch {
        case x: TimestampFormatConversionException =>
<<<<<<< HEAD
          willNotWorkOnGpu(s"Failed to extra stringtype to unit time ${x.getMessage} right: ${expr.right}")
=======
          willNotWorkOnGpu(s"Failed to convert ${x.reason} ${x.getMessage()}")
>>>>>>> dbd62ef0
      }
    }
  }
}

/**
 * A direct conversion of Spark's ToTimestamp class which converts time to UNIX timestamp by
 * first converting to microseconds and then dividing by the downScaleFactor
 */
abstract class GpuToTimestamp
  extends GpuBinaryExpression with TimeZoneAwareExpression with ExpectsInputTypes {

  def downScaleFactor = 1000000 // MICROS IN SECOND

  def strfFormat: String

  override def inputTypes: Seq[AbstractDataType] =
    Seq(TypeCollection(StringType, DateType, TimestampType), StringType)

  override def dataType: DataType = LongType
  override def nullable: Boolean = true

  override lazy val resolved: Boolean = childrenResolved && checkInputDataTypes().isSuccess

  override def doColumnar(lhs: GpuColumnVector, rhs: GpuColumnVector): GpuColumnVector = {
    throw new IllegalArgumentException("rhs has to be a scalar for the unixtimestamp to work")
  }

  override def doColumnar(lhs: Scalar, rhs: GpuColumnVector): GpuColumnVector = {
    throw new IllegalArgumentException("lhs has to be a vector and rhs has to be a scalar for " +
      "the unixtimestamp to work")
  }
  override def doColumnar(lhs: GpuColumnVector, rhs: Scalar): GpuColumnVector = {
    val tmp = if (lhs.dataType == StringType) {
      // rhs is ignored we already parsed the format
      lhs.getBase.asTimestampMicroseconds(strfFormat)
    } else { // Timestamp or DateType
      lhs.getBase.asTimestampMicroseconds()
    }
    withResource(tmp) { r =>
      // The type we are returning is a long not an actual timestamp
      withResource(Scalar.fromInt(downScaleFactor)) { downScaleFactor =>
        withResource(tmp.asLongs()) { longMicroSecs =>
          GpuColumnVector.from(longMicroSecs.div(downScaleFactor))
        }
      }
    }
  }
}

/**
 * An improved version of GpuToTimestamp conversion which converts time to UNIX timestamp without
 * first converting to microseconds
 */
abstract class GpuToTimestampImproved extends GpuToTimestamp {
  override def doColumnar(lhs: GpuColumnVector, rhs: Scalar): GpuColumnVector = {
    val tmp = if (lhs.dataType == StringType) {
      // rhs is ignored we already parsed the format
      lhs.getBase.asTimestampSeconds(strfFormat)
    } else if (lhs.dataType() == DateType){
      lhs.getBase.asTimestampSeconds()
    } else { // Timestamp
      // https://github.com/rapidsai/cudf/issues/5166
      // The time is off by 1 second if the result is < 0
      val longSecs = withResource(lhs.getBase.asTimestampSeconds()) { secs =>
        secs.asLongs()
      }
      withResource(longSecs) { secs =>
        val plusOne = withResource(Scalar.fromLong(1)) { one =>
          secs.add(one)
        }
        withResource(plusOne) { plusOne =>
          withResource(Scalar.fromLong(0)) { zero =>
            withResource(secs.lessThan(zero)) { neg =>
              neg.ifElse(plusOne, secs)
            }
          }
        }
      }
    }
    withResource(tmp) { r =>
      // The type we are returning is a long not an actual timestamp
      GpuColumnVector.from(r.asLongs())
    }
  }
}

case class GpuUnixTimestamp(strTs: Expression,
   format: Expression,
   strf: String,
   timeZoneId: Option[String] = None) extends GpuToTimestamp {
  override def strfFormat = strf
  override def withTimeZone(timeZoneId: String): TimeZoneAwareExpression = {
    copy(timeZoneId = Option(timeZoneId))
  }

  override def left: Expression = strTs
  override def right: Expression = format

}

case class GpuToUnixTimestamp(strTs: Expression,
   format: Expression,
   strf: String,
   timeZoneId: Option[String] = None) extends GpuToTimestamp {
  override def strfFormat = strf
  override def withTimeZone(timeZoneId: String): TimeZoneAwareExpression = {
    copy(timeZoneId = Option(timeZoneId))
  }

  override def left: Expression = strTs
  override def right: Expression = format

}

case class GpuUnixTimestampImproved(strTs: Expression,
   format: Expression,
   strf: String,
   timeZoneId: Option[String] = None) extends GpuToTimestampImproved {
  override def strfFormat = strf
  override def withTimeZone(timeZoneId: String): TimeZoneAwareExpression = {
    copy(timeZoneId = Option(timeZoneId))
  }

  override def left: Expression = strTs
  override def right: Expression = format

}

case class GpuToUnixTimestampImproved(strTs: Expression,
   format: Expression,
   strf: String,
   timeZoneId: Option[String] = None) extends GpuToTimestampImproved {
  override def strfFormat = strf
  override def withTimeZone(timeZoneId: String): TimeZoneAwareExpression = {
    copy(timeZoneId = Option(timeZoneId))
  }

  override def left: Expression = strTs
  override def right: Expression = format

}

case class GpuFromUnixTime(
    sec: Expression,
    format: Expression,
    strfFormat: String,
    timeZoneId: Option[String] = None)
  extends GpuBinaryExpression with TimeZoneAwareExpression with ImplicitCastInputTypes {
  override def doColumnar(lhs: GpuColumnVector, rhs: GpuColumnVector): GpuColumnVector = {
    throw new IllegalArgumentException("rhs has to be a scalar for the from_unixtime to work")
  }

  override def doColumnar(lhs: Scalar, rhs: GpuColumnVector): GpuColumnVector = {
    throw new IllegalArgumentException("lhs has to be a vector and rhs has to be a scalar for " +
      "the from_unixtime to work")
  }

  override def doColumnar(lhs: GpuColumnVector, rhs: Scalar): GpuColumnVector = {
    // we aren't using rhs as it was already converted in the GpuOverrides while creating the
    // expressions map and passed down here as strfFormat
    var tsVector: ColumnVector = null
    try {
      tsVector = lhs.getBase.asTimestampSeconds
      val strVector = tsVector.asStrings(strfFormat)
      GpuColumnVector.from(strVector)
    } finally {
      if (tsVector != null) {
        tsVector.close()
      }
    }
  }

  override def withTimeZone(timeZoneId: String): TimeZoneAwareExpression = {
    copy(timeZoneId = Option(timeZoneId))
  }

  override def inputTypes: Seq[AbstractDataType] = Seq(LongType, StringType)

  override def left: Expression = sec

  // we aren't using this "right" GpuExpression, as it was already converted in the GpuOverrides
  // while creating the expressions map and passed down here as strfFormat
  override def right: Expression = format

  override def dataType: DataType = StringType

  override lazy val resolved: Boolean = childrenResolved && checkInputDataTypes().isSuccess
}

trait GpuDateMathBase extends GpuBinaryExpression with ExpectsInputTypes {
  override def inputTypes: Seq[AbstractDataType] =
    Seq(DateType, TypeCollection(IntegerType, ShortType, ByteType))

  override def dataType: DataType = DateType

  def binaryOp: BinaryOp

  override lazy val resolved: Boolean = childrenResolved && checkInputDataTypes().isSuccess

  override def doColumnar(lhs: GpuColumnVector, rhs: GpuColumnVector): GpuColumnVector = {
    withResource(lhs.getBase.castTo(DType.INT32)) { daysSinceEpoch =>
      withResource(daysSinceEpoch.binaryOp(binaryOp, rhs.getBase, daysSinceEpoch.getType)) {
        daysAsInts => GpuColumnVector.from(daysAsInts.castTo(DType.TIMESTAMP_DAYS))
      }
    }
  }

  override def doColumnar(lhs: Scalar, rhs: GpuColumnVector): GpuColumnVector = {
    withResource(GpuScalar.castDateScalarToInt(lhs)) { daysAsInts =>
     withResource(daysAsInts.binaryOp(binaryOp, rhs.getBase, daysAsInts.getType)) { ints =>
       GpuColumnVector.from(ints.castTo(DType.TIMESTAMP_DAYS))
     }
    }
  }

  override def doColumnar(lhs: GpuColumnVector, rhs: Scalar): GpuColumnVector = {
    withResource(lhs.getBase.castTo(DType.INT32)) { daysSinceEpoch =>
      withResource(daysSinceEpoch.binaryOp(binaryOp, rhs, daysSinceEpoch.getType)) { daysAsInts =>
        GpuColumnVector.from(daysAsInts.castTo(DType.TIMESTAMP_DAYS))
      }
    }
  }
}

case class GpuDateSub(startDate: Expression, days: Expression)
  extends GpuDateMathBase {

  override def left: Expression = startDate
  override def right: Expression = days

  override def prettyName: String = "date_sub"

  override def binaryOp: BinaryOp = BinaryOp.SUB
}

case class GpuDateAdd(startDate: Expression, days: Expression) extends GpuDateMathBase {

  override def left: Expression = startDate
  override def right: Expression = days

  override def prettyName: String = "date_add"

  override def binaryOp: BinaryOp = BinaryOp.ADD
}

case class GpuLastDay(startDate: Expression)
    extends GpuUnaryExpression with ImplicitCastInputTypes {
  override def child: Expression = startDate

  override def inputTypes: Seq[AbstractDataType] = Seq(DateType)

  override def dataType: DataType = DateType

  override def prettyName: String = "last_day"

  override protected def doColumnar(input: GpuColumnVector): GpuColumnVector =
    GpuColumnVector.from(input.getBase.lastDayOfMonth())
}<|MERGE_RESOLUTION|>--- conflicted
+++ resolved
@@ -271,11 +271,7 @@
         }
       } catch {
         case x: TimestampFormatConversionException =>
-<<<<<<< HEAD
-          willNotWorkOnGpu(s"Failed to extra stringtype to unit time ${x.getMessage} right: ${expr.right}")
-=======
           willNotWorkOnGpu(s"Failed to convert ${x.reason} ${x.getMessage()}")
->>>>>>> dbd62ef0
       }
     }
   }
