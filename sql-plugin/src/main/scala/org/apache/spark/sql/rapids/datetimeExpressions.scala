/*
 * Copyright (c) 2019-2023, NVIDIA CORPORATION.
 *
 * Licensed under the Apache License, Version 2.0 (the "License");
 * you may not use this file except in compliance with the License.
 * You may obtain a copy of the License at
 *
 *     http://www.apache.org/licenses/LICENSE-2.0
 *
 * Unless required by applicable law or agreed to in writing, software
 * distributed under the License is distributed on an "AS IS" BASIS,
 * WITHOUT WARRANTIES OR CONDITIONS OF ANY KIND, either express or implied.
 * See the License for the specific language governing permissions and
 * limitations under the License.
 */

package org.apache.spark.sql.rapids

import java.time.ZoneId
import java.util.concurrent.TimeUnit

import ai.rapids.cudf.{BinaryOp, CaptureGroups, ColumnVector, ColumnView, DType, RegexProgram, Scalar}
import com.nvidia.spark.rapids.{BinaryExprMeta, BoolUtils, DataFromReplacementRule, DateUtils, GpuBinaryExpression, GpuBinaryExpressionArgsAnyScalar, GpuCast, GpuColumnVector, GpuExpression, GpuOverrides, GpuScalar, GpuUnaryExpression, RapidsConf, RapidsMeta}
import com.nvidia.spark.rapids.Arm._
import com.nvidia.spark.rapids.GpuOverrides.{extractStringLit, getTimeParserPolicy}
import com.nvidia.spark.rapids.RapidsPluginImplicits._
import com.nvidia.spark.rapids.jni.GpuTimeZoneDB
import com.nvidia.spark.rapids.shims.ShimBinaryExpression

import org.apache.spark.sql.catalyst.expressions.{BinaryExpression, ExpectsInputTypes, Expression, FromUnixTime, FromUTCTimestamp, ImplicitCastInputTypes, NullIntolerant, TimeZoneAwareExpression}
import org.apache.spark.sql.catalyst.util.DateTimeConstants
import org.apache.spark.sql.internal.SQLConf
import org.apache.spark.sql.types._
import org.apache.spark.sql.vectorized.ColumnarBatch
import org.apache.spark.unsafe.types.CalendarInterval

trait GpuDateUnaryExpression extends GpuUnaryExpression with ImplicitCastInputTypes {
  override def inputTypes: Seq[AbstractDataType] = Seq(DateType)

  override def dataType: DataType = IntegerType

  override def outputTypeOverride: DType = DType.INT32
}

trait GpuTimeUnaryExpression extends GpuUnaryExpression with TimeZoneAwareExpression
   with ImplicitCastInputTypes with NullIntolerant {
  override def inputTypes: Seq[AbstractDataType] = Seq(TimestampType)

  override def dataType: DataType = IntegerType

  override def outputTypeOverride: DType = DType.INT32

  override lazy val resolved: Boolean = childrenResolved && checkInputDataTypes().isSuccess
}

case class GpuWeekDay(child: Expression)
    extends GpuDateUnaryExpression {

  override protected def doColumnar(input: GpuColumnVector): ColumnVector = {
    withResource(Scalar.fromShort(1.toShort)) { one =>
      withResource(input.getBase.weekDay()) { weekday => // We want Monday = 0, CUDF Monday = 1
        weekday.sub(one)
      }
    }
  }
}

case class GpuDayOfWeek(child: Expression)
    extends GpuDateUnaryExpression {

  override protected def doColumnar(input: GpuColumnVector): ColumnVector = {
    // Cudf returns Monday = 1, ...
    // We want Sunday = 1, ..., so add a day before we extract the day of the week
    val nextInts = withResource(Scalar.fromInt(1)) { one =>
      withResource(input.getBase.asInts()) { ints =>
        ints.add(one)
      }
    }
    withResource(nextInts) { nextInts =>
      withResource(nextInts.asTimestampDays()) { daysAgain =>
        daysAgain.weekDay()
      }
    }
  }
}

case class GpuMinute(child: Expression, timeZoneId: Option[String] = None)
    extends GpuTimeUnaryExpression {

  override def withTimeZone(timeZoneId: String): TimeZoneAwareExpression =
    copy(timeZoneId = Option(timeZoneId))

  override protected def doColumnar(input: GpuColumnVector): ColumnVector =
    if (GpuOverrides.isUTCTimezone(zoneId)) {
      input.getBase.minute()
    } else {
      // Non-UTC time zone
      withResource(GpuTimeZoneDB.fromUtcTimestampToTimestamp(input.getBase, zoneId)) {
        shifted => shifted.minute()
      }
    }
}

case class GpuSecond(child: Expression, timeZoneId: Option[String] = None)
    extends GpuTimeUnaryExpression {

  override def withTimeZone(timeZoneId: String): TimeZoneAwareExpression =
    copy(timeZoneId = Option(timeZoneId))

  override protected def doColumnar(input: GpuColumnVector): ColumnVector =
    if (GpuOverrides.isUTCTimezone(zoneId)) {
      input.getBase.second()
    } else {
      // Non-UTC time zone
      withResource(GpuTimeZoneDB.fromUtcTimestampToTimestamp(input.getBase, zoneId)) {
        shifted => shifted.second()
      }
    }
}

case class GpuHour(child: Expression, timeZoneId: Option[String] = None)
  extends GpuTimeUnaryExpression {

  override def withTimeZone(timeZoneId: String): TimeZoneAwareExpression =
    copy(timeZoneId = Option(timeZoneId))

  override protected def doColumnar(input: GpuColumnVector): ColumnVector =
    if (GpuOverrides.isUTCTimezone(zoneId)) {
      input.getBase.hour()
    } else {
      // Non-UTC time zone
      withResource(GpuTimeZoneDB.fromUtcTimestampToTimestamp(input.getBase, zoneId)) {
        shifted => shifted.hour()
      }
    }
}

case class GpuYear(child: Expression) extends GpuDateUnaryExpression {
  override def doColumnar(input: GpuColumnVector): ColumnVector =
    input.getBase.year()
}

abstract class GpuTimeMath(
    start: Expression,
    interval: Expression,
    timeZoneId: Option[String] = None)
   extends ShimBinaryExpression
       with GpuExpression
       with TimeZoneAwareExpression
       with ExpectsInputTypes
       with Serializable {

  def this(start: Expression, interval: Expression) = this(start, interval, None)

  override def left: Expression = start
  override def right: Expression = interval

  override def toString: String = s"$left - $right"
  override def sql: String = s"${left.sql} - ${right.sql}"
  override def inputTypes: Seq[AbstractDataType] = Seq(TimestampType, CalendarIntervalType)

  override def dataType: DataType = TimestampType

  override lazy val resolved: Boolean = childrenResolved && checkInputDataTypes().isSuccess

  val microSecondsInOneDay: Long = TimeUnit.DAYS.toMicros(1)

  override def columnarEval(batch: ColumnarBatch): GpuColumnVector = {
    withResourceIfAllowed(left.columnarEval(batch)) { lhs =>
      withResourceIfAllowed(right.columnarEvalAny(batch)) { rhs =>
        (lhs, rhs) match {
          case (l, intvlS: GpuScalar)
              if intvlS.dataType.isInstanceOf[CalendarIntervalType] =>
            // Scalar does not support 'CalendarInterval' now, so use
            // the Scala value instead.
            // Skip the null check because it wll be detected by the following calls.
            val intvl = intvlS.getValue.asInstanceOf[CalendarInterval]
            if (intvl.months != 0) {
              throw new UnsupportedOperationException("Months aren't supported at the moment")
            }
            val usToSub = intvl.days * microSecondsInOneDay + intvl.microseconds
            if (usToSub != 0) {
              withResource(Scalar.fromLong(usToSub)) { us_s =>
                withResource(l.getBase.bitCastTo(DType.INT64)) { us =>
                  withResource(intervalMath(us_s, us)) { longResult =>
                    GpuColumnVector.from(longResult.castTo(DType.TIMESTAMP_MICROSECONDS), dataType)
                  }
                }
              }
            } else {
              l.incRefCount()
            }
          case _ =>
            throw new UnsupportedOperationException("only column and interval arguments " +
              s"are supported, got left: ${lhs.getClass} right: ${rhs.getClass}")
        }
      }
    }
  }

  def intervalMath(us_s: Scalar, us: ColumnView): ColumnVector
}

case class GpuDateAddInterval(start: Expression,
    interval: Expression,
    timeZoneId: Option[String] = None,
    ansiEnabled: Boolean = SQLConf.get.ansiEnabled)
    extends GpuTimeMath(start, interval, timeZoneId) {

  override def withTimeZone(timeZoneId: String): TimeZoneAwareExpression = {
    copy(timeZoneId = Option(timeZoneId))
  }

  override def intervalMath(us_s: Scalar, us: ColumnView): ColumnVector = {
    us.add(us_s)
  }

  override def inputTypes: Seq[AbstractDataType] = Seq(DateType, CalendarIntervalType)

  override def dataType: DataType = DateType

  override def columnarEval(batch: ColumnarBatch): GpuColumnVector = {

    withResourceIfAllowed(left.columnarEval(batch)) { lhs =>
      withResourceIfAllowed(right.columnarEvalAny(batch)) {
        case intvlS: GpuScalar if intvlS.dataType.isInstanceOf[CalendarIntervalType] =>
          // Scalar does not support 'CalendarInterval' now, so use
          // the Scala value instead.
          // Skip the null check because it will be detected by the following calls.
          val intvl = intvlS.getValue.asInstanceOf[CalendarInterval]

          // ANSI mode checking
          if (ansiEnabled && intvl.microseconds != 0) {
            val msg = "IllegalArgumentException: Cannot add hours, minutes or seconds" +
                ", milliseconds, microseconds to a date. " +
                "If necessary set spark.sql.ansi.enabled to false to bypass this error."
            throw new IllegalArgumentException(msg)
          }

          if (intvl.months != 0) {
            throw new UnsupportedOperationException("Months aren't supported at the moment")
          }
          val microSecToDays = if (intvl.microseconds < 0) {
            // This is to calculate when subtraction is performed. Need to take into account the
            // interval( which are less than days). Convert it into days which needs to be
            // subtracted along with intvl.days(if provided).
            (intvl.microseconds.abs.toDouble / microSecondsInOneDay).ceil.toInt * -1
          } else {
            (intvl.microseconds.toDouble / microSecondsInOneDay).toInt
          }
          val daysToAdd = intvl.days + microSecToDays
          if (daysToAdd != 0) {
            withResource(Scalar.fromInt(daysToAdd)) { us_s =>
              withResource(lhs.getBase.bitCastTo(DType.INT32)) { us =>
                withResource(intervalMath(us_s, us)) { intResult =>
                  GpuColumnVector.from(intResult.castTo(DType.TIMESTAMP_DAYS), dataType)
                }
              }
            }
          } else {
            lhs.incRefCount()
          }
        case _ =>
          throw new UnsupportedOperationException("GpuDateAddInterval requires a scalar " +
              "for the interval")
      }
    }
  }
}

case class GpuDateDiff(endDate: Expression, startDate: Expression)
  extends GpuBinaryExpression with ImplicitCastInputTypes {

  override def left: Expression = endDate

  override def right: Expression = startDate

  override def inputTypes: Seq[AbstractDataType] = Seq(DateType, DateType)

  override def dataType: DataType = IntegerType

  override def doColumnar(lhs: GpuColumnVector, rhs: GpuColumnVector): ColumnVector = {
    withResource(lhs.getBase.asInts()) { lhsDays =>
      withResource(rhs.getBase.asInts()) { rhsDays =>
        lhsDays.sub(rhsDays)
      }
    }
  }

  override def doColumnar(lhs: GpuScalar, rhs: GpuColumnVector): ColumnVector = {
    // if one of the operands is a scalar, they have to be explicitly casted by the caller
    // before the operation can be run. This is an issue being tracked by
    // https://github.com/rapidsai/cudf/issues/4180
    withResource(GpuScalar.from(lhs.getValue, IntegerType)) { intScalar =>
      withResource(rhs.getBase.asInts()) { intVector =>
        intScalar.sub(intVector)
      }
    }
  }

  override def doColumnar(lhs: GpuColumnVector, rhs: GpuScalar): ColumnVector = {
    // if one of the operands is a scalar, they have to be explicitly casted by the caller
    // before the operation can be run. This is an issue being tracked by
    // https://github.com/rapidsai/cudf/issues/4180
    withResource(GpuScalar.from(rhs.getValue, IntegerType)) { intScalar =>
      withResource(lhs.getBase.asInts()) { intVector =>
        intVector.sub(intScalar)
      }
    }
  }

  override def doColumnar(numRows: Int, lhs: GpuScalar, rhs: GpuScalar): ColumnVector = {
    withResource(GpuColumnVector.from(lhs, numRows, left.dataType)) { expandedLhs =>
      doColumnar(expandedLhs, rhs)
    }
  }
}

case class GpuDateFormatClass(timestamp: Expression,
    format: Expression,
    strfFormat: String,
    timeZoneId: Option[String] = None)
  extends GpuBinaryExpressionArgsAnyScalar
      with TimeZoneAwareExpression with ImplicitCastInputTypes {

  override def dataType: DataType = StringType
  override def inputTypes: Seq[AbstractDataType] = Seq(TimestampType, StringType)
  override def left: Expression = timestamp

  // we aren't using this "right" GpuExpression, as it was already converted in the GpuOverrides
  // while creating the expressions map and passed down here as strfFormat
  override def right: Expression = format
  override def prettyName: String = "date_format"

  override lazy val resolved: Boolean = childrenResolved && checkInputDataTypes().isSuccess

  override def withTimeZone(timeZoneId: String): TimeZoneAwareExpression =
    copy(timeZoneId = Option(timeZoneId))

  override def doColumnar(lhs: GpuColumnVector, rhs: GpuScalar): ColumnVector = {
    // we aren't using rhs as it was already converted in the GpuOverrides while creating the
    // expressions map and passed down here as strfFormat
    withResource(lhs.getBase.asTimestampMicroseconds()) { tsVector =>
      tsVector.asStrings(strfFormat)
    }
  }

  override def doColumnar(numRows: Int, lhs: GpuScalar, rhs: GpuScalar): ColumnVector = {
    withResource(GpuColumnVector.from(lhs, numRows, left.dataType)) { expandedLhs =>
      doColumnar(expandedLhs, rhs)
    }
  }
}

case class GpuQuarter(child: Expression) extends GpuDateUnaryExpression {
  override def doColumnar(input: GpuColumnVector): ColumnVector = {
    val tmp = withResource(Scalar.fromInt(2)) { two =>
      withResource(input.getBase.month()) { month =>
        month.add(two)
      }
    }
    withResource(tmp) { tmp =>
      withResource(Scalar.fromInt(3)) { three =>
        tmp.div(three)
      }
    }
  }
}

case class GpuMonth(child: Expression) extends GpuDateUnaryExpression {
  override def doColumnar(input: GpuColumnVector): ColumnVector =
    input.getBase.month()
}

case class GpuDayOfMonth(child: Expression) extends GpuDateUnaryExpression {
  override def doColumnar(input: GpuColumnVector): ColumnVector =
    input.getBase.day()
}

case class GpuDayOfYear(child: Expression) extends GpuDateUnaryExpression {
  override def doColumnar(input: GpuColumnVector): ColumnVector =
    input.getBase.dayOfYear()
}

abstract class UnixTimeExprMeta[A <: BinaryExpression with TimeZoneAwareExpression]
   (expr: A, conf: RapidsConf,
   parent: Option[RapidsMeta[_, _, _]],
   rule: DataFromReplacementRule)
  extends BinaryExprMeta[A](expr, conf, parent, rule) {

  var sparkFormat: String = _
  var strfFormat: String = _
  override def tagExprForGpu(): Unit = {
    // Date and Timestamp work too
    if (expr.right.dataType == StringType) {
      extractStringLit(expr.right) match {
        case Some(rightLit) =>
          sparkFormat = rightLit
          strfFormat = DateUtils.tagAndGetCudfFormat(this,
            sparkFormat, expr.left.dataType == DataTypes.StringType)
        case None =>
          willNotWorkOnGpu("format has to be a string literal")
      }
    }
  }
}

trait GpuNumberToTimestampUnaryExpression extends GpuUnaryExpression {
  
  override def dataType: DataType = TimestampType
  override def outputTypeOverride: DType = DType.TIMESTAMP_MICROSECONDS

  /**
   * Test whether if input * multiplier will cause Long-overflow. In Math.multiplyExact, 
   * if there is an integer-overflow, then it will throw an ArithmeticException "long overflow"
   */
  def checkLongMultiplicationOverflow(input: ColumnVector, multiplier: Long): Unit = {
    withResource(input.max()) { maxValue =>
      if (maxValue.isValid) {
        Math.multiplyExact(maxValue.getLong, multiplier)
      }
    }
    withResource(input.min()) { minValue =>
      if (minValue.isValid) {
        Math.multiplyExact(minValue.getLong, multiplier)
      }
    }
  }

  protected val convertTo : GpuColumnVector => ColumnVector
  
  override def doColumnar(input: GpuColumnVector): ColumnVector = {
    convertTo(input)
  }
}

case class GpuSecondsToTimestamp(child: Expression) extends GpuNumberToTimestampUnaryExpression {

  override def nullable: Boolean = child.dataType match {
    case _: FloatType | _: DoubleType => true
    case _ => child.nullable
  }

  private def checkRoundingNecessary(input: ColumnVector, dt: DecimalType): Unit = {
    // SecondsToTimestamp supports decimals with a scale of 6 or less, which can be represented
    // as microseconds. An exception will be thrown if the scale is more than 6.
    val decimalTypeSupported = DType.create(DType.DTypeEnum.DECIMAL128, -6)
    if (dt.scale > 6) {
      // Match the behavior of `BigDecimal.longValueExact()`, if decimal is equal to the value
      // casted to decimal128 with scale 6, then no rounding is necessary.
      val decimalTypeAllScale = DType.create(DType.DTypeEnum.DECIMAL128, -dt.scale)
      val castedAllScale = withResource(input.castTo(decimalTypeSupported)) { casted =>
        casted.castTo(decimalTypeAllScale)
      }
      val isEqual = withResource(castedAllScale) { _ =>
        withResource(input.castTo(decimalTypeAllScale)) { original =>
          original.equalTo(castedAllScale)
        }
      }
      val roundUnnecessity = withResource(isEqual) { _ =>
        withResource(isEqual.all()) { all =>
          all.isValid && all.getBoolean()
        }
      }
      if (!roundUnnecessity) {
        throw new ArithmeticException("Rounding necessary")
      }
    }
  }

  @transient
  protected lazy val convertTo: GpuColumnVector => ColumnVector = child.dataType match {
    case LongType =>
      (input: GpuColumnVector) => {
        checkLongMultiplicationOverflow(input.getBase, DateTimeConstants.MICROS_PER_SECOND)
        val mul = withResource(Scalar.fromLong(DateTimeConstants.MICROS_PER_SECOND)) { scalar =>
          input.getBase.mul(scalar)
        }
        withResource(mul) { _ =>
          mul.asTimestampMicroseconds()
        }
      }
    case DoubleType | FloatType =>
      (input: GpuColumnVector) => {
        GpuCast.doCast(input.getBase, input.dataType, TimestampType)
      }
    case dt: DecimalType =>
      (input: GpuColumnVector) => {
        checkRoundingNecessary(input.getBase, dt)
        // Cast to decimal128 to avoid overflow, scala of 6 is enough after rounding check.
        val decimalTypeSupported = DType.create(DType.DTypeEnum.DECIMAL128, -6)
        val mul = withResource(input.getBase.castTo(decimalTypeSupported)) { decimal =>
          withResource(Scalar.fromLong(DateTimeConstants.MICROS_PER_SECOND)) { scalar =>
            decimal.mul(scalar, decimalTypeSupported)
          }
        }
        // Match the behavior of `BigDecimal.longValueExact()`:
        closeOnExcept(mul) { _ =>
          val greaterThanMax = withResource(Scalar.fromLong(Long.MaxValue)) { longMax =>
              mul.greaterThan(longMax)
          }
          val largerThanLongMax = withResource(greaterThanMax) { greaterThanMax =>
            withResource(greaterThanMax.any()) { any =>
              any.isValid && any.getBoolean()
            }
          }
          lazy val smallerThanLongMin: Boolean = {
            val lessThanMin = withResource(Scalar.fromLong(Long.MinValue)) { longMin =>
                mul.lessThan(longMin)
            }
            withResource(lessThanMin) { lessThanMin =>
              withResource(lessThanMin.any()) { any =>
                any.isValid && any.getBoolean()
              }
            }
          }
          if (largerThanLongMax || smallerThanLongMin) {
            throw new java.lang.ArithmeticException("Overflow")
          }
        }
        val longs = withResource(mul) { _ =>
          mul.castTo(DType.INT64)
        }
        withResource(longs) { _ =>
          longs.asTimestampMicroseconds()
        }
      }
    case IntegerType | ShortType | ByteType =>
      (input: GpuColumnVector) =>
        withResource(input.getBase.castTo(DType.INT64)) { longs =>
          // Not possible to overflow for Int, Short and Byte
          longs.asTimestampSeconds()
        }
    case _ =>
      throw new UnsupportedOperationException(s"Unsupport type ${child.dataType} " + 
          s"for SecondsToTimestamp ")
  }
}

case class GpuMillisToTimestamp(child: Expression) extends GpuNumberToTimestampUnaryExpression {
  protected lazy val convertTo: GpuColumnVector => ColumnVector = child.dataType match {
    case LongType => 
      (input: GpuColumnVector) => {
        checkLongMultiplicationOverflow(input.getBase, DateTimeConstants.MICROS_PER_MILLIS)
        input.getBase.asTimestampMilliseconds()
      }
    case IntegerType | ShortType | ByteType =>
      (input: GpuColumnVector) => {
        withResource(input.getBase.castTo(DType.INT64)) { longs =>
          checkLongMultiplicationOverflow(longs, DateTimeConstants.MICROS_PER_MILLIS)
          longs.asTimestampMilliseconds()
        }
      }
    case _ =>
      throw new UnsupportedOperationException(s"Unsupport type ${child.dataType} " + 
          s"for MillisToTimestamp ")
  }
}

case class GpuMicrosToTimestamp(child: Expression) extends GpuNumberToTimestampUnaryExpression {
  protected lazy val convertTo: GpuColumnVector => ColumnVector = child.dataType match {
    case LongType =>
      (input: GpuColumnVector) => {
        input.getBase.asTimestampMicroseconds()
      }
    case IntegerType | ShortType | ByteType =>
      (input: GpuColumnVector) => {
        withResource(input.getBase.castTo(DType.INT64)) { longs =>
          longs.asTimestampMicroseconds()
        }
      }
    case _ =>
      throw new UnsupportedOperationException(s"Unsupport type ${child.dataType} " + 
          s"for MicrosToTimestamp ")
  }
}

sealed trait TimeParserPolicy extends Serializable
object LegacyTimeParserPolicy extends TimeParserPolicy
object ExceptionTimeParserPolicy extends TimeParserPolicy
object CorrectedTimeParserPolicy extends TimeParserPolicy

object GpuToTimestamp {
  // We are compatible with Spark for these formats when the timeParserPolicy is CORRECTED
  // or EXCEPTION. It is possible that other formats may be supported but these are the only
  // ones that we have tests for.
  val CORRECTED_COMPATIBLE_FORMATS = Map(
    "yyyy-MM-dd" -> ParseFormatMeta(Option('-'), isTimestamp = false,
      raw"\A\d{4}-\d{2}-\d{2}\Z"),
    "yyyy/MM/dd" -> ParseFormatMeta(Option('/'), isTimestamp = false,
      raw"\A\d{4}/\d{1,2}/\d{1,2}\Z"),
    "yyyy-MM" -> ParseFormatMeta(Option('-'), isTimestamp = false,
      raw"\A\d{4}-\d{2}\Z"),
    "yyyy/MM" -> ParseFormatMeta(Option('/'), isTimestamp = false,
      raw"\A\d{4}/\d{2}\Z"),
    "dd/MM/yyyy" -> ParseFormatMeta(Option('/'), isTimestamp = false,
      raw"\A\d{2}/\d{2}/\d{4}\Z"),
    "yyyy-MM-dd HH:mm:ss" -> ParseFormatMeta(Option('-'), isTimestamp = true,
      raw"\A\d{4}-\d{2}-\d{2}[ T]\d{2}:\d{2}:\d{2}\Z"),
    "MM-dd" -> ParseFormatMeta(Option('-'), isTimestamp = false,
      raw"\A\d{2}-\d{2}\Z"),
    "MM/dd" -> ParseFormatMeta(Option('/'), isTimestamp = false,
      raw"\A\d{2}/\d{2}\Z"),
    "dd-MM" -> ParseFormatMeta(Option('-'), isTimestamp = false,
      raw"\A\d{2}-\d{2}\Z"),
    "dd/MM" -> ParseFormatMeta(Option('/'), isTimestamp = false,
      raw"\A\d{2}/\d{2}\Z"),
    "MM/yyyy" -> ParseFormatMeta(Option('/'), isTimestamp = false,
      raw"\A\d{2}/\d{4}\Z"),
    "MM-yyyy" -> ParseFormatMeta(Option('-'), isTimestamp = false,
      raw"\A\d{2}-\d{4}\Z"),
    "MM/dd/yyyy" -> ParseFormatMeta(Option('/'), isTimestamp = false,
      raw"\A\d{2}/\d{2}/\d{4}\Z"),
    "MM-dd-yyyy" -> ParseFormatMeta(Option('-'), isTimestamp = false,
      raw"\A\d{2}-\d{2}-\d{4}\Z"),
    "MMyyyy" -> ParseFormatMeta(Option.empty, isTimestamp = false,
      raw"\A\d{6}\Z")
  )

  // We are compatible with Spark for these formats when the timeParserPolicy is LEGACY. It
  // is possible that other formats may be supported but these are the only ones that we have
  // tests for.
  val LEGACY_COMPATIBLE_FORMATS = Map(
    "yyyy-MM-dd" -> ParseFormatMeta(Option('-'), isTimestamp = false,
      raw"\A\d{4}-\d{1,2}-\d{1,2}(\D|\s|\Z)"),
    "yyyy/MM/dd" -> ParseFormatMeta(Option('/'), isTimestamp = false,
      raw"\A\d{4}/\d{1,2}/\d{1,2}(\D|\s|\Z)"),
    "dd-MM-yyyy" -> ParseFormatMeta(Option('-'), isTimestamp = false,
      raw"\A\d{1,2}-\d{1,2}-\d{4}(\D|\s|\Z)"),
    "dd/MM/yyyy" -> ParseFormatMeta(Option('/'), isTimestamp = false,
      raw"\A\d{1,2}/\d{1,2}/\d{4}(\D|\s|\Z)"),
    "yyyy-MM-dd HH:mm:ss" -> ParseFormatMeta(Option('-'), isTimestamp = true,
      raw"\A\d{4}-\d{1,2}-\d{1,2}[ T]\d{1,2}:\d{1,2}:\d{1,2}(\D|\s|\Z)"),
    "yyyy/MM/dd HH:mm:ss" -> ParseFormatMeta(Option('/'), isTimestamp = true,
      raw"\A\d{4}/\d{1,2}/\d{1,2}[ T]\d{1,2}:\d{1,2}:\d{1,2}(\D|\s|\Z)")
  )

  /** remove whitespace before month and day */
  val REMOVE_WHITESPACE_FROM_MONTH_DAY: RegexReplace =
    RegexReplace(raw"(\A\d+)-([ \t]*)(\d+)-([ \t]*)(\d+)", raw"\1-\3-\5")

  def daysEqual(col: ColumnVector, name: String): ColumnVector = {
    withResource(Scalar.fromString(name)) { scalarName =>
      col.equalTo(scalarName)
    }
  }

  /**
   * Replace special date strings such as "now" with timestampDays. This method does not
   * close the `stringVector`.
   */
  def replaceSpecialDates(
      stringVector: ColumnVector,
      chronoVector: ColumnVector,
      specialDates: Map[String, () => Scalar]): ColumnVector = {
    specialDates.foldLeft(chronoVector) { case (buffer, (name, scalarBuilder)) =>
      withResource(buffer) { bufVector =>
        withResource(daysEqual(stringVector, name)) { isMatch =>
          withResource(scalarBuilder()) { scalar =>
            isMatch.ifElse(scalar, bufVector)
          }
        }
      }
    }
  }

  def isTimestamp(col: ColumnVector, sparkFormat: String, strfFormat: String) : ColumnVector = {
    CORRECTED_COMPATIBLE_FORMATS.get(sparkFormat) match {
      case Some(fmt) =>
        // the cuDF `is_timestamp` function is less restrictive than Spark's behavior for UnixTime
        // and ToUnixTime and will support parsing a subset of a string so we check the length of
        // the string as well which works well for fixed-length formats but if/when we want to
        // support variable-length formats (such as timestamps with milliseconds) then we will need
        // to use regex instead.
        val prog = new RegexProgram(fmt.validRegex, CaptureGroups.NON_CAPTURE)
        val isTimestamp = withResource(col.matchesRe(prog)) { matches =>
          withResource(col.isTimestamp(strfFormat)) { isTimestamp =>
            isTimestamp.and(matches)
          }
        }
        withResource(isTimestamp) { _ =>
          withResource(col.getCharLengths) { len =>
            withResource(Scalar.fromInt(sparkFormat.length)) { expectedLen =>
              withResource(len.equalTo(expectedLen)) { lenMatches =>
                lenMatches.and(isTimestamp)
              }
            }
          }
        }
      case _ =>
        // this is the incompatibleDateFormats case where we do not guarantee compatibility with
        // Spark and assume that all non-null inputs are valid
        ColumnVector.fromScalar(Scalar.fromBool(true), col.getRowCount.toInt)
    }
  }

  def parseStringAsTimestamp(
      lhs: GpuColumnVector,
      sparkFormat: String,
      strfFormat: String,
      dtype: DType,
      failOnError: Boolean): ColumnVector = {

    // `tsVector` will be closed in replaceSpecialDates
    val tsVector = withResource(isTimestamp(lhs.getBase, sparkFormat, strfFormat)) { isTs =>
      if(failOnError && !BoolUtils.isAllValidTrue(isTs)) {
        // ANSI mode and has invalid value.
        // CPU may throw `DateTimeParseException`, `DateTimeException` or `ParseException`
        throw new IllegalArgumentException("Exception occurred when parsing timestamp in ANSI mode")
      }

      withResource(Scalar.fromNull(dtype)) { nullValue =>
        withResource(lhs.getBase.asTimestamp(dtype, strfFormat)) { tsVec =>
          isTs.ifElse(tsVec, nullValue)
        }
      }
    }

    // in addition to date/timestamp strings, we also need to check for special dates and null
    // values, since anything else is invalid and should throw an error or be converted to null
    // depending on the policy
    closeOnExcept(tsVector) { tsVector =>
      DateUtils.fetchSpecialDates(dtype) match {
        case specialDates if specialDates.nonEmpty =>
          // `tsVector` will be closed in replaceSpecialDates
          replaceSpecialDates(lhs.getBase, tsVector, specialDates)
        case _ =>
          tsVector
      }
    }
  }

  /**
   * Parse string to timestamp when timeParserPolicy is LEGACY. This was the default behavior
   * prior to Spark 3.0
   */
  def parseStringAsTimestampWithLegacyParserPolicy(
      lhs: GpuColumnVector,
      sparkFormat: String,
      strfFormat: String,
      dtype: DType,
      asTimestamp: (ColumnVector, String) => ColumnVector): ColumnVector = {

    val format = LEGACY_COMPATIBLE_FORMATS.getOrElse(sparkFormat,
      throw new IllegalStateException(s"Unsupported format $sparkFormat"))

    val regexReplaceRules = Seq(REMOVE_WHITESPACE_FROM_MONTH_DAY)

    // we support date formats using either `-` or `/` to separate year, month, and day and the
    // regex rules are written with '-' so we need to replace '-' with '/' here as necessary
    val rulesWithSeparator = format.separator match {
      case Some('/') =>
        regexReplaceRules.map {
          case RegexReplace(pattern, backref) =>
            RegexReplace(pattern.replace('-', '/'), backref.replace('-', '/'))
        }
      case Some('-') | Some(_) | None =>
        regexReplaceRules
    }

    // apply each rule in turn to the data
    val fixedUp = rulesWithSeparator
      .foldLeft(rejectLeadingNewlineThenStrip(lhs))((cv, regexRule) => {
        withResource(cv) {
          _.stringReplaceWithBackrefs(new RegexProgram(regexRule.search), regexRule.replace)
        }
      })

    // check the final value against a regex to determine if it is valid or not, so we produce
    // null values for any invalid inputs
    withResource(Scalar.fromNull(dtype)) { nullValue =>
      val prog = new RegexProgram(format.validRegex, CaptureGroups.NON_CAPTURE)
      withResource(fixedUp.matchesRe(prog)) { isValidDate =>
        withResource(asTimestampOrNull(fixedUp, dtype, strfFormat, asTimestamp)) { timestamp =>
          isValidDate.ifElse(timestamp, nullValue)
        }
      }
    }
  }

  /**
   * Filter out strings that have a newline before the first non-whitespace character
   * and then strip all leading and trailing whitespace.
   */
  private def rejectLeadingNewlineThenStrip(lhs: GpuColumnVector) = {
    val prog = new RegexProgram("\\A[ \\t]*[\\n]+", CaptureGroups.NON_CAPTURE)
    withResource(lhs.getBase.matchesRe(prog)) { hasLeadingNewline =>
      withResource(Scalar.fromNull(DType.STRING)) { nullValue =>
        withResource(lhs.getBase.strip()) { stripped =>
          hasLeadingNewline.ifElse(nullValue, stripped)
        }
      }
    }
  }

  /**
   * Parse a string column to timestamp.
   */
  def asTimestampOrNull(
      cv: ColumnVector,
      dtype: DType,
      strfFormat: String,
      asTimestamp: (ColumnVector, String) => ColumnVector): ColumnVector = {
    withResource(cv) { _ =>
      withResource(Scalar.fromNull(dtype)) { nullValue =>
        withResource(cv.isTimestamp(strfFormat)) { isTimestamp =>
          withResource(asTimestamp(cv, strfFormat)) { timestamp =>
            isTimestamp.ifElse(timestamp, nullValue)
          }
        }
      }
    }
  }

}

case class ParseFormatMeta(separator: Option[Char], isTimestamp: Boolean, validRegex: String)

case class RegexReplace(search: String, replace: String)

/**
 * A direct conversion of Spark's ToTimestamp class which converts time to UNIX timestamp by
 * first converting to microseconds and then dividing by the downScaleFactor
 */
abstract class GpuToTimestamp
  extends GpuBinaryExpressionArgsAnyScalar with TimeZoneAwareExpression with ExpectsInputTypes {

  import GpuToTimestamp._

  def downScaleFactor = DateUtils.ONE_SECOND_MICROSECONDS

  def sparkFormat: String
  def strfFormat: String

  override def inputTypes: Seq[AbstractDataType] =
    Seq(TypeCollection(StringType, DateType, TimestampType), StringType)

  override def dataType: DataType = LongType
  override def nullable: Boolean = true

  override lazy val resolved: Boolean = childrenResolved && checkInputDataTypes().isSuccess

  val timeParserPolicy = getTimeParserPolicy

  val failOnError: Boolean = SQLConf.get.ansiEnabled

  override def doColumnar(lhs: GpuColumnVector, rhs: GpuScalar): ColumnVector = {
    val tmp = lhs.dataType match {
      case _: StringType =>
        // rhs is ignored we already parsed the format
        if (getTimeParserPolicy == LegacyTimeParserPolicy) {
          parseStringAsTimestampWithLegacyParserPolicy(
            lhs,
            sparkFormat,
            strfFormat,
            DType.TIMESTAMP_MICROSECONDS,
            (col, strfFormat) => col.asTimestampMicroseconds(strfFormat))
        } else {
          parseStringAsTimestamp(
            lhs,
            sparkFormat,
            strfFormat,
            DType.TIMESTAMP_MICROSECONDS,
            failOnError)
        }
      case _: DateType =>
        timeZoneId match {
          case Some(_) =>
            if (GpuOverrides.isUTCTimezone(zoneId)) {
              lhs.getBase.asTimestampMicroseconds()
            } else {
              assert(GpuTimeZoneDB.isSupportedTimeZone(zoneId))
              withResource(lhs.getBase.asTimestampMicroseconds) { tsInMs =>
                GpuTimeZoneDB.fromTimestampToUtcTimestamp(tsInMs, zoneId)
              }
            }
          case None => lhs.getBase.asTimestampMicroseconds()
        }
      case _ =>
        // Consistent with Spark's behavior which ignores timeZone for other types like timestamp
        // and timestampNtp.
        lhs.getBase.asTimestampMicroseconds()
    }
    // Return Timestamp value if dataType it is expecting is of TimestampType
    if (dataType.equals(TimestampType)) {
      tmp
    } else {
      withResource(tmp) { tmp =>
        // The type we are returning is a long not an actual timestamp
        withResource(Scalar.fromInt(downScaleFactor)) { downScaleFactor =>
          withResource(tmp.asLongs()) { longMicroSecs =>
            longMicroSecs.div(downScaleFactor)
          }
        }
      }
    }
  }

  override def doColumnar(numRows: Int, lhs: GpuScalar, rhs: GpuScalar): ColumnVector = {
    withResource(GpuColumnVector.from(lhs, numRows, left.dataType)) { expandedLhs =>
      doColumnar(expandedLhs, rhs)
    }
  }
}

case class GpuUnixTimestamp(strTs: Expression,
    format: Expression,
    sparkFormat: String,
    strf: String,
    timeZoneId: Option[String] = None) extends GpuToTimestamp {
  override def strfFormat = strf
  override def withTimeZone(timeZoneId: String): TimeZoneAwareExpression = {
    copy(timeZoneId = Option(timeZoneId))
  }

  override def left: Expression = strTs
  override def right: Expression = format

}

case class GpuToUnixTimestamp(strTs: Expression,
    format: Expression,
    sparkFormat: String,
    strf: String,
    timeZoneId: Option[String] = None) extends GpuToTimestamp {
  override def strfFormat = strf
  override def withTimeZone(timeZoneId: String): TimeZoneAwareExpression = {
    copy(timeZoneId = Option(timeZoneId))
  }

  override def left: Expression = strTs
  override def right: Expression = format

}

case class GpuGetTimestamp(
    strTs: Expression,
    format: Expression,
    sparkFormat: String,
    strf: String,
    timeZoneId: Option[String] = None) extends GpuToTimestamp {

  override def strfFormat = strf
  override val downScaleFactor = 1
  override def dataType: DataType = TimestampType

  override def withTimeZone(timeZoneId: String): TimeZoneAwareExpression =
    copy(timeZoneId = Option(timeZoneId))

  override def left: Expression = strTs
  override def right: Expression = format
}

class FromUnixTimeMeta(a: FromUnixTime,
    override val conf: RapidsConf,
    val p: Option[RapidsMeta[_, _, _]],
    r: DataFromReplacementRule) extends UnixTimeExprMeta[FromUnixTime](a, conf, p, r) {

  private type FmtConverter = ColumnView => ColumnVector

  private var colConverter: Option[FmtConverter] = None

  /**
   * More supported formats by post conversions. The idea is
   *  1) Map the unsupported target format to a supported format as
   *     the intermediate format,
   *  2) Call into cuDF with this intermediate format,
   *  3) Run a post conversion to get the right output for the target format.
   *
   * NOTE: Need to remove the entry if the key format is supported by cuDF.
   */
  private val FORMATS_BY_CONVERSION: Map[String, (String, FmtConverter)] = Map(
    // spark format -> (intermediate format, converter)
    "yyyyMMdd" -> (("yyyy-MM-dd",
      col => {
        withResource(Scalar.fromString("-")) { dashStr =>
          withResource(Scalar.fromString("")) { emptyStr =>
            col.stringReplace(dashStr, emptyStr)
          }
        }
      }
    ))
  )

  override def tagExprForGpu(): Unit = {
    extractStringLit(a.right) match {
      case Some(rightLit) =>
        sparkFormat = rightLit
        var inputFormat: Option[String] = None
        FORMATS_BY_CONVERSION.get(sparkFormat).foreach { case (tempFormat, converter) =>
            colConverter = Some(converter)
            inputFormat = Some(tempFormat)
        }
        strfFormat = DateUtils.tagAndGetCudfFormat(this, sparkFormat,
          a.left.dataType == DataTypes.StringType, inputFormat)
      case None =>
        willNotWorkOnGpu("format has to be a string literal")
    }
  }

  override def isTimeZoneSupported = true
  override def convertToGpu(lhs: Expression, rhs: Expression): GpuExpression = {
    // passing the already converted strf string for a little optimization
    GpuFromUnixTime(lhs, rhs, strfFormat, colConverter, a.timeZoneId)
  }
}

case class GpuFromUnixTime(
    sec: Expression,
    format: Expression,
    strfFormat: String,
    colConverter: Option[ColumnView => ColumnVector],
    timeZoneId: Option[String])
  extends GpuBinaryExpressionArgsAnyScalar
    with TimeZoneAwareExpression
    with ImplicitCastInputTypes {

  // To avoid duplicated "if...else" for each input batch
  private val convertFunc: ColumnVector => ColumnVector = {
    if (colConverter.isDefined) {
      col => withResource(col)(colConverter.get.apply)
    } else {
      identity[ColumnVector]
    }
  }

  override def doColumnar(lhs: GpuColumnVector, rhs: GpuScalar): ColumnVector = {
    // we aren't using rhs as it was already converted in the GpuOverrides while creating the
    // expressions map and passed down here as strfFormat
<<<<<<< HEAD
    withResource(lhs.getBase.asTimestampSeconds) { secondCV =>
=======
    val ret = withResource(lhs.getBase.asTimestampSeconds) { secondCV =>
>>>>>>> 5fc9bf0d
      if (GpuOverrides.isUTCTimezone(zoneId)) {
        // UTC time zone
        secondCV.asStrings(strfFormat)
      } else {
        // Non-UTC TZ
        withResource(GpuTimeZoneDB.fromUtcTimestampToTimestamp(secondCV, zoneId.normalized())) {
          shifted => shifted.asStrings(strfFormat)
        }
      }
    }
    convertFunc(ret)
  }

  override def doColumnar(numRows: Int, lhs: GpuScalar, rhs: GpuScalar): ColumnVector = {
    withResource(GpuColumnVector.from(lhs, numRows, left.dataType)) { expandedLhs =>
      doColumnar(expandedLhs, rhs)
    }
  }

  override def withTimeZone(timeZoneId: String): TimeZoneAwareExpression = {
    copy(timeZoneId = Option(timeZoneId))
  }

  override def inputTypes: Seq[AbstractDataType] = Seq(LongType, StringType)

  override def left: Expression = sec

  // we aren't using this "right" GpuExpression, as it was already converted in the GpuOverrides
  // while creating the expressions map and passed down here as strfFormat
  override def right: Expression = format

  override def dataType: DataType = StringType

  override lazy val resolved: Boolean = childrenResolved && checkInputDataTypes().isSuccess
}


class FromUTCTimestampExprMeta(
    expr: FromUTCTimestamp,
    override val conf: RapidsConf,
    override val parent: Option[RapidsMeta[_, _, _]],
    rule: DataFromReplacementRule)
  extends BinaryExprMeta[FromUTCTimestamp](expr, conf, parent, rule) {

  private[this] var timezoneId: ZoneId = null
  private[this] val nonUTCEnabled: Boolean = conf.nonUTCTimeZoneEnabled

  override def tagExprForGpu(): Unit = {
    extractStringLit(expr.right) match {
      case None =>
        willNotWorkOnGpu("timezone input must be a literal string")
      case Some(timezoneShortID) =>
        if (timezoneShortID != null) {
          timezoneId = GpuTimeZoneDB.getZoneId(timezoneShortID)
          // Always pass for UTC timezone since it's no-op.
          if (!GpuOverrides.isUTCTimezone(timezoneId)) {
            if (nonUTCEnabled) {
              if(!GpuTimeZoneDB.isSupportedTimeZone(timezoneShortID)) {
                willNotWorkOnGpu(s"Not supported timezone type $timezoneShortID.")
              }
            } else {
              // TODO: remove this once GPU backend was supported.
              willNotWorkOnGpu(s"Not supported timezone type $timezoneShortID.")
            }
          }
        }
    }
  }

  override def convertToGpu(timestamp: Expression, timezone: Expression): GpuExpression =
    GpuFromUTCTimestamp(timestamp, timezone, timezoneId, nonUTCEnabled)
}

case class GpuFromUTCTimestamp(
    timestamp: Expression, timezone: Expression, zoneId: ZoneId, nonUTCEnabled: Boolean)
  extends GpuBinaryExpressionArgsAnyScalar
      with ImplicitCastInputTypes
      with NullIntolerant {

  override def left: Expression = timestamp
  override def right: Expression = timezone
  override def inputTypes: Seq[AbstractDataType] = Seq(TimestampType, StringType)
  override def dataType: DataType = TimestampType

  override def doColumnar(lhs: GpuColumnVector, rhs: GpuScalar): ColumnVector = {
    if (rhs.getBase.isValid) {
      if (GpuOverrides.isUTCTimezone(zoneId)) {
        // For UTC timezone, just a no-op bypassing GPU computation.
        lhs.getBase.incRefCount()
      } else {
        if (nonUTCEnabled){
          GpuTimeZoneDB.fromUtcTimestampToTimestamp(lhs.getBase, zoneId)
        } else {
          // TODO: remove this until GPU backend supported.
          throw new UnsupportedOperationException(
            s"Not supported timezone type ${zoneId.normalized()}")
        }
      }
    } else {
      // All-null output column.
      GpuColumnVector.columnVectorFromNull(lhs.getRowCount.toInt, dataType)
    }
  }

  override def doColumnar(numRows: Int, lhs: GpuScalar, rhs: GpuScalar): ColumnVector = {
    withResource(GpuColumnVector.from(lhs, numRows, left.dataType)) { lhsCol =>
      doColumnar(lhsCol, rhs)
    }
  }
}

trait GpuDateMathBase extends GpuBinaryExpression with ExpectsInputTypes {
  override def inputTypes: Seq[AbstractDataType] =
    Seq(DateType, TypeCollection(IntegerType, ShortType, ByteType))

  override def dataType: DataType = DateType

  def binaryOp: BinaryOp

  override lazy val resolved: Boolean = childrenResolved && checkInputDataTypes().isSuccess

  override def doColumnar(lhs: GpuColumnVector, rhs: GpuColumnVector): ColumnVector = {
    withResource(lhs.getBase.castTo(DType.INT32)) { daysSinceEpoch =>
      withResource(daysSinceEpoch.binaryOp(binaryOp, rhs.getBase, daysSinceEpoch.getType)) {
        daysAsInts => daysAsInts.castTo(DType.TIMESTAMP_DAYS)
      }
    }
  }

  override def doColumnar(lhs: GpuScalar, rhs: GpuColumnVector): ColumnVector = {
    withResource(GpuScalar.from(lhs.getValue, IntegerType)) { daysAsInts =>
      withResource(daysAsInts.binaryOp(binaryOp, rhs.getBase, daysAsInts.getType)) { ints =>
        ints.castTo(DType.TIMESTAMP_DAYS)
      }
    }
  }

  override def doColumnar(lhs: GpuColumnVector, rhs: GpuScalar): ColumnVector = {
    withResource(lhs.getBase.castTo(DType.INT32)) { daysSinceEpoch =>
      withResource(daysSinceEpoch.binaryOp(binaryOp, rhs.getBase, daysSinceEpoch.getType)) {
        daysAsInts => daysAsInts.castTo(DType.TIMESTAMP_DAYS)
      }
    }
  }

  override def doColumnar(numRows: Int, lhs: GpuScalar, rhs: GpuScalar): ColumnVector = {
    withResource(GpuColumnVector.from(lhs, numRows, left.dataType)) { expandedLhs =>
      doColumnar(expandedLhs, rhs)
    }
  }
}

case class GpuDateSub(startDate: Expression, days: Expression)
  extends GpuDateMathBase {

  override def left: Expression = startDate
  override def right: Expression = days

  override def prettyName: String = "date_sub"

  override def binaryOp: BinaryOp = BinaryOp.SUB
}

case class GpuDateAdd(startDate: Expression, days: Expression) extends GpuDateMathBase {

  override def left: Expression = startDate
  override def right: Expression = days

  override def prettyName: String = "date_add"

  override def binaryOp: BinaryOp = BinaryOp.ADD
}

case class GpuLastDay(startDate: Expression)
    extends GpuUnaryExpression with ImplicitCastInputTypes {
  override def child: Expression = startDate

  override def inputTypes: Seq[AbstractDataType] = Seq(DateType)

  override def dataType: DataType = DateType

  override def prettyName: String = "last_day"

  override protected def doColumnar(input: GpuColumnVector): ColumnVector =
    input.getBase.lastDayOfMonth()
}<|MERGE_RESOLUTION|>--- conflicted
+++ resolved
@@ -1027,11 +1027,7 @@
   override def doColumnar(lhs: GpuColumnVector, rhs: GpuScalar): ColumnVector = {
     // we aren't using rhs as it was already converted in the GpuOverrides while creating the
     // expressions map and passed down here as strfFormat
-<<<<<<< HEAD
-    withResource(lhs.getBase.asTimestampSeconds) { secondCV =>
-=======
     val ret = withResource(lhs.getBase.asTimestampSeconds) { secondCV =>
->>>>>>> 5fc9bf0d
       if (GpuOverrides.isUTCTimezone(zoneId)) {
         // UTC time zone
         secondCV.asStrings(strfFormat)
