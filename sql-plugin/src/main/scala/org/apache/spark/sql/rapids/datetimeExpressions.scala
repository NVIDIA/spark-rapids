/*
 * Copyright (c) 2019-2021, NVIDIA CORPORATION.
 *
 * Licensed under the Apache License, Version 2.0 (the "License");
 * you may not use this file except in compliance with the License.
 * You may obtain a copy of the License at
 *
 *     http://www.apache.org/licenses/LICENSE-2.0
 *
 * Unless required by applicable law or agreed to in writing, software
 * distributed under the License is distributed on an "AS IS" BASIS,
 * WITHOUT WARRANTIES OR CONDITIONS OF ANY KIND, either express or implied.
 * See the License for the specific language governing permissions and
 * limitations under the License.
 */

package org.apache.spark.sql.rapids

import java.util.concurrent.TimeUnit

import scala.collection.mutable

import ai.rapids.cudf.{BinaryOp, ColumnVector, ColumnView, DType, Scalar}
import com.nvidia.spark.rapids.{Arm, BinaryExprMeta, DataFromReplacementRule, DateUtils, GpuBinaryExpression, GpuColumnVector, GpuExpression, GpuOverrides, GpuScalar, GpuUnaryExpression, RapidsConf, RapidsMeta, ShimLoader}
import com.nvidia.spark.rapids.DateUtils.TimestampFormatConversionException
import com.nvidia.spark.rapids.GpuOverrides.{extractStringLit, getTimeParserPolicy}
import com.nvidia.spark.rapids.RapidsPluginImplicits._
import com.nvidia.spark.rapids.shims.v2.ShimBinaryExpression

import org.apache.spark.sql.catalyst.expressions.{BinaryExpression, ExpectsInputTypes, Expression, ImplicitCastInputTypes, NullIntolerant, TimeZoneAwareExpression}
import org.apache.spark.sql.internal.SQLConf
import org.apache.spark.sql.types._
import org.apache.spark.sql.vectorized.ColumnarBatch
import org.apache.spark.unsafe.types.CalendarInterval

trait GpuDateUnaryExpression extends GpuUnaryExpression with ImplicitCastInputTypes {
  override def inputTypes: Seq[AbstractDataType] = Seq(DateType)

  override def dataType: DataType = IntegerType

  override def outputTypeOverride = DType.INT32
}

trait GpuTimeUnaryExpression extends GpuUnaryExpression with TimeZoneAwareExpression
   with ImplicitCastInputTypes with NullIntolerant {
  override def inputTypes: Seq[AbstractDataType] = Seq(TimestampType)

  override def dataType: DataType = IntegerType

  override def outputTypeOverride = DType.INT32

  override lazy val resolved: Boolean = childrenResolved && checkInputDataTypes().isSuccess
}

case class GpuWeekDay(child: Expression)
    extends GpuDateUnaryExpression {

  override protected def doColumnar(input: GpuColumnVector): ColumnVector = {
    withResource(Scalar.fromShort(1.toShort)) { one =>
      withResource(input.getBase.weekDay()) { weekday => // We want Monday = 0, CUDF Monday = 1
        weekday.sub(one)
      }
    }
  }
}

case class GpuDayOfWeek(child: Expression)
    extends GpuDateUnaryExpression {

  override protected def doColumnar(input: GpuColumnVector): ColumnVector = {
    // Cudf returns Monday = 1, ...
    // We want Sunday = 1, ..., so add a day before we extract the day of the week
    val nextInts = withResource(Scalar.fromInt(1)) { one =>
      withResource(input.getBase.asInts()) { ints =>
        ints.add(one)
      }
    }
    withResource(nextInts) { nextInts =>
      withResource(nextInts.asTimestampDays()) { daysAgain =>
        daysAgain.weekDay()
      }
    }
  }
}

case class GpuMinute(child: Expression, timeZoneId: Option[String] = None)
    extends GpuTimeUnaryExpression {

  override def withTimeZone(timeZoneId: String): TimeZoneAwareExpression =
    copy(timeZoneId = Option(timeZoneId))

  override protected def doColumnar(input: GpuColumnVector): ColumnVector =
    input.getBase.minute()
}

case class GpuSecond(child: Expression, timeZoneId: Option[String] = None)
    extends GpuTimeUnaryExpression {

  override def withTimeZone(timeZoneId: String): TimeZoneAwareExpression =
    copy(timeZoneId = Option(timeZoneId))

  override protected def doColumnar(input: GpuColumnVector): ColumnVector =
    input.getBase.second()
}

case class GpuHour(child: Expression, timeZoneId: Option[String] = None)
  extends GpuTimeUnaryExpression {

  override def withTimeZone(timeZoneId: String): TimeZoneAwareExpression =
    copy(timeZoneId = Option(timeZoneId))

  override protected def doColumnar(input: GpuColumnVector): ColumnVector =
    input.getBase.hour()
}

case class GpuYear(child: Expression) extends GpuDateUnaryExpression {
  override def doColumnar(input: GpuColumnVector): ColumnVector =
    input.getBase.year()
}

abstract class GpuTimeMath(
    start: Expression,
    interval: Expression,
    timeZoneId: Option[String] = None)
   extends ShimBinaryExpression
       with GpuExpression
       with TimeZoneAwareExpression
       with ExpectsInputTypes
       with Serializable {

  def this(start: Expression, interval: Expression) = this(start, interval, None)

  override def left: Expression = start
  override def right: Expression = interval

  override def toString: String = s"$left - $right"
  override def sql: String = s"${left.sql} - ${right.sql}"
  override def inputTypes: Seq[AbstractDataType] = Seq(TimestampType, CalendarIntervalType)

  override def dataType: DataType = TimestampType

  override lazy val resolved: Boolean = childrenResolved && checkInputDataTypes().isSuccess

  val microSecondsInOneDay: Long = TimeUnit.DAYS.toMicros(1)

  override def columnarEval(batch: ColumnarBatch): Any = {
    withResourceIfAllowed(left.columnarEval(batch)) { lhs =>
      withResourceIfAllowed(right.columnarEval(batch)) { rhs =>
        (lhs, rhs) match {
          case (l: GpuColumnVector, intvlS: GpuScalar)
              if intvlS.dataType.isInstanceOf[CalendarIntervalType] =>
            // Scalar does not support 'CalendarInterval' now, so use
            // the Scala value instead.
            // Skip the null check because it wll be detected by the following calls.
            val intvl = intvlS.getValue.asInstanceOf[CalendarInterval]
            if (intvl.months != 0) {
              throw new UnsupportedOperationException("Months aren't supported at the moment")
            }
            val usToSub = intvl.days * microSecondsInOneDay + intvl.microseconds
            if (usToSub != 0) {
              withResource(Scalar.fromLong(usToSub)) { us_s =>
                withResource(l.getBase.bitCastTo(DType.INT64)) { us =>
                  withResource(intervalMath(us_s, us)) { longResult =>
                    GpuColumnVector.from(longResult.castTo(DType.TIMESTAMP_MICROSECONDS), dataType)
                  }
                }
              }
            } else {
              l.incRefCount()
            }
          case _ =>
            throw new UnsupportedOperationException("GpuTimeSub takes column and interval as an " +
              "argument only")
        }
      }
    }
  }

  def intervalMath(us_s: Scalar, us: ColumnView): ColumnVector
}

case class GpuTimeAdd(start: Expression,
                      interval: Expression,
                      timeZoneId: Option[String] = None)
  extends GpuTimeMath(start, interval, timeZoneId) {

  override def withTimeZone(timeZoneId: String): TimeZoneAwareExpression = {
    copy(timeZoneId = Option(timeZoneId))
  }

  override def intervalMath(us_s: Scalar, us: ColumnView): ColumnVector = {
    us.add(us_s)
  }
}

case class GpuTimeSub(start: Expression,
                       interval: Expression,
                       timeZoneId: Option[String] = None)
  extends GpuTimeMath(start, interval, timeZoneId) {

  override def withTimeZone(timeZoneId: String): TimeZoneAwareExpression = {
    copy(timeZoneId = Option(timeZoneId))
  }

  override def intervalMath(us_s: Scalar, us: ColumnView): ColumnVector = {
    us.sub(us_s)
  }
}

case class GpuDateAddInterval(start: Expression,
    interval: Expression,
    timeZoneId: Option[String] = None)
    extends GpuTimeMath(start, interval, timeZoneId) {

  override def withTimeZone(timeZoneId: String): TimeZoneAwareExpression = {
    copy(timeZoneId = Option(timeZoneId))
  }

  override def intervalMath(us_s: Scalar, us: ColumnView): ColumnVector = {
    us.add(us_s)
  }

  override def inputTypes: Seq[AbstractDataType] = Seq(DateType, CalendarIntervalType)

  override def dataType: DataType = DateType

  override def columnarEval(batch: ColumnarBatch): Any = {

    withResourceIfAllowed(left.columnarEval(batch)) { lhs =>
      withResourceIfAllowed(right.columnarEval(batch)) { rhs =>
        (lhs, rhs) match {
          case (l: GpuColumnVector, intvlS: GpuScalar)
              if intvlS.dataType.isInstanceOf[CalendarIntervalType] =>
            // Scalar does not support 'CalendarInterval' now, so use
            // the Scala value instead.
            // Skip the null check because it wll be detected by the following calls.
            val intvl = intvlS.getValue.asInstanceOf[CalendarInterval]
            if (intvl.months != 0) {
              throw new UnsupportedOperationException("Months aren't supported at the moment")
            }
            val microSecToDays = if (intvl.microseconds < 0) {
              // This is to calculate when subtraction is performed. Need to take into account the
              // interval( which are less than days). Convert it into days which needs to be
              // subtracted along with intvl.days(if provided).
              (intvl.microseconds.abs.toDouble / microSecondsInOneDay).ceil.toInt * -1
            } else {
              (intvl.microseconds.toDouble / microSecondsInOneDay).toInt
            }
            val daysToAdd = intvl.days + microSecToDays
            if (daysToAdd != 0) {
              withResource(Scalar.fromInt(daysToAdd)) { us_s =>
                withResource(l.getBase.bitCastTo(DType.INT32)) { us =>
                  withResource(intervalMath(us_s, us)) { intResult =>
                    GpuColumnVector.from(intResult.castTo(DType.TIMESTAMP_DAYS), dataType)
                  }
                }
              }
            } else {
              l.incRefCount()
            }
          case _ =>
            throw new UnsupportedOperationException("GpuDateAddInterval takes column and " +
              "interval as an argument only")
        }
      }
    }
  }
}

case class GpuDateDiff(endDate: Expression, startDate: Expression)
  extends GpuBinaryExpression with ImplicitCastInputTypes {

  override def left: Expression = endDate

  override def right: Expression = startDate

  override def inputTypes: Seq[AbstractDataType] = Seq(DateType, DateType)

  override def dataType: DataType = IntegerType

  override def doColumnar(lhs: GpuColumnVector, rhs: GpuColumnVector): ColumnVector = {
    withResource(lhs.getBase.asInts()) { lhsDays =>
      withResource(rhs.getBase.asInts()) { rhsDays =>
        lhsDays.sub(rhsDays)
      }
    }
  }

  override def doColumnar(lhs: GpuScalar, rhs: GpuColumnVector): ColumnVector = {
    // if one of the operands is a scalar, they have to be explicitly casted by the caller
    // before the operation can be run. This is an issue being tracked by
    // https://github.com/rapidsai/cudf/issues/4180
    withResource(GpuScalar.from(lhs.getValue, IntegerType)) { intScalar =>
      withResource(rhs.getBase.asInts()) { intVector =>
        intScalar.sub(intVector)
      }
    }
  }

  override def doColumnar(lhs: GpuColumnVector, rhs: GpuScalar): ColumnVector = {
    // if one of the operands is a scalar, they have to be explicitly casted by the caller
    // before the operation can be run. This is an issue being tracked by
    // https://github.com/rapidsai/cudf/issues/4180
    withResource(GpuScalar.from(rhs.getValue, IntegerType)) { intScalar =>
      withResource(lhs.getBase.asInts()) { intVector =>
        intVector.sub(intScalar)
      }
    }
  }

  override def doColumnar(numRows: Int, lhs: GpuScalar, rhs: GpuScalar): ColumnVector = {
    withResource(GpuColumnVector.from(lhs, numRows, left.dataType)) { expandedLhs =>
      doColumnar(expandedLhs, rhs)
    }
  }
}

case class GpuDateFormatClass(timestamp: Expression,
    format: Expression,
    strfFormat: String,
    timeZoneId: Option[String] = None)
  extends GpuBinaryExpression with TimeZoneAwareExpression with ImplicitCastInputTypes {

  override def dataType: DataType = StringType
  override def inputTypes: Seq[AbstractDataType] = Seq(TimestampType, StringType)
  override def left: Expression = timestamp

  // we aren't using this "right" GpuExpression, as it was already converted in the GpuOverrides
  // while creating the expressions map and passed down here as strfFormat
  override def right: Expression = format
  override def prettyName: String = "date_format"

  override lazy val resolved: Boolean = childrenResolved && checkInputDataTypes().isSuccess

  override def withTimeZone(timeZoneId: String): TimeZoneAwareExpression =
    copy(timeZoneId = Option(timeZoneId))

  override def doColumnar(lhs: GpuColumnVector, rhs: GpuColumnVector): ColumnVector = {
    throw new IllegalArgumentException("rhs has to be a scalar for the date_format to work")
  }

  override def doColumnar(lhs: GpuScalar, rhs: GpuColumnVector): ColumnVector = {
    throw new IllegalArgumentException("lhs has to be a vector and rhs has to be a scalar for " +
        "the date_format to work")
  }

  override def doColumnar(lhs: GpuColumnVector, rhs: GpuScalar): ColumnVector = {
    // we aren't using rhs as it was already converted in the GpuOverrides while creating the
    // expressions map and passed down here as strfFormat
    withResource(lhs.getBase.asTimestampSeconds) { tsVector =>
      tsVector.asStrings(strfFormat)
    }
  }

  override def doColumnar(numRows: Int, lhs: GpuScalar, rhs: GpuScalar): ColumnVector = {
    withResource(GpuColumnVector.from(lhs, numRows, left.dataType)) { expandedLhs =>
      doColumnar(expandedLhs, rhs)
    }
  }
}

case class GpuQuarter(child: Expression) extends GpuDateUnaryExpression {
  override def doColumnar(input: GpuColumnVector): ColumnVector = {
    val tmp = withResource(Scalar.fromInt(2)) { two =>
      withResource(input.getBase.month()) { month =>
        month.add(two)
      }
    }
    withResource(tmp) { tmp =>
      withResource(Scalar.fromInt(3)) { three =>
        tmp.div(three)
      }
    }
  }
}

case class GpuMonth(child: Expression) extends GpuDateUnaryExpression {
  override def doColumnar(input: GpuColumnVector): ColumnVector =
    input.getBase.month()
}

case class GpuDayOfMonth(child: Expression) extends GpuDateUnaryExpression {
  override def doColumnar(input: GpuColumnVector): ColumnVector =
    input.getBase.day()
}

case class GpuDayOfYear(child: Expression) extends GpuDateUnaryExpression {
  override def doColumnar(input: GpuColumnVector): ColumnVector =
    input.getBase.dayOfYear()
}

abstract class UnixTimeExprMeta[A <: BinaryExpression with TimeZoneAwareExpression]
   (expr: A, conf: RapidsConf,
   parent: Option[RapidsMeta[_, _, _]],
   rule: DataFromReplacementRule)
  extends BinaryExprMeta[A](expr, conf, parent, rule) {
  var sparkFormat: String = _
  var strfFormat: String = _
  override def tagExprForGpu(): Unit = {
    checkTimeZoneId(expr.timeZoneId)

    // Date and Timestamp work too
    if (expr.right.dataType == StringType) {
      extractStringLit(expr.right) match {
        case Some(rightLit) =>
          sparkFormat = rightLit
          if (GpuOverrides.getTimeParserPolicy == LegacyTimeParserPolicy) {
            try {
              // try and convert the format to cuDF format - this will throw an exception if
              // the format contains unsupported characters or words
              strfFormat = DateUtils.toStrf(sparkFormat,
                expr.left.dataType == DataTypes.StringType)
              // format parsed ok but we have no 100% compatible formats in LEGACY mode
              if (GpuToTimestamp.LEGACY_COMPATIBLE_FORMATS.contains(sparkFormat)) {
                // LEGACY support has a number of issues that mean we cannot guarantee
                // compatibility with CPU
                // - we can only support 4 digit years but Spark supports a wider range
                // - we use a proleptic Gregorian calender but Spark uses a hybrid Julian+Gregorian
                //   calender in LEGACY mode
                if (SQLConf.get.ansiEnabled) {
                  willNotWorkOnGpu("LEGACY format in ANSI mode is not supported on the GPU")
                } else if (!conf.incompatDateFormats) {
                  willNotWorkOnGpu(s"LEGACY format '$sparkFormat' on the GPU is not guaranteed " +
                    s"to produce the same results as Spark on CPU. Set " +
                    s"${RapidsConf.INCOMPATIBLE_DATE_FORMATS.key}=true to force onto GPU.")
                }
              } else {
                willNotWorkOnGpu(s"LEGACY format '$sparkFormat' is not supported on the GPU.")
              }
            } catch {
              case e: TimestampFormatConversionException =>
                willNotWorkOnGpu(s"Failed to convert ${e.reason} ${e.getMessage}")
            }
          } else {
            try {
              // try and convert the format to cuDF format - this will throw an exception if
              // the format contains unsupported characters or words
              strfFormat = DateUtils.toStrf(sparkFormat,
                expr.left.dataType == DataTypes.StringType)
              // format parsed ok, so it is either compatible (tested/certified) or incompatible
              if (!GpuToTimestamp.CORRECTED_COMPATIBLE_FORMATS.contains(sparkFormat) &&
                  !conf.incompatDateFormats) {
                willNotWorkOnGpu(s"CORRECTED format '$sparkFormat' on the GPU is not guaranteed " +
                  s"to produce the same results as Spark on CPU. Set " +
                  s"${RapidsConf.INCOMPATIBLE_DATE_FORMATS.key}=true to force onto GPU.")
              }
            } catch {
              case e: TimestampFormatConversionException =>
                willNotWorkOnGpu(s"Failed to convert ${e.reason} ${e.getMessage}")
            }
          }
        case None =>
          willNotWorkOnGpu("format has to be a string literal")
      }
    }
  }
}

sealed trait TimeParserPolicy extends Serializable
object LegacyTimeParserPolicy extends TimeParserPolicy
object ExceptionTimeParserPolicy extends TimeParserPolicy
object CorrectedTimeParserPolicy extends TimeParserPolicy

object GpuToTimestamp extends Arm {
  // We are compatible with Spark for these formats when the timeParserPolicy is CORRECTED
  // or EXCEPTION. It is possible that other formats may be supported but these are the only
  // ones that we have tests for.
  val CORRECTED_COMPATIBLE_FORMATS = Map(
    "yyyy-MM-dd" -> ParseFormatMeta('-', isTimestamp = false,
      raw"\A\d{4}-\d{2}-\d{2}\Z"),
    "yyyy/MM/dd" -> ParseFormatMeta('/', isTimestamp = false,
      raw"\A\d{4}/\d{1,2}/\d{1,2}\Z"),
    "yyyy-MM" -> ParseFormatMeta('-', isTimestamp = false,
      raw"\A\d{4}-\d{2}\Z"),
    "yyyy/MM" -> ParseFormatMeta('/', isTimestamp = false,
      raw"\A\d{4}/\d{2}\Z"),
    "dd/MM/yyyy" -> ParseFormatMeta('/', isTimestamp = false,
      raw"\A\d{2}/\d{2}/\d{4}\Z"),
    "yyyy-MM-dd HH:mm:ss" -> ParseFormatMeta('-', isTimestamp = true,
      raw"\A\d{4}-\d{2}-\d{2}[ T]\d{2}:\d{2}:\d{2}\Z"),
    "MM-dd" -> ParseFormatMeta('-', isTimestamp = false,
      raw"\A\d{2}-\d{2}\Z"),
    "MM/dd" -> ParseFormatMeta('/', isTimestamp = false,
      raw"\A\d{2}/\d{2}\Z"),
    "dd-MM" -> ParseFormatMeta('-', isTimestamp = false,
      raw"\A\d{2}-\d{2}\Z"),
    "dd/MM" -> ParseFormatMeta('/', isTimestamp = false,
      raw"\A\d{2}/\d{2}\Z")
  )

  // We are compatible with Spark for these formats when the timeParserPolicy is LEGACY. It
  // is possible that other formats may be supported but these are the only ones that we have
  // tests for.
  val LEGACY_COMPATIBLE_FORMATS = Map(
    "yyyy-MM-dd" -> ParseFormatMeta('-', isTimestamp = false,
      raw"\A\d{4}-\d{1,2}-\d{1,2}(\D|\s|\Z)"),
    "yyyy/MM/dd" -> ParseFormatMeta('/', isTimestamp = false,
      raw"\A\d{4}/\d{1,2}/\d{1,2}(\D|\s|\Z)"),
    "dd-MM-yyyy" -> ParseFormatMeta('-', isTimestamp = false,
      raw"\A\d{1,2}-\d{1,2}-\d{4}(\D|\s|\Z)"),
    "dd/MM/yyyy" -> ParseFormatMeta('/', isTimestamp = false,
      raw"\A\d{1,2}/\d{1,2}/\d{4}(\D|\s|\Z)"),
    "yyyy-MM-dd HH:mm:ss" -> ParseFormatMeta('-', isTimestamp = true,
      raw"\A\d{4}-\d{1,2}-\d{1,2}[ T]\d{1,2}:\d{1,2}:\d{1,2}(\D|\s|\Z)"),
    "yyyy/MM/dd HH:mm:ss" -> ParseFormatMeta('/', isTimestamp = true,
      raw"\A\d{4}/\d{1,2}/\d{1,2}[ T]\d{1,2}:\d{1,2}:\d{1,2}(\D|\s|\Z)")
  )

  /** remove whitespace before month and day */
  val REMOVE_WHITESPACE_FROM_MONTH_DAY: RegexReplace =
    RegexReplace(raw"(\A\d+)-([ \t]*)(\d+)-([ \t]*)(\d+)", raw"\1-\3-\5")

<<<<<<< HEAD
  /** Regex rule to replace "yyyy-m-" with "yyyy-mm-" */
  val FIX_SINGLE_DIGIT_MONTH: RegexReplace =
    RegexReplace(raw"(\A\d+)-(\d{1}-)", raw"\1-0\2")

  /** Regex rule to replace "yyyy-mm-d" with "yyyy-mm-dd" */
  val FIX_SINGLE_DIGIT_DAY: RegexReplace =
    RegexReplace(raw"(\A\d+-\d{2})-(\d{1})([\D\s]|\Z)", raw"\1-0\2\3")

  /** Regex rule to replace "yyyy-mm-dd[ T]h:" with "yyyy-mm-dd hh:" */
  val FIX_SINGLE_DIGIT_HOUR: RegexReplace =
    RegexReplace(raw"(\A\d+-\d{2}-\d{2})[ T](\d{1}:)", raw"\1 0\2")

  /** Regex rule to replace "yyyy-mm-dd[ T]hh:m:" with "yyyy-mm-dd[ T]hh:mm:" */
  val FIX_SINGLE_DIGIT_MINUTE: RegexReplace =
    RegexReplace(raw"(\A\d+-\d{2}-\d{2}[ T]\d{2}):(\d{1}:)", raw"\1:0\2")

  /** Regex rule to replace "yyyy-mm-dd[ T]hh:mm:s" with "yyyy-mm-dd[ T]hh:mm:ss" */
  val FIX_SINGLE_DIGIT_SECOND: RegexReplace =
    RegexReplace(raw"(\A\d+-\d{2}-\d{2}[ T]\d{2}:\d{2}):(\d{1})([\D\s]|\Z)", raw"\1:0\2\3")

  /** Convert dates to standard format */
  val FIX_DATES = Seq(
    REMOVE_WHITESPACE_FROM_MONTH_DAY,
    FIX_SINGLE_DIGIT_MONTH,
    FIX_SINGLE_DIGIT_DAY)

  /** Convert timestamps to standard format */
  val FIX_TIMESTAMPS = Seq(
    FIX_SINGLE_DIGIT_HOUR,
    FIX_SINGLE_DIGIT_MINUTE,
    FIX_SINGLE_DIGIT_SECOND
  )
=======
  def daysScalarSeconds(name: String): Scalar = {
    Scalar.timestampFromLong(DType.TIMESTAMP_SECONDS, DateUtils.specialDatesSeconds(name))
  }

  def daysScalarMicros(name: String): Scalar = {
    Scalar.timestampFromLong(DType.TIMESTAMP_MICROSECONDS, DateUtils.specialDatesMicros(name))
  }
>>>>>>> cd42b978

  def daysEqual(col: ColumnVector, name: String): ColumnVector = {
    withResource(Scalar.fromString(name)) { scalarName =>
      col.equalTo(scalarName)
    }
  }

  /**
   * Replace special date strings such as "now" with timestampDays. This method does not
   * close the `stringVector` and `specialValues`.
   */
  def replaceSpecialDates(
      stringVector: ColumnVector,
      chronoVector: ColumnVector,
      specialNames: Seq[String],
      specialValues: Seq[Scalar]): ColumnVector = {
    specialValues.zip(specialNames).foldLeft(chronoVector) { case (buffer, (scalar, name)) =>
      withResource(buffer) { bufVector =>
        withResource(daysEqual(stringVector, name)) { isMatch =>
          isMatch.ifElse(scalar, bufVector)
        }
      }
    }
  }

  def isTimestamp(col: ColumnVector, sparkFormat: String, strfFormat: String) : ColumnVector = {
    CORRECTED_COMPATIBLE_FORMATS.get(sparkFormat) match {
      case Some(fmt) =>
        // the cuDF `is_timestamp` function is less restrictive than Spark's behavior for UnixTime
        // and ToUnixTime and will support parsing a subset of a string so we check the length of
        // the string as well which works well for fixed-length formats but if/when we want to
        // support variable-length formats (such as timestamps with milliseconds) then we will need
        // to use regex instead.
        withResource(col.matchesRe(fmt.validRegex)) { matches =>
          withResource(col.isTimestamp(strfFormat)) { isTimestamp =>
            isTimestamp.and(matches)
          }
        }
      case _ =>
        // this is the incompatibleDateFormats case where we do not guarantee compatibility with
        // Spark and assume that all non-null inputs are valid
        ColumnVector.fromScalar(Scalar.fromBool(true), col.getRowCount.toInt)
    }
  }

  def parseStringAsTimestamp(
      lhs: GpuColumnVector,
      sparkFormat: String,
      strfFormat: String,
      dtype: DType): ColumnVector = {

    // `tsVector` will be closed in replaceSpecialDates
    val tsVector = withResource(isTimestamp(lhs.getBase, sparkFormat, strfFormat)) { isTs =>
      withResource(Scalar.fromNull(dtype)) { nullValue =>
        withResource(lhs.getBase.asTimestamp(dtype, strfFormat)) { tsVec =>
          isTs.ifElse(tsVec, nullValue)
        }
      }
    }

    // in addition to date/timestamp strings, we also need to check for special dates and null
    // values, since anything else is invalid and should throw an error or be converted to null
    // depending on the policy
    closeOnExcept(tsVector) { tsVector =>
      DateUtils.fetchSpecialDates(dtype) match {
        case dates if dates.nonEmpty =>
          // `tsVector` will be closed in replaceSpecialDates
          val (specialNames, specialValues) = dates.unzip
          withResource(specialValues.toList) { scalars =>
            replaceSpecialDates(lhs.getBase, tsVector, specialNames.toList, scalars)
          }
        case _ =>
          tsVector
      }
    }
  }

  /**
   * Parse string to timestamp when timeParserPolicy is LEGACY. This was the default behavior
   * prior to Spark 3.0
   */
  def parseStringAsTimestampWithLegacyParserPolicy(
      lhs: GpuColumnVector,
      sparkFormat: String,
      strfFormat: String,
      dtype: DType,
      asTimestamp: (ColumnVector, String) => ColumnVector): ColumnVector = {

    val format = LEGACY_COMPATIBLE_FORMATS.getOrElse(sparkFormat,
      throw new IllegalStateException(s"Unsupported format $sparkFormat"))

    val regexReplaceRules = Seq(REMOVE_WHITESPACE_FROM_MONTH_DAY)

    // we support date formats using either `-` or `/` to separate year, month, and day and the
    // regex rules are written with '-' so we need to replace '-' with '/' here as necessary
    val rulesWithSeparator = format.separator match {
      case '/' =>
        regexReplaceRules.map {
          case RegexReplace(pattern, backref) =>
            RegexReplace(pattern.replace('-', '/'), backref.replace('-', '/'))
        }
      case '-' =>
        regexReplaceRules
    }

    // apply each rule in turn to the data
    val fixedUp = rulesWithSeparator
      .foldLeft(rejectLeadingNewlineThenStrip(lhs))((cv, regexRule) => {
        withResource(cv) {
          _.stringReplaceWithBackrefs(regexRule.search, regexRule.replace)
        }
      })

    // check the final value against a regex to determine if it is valid or not, so we produce
    // null values for any invalid inputs
    withResource(Scalar.fromNull(dtype)) { nullValue =>
      withResource(fixedUp.matchesRe(format.validRegex)) { isValidDate =>
        withResource(asTimestampOrNull(fixedUp, dtype, strfFormat, asTimestamp)) { timestamp =>
          isValidDate.ifElse(timestamp, nullValue)
        }
      }
    }
  }

  /**
   * Filter out strings that have a newline before the first non-whitespace character
   * and then strip all leading and trailing whitespace.
   */
  private def rejectLeadingNewlineThenStrip(lhs: GpuColumnVector) = {
    withResource(lhs.getBase.matchesRe("\\A[ \\t]*[\\n]+")) { hasLeadingNewline =>
      withResource(Scalar.fromNull(DType.STRING)) { nullValue =>
        withResource(lhs.getBase.strip()) { stripped =>
          hasLeadingNewline.ifElse(nullValue, stripped)
        }
      }
    }
  }

  /**
   * Parse a string column to timestamp.
   */
  def asTimestampOrNull(
      cv: ColumnVector,
      dtype: DType,
      strfFormat: String,
      asTimestamp: (ColumnVector, String) => ColumnVector): ColumnVector = {
    withResource(cv) { _ =>
      withResource(Scalar.fromNull(dtype)) { nullValue =>
        withResource(cv.isTimestamp(strfFormat)) { isTimestamp =>
          withResource(asTimestamp(cv, strfFormat)) { timestamp =>
            isTimestamp.ifElse(timestamp, nullValue)
          }
        }
      }
    }
  }

}

case class ParseFormatMeta(separator: Char, isTimestamp: Boolean, validRegex: String)

case class RegexReplace(search: String, replace: String)

/**
 * A direct conversion of Spark's ToTimestamp class which converts time to UNIX timestamp by
 * first converting to microseconds and then dividing by the downScaleFactor
 */
abstract class GpuToTimestamp
  extends GpuBinaryExpression with TimeZoneAwareExpression with ExpectsInputTypes {

  import GpuToTimestamp._

  def downScaleFactor = DateUtils.ONE_SECOND_MICROSECONDS

  def sparkFormat: String
  def strfFormat: String

  override def inputTypes: Seq[AbstractDataType] =
    Seq(TypeCollection(StringType, DateType, TimestampType), StringType)

  override def dataType: DataType = LongType
  override def nullable: Boolean = true

  override lazy val resolved: Boolean = childrenResolved && checkInputDataTypes().isSuccess

  val timeParserPolicy = getTimeParserPolicy

  override def doColumnar(lhs: GpuColumnVector, rhs: GpuColumnVector): ColumnVector = {
    throw new IllegalArgumentException("rhs has to be a scalar for the unixtimestamp to work")
  }

  override def doColumnar(lhs: GpuScalar, rhs: GpuColumnVector): ColumnVector = {
    throw new IllegalArgumentException("lhs has to be a vector and rhs has to be a scalar for " +
      "the unixtimestamp to work")
  }

  override def doColumnar(lhs: GpuColumnVector, rhs: GpuScalar): ColumnVector = {
    val tmp = if (lhs.dataType == StringType) {
      // rhs is ignored we already parsed the format
      if (getTimeParserPolicy == LegacyTimeParserPolicy) {
        parseStringAsTimestampWithLegacyParserPolicy(
          lhs,
          sparkFormat,
          strfFormat,
          DType.TIMESTAMP_MICROSECONDS,
          (col, strfFormat) => col.asTimestampMicroseconds(strfFormat))
      } else {
        parseStringAsTimestamp(
          lhs,
          sparkFormat,
          strfFormat,
          DType.TIMESTAMP_MICROSECONDS)
      }
    } else { // Timestamp or DateType
      lhs.getBase.asTimestampMicroseconds()
    }
    // Return Timestamp value if dataType it is expecting is of TimestampType
    if (dataType.equals(TimestampType)) {
      tmp
    } else {
      withResource(tmp) { tmp =>
        // The type we are returning is a long not an actual timestamp
        withResource(Scalar.fromInt(downScaleFactor)) { downScaleFactor =>
          withResource(tmp.asLongs()) { longMicroSecs =>
            longMicroSecs.div(downScaleFactor)
          }
        }
      }
    }
  }

  override def doColumnar(numRows: Int, lhs: GpuScalar, rhs: GpuScalar): ColumnVector = {
    withResource(GpuColumnVector.from(lhs, numRows, left.dataType)) { expandedLhs =>
      doColumnar(expandedLhs, rhs)
    }
  }
}

/**
 * An improved version of GpuToTimestamp conversion which converts time to UNIX timestamp without
 * first converting to microseconds
 */
abstract class GpuToTimestampImproved extends GpuToTimestamp {
  import GpuToTimestamp._

  override def doColumnar(lhs: GpuColumnVector, rhs: GpuScalar): ColumnVector = {
    val tmp = if (lhs.dataType == StringType) {
      // rhs is ignored we already parsed the format
      if (getTimeParserPolicy == LegacyTimeParserPolicy) {
        parseStringAsTimestampWithLegacyParserPolicy(
          lhs,
          sparkFormat,
          strfFormat,
          DType.TIMESTAMP_SECONDS,
          (col, strfFormat) => col.asTimestampSeconds(strfFormat))
      } else {
        parseStringAsTimestamp(
          lhs,
          sparkFormat,
          strfFormat,
          DType.TIMESTAMP_SECONDS)
      }
    } else if (lhs.dataType() == DateType){
      lhs.getBase.asTimestampSeconds()
    } else { // Timestamp
      // https://github.com/rapidsai/cudf/issues/5166
      // The time is off by 1 second if the result is < 0
      val longSecs = withResource(lhs.getBase.asTimestampSeconds()) { secs =>
        secs.asLongs()
      }
      withResource(longSecs) { secs =>
        val plusOne = withResource(Scalar.fromLong(1)) { one =>
          secs.add(one)
        }
        withResource(plusOne) { plusOne =>
          withResource(Scalar.fromLong(0)) { zero =>
            withResource(secs.lessThan(zero)) { neg =>
              neg.ifElse(plusOne, secs)
            }
          }
        }
      }
    }
    withResource(tmp) { r =>
      // The type we are returning is a long not an actual timestamp
      r.asLongs()
    }
  }
}

case class GpuUnixTimestamp(strTs: Expression,
    format: Expression,
    sparkFormat: String,
    strf: String,
    timeZoneId: Option[String] = None) extends GpuToTimestamp {
  override def strfFormat = strf
  override def withTimeZone(timeZoneId: String): TimeZoneAwareExpression = {
    copy(timeZoneId = Option(timeZoneId))
  }

  override def left: Expression = strTs
  override def right: Expression = format

}

case class GpuToUnixTimestamp(strTs: Expression,
    format: Expression,
    sparkFormat: String,
    strf: String,
    timeZoneId: Option[String] = None) extends GpuToTimestamp {
  override def strfFormat = strf
  override def withTimeZone(timeZoneId: String): TimeZoneAwareExpression = {
    copy(timeZoneId = Option(timeZoneId))
  }

  override def left: Expression = strTs
  override def right: Expression = format

}

case class GpuUnixTimestampImproved(strTs: Expression,
    format: Expression,
    sparkFormat: String,
    strf: String,
    timeZoneId: Option[String] = None) extends GpuToTimestampImproved {
  override def strfFormat = strf
  override def withTimeZone(timeZoneId: String): TimeZoneAwareExpression = {
    copy(timeZoneId = Option(timeZoneId))
  }

  override def left: Expression = strTs
  override def right: Expression = format

}

case class GpuToUnixTimestampImproved(strTs: Expression,
    format: Expression,
    sparkFormat: String,
    strf: String,
    timeZoneId: Option[String] = None) extends GpuToTimestampImproved {
  override def strfFormat = strf
  override def withTimeZone(timeZoneId: String): TimeZoneAwareExpression = {
    copy(timeZoneId = Option(timeZoneId))
  }

  override def left: Expression = strTs
  override def right: Expression = format

}

case class GpuGetTimestamp(
    strTs: Expression,
    format: Expression,
    sparkFormat: String,
    strf: String,
    timeZoneId: Option[String] = None) extends GpuToTimestamp {

  override def strfFormat = strf
  override val downScaleFactor = 1
  override def dataType: DataType = TimestampType

  override def withTimeZone(timeZoneId: String): TimeZoneAwareExpression =
    copy(timeZoneId = Option(timeZoneId))

  override def left: Expression = strTs
  override def right: Expression = format
}

case class GpuFromUnixTime(
    sec: Expression,
    format: Expression,
    strfFormat: String,
    timeZoneId: Option[String] = None)
  extends GpuBinaryExpression with TimeZoneAwareExpression with ImplicitCastInputTypes {
  override def doColumnar(lhs: GpuColumnVector, rhs: GpuColumnVector): ColumnVector = {
    throw new IllegalArgumentException("rhs has to be a scalar for the from_unixtime to work")
  }

  override def doColumnar(lhs: GpuScalar, rhs: GpuColumnVector): ColumnVector = {
    throw new IllegalArgumentException("lhs has to be a vector and rhs has to be a scalar for " +
      "the from_unixtime to work")
  }

  override def doColumnar(lhs: GpuColumnVector, rhs: GpuScalar): ColumnVector = {
    // we aren't using rhs as it was already converted in the GpuOverrides while creating the
    // expressions map and passed down here as strfFormat
    withResource(lhs.getBase.asTimestampSeconds) { tsVector =>
      tsVector.asStrings(strfFormat)
    }
  }

  override def doColumnar(numRows: Int, lhs: GpuScalar, rhs: GpuScalar): ColumnVector = {
    withResource(GpuColumnVector.from(lhs, numRows, left.dataType)) { expandedLhs =>
      doColumnar(expandedLhs, rhs)
    }
  }

  override def withTimeZone(timeZoneId: String): TimeZoneAwareExpression = {
    copy(timeZoneId = Option(timeZoneId))
  }

  override def inputTypes: Seq[AbstractDataType] = Seq(LongType, StringType)

  override def left: Expression = sec

  // we aren't using this "right" GpuExpression, as it was already converted in the GpuOverrides
  // while creating the expressions map and passed down here as strfFormat
  override def right: Expression = format

  override def dataType: DataType = StringType

  override lazy val resolved: Boolean = childrenResolved && checkInputDataTypes().isSuccess
}

trait GpuDateMathBase extends GpuBinaryExpression with ExpectsInputTypes {
  override def inputTypes: Seq[AbstractDataType] =
    Seq(DateType, TypeCollection(IntegerType, ShortType, ByteType))

  override def dataType: DataType = DateType

  def binaryOp: BinaryOp

  override lazy val resolved: Boolean = childrenResolved && checkInputDataTypes().isSuccess

  override def doColumnar(lhs: GpuColumnVector, rhs: GpuColumnVector): ColumnVector = {
    withResource(lhs.getBase.castTo(DType.INT32)) { daysSinceEpoch =>
      withResource(daysSinceEpoch.binaryOp(binaryOp, rhs.getBase, daysSinceEpoch.getType)) {
        daysAsInts => daysAsInts.castTo(DType.TIMESTAMP_DAYS)
      }
    }
  }

  override def doColumnar(lhs: GpuScalar, rhs: GpuColumnVector): ColumnVector = {
    withResource(GpuScalar.from(lhs.getValue, IntegerType)) { daysAsInts =>
      withResource(daysAsInts.binaryOp(binaryOp, rhs.getBase, daysAsInts.getType)) { ints =>
        ints.castTo(DType.TIMESTAMP_DAYS)
      }
    }
  }

  override def doColumnar(lhs: GpuColumnVector, rhs: GpuScalar): ColumnVector = {
    withResource(lhs.getBase.castTo(DType.INT32)) { daysSinceEpoch =>
      withResource(daysSinceEpoch.binaryOp(binaryOp, rhs.getBase, daysSinceEpoch.getType)) {
        daysAsInts => daysAsInts.castTo(DType.TIMESTAMP_DAYS)
      }
    }
  }

  override def doColumnar(numRows: Int, lhs: GpuScalar, rhs: GpuScalar): ColumnVector = {
    withResource(GpuColumnVector.from(lhs, numRows, left.dataType)) { expandedLhs =>
      doColumnar(expandedLhs, rhs)
    }
  }
}

case class GpuDateSub(startDate: Expression, days: Expression)
  extends GpuDateMathBase {

  override def left: Expression = startDate
  override def right: Expression = days

  override def prettyName: String = "date_sub"

  override def binaryOp: BinaryOp = BinaryOp.SUB
}

case class GpuDateAdd(startDate: Expression, days: Expression) extends GpuDateMathBase {

  override def left: Expression = startDate
  override def right: Expression = days

  override def prettyName: String = "date_add"

  override def binaryOp: BinaryOp = BinaryOp.ADD
}

case class GpuLastDay(startDate: Expression)
    extends GpuUnaryExpression with ImplicitCastInputTypes {
  override def child: Expression = startDate

  override def inputTypes: Seq[AbstractDataType] = Seq(DateType)

  override def dataType: DataType = DateType

  override def prettyName: String = "last_day"

  override protected def doColumnar(input: GpuColumnVector): ColumnVector =
    input.getBase.lastDayOfMonth()
}<|MERGE_RESOLUTION|>--- conflicted
+++ resolved
@@ -510,7 +510,6 @@
   val REMOVE_WHITESPACE_FROM_MONTH_DAY: RegexReplace =
     RegexReplace(raw"(\A\d+)-([ \t]*)(\d+)-([ \t]*)(\d+)", raw"\1-\3-\5")
 
-<<<<<<< HEAD
   /** Regex rule to replace "yyyy-m-" with "yyyy-mm-" */
   val FIX_SINGLE_DIGIT_MONTH: RegexReplace =
     RegexReplace(raw"(\A\d+)-(\d{1}-)", raw"\1-0\2")
@@ -543,7 +542,7 @@
     FIX_SINGLE_DIGIT_MINUTE,
     FIX_SINGLE_DIGIT_SECOND
   )
-=======
+
   def daysScalarSeconds(name: String): Scalar = {
     Scalar.timestampFromLong(DType.TIMESTAMP_SECONDS, DateUtils.specialDatesSeconds(name))
   }
@@ -551,7 +550,6 @@
   def daysScalarMicros(name: String): Scalar = {
     Scalar.timestampFromLong(DType.TIMESTAMP_MICROSECONDS, DateUtils.specialDatesMicros(name))
   }
->>>>>>> cd42b978
 
   def daysEqual(col: ColumnVector, name: String): ColumnVector = {
     withResource(Scalar.fromString(name)) { scalarName =>
