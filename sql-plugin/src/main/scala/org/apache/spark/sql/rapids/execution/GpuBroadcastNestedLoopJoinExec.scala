/*
 * Copyright (c) 2020-2021, NVIDIA CORPORATION.
 *
 * Licensed under the Apache License, Version 2.0 (the "License");
 * you may not use this file except in compliance with the License.
 * You may obtain a copy of the License at
 *
 *     http://www.apache.org/licenses/LICENSE-2.0
 *
 * Unless required by applicable law or agreed to in writing, software
 * distributed under the License is distributed on an "AS IS" BASIS,
 * WITHOUT WARRANTIES OR CONDITIONS OF ANY KIND, either express or implied.
 * See the License for the specific language governing permissions and
 * limitations under the License.
 */

package org.apache.spark.sql.rapids.execution

import ai.rapids.cudf.{ast, GatherMap, NvtxColor, Table}
import com.nvidia.spark.rapids._
import com.nvidia.spark.rapids.RapidsBuffer.SpillCallback

import org.apache.spark.TaskContext
import org.apache.spark.broadcast.Broadcast
import org.apache.spark.rdd.RDD
import org.apache.spark.sql.catalyst.InternalRow
import org.apache.spark.sql.catalyst.expressions.{Attribute, Expression}
import org.apache.spark.sql.catalyst.plans.{ExistenceJoin, FullOuter, InnerLike, JoinType, LeftAnti, LeftExistence, LeftOuter, LeftSemi, RightOuter}
import org.apache.spark.sql.catalyst.plans.physical.{BroadcastDistribution, Distribution, IdentityBroadcastMode, UnspecifiedDistribution}
import org.apache.spark.sql.execution.{BinaryExecNode, SparkPlan}
import org.apache.spark.sql.execution.adaptive.BroadcastQueryStageExec
import org.apache.spark.sql.execution.exchange.ReusedExchangeExec
import org.apache.spark.sql.execution.joins.BroadcastNestedLoopJoinExec
import org.apache.spark.sql.vectorized.{ColumnarBatch, ColumnVector}

class GpuBroadcastNestedLoopJoinMeta(
    join: BroadcastNestedLoopJoinExec,
    conf: RapidsConf,
    parent: Option[RapidsMeta[_, _, _]],
    rule: DataFromReplacementRule)
    extends GpuBroadcastJoinMeta[BroadcastNestedLoopJoinExec](join, conf, parent, rule) {

  val conditionMeta: Option[BaseExprMeta[_]] =
    join.condition.map(GpuOverrides.wrapExpr(_, conf, Some(this)))

  override def namedChildExprs: Map[String, Seq[BaseExprMeta[_]]] =
    JoinTypeChecks.nonEquiJoinMeta(conditionMeta)

  override val childExprs: Seq[BaseExprMeta[_]] = conditionMeta.toSeq

  override def tagPlanForGpu(): Unit = {
    val gpuBuildSide = ShimLoader.getSparkShims.getBuildSide(join)
    JoinTypeChecks.tagForGpu(join.joinType, this)
    join.joinType match {
      case _: InnerLike =>
<<<<<<< HEAD
      case LeftSemi | LeftAnti =>
        conditionMeta.foreach(requireAstForGpuOn)
        val gpuBuildSide = ShimLoader.getSparkShims.getBuildSide(join)
        if (gpuBuildSide == GpuBuildLeft) {
          willNotWorkOnGpu(s"build left not supported for ${join.joinType}")
=======
      case LeftOuter | RightOuter | LeftSemi | LeftAnti =>
        if (conditionMeta.exists(!_.canThisBeAst)) {
          val astInfo = conditionMeta.get.explainAst(false)
          willNotWorkOnGpu(s"AST cannot support join condition:\n$astInfo")
>>>>>>> 92a200e5
        }
      case _ => willNotWorkOnGpu(s"${join.joinType} currently is not supported")
    }
    join.joinType match {
      case LeftOuter | LeftSemi | LeftAnti if gpuBuildSide == GpuBuildLeft =>
        willNotWorkOnGpu(s"build left not supported for ${join.joinType}")
      case RightOuter if gpuBuildSide == GpuBuildRight =>
        willNotWorkOnGpu(s"build right not supported for ${join.joinType}")
      case _ =>
    }

    val Seq(leftPlan, rightPlan) = childPlans
    val buildSide = gpuBuildSide match {
      case GpuBuildLeft => leftPlan
      case GpuBuildRight => rightPlan
    }

    if (!canBuildSideBeReplaced(buildSide)) {
      willNotWorkOnGpu("the broadcast for this join must be on the GPU too")
    }

    if (!canThisBeReplaced) {
      buildSide.willNotWorkOnGpu(
        "the BroadcastNestedLoopJoin this feeds is not on the GPU")
    }
  }

  override def convertToGpu(): GpuExec = {
    val Seq(left, right) = childPlans.map(_.convertIfNeeded())
    // The broadcast part of this must be a BroadcastExchangeExec
    val gpuBuildSide = ShimLoader.getSparkShims.getBuildSide(join)
    val buildSide = gpuBuildSide match {
      case GpuBuildLeft => left
      case GpuBuildRight => right
    }
    verifyBuildSideWasReplaced(buildSide)

    val condition = conditionMeta.map(_.convertToGpu())
<<<<<<< HEAD
    // Do not yet support AST conditions on anything but semi/anti joins
    val isAstCondition = join.joinType match {
      case _: InnerLike => false
      case LeftSemi | LeftAnti =>
        val isAst = conditionMeta.forall(_.canThisBeAst)
        assert(isAst, s"Non-AST condition in ${join.joinType}")
        isAst
      case _ => throw new IllegalStateException(s"${join.joinType} nested loop join not supported")
=======
    conditionMeta.foreach(_.tagForAst())
    val isAstCondition = conditionMeta.forall(_.canThisBeAst)
    join.joinType match {
      case _: InnerLike =>
      case LeftOuter | LeftSemi | LeftAnti if gpuBuildSide == GpuBuildLeft =>
        throw new IllegalStateException(s"Unsupported build side for join type ${join.joinType}")
      case RightOuter if gpuBuildSide == GpuBuildRight =>
        throw new IllegalStateException(s"Unsupported build side for join type ${join.joinType}")
      case LeftOuter | RightOuter | LeftSemi | LeftAnti =>
        // Cannot post-filter these types of joins
        assert(isAstCondition, s"Non-AST condition in ${join.joinType}")
      case _ => throw new IllegalStateException(s"Unsupported join type ${join.joinType}")
>>>>>>> 92a200e5
    }

    val joinExec = ShimLoader.getSparkShims.getGpuBroadcastNestedLoopJoinShim(
      left, right, join,
      join.joinType,
      if (isAstCondition) condition else None,
      conf.gpuTargetBatchSizeBytes)
    if (isAstCondition) {
      joinExec
    } else {
      // condition cannot be implemented via AST so fallback to a post-filter if necessary
      condition.map(c => GpuFilterExec(c, joinExec)).getOrElse(joinExec)
    }
  }
}

/**
 * An iterator that does a cross join against a stream of batches.
 */
class CrossJoinIterator(
    builtBatch: LazySpillableColumnarBatch,
    stream: Iterator[LazySpillableColumnarBatch],
    targetSize: Long,
    buildSide: GpuBuildSide,
    joinTime: GpuMetric,
    totalTime: GpuMetric)
    extends AbstractGpuJoinIterator(
      "Cross join gather",
      targetSize,
      joinTime,
      totalTime) {
  override def close(): Unit = {
    if (!closed) {
      super.close()
      builtBatch.close()
    }
  }

  override def hasNextStreamBatch: Boolean = stream.hasNext

  override def setupNextGatherer(startTime: Long): Option[JoinGatherer] = {
    val streamBatch = stream.next()

    // Don't close the built side because it will be used for each stream and closed
    // when the iterator is done.
    val (leftBatch, rightBatch) = buildSide match {
      case GpuBuildLeft => (LazySpillableColumnarBatch.spillOnly(builtBatch), streamBatch)
      case GpuBuildRight => (streamBatch, LazySpillableColumnarBatch.spillOnly(builtBatch))
    }

    val leftMap = LazySpillableGatherMap.leftCross(leftBatch.numRows, rightBatch.numRows)
    val rightMap = LazySpillableGatherMap.rightCross(leftBatch.numRows, rightBatch.numRows)

    val joinGatherer = (leftBatch.numCols, rightBatch.numCols) match {
      case (_, 0) =>
        rightBatch.close()
        rightMap.close()
        JoinGatherer(leftMap, leftBatch)
      case (0, _) =>
        leftBatch.close()
        leftMap.close()
        JoinGatherer(rightMap, rightBatch)
      case (_, _) => JoinGatherer(leftMap, leftBatch, rightMap, rightBatch)
    }
    if (joinGatherer.isDone) {
      joinGatherer.close()
      None
    } else {
      Some(joinGatherer)
    }
  }
}

class ConditionalNestedLoopJoinIterator(
    joinType: JoinType,
    buildSide: GpuBuildSide,
    builtBatch: LazySpillableColumnarBatch,
    stream: Iterator[LazySpillableColumnarBatch],
    streamAttributes: Seq[Attribute],
    targetSize: Long,
    condition: ast.CompiledExpression,
    spillCallback: SpillCallback,
    joinTime: GpuMetric,
    totalTime: GpuMetric)
    extends SplittableJoinIterator(
      s"$joinType join gather",
      stream,
      streamAttributes,
      builtBatch,
      targetSize,
      spillCallback,
      joinTime = joinTime,
      streamTime = NoopMetric,
      totalTime = totalTime) {
  override def close(): Unit = {
    if (!closed) {
      super.close()
      condition.close()
    }
  }

  override def computeNumJoinRows(cb: ColumnarBatch): Long = {
    withResource(GpuColumnVector.from(builtBatch.getBatch)) { builtTable =>
      withResource(GpuColumnVector.from(cb)) { streamTable =>
        val (left, right) = buildSide match {
          case GpuBuildLeft => (builtTable, streamTable)
          case GpuBuildRight => (streamTable, builtTable)
        }
        joinType match {
          case _: InnerLike =>left.conditionalInnerJoinRowCount(right, condition, false)
          case LeftOuter => left.conditionalLeftJoinRowCount(right, condition, false)
          case RightOuter => right.conditionalLeftJoinRowCount(left, condition, false)
          case LeftSemi => left.conditionalLeftSemiJoinRowCount(right, condition, false)
          case LeftAnti => left.conditionalLeftAntiJoinRowCount(right, condition, false)
          case _ => throw new IllegalStateException(s"Unsupported join type $joinType")
        }
      }
    }
  }

  override def createGatherer(
      cb: ColumnarBatch,
      numJoinRows: Option[Long]): Option[JoinGatherer] = {
    if (numJoinRows.contains(0)) {
      // nothing matched
      return None
    }
    withResource(GpuColumnVector.from(builtBatch.getBatch)) { builtTable =>
      withResource(GpuColumnVector.from(cb)) { streamTable =>
        closeOnExcept(LazySpillableColumnarBatch(cb, spillCallback, "stream_data")) { streamBatch =>
          val builtSpillOnly = LazySpillableColumnarBatch.spillOnly(builtBatch)
          val (leftTable, leftBatch, rightTable, rightBatch) = buildSide match {
            case GpuBuildLeft => (builtTable, builtSpillOnly, streamTable, streamBatch)
            case GpuBuildRight => (streamTable, streamBatch, builtTable, builtSpillOnly)
          }
          val maps = computeGatherMaps(leftTable, rightTable, numJoinRows)
          makeGatherer(maps, leftBatch, rightBatch)
        }
      }
    }
  }

  private def computeGatherMaps(
      left: Table,
      right: Table,
      numJoinRows: Option[Long]): Array[GatherMap] = {
    joinType match {
      case _: InnerLike =>
        numJoinRows.map { rowCount =>
          left.conditionalInnerJoinGatherMaps(right, condition, false, rowCount)
        }.getOrElse {
          left.conditionalInnerJoinGatherMaps(right, condition, false)
        }
      case LeftOuter =>
        numJoinRows.map { rowCount =>
          left.conditionalLeftJoinGatherMaps(right, condition, false, rowCount)
        }.getOrElse {
          left.conditionalLeftJoinGatherMaps(right, condition, false)
        }
      case RightOuter =>
        val maps = numJoinRows.map { rowCount =>
          right.conditionalLeftJoinGatherMaps(left, condition, false, rowCount)
        }.getOrElse {
          right.conditionalLeftJoinGatherMaps(left, condition, false)
        }
        // Reverse the output of the join, because we expect the right gather map to
        // always be on the right
        maps.reverse
      case LeftSemi =>
        numJoinRows.map { rowCount =>
          Array(left.conditionalLeftSemiJoinGatherMap(right, condition, false, rowCount))
        }.getOrElse {
          Array(left.conditionalLeftSemiJoinGatherMap(right, condition, false))
        }
      case LeftAnti =>
        numJoinRows.map { rowCount =>
          Array(left.conditionalLeftAntiJoinGatherMap(right, condition, false, rowCount))
        }.getOrElse {
          Array(left.conditionalLeftAntiJoinGatherMap(right, condition, false))
        }
      case _ => throw new IllegalStateException(s"Unsupported join type $joinType")
    }
  }
}

object GpuBroadcastNestedLoopJoinExecBase extends Arm {
  def nestedLoopJoin(
      joinType: JoinType,
      buildSide: GpuBuildSide,
      numFirstTableColumns: Int,
      builtBatch: LazySpillableColumnarBatch,
      stream: Iterator[LazySpillableColumnarBatch],
      streamAttributes: Seq[Attribute],
      targetSize: Long,
      boundCondition: Option[GpuExpression],
      spillCallback: SpillCallback,
      numOutputRows: GpuMetric,
      joinOutputRows: GpuMetric,
      numOutputBatches: GpuMetric,
      joinTime: GpuMetric,
      totalTime: GpuMetric): Iterator[ColumnarBatch] = {
    val joinIterator = if (boundCondition.isEmpty) {
      // Semi and anti nested loop joins without a condition are degenerate joins and should have
      // been handled at a higher level rather than calling this method.
      assert(joinType.isInstanceOf[InnerLike], s"Unexpected unconditional join type: $joinType")
      new CrossJoinIterator(builtBatch, stream, targetSize, buildSide, joinTime, totalTime)
    } else {
      val compiledAst = boundCondition.get.convertToAst(numFirstTableColumns).compile()
      new ConditionalNestedLoopJoinIterator(joinType, buildSide, builtBatch,
        stream, streamAttributes, targetSize, compiledAst, spillCallback,
        joinTime = joinTime, totalTime = totalTime)
    }
    joinIterator.map { cb =>
        joinOutputRows += cb.numRows()
        numOutputRows += cb.numRows()
        numOutputBatches += 1
        cb
    }
  }

  def divideIntoBatches(
      rowCounts: RDD[Long],
      targetSizeBytes: Long,
      numOutputRows: GpuMetric,
      numOutputBatches: GpuMetric): RDD[ColumnarBatch] = {
    // Hash aggregate explodes the rows out, so if we go too large
    // it can blow up. The size of a Long is 8 bytes so we just go with
    // that as our estimate, no nulls.
    val maxRowCount = targetSizeBytes / 8

    def divideIntoBatches(rows: Long): Iterable[ColumnarBatch] = {
      val numBatches = (rows + maxRowCount - 1) / maxRowCount
      (0L until numBatches).map(i => {
        val ret = new ColumnarBatch(new Array[ColumnVector](0))
        if ((i + 1) * maxRowCount > rows) {
          ret.setNumRows((rows - (i * maxRowCount)).toInt)
        } else {
          ret.setNumRows(maxRowCount.toInt)
        }
        numOutputRows += ret.numRows()
        numOutputBatches += 1
        // grab the semaphore for downstream processing
        GpuSemaphore.acquireIfNecessary(TaskContext.get())
        ret
      })
    }

    rowCounts.flatMap(divideIntoBatches)
  }
}

abstract class GpuBroadcastNestedLoopJoinExecBase(
    left: SparkPlan,
    right: SparkPlan,
    joinType: JoinType,
    condition: Option[Expression],
    targetSizeBytes: Long) extends BinaryExecNode with GpuExec {

  import GpuMetric._

  // Spark BuildSide, BuildRight, BuildLeft changed packages between Spark versions
  // so return a GPU version that is agnostic to the Spark version.
  def getGpuBuildSide: GpuBuildSide

  override protected def doExecute(): RDD[InternalRow] =
    throw new IllegalStateException("This should only be called from columnar")

  override val outputRowsLevel: MetricsLevel = ESSENTIAL_LEVEL
  override val outputBatchesLevel: MetricsLevel = MODERATE_LEVEL
  override lazy val additionalMetrics: Map[String, GpuMetric] = Map(
    TOTAL_TIME -> createNanoTimingMetric(MODERATE_LEVEL, DESCRIPTION_TOTAL_TIME),
    BUILD_DATA_SIZE -> createSizeMetric(MODERATE_LEVEL, DESCRIPTION_BUILD_DATA_SIZE),
    BUILD_TIME -> createNanoTimingMetric(MODERATE_LEVEL, DESCRIPTION_BUILD_TIME),
    JOIN_TIME -> createNanoTimingMetric(MODERATE_LEVEL, DESCRIPTION_JOIN_TIME),
    JOIN_OUTPUT_ROWS -> createMetric(MODERATE_LEVEL, DESCRIPTION_JOIN_OUTPUT_ROWS)) ++ spillMetrics

  /** BuildRight means the right relation <=> the broadcast relation. */
  private val (streamed, broadcast) = getGpuBuildSide match {
    case GpuBuildRight => (left, right)
    case GpuBuildLeft => (right, left)
  }

  def broadcastExchange: GpuBroadcastExchangeExecBase = broadcast match {
    case BroadcastQueryStageExec(_, gpu: GpuBroadcastExchangeExecBase) => gpu
    case BroadcastQueryStageExec(_, reused: ReusedExchangeExec) =>
      reused.child.asInstanceOf[GpuBroadcastExchangeExecBase]
    case gpu: GpuBroadcastExchangeExecBase => gpu
    case reused: ReusedExchangeExec => reused.child.asInstanceOf[GpuBroadcastExchangeExecBase]
  }

  override def requiredChildDistribution: Seq[Distribution] = getGpuBuildSide match {
    case GpuBuildLeft =>
      BroadcastDistribution(IdentityBroadcastMode) :: UnspecifiedDistribution :: Nil
    case GpuBuildRight =>
      UnspecifiedDistribution :: BroadcastDistribution(IdentityBroadcastMode) :: Nil
  }

  override def output: Seq[Attribute] = {
    joinType match {
      case _: InnerLike =>
        left.output ++ right.output
      case LeftOuter =>
        left.output ++ right.output.map(_.withNullability(true))
      case RightOuter =>
        left.output.map(_.withNullability(true)) ++ right.output
      case FullOuter =>
        left.output.map(_.withNullability(true)) ++ right.output.map(_.withNullability(true))
      case j: ExistenceJoin =>
        left.output :+ j.exists
      case LeftExistence(_) =>
        left.output
      case x =>
        throw new IllegalArgumentException(
          s"BroadcastNestedLoopJoin should not take $x as the JoinType")
    }
  }

  private[this] def makeBuiltBatch(
      broadcastRelation: Broadcast[SerializeConcatHostBuffersDeserializeBatch],
      buildTime: GpuMetric,
      buildDataSize: GpuMetric): ColumnarBatch = {
    withResource(new NvtxWithMetrics("build join table", NvtxColor.GREEN, buildTime)) { _ =>
      val ret = broadcastRelation.value.batch
      buildDataSize += GpuColumnVector.getTotalDeviceMemoryUsed(ret)
      GpuColumnVector.incRefCounts(ret)
    }
  }

  private[this] def computeBuildRowCount(
      broadcastRelation: Broadcast[SerializeConcatHostBuffersDeserializeBatch],
      buildTime: GpuMetric,
      buildDataSize: GpuMetric): Int = {
    withResource(new NvtxWithMetrics("build join table", NvtxColor.GREEN, buildTime)) { _ =>
      buildDataSize += 0
      broadcastRelation.value.batch.numRows()
    }
  }

  override def doExecuteColumnar(): RDD[ColumnarBatch] = {
    // Determine which table will be first in the join and bind the references accordingly
    // so the AST column references match the appropriate table.
    val (firstTable, secondTable) = joinType match {
      case RightOuter => (right, left)
      case _ => (left, right)
    }
    val numFirstTableColumns = firstTable.output.size
    val boundCondition = condition.map {
      GpuBindReferences.bindGpuReference(_, firstTable.output ++ secondTable.output)
    }

    val broadcastRelation =
      broadcastExchange.executeColumnarBroadcast[SerializeConcatHostBuffersDeserializeBatch]()

    if (boundCondition.isEmpty) {
      doUnconditionalJoin(broadcastRelation)
    } else {
      doConditionalJoin(broadcastRelation, boundCondition, numFirstTableColumns)
    }
  }

  private def doUnconditionalJoin(
      broadcastRelation: Broadcast[SerializeConcatHostBuffersDeserializeBatch]
  ): RDD[ColumnarBatch] = {
    if (output.isEmpty) {
      doUnconditionalJoinRowCount(broadcastRelation)
    } else {
      val joinOutputRows = gpuLongMetric(JOIN_OUTPUT_ROWS)
      val numOutputRows = gpuLongMetric(NUM_OUTPUT_ROWS)
      val numOutputBatches = gpuLongMetric(NUM_OUTPUT_BATCHES)
      val buildTime = gpuLongMetric(BUILD_TIME)
      val buildDataSize = gpuLongMetric(BUILD_DATA_SIZE)
      lazy val builtBatch = makeBuiltBatch(broadcastRelation, buildTime, buildDataSize)
      joinType match {
        case LeftSemi =>
          // just return the left table
          left.executeColumnar().mapPartitions { leftIter =>
            leftIter.map { cb =>
              joinOutputRows += cb.numRows()
              numOutputRows += cb.numRows()
              numOutputBatches += 1
              cb
            }
          }
        case LeftAnti =>
          // degenerate case, no rows are returned.
          left.executeColumnar().mapPartitions { _ =>
            Iterator.single(new ColumnarBatch(Array(), 0))
          }
        case _ =>
          // Everything else is treated like an unconditional cross join
          val buildSide = getGpuBuildSide
          val spillCallback = GpuMetric.makeSpillCallback(allMetrics)
          val joinTime = gpuLongMetric(JOIN_TIME)
          val totalTime = gpuLongMetric(TOTAL_TIME)
          streamed.executeColumnar().mapPartitions { streamedIter =>
            val lazyStream = streamedIter.map { cb =>
              withResource(cb) { cb =>
                LazySpillableColumnarBatch(cb, spillCallback, "stream_batch")
              }
            }
            new CrossJoinIterator(
              LazySpillableColumnarBatch(builtBatch, spillCallback, "built_batch"),
              lazyStream,
              targetSizeBytes,
              buildSide,
              joinTime = joinTime,
              totalTime = totalTime)
          }
      }
    }
  }

  /** Special-case handling of an unconditional join that just needs to output a row count. */
  private def doUnconditionalJoinRowCount(
      broadcastRelation: Broadcast[SerializeConcatHostBuffersDeserializeBatch]
  ): RDD[ColumnarBatch] = {
    if (joinType == LeftAnti) {
      // degenerate case, no rows are returned.
      left.executeColumnar().mapPartitions { _ =>
        Iterator.single(new ColumnarBatch(Array(), 0))
      }
    } else {
      lazy val buildCount = if (joinType == LeftSemi) {
        // one-to-one mapping from input rows to output rows
        1
      } else {
        val buildTime = gpuLongMetric(BUILD_TIME)
        val buildDataSize = gpuLongMetric(BUILD_DATA_SIZE)
        computeBuildRowCount(broadcastRelation, buildTime, buildDataSize)
      }

      def getRowCountAndClose(cb: ColumnarBatch): Long = {
        val ret = cb.numRows()
        cb.close()
        GpuSemaphore.releaseIfNecessary(TaskContext.get())
        ret
      }

      val numOutputRows = gpuLongMetric(NUM_OUTPUT_ROWS)
      val numOutputBatches = gpuLongMetric(NUM_OUTPUT_BATCHES)
      val counts = streamed.executeColumnar().map(getRowCountAndClose)
      GpuBroadcastNestedLoopJoinExecBase.divideIntoBatches(
        counts.map(s => s * buildCount),
        targetSizeBytes,
        numOutputRows,
        numOutputBatches)
    }
  }

  private def doConditionalJoin(
      broadcastRelation: Broadcast[SerializeConcatHostBuffersDeserializeBatch],
      boundCondition: Option[GpuExpression],
      numFirstTableColumns: Int): RDD[ColumnarBatch] = {
    val buildTime = gpuLongMetric(BUILD_TIME)
    val buildDataSize = gpuLongMetric(BUILD_DATA_SIZE)
    lazy val builtBatch = makeBuiltBatch(broadcastRelation, buildTime, buildDataSize)

    val streamAttributes = streamed.output
    val numOutputRows = gpuLongMetric(NUM_OUTPUT_ROWS)
    val numOutputBatches = gpuLongMetric(NUM_OUTPUT_BATCHES)
    val totalTime = gpuLongMetric(TOTAL_TIME)
    val joinTime = gpuLongMetric(JOIN_TIME)
    val joinOutputRows = gpuLongMetric(JOIN_OUTPUT_ROWS)
    val nestedLoopJoinType = joinType
    val buildSide = getGpuBuildSide
    val spillCallback = GpuMetric.makeSpillCallback(allMetrics)
    streamed.executeColumnar().mapPartitions { streamedIter =>
      val lazyStream = streamedIter.map { cb =>
        withResource(cb) { cb =>
          LazySpillableColumnarBatch(cb, spillCallback, "stream_batch")
        }
      }
      GpuBroadcastNestedLoopJoinExecBase.nestedLoopJoin(
        nestedLoopJoinType, buildSide, numFirstTableColumns,
        LazySpillableColumnarBatch(builtBatch, spillCallback, "built_batch"),
        lazyStream, streamAttributes, targetSizeBytes, boundCondition, spillCallback,
        numOutputRows = numOutputRows,
        joinOutputRows = joinOutputRows,
        numOutputBatches = numOutputBatches,
        joinTime = joinTime,
        totalTime = totalTime)
    }
  }
}<|MERGE_RESOLUTION|>--- conflicted
+++ resolved
@@ -53,19 +53,9 @@
     JoinTypeChecks.tagForGpu(join.joinType, this)
     join.joinType match {
       case _: InnerLike =>
-<<<<<<< HEAD
+      case LeftOuter | RightOuter | LeftSemi | LeftAnti =>
       case LeftSemi | LeftAnti =>
         conditionMeta.foreach(requireAstForGpuOn)
-        val gpuBuildSide = ShimLoader.getSparkShims.getBuildSide(join)
-        if (gpuBuildSide == GpuBuildLeft) {
-          willNotWorkOnGpu(s"build left not supported for ${join.joinType}")
-=======
-      case LeftOuter | RightOuter | LeftSemi | LeftAnti =>
-        if (conditionMeta.exists(!_.canThisBeAst)) {
-          val astInfo = conditionMeta.get.explainAst(false)
-          willNotWorkOnGpu(s"AST cannot support join condition:\n$astInfo")
->>>>>>> 92a200e5
-        }
       case _ => willNotWorkOnGpu(s"${join.joinType} currently is not supported")
     }
     join.joinType match {
@@ -103,17 +93,6 @@
     verifyBuildSideWasReplaced(buildSide)
 
     val condition = conditionMeta.map(_.convertToGpu())
-<<<<<<< HEAD
-    // Do not yet support AST conditions on anything but semi/anti joins
-    val isAstCondition = join.joinType match {
-      case _: InnerLike => false
-      case LeftSemi | LeftAnti =>
-        val isAst = conditionMeta.forall(_.canThisBeAst)
-        assert(isAst, s"Non-AST condition in ${join.joinType}")
-        isAst
-      case _ => throw new IllegalStateException(s"${join.joinType} nested loop join not supported")
-=======
-    conditionMeta.foreach(_.tagForAst())
     val isAstCondition = conditionMeta.forall(_.canThisBeAst)
     join.joinType match {
       case _: InnerLike =>
@@ -125,7 +104,6 @@
         // Cannot post-filter these types of joins
         assert(isAstCondition, s"Non-AST condition in ${join.joinType}")
       case _ => throw new IllegalStateException(s"Unsupported join type ${join.joinType}")
->>>>>>> 92a200e5
     }
 
     val joinExec = ShimLoader.getSparkShims.getGpuBroadcastNestedLoopJoinShim(
