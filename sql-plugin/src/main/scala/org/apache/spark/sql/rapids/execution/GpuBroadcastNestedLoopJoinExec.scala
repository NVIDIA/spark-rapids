/*
 * Copyright (c) 2020-2021, NVIDIA CORPORATION.
 *
 * Licensed under the Apache License, Version 2.0 (the "License");
 * you may not use this file except in compliance with the License.
 * You may obtain a copy of the License at
 *
 *     http://www.apache.org/licenses/LICENSE-2.0
 *
 * Unless required by applicable law or agreed to in writing, software
 * distributed under the License is distributed on an "AS IS" BASIS,
 * WITHOUT WARRANTIES OR CONDITIONS OF ANY KIND, either express or implied.
 * See the License for the specific language governing permissions and
 * limitations under the License.
 */

package org.apache.spark.sql.rapids.execution

import ai.rapids.cudf.{ast, GatherMap, NvtxColor, Table}
import com.nvidia.spark.rapids._
import com.nvidia.spark.rapids.RapidsBuffer.SpillCallback

import org.apache.spark.TaskContext
import org.apache.spark.broadcast.Broadcast
import org.apache.spark.rdd.RDD
import org.apache.spark.sql.catalyst.InternalRow
import org.apache.spark.sql.catalyst.expressions.{Attribute, Expression}
import org.apache.spark.sql.catalyst.plans.{ExistenceJoin, FullOuter, InnerLike, JoinType, LeftAnti, LeftExistence, LeftOuter, LeftSemi, RightOuter}
import org.apache.spark.sql.catalyst.plans.physical.{BroadcastDistribution, Distribution, IdentityBroadcastMode, UnspecifiedDistribution}
import org.apache.spark.sql.execution.{BinaryExecNode, SparkPlan}
import org.apache.spark.sql.execution.adaptive.BroadcastQueryStageExec
import org.apache.spark.sql.execution.exchange.ReusedExchangeExec
import org.apache.spark.sql.execution.joins.BroadcastNestedLoopJoinExec
import org.apache.spark.sql.vectorized.{ColumnarBatch, ColumnVector}

class GpuBroadcastNestedLoopJoinMeta(
    join: BroadcastNestedLoopJoinExec,
    conf: RapidsConf,
    parent: Option[RapidsMeta[_, _, _]],
    rule: DataFromReplacementRule)
    extends GpuBroadcastJoinMeta[BroadcastNestedLoopJoinExec](join, conf, parent, rule) {

  val conditionMeta: Option[BaseExprMeta[_]] =
    join.condition.map(GpuOverrides.wrapExpr(_, conf, Some(this)))

  override val childExprs: Seq[BaseExprMeta[_]] = conditionMeta.toSeq

  override def tagPlanForGpu(): Unit = {
    val gpuBuildSide = ShimLoader.getSparkShims.getBuildSide(join)
    JoinTypeChecks.tagForGpu(join.joinType, this)
    conditionMeta.foreach(_.tagForAst())
    join.joinType match {
      case _: InnerLike =>
      case LeftOuter | RightOuter | LeftSemi | LeftAnti =>
        if (conditionMeta.exists(!_.canThisBeAst)) {
          val astInfo = conditionMeta.get.explainAst(false)
          willNotWorkOnGpu(s"AST cannot support join condition:\n$astInfo")
        }
      case _ => willNotWorkOnGpu(s"${join.joinType} currently is not supported")
    }
    join.joinType match {
      case LeftOuter | LeftSemi | LeftAnti if gpuBuildSide == GpuBuildLeft =>
        willNotWorkOnGpu(s"build left not supported for ${join.joinType}")
      case RightOuter if gpuBuildSide == GpuBuildRight =>
        willNotWorkOnGpu(s"build right not supported for ${join.joinType}")
      case _ =>
    }

    val Seq(leftPlan, rightPlan) = childPlans
    val buildSide = gpuBuildSide match {
      case GpuBuildLeft => leftPlan
      case GpuBuildRight => rightPlan
    }

    if (!canBuildSideBeReplaced(buildSide)) {
      willNotWorkOnGpu("the broadcast for this join must be on the GPU too")
    }

    if (!canThisBeReplaced) {
      buildSide.willNotWorkOnGpu(
        "the BroadcastNestedLoopJoin this feeds is not on the GPU")
    }
  }

  override def convertToGpu(): GpuExec = {
    val Seq(left, right) = childPlans.map(_.convertIfNeeded())
    // The broadcast part of this must be a BroadcastExchangeExec
    val gpuBuildSide = ShimLoader.getSparkShims.getBuildSide(join)
    val buildSide = gpuBuildSide match {
      case GpuBuildLeft => left
      case GpuBuildRight => right
    }
    verifyBuildSideWasReplaced(buildSide)

    val condition = conditionMeta.map(_.convertToGpu())
    conditionMeta.foreach(_.tagForAst())
    val isAstCondition = conditionMeta.forall(_.canThisBeAst)
    join.joinType match {
      case _: InnerLike =>
      case LeftOuter | LeftSemi | LeftAnti if gpuBuildSide == GpuBuildLeft =>
        throw new IllegalStateException(s"Unsupported build side for join type ${join.joinType}")
      case RightOuter if gpuBuildSide == GpuBuildRight =>
        throw new IllegalStateException(s"Unsupported build side for join type ${join.joinType}")
      case LeftOuter | RightOuter | LeftSemi | LeftAnti =>
        // Cannot post-filter these types of joins
        assert(isAstCondition, s"Non-AST condition in ${join.joinType}")
      case _ => throw new IllegalStateException(s"Unsupported join type ${join.joinType}")
    }

    val joinExec = ShimLoader.getSparkShims.getGpuBroadcastNestedLoopJoinShim(
      left, right, join,
      join.joinType,
      if (isAstCondition) condition else None,
      conf.gpuTargetBatchSizeBytes)
    if (isAstCondition) {
      joinExec
    } else {
      // condition cannot be implemented via AST so fallback to a post-filter if necessary
      condition.map(c => GpuFilterExec(c, joinExec)).getOrElse(joinExec)
    }
  }
}

/**
 * An iterator that does a cross join against a stream of batches.
 */
class CrossJoinIterator(
    builtBatch: LazySpillableColumnarBatch,
    stream: Iterator[LazySpillableColumnarBatch],
    targetSize: Long,
    buildSide: GpuBuildSide,
    joinTime: GpuMetric,
    totalTime: GpuMetric)
    extends AbstractGpuJoinIterator(
      "Cross join gather",
      targetSize,
      joinTime,
      totalTime) {
  override def close(): Unit = {
    if (!closed) {
      super.close()
      builtBatch.close()
    }
  }

  override def hasNextStreamBatch: Boolean = stream.hasNext

  override def setupNextGatherer(startTime: Long): Option[JoinGatherer] = {
    val streamBatch = stream.next()

    // Don't close the built side because it will be used for each stream and closed
    // when the iterator is done.
    val (leftBatch, rightBatch) = buildSide match {
      case GpuBuildLeft => (LazySpillableColumnarBatch.spillOnly(builtBatch), streamBatch)
      case GpuBuildRight => (streamBatch, LazySpillableColumnarBatch.spillOnly(builtBatch))
    }

    val leftMap = LazySpillableGatherMap.leftCross(leftBatch.numRows, rightBatch.numRows)
    val rightMap = LazySpillableGatherMap.rightCross(leftBatch.numRows, rightBatch.numRows)

    val joinGatherer = (leftBatch.numCols, rightBatch.numCols) match {
      case (_, 0) =>
        rightBatch.close()
        rightMap.close()
        JoinGatherer(leftMap, leftBatch)
      case (0, _) =>
        leftBatch.close()
        leftMap.close()
        JoinGatherer(rightMap, rightBatch)
      case (_, _) => JoinGatherer(leftMap, leftBatch, rightMap, rightBatch)
    }
    if (joinGatherer.isDone) {
      joinGatherer.close()
      None
    } else {
      Some(joinGatherer)
    }
  }
}

class ConditionalNestedLoopJoinIterator(
    joinType: JoinType,
    buildSide: GpuBuildSide,
    builtBatch: LazySpillableColumnarBatch,
    stream: Iterator[LazySpillableColumnarBatch],
    streamAttributes: Seq[Attribute],
    targetSize: Long,
    condition: ast.CompiledExpression,
    spillCallback: SpillCallback,
    joinTime: GpuMetric,
    totalTime: GpuMetric)
    extends SplittableJoinIterator(
      s"$joinType join gather",
      stream,
      streamAttributes,
      builtBatch,
      targetSize,
      spillCallback,
      joinTime = joinTime,
      streamTime = NoopMetric,
      totalTime = totalTime) {
  override def close(): Unit = {
    if (!closed) {
      super.close()
      condition.close()
    }
  }

  override def computeNumJoinRows(cb: ColumnarBatch): Long = {
    withResource(GpuColumnVector.from(builtBatch.getBatch)) { builtTable =>
      withResource(GpuColumnVector.from(cb)) { streamTable =>
        val (left, right) = buildSide match {
          case GpuBuildLeft => (builtTable, streamTable)
          case GpuBuildRight => (streamTable, builtTable)
        }
        joinType match {
          case _: InnerLike =>left.conditionalInnerJoinRowCount(right, condition, false)
          case LeftOuter => left.conditionalLeftJoinRowCount(right, condition, false)
          case RightOuter => right.conditionalLeftJoinRowCount(left, condition, false)
          case LeftSemi => left.conditionalLeftSemiJoinRowCount(right, condition, false)
          case LeftAnti => left.conditionalLeftAntiJoinRowCount(right, condition, false)
          case _ => throw new IllegalStateException(s"Unsupported join type $joinType")
        }
      }
    }
  }

  override def createGatherer(
      cb: ColumnarBatch,
      numJoinRows: Option[Long]): Option[JoinGatherer] = {
    if (numJoinRows.contains(0)) {
      // nothing matched
      return None
    }
    withResource(GpuColumnVector.from(builtBatch.getBatch)) { builtTable =>
      withResource(GpuColumnVector.from(cb)) { streamTable =>
        closeOnExcept(LazySpillableColumnarBatch(cb, spillCallback, "stream_data")) { streamBatch =>
          val builtSpillOnly = LazySpillableColumnarBatch.spillOnly(builtBatch)
          val (leftTable, leftBatch, rightTable, rightBatch) = buildSide match {
            case GpuBuildLeft => (builtTable, builtSpillOnly, streamTable, streamBatch)
            case GpuBuildRight => (streamTable, streamBatch, builtTable, builtSpillOnly)
          }
          val maps = computeGatherMaps(leftTable, rightTable, numJoinRows)
          makeGatherer(maps, leftBatch, rightBatch)
        }
      }
    }
  }

  private def computeGatherMaps(
      left: Table,
      right: Table,
      numJoinRows: Option[Long]): Array[GatherMap] = {
    joinType match {
      case _: InnerLike =>
        numJoinRows.map { rowCount =>
          left.conditionalInnerJoinGatherMaps(right, condition, false, rowCount)
        }.getOrElse {
          left.conditionalInnerJoinGatherMaps(right, condition, false)
        }
      case LeftOuter =>
        numJoinRows.map { rowCount =>
          left.conditionalLeftJoinGatherMaps(right, condition, false, rowCount)
        }.getOrElse {
          left.conditionalLeftJoinGatherMaps(right, condition, false)
        }
      case RightOuter =>
        val maps = numJoinRows.map { rowCount =>
          right.conditionalLeftJoinGatherMaps(left, condition, false, rowCount)
        }.getOrElse {
          right.conditionalLeftJoinGatherMaps(left, condition, false)
        }
        // Reverse the output of the join, because we expect the right gather map to
        // always be on the right
        maps.reverse
      case LeftSemi =>
        numJoinRows.map { rowCount =>
          Array(left.conditionalLeftSemiJoinGatherMap(right, condition, false, rowCount))
        }.getOrElse {
          Array(left.conditionalLeftSemiJoinGatherMap(right, condition, false))
        }
      case LeftAnti =>
        numJoinRows.map { rowCount =>
          Array(left.conditionalLeftAntiJoinGatherMap(right, condition, false, rowCount))
        }.getOrElse {
          Array(left.conditionalLeftAntiJoinGatherMap(right, condition, false))
        }
      case _ => throw new IllegalStateException(s"Unsupported join type $joinType")
    }
  }
}

object GpuBroadcastNestedLoopJoinExecBase extends Arm {
  def nestedLoopJoin(
      joinType: JoinType,
      buildSide: GpuBuildSide,
      numFirstTableColumns: Int,
      builtBatch: LazySpillableColumnarBatch,
      stream: Iterator[LazySpillableColumnarBatch],
      streamAttributes: Seq[Attribute],
      targetSize: Long,
      boundCondition: Option[GpuExpression],
      spillCallback: SpillCallback,
      numOutputRows: GpuMetric,
      joinOutputRows: GpuMetric,
      numOutputBatches: GpuMetric,
      joinTime: GpuMetric,
      totalTime: GpuMetric): Iterator[ColumnarBatch] = {
    val joinIterator = if (boundCondition.isEmpty) {
      // Semi and anti nested loop joins without a condition are degenerate joins and should have
      // been handled at a higher level rather than calling this method.
      assert(joinType.isInstanceOf[InnerLike], s"Unexpected unconditional join type: $joinType")
      new CrossJoinIterator(builtBatch, stream, targetSize, buildSide, joinTime, totalTime)
    } else {
<<<<<<< HEAD
      val compiledAst = boundCondition.get.convertToAst(numFirstTableColumns) match {
        case e: ast.Expression => e.compile()
        case e => new ast.UnaryExpression(ast.UnaryOperator.IDENTITY, e).compile()
      }
      new ConditionalNestedLoopJoinIterator(joinType, buildSide, builtBatch,
        stream, streamAttributes, targetSize, compiledAst, spillCallback,
        joinTime = joinTime, totalTime = totalTime)
=======
      val compiledAst = boundCondition.get.convertToAst(numFirstTableColumns).compile()
      joinType match {
        case LeftAnti | LeftSemi =>
          assert(buildSide == GpuBuildRight)
          new ConditionalSemiOrAntiJoinIterator(joinType, builtBatch, stream, targetSize,
            compiledAst, spillCallback, joinTime, totalTime)
        case _ =>
          throw new UnsupportedOperationException("not supported yet")
      }
>>>>>>> f0f31d5a
    }
    joinIterator.map { cb =>
        joinOutputRows += cb.numRows()
        numOutputRows += cb.numRows()
        numOutputBatches += 1
        cb
    }
  }

  def divideIntoBatches(
      rowCounts: RDD[Long],
      targetSizeBytes: Long,
      numOutputRows: GpuMetric,
      numOutputBatches: GpuMetric): RDD[ColumnarBatch] = {
    // Hash aggregate explodes the rows out, so if we go too large
    // it can blow up. The size of a Long is 8 bytes so we just go with
    // that as our estimate, no nulls.
    val maxRowCount = targetSizeBytes / 8

    def divideIntoBatches(rows: Long): Iterable[ColumnarBatch] = {
      val numBatches = (rows + maxRowCount - 1) / maxRowCount
      (0L until numBatches).map(i => {
        val ret = new ColumnarBatch(new Array[ColumnVector](0))
        if ((i + 1) * maxRowCount > rows) {
          ret.setNumRows((rows - (i * maxRowCount)).toInt)
        } else {
          ret.setNumRows(maxRowCount.toInt)
        }
        numOutputRows += ret.numRows()
        numOutputBatches += 1
        // grab the semaphore for downstream processing
        GpuSemaphore.acquireIfNecessary(TaskContext.get())
        ret
      })
    }

    rowCounts.flatMap(divideIntoBatches)
  }
}

abstract class GpuBroadcastNestedLoopJoinExecBase(
    left: SparkPlan,
    right: SparkPlan,
    joinType: JoinType,
    condition: Option[Expression],
    targetSizeBytes: Long) extends BinaryExecNode with GpuExec {

  import GpuMetric._

  // Spark BuildSide, BuildRight, BuildLeft changed packages between Spark versions
  // so return a GPU version that is agnostic to the Spark version.
  def getGpuBuildSide: GpuBuildSide

  override protected def doExecute(): RDD[InternalRow] =
    throw new IllegalStateException("This should only be called from columnar")

  override val outputRowsLevel: MetricsLevel = ESSENTIAL_LEVEL
  override val outputBatchesLevel: MetricsLevel = MODERATE_LEVEL
  override lazy val additionalMetrics: Map[String, GpuMetric] = Map(
    TOTAL_TIME -> createNanoTimingMetric(MODERATE_LEVEL, DESCRIPTION_TOTAL_TIME),
    BUILD_DATA_SIZE -> createSizeMetric(MODERATE_LEVEL, DESCRIPTION_BUILD_DATA_SIZE),
    BUILD_TIME -> createNanoTimingMetric(MODERATE_LEVEL, DESCRIPTION_BUILD_TIME),
    JOIN_TIME -> createNanoTimingMetric(MODERATE_LEVEL, DESCRIPTION_JOIN_TIME),
    JOIN_OUTPUT_ROWS -> createMetric(MODERATE_LEVEL, DESCRIPTION_JOIN_OUTPUT_ROWS)) ++ spillMetrics

  /** BuildRight means the right relation <=> the broadcast relation. */
  private val (streamed, broadcast) = getGpuBuildSide match {
    case GpuBuildRight => (left, right)
    case GpuBuildLeft => (right, left)
  }

  def broadcastExchange: GpuBroadcastExchangeExecBase = broadcast match {
    case BroadcastQueryStageExec(_, gpu: GpuBroadcastExchangeExecBase) => gpu
    case BroadcastQueryStageExec(_, reused: ReusedExchangeExec) =>
      reused.child.asInstanceOf[GpuBroadcastExchangeExecBase]
    case gpu: GpuBroadcastExchangeExecBase => gpu
    case reused: ReusedExchangeExec => reused.child.asInstanceOf[GpuBroadcastExchangeExecBase]
  }

  override def requiredChildDistribution: Seq[Distribution] = getGpuBuildSide match {
    case GpuBuildLeft =>
      BroadcastDistribution(IdentityBroadcastMode) :: UnspecifiedDistribution :: Nil
    case GpuBuildRight =>
      UnspecifiedDistribution :: BroadcastDistribution(IdentityBroadcastMode) :: Nil
  }

  override def output: Seq[Attribute] = {
    joinType match {
      case _: InnerLike =>
        left.output ++ right.output
      case LeftOuter =>
        left.output ++ right.output.map(_.withNullability(true))
      case RightOuter =>
        left.output.map(_.withNullability(true)) ++ right.output
      case FullOuter =>
        left.output.map(_.withNullability(true)) ++ right.output.map(_.withNullability(true))
      case j: ExistenceJoin =>
        left.output :+ j.exists
      case LeftExistence(_) =>
        left.output
      case x =>
        throw new IllegalArgumentException(
          s"BroadcastNestedLoopJoin should not take $x as the JoinType")
    }
  }

  private[this] def makeBuiltBatch(
      broadcastRelation: Broadcast[SerializeConcatHostBuffersDeserializeBatch],
      buildTime: GpuMetric,
      buildDataSize: GpuMetric): ColumnarBatch = {
    withResource(new NvtxWithMetrics("build join table", NvtxColor.GREEN, buildTime)) { _ =>
      val ret = broadcastRelation.value.batch
      buildDataSize += GpuColumnVector.getTotalDeviceMemoryUsed(ret)
      GpuColumnVector.incRefCounts(ret)
    }
  }

  private[this] def computeBuildRowCount(
      broadcastRelation: Broadcast[SerializeConcatHostBuffersDeserializeBatch],
      buildTime: GpuMetric,
      buildDataSize: GpuMetric): Int = {
    withResource(new NvtxWithMetrics("build join table", NvtxColor.GREEN, buildTime)) { _ =>
      buildDataSize += 0
      broadcastRelation.value.batch.numRows()
    }
  }

  override def doExecuteColumnar(): RDD[ColumnarBatch] = {
    // Determine which table will be first in the join and bind the references accordingly
    // so the AST column references match the appropriate table.
    val (firstTable, secondTable) = joinType match {
      case RightOuter => (right, left)
      case _ => (left, right)
    }
    val numFirstTableColumns = firstTable.output.size
    val boundCondition = condition.map {
      GpuBindReferences.bindGpuReference(_, firstTable.output ++ secondTable.output)
    }

    val broadcastRelation =
      broadcastExchange.executeColumnarBroadcast[SerializeConcatHostBuffersDeserializeBatch]()

    if (boundCondition.isEmpty) {
      doUnconditionalJoin(broadcastRelation)
    } else {
      doConditionalJoin(broadcastRelation, boundCondition, numFirstTableColumns)
    }
  }

  private def doUnconditionalJoin(
      broadcastRelation: Broadcast[SerializeConcatHostBuffersDeserializeBatch]
  ): RDD[ColumnarBatch] = {
    if (output.isEmpty) {
      doUnconditionalJoinRowCount(broadcastRelation)
    } else {
      val joinOutputRows = gpuLongMetric(JOIN_OUTPUT_ROWS)
      val numOutputRows = gpuLongMetric(NUM_OUTPUT_ROWS)
      val numOutputBatches = gpuLongMetric(NUM_OUTPUT_BATCHES)
      val buildTime = gpuLongMetric(BUILD_TIME)
      val buildDataSize = gpuLongMetric(BUILD_DATA_SIZE)
      lazy val builtBatch = makeBuiltBatch(broadcastRelation, buildTime, buildDataSize)
      joinType match {
        case LeftSemi =>
          // just return the left table
          left.executeColumnar().mapPartitions { leftIter =>
            leftIter.map { cb =>
              joinOutputRows += cb.numRows()
              numOutputRows += cb.numRows()
              numOutputBatches += 1
              cb
            }
          }
        case LeftAnti =>
          // degenerate case, no rows are returned.
          left.executeColumnar().mapPartitions { _ =>
            Iterator.single(new ColumnarBatch(Array(), 0))
          }
        case _ =>
          // Everything else is treated like an unconditional cross join
          val buildSide = getGpuBuildSide
          val spillCallback = GpuMetric.makeSpillCallback(allMetrics)
          val joinTime = gpuLongMetric(JOIN_TIME)
          val totalTime = gpuLongMetric(TOTAL_TIME)
          streamed.executeColumnar().mapPartitions { streamedIter =>
            val lazyStream = streamedIter.map { cb =>
              withResource(cb) { cb =>
                LazySpillableColumnarBatch(cb, spillCallback, "stream_batch")
              }
            }
            new CrossJoinIterator(
              LazySpillableColumnarBatch(builtBatch, spillCallback, "built_batch"),
              lazyStream,
              targetSizeBytes,
              buildSide,
              joinTime = joinTime,
              totalTime = totalTime)
          }
      }
    }
  }

  /** Special-case handling of an unconditional join that just needs to output a row count. */
  private def doUnconditionalJoinRowCount(
      broadcastRelation: Broadcast[SerializeConcatHostBuffersDeserializeBatch]
  ): RDD[ColumnarBatch] = {
    if (joinType == LeftAnti) {
      // degenerate case, no rows are returned.
      left.executeColumnar().mapPartitions { _ =>
        Iterator.single(new ColumnarBatch(Array(), 0))
      }
    } else {
      lazy val buildCount = if (joinType == LeftSemi) {
        // one-to-one mapping from input rows to output rows
        1
      } else {
        val buildTime = gpuLongMetric(BUILD_TIME)
        val buildDataSize = gpuLongMetric(BUILD_DATA_SIZE)
        computeBuildRowCount(broadcastRelation, buildTime, buildDataSize)
      }

      def getRowCountAndClose(cb: ColumnarBatch): Long = {
        val ret = cb.numRows()
        cb.close()
        GpuSemaphore.releaseIfNecessary(TaskContext.get())
        ret
      }

      val numOutputRows = gpuLongMetric(NUM_OUTPUT_ROWS)
      val numOutputBatches = gpuLongMetric(NUM_OUTPUT_BATCHES)
      val counts = streamed.executeColumnar().map(getRowCountAndClose)
      GpuBroadcastNestedLoopJoinExecBase.divideIntoBatches(
        counts.map(s => s * buildCount),
        targetSizeBytes,
        numOutputRows,
        numOutputBatches)
    }
  }

  private def doConditionalJoin(
      broadcastRelation: Broadcast[SerializeConcatHostBuffersDeserializeBatch],
      boundCondition: Option[GpuExpression],
      numFirstTableColumns: Int): RDD[ColumnarBatch] = {
    val buildTime = gpuLongMetric(BUILD_TIME)
    val buildDataSize = gpuLongMetric(BUILD_DATA_SIZE)
    lazy val builtBatch = makeBuiltBatch(broadcastRelation, buildTime, buildDataSize)

    val streamAttributes = streamed.output
    val numOutputRows = gpuLongMetric(NUM_OUTPUT_ROWS)
    val numOutputBatches = gpuLongMetric(NUM_OUTPUT_BATCHES)
    val totalTime = gpuLongMetric(TOTAL_TIME)
    val joinTime = gpuLongMetric(JOIN_TIME)
    val joinOutputRows = gpuLongMetric(JOIN_OUTPUT_ROWS)
    val nestedLoopJoinType = joinType
    val buildSide = getGpuBuildSide
    val spillCallback = GpuMetric.makeSpillCallback(allMetrics)
    streamed.executeColumnar().mapPartitions { streamedIter =>
      val lazyStream = streamedIter.map { cb =>
        withResource(cb) { cb =>
          LazySpillableColumnarBatch(cb, spillCallback, "stream_batch")
        }
      }
      GpuBroadcastNestedLoopJoinExecBase.nestedLoopJoin(
        nestedLoopJoinType, buildSide, numFirstTableColumns,
        LazySpillableColumnarBatch(builtBatch, spillCallback, "built_batch"),
        lazyStream, streamAttributes, targetSizeBytes, boundCondition, spillCallback,
        numOutputRows = numOutputRows,
        joinOutputRows = joinOutputRows,
        numOutputBatches = numOutputBatches,
        joinTime = joinTime,
        totalTime = totalTime)
    }
  }
}<|MERGE_RESOLUTION|>--- conflicted
+++ resolved
@@ -312,25 +312,10 @@
       assert(joinType.isInstanceOf[InnerLike], s"Unexpected unconditional join type: $joinType")
       new CrossJoinIterator(builtBatch, stream, targetSize, buildSide, joinTime, totalTime)
     } else {
-<<<<<<< HEAD
-      val compiledAst = boundCondition.get.convertToAst(numFirstTableColumns) match {
-        case e: ast.Expression => e.compile()
-        case e => new ast.UnaryExpression(ast.UnaryOperator.IDENTITY, e).compile()
-      }
+      val compiledAst = boundCondition.get.convertToAst(numFirstTableColumns).compile()
       new ConditionalNestedLoopJoinIterator(joinType, buildSide, builtBatch,
         stream, streamAttributes, targetSize, compiledAst, spillCallback,
         joinTime = joinTime, totalTime = totalTime)
-=======
-      val compiledAst = boundCondition.get.convertToAst(numFirstTableColumns).compile()
-      joinType match {
-        case LeftAnti | LeftSemi =>
-          assert(buildSide == GpuBuildRight)
-          new ConditionalSemiOrAntiJoinIterator(joinType, builtBatch, stream, targetSize,
-            compiledAst, spillCallback, joinTime, totalTime)
-        case _ =>
-          throw new UnsupportedOperationException("not supported yet")
-      }
->>>>>>> f0f31d5a
     }
     joinIterator.map { cb =>
         joinOutputRows += cb.numRows()
