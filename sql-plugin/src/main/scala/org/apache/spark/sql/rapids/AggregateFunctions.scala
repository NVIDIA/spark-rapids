--- conflicted
+++ resolved
@@ -685,14 +685,10 @@
 
   // WINDOW FUNCTION
   override val windowInputProjection: Seq[Expression] = Seq(child)
-<<<<<<< HEAD
+
   override def windowAggregation(
       inputs: Seq[(ColumnVector, Int)]): AggregationOnColumn[CollectListAggregation] =
-    Aggregation.collect().onColumn(inputs.head._2)
-=======
-  override def windowAggregation(inputs: Seq[(ColumnVector, Int)]): AggregationOnColumn =
     Aggregation.collectList().onColumn(inputs.head._2)
->>>>>>> 503c1045
 
   // Declarative aggregate. But for now 'CollectList' does not support it.
   // The members as below should NOT be used yet, ensured by the
