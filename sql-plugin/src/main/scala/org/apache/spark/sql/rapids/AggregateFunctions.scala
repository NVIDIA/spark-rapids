/*
 * Copyright (c) 2019-2021, NVIDIA CORPORATION.
 *
 * Licensed under the Apache License, Version 2.0 (the "License");
 * you may not use this file except in compliance with the License.
 * You may obtain a copy of the License at
 *
 *     http://www.apache.org/licenses/LICENSE-2.0
 *
 * Unless required by applicable law or agreed to in writing, software
 * distributed under the License is distributed on an "AS IS" BASIS,
 * WITHOUT WARRANTIES OR CONDITIONS OF ANY KIND, either express or implied.
 * See the License for the specific language governing permissions and
 * limitations under the License.
 */

package org.apache.spark.sql.rapids

import ai.rapids.cudf
import ai.rapids.cudf.{Aggregation, AggregationOnColumn, ColumnVector, DType}
import ai.rapids.cudf.Aggregation.NullPolicy
import com.nvidia.spark.rapids._

import org.apache.spark.sql.catalyst.analysis.TypeCheckResult
import org.apache.spark.sql.catalyst.expressions.{AttributeReference, AttributeSet, Expression, ExprId, ImplicitCastInputTypes}
import org.apache.spark.sql.catalyst.expressions.aggregate._
import org.apache.spark.sql.catalyst.util.TypeUtils
import org.apache.spark.sql.types._

trait GpuAggregateFunction extends GpuExpression with GpuUnevaluable {
  // using the child reference, define the shape of the vectors sent to
  // the update/merge expressions
  val inputProjection: Seq[Expression]

  /** An aggregate function is not foldable. */
  final override def foldable: Boolean = false

  /** The schema of the aggregation buffer. */
  def aggBufferSchema: StructType = null //not used in GPU version

  /** Attributes of fields in aggBufferSchema. */
  def aggBufferAttributes: Seq[AttributeReference]

  /**
   * Result of the aggregate function when the input is empty. This is currently only used for the
   * proper rewriting of distinct aggregate functions.
   */
  def defaultResult: Option[GpuLiteral] = None

  // TODO: Do we need toAggregateExpression methods?

  def sql(isDistinct: Boolean): String = {
    val distinct = if (isDistinct) "DISTINCT " else ""
    s"$prettyName($distinct${children.map(_.sql).mkString(", ")})"
  }

  /** String representation used in explain plans. */
  def toAggString(isDistinct: Boolean): String = {
    val start = if (isDistinct) "(distinct " else "("
    prettyName + flatArguments.mkString(start, ", ", ")")
  }

  // these are values that spark calls initial because it uses
  // them to initialize the aggregation buffer, and returns them in case
  // of an empty aggregate when there are no expressions,
  // here we copy them but with the gpu equivalent
  val initialValues: Seq[GpuExpression]

  // update: first half of the aggregation (count = count)
  val updateExpressions: Seq[Expression]

  // merge: second half of the aggregation (count = sum). Also use to merge multiple batches.
  val mergeExpressions: Seq[GpuExpression]

  // mostly likely a pass through (count => sum we merged above).
  // average has a more interesting expression to compute the division of sum/count
  val evaluateExpressions: Seq[Expression]

  // Attributes of fields in input aggregation buffers (immutable aggregation buffers that are
  // merged with mutable aggregation buffers in the merge() function or merge expressions).
  // These attributes are created automatically by cloning the [[aggBufferAttributes]].
  final lazy val inputAggBufferAttributes: Seq[AttributeReference] =
    aggBufferAttributes.map(_.newInstance())
}

case class WrappedAggFunction(aggregateFunction: GpuAggregateFunction, filter: Expression)
    extends GpuAggregateFunction {
  override val inputProjection: Seq[GpuExpression] = {
    val caseWhenExpressions = aggregateFunction.inputProjection.map { ip =>
      // special case average with null result from the filter as expected values should be
      // (0.0,0) for (sum, count)
      val initialValue: Expression =
        aggregateFunction match {
          case _ : GpuAverage => ip.dataType match {
            case doubleType: DoubleType => GpuLiteral(0D, doubleType)
            case _ : LongType => GpuLiteral(0L, LongType)
          }
          case _ => GpuLiteral(null, ip.dataType)
        }
      val filterConditional = GpuCaseWhen(Seq((filter, ip)))
      GpuCaseWhen(Seq((GpuIsNotNull(filterConditional), filterConditional)), Some(initialValue))
    }
    caseWhenExpressions
  }
  /** Attributes of fields in aggBufferSchema. */
  override def aggBufferAttributes: Seq[AttributeReference] =
    aggregateFunction.aggBufferAttributes
  override def nullable: Boolean = aggregateFunction.nullable

  override def dataType: DataType = aggregateFunction.dataType

  override def children: Seq[Expression] = Seq(aggregateFunction, filter)

  override val initialValues: Seq[GpuExpression] =
    aggregateFunction.asInstanceOf[GpuAggregateFunction].initialValues
  override val updateExpressions: Seq[Expression] =
    aggregateFunction.asInstanceOf[GpuAggregateFunction].updateExpressions
  override val mergeExpressions: Seq[GpuExpression] =
    aggregateFunction.asInstanceOf[GpuAggregateFunction].mergeExpressions
  override val evaluateExpressions: Seq[Expression] =
    aggregateFunction.asInstanceOf[GpuAggregateFunction].evaluateExpressions
}

case class GpuAggregateExpression(origAggregateFunction: GpuAggregateFunction,
                                  mode: AggregateMode,
                                  isDistinct: Boolean,
                                  filter: Option[Expression],
                                  resultId: ExprId)
  extends GpuExpression with GpuUnevaluable {

  val aggregateFunction: GpuAggregateFunction = if (filter.isDefined) {
    WrappedAggFunction(origAggregateFunction, filter.get)
  } else {
    origAggregateFunction
  }

  //
  // Overrides form AggregateExpression
  //

  // We compute the same thing regardless of our final result.
  override lazy val canonicalized: Expression = {
    val normalizedAggFunc = mode match {
      // For PartialMerge or Final mode, the input to the `aggregateFunction` is aggregate buffers,
      // and the actual children of `aggregateFunction` is not used, here we normalize the expr id.
      case PartialMerge | Final => aggregateFunction.transform {
        case a: AttributeReference => a.withExprId(ExprId(0))
      }
      case Partial | Complete => aggregateFunction
    }

    GpuAggregateExpression(
      normalizedAggFunc.canonicalized.asInstanceOf[GpuAggregateFunction],
      mode,
      isDistinct,
      filter.map(_.canonicalized),
      ExprId(0))
  }

  override def nullable: Boolean = aggregateFunction.nullable
  override def dataType: DataType = aggregateFunction.dataType
  override def children: Seq[Expression] = aggregateFunction +: filter.toSeq

  @transient
  override lazy val references: AttributeSet = {
    mode match {
      case Partial | Complete => aggregateFunction.references
      case PartialMerge | Final => AttributeSet(aggregateFunction.aggBufferAttributes)
    }
  }

  override def toString: String = {
    val prefix = mode match {
      case Partial => "partial_"
      case PartialMerge => "merge_"
      case Final | Complete => ""
    }
    prefix + origAggregateFunction.toAggString(isDistinct)
  }

  override def sql: String = aggregateFunction.sql(isDistinct)
}

abstract case class CudfAggregate(ref: Expression) extends GpuUnevaluable {
  // we use this to get the ordinal of the bound reference, s.t. we can ask cudf to perform
  // the aggregate on that column
  def getOrdinal(ref: Expression): Int = ref.asInstanceOf[GpuBoundReference].ordinal
  val updateReductionAggregate: cudf.ColumnVector => cudf.Scalar
  val mergeReductionAggregate: cudf.ColumnVector => cudf.Scalar
  val updateAggregate: Aggregation
  val mergeAggregate: Aggregation

  def dataType: DataType = ref.dataType
  def nullable: Boolean = ref.nullable
  def children: Seq[Expression] = ref :: Nil
}

class CudfCount(ref: Expression) extends CudfAggregate(ref) {
  override val updateReductionAggregate: cudf.ColumnVector => cudf.Scalar =
    (col: cudf.ColumnVector) => cudf.Scalar.fromLong(col.getRowCount - col.getNullCount)
  override val mergeReductionAggregate: cudf.ColumnVector => cudf.Scalar =
    (col: cudf.ColumnVector) => col.sum
  override lazy val updateAggregate: Aggregation = Aggregation.count(NullPolicy.EXCLUDE)
  override lazy val mergeAggregate: Aggregation = Aggregation.sum()
  override def toString(): String = "CudfCount"
}

class CudfSum(ref: Expression) extends CudfAggregate(ref) {
  // Up to 3.1.1, analyzed plan widened the input column type before applying
  // aggregation. Thus even though we did not explicitly pass the output column type
  // we did not run into integer overflow issues:
  //
  // == Analyzed Logical Plan ==
  // sum(shorts): bigint
  // Aggregate [sum(cast(shorts#77 as bigint)) AS sum(shorts)#94L]
  //
  // In Spark's main branch (3.2.0-SNAPSHOT as of this comment), analyzed logical plan
  // no longer applies the cast to the input column such that the output column type has to
  // be passed explicitly into aggregation
  //
  // == Analyzed Logical Plan ==
  // sum(shorts): bigint
  // Aggregate [sum(shorts#33) AS sum(shorts)#50L]
  //
  @transient val rapidsSumType: DType = GpuColumnVector.getNonNestedRapidsType(ref.dataType)

  override val updateReductionAggregate: cudf.ColumnVector => cudf.Scalar =
    (col: cudf.ColumnVector) => col.sum(rapidsSumType)

  override val mergeReductionAggregate: cudf.ColumnVector => cudf.Scalar = updateReductionAggregate

  override lazy val updateAggregate: Aggregation = Aggregation.sum()
  override lazy val mergeAggregate: Aggregation = Aggregation.sum()
  override def toString(): String = "CudfSum"
}

class CudfMax(ref: Expression) extends CudfAggregate(ref) {
  override val updateReductionAggregate: cudf.ColumnVector => cudf.Scalar =
    (col: cudf.ColumnVector) => col.max
  override val mergeReductionAggregate: cudf.ColumnVector => cudf.Scalar =
    (col: cudf.ColumnVector) => col.max
  override lazy val updateAggregate: Aggregation = Aggregation.max()
  override lazy val mergeAggregate: Aggregation = Aggregation.max()
  override def toString(): String = "CudfMax"
}

class CudfMin(ref: Expression) extends CudfAggregate(ref) {
  override val updateReductionAggregate: cudf.ColumnVector => cudf.Scalar =
    (col: cudf.ColumnVector) => col.min
  override val mergeReductionAggregate: cudf.ColumnVector => cudf.Scalar =
    (col: cudf.ColumnVector) => col.min
  override lazy val updateAggregate: Aggregation = Aggregation.min()
  override lazy val mergeAggregate: Aggregation = Aggregation.min()
  override def toString(): String = "CudfMin"
}

abstract class CudfFirstLastBase(ref: Expression) extends CudfAggregate(ref) {
  val includeNulls: NullPolicy
  val offset: Int

  override val updateReductionAggregate: cudf.ColumnVector => cudf.Scalar =
    (col: cudf.ColumnVector) => col.reduce(Aggregation.nth(offset, includeNulls))
  override val mergeReductionAggregate: cudf.ColumnVector => cudf.Scalar =
    (col: cudf.ColumnVector) => col.reduce(Aggregation.nth(offset, includeNulls))
  override lazy val updateAggregate: Aggregation = Aggregation.nth(offset, includeNulls)
  override lazy val mergeAggregate: Aggregation = Aggregation.nth(offset, includeNulls)
}

class CudfFirstIncludeNulls(ref: Expression) extends CudfFirstLastBase(ref) {
  override val includeNulls: NullPolicy = NullPolicy.INCLUDE
  override val offset: Int = 0
}

class CudfFirstExcludeNulls(ref: Expression) extends CudfFirstLastBase(ref) {
  override val includeNulls: NullPolicy = NullPolicy.EXCLUDE
  override val offset: Int = 0
}

class CudfLastIncludeNulls(ref: Expression) extends CudfFirstLastBase(ref) {
  override val includeNulls: NullPolicy = NullPolicy.INCLUDE
  override val offset: Int = -1
}

class CudfLastExcludeNulls(ref: Expression) extends CudfFirstLastBase(ref) {
  override val includeNulls: NullPolicy = NullPolicy.EXCLUDE
  override val offset: Int = -1
}

case class GpuMin(child: Expression) extends GpuAggregateFunction
    with GpuAggregateWindowFunction {
  private lazy val cudfMin = AttributeReference("min", child.dataType)()

  override lazy val inputProjection: Seq[Expression] = Seq(child)
  override lazy val updateExpressions: Seq[GpuExpression] = Seq(new CudfMin(cudfMin))
  override lazy val mergeExpressions: Seq[GpuExpression] = Seq(new CudfMin(cudfMin))
  override lazy val evaluateExpressions: Seq[Expression] = cudfMin :: Nil

  override lazy val aggBufferAttributes: Seq[AttributeReference] = cudfMin :: Nil

  override lazy val initialValues: Seq[GpuLiteral] = Seq(GpuLiteral(null, child.dataType))

  // Copied from Min
  override def nullable: Boolean = true
  override def dataType: DataType = child.dataType
  override def children: Seq[Expression] = child :: Nil
  override def checkInputDataTypes(): TypeCheckResult =
    TypeUtils.checkForOrderingExpr(child.dataType, "function gpu min")

  // WINDOW FUNCTION
  override lazy val windowInputProjection: Seq[Expression] = inputProjection
  override def windowAggregation(inputs: Seq[(ColumnVector, Int)]): AggregationOnColumn =
    Aggregation.min().onColumn(inputs.head._2)
}

case class GpuMax(child: Expression) extends GpuAggregateFunction
    with GpuAggregateWindowFunction {
  private lazy val cudfMax = AttributeReference("max", child.dataType)()

  override lazy val inputProjection: Seq[Expression] = Seq(child)
  override lazy val updateExpressions: Seq[GpuExpression] = Seq(new CudfMax(cudfMax))
  override lazy val mergeExpressions: Seq[GpuExpression] = Seq(new CudfMax(cudfMax))
  override lazy val evaluateExpressions: Seq[Expression] = cudfMax :: Nil

  override lazy val aggBufferAttributes: Seq[AttributeReference] = cudfMax :: Nil

  override lazy val initialValues: Seq[GpuLiteral] = Seq(GpuLiteral(null, child.dataType))

  // Copied from Max
  override def nullable: Boolean = true
  override def dataType: DataType = child.dataType
  override def children: Seq[Expression] = child :: Nil
  override def checkInputDataTypes(): TypeCheckResult =
    TypeUtils.checkForOrderingExpr(child.dataType, "function gpu max")

  // WINDOW FUNCTION
  override lazy val windowInputProjection: Seq[Expression] = inputProjection
  override def windowAggregation(inputs: Seq[(ColumnVector, Int)]): AggregationOnColumn =
    Aggregation.max().onColumn(inputs.head._2)
}

case class GpuSum(child: Expression, resultType: DataType)
  extends GpuAggregateFunction with ImplicitCastInputTypes with GpuAggregateWindowFunction {

  private lazy val cudfSum = AttributeReference("sum", resultType)()

  override lazy val inputProjection: Seq[Expression] = Seq(child)
  override lazy val updateExpressions: Seq[GpuExpression] = Seq(new CudfSum(cudfSum))
  override lazy val mergeExpressions: Seq[GpuExpression] = Seq(new CudfSum(cudfSum))
  override lazy val evaluateExpressions: Seq[Expression] = cudfSum :: Nil

  override lazy val aggBufferAttributes: Seq[AttributeReference] = cudfSum :: Nil

  override lazy val initialValues: Seq[GpuLiteral] = Seq(GpuLiteral(null, resultType))

  // Copied from Sum
  override def nullable: Boolean = true
  override def dataType: DataType = resultType
  override def children: Seq[Expression] = child :: Nil
  override def inputTypes: Seq[AbstractDataType] = Seq(NumericType)
  override def checkInputDataTypes(): TypeCheckResult =
    TypeUtils.checkForNumericExpr(child.dataType, "function gpu sum")

  // WINDOW FUNCTION
  override lazy val windowInputProjection: Seq[Expression] = inputProjection
  override def windowAggregation(inputs: Seq[(ColumnVector, Int)]): AggregationOnColumn =
    Aggregation.sum().onColumn(inputs.head._2)
}

/*
 * GpuPivotFirst is an aggregate function used in the second phase of a two phase pivot to do the
 * required rearrangement of values into pivoted form.
 *
 * For example on an input of
 * type | A | B
 * -----+--+--
 *   b | x | 1
 *   a | x | 2
 *   b | y | 3
 *
 * with type=groupbyKey, pivotColumn=A, valueColumn=B, and pivotColumnValues=[x,y]
 *
 * updateExpressions - In the partial_pivot stage, new columns are created based on
 * pivotColumnValues one for each of the aggregation. Last aggregation on these columns grouped by
 * `type` and convert into an array( as per Spark's expectation). Last aggregation(excluding nulls)
 * works here as there would be atmost one entry in new columns when grouped by `type`.
 * After CudfLastExcludeNulls, the intermediate result would be
 *
 * type | x | y
 * -----+---+--
 *   b | 1 | 3
 *   a | 2 | null
 *
 *
 * mergeExpressions - this is the final pivot aggregation after shuffle. We do another `Last`
 * aggregation to merge the results. In this example all the data was combined in the
 * partial_pivot hash aggregation. So it didn't do anything in this stage.
 *
 * The final result would be:
 *
 * type | x | y
 * -----+---+--
 *   b | 1 | 3
 *   a | 2 | null
 *
 * @param pivotColumn column that determines which output position to put valueColumn in.
 * @param valueColumn the column that is being rearranged.
 * @param pivotColumnValues the list of pivotColumn values in the order of desired output. Values
 *                          not listed here will be ignored.
 */
case class GpuPivotFirst(
  pivotColumn: Expression,
  valueColumn: Expression,
  pivotColumnValues: Seq[Any],
  mutableAggBufferOffset: Int = 0,
  inputAggBufferOffset: Int = 0) extends GpuAggregateFunction {

  val valueDataType = valueColumn.dataType

  override val dataType: DataType = valueDataType
  override val nullable: Boolean = false

  val pivotColAttr = pivotColumnValues.map(pivotColumnValue => {
    // If `pivotColumnValue` is null, then create an AttributeReference for null column.
    if (pivotColumnValue == null) {
      AttributeReference(GpuLiteral(null, valueDataType).toString, valueDataType)()
    } else {
      AttributeReference(pivotColumnValue.toString, valueDataType)()
    }
  })

  override lazy val inputProjection: Seq[Expression] = {
    val expr = pivotColumnValues.map(pivotColumnValue => {
      if (pivotColumnValue == null) {
        GpuIf(GpuIsNull(pivotColumn), valueColumn, GpuLiteral(null, valueDataType))
      } else {
        GpuIf(GpuEqualTo(pivotColumn, GpuLiteral(pivotColumnValue, pivotColumn.dataType)),
          valueColumn, GpuLiteral(null, valueDataType))
      }
    })
    expr
  }

  override lazy val updateExpressions: Seq[GpuExpression] = {
    val updateArray = pivotColAttr.map(
      pivotColumnValue => new CudfLastExcludeNulls(pivotColumnValue))
    updateArray
  }

  override lazy val mergeExpressions: Seq[GpuExpression] = {
    pivotColAttr.map(pivotColumnValue => new CudfLastExcludeNulls(pivotColumnValue))
  }

  override lazy val evaluateExpressions: Seq[Expression] = {
    GpuCreateArray(pivotColAttr, false) :: Nil
  }
  override lazy val aggBufferAttributes: Seq[AttributeReference] = pivotColAttr

  override lazy val initialValues: Seq[GpuLiteral] =
    Seq.fill(pivotColumnValues.length)(GpuLiteral(null, valueDataType))

  override def children: Seq[Expression] = pivotColumn :: valueColumn :: Nil
}

case class GpuCount(children: Seq[Expression]) extends GpuAggregateFunction
    with GpuAggregateWindowFunction {
  // counts are Long
  private lazy val cudfCount = AttributeReference("count", LongType)()

  override lazy val inputProjection: Seq[Expression] = Seq(children.head)
  override lazy val updateExpressions: Seq[GpuExpression] = Seq(new CudfCount(cudfCount))
  override lazy val mergeExpressions: Seq[GpuExpression] = Seq(new CudfSum(cudfCount))
  override lazy val evaluateExpressions: Seq[Expression] = cudfCount :: Nil

  override lazy val aggBufferAttributes: Seq[AttributeReference] = cudfCount :: Nil

  override lazy val initialValues: Seq[GpuLiteral] = Seq(GpuLiteral(0L, LongType))

  // Copied from Count
  override def nullable: Boolean = false
  override def dataType: DataType = LongType

  // WINDOW FUNCTION
  // countDistinct is not supported for window functions in spark right now.
  // we could support it by doing an `Aggregation.nunique(false)`
  override lazy val windowInputProjection: Seq[Expression] = inputProjection
  override def windowAggregation(inputs: Seq[(ColumnVector, Int)]): AggregationOnColumn =
    Aggregation.count(NullPolicy.EXCLUDE).onColumn(inputs.head._2)
}

case class GpuAverage(child: Expression) extends GpuAggregateFunction
    with GpuAggregateWindowFunction {
  // averages are either Decimal or Double. We don't support decimal yet, so making this double.
  private lazy val cudfSum = AttributeReference("sum", DoubleType)()
  private lazy val cudfCount = AttributeReference("count", LongType)()

  private def toDoubleLit(v: Any): GpuLiteral = {
    val litVal = v match {
      case null => null
      case l: Long => l.toDouble
      case i: Int => i.toDouble
      case f: Float => f.toDouble
      case s: Short => s.toDouble
      case b: Byte => b.toDouble
      case d: Double => d
      case _ => throw new IllegalArgumentException("function average requires numeric type")
    }
    GpuLiteral(litVal, DoubleType)
  }

  override lazy val inputProjection: Seq[GpuExpression] = Seq(
    child match {
      case literal: GpuLiteral => toDoubleLit(literal.value)
      case _ => GpuCoalesce(Seq(GpuCast(child, DoubleType), GpuLiteral(0D, DoubleType)))
    },
    child match {
      case literal : GpuLiteral => GpuLiteral(if (literal.value != null) 1L else 0L, LongType)
      case _ =>
        // takes any column and turns it into 1 for non null, and 0 for null
        // a sum of this == the count
        GpuCast(GpuIsNotNull(child), LongType)
    })
  override lazy val mergeExpressions: Seq[GpuExpression] = Seq(new CudfSum(cudfSum),
    new CudfSum(cudfCount))
  // The count input projection will need to be collected as a sum (of counts) instead of
  // counts (of counts) as the GpuIsNotNull o/p is casted to count=0 for null and 1 otherwise, and
  // the total count can be correctly evaluated only by summing them. eg. avg(col(null, 27))
  // should be 27, with count column projection as (0, 1) and total count for dividing the
  // average = (0 + 1) and not 2 which is the rowcount of the projected column.
  override lazy val updateExpressions: Seq[GpuExpression] = Seq(new CudfSum(cudfSum),
    new CudfSum(cudfCount))
<<<<<<< HEAD
  override lazy val evaluateExpressions: Seq[GpuExpression] = GpuDivide(
    GpuCast(cudfSum, DoubleType),
    GpuCast(cudfCount, DoubleType)) :: Nil
=======

  // NOTE: this sets `failOnErrorOverride=false` in `GpuDivide` to force it not to throw
  // divide-by-zero exceptions, even when ansi mode is enabled in Spark. 
  // This is to conform with Spark's behavior in the Average aggregate function.
  override lazy val evaluateExpression: GpuExpression = GpuDivide(
    GpuCast(cudfSum, DoubleType),
    GpuCast(cudfCount, DoubleType), failOnErrorOverride = false)
>>>>>>> d5898679

  override lazy val initialValues: Seq[GpuLiteral] = Seq(
    GpuLiteral(0.0, DoubleType),
    GpuLiteral(0L, LongType))

  override lazy val aggBufferAttributes: Seq[AttributeReference] = cudfSum :: cudfCount :: Nil

  // Copied from Average
  override def prettyName: String = "gpuavg"
  override def nullable: Boolean = true
  override def dataType: DataType = DoubleType // we don't support Decimal
  override def children: Seq[Expression] = child :: Nil
  override def checkInputDataTypes(): TypeCheckResult =
    TypeUtils.checkForNumericExpr(child.dataType, "function gpu average")

  override val windowInputProjection: Seq[Expression] = Seq(children.head)
  override def windowAggregation(inputs: Seq[(ColumnVector, Int)]): AggregationOnColumn =
    Aggregation.mean().onColumn(inputs.head._2)
}

/*
 * First/Last are "good enough" for the hash aggregate, and should only be used when we
 * want to collapse to a grouped key. The hash aggregate doesn't make guarantees on the
 * ordering of how batches are processed, so this is as good as picking any old function
 * (we picked max)
 *
 * These functions have an extra field they expect to be around in the aggregation buffer.
 * So this adds a "max" of that, and currently sends it to the GPU. The CPU version uses it
 * to check if the value was set (if we don't ignore nulls, valueSet is true, that's what we do
 * here).
 */
abstract class GpuFirstBase(child: Expression)
  extends GpuAggregateFunction with ImplicitCastInputTypes with Serializable {

  val ignoreNulls: Boolean

  private lazy val cudfFirst = AttributeReference("first", child.dataType)()
  private lazy val valueSet = AttributeReference("valueSet", BooleanType)()

  override lazy val inputProjection: Seq[Expression] =
    Seq(child, GpuLiteral(ignoreNulls, BooleanType))

  private lazy val commonExpressions: Seq[CudfAggregate] = if (ignoreNulls) {
    Seq(new CudfFirstExcludeNulls(cudfFirst), new CudfFirstExcludeNulls(valueSet))
  } else {
    Seq(new CudfFirstIncludeNulls(cudfFirst), new CudfFirstIncludeNulls(valueSet))
  }

  override lazy val updateExpressions: Seq[GpuExpression] = commonExpressions
  override lazy val mergeExpressions: Seq[GpuExpression] = commonExpressions
  override lazy val evaluateExpressions: Seq[Expression] = cudfFirst :: Nil

  override lazy val aggBufferAttributes: Seq[AttributeReference] = cudfFirst :: valueSet :: Nil

  override lazy val initialValues: Seq[GpuLiteral] = Seq(
    GpuLiteral(null, child.dataType),
    GpuLiteral(false, BooleanType))

  // Copied from First
  // Expected input data type.
  override def inputTypes: Seq[AbstractDataType] = Seq(AnyDataType, BooleanType)
  override def nullable: Boolean = true
  override def dataType: DataType = child.dataType
  // First is not a deterministic function.
  override lazy val deterministic: Boolean = false
  override def toString: String = s"gpufirst($child)${if (ignoreNulls) " ignore nulls"}"
}

abstract class GpuLastBase(child: Expression)
  extends GpuAggregateFunction with ImplicitCastInputTypes with Serializable {

  val ignoreNulls: Boolean

  private lazy val cudfLast = AttributeReference("last", child.dataType)()
  private lazy val valueSet = AttributeReference("valueSet", BooleanType)()

  override lazy val inputProjection: Seq[Expression] =
    Seq(child, GpuLiteral(!ignoreNulls, BooleanType))

  private lazy val commonExpressions: Seq[CudfAggregate] = if (ignoreNulls) {
    Seq(new CudfLastExcludeNulls(cudfLast), new CudfLastExcludeNulls(valueSet))
  } else {
    Seq(new CudfLastIncludeNulls(cudfLast), new CudfLastIncludeNulls(valueSet))
  }

  override lazy val updateExpressions: Seq[GpuExpression] = commonExpressions
  override lazy val mergeExpressions: Seq[GpuExpression] = commonExpressions
  override lazy val evaluateExpressions: Seq[Expression] = cudfLast :: Nil

  override lazy val aggBufferAttributes: Seq[AttributeReference] = cudfLast :: valueSet :: Nil

  override lazy val initialValues: Seq[GpuLiteral] = Seq(
    GpuLiteral(null, child.dataType),
    GpuLiteral(false, BooleanType))

  // Copied from Last
  override def inputTypes: Seq[AbstractDataType] = Seq(AnyDataType, BooleanType)
  override def nullable: Boolean = true
  override def dataType: DataType = child.dataType
  // Last is not a deterministic function.
  override lazy val deterministic: Boolean = false
  override def toString: String = s"gpulast($child)${if (ignoreNulls) " ignore nulls"}"
}

/**
 * Collects and returns a list of non-unique elements.
 *
 * The two 'offset' parameters are not used by GPU version, but are here for the compatibility
 * with the CPU version and automated checks.
 */
case class GpuCollectList(child: Expression,
                          mutableAggBufferOffset: Int = 0,
                          inputAggBufferOffset: Int = 0)
  extends GpuAggregateFunction with GpuAggregateWindowFunction {

  def this(child: Expression) = this(child, 0, 0)

  // Both `CollectList` and `CollectSet` are non-deterministic since their results depend on the
  // actual order of input rows.
  override lazy val deterministic: Boolean = false

  override def nullable: Boolean = false

  override def prettyName: String = "collect_list"

  override def dataType: DataType = ArrayType(child.dataType, false)

  override def children: Seq[Expression] = child :: Nil

  // WINDOW FUNCTION
  override val windowInputProjection: Seq[Expression] = Seq(child)
  override def windowAggregation(inputs: Seq[(ColumnVector, Int)]): AggregationOnColumn =
    Aggregation.collect().onColumn(inputs.head._2)

  // Declarative aggregate. But for now 'CollectList' does not support it.
  // The members as below should NOT be used yet, ensured by the
  // "TypeCheck.aggNotGroupByOrReduction" when trying to override the expression.
  private lazy val cudfList = AttributeReference("collect_list", dataType)()
  // Make them lazy to avoid being initialized when creating a GpuCollectList.
  override lazy val initialValues: Seq[GpuExpression] = throw new UnsupportedOperationException
  override lazy val updateExpressions: Seq[Expression] = throw new UnsupportedOperationException
  override lazy val mergeExpressions: Seq[GpuExpression] = throw new UnsupportedOperationException
  override lazy val evaluateExpressions: Seq[Expression] = throw new UnsupportedOperationException
  override val inputProjection: Seq[Expression] = Seq(child)
  override def aggBufferAttributes: Seq[AttributeReference] = cudfList :: Nil
}<|MERGE_RESOLUTION|>--- conflicted
+++ resolved
@@ -528,11 +528,6 @@
   // average = (0 + 1) and not 2 which is the rowcount of the projected column.
   override lazy val updateExpressions: Seq[GpuExpression] = Seq(new CudfSum(cudfSum),
     new CudfSum(cudfCount))
-<<<<<<< HEAD
-  override lazy val evaluateExpressions: Seq[GpuExpression] = GpuDivide(
-    GpuCast(cudfSum, DoubleType),
-    GpuCast(cudfCount, DoubleType)) :: Nil
-=======
 
   // NOTE: this sets `failOnErrorOverride=false` in `GpuDivide` to force it not to throw
   // divide-by-zero exceptions, even when ansi mode is enabled in Spark. 
@@ -540,7 +535,6 @@
   override lazy val evaluateExpression: GpuExpression = GpuDivide(
     GpuCast(cudfSum, DoubleType),
     GpuCast(cudfCount, DoubleType), failOnErrorOverride = false)
->>>>>>> d5898679
 
   override lazy val initialValues: Seq[GpuLiteral] = Seq(
     GpuLiteral(0.0, DoubleType),
