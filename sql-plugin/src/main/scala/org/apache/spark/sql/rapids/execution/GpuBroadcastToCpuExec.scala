/*
 * Copyright (c) 2021, NVIDIA CORPORATION.
 *
 * Licensed under the Apache License, Version 2.0 (the "License");
 * you may not use this file except in compliance with the License.
 * You may obtain a copy of the License at
 *
 *     http://www.apache.org/licenses/LICENSE-2.0
 *
 * Unless required by applicable law or agreed to in writing, software
 * distributed under the License is distributed on an "AS IS" BASIS,
 * WITHOUT WARRANTIES OR CONDITIONS OF ANY KIND, either express or implied.
 * See the License for the specific language governing permissions and
 * limitations under the License.
 */
package org.apache.spark.sql.rapids.execution

import java.util.Optional
import java.util.concurrent.{Callable, Future}

import scala.collection.JavaConverters._
import scala.collection.mutable.ListBuffer
import scala.util.control.NonFatal

import ai.rapids.cudf.{HostColumnVector, NvtxColor}
import com.nvidia.spark.rapids.{GpuMetric, MetricRange, NvtxWithMetrics, RapidsHostColumnVector, ShimLoader}
import com.nvidia.spark.rapids.RapidsPluginImplicits.AutoCloseableProducingArray

import org.apache.spark.SparkException
import org.apache.spark.broadcast.Broadcast
import org.apache.spark.sql.catalyst.InternalRow
import org.apache.spark.sql.catalyst.expressions.{UnsafeProjection, UnsafeRow}
import org.apache.spark.sql.catalyst.plans.physical.BroadcastMode
import org.apache.spark.sql.execution.{SparkPlan, SQLExecution}
import org.apache.spark.sql.execution.exchange.BroadcastExchangeExec.MAX_BROADCAST_TABLE_BYTES
import org.apache.spark.sql.execution.metric.SQLMetrics
import org.apache.spark.sql.vectorized.ColumnarBatch
import org.apache.spark.util.KnownSizeEstimation

/**
 * This is a specialized version of GpuColumnarToRow that wraps a GpuBroadcastExchange and
 * converts the columnar results containing cuDF tables into Spark rows so that the results
 * can feed a CPU BroadcastHashJoin. This is required for exchange reuse in AQE.
 *
 * @param mode Broadcast mode
 * @param child Input to broadcast
 */
case class GpuBroadcastToCpuExec(override val mode: BroadcastMode, child: SparkPlan)
    extends GpuBroadcastExchangeExecBaseWithFuture(mode, child) {

  import GpuMetric._

  @transient
  override lazy val relationFuture: Future[Broadcast[Any]] = {
    // relationFuture is used in "doExecute". Therefore we can get the execution id correctly here.
    val executionId = sparkContext.getLocalProperty(SQLExecution.EXECUTION_ID_KEY)
    val numOutputRows = gpuLongMetric(NUM_OUTPUT_ROWS)
    val collectTime = gpuLongMetric(COLLECT_TIME)
    val buildTime = gpuLongMetric(BUILD_TIME)
    val broadcastTime = gpuLongMetric("broadcastTime")
    val totalTime = gpuLongMetric(TOTAL_TIME)

    val task = new Callable[Broadcast[Any]]() {
      override def call(): Broadcast[Any] = {
        // This will run in another thread. Set the execution id so that we can connect these jobs
        // with the correct execution.
        SQLExecution.withExecutionId(sparkSession, executionId) {
          val totalRange = new MetricRange(totalTime)
          try {
            // Setup a job group here so later it may get cancelled by groupId if necessary.
            sparkContext.setJobGroup(_runId.toString, s"broadcast exchange (runId ${_runId})",
              interruptOnCancel = true)

            // run code on executors to serialize batches
            val serializedBatches: Array[SerializeBatchDeserializeHostBuffer] = withResource(
                new NvtxWithMetrics("broadcast collect", NvtxColor.GREEN, collectTime)) { _ =>
              val data = child.executeColumnar().map(cb => try {
                new SerializeBatchDeserializeHostBuffer(cb)
              } finally {
                cb.close()
              })
              data.collect()
            }

            // deserialize to host buffers in the driver and then convert to rows
            val dataTypes = child.output.map(_.dataType)

            val gpuBatches = serializedBatches.safeMap { cb =>
              val hostColumns = (0 until cb.header.getNumColumns).map { i =>
                val columnHeader = cb.header.getColumnHeader(i)
                val hcv = new HostColumnVector(
                  columnHeader.getType,
                  columnHeader.rowCount,
                  Optional.of(columnHeader.nullCount),
                  cb.buffer,
                  null, null, List.empty.asJava)
                new RapidsHostColumnVector(dataTypes(i), hcv)
              }
              val rowCount = hostColumns.headOption.map(_.getRowCount.toInt).getOrElse(0)
              new ColumnarBatch(hostColumns.toArray, rowCount)
            }

            val broadcasted = try {
              val rows = new ListBuffer[InternalRow]()
              gpuBatches.foreach(cb => rows.appendAll(cb.rowIterator().asScala))

              val numRows = rows.length
              checkRowLimit(numRows)
              numOutputRows += numRows

              val relation = withResource(new NvtxWithMetrics(
                "broadcast build", NvtxColor.DARK_GREEN, buildTime)) { _ =>
                val toUnsafe = UnsafeProjection.create(output, output)
                val unsafeRows = rows.iterator.map(toUnsafe)
<<<<<<< HEAD
                val relation = ShimLoader.getSparkShims
                    .broadcastModeTransform(mode, unsafeRows.toArray)
=======
                 val relation = ShimLoader.getSparkShims
                    .broadcastModeTransform(mode, unsafeRows.toArray)

>>>>>>> 9ff648f6
                val dataSize = relation match {
                  case map: KnownSizeEstimation =>
                    map.estimatedSize
                  case arr: Array[InternalRow] =>
                    arr.map(_.asInstanceOf[UnsafeRow].getSizeInBytes.toLong).sum
                  case _ =>
                    throw new SparkException("[BUG] BroadcastMode.transform returned unexpected " +
                        s"type: ${relation.getClass.getName}")
                }
                longMetric("dataSize") += dataSize
                if (dataSize >= MAX_BROADCAST_TABLE_BYTES) {
                  throw new SparkException(
                    s"Cannot broadcast the table that is larger than 8GB: ${dataSize >> 30} GB")
                }
                relation
              }

              withResource(
                new NvtxWithMetrics("broadcast", NvtxColor.CYAN, broadcastTime)) {
                // Broadcast the relation
                _ => sparkContext.broadcast(relation)
              }
            } finally {
              gpuBatches.foreach(_.close())
            }

            val executionId = sparkContext.getLocalProperty(SQLExecution.EXECUTION_ID_KEY)
            SQLMetrics.postDriverMetricUpdates(sparkContext, executionId, metrics.values.toSeq)
            promise.trySuccess(broadcasted)
            broadcasted

          } catch {
            // SPARK-24294: To bypass scala bug: https://github.com/scala/bug/issues/9554, we throw
            // SparkFatalException, which is a subclass of Exception. ThreadUtils.awaitResult
            // will catch this exception and re-throw the wrapped fatal throwable.
            case oe: OutOfMemoryError =>
              val ex = createOutOfMemoryException(oe)
              promise.failure(ex)
              throw ex
            case e if !NonFatal(e) =>
              val ex = new Exception(e)
              promise.failure(ex)
              throw ex
            case e: Throwable =>
              promise.failure(e)
              throw e
          } finally {
            totalRange.close()
          }
        }
      }
    }
    GpuBroadcastExchangeExec.executionContext.submit[Broadcast[Any]](task)
  }

}<|MERGE_RESOLUTION|>--- conflicted
+++ resolved
@@ -112,14 +112,9 @@
                 "broadcast build", NvtxColor.DARK_GREEN, buildTime)) { _ =>
                 val toUnsafe = UnsafeProjection.create(output, output)
                 val unsafeRows = rows.iterator.map(toUnsafe)
-<<<<<<< HEAD
-                val relation = ShimLoader.getSparkShims
-                    .broadcastModeTransform(mode, unsafeRows.toArray)
-=======
                  val relation = ShimLoader.getSparkShims
                     .broadcastModeTransform(mode, unsafeRows.toArray)
 
->>>>>>> 9ff648f6
                 val dataSize = relation match {
                   case map: KnownSizeEstimation =>
                     map.estimatedSize
