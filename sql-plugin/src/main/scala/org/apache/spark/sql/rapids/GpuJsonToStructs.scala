/*
 * Copyright (c) 2023-2024, NVIDIA CORPORATION.
 *
 * Licensed under the Apache License, Version 2.0 (the "License");
 * you may not use this file except in compliance with the License.
 * You may obtain a copy of the License at
 *
 *     http://www.apache.org/licenses/LICENSE-2.0
 *
 * Unless required by applicable law or agreed to in writing, software
 * distributed under the License is distributed on an "AS IS" BASIS,
 * WITHOUT WARRANTIES OR CONDITIONS OF ANY KIND, either express or implied.
 * See the License for the specific language governing permissions and
 * limitations under the License.
 */

package org.apache.spark.sql.rapids

import ai.rapids.cudf
import ai.rapids.cudf.{Cuda, DataSource, DeviceMemoryBuffer, HostMemoryBuffer}
import com.nvidia.spark.rapids.{GpuColumnVector, GpuScalar, GpuUnaryExpression, HostAlloc}
import com.nvidia.spark.rapids.Arm.{closeOnExcept, withResource}
import com.nvidia.spark.rapids.jni.JSONUtils

import org.apache.spark.sql.catalyst.expressions.{ExpectsInputTypes, Expression, NullIntolerant, TimeZoneAwareExpression}
import org.apache.spark.sql.catalyst.json.JSONOptions
import org.apache.spark.sql.internal.SQLConf
import org.apache.spark.sql.types._

/**
 *  Exception thrown when cudf cannot parse the JSON data because some Json to Struct cases are not
 *  currently supported.
 */
class JsonParsingException(s: String, cause: Throwable) extends RuntimeException(s, cause) {}

class JsonDeviceDataSource(combined: DeviceMemoryBuffer) extends DataSource {
  lazy val data: DeviceMemoryBuffer = combined
  lazy val totalSize: Long = data.getLength
  override def size(): Long = totalSize

  override def hostRead(offset: Long, length: Long): HostMemoryBuffer = {
    val realLength = math.min(totalSize - offset, length)
    withResource(data.slice(offset, realLength)) { sliced =>
      closeOnExcept(HostAlloc.alloc(realLength)) { hostMemoryBuffer =>
        hostMemoryBuffer.copyFromDeviceBuffer(sliced.asInstanceOf[DeviceMemoryBuffer])
        hostMemoryBuffer
      }
    }
  }

  override def hostRead(offset: Long, hostMemoryBuffer: HostMemoryBuffer): Long = {
    val length = math.min(totalSize - offset, hostMemoryBuffer.getLength)
    withResource(data.slice(offset, length)) { sliced =>
      hostMemoryBuffer.copyFromDeviceBuffer(sliced.asInstanceOf[DeviceMemoryBuffer])
    }
    length
  }

  override def supportsDeviceRead = true

  override def deviceRead(offset: Long, dest: DeviceMemoryBuffer, stream: Cuda.Stream): Long = {
    val length = math.min(totalSize - offset, dest.getLength)
    dest.copyFromDeviceBufferAsync(0, data, offset, length, stream)
    length
  }

  override def close(): Unit = {
    combined.close()
    super.close()
  }
}

case class GpuJsonToStructs(
    schema: DataType,
    options: Map[String, String],
    child: Expression,
    timeZoneId: Option[String] = None)
    extends GpuUnaryExpression with TimeZoneAwareExpression with ExpectsInputTypes
        with NullIntolerant {
  import GpuJsonReadCommon._

  private lazy val parsedOptions = new JSONOptions(
    options,
    timeZoneId.get,
    SQLConf.get.columnNameOfCorruptRecord)

  private lazy val jsonOptionBuilder =
    GpuJsonReadCommon.cudfJsonOptionBuilder(parsedOptions)

  override protected def doColumnar(input: GpuColumnVector): cudf.ColumnVector = {
    schema match {
      case _: MapType =>
        JSONUtils.extractRawMapFromJsonString(input.getBase)
      case struct: StructType => {
        // if we ever need to support duplicate keys we need to keep track of the duplicates
        //  and make the first one null, but I don't think this will ever happen in practice
        val cudfSchema = makeSchema(struct)

        // We cannot handle all corner cases with this right now. The parser just isn't
        // good enough, but we will try to handle a few common ones.
        val numRows = input.getRowCount.toInt

        // Step 1: verify and preprocess the data to clean it up and normalize a few things
        // Step 2: Concat the data into a single buffer
        val concatenateInput = JSONUtils.concatenateJsonStrings(input.getBase)
        withResource(concatenateInput.isValid) { isValid =>
          // Step 3: setup a datasource
          val table = withResource(new JsonDeviceDataSource(concatenateInput.data)) { ds =>
            // Step 4: Have cudf parse the JSON data
            try {
<<<<<<< HEAD
              cudf.Table.readJSON(cudfSchema,
                jsonOptionBuilder.withDelimiter(concatenateInput.delimiter).build, ds)
=======
              cudf.Table.readJSON(cudfSchema, jsonOptions, ds, numRows)
>>>>>>> 7c13383d
            } catch {
              case e : RuntimeException =>
                throw new JsonParsingException("Currently some Json to Struct cases " +
                  "are not supported. Consider to set spark.rapids.sql.expression.JsonToStructs" +
                  "=false", e)
            }
          }

          // process duplicated field names in input struct schema

          withResource(table) { _ =>
            // Step 5: verify that the data looks correct
            if (table.getRowCount != numRows) {
              throw new IllegalStateException("The input data didn't parse correctly and we read " +
                  s"a different number of rows than was expected. Expected $numRows, " +
                  s"but got ${table.getRowCount}")
            }

            // Step 7: turn the data into a Struct
            withResource(convertTableToDesiredType(table, struct, parsedOptions)) { columns =>
              withResource(cudf.ColumnVector.makeStruct(columns: _*)) { structData =>
                // Step 8: put nulls back in for nulls and empty strings
                withResource(GpuScalar.from(null, struct)) { nullVal =>
                  isValid.ifElse(structData, nullVal)
                }
              }
            }
          }
        }
      }
      case _ => throw new IllegalArgumentException(
        s"GpuJsonToStructs currently does not support schema of type $schema.")
    }
  }

  override def withTimeZone(timeZoneId: String): TimeZoneAwareExpression =
    copy(timeZoneId = Option(timeZoneId))

  override def inputTypes: Seq[AbstractDataType] = StringType :: Nil

  override def dataType: DataType = schema.asNullable

  override def nullable: Boolean = true
}<|MERGE_RESOLUTION|>--- conflicted
+++ resolved
@@ -108,12 +108,8 @@
           val table = withResource(new JsonDeviceDataSource(concatenateInput.data)) { ds =>
             // Step 4: Have cudf parse the JSON data
             try {
-<<<<<<< HEAD
               cudf.Table.readJSON(cudfSchema,
-                jsonOptionBuilder.withDelimiter(concatenateInput.delimiter).build, ds)
-=======
-              cudf.Table.readJSON(cudfSchema, jsonOptions, ds, numRows)
->>>>>>> 7c13383d
+                jsonOptionBuilder.withDelimiter(concatenateInput.delimiter).build, ds, numRows)
             } catch {
               case e : RuntimeException =>
                 throw new JsonParsingException("Currently some Json to Struct cases " +
