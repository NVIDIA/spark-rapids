/*
 * Copyright (c) 2023-2024, NVIDIA CORPORATION.
 *
 * Licensed under the Apache License, Version 2.0 (the "License");
 * you may not use this file except in compliance with the License.
 * You may obtain a copy of the License at
 *
 *     http://www.apache.org/licenses/LICENSE-2.0
 *
 * Unless required by applicable law or agreed to in writing, software
 * distributed under the License is distributed on an "AS IS" BASIS,
 * WITHOUT WARRANTIES OR CONDITIONS OF ANY KIND, either express or implied.
 * See the License for the specific language governing permissions and
 * limitations under the License.
 */

package org.apache.spark.sql.rapids

import ai.rapids.cudf
import ai.rapids.cudf.{BaseDeviceMemoryBuffer, ColumnVector, ColumnView, Cuda, DataSource, DeviceMemoryBuffer, HostMemoryBuffer, Scalar}
import com.nvidia.spark.rapids.{GpuColumnVector, GpuScalar, GpuUnaryExpression, HostAlloc}
import com.nvidia.spark.rapids.Arm.{closeOnExcept, withResource}
import com.nvidia.spark.rapids.jni.JSONUtils
import org.apache.commons.text.StringEscapeUtils

import org.apache.spark.sql.catalyst.expressions.{ExpectsInputTypes, Expression, NullIntolerant, TimeZoneAwareExpression}
import org.apache.spark.sql.catalyst.json.JSONOptions
import org.apache.spark.sql.internal.SQLConf
import org.apache.spark.sql.types._

/**
 *  Exception thrown when cudf cannot parse the JSON data because some Json to Struct cases are not
 *  currently supported.
 */
class JsonParsingException(s: String, cause: Throwable) extends RuntimeException(s, cause) {}

class JsonDeviceDataSource(combined: ColumnVector) extends DataSource {
  lazy val data: BaseDeviceMemoryBuffer = combined.getData
  lazy val totalSize: Long = data.getLength
  override def size(): Long = totalSize

  override def hostRead(offset: Long, length: Long): HostMemoryBuffer = {
    val realLength = math.min(totalSize - offset, length)
    withResource(data.slice(offset, realLength)) { sliced =>
      closeOnExcept(HostAlloc.alloc(realLength)) { hostMemoryBuffer =>
        hostMemoryBuffer.copyFromDeviceBuffer(sliced.asInstanceOf[DeviceMemoryBuffer])
        hostMemoryBuffer
      }
    }
  }

  override def hostRead(offset: Long, hostMemoryBuffer: HostMemoryBuffer): Long = {
    val length = math.min(totalSize - offset, hostMemoryBuffer.getLength)
    withResource(data.slice(offset, length)) { sliced =>
      hostMemoryBuffer.copyFromDeviceBuffer(sliced.asInstanceOf[DeviceMemoryBuffer])
    }
    length
  }

  override def supportsDeviceRead = true

  override def deviceRead(offset: Long, dest: DeviceMemoryBuffer, stream: Cuda.Stream): Long = {
    val length = math.min(totalSize - offset, dest.getLength)
    dest.copyFromDeviceBufferAsync(0, data, offset, length, stream)
    length
  }

  override def close(): Unit = {
    combined.close()
    super.close()
  }
}

case class GpuJsonToStructs(
    schema: DataType,
    options: Map[String, String],
    child: Expression,
    timeZoneId: Option[String] = None)
    extends GpuUnaryExpression with TimeZoneAwareExpression with ExpectsInputTypes
        with NullIntolerant {
  import GpuJsonReadCommon._

  private lazy val emptyRowStr = constructEmptyRow(schema)

  private def constructEmptyRow(schema: DataType): String = {
    schema match {
      case struct: StructType if struct.fields.nonEmpty =>
        s"""{"${StringEscapeUtils.escapeJson(struct.head.name)}":null}"""
      case other =>
        throw new IllegalArgumentException(s"$other is not supported as a top level type")    }
  }

  private def cleanAndConcat(input: cudf.ColumnVector): (cudf.ColumnVector, cudf.ColumnVector) = {
    val stripped = if (input.getData == null) {
      input.incRefCount
    } else {
      withResource(cudf.Scalar.fromString(" ")) { space =>
        input.strip(space)
      }
    }

    withResource(stripped) { stripped =>
      val isEmpty = withResource(stripped.getByteCount) { lengths =>
        withResource(cudf.Scalar.fromInt(0)) { zero =>
          lengths.lessOrEqualTo(zero)
        }
      }
      val isNullOrEmptyInput = withResource(isEmpty) { _ =>
        withResource(input.isNull) { isNull =>
          isNull.binaryOp(cudf.BinaryOp.NULL_LOGICAL_OR, isEmpty, cudf.DType.BOOL8)
        }
      }
      closeOnExcept(isNullOrEmptyInput) { _ =>
        withResource(cudf.Scalar.fromString(emptyRowStr)) { emptyRow =>
          // TODO is it worth checking if any are empty or null and then skipping this?
          withResource(isNullOrEmptyInput.ifElse(emptyRow, stripped)) { nullsReplaced =>
            val isLiteralNull = withResource(Scalar.fromString("null")) { literalNull =>
              nullsReplaced.equalTo(literalNull)
            }
            withResource(isLiteralNull) { _ =>
              withResource(isLiteralNull.ifElse(emptyRow, nullsReplaced)) { cleaned =>
                checkForNewline(cleaned, "\n", "line separator")
                checkForNewline(cleaned, "\r", "carriage return")

                // add a newline to each JSON line
                val withNewline = withResource(cudf.Scalar.fromString("\n")) { lineSep =>
                  withResource(ColumnVector.fromScalar(lineSep, cleaned.getRowCount.toInt)) {
                    newLineCol =>
                      ColumnVector.stringConcatenate(Array[ColumnView](cleaned, newLineCol))
                  }
                }

                // We technically don't need to join the strings together as we just want the buffer
                // which should be the same either way.
                (isNullOrEmptyInput, withNewline)
              }
            }
          }
        }
      }
    }
  }

  private def checkForNewline(cleaned: ColumnVector, newlineStr: String, name: String): Unit = {
    withResource(cudf.Scalar.fromString(newlineStr)) { newline =>
      withResource(cleaned.stringContains(newline)) { hasNewline =>
        withResource(hasNewline.any()) { anyNewline =>
          if (anyNewline.isValid && anyNewline.getBoolean) {
            throw new IllegalArgumentException(
              s"We cannot currently support parsing JSON that contains a $name in it")
          }
        }
      }
    }
  }

  private lazy val parsedOptions = new JSONOptions(
    options,
    timeZoneId.get,
    SQLConf.get.columnNameOfCorruptRecord)

  private lazy val jsonOptions =
    GpuJsonReadCommon.cudfJsonOptions(parsedOptions)

  private def hasArrayOfArray(dt: DataType, foundArray: Boolean = false): Boolean =
    dt match {
      case at: ArrayType =>
        if(foundArray) {
          true // return true only when ArrayType is found twice
        } else {
          hasArrayOfArray(at.elementType, foundArray = true)
        }
      case st: StructType =>
        st.fields.exists(f => hasArrayOfArray(f.dataType, foundArray))
      case _ => false
    }

  override protected def doColumnar(input: GpuColumnVector): cudf.ColumnVector = {
    schema match {
      case _: MapType =>
        JSONUtils.extractRawMapFromJsonString(input.getBase)
      case struct: StructType =>
        // if we ever need to support duplicate keys we need to keep track of the duplicates
        //  and make the first one null, but I don't think this will ever happen in practice
        val cudfSchema = makeSchema(struct)

<<<<<<< HEAD
        if (hasArrayOfArray(struct)) {
          // We cannot handle all corner cases with this right now. The parser just isn't
          // good enough, but we will try to handle a few common ones.
          val numRows = input.getRowCount.toInt

          // Step 1: verify and preprocess the data to clean it up and normalize a few things
          // Step 2: Concat the data into a single buffer
          val (isNullOrEmpty, combined) = cleanAndConcat(input.getBase)
          withResource(isNullOrEmpty) { isNullOrEmpty =>
            // Step 3: setup a datasource
            val table = withResource(new JsonDeviceDataSource(combined)) { ds =>
              // Step 4: Have cudf parse the JSON data
              try {
                cudf.Table.readJSON(cudfSchema, jsonOptions, ds)
              } catch {
                case e: RuntimeException =>
                  throw new JsonParsingException("Currently some Json to Struct cases " +
                    "are not supported. Consider to set spark.rapids.sql.expression.JsonToStructs" +
                    "=false", e)
              }
            }

            // process duplicated field names in input struct schema

//            TableDebug.get.debug("table", table)

            withResource(table) { _ =>
              // Step 5: verify that the data looks correct
              if (table.getRowCount != numRows) {
                throw new IllegalStateException("The input data didn't parse correctly " +
                  "and we read a different number of rows than was expected. " +
                  s"Expected $numRows, but got ${table.getRowCount}")
              }

              // Step 6: turn the data into a Struct
              withResource(convertTableToDesiredType(table, struct, parsedOptions)) { columns =>
                withResource(cudf.ColumnVector.makeStruct(columns: _*)) { structData =>
//                  TableDebug.get.debug("structData", structData)
                  // Step 7: put nulls back in for nulls and empty strings
                  withResource(GpuScalar.from(null, struct)) { nullVal =>
                    val out = isNullOrEmpty.ifElse(nullVal, structData)
//                    TableDebug.get.debug("out", out)
                    out
                  }
                }
              }
=======
        // We cannot handle all corner cases with this right now. The parser just isn't
        // good enough, but we will try to handle a few common ones.
        val numRows = input.getRowCount.toInt

        // Step 1: verify and preprocess the data to clean it up and normalize a few things
        // Step 2: Concat the data into a single buffer
        val (isNullOrEmpty, combined) = cleanAndConcat(input.getBase)
        withResource(isNullOrEmpty) { isNullOrEmpty =>
          // Step 3: setup a datasource
          val table = withResource(new JsonDeviceDataSource(combined)) { ds =>
            // Step 4: Have cudf parse the JSON data
            try {
              cudf.Table.readJSON(cudfSchema, jsonOptions, ds, numRows)
            } catch {
              case e : RuntimeException =>
                throw new JsonParsingException("Currently some Json to Struct cases " +
                  "are not supported. Consider to set spark.rapids.sql.expression.JsonToStructs" +
                  "=false", e)
>>>>>>> b113c46d
            }
          }
        } else {
          //System.out.println("cudfSchema.getFlattenedTypes does not contain LIST")
          val table = JSONUtils.fromJsonToStructs(input.getBase, cudfSchema,
            parsedOptions.allowNumericLeadingZeros, parsedOptions.allowNonNumericNumbers)
//          TableDebug.get.debug("input.getBase", input.getBase)
//          TableDebug.get.debug("table from json", table)



          val convertedStructs =
            withResource(table) { _ =>
              withResource(convertTableToDesiredType(table, struct, parsedOptions,
                removeQuotes = false)) {
                columns => cudf.ColumnVector.makeStruct(columns: _*)
              }
            }

          //          TableDebug.get.debug("convertedStructs", convertedStructs)

          withResource(convertedStructs) { converted =>
            withResource(JSONUtils.isNullOrEmpty(input.getBase)) { isNullOrEmpty =>
              withResource(GpuScalar.from(null, struct)) { nullVal =>
                val out = isNullOrEmpty.ifElse(nullVal, converted)
                //                  TableDebug.get.debug("out from json", out)
                out
              }
            }
          }
        }
      case _ => throw new IllegalArgumentException(
        s"GpuJsonToStructs currently does not support schema of type $schema.")
    }
  }

  override def withTimeZone(timeZoneId: String): TimeZoneAwareExpression =
    copy(timeZoneId = Option(timeZoneId))

  override def inputTypes: Seq[AbstractDataType] = StringType :: Nil

  override def dataType: DataType = schema.asNullable

  override def nullable: Boolean = true
}<|MERGE_RESOLUTION|>--- conflicted
+++ resolved
@@ -184,7 +184,6 @@
         //  and make the first one null, but I don't think this will ever happen in practice
         val cudfSchema = makeSchema(struct)
 
-<<<<<<< HEAD
         if (hasArrayOfArray(struct)) {
           // We cannot handle all corner cases with this right now. The parser just isn't
           // good enough, but we will try to handle a few common ones.
@@ -198,7 +197,7 @@
             val table = withResource(new JsonDeviceDataSource(combined)) { ds =>
               // Step 4: Have cudf parse the JSON data
               try {
-                cudf.Table.readJSON(cudfSchema, jsonOptions, ds)
+                cudf.Table.readJSON(cudfSchema, jsonOptions, ds, numRows)
               } catch {
                 case e: RuntimeException =>
                   throw new JsonParsingException("Currently some Json to Struct cases " +
@@ -231,26 +230,6 @@
                   }
                 }
               }
-=======
-        // We cannot handle all corner cases with this right now. The parser just isn't
-        // good enough, but we will try to handle a few common ones.
-        val numRows = input.getRowCount.toInt
-
-        // Step 1: verify and preprocess the data to clean it up and normalize a few things
-        // Step 2: Concat the data into a single buffer
-        val (isNullOrEmpty, combined) = cleanAndConcat(input.getBase)
-        withResource(isNullOrEmpty) { isNullOrEmpty =>
-          // Step 3: setup a datasource
-          val table = withResource(new JsonDeviceDataSource(combined)) { ds =>
-            // Step 4: Have cudf parse the JSON data
-            try {
-              cudf.Table.readJSON(cudfSchema, jsonOptions, ds, numRows)
-            } catch {
-              case e : RuntimeException =>
-                throw new JsonParsingException("Currently some Json to Struct cases " +
-                  "are not supported. Consider to set spark.rapids.sql.expression.JsonToStructs" +
-                  "=false", e)
->>>>>>> b113c46d
             }
           }
         } else {
