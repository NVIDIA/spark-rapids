--- conflicted
+++ resolved
@@ -178,14 +178,8 @@
 
             val jsonOptions = cudf.JSONOptions.builder()
               .withRecoverWithNull(true)
-<<<<<<< HEAD
-              // tracking issue for enabling mixed type as string
-              // https://github.com/NVIDIA/spark-rapids/issues/10253
-              .withMixedTypesAsStrings(false)
+              .withMixedTypesAsStrings(enableMixedTypesAsString)
               .withNormalizeSingleQuotes(true)
-=======
-              .withMixedTypesAsStrings(enableMixedTypesAsString)
->>>>>>> 79c9029c
               .build()
             withResource(cudf.Table.readJSON(jsonOptions, data, start, length)) { tableWithMeta =>
               val names = tableWithMeta.getColumnNames
