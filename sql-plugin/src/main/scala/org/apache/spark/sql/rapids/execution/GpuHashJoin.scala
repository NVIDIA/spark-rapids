/*
 * Copyright (c) 2020-2023, NVIDIA CORPORATION. All rights reserved.
 *
 * Licensed under the Apache License, Version 2.0 (the "License");
 * you may not use this file except in compliance with the License.
 * You may obtain a copy of the License at
 *
 *     http://www.apache.org/licenses/LICENSE-2.0
 *
 * Unless required by applicable law or agreed to in writing, software
 * distributed under the License is distributed on an "AS IS" BASIS,
 * WITHOUT WARRANTIES OR CONDITIONS OF ANY KIND, either express or implied.
 * See the License for the specific language governing permissions and
 * limitations under the License.
 */
package org.apache.spark.sql.rapids.execution

import ai.rapids.cudf.{ColumnView, DType, GatherMap, GroupByAggregation, NullEquality, NullPolicy, NvtxColor, OutOfBoundsPolicy, ReductionAggregation, Scalar, Table}
import ai.rapids.cudf.ast.CompiledExpression
import com.nvidia.spark.rapids._
import com.nvidia.spark.rapids.RapidsPluginImplicits.AutoCloseableProducingSeq
import com.nvidia.spark.rapids.RmmRapidsRetryIterator.withRetryNoSplit

import org.apache.spark.sql.catalyst.expressions.{Attribute, AttributeReference, Expression, NamedExpression}
import org.apache.spark.sql.catalyst.plans.{Cross, ExistenceJoin, FullOuter, Inner, InnerLike, JoinType, LeftAnti, LeftExistence, LeftOuter, LeftSemi, RightOuter}
import org.apache.spark.sql.execution.SparkPlan
import org.apache.spark.sql.types._
import org.apache.spark.sql.vectorized.ColumnarBatch

object JoinTypeChecks {
  def tagForGpu(joinType: JoinType, meta: RapidsMeta[_, _, _]): Unit = {
    val conf = meta.conf
    joinType match {
      case Inner if !conf.areInnerJoinsEnabled =>
        meta.willNotWorkOnGpu("inner joins have been disabled. To enable set " +
            s"${RapidsConf.ENABLE_INNER_JOIN.key} to true")
      case Cross if !conf.areCrossJoinsEnabled =>
        meta.willNotWorkOnGpu("cross joins have been disabled. To enable set " +
            s"${RapidsConf.ENABLE_CROSS_JOIN.key} to true")
      case LeftOuter if !conf.areLeftOuterJoinsEnabled =>
        meta.willNotWorkOnGpu("left outer joins have been disabled. To enable set " +
            s"${RapidsConf.ENABLE_LEFT_OUTER_JOIN.key} to true")
      case RightOuter if !conf.areRightOuterJoinsEnabled =>
        meta.willNotWorkOnGpu("right outer joins have been disabled. To enable set " +
            s"${RapidsConf.ENABLE_RIGHT_OUTER_JOIN.key} to true")
      case FullOuter if !conf.areFullOuterJoinsEnabled =>
        meta.willNotWorkOnGpu("full outer joins have been disabled. To enable set " +
            s"${RapidsConf.ENABLE_FULL_OUTER_JOIN.key} to true")
      case LeftSemi if !conf.areLeftSemiJoinsEnabled =>
        meta.willNotWorkOnGpu("left semi joins have been disabled. To enable set " +
            s"${RapidsConf.ENABLE_LEFT_SEMI_JOIN.key} to true")
      case LeftAnti if !conf.areLeftAntiJoinsEnabled =>
        meta.willNotWorkOnGpu("left anti joins have been disabled. To enable set " +
            s"${RapidsConf.ENABLE_LEFT_ANTI_JOIN.key} to true")
      case ExistenceJoin(_) if !conf.areExistenceJoinsEnabled =>
        meta.willNotWorkOnGpu("existence joins have been disabled. To enable set " +
            s"${RapidsConf.ENABLE_EXISTENCE_JOIN.key} to true")
      case _ => // not disabled
    }
  }

  val LEFT_KEYS = "leftKeys"
  val RIGHT_KEYS = "rightKeys"
  val CONDITION = "condition"

  private[this] val cudfSupportedKeyTypes =
    (TypeSig.commonCudfTypes + TypeSig.NULL + TypeSig.DECIMAL_128 + TypeSig.STRUCT).nested()
  private[this] val sparkSupportedJoinKeyTypes = TypeSig.all - TypeSig.MAP.nested()

  private[this] val joinRideAlongTypes =
    (cudfSupportedKeyTypes + TypeSig.DECIMAL_128 + TypeSig.BINARY +
        TypeSig.ARRAY + TypeSig.MAP).nested()

  val equiJoinExecChecks: ExecChecks = ExecChecks(
    joinRideAlongTypes,
    TypeSig.all,
    Map(
      LEFT_KEYS -> InputCheck(cudfSupportedKeyTypes, sparkSupportedJoinKeyTypes),
      RIGHT_KEYS -> InputCheck(cudfSupportedKeyTypes, sparkSupportedJoinKeyTypes),
      CONDITION -> InputCheck(TypeSig.BOOLEAN, TypeSig.BOOLEAN)))

  def equiJoinMeta(leftKeys: Seq[BaseExprMeta[_]],
      rightKeys: Seq[BaseExprMeta[_]],
      condition: Option[BaseExprMeta[_]]): Map[String, Seq[BaseExprMeta[_]]] = {
    Map(
      LEFT_KEYS -> leftKeys,
      RIGHT_KEYS -> rightKeys,
      CONDITION -> condition.toSeq)
  }

  val nonEquiJoinChecks: ExecChecks = ExecChecks(
    joinRideAlongTypes,
    TypeSig.all,
    Map(CONDITION -> InputCheck(TypeSig.BOOLEAN, TypeSig.BOOLEAN,
      notes = List("A non-inner join only is supported if the condition expression can be " +
          "converted to a GPU AST expression"))))

  def nonEquiJoinMeta(condition: Option[BaseExprMeta[_]]): Map[String, Seq[BaseExprMeta[_]]] =
    Map(CONDITION -> condition.toSeq)
}

object GpuHashJoin extends Arm {

  def tagJoin(
      meta: SparkPlanMeta[_],
      joinType: JoinType,
      buildSide: GpuBuildSide,
      leftKeys: Seq[Expression],
      rightKeys: Seq[Expression],
      conditionMeta: Option[BaseExprMeta[_]]): Unit = {
    val keyDataTypes = (leftKeys ++ rightKeys).map(_.dataType)

    JoinTypeChecks.tagForGpu(joinType, meta)
    joinType match {
      case _: InnerLike =>
      case RightOuter | LeftOuter | LeftSemi | LeftAnti | ExistenceJoin(_) =>
        conditionMeta.foreach(meta.requireAstForGpuOn)
      case FullOuter =>
        conditionMeta.foreach(meta.requireAstForGpuOn)
        // FullOuter join cannot support with struct keys as two issues below
        //  * https://github.com/NVIDIA/spark-rapids/issues/2126
        //  * https://github.com/rapidsai/cudf/issues/7947
        if (keyDataTypes.exists(_.isInstanceOf[StructType])) {
          meta.willNotWorkOnGpu(s"$joinType joins currently do not support with struct keys")
        }
      case _ =>
        meta.willNotWorkOnGpu(s"$joinType currently is not supported")
    }

    buildSide match {
      case GpuBuildLeft if !canBuildLeft(joinType) =>
        meta.willNotWorkOnGpu(s"$joinType does not support left-side build")
      case GpuBuildRight if !canBuildRight(joinType) =>
        meta.willNotWorkOnGpu(s"$joinType does not support right-side build")
      case _ =>
    }
  }

  /** Determine if this type of join supports using the right side of the join as the build side. */
  def canBuildRight(joinType: JoinType): Boolean = joinType match {
    case _: InnerLike | LeftOuter | LeftSemi | LeftAnti | FullOuter | _: ExistenceJoin => true
    case _ => false
  }

  /** Determine if this type of join supports using the left side of the join as the build side. */
  def canBuildLeft(joinType: JoinType): Boolean = joinType match {
    case _: InnerLike | RightOuter | FullOuter => true
    case _ => false
  }

  def extractTopLevelAttributes(
      exprs: Seq[Expression],
      includeAlias: Boolean): Seq[Option[Attribute]] =
    exprs.map {
      case a: AttributeReference => Some(a.toAttribute)
      case GpuAlias(a: AttributeReference, _) if includeAlias => Some(a.toAttribute)
      case _ => None
    }

  /**
   * Filter rows from the batch where any of the keys are null.
   */
  def filterNulls(cb: ColumnarBatch, boundKeys: Seq[Expression]): ColumnarBatch = {
    var mask: ai.rapids.cudf.ColumnVector = null
    try {
      withResource(GpuProjectExec.project(cb, boundKeys)) { keys =>
        val keyColumns = GpuColumnVector.extractBases(keys)
        keyColumns.foreach { column =>
          if (column.hasNulls) {
            withResource(column.isNotNull) { nn =>
              if (mask == null) {
                mask = nn.incRefCount()
              } else {
                mask = withResource(mask) { _ =>
                  mask.and(nn)
                }
              }
            }
          }
        }
      }

      if (mask == null) {
        // There was nothing to filter.
        GpuColumnVector.incRefCounts(cb)
      } else {
        val colTypes = GpuColumnVector.extractTypes(cb)
        withResource(GpuColumnVector.from(cb)) { tbl =>
          withResource(tbl.filter(mask)) { filtered =>
            GpuColumnVector.from(filtered, colTypes)
          }
        }
      }
    } finally {
      if (mask != null) {
        mask.close()
      }
    }
  }

  /**
   * Given sequence of expressions, detect whether there exists any StructType expressions
   * who contains nullable child columns.
   * Since cuDF can not match nullable children as Spark during join, we detect them before join
   * to apply some walking around strategies. For some details, please refer the issue:
   * https://github.com/NVIDIA/spark-rapids/issues/2126.
   *
   * NOTE that this does not work for arrays of Structs or Maps that are not supported as join keys
   * yet.
   */
  def anyNullableStructChild(expressions: Seq[Expression]): Boolean = {
    def anyNullableChild(struct: StructType): Boolean = {
      struct.fields.exists { field =>
        if (field.nullable) {
          true
        } else field.dataType match {
          case structType: StructType =>
            anyNullableChild(structType)
          case _ => false
        }
      }
    }

    expressions.map(_.dataType).exists {
      case st: StructType =>
        anyNullableChild(st)
      case _ => false
    }
  }

  // scalastyle:off line.size.limit
  /**
   * The function is copied from Spark 3.2:
   *   https://github.com/apache/spark/blob/v3.2.2/sql/core/src/main/scala/org/apache/spark/sql/execution/joins/HashJoin.scala#L709-L713
   *
   * Returns whether the keys can be rewritten as a packed long. If
   * they can, we can assume that they are packed when we extract them out.
   */
  // scalastyle:on
  def canRewriteAsLongType(keys: Seq[Expression]): Boolean = {
    // TODO: support BooleanType, DateType and TimestampType
    keys.forall(_.dataType.isInstanceOf[IntegralType]) &&
      keys.map(_.dataType.defaultSize).sum <= 8
  }
}

abstract class BaseHashJoinIterator(
    built: LazySpillableColumnarBatch,
    boundBuiltKeys: Seq[Expression],
    stream: Iterator[LazySpillableColumnarBatch],
    boundStreamKeys: Seq[Expression],
    streamAttributes: Seq[Attribute],
    targetSize: Long,
    joinType: JoinType,
    buildSide: GpuBuildSide,
    opTime: GpuMetric,
    joinTime: GpuMetric)
    extends SplittableJoinIterator(
      s"hash $joinType gather",
      stream,
      streamAttributes,
      built,
      targetSize,
      opTime = opTime,
      joinTime = joinTime) {
  // We can cache this because the build side is not changing
  private lazy val streamMagnificationFactor = joinType match {
    case _: InnerLike | LeftOuter | RightOuter | FullOuter =>
      withResource(GpuProjectExec.project(built.getBatch, boundBuiltKeys)) { builtKeys =>
        guessStreamMagnificationFactor(builtKeys)
      }
    case _ =>
      // existence joins don't change size
      1.0
  }

  override def computeNumJoinRows(cb: ColumnarBatch): Long = {
    // TODO: Replace this estimate with exact join row counts using the corresponding cudf APIs
    //       being added in https://github.com/rapidsai/cudf/issues/9053.
    joinType match {
      // Full Outer join is implemented via LeftOuter/RightOuter, so use same estimate.
      case _: InnerLike | LeftOuter | RightOuter | FullOuter =>
        Math.ceil(cb.numRows() * streamMagnificationFactor).toLong
      case _ => cb.numRows()
    }
  }

  override def createGatherer(
      cb: LazySpillableColumnarBatch,
      numJoinRows: Option[Long]): Option[JoinGatherer] = {
    try {
      cb.allowSpilling()
      withRetryNoSplit {
        closeOnExcept(LazySpillableColumnarBatch(cb.getBatch, spillCallback, "stream_data")) {
          streamBatch =>
            withResource(GpuProjectExec.project(built.getBatch, boundBuiltKeys)) { builtKeys =>
              joinGatherer(builtKeys, built, streamBatch)
            }
        }
      }
    } catch {
      // This should work for all join types. There should be no need to do this for any
      // of the existence joins because the output rows will never be larger than the
      // input rows on the stream side.
      case oom: OutOfMemoryError if joinType.isInstanceOf[InnerLike]
          || joinType == LeftOuter
          || joinType == RightOuter
          || joinType == FullOuter =>
        // Because this is just an estimate, it is possible for us to get this wrong, so
        // make sure we at least split the batch in half.
        val numBatches = Math.max(2, estimatedNumBatches(cb))

        // Split batch and return no gatherer so the outer loop will try again
        splitAndSave(cb.getBatch, numBatches, Some(oom))
        None
    }
  }

  /**
   * Perform a hash join, returning a gatherer if there is a join result.
   *
   * @param leftKeys table of join keys from the left table
   * @param leftData batch containing the full data from the left table
   * @param rightKeys table of join keys from the right table
   * @param rightData batch containing the full data from the right table
   * @return join gatherer if there are join results
   */
  protected def joinGathererLeftRight(
      leftKeys: Table,
      leftData: LazySpillableColumnarBatch,
      rightKeys: Table,
      rightData: LazySpillableColumnarBatch): Option[JoinGatherer]

  private def joinGathererLeftRight(
      leftKeys: ColumnarBatch,
      leftData: LazySpillableColumnarBatch,
      rightKeys: ColumnarBatch,
      rightData: LazySpillableColumnarBatch): Option[JoinGatherer] = {
    withResource(GpuColumnVector.from(leftKeys)) { leftKeysTab =>
      withResource(GpuColumnVector.from(rightKeys)) { rightKeysTab =>
        joinGathererLeftRight(leftKeysTab, leftData, rightKeysTab, rightData)
      }
    }
  }

  private def joinGatherer(
      buildKeys: ColumnarBatch,
      buildData: LazySpillableColumnarBatch,
      streamKeys: ColumnarBatch,
      streamData: LazySpillableColumnarBatch): Option[JoinGatherer] = {
    buildSide match {
      case GpuBuildLeft =>
        joinGathererLeftRight(buildKeys, buildData, streamKeys, streamData)
      case GpuBuildRight =>
        joinGathererLeftRight(streamKeys, streamData, buildKeys, buildData)
    }
  }

  private def joinGatherer(
      buildKeys: ColumnarBatch,
      buildData: LazySpillableColumnarBatch,
<<<<<<< HEAD
      streamCb: LazySpillableColumnarBatch): Option[JoinGatherer] = {
    withResource(GpuProjectExec.project(streamCb.getBatch, boundStreamKeys)) { streamKeys =>
      joinGatherer(buildKeys, LazySpillableColumnarBatch.spillOnly(buildData), streamKeys, streamCb)
=======
      streamCb: ColumnarBatch): Option[JoinGatherer] = {
    withResource(GpuProjectExec.project(streamCb, boundStreamKeys)) { streamKeys =>
      closeOnExcept(LazySpillableColumnarBatch(streamCb, "stream_data")) { sd =>
        joinGatherer(buildKeys, LazySpillableColumnarBatch.spillOnly(buildData), streamKeys, sd)
      }
>>>>>>> 7814aa00
    }
  }

  private def countGroups(keys: ColumnarBatch): Table = {
    withResource(GpuColumnVector.from(keys)) { keysTable =>
      keysTable.groupBy(0 until keysTable.getNumberOfColumns: _*)
          .aggregate(GroupByAggregation.count(NullPolicy.INCLUDE).onColumn(0))
    }
  }

  /**
   * Guess the magnification factor for a stream side batch.
   * This is temporary until cudf gives us APIs to get the actual gather map size.
   */
  private def guessStreamMagnificationFactor(builtKeys: ColumnarBatch): Double = {
    // Based off of the keys on the build side guess at how many output rows there
    // will be for each input row on the stream side. This does not take into account
    // the join type, data skew or even if the keys actually match.
    withResource(countGroups(builtKeys)) { builtCount =>
      val counts = builtCount.getColumn(builtCount.getNumberOfColumns - 1)
      withResource(counts.reduce(ReductionAggregation.mean(), DType.FLOAT64)) { scalarAverage =>
        scalarAverage.getDouble
      }
    }
  }

  private def estimatedNumBatches(cb: LazySpillableColumnarBatch): Int = joinType match {
    case _: InnerLike | LeftOuter | RightOuter | FullOuter =>
      // We want the gather map size to be around the target size. There are two gather maps
      // that are made up of ints, so estimate how many rows per batch on the stream side
      // will produce the desired gather map size.
      val approximateStreamRowCount = ((targetSize.toDouble / 2) /
          DType.INT32.getSizeInBytes) / streamMagnificationFactor
      val estimatedRowsPerStreamBatch = Math.min(Int.MaxValue, approximateStreamRowCount)
      Math.ceil(cb.numRows / estimatedRowsPerStreamBatch).toInt
    case _ => 1
  }
}

/**
 * An iterator that does a hash join against a stream of batches.
 */
class HashJoinIterator(
    built: LazySpillableColumnarBatch,
    val boundBuiltKeys: Seq[Expression],
    private val stream: Iterator[LazySpillableColumnarBatch],
    val boundStreamKeys: Seq[Expression],
    val streamAttributes: Seq[Attribute],
    val targetSize: Long,
    val joinType: JoinType,
    val buildSide: GpuBuildSide,
    val compareNullsEqual: Boolean, // This is a workaround to how cudf support joins for structs
    opTime: GpuMetric,
    private val joinTime: GpuMetric)
    extends BaseHashJoinIterator(
      built,
      boundBuiltKeys,
      stream,
      boundStreamKeys,
      streamAttributes,
      targetSize,
      joinType,
      buildSide,
      opTime = opTime,
      joinTime = joinTime) {
  override protected def joinGathererLeftRight(
      leftKeys: Table,
      leftData: LazySpillableColumnarBatch,
      rightKeys: Table,
      rightData: LazySpillableColumnarBatch): Option[JoinGatherer] = {
    withResource(new NvtxWithMetrics("hash join gather map", NvtxColor.ORANGE, joinTime)) { _ =>
      val maps = joinType match {
        case LeftOuter => leftKeys.leftJoinGatherMaps(rightKeys, compareNullsEqual)
        case RightOuter =>
          // Reverse the output of the join, because we expect the right gather map to
          // always be on the right
          rightKeys.leftJoinGatherMaps(leftKeys, compareNullsEqual).reverse
        case _: InnerLike => leftKeys.innerJoinGatherMaps(rightKeys, compareNullsEqual)
        case LeftSemi => Array(leftKeys.leftSemiJoinGatherMap(rightKeys, compareNullsEqual))
        case LeftAnti => Array(leftKeys.leftAntiJoinGatherMap(rightKeys, compareNullsEqual))
        case _ =>
          throw new NotImplementedError(s"Joint Type ${joinType.getClass} is not currently" +
              s" supported")
      }
      makeGatherer(maps, leftData, rightData, joinType)
    }
  }
}

/**
 * An iterator that does a hash join against a stream of batches with an inequality condition.
 * The compiled condition will be closed when this iterator is closed.
 */
class ConditionalHashJoinIterator(
    built: LazySpillableColumnarBatch,
    boundBuiltKeys: Seq[Expression],
    stream: Iterator[LazySpillableColumnarBatch],
    boundStreamKeys: Seq[Expression],
    streamAttributes: Seq[Attribute],
    compiledCondition: CompiledExpression,
    targetSize: Long,
    joinType: JoinType,
    buildSide: GpuBuildSide,
    compareNullsEqual: Boolean, // This is a workaround to how cudf support joins for structs
    opTime: GpuMetric,
    joinTime: GpuMetric)
    extends BaseHashJoinIterator(
      built,
      boundBuiltKeys,
      stream,
      boundStreamKeys,
      streamAttributes,
      targetSize,
      joinType,
      buildSide,
      opTime = opTime,
      joinTime = joinTime) {
  override protected def joinGathererLeftRight(
      leftKeys: Table,
      leftData: LazySpillableColumnarBatch,
      rightKeys: Table,
      rightData: LazySpillableColumnarBatch): Option[JoinGatherer] = {
    val nullEquality = if (compareNullsEqual) NullEquality.EQUAL else NullEquality.UNEQUAL
    withResource(new NvtxWithMetrics("hash join gather map", NvtxColor.ORANGE, joinTime)) { _ =>
      withResource(GpuColumnVector.from(leftData.getBatch)) { leftTable =>
        withResource(GpuColumnVector.from(rightData.getBatch)) { rightTable =>
          val maps = joinType match {
            case _: InnerLike =>
              Table.mixedInnerJoinGatherMaps(leftKeys, rightKeys, leftTable, rightTable,
                compiledCondition, nullEquality)
            case LeftOuter =>
              Table.mixedLeftJoinGatherMaps(leftKeys, rightKeys, leftTable, rightTable,
                compiledCondition, nullEquality)
            case RightOuter =>
              // Reverse the output of the join, because we expect the right gather map to
              // always be on the right
              Table.mixedLeftJoinGatherMaps(rightKeys, leftKeys, rightTable, leftTable,
                compiledCondition, nullEquality).reverse
            case LeftSemi =>
              Array(Table.mixedLeftSemiJoinGatherMap(leftKeys, rightKeys, leftTable, rightTable,
                compiledCondition, nullEquality))
            case LeftAnti =>
              Array(Table.mixedLeftAntiJoinGatherMap(leftKeys, rightKeys, leftTable, rightTable,
                compiledCondition, nullEquality))
            case _ =>
              throw new NotImplementedError(s"Joint Type ${joinType.getClass} is not currently" +
                  s" supported")
          }
          makeGatherer(maps, leftData, rightData, joinType)
        }
      }
    }
  }

  override def close(): Unit = {
    if (!closed) {
      super.close()
      compiledCondition.close()
    }
  }
}

/**
 * An iterator that does a hash full join against a stream of batches.  It does this by
 * doing a left or right outer join and keeping track of the hits on the build side.  It then
 * produces a final batch of all the build side rows that were not already included.
 */
class HashFullJoinIterator(
    built: LazySpillableColumnarBatch,
    boundBuiltKeys: Seq[Expression],
    stream: Iterator[LazySpillableColumnarBatch],
    boundStreamKeys: Seq[Expression],
    streamAttributes: Seq[Attribute],
    boundCondition: Option[GpuExpression],
    numFirstConditionTableColumns: Int,
    targetSize: Long,
    buildSide: GpuBuildSide,
    compareNullsEqual: Boolean, // This is a workaround to how cudf support joins for structs
    opTime: GpuMetric,
    joinTime: GpuMetric)
    extends BaseHashJoinIterator(
      built,
      boundBuiltKeys,
      stream,
      boundStreamKeys,
      streamAttributes,
      targetSize,
      FullOuter,
      buildSide,
      opTime = opTime,
      joinTime = joinTime) {
  // Full Join is implemented via LeftOuter or RightOuter join, depending on the build side.
  private val useLeftOuterJoin = (buildSide == GpuBuildRight)
  private val numBuiltRows = built.numRows

  private[this] var builtSideTracker : Option[SpillableColumnarBatch] = None

  private val nullEquality = if (compareNullsEqual) NullEquality.EQUAL else NullEquality.UNEQUAL

  private val compiledConditionRes: Option[CompiledExpression] = boundCondition.map { gpuExpr =>
    use(opTime.ns(gpuExpr.convertToAst(numFirstConditionTableColumns).compile()))
  }

  private def unconditionalLeftJoinGatherMaps(
      leftKeys: Table, rightKeys: Table) : Array[GatherMap] = {
    if (useLeftOuterJoin) {
      leftKeys.leftJoinGatherMaps(rightKeys, compareNullsEqual)
    } else {
      // Reverse the output of the join, because we expect the right gather map to
      // always be on the right
      rightKeys.leftJoinGatherMaps(leftKeys, compareNullsEqual).reverse
    }
  }

  private def conditionalLeftJoinGatherMaps(
      leftKeys: Table,
      leftData: LazySpillableColumnarBatch,
      rightKeys: Table,
      rightData: LazySpillableColumnarBatch,
      compiledCondition: CompiledExpression) : Array[GatherMap] = {
    withResource(GpuColumnVector.from(leftData.getBatch)) { leftTable =>
      withResource(GpuColumnVector.from(rightData.getBatch)) { rightTable =>
        if (useLeftOuterJoin) {
          Table.mixedLeftJoinGatherMaps(leftKeys, rightKeys, leftTable, rightTable,
            compiledCondition, nullEquality)
        } else {
          // Reverse the output of the join, because we expect the right gather map to
          // always be on the right
          Table.mixedLeftJoinGatherMaps(rightKeys, leftKeys, rightTable, leftTable,
            compiledCondition, nullEquality).reverse
        }
      }
    }
  }

  override protected def joinGathererLeftRight(
      leftKeys: Table,
      leftData: LazySpillableColumnarBatch,
      rightKeys: Table,
      rightData: LazySpillableColumnarBatch): Option[JoinGatherer] = {
    withResource(new NvtxWithMetrics("full hash join gather map",
      NvtxColor.ORANGE, joinTime)) { _ =>
      val maps = compiledConditionRes.map { compiledCondition =>
        conditionalLeftJoinGatherMaps(leftKeys, leftData, rightKeys, rightData, compiledCondition)
      }.getOrElse {
        unconditionalLeftJoinGatherMaps(leftKeys, rightKeys)
      }
      assert(maps.length == 2)
      try {
        val lazyLeftMap = LazySpillableGatherMap(maps(0), "left_map")
        val lazyRightMap = LazySpillableGatherMap(maps(1), "right_map")
        withResource(new NvtxWithMetrics("update tracking mask",
          NvtxColor.ORANGE, joinTime)) { _ =>
          closeOnExcept(Seq(lazyLeftMap, lazyRightMap)) { _ =>
            updateTrackingMask(if (buildSide == GpuBuildRight) lazyRightMap else lazyLeftMap)
          }
        }
        val (leftOutOfBoundsPolicy, rightOutOfBoundsPolicy) = {
          if (useLeftOuterJoin) {
            (OutOfBoundsPolicy.DONT_CHECK, OutOfBoundsPolicy.NULLIFY)
          } else {
            (OutOfBoundsPolicy.NULLIFY, OutOfBoundsPolicy.DONT_CHECK)
          }
        }
        val gatherer = JoinGatherer(lazyLeftMap, leftData, lazyRightMap, rightData,
          leftOutOfBoundsPolicy, rightOutOfBoundsPolicy)
        if (gatherer.isDone) {
          // Nothing matched...
          gatherer.close()
          None
        } else {
          Some(gatherer)
        }
      } finally {
        maps.foreach(_.close())
      }
    }
  }

  override def close(): Unit = {
    if (!closed) {
      super.close()
      compiledConditionRes.foreach(_.close())
      builtSideTracker.foreach(_.close())
    }
  }

  override def getFinalBatch(): Option[ColumnarBatch] = {
    withResource(new NvtxWithMetrics("get final batch",
      NvtxColor.ORANGE, joinTime)) { _ =>
      builtSideTracker match {
        case None => None
        case Some(tracker) => {
          val filteredBatch = withResource(tracker) { scb =>
            withResource(scb.getColumnarBatch()) { trackerBatch =>
              withResource(GpuColumnVector.from(trackerBatch)) { trackerTab =>
                val batch = built.getBatch
                withResource(GpuColumnVector.from(batch)) { builtTable =>
                  withResource(builtTable.filter(trackerTab.getColumn(0))) { filterTab =>
                    GpuColumnVector.from(filterTab, GpuColumnVector.extractTypes(batch))
                  }
                }
              }
            }
          }
          // Combine build-side columns with null columns for stream side
          val ret = withResource(filteredBatch) { builtBatch =>
            val numFilterRows = builtBatch.numRows()
            if (numFilterRows > 0) {
              val streamColumns = streamAttributes.safeMap { attr =>
                GpuColumnVector.fromNull(numFilterRows, attr.dataType)
              }
              withResource(new ColumnarBatch(streamColumns.toArray, numFilterRows)) { streamBatch =>
                buildSide match {
                  case GpuBuildRight =>
                    Some(GpuColumnVector.combineColumns(streamBatch, builtBatch))
                  case GpuBuildLeft =>
                    Some(GpuColumnVector.combineColumns(builtBatch, streamBatch))
                }
              }
            } else {
              None
            }
          }
          builtSideTracker = None
          ret
        }
      }
    }
  }

  private def trueColumnTable(numRows: Int): Table = {
    withResource(Scalar.fromBool(true)) { trueScalar =>
      withResource(ai.rapids.cudf.ColumnVector.fromScalar(trueScalar, numRows)) {
        new Table(_)
      }
    }
  }

  // Create a boolean column to indicate which gather map rows are valid.
  private def validIndexMask(gatherView: ColumnView): ColumnView = {
    withResource(Scalar.fromInt(Int.MinValue)) { invalidIndex =>
      gatherView.notEqualTo(invalidIndex)
    }
  }

  /**
   * Update the tracking mask for the build side.
   */
  private def updateTrackingMask(buildSideGatherMap: LazySpillableGatherMap): Unit = {
    // Filter the build side gather map to remove invalid indices
    val numGatherMapRows = buildSideGatherMap.getRowCount.toInt
    val filteredGatherMap = {
      withResource(buildSideGatherMap.toColumnView(0, numGatherMapRows)) { gatherView =>
        withResource(gatherView.copyToColumnVector()) { gatherVec =>
          withResource(new Table(gatherVec)) { gatherTab =>
            withResource(validIndexMask(gatherView)) { mask =>
              gatherTab.filter(mask)
            }
          }
        }
      }
    }
    // Update all hits in the gather map with false (no longer needed) in the tracking table
    val updatedTrackingTable = withResource(filteredGatherMap) { filteredMap =>
      // Get the current tracking table, or all true table to start with
      val builtTrackingTable = builtSideTracker.map { spillableBatch =>
        withResource(spillableBatch) { scb =>
          withResource(scb.getColumnarBatch()) { trackingBatch =>
            GpuColumnVector.from(trackingBatch)
          }
        }
      }.getOrElse {
        trueColumnTable(numBuiltRows)
      }
      withResource(builtTrackingTable) { trackingTable =>
        withResource(Scalar.fromBool(false)) { falseScalar =>
          Table.scatter(Array(falseScalar), filteredMap.getColumn(0), trackingTable)
        }
      }
    }
    val previousTracker = builtSideTracker
    builtSideTracker = withResource(updatedTrackingTable) { _ =>
      Some(SpillableColumnarBatch(
        GpuColumnVector.from(updatedTrackingTable, Array[DataType](DataTypes.BooleanType)),
        SpillPriorities.ACTIVE_ON_DECK_PRIORITY))
    }
    // If we throw above, we should not close the existing tracker
    previousTracker.foreach(_.close())
  }
}

class HashedExistenceJoinIterator(
  spillableBuiltBatch: LazySpillableColumnarBatch,
  boundBuildKeys: Seq[GpuExpression],
  lazyStream: Iterator[LazySpillableColumnarBatch],
  boundStreamKeys: Seq[GpuExpression],
  boundCondition: Option[GpuExpression],
  numFirstConditionTableColumns: Int,
  compareNullsEqual: Boolean,
  opTime: GpuMetric,
  joinTime: GpuMetric
) extends ExistenceJoinIterator(spillableBuiltBatch, lazyStream, opTime, joinTime) {

  val compiledConditionRes: Option[CompiledExpression] = boundCondition.map { gpuExpr =>
    use(opTime.ns(gpuExpr.convertToAst(numFirstConditionTableColumns).compile()))
  }

  private def leftKeysTable(leftColumnarBatch: ColumnarBatch): Table = {
    withResource(GpuProjectExec.project(leftColumnarBatch, boundStreamKeys)) {
      GpuColumnVector.from(_)
    }
  }

  private def rightKeysTable(): Table = {
    withResource(GpuProjectExec.project(spillableBuiltBatch.getBatch, boundBuildKeys)) {
      GpuColumnVector.from(_)
    }
  }

  private def conditionalBatchLeftSemiJoin(
    leftColumnarBatch: ColumnarBatch,
    leftKeysTab: Table,
    rightKeysTab: Table,
    compiledCondition: CompiledExpression): GatherMap = {
    withResource(GpuColumnVector.from(leftColumnarBatch)) { leftTab =>
      withResource(GpuColumnVector.from(spillableBuiltBatch.getBatch)) { rightTab =>
        Table.mixedLeftSemiJoinGatherMap(
          leftKeysTab,
          rightKeysTab,
          leftTab,
          rightTab,
          compiledCondition,
          if (compareNullsEqual) NullEquality.EQUAL else NullEquality.UNEQUAL)
        }
    }
  }

  private def unconditionalBatchLeftSemiJoin(
    leftKeysTab: Table,
    rightKeysTab: Table
  ): GatherMap = {
    leftKeysTab.leftSemiJoinGatherMap(rightKeysTab, compareNullsEqual)
  }

  override def existsScatterMap(leftColumnarBatch: ColumnarBatch): GatherMap = {
    withResource(
      new NvtxWithMetrics("existence join scatter map", NvtxColor.ORANGE, joinTime)
    ) { _ =>
      withResource(leftKeysTable(leftColumnarBatch)) { leftKeysTab =>
        withResource(rightKeysTable()) { rightKeysTab =>
          compiledConditionRes.map { compiledCondition =>
            conditionalBatchLeftSemiJoin(leftColumnarBatch, leftKeysTab, rightKeysTab,
              compiledCondition)
          }.getOrElse {
            unconditionalBatchLeftSemiJoin(leftKeysTab, rightKeysTab)
          }
        }
      }
    }
  }
}

trait GpuHashJoin extends GpuExec {
  def left: SparkPlan
  def right: SparkPlan
  def joinType: JoinType
  def condition: Option[Expression]
  def leftKeys: Seq[Expression]
  def rightKeys: Seq[Expression]
  def buildSide: GpuBuildSide

  protected lazy val (buildPlan, streamedPlan) = buildSide match {
    case GpuBuildLeft => (left, right)
    case GpuBuildRight => (right, left)
  }

  protected lazy val (buildKeys, streamedKeys) = {
    require(leftKeys.length == rightKeys.length &&
        leftKeys.map(_.dataType)
            .zip(rightKeys.map(_.dataType))
            .forall(types => types._1.sameType(types._2)),
      "Join keys from two sides should have same length and types")
    buildSide match {
      case GpuBuildLeft => (leftKeys, rightKeys)
      case GpuBuildRight => (rightKeys, leftKeys)
    }
  }

  override def output: Seq[Attribute] = {
    joinType match {
      case _: InnerLike =>
        left.output ++ right.output
      case LeftOuter =>
        left.output ++ right.output.map(_.withNullability(true))
      case RightOuter =>
        left.output.map(_.withNullability(true)) ++ right.output
      case j: ExistenceJoin =>
        left.output :+ j.exists
      case LeftExistence(_) =>
        left.output
      case FullOuter =>
        left.output.map(_.withNullability(true)) ++ right.output.map(_.withNullability(true))
      case x =>
        throw new IllegalArgumentException(s"GpuHashJoin should not take $x as the JoinType")
    }
  }

  // If we have a single batch streamed in then we will produce a single batch of output
  // otherwise it can get smaller or bigger, we just don't know.  When we support out of
  // core joins this will change
  override def outputBatching: CoalesceGoal = {
    val batching = buildSide match {
      case GpuBuildLeft => GpuExec.outputBatching(right)
      case GpuBuildRight => GpuExec.outputBatching(left)
    }
    if (batching.isInstanceOf[RequireSingleBatchLike]) {
      RequireSingleBatch
    } else {
      null
    }
  }

  def dedupDataFromKeys(
      rightOutput: Seq[Attribute],
      rightKeys: Seq[Expression],
      leftKeys: Seq[Expression]): (Seq[Attribute], Seq[NamedExpression]) = {
    // This means that we need a mapping from what we remove on the right to what in leftData can
    // provide it. These are still symbolic references, so we are going to convert everything into
    // attributes, and use it to make out mapping.
    val leftKeyAttributes = GpuHashJoin.extractTopLevelAttributes(leftKeys, includeAlias = true)
    val rightKeyAttributes = GpuHashJoin.extractTopLevelAttributes(rightKeys, includeAlias = false)
    val zippedKeysMapping = rightKeyAttributes.zip(leftKeyAttributes)
    val rightToLeftKeyMap = zippedKeysMapping.filter {
      case (Some(_), Some(_: AttributeReference)) => true
      case _ => false
    }.map {
      case (Some(right), Some(left)) => (right.exprId, left)
      case _ => throw new IllegalStateException("INTERNAL ERROR THIS SHOULD NOT BE REACHABLE")
    }.toMap

    val rightData = rightOutput.filterNot(att => rightToLeftKeyMap.contains(att.exprId))
    val remappedRightOutput = rightOutput.map { att =>
      rightToLeftKeyMap.get(att.exprId)
          .map(leftAtt => GpuAlias(leftAtt, att.name)(att.exprId))
          .getOrElse(att)
    }
    (rightData, remappedRightOutput)
  }

  // For join types other than FullOuter, we simply set compareNullsEqual as true to adapt
  // struct keys with nullable children. Non-nested keys can also be correctly processed with
  // compareNullsEqual = true, because we filter all null records from build table before join.
  // For some details, please refer the issue: https://github.com/NVIDIA/spark-rapids/issues/2126
  protected lazy val compareNullsEqual: Boolean = (joinType != FullOuter) &&
      GpuHashJoin.anyNullableStructChild(buildKeys)

  protected lazy val (boundBuildKeys, boundStreamKeys) = {
    val lkeys = GpuBindReferences.bindGpuReferences(leftKeys, left.output)
    val rkeys = GpuBindReferences.bindGpuReferences(rightKeys, right.output)

    buildSide match {
      case GpuBuildLeft => (lkeys, rkeys)
      case GpuBuildRight => (rkeys, lkeys)
    }
  }

  protected lazy val (numFirstConditionTableColumns, boundCondition) = {
    val (joinLeft, joinRight) = joinType match {
      case RightOuter => (right, left)
      case _ => (left, right)
    }
    val boundCondition = condition.map { c =>
      GpuBindReferences.bindGpuReference(c, joinLeft.output ++ joinRight.output)
    }
    (joinLeft.output.size, boundCondition)
  }

  def doJoin(
      builtBatch: ColumnarBatch,
      stream: Iterator[ColumnarBatch],
      targetSize: Long,
      numOutputRows: GpuMetric,
      joinOutputRows: GpuMetric,
      numOutputBatches: GpuMetric,
      opTime: GpuMetric,
      joinTime: GpuMetric): Iterator[ColumnarBatch] = {
    // Filtering nulls on the build side is a workaround for Struct joins with nullable children
    // see https://github.com/NVIDIA/spark-rapids/issues/2126 for more info
    val builtAnyNullable = compareNullsEqual && buildKeys.exists(_.nullable)

    val nullFiltered = if (builtAnyNullable) {
      withResource(builtBatch) { _ =>
        GpuHashJoin.filterNulls(builtBatch, boundBuildKeys)
      }
    } else {
      builtBatch
    }

    val spillableBuiltBatch = withResource(nullFiltered) {
      LazySpillableColumnarBatch(_, "built")
    }

    val lazyStream = stream.map { cb =>
      withResource(cb) { cb =>
        LazySpillableColumnarBatch(cb, "stream_batch")
      }
    }

    // The HashJoinIterator takes ownership of the built keys and built data. It will close
    // them when it is done
    val joinIterator = joinType match {
      case ExistenceJoin(_) =>
        new HashedExistenceJoinIterator(
          spillableBuiltBatch,
          boundBuildKeys,
          lazyStream,
          boundStreamKeys,
          boundCondition,
          numFirstConditionTableColumns,
          compareNullsEqual,
          opTime,
          joinTime)
      case FullOuter =>
        new HashFullJoinIterator(spillableBuiltBatch, boundBuildKeys, lazyStream,
          boundStreamKeys, streamedPlan.output, boundCondition, numFirstConditionTableColumns,
          targetSize, buildSide, compareNullsEqual, opTime, joinTime)
      case _ =>
        if (boundCondition.isDefined) {
          // ConditionalHashJoinIterator will close the compiled condition
          val compiledCondition =
            boundCondition.get.convertToAst(numFirstConditionTableColumns).compile()
          new ConditionalHashJoinIterator(spillableBuiltBatch, boundBuildKeys, lazyStream,
            boundStreamKeys, streamedPlan.output, compiledCondition,
            targetSize, joinType, buildSide, compareNullsEqual, opTime, joinTime)
        } else {
          new HashJoinIterator(spillableBuiltBatch, boundBuildKeys, lazyStream, boundStreamKeys,
            streamedPlan.output, targetSize, joinType, buildSide, compareNullsEqual,
            opTime, joinTime)
        }
    }

    joinIterator.map { cb =>
      joinOutputRows += cb.numRows()
      numOutputRows += cb.numRows()
      numOutputBatches += 1
      cb
    }
  }
}<|MERGE_RESOLUTION|>--- conflicted
+++ resolved
@@ -291,7 +291,7 @@
     try {
       cb.allowSpilling()
       withRetryNoSplit {
-        closeOnExcept(LazySpillableColumnarBatch(cb.getBatch, spillCallback, "stream_data")) {
+        closeOnExcept(LazySpillableColumnarBatch(cb.getBatch, "stream_data")) {
           streamBatch =>
             withResource(GpuProjectExec.project(built.getBatch, boundBuiltKeys)) { builtKeys =>
               joinGatherer(builtKeys, built, streamBatch)
@@ -359,17 +359,9 @@
   private def joinGatherer(
       buildKeys: ColumnarBatch,
       buildData: LazySpillableColumnarBatch,
-<<<<<<< HEAD
       streamCb: LazySpillableColumnarBatch): Option[JoinGatherer] = {
     withResource(GpuProjectExec.project(streamCb.getBatch, boundStreamKeys)) { streamKeys =>
       joinGatherer(buildKeys, LazySpillableColumnarBatch.spillOnly(buildData), streamKeys, streamCb)
-=======
-      streamCb: ColumnarBatch): Option[JoinGatherer] = {
-    withResource(GpuProjectExec.project(streamCb, boundStreamKeys)) { streamKeys =>
-      closeOnExcept(LazySpillableColumnarBatch(streamCb, "stream_data")) { sd =>
-        joinGatherer(buildKeys, LazySpillableColumnarBatch.spillOnly(buildData), streamKeys, sd)
-      }
->>>>>>> 7814aa00
     }
   }
 
