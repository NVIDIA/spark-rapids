/*
 * Copyright (c) 2019-2023, NVIDIA CORPORATION.
 *
 * Licensed under the Apache License, Version 2.0 (the "License");
 * you may not use this file except in compliance with the License.
 * You may obtain a copy of the License at
 *
 *     http://www.apache.org/licenses/LICENSE-2.0
 *
 * Unless required by applicable law or agreed to in writing, software
 * distributed under the License is distributed on an "AS IS" BASIS,
 * WITHOUT WARRANTIES OR CONDITIONS OF ANY KIND, either express or implied.
 * See the License for the specific language governing permissions and
 * limitations under the License.
 */

package org.apache.spark.sql.rapids

import java.math.BigInteger

import ai.rapids.cudf._
import ai.rapids.cudf.ast.BinaryOperator
import com.nvidia.spark.rapids._
import com.nvidia.spark.rapids.Arm.withResource
import com.nvidia.spark.rapids.RapidsPluginImplicits._
import com.nvidia.spark.rapids.shims.{GpuTypeShims, ShimExpression, SparkShimImpl}

import org.apache.spark.sql.catalyst.analysis.{TypeCheckResult, TypeCoercion}
import org.apache.spark.sql.catalyst.expressions.{ComplexTypeMergingExpression, ExpectsInputTypes, Expression, NullIntolerant}
import org.apache.spark.sql.catalyst.util.TypeUtils
import org.apache.spark.sql.internal.SQLConf
import org.apache.spark.sql.rapids.shims.RapidsErrorUtils
import org.apache.spark.sql.types._
import org.apache.spark.sql.vectorized.ColumnarBatch

object AddOverflowChecks {
  def basicOpOverflowCheck(
      lhs: BinaryOperable,
      rhs: BinaryOperable,
      ret: ColumnVector): Unit = {
    // Check overflow. It is true when both arguments have the opposite sign of the result.
    // Which is equal to "((x ^ r) & (y ^ r)) < 0" in the form of arithmetic.
    val signCV = withResource(ret.bitXor(lhs)) { lXor =>
      withResource(ret.bitXor(rhs)) { rXor =>
        lXor.bitAnd(rXor)
      }
    }
    val signDiffCV = withResource(signCV) { sign =>
      withResource(Scalar.fromInt(0)) { zero =>
        sign.lessThan(zero)
      }
    }
    withResource(signDiffCV) { signDiff =>
      withResource(signDiff.any()) { any =>
        if (any.isValid && any.getBoolean) {
          throw RapidsErrorUtils.arithmeticOverflowError(
            "One or more rows overflow for Add operation."
          )
        }
      }
    }
  }

  def didDecimalOverflow(
      lhs: BinaryOperable,
      rhs: BinaryOperable,
      ret: ColumnVector): ColumnVector = {
    // We need a special overflow check for decimal because CUDF does not support INT128 so we
    // cannot reuse the same code for the other types.
    // Overflow happens if the arguments have the same signs and it is different from the sign of
    // the result
    val numRows = ret.getRowCount.toInt
    val zero = BigDecimal(0).bigDecimal
    withResource(DecimalUtils.lessThan(rhs, zero, numRows)) { rhsLz =>
      val argsSignSame = withResource(DecimalUtils.lessThan(lhs, zero, numRows)) { lhsLz =>
        lhsLz.equalTo(rhsLz)
      }
      withResource(argsSignSame) { argsSignSame =>
        val resultAndRhsDifferentSign =
          withResource(DecimalUtils.lessThan(ret, zero)) { resultLz =>
            rhsLz.notEqualTo(resultLz)
          }
        withResource(resultAndRhsDifferentSign) { resultAndRhsDifferentSign =>
          resultAndRhsDifferentSign.and(argsSignSame)
        }
      }
    }
  }

  def decimalOpOverflowCheck(
      lhs: BinaryOperable,
      rhs: BinaryOperable,
      ret: ColumnVector,
      failOnError: Boolean): ColumnVector = {
    withResource(didDecimalOverflow(lhs, rhs, ret)) { overflow =>
      if (failOnError) {
        withResource(overflow.any()) { any =>
          if (any.isValid && any.getBoolean) {
            throw new ArithmeticException("One or more rows overflow for Add operation.")
          }
        }
        ret.incRefCount()
      } else {
        withResource(Scalar.fromNull(ret.getType)) { nullVal =>
          overflow.ifElse(nullVal, ret)
        }
      }
    }
  }
}

object GpuAnsi {
  def needBasicOpOverflowCheck(dt: DataType): Boolean =
    dt.isInstanceOf[IntegralType]

  def minValueScalar(dt: DataType): Scalar = dt match {
    case ByteType => Scalar.fromByte(Byte.MinValue)
    case ShortType => Scalar.fromShort(Short.MinValue)
    case IntegerType => Scalar.fromInt(Int.MinValue)
    case LongType => Scalar.fromLong(Long.MinValue)
    case other =>
      throw new IllegalArgumentException(s"$other does not need an ANSI check for this operator")
  }

  def assertMinValueOverflow(cv: GpuColumnVector, op: String): Unit = {
    withResource(minValueScalar(cv.dataType())) { minVal =>
      assertMinValueOverflow(minVal, cv, op)
    }
  }

  def assertMinValueOverflow(minVal: Scalar, cv: GpuColumnVector, op: String): Unit = {
    withResource(cv.getBase.equalToNullAware(minVal)) { isMinVal =>
      if (BoolUtils.isAnyValidTrue(isMinVal)) {
        throw RapidsErrorUtils.arithmeticOverflowError(
          s"One or more rows overflow for $op operation")
      }
    }
  }
}

case class GpuUnaryMinus(child: Expression, failOnError: Boolean) extends GpuUnaryExpression
    with ExpectsInputTypes with NullIntolerant {
  override def inputTypes: Seq[AbstractDataType] = Seq(TypeCollection.NumericAndInterval)

  override def dataType: DataType = child.dataType

  override def toString: String = s"-$child"

  override def sql: String = s"(- ${child.sql})"

  override def hasSideEffects: Boolean = super.hasSideEffects ||
    (failOnError && GpuAnsi.needBasicOpOverflowCheck(dataType))

  override def doColumnar(input: GpuColumnVector) : ColumnVector = {
    if (failOnError && GpuAnsi.needBasicOpOverflowCheck(dataType)) {
      // Because of 2s compliment we need to only worry about the min value for integer types.
      GpuAnsi.assertMinValueOverflow(input, "minus")
    }

    def commonMinus(input: GpuColumnVector): ColumnVector = {
      withResource(Scalar.fromByte(0.toByte)) { scalar =>
        scalar.sub(input.getBase)
      }
    }

    dataType match {
      case dt: DecimalType =>
        val zeroLit = Decimal(0L, dt.precision, dt.scale)
        withResource(GpuScalar.from(zeroLit, dt)) { scalar =>
          scalar.sub(input.getBase)
        }
      case t if GpuTypeShims.isSupportedDayTimeType(t) =>
        // For day-time interval, Spark throws an exception when overflow,
        // regardless of whether `SQLConf.get.ansiEnabled` is true or false
        withResource(Scalar.fromLong(Long.MinValue)) { minVal =>
          GpuAnsi.assertMinValueOverflow(minVal, input, "minus")
        }
        commonMinus(input)
      case t if GpuTypeShims.isSupportedYearMonthType(t) =>
        // For year-month interval, Spark throws an exception when overflow,
        // regardless of whether `SQLConf.get.ansiEnabled` is true or false
        withResource(Scalar.fromInt(Int.MinValue)) { minVal =>
          GpuAnsi.assertMinValueOverflow(minVal, input, "minus")
        }
        commonMinus(input)
      case _ =>
        commonMinus(input)
    }
  }

  override def convertToAst(numFirstTableColumns: Int): ast.AstExpression = {
    val literalZero = dataType match {
      case LongType => ast.Literal.ofLong(0)
      case FloatType => ast.Literal.ofFloat(0)
      case DoubleType => ast.Literal.ofDouble(0)
      case IntegerType => ast.Literal.ofInt(0)
    }
    new ast.BinaryOperation(ast.BinaryOperator.SUB, literalZero,
      child.asInstanceOf[GpuExpression].convertToAst(numFirstTableColumns))
  }
}

case class GpuUnaryPositive(child: Expression) extends GpuUnaryExpression
    with ExpectsInputTypes with NullIntolerant {
  override def prettyName: String = "positive"

  override def inputTypes: Seq[AbstractDataType] = Seq(TypeCollection.NumericAndInterval)

  override def dataType: DataType = child.dataType

  override def sql: String = s"(+ ${child.sql})"

  override def doColumnar(input: GpuColumnVector) : ColumnVector = input.getBase.incRefCount()

  override def convertToAst(numFirstTableColumns: Int): ast.AstExpression = {
    child.asInstanceOf[GpuExpression].convertToAst(numFirstTableColumns)
  }
}

case class GpuAbs(child: Expression, failOnError: Boolean) extends CudfUnaryExpression
    with ExpectsInputTypes with NullIntolerant {
  override def inputTypes: Seq[AbstractDataType] = Seq(TypeCollection.NumericAndInterval)

  override def dataType: DataType = child.dataType

  override def unaryOp: UnaryOp = UnaryOp.ABS

  override def hasSideEffects: Boolean = super.hasSideEffects ||
    (failOnError && GpuAnsi.needBasicOpOverflowCheck(dataType))

  override def doColumnar(input: GpuColumnVector) : ColumnVector = {
    if (failOnError && GpuAnsi.needBasicOpOverflowCheck(dataType)) {
      // Because of 2s compliment we need to only worry about the min value for integer types.
      GpuAnsi.assertMinValueOverflow(input, "abs")
    }

    if (GpuTypeShims.isSupportedDayTimeType(dataType)) {
      // For day-time interval, Spark throws an exception when overflow,
      // regardless of whether `SQLConf.get.ansiEnabled` is true or false
      withResource(Scalar.fromLong(Long.MinValue)) { minVal =>
        GpuAnsi.assertMinValueOverflow(minVal, input, "abs")
      }
    } else if (GpuTypeShims.isSupportedYearMonthType(dataType)) {
      // For year-month interval, Spark throws an exception when overflow,
      // regardless of whether `SQLConf.get.ansiEnabled` is true or false
      withResource(Scalar.fromInt(Int.MinValue)) { minVal =>
        GpuAnsi.assertMinValueOverflow(minVal, input, "abs")
      }
    }

    super.doColumnar(input)
  }
}

abstract class GpuAddBase(failOnError: Boolean) extends CudfBinaryArithmetic with Serializable {
  override def inputType: AbstractDataType = TypeCollection.NumericAndInterval

  override def symbol: String = "+"

  override def binaryOp: BinaryOp = BinaryOp.ADD
  override def astOperator: Option[BinaryOperator] = Some(ast.BinaryOperator.ADD)

  override def doColumnar(lhs: BinaryOperable, rhs: BinaryOperable): ColumnVector = {
    val ret = super.doColumnar(lhs, rhs)
    withResource(ret) { ret =>
      // No shims are needed, because it actually supports ANSI mode from Spark v3.0.1.
      if (failOnError && GpuAnsi.needBasicOpOverflowCheck(dataType) ||
          GpuTypeShims.isSupportedDayTimeType(dataType) ||
          GpuTypeShims.isSupportedYearMonthType(dataType)) {
        // For day time interval, Spark throws an exception when overflow,
        // regardless of whether `SQLConf.get.ansiEnabled` is true or false
        AddOverflowChecks.basicOpOverflowCheck(lhs, rhs, ret)
      }

      if (dataType.isInstanceOf[DecimalType]) {
        AddOverflowChecks.decimalOpOverflowCheck(lhs, rhs, ret, failOnError)
      } else {
        ret.incRefCount()
      }
    }
  }
}

abstract class GpuSubtractBase(failOnError: Boolean)
    extends CudfBinaryArithmetic with Serializable {
  override def inputType: AbstractDataType = TypeCollection.NumericAndInterval

  override def symbol: String = "-"

  override def binaryOp: BinaryOp = BinaryOp.SUB
  override def astOperator: Option[BinaryOperator] = Some(ast.BinaryOperator.SUB)

  private[this] def basicOpOverflowCheck(
      lhs: BinaryOperable,
      rhs: BinaryOperable,
      ret: ColumnVector): Unit = {
    // Check overflow. It is true if the arguments have different signs and
    // the sign of the result is different from the sign of x.
    // Which is equal to "((x ^ y) & (x ^ r)) < 0" in the form of arithmetic.

    val signCV = withResource(lhs.bitXor(rhs)) { xyXor =>
      withResource(lhs.bitXor(ret)) { xrXor =>
        xyXor.bitAnd(xrXor)
      }
    }
    val signDiffCV = withResource(signCV) { sign =>
      withResource(Scalar.fromInt(0)) { zero =>
        sign.lessThan(zero)
      }
    }
    withResource(signDiffCV) { signDiff =>
      withResource(signDiff.any()) { any =>
        if (any.isValid && any.getBoolean) {
          throw RapidsErrorUtils.arithmeticOverflowError(
            "One or more rows overflow for Subtract operation."
          )
        }
      }
    }
  }

  private[this] def decimalOpOverflowCheck(
      lhs: BinaryOperable,
      rhs: BinaryOperable,
      ret: ColumnVector): ColumnVector = {
    // We need a special overflow check for decimal because CUDF does not support INT128 so we
    // cannot reuse the same code for the other types.
    // Overflow happens if the arguments have different signs and the sign of the result is
    // different from the sign of subtractend (RHS).
    val numRows = ret.getRowCount.toInt
    val zero = BigDecimal(0).bigDecimal
    val overflow = withResource(DecimalUtils.lessThan(rhs, zero, numRows)) { rhsLz =>
      val argsSignDifferent = withResource(DecimalUtils.lessThan(lhs, zero, numRows)) { lhsLz =>
        lhsLz.notEqualTo(rhsLz)
      }
      withResource(argsSignDifferent) { argsSignDifferent =>
        val resultAndSubtrahendSameSign =
          withResource(DecimalUtils.lessThan(ret, zero)) { resultLz =>
            rhsLz.equalTo(resultLz)
          }
        withResource(resultAndSubtrahendSameSign) { resultAndSubtrahendSameSign =>
          resultAndSubtrahendSameSign.and(argsSignDifferent)
        }
      }
    }
    withResource(overflow) { overflow =>
      if (failOnError) {
        withResource(overflow.any()) { any =>
          if (any.isValid && any.getBoolean) {
            throw new ArithmeticException("One or more rows overflow for Subtract operation.")
          }
        }
        ret.incRefCount()
      } else {
        withResource(GpuScalar.from(null, dataType)) { nullVal =>
          overflow.ifElse(nullVal, ret)
        }
      }
    }
  }

  override def doColumnar(lhs: BinaryOperable, rhs: BinaryOperable): ColumnVector = {
    val ret = super.doColumnar(lhs, rhs)
    withResource(ret) { ret =>
      // No shims are needed, because it actually supports ANSI mode from Spark v3.0.1.
      if (failOnError && GpuAnsi.needBasicOpOverflowCheck(dataType) ||
          GpuTypeShims.isSupportedDayTimeType(dataType) ||
          GpuTypeShims.isSupportedYearMonthType(dataType)) {
        // For day time interval, Spark throws an exception when overflow,
        // regardless of whether `SQLConf.get.ansiEnabled` is true or false
        basicOpOverflowCheck(lhs, rhs, ret)
      }

      if (dataType.isInstanceOf[DecimalType]) {
        decimalOpOverflowCheck(lhs, rhs, ret)
      } else {
        ret.incRefCount()
      }
    }
  }
}

trait GpuDecimalMultiplyBase extends GpuExpression {

  def dataType: DecimalType
  def failOnError: Boolean
  def left: Expression
  def right: Expression
  def useLongMultiply: Boolean

  override def toString: String = s"($left * $right)"

  override def sql: String = s"(${left.sql} * ${right.sql})"

  private[this] lazy val lhsType: DecimalType = DecimalUtil.asDecimalType(left.dataType)
  private[this] lazy val rhsType: DecimalType = DecimalUtil.asDecimalType(right.dataType)
  private[this] lazy val (intermediateLhsType, intermediateRhsType) =
    DecimalMultiplyChecks.intermediateLhsRhsTypes(lhsType, rhsType, dataType)
  private[this] lazy val intermediateResultType =
    DecimalMultiplyChecks.intermediateResultType(lhsType, rhsType, dataType)

  def regularMultiply(batch: ColumnarBatch): GpuColumnVector = {
    val castLhs = withResource(left.columnarEval(batch)) { lhs =>
      GpuCast.doCast(
        lhs.getBase,
        lhs.dataType(),
        intermediateLhsType,
        ArithmeticCastOptions(failOnError))
    }
    val ret = withResource(castLhs) { castLhs =>
      val castRhs = withResource(right.columnarEval(batch)) { rhs =>
        GpuCast.doCast(rhs.getBase, rhs.dataType(), intermediateRhsType,
          ArithmeticCastOptions(failOnError))
      }
      withResource(castRhs) { castRhs =>
        withResource(castLhs.mul(castRhs,
          GpuColumnVector.getNonNestedRapidsType(intermediateResultType))) { mult =>
          if (useLongMultiply) {
            withResource(DecimalMultiplyChecks
                .checkForOverflow(castLhs, castRhs)) { wouldOverflow =>
              if (failOnError) {
                withResource(wouldOverflow.any()) { anyOverflow =>
                  if (anyOverflow.isValid && anyOverflow.getBoolean) {
                    throw new IllegalStateException(GpuCast.INVALID_INPUT_MESSAGE)
                  }
                }
                mult.incRefCount()
              } else {
                withResource(GpuScalar.from(null, intermediateResultType)) { nullVal =>
                  wouldOverflow.ifElse(nullVal, mult)
                }
              }
            }
          } else {
            mult.incRefCount()
          }
        }
      }
    }
    withResource(ret) { ret =>
      GpuColumnVector.from(GpuCast.doCast(ret, intermediateResultType, dataType,
<<<<<<< HEAD
        ArithmeticCastOptions(failOnError)).
=======
        ArithmeticCastOptions(failOnError)),
>>>>>>> d3c6bee4
        dataType)
    }
  }

  def longMultiply(batch: ColumnarBatch): GpuColumnVector = {
    val castLhs = withResource(left.columnarEval(batch)) { lhs =>
      lhs.getBase.castTo(DType.create(DType.DTypeEnum.DECIMAL128, lhs.getBase.getType.getScale))
    }
    val retTab = withResource(castLhs) { castLhs =>
      val castRhs = withResource(right.columnarEval(batch)) { rhs =>
        rhs.getBase.castTo(DType.create(DType.DTypeEnum.DECIMAL128, rhs.getBase.getType.getScale))
      }
      withResource(castRhs) { castRhs =>
        com.nvidia.spark.rapids.jni.DecimalUtils.multiply128(castLhs, castRhs, -dataType.scale)
      }
    }
    val retCol = withResource(retTab) { retTab =>
      if (failOnError) {
        withResource(retTab.getColumn(0).any()) { anyOverflow =>
          if (anyOverflow.isValid && anyOverflow.getBoolean) {
            throw new ArithmeticException(GpuCast.INVALID_INPUT_MESSAGE)
          }
        }
        retTab.getColumn(1).incRefCount()
      } else {
        withResource(GpuScalar.from(null, dataType)) { nullVal =>
          retTab.getColumn(0).ifElse(nullVal, retTab.getColumn(1))
        }
      }
    }
    GpuColumnVector.from(retCol, dataType)
  }

  override def columnarEval(batch: ColumnarBatch): GpuColumnVector = {
    if (useLongMultiply) {
      longMultiply(batch)
    } else {
      regularMultiply(batch)
    }
  }

  override def nullable: Boolean = left.nullable || right.nullable
}

object DecimalMultiplyChecks {
  // For Spark the final desired output is
  // new_scale = lhs.scale + rhs.scale
  // new_precision = lhs.precision + rhs.precision + 1
  // But Spark will round the final result, so we need at least one more
  // decimal place on the scale to be able to do the rounding too.

  // In CUDF the output scale is the same lhs.scale + rhs.scale, but because we need one more
  // we will need to increase the scale for either the lhs or the rhs so it works. We will pick
  // the one with the smallest precision to do it, because it minimises the chance of requiring a
  // larger data type to do the multiply.

  /**
   * Get the scales that are needed for the lhs and rhs to produce the desired result.
   */
  def lhsRhsNeededScales(
      lhs: DecimalType,
      rhs: DecimalType,
      outputType: DecimalType): (Int, Int) = {
    val cudfIntermediateScale = lhs.scale + rhs.scale
    val requiredIntermediateScale = outputType.scale + 1
    if (requiredIntermediateScale > cudfIntermediateScale) {
      // In practice this should only ever be 1, but just to be cautious...
      val neededScaleDiff = requiredIntermediateScale - cudfIntermediateScale
      // So we need to add some to the LHS and some to the RHS.
      var addToLhs = 0
      var addToRhs = 0
      // We start by trying
      // to bring them both to the same precision.
      val precisionDiff = lhs.precision - rhs.precision
      if (precisionDiff > 0) {
        addToRhs = math.min(precisionDiff, neededScaleDiff)
      } else {
        addToLhs = math.min(math.abs(precisionDiff), neededScaleDiff)
      }
      val stillNeeded = neededScaleDiff - (addToLhs + addToRhs)
      if (stillNeeded > 0) {
        // We need to split it between the two
        val l = stillNeeded/2
        val r = stillNeeded - l
        addToLhs += l
        addToRhs += r
      }
      (lhs.scale + addToLhs, rhs.scale + addToRhs)
    } else {
      (lhs.scale, rhs.scale)
    }
  }

  def nonRoundedIntermediatePrecision(
      l: DecimalType,
      r: DecimalType,
      outputType: DecimalType): Int = {
    // CUDF ignores the precision, except for the underlying device type, so in general we
    // need to find the largest precision needed between the LHS, RHS, and intermediate output
    // In practice this should probably always be outputType.precision + 1, but just to be
    // cautions we calculate it all out.
    val (lhsScale, rhsScale) = lhsRhsNeededScales(l, r, outputType)
    val lhsPrecision = l.precision - l.scale + lhsScale
    val rhsPrecision = r.precision - r.scale + rhsScale
    // we add 1 to the output precision so we can round the final result to match Spark
    math.max(math.max(lhsPrecision, rhsPrecision), outputType.precision + 1)
  }

  def intermediatePrecision(lhs: DecimalType, rhs: DecimalType, outputType: DecimalType): Int =
    math.min(
      nonRoundedIntermediatePrecision(lhs, rhs, outputType),
      DType.DECIMAL128_MAX_PRECISION)

  def intermediateLhsRhsTypes(
      lhs: DecimalType,
      rhs: DecimalType,
      outputType: DecimalType): (DecimalType, DecimalType) = {
    val precision = intermediatePrecision(lhs, rhs, outputType)
    val (lhsScale, rhsScale) = lhsRhsNeededScales(lhs, rhs, outputType)
    (DecimalType(precision, lhsScale), DecimalType(precision, rhsScale))
  }

  def intermediateResultType(
      lhs: DecimalType,
      rhs: DecimalType,
      outputType: DecimalType): DecimalType = {
    val precision = intermediatePrecision(lhs, rhs, outputType)
    DecimalType(precision,
      math.min(outputType.scale + 1, DType.DECIMAL128_MAX_PRECISION))
  }

  private[this] lazy val max128Int = new BigInteger(Array(2.toByte)).pow(127)
      .subtract(BigInteger.ONE)
  private[this] lazy val min128Int = new BigInteger(Array(2.toByte)).pow(127)
      .negate()

  def checkForOverflow(a: ColumnView, b: ColumnView): ColumnVector = {
    assert(a.getType.isDecimalType)
    assert(b.getType.isDecimalType)
    // a > MAX_INT / b || a < MIN_INT / b
    // So to do this we need the unscaled value, but we have to get it in terms of a
    // DECIMAL_128 with a scale of 0
    withResource(a.bitCastTo(DType.create(DType.DTypeEnum.DECIMAL128, 0))) { castA =>
      withResource(b.bitCastTo(DType.create(DType.DTypeEnum.DECIMAL128, 0))) { castB =>
        val isNotZero = withResource(Scalar.fromDecimal(0, BigInteger.ZERO)) { zero =>
          castB.notEqualTo(zero)
        }
        withResource(isNotZero) { isNotZero =>
          val gt = withResource(Scalar.fromDecimal(0, max128Int)) { maxDecimal =>
            withResource(maxDecimal.div(castB)) { divided =>
              castA.greaterThan(divided)
            }
          }
          withResource(gt) { gt =>
            val lt = withResource(Scalar.fromDecimal(0, min128Int)) { minDecimal =>
              withResource(minDecimal.div(castB)) { divided =>
                castA.lessThan(divided)
              }
            }
            withResource(lt) { lt =>
              withResource(lt.or(gt)) { ored =>
                ored.and(isNotZero)
              }
            }
          }
        }
      }
    }
  }
}

object GpuDivModLike {
  def replaceZeroWithNull(v: ColumnVector): ColumnVector = {
    var zeroScalar: Scalar = null
    var nullScalar: Scalar = null
    var zeroVec: ColumnVector = null
    var nullVec: ColumnVector = null
    try {
      val dtype = v.getType
      zeroScalar = makeZeroScalar(dtype)
      nullScalar = Scalar.fromNull(dtype)
      zeroVec = ColumnVector.fromScalar(zeroScalar, 1)
      nullVec = ColumnVector.fromScalar(nullScalar, 1)
      v.findAndReplaceAll(zeroVec, nullVec)
    } finally {
      if (zeroScalar != null) {
        zeroScalar.close()
      }
      if (nullScalar != null) {
        nullScalar.close()
      }
      if (zeroVec != null) {
        zeroVec.close()
      }
      if (nullVec != null) {
        nullVec.close()
      }
    }
  }

  def isScalarZero(s: Scalar): Boolean = {
    s.getType match {
      case DType.INT8 => s.getByte == 0
      case DType.INT16 => s.getShort == 0
      case DType.INT32 => s.getInt == 0
      case DType.INT64 => s.getLong == 0
      case DType.FLOAT32 => s.getFloat == 0f
      case DType.FLOAT64 => s.getDouble == 0
      case d if d.getTypeId == DType.DTypeEnum.DECIMAL128 =>
        s.getBigDecimal.toBigInteger.equals(BigInteger.ZERO)
      case d if d.getTypeId == DType.DTypeEnum.DECIMAL64 => s.getLong == 0
      case d if d.getTypeId == DType.DTypeEnum.DECIMAL32 => s.getInt == 0
      case t => throw new IllegalArgumentException(s"Unexpected type: $t")
    }
  }

  def makeZeroScalar(dtype: DType): Scalar = {
    dtype match {
      case DType.INT8 => Scalar.fromByte(0.toByte)
      case DType.INT16 => Scalar.fromShort(0.toShort)
      case DType.INT32 => Scalar.fromInt(0)
      case DType.INT64 => Scalar.fromLong(0L)
      case DType.FLOAT32 => Scalar.fromFloat(0f)
      case DType.FLOAT64 => Scalar.fromDouble(0)
      case d if d.getTypeId == DType.DTypeEnum.DECIMAL128 =>
        Scalar.fromDecimal(d.getScale, BigInteger.ZERO)
      case d if d.getTypeId == DType.DTypeEnum.DECIMAL64 =>
        Scalar.fromDecimal(d.getScale, 0L)
      case d if d.getTypeId == DType.DTypeEnum.DECIMAL32 =>
        Scalar.fromDecimal(d.getScale, 0)
      case t => throw new IllegalArgumentException(s"Unexpected type: $t")
    }
  }

  /**
   * This is for the case as below.
   *
   *   left : [1,  2,  Long.MinValue,  3, Long.MinValue]
   *   right: [2, -1,             -1, -1,             6]
   *
   * The 3rd row (Long.MinValue, -1) will cause an overflow of the integral division.
   */
  def isDivOverflow(left: GpuColumnVector, right: GpuColumnVector): Boolean = {
    left.dataType() match {
      case LongType =>
        val overFlowVector = withResource(Seq(Long.MinValue, -1).safeMap(Scalar.fromLong)) {
          case Seq(minLong, minusOne) =>
            withResource(left.getBase.equalTo(minLong)) { eqToMinLong =>
              withResource(right.getBase.equalTo(minusOne)) {
                eqToMinLong.and
              }
            }
        }
        val overFlowVectorAny = withResource(overFlowVector) {
          _.any()
        }
        withResource(overFlowVectorAny) { isOverFlow =>
          isOverFlow.isValid && isOverFlow.getBoolean
        }
      case _ => false
    }
  }

  def isDivOverflow(left: GpuColumnVector, right: GpuScalar): Boolean = {
    left.dataType() match {
      case LongType =>
        (right.isValid && right.getValue == -1) && {
          withResource(Scalar.fromLong(Long.MinValue)) { minLong =>
            left.getBase.contains(minLong)
          }
        }
      case _ => false
    }
  }

  def isDivOverflow(left: GpuScalar, right: GpuColumnVector): Boolean = {
    (left.isValid && left.getValue == Long.MinValue) && {
      withResource(Scalar.fromInt(-1)) { minusOne =>
        right.getBase.contains(minusOne)
      }
    }
  }
}

case class GpuMultiply(
    left: Expression,
    right: Expression) extends CudfBinaryArithmetic {
  assert(!left.dataType.isInstanceOf[DecimalType],
    "DecimalType multiplies need to be handled by GpuDecimalMultiply")

  override def inputType: AbstractDataType = NumericType

  override def symbol: String = "*"

  override def binaryOp: BinaryOp = BinaryOp.MUL
  override def astOperator: Option[BinaryOperator] = Some(ast.BinaryOperator.MUL)
}

trait GpuDivModLike extends CudfBinaryArithmetic {
  lazy val failOnError: Boolean = SQLConf.get.ansiEnabled

  override def nullable: Boolean = true

  // Whether we should check overflow or not in ANSI mode.
  protected def checkDivideOverflow: Boolean = false

  import GpuDivModLike._

  override def doColumnar(lhs: GpuColumnVector, rhs: GpuColumnVector): ColumnVector = {
    if (failOnError) {
      withResource(makeZeroScalar(rhs.getBase.getType)) { zeroScalar =>
        if (rhs.getBase.contains(zeroScalar)) {
          throw RapidsErrorUtils.divByZeroError(origin)
        }
        if (checkDivideOverflow && isDivOverflow(lhs, rhs)) {
          throw RapidsErrorUtils.divOverflowError(origin)
        }
        super.doColumnar(lhs, rhs)
      }
    } else {
      if (checkDivideOverflow && isDivOverflow(lhs, rhs)) {
        throw RapidsErrorUtils.divOverflowError(origin)
      }
      withResource(replaceZeroWithNull(rhs.getBase)) { replaced =>
        super.doColumnar(lhs, GpuColumnVector.from(replaced, rhs.dataType))
      }
    }
  }

  override def doColumnar(lhs: GpuScalar, rhs: GpuColumnVector): ColumnVector = {
    if (checkDivideOverflow && isDivOverflow(lhs, rhs)) {
      throw RapidsErrorUtils.divOverflowError(origin)
    }
    withResource(replaceZeroWithNull(rhs.getBase)) { replaced =>
      super.doColumnar(lhs, GpuColumnVector.from(replaced, rhs.dataType))
    }
  }

  override def doColumnar(lhs: GpuColumnVector, rhs: GpuScalar): ColumnVector = {
    if (isScalarZero(rhs.getBase)) {
      if (failOnError) {
        throw RapidsErrorUtils.divByZeroError(origin)
      } else {
        withResource(Scalar.fromNull(outputType(lhs.getBase, rhs.getBase))) { nullScalar =>
          ColumnVector.fromScalar(nullScalar, lhs.getRowCount.toInt)
        }
      }
    } else {
      if (checkDivideOverflow && isDivOverflow(lhs, rhs)) {
        throw RapidsErrorUtils.divOverflowError(origin)
      }
      super.doColumnar(lhs, rhs)
    }
  }
}

/**
 * A version of Divide specifically for DecimalType that does not force the left and right to be
 * the same type. This lets us calculate the correct result on a wider range of values without
 * the need for unbounded precision in the processing.
 */
trait GpuDecimalDivideBase extends GpuExpression {
  def dataType: DataType
  def left: Expression
  def right: Expression
  def failOnError: Boolean
  def integerDivide: Boolean

  // For all decimal128 output we will use the long division version.
  protected lazy val useLongDivision: Boolean = decimalType.precision > Decimal.MAX_LONG_DIGITS

  override def toString: String = s"($left / $right)"

  override def sql: String = s"(${left.sql} / ${right.sql})"

  def decimalType: DecimalType = dataType match {
    case DecimalType.Fixed(_, _) => dataType.asInstanceOf[DecimalType]
    case LongType => DecimalType.LongDecimal
  }

  private[this] lazy val lhsType: DecimalType = DecimalUtil.asDecimalType(left.dataType)
  private[this] lazy val rhsType: DecimalType = DecimalUtil.asDecimalType(right.dataType)
  // This is the type that the LHS will be cast to. The precision will match the precision of
  // the intermediate rhs (to make CUDF happy doing the divide), but the scale will be shifted
  // enough so CUDF produces the desired output scale
  private[this] lazy val intermediateLhsType =
    DecimalDivideChecks.intermediateLhsType(lhsType, rhsType, decimalType)
  // This is the type that the RHS will be cast to. The precision will match the precision of the
  // intermediate lhs (to make CUDF happy doing the divide), but the scale will be the same
  // as the input RHS scale.
  private[this] lazy val intermediateRhsType =
    DecimalDivideChecks.intermediateRhsType(lhsType, rhsType, decimalType)

  // This is the data type that CUDF will return as the output of the divide. It should be
  // very close to outputType, but with the scale increased by 1 so that we can round the result
  // and produce the same answer as Spark.
  private[this] lazy val intermediateResultType =
    DecimalDivideChecks.intermediateResultType(decimalType)

  private[this] def divByZeroFixes(rhs: ColumnVector): ColumnVector = {
    if (failOnError) {
      withResource(GpuDivModLike.makeZeroScalar(rhs.getType)) { zeroScalar =>
        if (rhs.contains(zeroScalar)) {
          throw RapidsErrorUtils.divByZeroError(origin)
        }
      }
      rhs.incRefCount()
    } else {
      GpuDivModLike.replaceZeroWithNull(rhs)
    }
  }

  def regularDivide(batch: ColumnarBatch): GpuColumnVector = {
    val castLhs = withResource(left.columnarEval(batch)) { lhs =>
      GpuCast.doCast(
        lhs.getBase,
        lhs.dataType(),
        intermediateLhsType,
        ArithmeticCastOptions(failOnError))

    }
    val ret = withResource(castLhs) { castLhs =>
      val castRhs = withResource(right.columnarEval(batch)) { rhs =>
        withResource(divByZeroFixes(rhs.getBase)) { fixed =>
          GpuCast.doCast(fixed, rhs.dataType(), intermediateRhsType,
            ArithmeticCastOptions(failOnError))
        }
      }
      withResource(castRhs) { castRhs =>
        castLhs.div(castRhs, GpuColumnVector.getNonNestedRapidsType(intermediateResultType))
      }
    }
    withResource(ret) { ret =>
      // Here we cast the output of CUDF to the final result. This will handle overflow checks
      // to see if the divide is too large to fit in the expected type. This should never happen
      // in the common case with us. It will also handle rounding the result to the final scale
      // to match what Spark does.
      GpuColumnVector.from(GpuCast.doCast(ret, intermediateResultType, dataType,
        ArithmeticCastOptions(failOnError)),
        dataType)
    }
  }

  def longDivide(batch: ColumnarBatch): GpuColumnVector = {
    val castLhs = withResource(left.columnarEval(batch)) { lhs =>
      lhs.getBase.castTo(DType.create(DType.DTypeEnum.DECIMAL128, lhs.getBase.getType.getScale))
    }
    val retTab = withResource(castLhs) { castLhs =>
      val castRhs = withResource(right.columnarEval(batch)) { rhs =>
        withResource(divByZeroFixes(rhs.getBase)) { fixed =>
          fixed.castTo(DType.create(DType.DTypeEnum.DECIMAL128, fixed.getType.getScale))
        }
      }
      withResource(castRhs) { castRhs =>
          if (integerDivide) {
            com.nvidia.spark.rapids.jni.DecimalUtils.integerDivide128(castLhs, castRhs)
          } else {
            com.nvidia.spark.rapids.jni.DecimalUtils.divide128(castLhs, castRhs, -decimalType.scale)
          }
      }
    }
    val outputType = if (integerDivide) LongType else dataType
    val retCol = withResource(retTab) { retTab =>
      val overflowed = retTab.getColumn(0)
      val quotient = retTab.getColumn(1)
      if (failOnError) {
        withResource(overflowed.any()) { anyOverflow =>
          if (anyOverflow.isValid && anyOverflow.getBoolean) {
            throw new ArithmeticException(GpuCast.INVALID_INPUT_MESSAGE)
          }
        }
        quotient.incRefCount()
      } else {
        withResource(GpuScalar.from(null, outputType)) { nullVal =>
          overflowed.ifElse(nullVal, quotient)
        }
      }
    }
    GpuColumnVector.from(retCol, outputType)
  }

  override def columnarEval(batch: ColumnarBatch): GpuColumnVector = {
    if (useLongDivision) {
      longDivide(batch)
    } else {
      regularDivide(batch)
    }
  }

  override def nullable: Boolean = true

}

object DecimalDivideChecks {
  // This comes from DecimalType.MINIMUM_ADJUSTED_SCALE, but for some reason it is gone
  // in databricks so we have it here.
  private val MINIMUM_ADJUSTED_SCALE = 6

  def calcOrigSparkOutputType(lhs: DecimalType, rhs: DecimalType): DecimalType = {
    // This comes almost directly from Spark unchanged
    val allowPrecisionLoss = SQLConf.get.decimalOperationsAllowPrecisionLoss
    val p1 = lhs.precision
    val s1 = lhs.scale
    val p2 = rhs.precision
    val s2 = rhs.scale
    if (allowPrecisionLoss) {
      // Precision: p1 - s1 + s2 + max(6, s1 + p2 + 1)
      // Scale: max(6, s1 + p2 + 1)
      val intDig = p1 - s1 + s2
      val scale = math.max(MINIMUM_ADJUSTED_SCALE, s1 + p2 + 1)
      val prec = intDig + scale
      DecimalType.adjustPrecisionScale(prec, scale)
    } else {
      var intDig = math.min(DecimalType.MAX_SCALE, p1 - s1 + s2)
      var decDig = math.min(DecimalType.MAX_SCALE, math.max(6, s1 + p2 + 1))
      val diff = (intDig + decDig) - DecimalType.MAX_SCALE
      if (diff > 0) {
        decDig -= diff / 2 + 1
        intDig = DecimalType.MAX_SCALE - decDig
      }
      DecimalType.bounded(intDig + decDig, decDig)
    }
  }

  // For Spark the final desired output is
  // new_scale = max(6, lhs.scale + rhs.precision + 1)
  // new_precision = lhs.precision - lhs.scale + rhs.scale + new_scale
  // But Spark will round the final result, so we need at least one more
  // decimal place on the scale to be able to do the rounding too.

  def lhsNeededScale(rhs: DecimalType, outputType: DecimalType): Int =
    outputType.scale + rhs.scale + 1

  def lhsNeededPrecision(lhs: DecimalType, rhs: DecimalType, outputType: DecimalType): Int = {
    val neededLhsScale = lhsNeededScale(rhs, outputType)
    (lhs.precision - lhs.scale) + neededLhsScale
  }

  def nonRoundedIntermediateArgPrecision(
      lhs: DecimalType,
      rhs: DecimalType,
      outputType: DecimalType): Int = {
    val neededLhsPrecision = lhsNeededPrecision(lhs, rhs, outputType)
    math.max(neededLhsPrecision, rhs.precision)
  }

  def intermediateArgPrecision(lhs: DecimalType, rhs: DecimalType, outputType: DecimalType): Int =
    math.min(
      nonRoundedIntermediateArgPrecision(lhs, rhs, outputType),
      DType.DECIMAL128_MAX_PRECISION)

  def intermediateLhsType(
      lhs: DecimalType,
      rhs: DecimalType,
      outputType: DecimalType): DecimalType = {
    val precision = intermediateArgPrecision(lhs, rhs, outputType)
    val scale = math.min(lhsNeededScale(rhs, outputType), precision)
    DecimalType(precision, scale)
  }

  def intermediateRhsType(
      lhs: DecimalType,
      rhs: DecimalType,
      outputType: DecimalType): DecimalType = {
    val precision = intermediateArgPrecision(lhs, rhs, outputType)
    DecimalType(precision, rhs.scale)
  }

  def intermediateResultType(outputType: DecimalType): DecimalType = {
    // If the user says that this will not overflow we will still
    // try to do rounding for a correct answer, unless we cannot
    // because it is already a scale of 38
    DecimalType(
      math.min(outputType.precision + 1, DType.DECIMAL128_MAX_PRECISION),
      math.min(outputType.scale + 1, DType.DECIMAL128_MAX_PRECISION))
  }
}

case class GpuDivide(left: Expression, right: Expression,
    failOnErrorOverride: Boolean = SQLConf.get.ansiEnabled)
    extends GpuDivModLike {
  assert(!left.dataType.isInstanceOf[DecimalType],
    "DecimalType divides need to be handled by GpuDecimalDivide")

  override lazy val failOnError: Boolean = failOnErrorOverride

  override def inputType: AbstractDataType = DoubleType

  override def symbol: String = "/"

  override def binaryOp: BinaryOp = BinaryOp.TRUE_DIV

  override def outputTypeOverride: DType = GpuColumnVector.getNonNestedRapidsType(dataType)
}

abstract class GpuIntegralDivideParent(
    left: Expression,
    right: Expression)
    extends GpuDivModLike with Serializable {
  override def inputType: AbstractDataType = TypeCollection(IntegralType, DecimalType)

  lazy val failOnOverflow: Boolean =
    SparkShimImpl.shouldFailDivOverflow

  override def checkDivideOverflow: Boolean = left.dataType match {
    case LongType if failOnOverflow => true
    case _ => false
  }

  override def dataType: DataType = LongType
  override def outputTypeOverride: DType = DType.INT64
  // CUDF does not support casting output implicitly for decimal binary ops, so we work around
  // it here where we want to force the output to be a Long.
  override def castOutputAtEnd: Boolean = left.dataType.isInstanceOf[DecimalType]

  override def symbol: String = "/"

  override def binaryOp: BinaryOp = BinaryOp.DIV

  override def sqlOperator: String = "div"
}

abstract class GpuRemainderBase(left: Expression, right: Expression)
    extends GpuDivModLike with Serializable {
  override def inputType: AbstractDataType = NumericType

  override def symbol: String = "%"

  override def binaryOp: BinaryOp = BinaryOp.MOD
}

abstract class GpuPmodBase(left: Expression, right: Expression)
    extends GpuDivModLike with Serializable {
  override def inputType: AbstractDataType = NumericType

  override def binaryOp: BinaryOp = BinaryOp.PMOD

  override def symbol: String = "pmod"

  override def dataType: DataType = left.dataType
}

trait GpuGreatestLeastBase extends ComplexTypeMergingExpression with GpuExpression
  with ShimExpression {

  override def nullable: Boolean = children.forall(_.nullable)
  override def foldable: Boolean = children.forall(_.foldable)

  /**
   * The binary operation that should be performed when combining two values together.
   */
  def binaryOp: BinaryOp

  /**
   * In the case of floating point values should NaN win and become the output if NaN is
   * the value for either input, or lose and not be the output unless the other choice is
   * null.
   */
  def shouldNanWin: Boolean

  private[this] def isFp = dataType == FloatType || dataType == DoubleType
  // TODO need a better way to do this for nested types
  protected lazy val dtype: DType = GpuColumnVector.getNonNestedRapidsType(dataType)

  override def checkInputDataTypes(): TypeCheckResult = {
    if (children.length <= 1) {
      TypeCheckResult.TypeCheckFailure(
        s"input to function $prettyName requires at least two arguments")
    } else if (!TypeCoercion.haveSameType(inputTypesForMerging)) {
      TypeCheckResult.TypeCheckFailure(
        s"The expressions should all have the same type," +
            s" got LEAST(${children.map(_.dataType.catalogString).mkString(", ")}).")
    } else {
      TypeUtils.checkForOrderingExpr(dataType, s"function $prettyName")
    }
  }

  /**
   * Convert the input into either a ColumnVector or a Scalar
   * @param a what to convert
   * @param expandScalar if we get a scalar should we expand it out to a ColumnVector to avoid
   *                     scalar scalar math.
   * @param rows If we expand a scalar how many rows should we do?
   * @return the resulting ColumnVector or Scalar
   */
  private[this] def convertAndCloseIfNeeded(
      a: Any,
      expandScalar: Boolean,
      rows: Int): AutoCloseable =
    a match {
      case cv: ColumnVector => cv
      case gcv: GpuColumnVector => gcv.getBase
      case gs: GpuScalar => withResource(gs) { s =>
          if (expandScalar) {
            ColumnVector.fromScalar(s.getBase, rows)
          } else {
            gs.getBase.incRefCount()
          }
      }
      case null =>
        if (expandScalar) {
          GpuColumnVector.columnVectorFromNull(rows, dataType)
        } else {
          GpuScalar.from(null, dataType)
        }
      case o =>
        // It should not be here. since other things here should be converted to a GpuScalar
        throw new IllegalStateException(s"Unexpected inputs: $o")
    }

  /**
   * Take 2 inputs that are either a Scalar or a ColumnVector and combine them with the correct
   * operator. This will blow up if both of the values are scalars though.
   * @param r first value
   * @param c second value
   * @return the combined value
   */
  private[this] def combineButNoClose(r: Any, c: Any): Any = (r, c) match {
    case (r: ColumnVector, c: ColumnVector) =>
      r.binaryOp(binaryOp, c, dtype)
    case (r: ColumnVector, c: Scalar) =>
      r.binaryOp(binaryOp, c, dtype)
    case (r: Scalar, c: ColumnVector) =>
      r.binaryOp(binaryOp, c, dtype)
    case _ => throw new IllegalStateException(s"Unexpected inputs: $r, $c")
  }

  private[this] def makeNanWin(checkForNans: ColumnVector, result: ColumnVector): ColumnVector = {
    withResource(checkForNans.isNan) { shouldReplace =>
      shouldReplace.ifElse(checkForNans, result)
    }
  }

  private[this] def makeNanWin(checkForNans: Scalar, result: ColumnVector): ColumnVector = {
    if (GpuScalar.isNan(checkForNans)) {
      ColumnVector.fromScalar(checkForNans, result.getRowCount.toInt)
    } else {
      result.incRefCount()
    }
  }

  private[this] def makeNanLose(resultIfNotNull: ColumnVector,
      checkForNans: ColumnVector): ColumnVector = {
    withResource(checkForNans.isNan) { isNan =>
      withResource(resultIfNotNull.isNotNull) { isNotNull =>
        withResource(isNan.and(isNotNull)) { shouldReplace =>
          shouldReplace.ifElse(resultIfNotNull, checkForNans)
        }
      }
    }
  }

  private[this] def makeNanLose(resultIfNotNull: Scalar,
      checkForNans: ColumnVector): ColumnVector = {
    if (resultIfNotNull.isValid) {
      withResource(checkForNans.isNan) { shouldReplace =>
        shouldReplace.ifElse(resultIfNotNull, checkForNans)
      }
    } else {
      // Nothing to replace because the scalar is null
      checkForNans.incRefCount()
    }
  }

  /**
   * Cudf does not handle floating point like Spark wants when it comes to NaN values.
   * Spark wants NaN > anything except for null, and null is either the smallest value when used
   * with the greatest operator or the largest value when used with the least value.
   * This does more computation, but gets the right answer in those cases.
   * @param r first value
   * @param c second value
   * @return the combined value
   */
  private[this] def combineButNoCloseFp(r: Any, c: Any): Any = (r, c) match {
    case (r: ColumnVector, c: ColumnVector) =>
      withResource(r.binaryOp(binaryOp, c, dtype)) { tmp =>
        if (shouldNanWin) {
          withResource(makeNanWin(r, tmp)) { tmp2 =>
            makeNanWin(c, tmp2)
          }
        } else {
          withResource(makeNanLose(r, tmp)) { tmp2 =>
            makeNanLose(c, tmp2)
          }
        }
      }
    case (r: ColumnVector, c: Scalar) =>
      withResource(r.binaryOp(binaryOp, c, dtype)) { tmp =>
        if (shouldNanWin) {
          withResource(makeNanWin(r, tmp)) { tmp2 =>
            makeNanWin(c, tmp2)
          }
        } else {
          withResource(makeNanLose(r, tmp)) { tmp2 =>
            makeNanLose(c, tmp2)
          }
        }
      }
    case (r: Scalar, c: ColumnVector) =>
      withResource(r.binaryOp(binaryOp, c, dtype)) { tmp =>
        if (shouldNanWin) {
          withResource(makeNanWin(r, tmp)) { tmp2 =>
            makeNanWin(c, tmp2)
          }
        } else {
          withResource(makeNanLose(r, tmp)) { tmp2 =>
            makeNanLose(c, tmp2)
          }
        }
      }
    case _ => throw new IllegalStateException(s"Unexpected inputs: $r, $c")
  }

  override def columnarEval(batch: ColumnarBatch): GpuColumnVector = {
    val numRows = batch.numRows()

    val result = children.foldLeft[Any](null) { (r, c) =>
      withResource(
        convertAndCloseIfNeeded(c.columnarEval(batch), false, numRows)) { cVal =>
        withResource(convertAndCloseIfNeeded(r, cVal.isInstanceOf[Scalar], numRows)) { rVal =>
          if (isFp) {
            combineButNoCloseFp(rVal, cVal)
          } else {
            combineButNoClose(rVal, cVal)
          }
        }
      }
    }
    // The result should always be a ColumnVector at this point
    GpuColumnVector.from(result.asInstanceOf[ColumnVector], dataType)
  }
}

case class GpuLeast(children: Seq[Expression]) extends GpuGreatestLeastBase {
  override def binaryOp: BinaryOp = BinaryOp.NULL_MIN
  override def shouldNanWin: Boolean = false
}

case class GpuGreatest(children: Seq[Expression]) extends GpuGreatestLeastBase {
  override def binaryOp: BinaryOp = BinaryOp.NULL_MAX
  override def shouldNanWin: Boolean = true
}<|MERGE_RESOLUTION|>--- conflicted
+++ resolved
@@ -439,11 +439,7 @@
     }
     withResource(ret) { ret =>
       GpuColumnVector.from(GpuCast.doCast(ret, intermediateResultType, dataType,
-<<<<<<< HEAD
-        ArithmeticCastOptions(failOnError)).
-=======
         ArithmeticCastOptions(failOnError)),
->>>>>>> d3c6bee4
         dataType)
     }
   }
