/*
 * Copyright (c) 2019-2021, NVIDIA CORPORATION.
 *
 * Licensed under the Apache License, Version 2.0 (the "License");
 * you may not use this file except in compliance with the License.
 * You may obtain a copy of the License at
 *
 *     http://www.apache.org/licenses/LICENSE-2.0
 *
 * Unless required by applicable law or agreed to in writing, software
 * distributed under the License is distributed on an "AS IS" BASIS,
 * WITHOUT WARRANTIES OR CONDITIONS OF ANY KIND, either express or implied.
 * See the License for the specific language governing permissions and
 * limitations under the License.
 */

package org.apache.spark.sql.rapids

import ai.rapids.cudf._
import com.nvidia.spark.rapids._
import com.nvidia.spark.rapids.RapidsPluginImplicits._

import org.apache.spark.sql.catalyst.analysis.{TypeCheckResult, TypeCoercion}
import org.apache.spark.sql.catalyst.expressions.{ComplexTypeMergingExpression, ExpectsInputTypes, Expression, NullIntolerant}
import org.apache.spark.sql.catalyst.util.TypeUtils
import org.apache.spark.sql.types._
import org.apache.spark.sql.vectorized.ColumnarBatch

case class GpuUnaryMinus(child: Expression) extends GpuUnaryExpression
    with ExpectsInputTypes with NullIntolerant {
  override def inputTypes: Seq[AbstractDataType] = Seq(TypeCollection.NumericAndInterval)

  override def dataType: DataType = child.dataType

  override def toString: String = s"-$child"

  override def sql: String = s"(- ${child.sql})"

  override def doColumnar(input: GpuColumnVector) : ColumnVector = {
    dataType match {
      case dt: DecimalType =>
        val scale = dt.scale
        withResource(Scalar.fromDecimal(-scale, 0L)) { scalar =>
          scalar.sub(input.getBase)
        }
      case _ =>
        withResource(Scalar.fromByte(0.toByte)) { scalar =>
          scalar.sub(input.getBase)
        }
    }
  }
}

case class GpuUnaryPositive(child: Expression) extends GpuUnaryExpression
    with ExpectsInputTypes with NullIntolerant {
  override def prettyName: String = "positive"

  override def inputTypes: Seq[AbstractDataType] = Seq(TypeCollection.NumericAndInterval)

  override def dataType: DataType = child.dataType

  override def sql: String = s"(+ ${child.sql})"

  override def doColumnar(input: GpuColumnVector) : ColumnVector = input.getBase.incRefCount()
}

case class GpuAbs(child: Expression) extends CudfUnaryExpression
    with ExpectsInputTypes with NullIntolerant {
  override def inputTypes: Seq[AbstractDataType] = Seq(NumericType)

  override def dataType: DataType = child.dataType

  override def unaryOp: UnaryOp = UnaryOp.ABS
}

abstract class CudfBinaryArithmetic extends CudfBinaryOperator with NullIntolerant {
  override def dataType: DataType = left.dataType

  override lazy val resolved: Boolean = childrenResolved && checkInputDataTypes().isSuccess
}

case class GpuAdd(left: Expression, right: Expression) extends CudfBinaryArithmetic {
  override def inputType: AbstractDataType = TypeCollection.NumericAndInterval

  override def symbol: String = "+"

  override def binaryOp: BinaryOp = BinaryOp.ADD
}

case class GpuSubtract(left: Expression, right: Expression) extends CudfBinaryArithmetic {
  override def inputType: AbstractDataType = TypeCollection.NumericAndInterval

  override def symbol: String = "-"

  override def binaryOp: BinaryOp = BinaryOp.SUB
}

object GpuMultiplyUtil {
  def decimalDataType(l: DecimalType, r: DecimalType): DecimalType = {
    val p = l.precision + r.precision + 1
    val s = l.scale + r.scale
    // TODO once we support 128-bit decimal support we should match the config for precision loss.
    DecimalType(math.min(p, 38), math.min(s, 38))
  }
}

case class GpuMultiply(
    left: Expression,
    right: Expression) extends CudfBinaryArithmetic {
  override def inputType: AbstractDataType = NumericType

  override def symbol: String = "*"

  override def binaryOp: BinaryOp = BinaryOp.MUL

  // Override the output type as a special case for decimal
  override def dataType: DataType = (left.dataType, right.dataType) match {
    case (l: DecimalType, r: DecimalType) =>  GpuMultiplyUtil.decimalDataType(l, r)
    case _ => super.dataType
  }
}

object GpuDivModLike {
  def replaceZeroWithNull(v: GpuColumnVector): ColumnVector = {
    var zeroScalar: Scalar = null
    var nullScalar: Scalar = null
    var zeroVec: ColumnVector = null
    var nullVec: ColumnVector = null
    try {
      val dtype = v.getBase.getType
      zeroScalar = makeZeroScalar(dtype)
      nullScalar = Scalar.fromNull(dtype)
      zeroVec = ColumnVector.fromScalar(zeroScalar, 1)
      nullVec = ColumnVector.fromScalar(nullScalar, 1)
      v.getBase.findAndReplaceAll(zeroVec, nullVec)
    } finally {
      if (zeroScalar != null) {
        zeroScalar.close()
      }
      if (nullScalar != null) {
        nullScalar.close()
      }
      if (zeroVec != null) {
        zeroVec.close()
      }
      if (nullVec != null) {
        nullVec.close()
      }
    }
  }

  def isScalarZero(s: Scalar): Boolean = {
    s.getType match {
      case DType.INT8 => s.getByte == 0
      case DType.INT16 => s.getShort == 0
      case DType.INT32 => s.getInt == 0
      case DType.INT64 => s.getLong == 0
      case DType.FLOAT32 => s.getFloat == 0f
      case DType.FLOAT64 => s.getDouble == 0
      case d if d.getTypeId == DType.DTypeEnum.DECIMAL64 => s.getLong == 0
      case d if d.getTypeId == DType.DTypeEnum.DECIMAL32 => s.getInt == 0
      case t => throw new IllegalArgumentException(s"Unexpected type: $t")
    }
  }

  def makeZeroScalar(dtype: DType): Scalar = {
    dtype match {
      case DType.INT8 => Scalar.fromByte(0.toByte)
      case DType.INT16 => Scalar.fromShort(0.toShort)
      case DType.INT32 => Scalar.fromInt(0)
      case DType.INT64 => Scalar.fromLong(0L)
      case DType.FLOAT32 => Scalar.fromFloat(0f)
      case DType.FLOAT64 => Scalar.fromDouble(0)
      case d if d.getTypeId == DType.DTypeEnum.DECIMAL64 => Scalar.fromDecimal(d.getScale, 0L)
      case d if d.getTypeId == DType.DTypeEnum.DECIMAL32 => Scalar.fromDecimal(d.getScale, 0)
      case t => throw new IllegalArgumentException(s"Unexpected type: $t")
    }
  }
}

trait GpuDivModLike extends CudfBinaryArithmetic {
  lazy val failOnError: Boolean = ShimLoader.getSparkShims.shouldFailDivByZero()

  override def nullable: Boolean = true

  import GpuDivModLike._

  private def divByZeroError(): Nothing = {
    throw new ArithmeticException("divide by zero")
  }

  override def doColumnar(lhs: GpuColumnVector, rhs: GpuColumnVector): ColumnVector = {
    if (failOnError) {
      withResource(makeZeroScalar(rhs.getBase.getType)) { zeroScalar =>
        if (rhs.getBase.contains(zeroScalar)) {
          divByZeroError()
        } else {
          super.doColumnar(lhs, rhs)
        }
      }
    } else {
      withResource(replaceZeroWithNull(rhs)) { replaced =>
        super.doColumnar(lhs, GpuColumnVector.from(replaced, right.dataType))
      }
    }
  }

  override def doColumnar(lhs: Scalar, rhs: GpuColumnVector): ColumnVector = {
    withResource(replaceZeroWithNull(rhs)) { replaced =>
      super.doColumnar(lhs, GpuColumnVector.from(replaced, right.dataType))
    }
  }

  override def doColumnar(lhs: GpuColumnVector, rhs: Scalar): ColumnVector = {
    if (isScalarZero(rhs)) {
<<<<<<< HEAD
      withResource(Scalar.fromNull(outputType(lhs.getBase, rhs))) { nullScalar =>
        ColumnVector.fromScalar(nullScalar, lhs.getRowCount.toInt)
=======
      if (failOnError) {
        divByZeroError()
      } else {
        withResource(Scalar.fromNull(lhs.getBase.getType)) { nullScalar =>
          ColumnVector.fromScalar(nullScalar, lhs.getRowCount.toInt)
        }
>>>>>>> a600bb75
      }
    } else {
      super.doColumnar(lhs, rhs)
    }
  }
}

object GpuDivideUtil {
  def decimalDataType(l: DecimalType, r: DecimalType): DecimalType = {
    // Spark does
    // Precision: p1 - s1 + s2 + max(6, s1 + p2 + 1)
    // Scale: max(6, s1 + p2 + 1)
    // But ... We need to do rounding at the end so we need one more than that.
    val s = math.max(6, l.scale + r.precision + 1) + 1
    val p = l.precision - l.scale + r.scale + s
    // TODO once we have 128-bit decimal support we should match the config for precision loss.
    DecimalType(math.min(p, 38), math.min(s, 38))
  }
}

// This is for doubles and floats...
case class GpuDivide(left: Expression, right: Expression) extends GpuDivModLike {
  override def inputType: AbstractDataType = TypeCollection(DoubleType, DecimalType)

  override def symbol: String = "/"

  override def binaryOp: BinaryOp = BinaryOp.TRUE_DIV

  override def outputTypeOverride: DType =
    GpuColumnVector.getNonNestedRapidsType(dataType)

  // Override the output type as a special case for decimal
  override def dataType: DataType = (left.dataType, right.dataType) match {
    case (l: DecimalType, r: DecimalType) =>  GpuDivideUtil.decimalDataType(l, r)
    case _ => super.dataType
  }
}

case class GpuIntegralDivide(left: Expression, right: Expression) extends GpuDivModLike {
  override def inputType: AbstractDataType = TypeCollection(IntegralType, DecimalType)

  override def dataType: DataType = LongType
  override def outputTypeOverride: DType = DType.INT64
  // CUDF does not support casting output implicitly for decimal binary ops, so we work around
  // it here where we want to force the output to be a Long.
  override def castOutputAtEnd: Boolean = true

  override def symbol: String = "/"

  override def binaryOp: BinaryOp = BinaryOp.DIV

  override def sqlOperator: String = "div"
}

case class GpuRemainder(left: Expression, right: Expression) extends GpuDivModLike {
  override def inputType: AbstractDataType = NumericType

  override def symbol: String = "%"

  override def binaryOp: BinaryOp = BinaryOp.MOD
}


case class GpuPmod(left: Expression, right: Expression) extends GpuDivModLike {
  override def inputType: AbstractDataType = NumericType

  override def binaryOp: BinaryOp = BinaryOp.PMOD

  override def symbol: String = "pmod"

  override def dataType: DataType = left.dataType
}

trait GpuGreatestLeastBase extends ComplexTypeMergingExpression with GpuExpression {
  override def nullable: Boolean = children.forall(_.nullable)
  override def foldable: Boolean = children.forall(_.foldable)

  /**
   * The binary operation that should be performed when combining two values together.
   */
  def binaryOp: BinaryOp

  /**
   * In the case of floating point values should NaN win and become the output if NaN is
   * the value for either input, or lose and not be the output unless the other choice is
   * null.
   */
  def shouldNanWin: Boolean

  private[this] def isFp = dataType == FloatType || dataType == DoubleType
  // TODO need a better way to do this for nested types
  protected lazy val dtype: DType = GpuColumnVector.getNonNestedRapidsType(dataType)

  override def checkInputDataTypes(): TypeCheckResult = {
    if (children.length <= 1) {
      TypeCheckResult.TypeCheckFailure(
        s"input to function $prettyName requires at least two arguments")
    } else if (!TypeCoercion.haveSameType(inputTypesForMerging)) {
      TypeCheckResult.TypeCheckFailure(
        s"The expressions should all have the same type," +
            s" got LEAST(${children.map(_.dataType.catalogString).mkString(", ")}).")
    } else {
      TypeUtils.checkForOrderingExpr(dataType, s"function $prettyName")
    }
  }

  /**
   * Convert the input into either a ColumnVector or a Scalar
   * @param a what to convert
   * @param expandScalar if we get a scalar should we expand it out to a ColumnVector to avoid
   *                     scalar scalar math.
   * @param rows If we expand a scalar how many rows should we do?
   * @return the resulting ColumnVector or Scalar
   */
  private[this] def convertAndCloseIfNeeded(
      a: Any,
      expandScalar: Boolean,
      rows: Int): AutoCloseable =
    a match {
      case gcv: GpuColumnVector => gcv.getBase
      case cv: ColumnVector => cv
      case s: Scalar =>
        if (expandScalar) {
          withResource(s) { s =>
            ColumnVector.fromScalar(s, rows)
          }
        } else {
          s
        }
      case a =>
        if (expandScalar) {
          withResource(GpuScalar.from(a, dataType)) { s =>
            ColumnVector.fromScalar(s, rows)
          }
        } else {
          GpuScalar.from(a, dataType)
        }
    }

  /**
   * Take 2 inputs that are either a Scalar or a ColumnVector and combine them with the correct
   * operator. This will blow up if both of the values are scalars though.
   * @param r first value
   * @param c second value
   * @return the combined value
   */
  private[this] def combineButNoClose(r: Any, c: Any): Any = (r, c) match {
    case (r: ColumnVector, c: ColumnVector) =>
      r.binaryOp(binaryOp, c, dtype)
    case (r: ColumnVector, c: Scalar) =>
      r.binaryOp(binaryOp, c, dtype)
    case (r: Scalar, c: ColumnVector) =>
      r.binaryOp(binaryOp, c, dtype)
    case _ => throw new IllegalStateException(s"Unexpected inputs: $r, $c")
  }

  private[this] def makeNanWin(checkForNans: ColumnVector, result: ColumnVector): ColumnVector = {
    withResource(checkForNans.isNan) { shouldReplace =>
      shouldReplace.ifElse(checkForNans, result)
    }
  }

  private[this] def makeNanWin(checkForNans: Scalar, result: ColumnVector): ColumnVector = {
    if (GpuScalar.isNan(checkForNans)) {
      ColumnVector.fromScalar(checkForNans, result.getRowCount.toInt)
    } else {
      result.incRefCount()
    }
  }

  private[this] def makeNanLose(resultIfNotNull: ColumnVector,
      checkForNans: ColumnVector): ColumnVector = {
    withResource(checkForNans.isNan) { isNan =>
      withResource(resultIfNotNull.isNotNull) { isNotNull =>
        withResource(isNan.and(isNotNull)) { shouldReplace =>
          shouldReplace.ifElse(resultIfNotNull, checkForNans)
        }
      }
    }
  }

  private[this] def makeNanLose(resultIfNotNull: Scalar,
      checkForNans: ColumnVector): ColumnVector = {
    if (resultIfNotNull.isValid) {
      withResource(checkForNans.isNan) { shouldReplace =>
        shouldReplace.ifElse(resultIfNotNull, checkForNans)
      }
    } else {
      // Nothing to replace because the scalar is null
      checkForNans.incRefCount()
    }
  }

  /**
   * Cudf does not handle floating point like Spark wants when it comes to NaN values.
   * Spark wants NaN > anything except for null, and null is either the smallest value when used
   * with the greatest operator or the largest value when used with the least value.
   * This does more computation, but gets the right answer in those cases.
   * @param r first value
   * @param c second value
   * @return the combined value
   */
  private[this] def combineButNoCloseFp(r: Any, c: Any): Any = (r, c) match {
    case (r: ColumnVector, c: ColumnVector) =>
      withResource(r.binaryOp(binaryOp, c, dtype)) { tmp =>
        if (shouldNanWin) {
          withResource(makeNanWin(r, tmp)) { tmp2 =>
            makeNanWin(c, tmp2)
          }
        } else {
          withResource(makeNanLose(r, tmp)) { tmp2 =>
            makeNanLose(c, tmp2)
          }
        }
      }
    case (r: ColumnVector, c: Scalar) =>
      withResource(r.binaryOp(binaryOp, c, dtype)) { tmp =>
        if (shouldNanWin) {
          withResource(makeNanWin(r, tmp)) { tmp2 =>
            makeNanWin(c, tmp2)
          }
        } else {
          withResource(makeNanLose(r, tmp)) { tmp2 =>
            makeNanLose(c, tmp2)
          }
        }
      }
    case (r: Scalar, c: ColumnVector) =>
      withResource(r.binaryOp(binaryOp, c, dtype)) { tmp =>
        if (shouldNanWin) {
          withResource(makeNanWin(r, tmp)) { tmp2 =>
            makeNanWin(c, tmp2)
          }
        } else {
          withResource(makeNanLose(r, tmp)) { tmp2 =>
            makeNanLose(c, tmp2)
          }
        }
      }
    case _ => throw new IllegalStateException(s"Unexpected inputs: $r, $c")
  }

  override def columnarEval(batch: ColumnarBatch): Any = {
    val numRows = batch.numRows()

    val result = children.foldLeft[Any](null) { (r, c) =>
      withResource(
        convertAndCloseIfNeeded(c.columnarEval(batch), false, numRows)) { cVal =>
        withResource(convertAndCloseIfNeeded(r, cVal.isInstanceOf[Scalar], numRows)) { rVal =>
          if (isFp) {
            combineButNoCloseFp(rVal, cVal)
          } else {
            combineButNoClose(rVal, cVal)
          }
        }
      }
    }
    // The result should always be a ColumnVector at this point
    GpuColumnVector.from(result.asInstanceOf[ColumnVector], dataType)
  }
}

case class GpuLeast(children: Seq[Expression]) extends GpuGreatestLeastBase {
  override def binaryOp: BinaryOp = BinaryOp.NULL_MIN
  override def shouldNanWin: Boolean = false
}

case class GpuGreatest(children: Seq[Expression]) extends GpuGreatestLeastBase {
  override def binaryOp: BinaryOp = BinaryOp.NULL_MAX
  override def shouldNanWin: Boolean = true
}<|MERGE_RESOLUTION|>--- conflicted
+++ resolved
@@ -213,17 +213,12 @@
 
   override def doColumnar(lhs: GpuColumnVector, rhs: Scalar): ColumnVector = {
     if (isScalarZero(rhs)) {
-<<<<<<< HEAD
-      withResource(Scalar.fromNull(outputType(lhs.getBase, rhs))) { nullScalar =>
-        ColumnVector.fromScalar(nullScalar, lhs.getRowCount.toInt)
-=======
       if (failOnError) {
         divByZeroError()
       } else {
-        withResource(Scalar.fromNull(lhs.getBase.getType)) { nullScalar =>
+        withResource(Scalar.fromNull(outputType(lhs.getBase, rhs))) { nullScalar =>
           ColumnVector.fromScalar(nullScalar, lhs.getRowCount.toInt)
         }
->>>>>>> a600bb75
       }
     } else {
       super.doColumnar(lhs, rhs)
