/*
 * Copyright (c) 2019-2023, NVIDIA CORPORATION.
 *
 * Licensed under the Apache License, Version 2.0 (the "License");
 * you may not use this file except in compliance with the License.
 * You may obtain a copy of the License at
 *
 *     http://www.apache.org/licenses/LICENSE-2.0
 *
 * Unless required by applicable law or agreed to in writing, software
 * distributed under the License is distributed on an "AS IS" BASIS,
 * WITHOUT WARRANTIES OR CONDITIONS OF ANY KIND, either express or implied.
 * See the License for the specific language governing permissions and
 * limitations under the License.
 */

package org.apache.spark.sql.rapids

import java.math.BigInteger

import ai.rapids.cudf._
import ai.rapids.cudf.ast.BinaryOperator
import com.nvidia.spark.rapids._
import com.nvidia.spark.rapids.Arm.withResource
import com.nvidia.spark.rapids.RapidsPluginImplicits._
import com.nvidia.spark.rapids.shims.{DecimalMultiply128, GpuTypeShims, ShimExpression, SparkShimImpl}

import org.apache.spark.sql.catalyst.analysis.{TypeCheckResult, TypeCoercion}
import org.apache.spark.sql.catalyst.expressions.{ComplexTypeMergingExpression, ExpectsInputTypes, Expression, NullIntolerant}
import org.apache.spark.sql.catalyst.util.TypeUtils
import org.apache.spark.sql.internal.SQLConf
import org.apache.spark.sql.rapids.shims.RapidsErrorUtils
import org.apache.spark.sql.types._
import org.apache.spark.sql.vectorized.ColumnarBatch

object AddOverflowChecks {
  def basicOpOverflowCheck(
      lhs: BinaryOperable,
      rhs: BinaryOperable,
      ret: ColumnVector): Unit = {
    // Check overflow. It is true if the arguments have different signs and
    // the sign of the result is different from the sign of x.
    // Which is equal to "((x ^ r) & (y ^ r)) < 0" in the form of arithmetic.
    val signCV = withResource(ret.bitXor(lhs)) { lXor =>
      withResource(ret.bitXor(rhs)) { rXor =>
        lXor.bitAnd(rXor)
      }
    }
    val signDiffCV = withResource(signCV) { sign =>
      withResource(Scalar.fromInt(0)) { zero =>
        sign.lessThan(zero)
      }
    }
    withResource(signDiffCV) { signDiff =>
      withResource(signDiff.any()) { any =>
        if (any.isValid && any.getBoolean) {
<<<<<<< HEAD
          throw RapidsErrorUtils.
            arithmeticOverflowError("One or more rows overflow for Add operation.")
=======
          throw RapidsErrorUtils.arithmeticOverflowError(
          "One or more rows overflow for Add operation."
          )
>>>>>>> c38ef2dc
        }
      }
    }
  }

  def didDecimalOverflow(
      lhs: BinaryOperable,
      rhs: BinaryOperable,
      ret: ColumnVector): ColumnVector = {
    // We need a special overflow check for decimal because CUDF does not support INT128 so we
    // cannot reuse the same code for the other types.
    // Overflow happens if the arguments have the same signs and it is different from the sign of
    // the result
    val numRows = ret.getRowCount.toInt
    val zero = BigDecimal(0).bigDecimal
    withResource(DecimalUtils.lessThan(rhs, zero, numRows)) { rhsLz =>
      val argsSignSame = withResource(DecimalUtils.lessThan(lhs, zero, numRows)) { lhsLz =>
        lhsLz.equalTo(rhsLz)
      }
      withResource(argsSignSame) { argsSignSame =>
        val resultAndRhsDifferentSign =
          withResource(DecimalUtils.lessThan(ret, zero)) { resultLz =>
            rhsLz.notEqualTo(resultLz)
          }
        withResource(resultAndRhsDifferentSign) { resultAndRhsDifferentSign =>
          resultAndRhsDifferentSign.and(argsSignSame)
        }
      }
    }
  }

  def decimalOpOverflowCheck(
      lhs: BinaryOperable,
      rhs: BinaryOperable,
      ret: ColumnVector,
      failOnError: Boolean): ColumnVector = {
    withResource(didDecimalOverflow(lhs, rhs, ret)) { overflow =>
      if (failOnError) {
        withResource(overflow.any()) { any =>
          if (any.isValid && any.getBoolean) {
            throw new ArithmeticException("One or more rows overflow for Add operation.")
          }
        }
        ret.incRefCount()
      } else {
        withResource(Scalar.fromNull(ret.getType)) { nullVal =>
          overflow.ifElse(nullVal, ret)
        }
      }
    }
  }
}

object SubtractOverflowChecks {
  def basicOpOverflowCheck(
      lhs: BinaryOperable,
      rhs: BinaryOperable,
      ret: ColumnVector): Unit = {
    // Check overflow. It is true if the arguments have different signs and
    // the sign of the result is different from the sign of x.
    // Which is equal to "((x ^ y) & (x ^ r)) < 0" in the form of arithmetic.
    val signCV = withResource(lhs.bitXor(rhs)) { xyXor =>
      withResource(lhs.bitXor(ret)) { xrXor =>
        xyXor.bitAnd(xrXor)
      }
    }
    val signDiffCV = withResource(signCV) { sign =>
      withResource(Scalar.fromInt(0)) { zero =>
        sign.lessThan(zero)
      }
    }
    withResource(signDiffCV) { signDiff =>
      withResource(signDiff.any()) { any =>
        if (any.isValid && any.getBoolean) {
          throw RapidsErrorUtils.
            arithmeticOverflowError("One or more rows overflow for Subtract operation.")
        }
      }
    }
  }
}

object GpuAnsi {
  def needBasicOpOverflowCheck(dt: DataType): Boolean =
    dt.isInstanceOf[IntegralType]

  def minValueScalar(dt: DataType): Scalar = dt match {
    case ByteType => Scalar.fromByte(Byte.MinValue)
    case ShortType => Scalar.fromShort(Short.MinValue)
    case IntegerType => Scalar.fromInt(Int.MinValue)
    case LongType => Scalar.fromLong(Long.MinValue)
    case other =>
      throw new IllegalArgumentException(s"$other does not need an ANSI check for this operator")
  }

  def assertMinValueOverflow(cv: GpuColumnVector, op: String): Unit = {
    withResource(minValueScalar(cv.dataType())) { minVal =>
      assertMinValueOverflow(minVal, cv, op)
    }
  }

  def assertMinValueOverflow(minVal: Scalar, cv: GpuColumnVector, op: String): Unit = {
    withResource(cv.getBase.equalToNullAware(minVal)) { isMinVal =>
      if (BoolUtils.isAnyValidTrue(isMinVal)) {
        throw RapidsErrorUtils.arithmeticOverflowError(
          s"One or more rows overflow for $op operation")
      }
    }
  }
}

case class GpuUnaryMinus(child: Expression, failOnError: Boolean) extends GpuUnaryExpression
    with ExpectsInputTypes with NullIntolerant {
  override def inputTypes: Seq[AbstractDataType] = Seq(TypeCollection.NumericAndInterval)

  override def dataType: DataType = child.dataType

  override def toString: String = s"-$child"

  override def sql: String = s"(- ${child.sql})"

  override def hasSideEffects: Boolean = super.hasSideEffects ||
    (failOnError && GpuAnsi.needBasicOpOverflowCheck(dataType))

  override def doColumnar(input: GpuColumnVector) : ColumnVector = {
    if (failOnError && GpuAnsi.needBasicOpOverflowCheck(dataType)) {
      // Because of 2s compliment we need to only worry about the min value for integer types.
      GpuAnsi.assertMinValueOverflow(input, "minus")
    }

    def commonMinus(input: GpuColumnVector): ColumnVector = {
      withResource(Scalar.fromByte(0.toByte)) { scalar =>
        scalar.sub(input.getBase)
      }
    }

    dataType match {
      case dt: DecimalType =>
        val zeroLit = Decimal(0L, dt.precision, dt.scale)
        withResource(GpuScalar.from(zeroLit, dt)) { scalar =>
          scalar.sub(input.getBase)
        }
      case t if GpuTypeShims.isSupportedDayTimeType(t) =>
        // For day-time interval, Spark throws an exception when overflow,
        // regardless of whether `SQLConf.get.ansiEnabled` is true or false
        withResource(Scalar.fromLong(Long.MinValue)) { minVal =>
          GpuAnsi.assertMinValueOverflow(minVal, input, "minus")
        }
        commonMinus(input)
      case t if GpuTypeShims.isSupportedYearMonthType(t) =>
        // For year-month interval, Spark throws an exception when overflow,
        // regardless of whether `SQLConf.get.ansiEnabled` is true or false
        withResource(Scalar.fromInt(Int.MinValue)) { minVal =>
          GpuAnsi.assertMinValueOverflow(minVal, input, "minus")
        }
        commonMinus(input)
      case _ =>
        commonMinus(input)
    }
  }

  override def convertToAst(numFirstTableColumns: Int): ast.AstExpression = {
    val literalZero = dataType match {
      case LongType => ast.Literal.ofLong(0)
      case FloatType => ast.Literal.ofFloat(0)
      case DoubleType => ast.Literal.ofDouble(0)
      case IntegerType => ast.Literal.ofInt(0)
    }
    new ast.BinaryOperation(ast.BinaryOperator.SUB, literalZero,
      child.asInstanceOf[GpuExpression].convertToAst(numFirstTableColumns))
  }
}

case class GpuUnaryPositive(child: Expression) extends GpuUnaryExpression
    with ExpectsInputTypes with NullIntolerant {
  override def prettyName: String = "positive"

  override def inputTypes: Seq[AbstractDataType] = Seq(TypeCollection.NumericAndInterval)

  override def dataType: DataType = child.dataType

  override def sql: String = s"(+ ${child.sql})"

  override def doColumnar(input: GpuColumnVector) : ColumnVector = input.getBase.incRefCount()

  override def convertToAst(numFirstTableColumns: Int): ast.AstExpression = {
    child.asInstanceOf[GpuExpression].convertToAst(numFirstTableColumns)
  }
}

case class GpuAbs(child: Expression, failOnError: Boolean) extends CudfUnaryExpression
    with ExpectsInputTypes with NullIntolerant {
  override def inputTypes: Seq[AbstractDataType] = Seq(TypeCollection.NumericAndInterval)

  override def dataType: DataType = child.dataType

  override def unaryOp: UnaryOp = UnaryOp.ABS

  override def hasSideEffects: Boolean = super.hasSideEffects ||
    (failOnError && GpuAnsi.needBasicOpOverflowCheck(dataType))

  override def doColumnar(input: GpuColumnVector) : ColumnVector = {
    if (failOnError && GpuAnsi.needBasicOpOverflowCheck(dataType)) {
      // Because of 2s compliment we need to only worry about the min value for integer types.
      GpuAnsi.assertMinValueOverflow(input, "abs")
    }

    if (GpuTypeShims.isSupportedDayTimeType(dataType)) {
      // For day-time interval, Spark throws an exception when overflow,
      // regardless of whether `SQLConf.get.ansiEnabled` is true or false
      withResource(Scalar.fromLong(Long.MinValue)) { minVal =>
        GpuAnsi.assertMinValueOverflow(minVal, input, "abs")
      }
    } else if (GpuTypeShims.isSupportedYearMonthType(dataType)) {
      // For year-month interval, Spark throws an exception when overflow,
      // regardless of whether `SQLConf.get.ansiEnabled` is true or false
      withResource(Scalar.fromInt(Int.MinValue)) { minVal =>
        GpuAnsi.assertMinValueOverflow(minVal, input, "abs")
      }
    }

    super.doColumnar(input)
  }
}

abstract class GpuAddBase extends CudfBinaryArithmetic with Serializable {
  override def inputType: AbstractDataType = TypeCollection.NumericAndInterval

  override def symbol: String = "+"

  override def binaryOp: BinaryOp = BinaryOp.ADD
  override def astOperator: Option[BinaryOperator] = Some(ast.BinaryOperator.ADD)

  override def doColumnar(lhs: BinaryOperable, rhs: BinaryOperable): ColumnVector = {
    val ret = super.doColumnar(lhs, rhs)
    withResource(ret) { ret =>
      // No shims are needed, because it actually supports ANSI mode from Spark v3.0.1.
      if (failOnError && GpuAnsi.needBasicOpOverflowCheck(dataType) ||
          GpuTypeShims.isSupportedDayTimeType(dataType) ||
          GpuTypeShims.isSupportedYearMonthType(dataType)) {
        // For day time interval, Spark throws an exception when overflow,
        // regardless of whether `SQLConf.get.ansiEnabled` is true or false
        AddOverflowChecks.basicOpOverflowCheck(lhs, rhs, ret)
      }

      if (dataType.isInstanceOf[DecimalType]) {
        AddOverflowChecks.decimalOpOverflowCheck(lhs, rhs, ret, failOnError)
      } else {
        ret.incRefCount()
      }
    }
  }
}

abstract class GpuSubtractBase extends CudfBinaryArithmetic with Serializable {
  override def inputType: AbstractDataType = TypeCollection.NumericAndInterval

  override def symbol: String = "-"

  override def binaryOp: BinaryOp = BinaryOp.SUB
  override def astOperator: Option[BinaryOperator] = Some(ast.BinaryOperator.SUB)

  private[this] def decimalOpOverflowCheck(
      lhs: BinaryOperable,
      rhs: BinaryOperable,
      ret: ColumnVector): ColumnVector = {
    // We need a special overflow check for decimal because CUDF does not support INT128 so we
    // cannot reuse the same code for the other types.
    // Overflow happens if the arguments have different signs and the sign of the result is
    // different from the sign of subtractend (RHS).
    val numRows = ret.getRowCount.toInt
    val zero = BigDecimal(0).bigDecimal
    val overflow = withResource(DecimalUtils.lessThan(rhs, zero, numRows)) { rhsLz =>
      val argsSignDifferent = withResource(DecimalUtils.lessThan(lhs, zero, numRows)) { lhsLz =>
        lhsLz.notEqualTo(rhsLz)
      }
      withResource(argsSignDifferent) { argsSignDifferent =>
        val resultAndSubtrahendSameSign =
          withResource(DecimalUtils.lessThan(ret, zero)) { resultLz =>
            rhsLz.equalTo(resultLz)
          }
        withResource(resultAndSubtrahendSameSign) { resultAndSubtrahendSameSign =>
          resultAndSubtrahendSameSign.and(argsSignDifferent)
        }
      }
    }
    withResource(overflow) { overflow =>
      if (failOnError) {
        withResource(overflow.any()) { any =>
          if (any.isValid && any.getBoolean) {
            throw new ArithmeticException("One or more rows overflow for Subtract operation.")
          }
        }
        ret.incRefCount()
      } else {
        withResource(GpuScalar.from(null, dataType)) { nullVal =>
          overflow.ifElse(nullVal, ret)
        }
      }
    }
  }

  override def doColumnar(lhs: BinaryOperable, rhs: BinaryOperable): ColumnVector = {
    val ret = super.doColumnar(lhs, rhs)
    withResource(ret) { ret =>
      // No shims are needed, because it actually supports ANSI mode from Spark v3.0.1.
      if (failOnError && GpuAnsi.needBasicOpOverflowCheck(dataType) ||
          GpuTypeShims.isSupportedDayTimeType(dataType) ||
          GpuTypeShims.isSupportedYearMonthType(dataType)) {
        // For day time interval, Spark throws an exception when overflow,
        // regardless of whether `SQLConf.get.ansiEnabled` is true or false
        SubtractOverflowChecks.basicOpOverflowCheck(lhs, rhs, ret)
      }

      if (dataType.isInstanceOf[DecimalType]) {
        decimalOpOverflowCheck(lhs, rhs, ret)
      } else {
        ret.incRefCount()
      }
    }
  }
}

trait GpuDecimalMultiplyBase extends GpuExpression {

  def dataType: DecimalType
  def failOnError: Boolean
  def left: Expression
  def right: Expression
  def useLongMultiply: Boolean

  override def toString: String = s"($left * $right)"

  override def sql: String = s"(${left.sql} * ${right.sql})"

  private[this] lazy val lhsType: DecimalType = DecimalUtil.asDecimalType(left.dataType)
  private[this] lazy val rhsType: DecimalType = DecimalUtil.asDecimalType(right.dataType)
  private[this] lazy val (intermediateLhsType, intermediateRhsType) =
    DecimalMultiplyChecks.intermediateLhsRhsTypes(lhsType, rhsType, dataType)
  private[this] lazy val intermediateResultType =
    DecimalMultiplyChecks.intermediateResultType(lhsType, rhsType, dataType)

  def regularMultiply(batch: ColumnarBatch): GpuColumnVector = {
    val castLhs = withResource(left.columnarEval(batch)) { lhs =>
      GpuCast.doCast(
        lhs.getBase,
        lhs.dataType(),
        intermediateLhsType,
        CastOptions.getArithmeticCastOptions(failOnError))
    }
    val ret = withResource(castLhs) { castLhs =>
      val castRhs = withResource(right.columnarEval(batch)) { rhs =>
        GpuCast.doCast(rhs.getBase, rhs.dataType(), intermediateRhsType,
          CastOptions.getArithmeticCastOptions(failOnError))
      }
      withResource(castRhs) { castRhs =>
        withResource(castLhs.mul(castRhs,
          GpuColumnVector.getNonNestedRapidsType(intermediateResultType))) { mult =>
          if (useLongMultiply) {
            withResource(DecimalMultiplyChecks
                .checkForOverflow(castLhs, castRhs)) { wouldOverflow =>
              if (failOnError) {
                withResource(wouldOverflow.any()) { anyOverflow =>
                  if (anyOverflow.isValid && anyOverflow.getBoolean) {
                    throw new IllegalStateException(GpuCast.INVALID_INPUT_MESSAGE)
                  }
                }
                mult.incRefCount()
              } else {
                withResource(GpuScalar.from(null, intermediateResultType)) { nullVal =>
                  wouldOverflow.ifElse(nullVal, mult)
                }
              }
            }
          } else {
            mult.incRefCount()
          }
        }
      }
    }
    withResource(ret) { ret =>
      GpuColumnVector.from(GpuCast.doCast(ret, intermediateResultType, dataType,
        CastOptions.getArithmeticCastOptions(failOnError)),
        dataType)
    }
  }

  def longMultiply(batch: ColumnarBatch): GpuColumnVector = {
    val castLhs = withResource(left.columnarEval(batch)) { lhs =>
      lhs.getBase.castTo(DType.create(DType.DTypeEnum.DECIMAL128, lhs.getBase.getType.getScale))
    }
    val retTab = withResource(castLhs) { castLhs =>
      val castRhs = withResource(right.columnarEval(batch)) { rhs =>
        rhs.getBase.castTo(DType.create(DType.DTypeEnum.DECIMAL128, rhs.getBase.getType.getScale))
      }
      withResource(castRhs) { castRhs =>
        DecimalMultiply128(castLhs, castRhs, -dataType.scale)
      }
    }
    val retCol = withResource(retTab) { retTab =>
      if (failOnError) {
        withResource(retTab.getColumn(0).any()) { anyOverflow =>
          if (anyOverflow.isValid && anyOverflow.getBoolean) {
            throw new ArithmeticException(GpuCast.INVALID_INPUT_MESSAGE)
          }
        }
        retTab.getColumn(1).incRefCount()
      } else {
        withResource(GpuScalar.from(null, dataType)) { nullVal =>
          retTab.getColumn(0).ifElse(nullVal, retTab.getColumn(1))
        }
      }
    }
    GpuColumnVector.from(retCol, dataType)
  }

  override def columnarEval(batch: ColumnarBatch): GpuColumnVector = {
    if (useLongMultiply) {
      longMultiply(batch)
    } else {
      regularMultiply(batch)
    }
  }
}

object DecimalMultiplyChecks {
  // For Spark the final desired output is
  // new_scale = lhs.scale + rhs.scale
  // new_precision = lhs.precision + rhs.precision + 1
  // But Spark will round the final result, so we need at least one more
  // decimal place on the scale to be able to do the rounding too.

  // In CUDF the output scale is the same lhs.scale + rhs.scale, but because we need one more
  // we will need to increase the scale for either the lhs or the rhs so it works. We will pick
  // the one with the smallest precision to do it, because it minimises the chance of requiring a
  // larger data type to do the multiply.

  /**
   * Get the scales that are needed for the lhs and rhs to produce the desired result.
   */
  def lhsRhsNeededScales(
      lhs: DecimalType,
      rhs: DecimalType,
      outputType: DecimalType): (Int, Int) = {
    val cudfIntermediateScale = lhs.scale + rhs.scale
    val requiredIntermediateScale = outputType.scale + 1
    if (requiredIntermediateScale > cudfIntermediateScale) {
      // In practice this should only ever be 1, but just to be cautious...
      val neededScaleDiff = requiredIntermediateScale - cudfIntermediateScale
      // So we need to add some to the LHS and some to the RHS.
      var addToLhs = 0
      var addToRhs = 0
      // We start by trying
      // to bring them both to the same precision.
      val precisionDiff = lhs.precision - rhs.precision
      if (precisionDiff > 0) {
        addToRhs = math.min(precisionDiff, neededScaleDiff)
      } else {
        addToLhs = math.min(math.abs(precisionDiff), neededScaleDiff)
      }
      val stillNeeded = neededScaleDiff - (addToLhs + addToRhs)
      if (stillNeeded > 0) {
        // We need to split it between the two
        val l = stillNeeded/2
        val r = stillNeeded - l
        addToLhs += l
        addToRhs += r
      }
      (lhs.scale + addToLhs, rhs.scale + addToRhs)
    } else {
      (lhs.scale, rhs.scale)
    }
  }

  def nonRoundedIntermediatePrecision(
      l: DecimalType,
      r: DecimalType,
      outputType: DecimalType): Int = {
    // CUDF ignores the precision, except for the underlying device type, so in general we
    // need to find the largest precision needed between the LHS, RHS, and intermediate output
    // In practice this should probably always be outputType.precision + 1, but just to be
    // cautions we calculate it all out.
    val (lhsScale, rhsScale) = lhsRhsNeededScales(l, r, outputType)
    val lhsPrecision = l.precision - l.scale + lhsScale
    val rhsPrecision = r.precision - r.scale + rhsScale
    // we add 1 to the output precision so we can round the final result to match Spark
    math.max(math.max(lhsPrecision, rhsPrecision), outputType.precision + 1)
  }

  def intermediatePrecision(lhs: DecimalType, rhs: DecimalType, outputType: DecimalType): Int =
    math.min(
      nonRoundedIntermediatePrecision(lhs, rhs, outputType),
      DType.DECIMAL128_MAX_PRECISION)

  def intermediateLhsRhsTypes(
      lhs: DecimalType,
      rhs: DecimalType,
      outputType: DecimalType): (DecimalType, DecimalType) = {
    val precision = intermediatePrecision(lhs, rhs, outputType)
    val (lhsScale, rhsScale) = lhsRhsNeededScales(lhs, rhs, outputType)
    (DecimalType(precision, lhsScale), DecimalType(precision, rhsScale))
  }

  def intermediateResultType(
      lhs: DecimalType,
      rhs: DecimalType,
      outputType: DecimalType): DecimalType = {
    val precision = intermediatePrecision(lhs, rhs, outputType)
    DecimalType(precision,
      math.min(outputType.scale + 1, DType.DECIMAL128_MAX_PRECISION))
  }

  private[this] lazy val max128Int = new BigInteger(Array(2.toByte)).pow(127)
      .subtract(BigInteger.ONE)
  private[this] lazy val min128Int = new BigInteger(Array(2.toByte)).pow(127)
      .negate()

  def checkForOverflow(a: ColumnView, b: ColumnView): ColumnVector = {
    assert(a.getType.isDecimalType)
    assert(b.getType.isDecimalType)
    // a > MAX_INT / b || a < MIN_INT / b
    // So to do this we need the unscaled value, but we have to get it in terms of a
    // DECIMAL_128 with a scale of 0
    withResource(a.bitCastTo(DType.create(DType.DTypeEnum.DECIMAL128, 0))) { castA =>
      withResource(b.bitCastTo(DType.create(DType.DTypeEnum.DECIMAL128, 0))) { castB =>
        val isNotZero = withResource(Scalar.fromDecimal(0, BigInteger.ZERO)) { zero =>
          castB.notEqualTo(zero)
        }
        withResource(isNotZero) { isNotZero =>
          val gt = withResource(Scalar.fromDecimal(0, max128Int)) { maxDecimal =>
            withResource(maxDecimal.div(castB)) { divided =>
              castA.greaterThan(divided)
            }
          }
          withResource(gt) { gt =>
            val lt = withResource(Scalar.fromDecimal(0, min128Int)) { minDecimal =>
              withResource(minDecimal.div(castB)) { divided =>
                castA.lessThan(divided)
              }
            }
            withResource(lt) { lt =>
              withResource(lt.or(gt)) { ored =>
                ored.and(isNotZero)
              }
            }
          }
        }
      }
    }
  }
}

object GpuDivModLike {
  def replaceZeroWithNull(v: ColumnVector): ColumnVector = {
    var zeroScalar: Scalar = null
    var nullScalar: Scalar = null
    var zeroVec: ColumnVector = null
    var nullVec: ColumnVector = null
    try {
      val dtype = v.getType
      zeroScalar = makeZeroScalar(dtype)
      nullScalar = Scalar.fromNull(dtype)
      zeroVec = ColumnVector.fromScalar(zeroScalar, 1)
      nullVec = ColumnVector.fromScalar(nullScalar, 1)
      v.findAndReplaceAll(zeroVec, nullVec)
    } finally {
      if (zeroScalar != null) {
        zeroScalar.close()
      }
      if (nullScalar != null) {
        nullScalar.close()
      }
      if (zeroVec != null) {
        zeroVec.close()
      }
      if (nullVec != null) {
        nullVec.close()
      }
    }
  }

  def isScalarZero(s: Scalar): Boolean = {
    s.getType match {
      case DType.INT8 => s.getByte == 0
      case DType.INT16 => s.getShort == 0
      case DType.INT32 => s.getInt == 0
      case DType.INT64 => s.getLong == 0
      case DType.FLOAT32 => s.getFloat == 0f
      case DType.FLOAT64 => s.getDouble == 0
      case d if d.getTypeId == DType.DTypeEnum.DECIMAL128 =>
        s.getBigDecimal.toBigInteger.equals(BigInteger.ZERO)
      case d if d.getTypeId == DType.DTypeEnum.DECIMAL64 => s.getLong == 0
      case d if d.getTypeId == DType.DTypeEnum.DECIMAL32 => s.getInt == 0
      case t => throw new IllegalArgumentException(s"Unexpected type: $t")
    }
  }

  def makeZeroScalar(dtype: DType): Scalar = {
    dtype match {
      case DType.INT8 => Scalar.fromByte(0.toByte)
      case DType.INT16 => Scalar.fromShort(0.toShort)
      case DType.INT32 => Scalar.fromInt(0)
      case DType.INT64 => Scalar.fromLong(0L)
      case DType.FLOAT32 => Scalar.fromFloat(0f)
      case DType.FLOAT64 => Scalar.fromDouble(0)
      case d if d.getTypeId == DType.DTypeEnum.DECIMAL128 =>
        Scalar.fromDecimal(d.getScale, BigInteger.ZERO)
      case d if d.getTypeId == DType.DTypeEnum.DECIMAL64 =>
        Scalar.fromDecimal(d.getScale, 0L)
      case d if d.getTypeId == DType.DTypeEnum.DECIMAL32 =>
        Scalar.fromDecimal(d.getScale, 0)
      case t => throw new IllegalArgumentException(s"Unexpected type: $t")
    }
  }

  /**
   * This is for the case as below.
   *
   *   left : [1,  2,  Long.MinValue,  3, Long.MinValue]
   *   right: [2, -1,             -1, -1,             6]
   *
   * The 3rd row (Long.MinValue, -1) will cause an overflow of the integral division.
   */
  def isDivOverflow(left: GpuColumnVector, right: GpuColumnVector): Boolean = {
    left.dataType() match {
      case LongType =>
        val overFlowVector = withResource(Seq(Long.MinValue, -1).safeMap(Scalar.fromLong)) {
          case Seq(minLong, minusOne) =>
            withResource(left.getBase.equalTo(minLong)) { eqToMinLong =>
              withResource(right.getBase.equalTo(minusOne)) {
                eqToMinLong.and
              }
            }
        }
        val overFlowVectorAny = withResource(overFlowVector) {
          _.any()
        }
        withResource(overFlowVectorAny) { isOverFlow =>
          isOverFlow.isValid && isOverFlow.getBoolean
        }
      case _ => false
    }
  }

  def isDivOverflow(left: GpuColumnVector, right: GpuScalar): Boolean = {
    left.dataType() match {
      case LongType =>
        (right.isValid && right.getValue == -1) && {
          withResource(Scalar.fromLong(Long.MinValue)) { minLong =>
            left.getBase.contains(minLong)
          }
        }
      case _ => false
    }
  }

  def isDivOverflow(left: GpuScalar, right: GpuColumnVector): Boolean = {
    (left.isValid && left.getValue == Long.MinValue) && {
      withResource(Scalar.fromInt(-1)) { minusOne =>
        right.getBase.contains(minusOne)
      }
    }
  }
}

case class GpuMultiply(
    left: Expression,
    right: Expression,
    failOnError: Boolean = SQLConf.get.ansiEnabled) extends CudfBinaryArithmetic {
  assert(!left.dataType.isInstanceOf[DecimalType],
    "DecimalType multiplies need to be handled by GpuDecimalMultiply")

  override def inputType: AbstractDataType = NumericType

  override def symbol: String = "*"

  override def binaryOp: BinaryOp = BinaryOp.MUL
  override def astOperator: Option[BinaryOperator] = Some(ast.BinaryOperator.MUL)
}

trait GpuDivModLike extends CudfBinaryArithmetic {

  override def nullable: Boolean = true

  // Whether we should check overflow or not in ANSI mode.
  protected def checkDivideOverflow: Boolean = false

  import GpuDivModLike._

  override def doColumnar(lhs: GpuColumnVector, rhs: GpuColumnVector): ColumnVector = {
    if (failOnError) {
      withResource(makeZeroScalar(rhs.getBase.getType)) { zeroScalar =>
        if (rhs.getBase.contains(zeroScalar)) {
          throw RapidsErrorUtils.divByZeroError(origin)
        }
        if (checkDivideOverflow && isDivOverflow(lhs, rhs)) {
          throw RapidsErrorUtils.divOverflowError(origin)
        }
        super.doColumnar(lhs, rhs)
      }
    } else {
      if (checkDivideOverflow && isDivOverflow(lhs, rhs)) {
        throw RapidsErrorUtils.divOverflowError(origin)
      }
      withResource(replaceZeroWithNull(rhs.getBase)) { replaced =>
        super.doColumnar(lhs, GpuColumnVector.from(replaced, rhs.dataType))
      }
    }
  }

  override def doColumnar(lhs: GpuScalar, rhs: GpuColumnVector): ColumnVector = {
    if (checkDivideOverflow && isDivOverflow(lhs, rhs)) {
      throw RapidsErrorUtils.divOverflowError(origin)
    }
    withResource(replaceZeroWithNull(rhs.getBase)) { replaced =>
      super.doColumnar(lhs, GpuColumnVector.from(replaced, rhs.dataType))
    }
  }

  override def doColumnar(lhs: GpuColumnVector, rhs: GpuScalar): ColumnVector = {
    if (isScalarZero(rhs.getBase)) {
      if (failOnError) {
        throw RapidsErrorUtils.divByZeroError(origin)
      } else {
        withResource(Scalar.fromNull(outputType(lhs.getBase, rhs.getBase))) { nullScalar =>
          ColumnVector.fromScalar(nullScalar, lhs.getRowCount.toInt)
        }
      }
    } else {
      if (checkDivideOverflow && isDivOverflow(lhs, rhs)) {
        throw RapidsErrorUtils.divOverflowError(origin)
      }
      super.doColumnar(lhs, rhs)
    }
  }
}

/**
 * A version of Divide specifically for DecimalType that does not force the left and right to be
 * the same type. This lets us calculate the correct result on a wider range of values without
 * the need for unbounded precision in the processing.
 */
trait GpuDecimalDivideBase extends GpuExpression {
  def dataType: DataType
  def left: Expression
  def right: Expression
  def failOnError: Boolean
  def integerDivide: Boolean

  // For all decimal128 output we will use the long division version.
  protected lazy val useLongDivision: Boolean = decimalType.precision > Decimal.MAX_LONG_DIGITS

  override def toString: String = s"($left / $right)"

  override def sql: String = s"(${left.sql} / ${right.sql})"

  def decimalType: DecimalType = dataType match {
    case DecimalType.Fixed(_, _) => dataType.asInstanceOf[DecimalType]
    case LongType => DecimalType.LongDecimal
  }

  private[this] lazy val lhsType: DecimalType = DecimalUtil.asDecimalType(left.dataType)
  private[this] lazy val rhsType: DecimalType = DecimalUtil.asDecimalType(right.dataType)
  // This is the type that the LHS will be cast to. The precision will match the precision of
  // the intermediate rhs (to make CUDF happy doing the divide), but the scale will be shifted
  // enough so CUDF produces the desired output scale
  private[this] lazy val intermediateLhsType =
    DecimalDivideChecks.intermediateLhsType(lhsType, rhsType, decimalType)
  // This is the type that the RHS will be cast to. The precision will match the precision of the
  // intermediate lhs (to make CUDF happy doing the divide), but the scale will be the same
  // as the input RHS scale.
  private[this] lazy val intermediateRhsType =
    DecimalDivideChecks.intermediateRhsType(lhsType, rhsType, decimalType)

  // This is the data type that CUDF will return as the output of the divide. It should be
  // very close to outputType, but with the scale increased by 1 so that we can round the result
  // and produce the same answer as Spark.
  private[this] lazy val intermediateResultType =
    DecimalDivideChecks.intermediateResultType(decimalType)

  private[this] def divByZeroFixes(rhs: ColumnVector): ColumnVector = {
    if (failOnError) {
      withResource(GpuDivModLike.makeZeroScalar(rhs.getType)) { zeroScalar =>
        if (rhs.contains(zeroScalar)) {
          throw RapidsErrorUtils.divByZeroError(origin)
        }
      }
      rhs.incRefCount()
    } else {
      GpuDivModLike.replaceZeroWithNull(rhs)
    }
  }

  def regularDivide(batch: ColumnarBatch): GpuColumnVector = {
    val castLhs = withResource(left.columnarEval(batch)) { lhs =>
      GpuCast.doCast(
        lhs.getBase,
        lhs.dataType(),
        intermediateLhsType,
        CastOptions.getArithmeticCastOptions(failOnError))

    }
    val ret = withResource(castLhs) { castLhs =>
      val castRhs = withResource(right.columnarEval(batch)) { rhs =>
        withResource(divByZeroFixes(rhs.getBase)) { fixed =>
          GpuCast.doCast(fixed, rhs.dataType(), intermediateRhsType,
            CastOptions.getArithmeticCastOptions(failOnError))
        }
      }
      withResource(castRhs) { castRhs =>
        castLhs.div(castRhs, GpuColumnVector.getNonNestedRapidsType(intermediateResultType))
      }
    }
    withResource(ret) { ret =>
      // Here we cast the output of CUDF to the final result. This will handle overflow checks
      // to see if the divide is too large to fit in the expected type. This should never happen
      // in the common case with us. It will also handle rounding the result to the final scale
      // to match what Spark does.
      GpuColumnVector.from(GpuCast.doCast(ret, intermediateResultType, dataType,
        CastOptions.getArithmeticCastOptions(failOnError)),
        dataType)
    }
  }

  def longDivide(batch: ColumnarBatch): GpuColumnVector = {
    val castLhs = withResource(left.columnarEval(batch)) { lhs =>
      lhs.getBase.castTo(DType.create(DType.DTypeEnum.DECIMAL128, lhs.getBase.getType.getScale))
    }
    val retTab = withResource(castLhs) { castLhs =>
      val castRhs = withResource(right.columnarEval(batch)) { rhs =>
        withResource(divByZeroFixes(rhs.getBase)) { fixed =>
          fixed.castTo(DType.create(DType.DTypeEnum.DECIMAL128, fixed.getType.getScale))
        }
      }
      withResource(castRhs) { castRhs =>
          if (integerDivide) {
            com.nvidia.spark.rapids.jni.DecimalUtils.integerDivide128(castLhs, castRhs)
          } else {
            com.nvidia.spark.rapids.jni.DecimalUtils.divide128(castLhs, castRhs, -decimalType.scale)
          }
      }
    }
    val outputType = if (integerDivide) LongType else dataType
    val retCol = withResource(retTab) { retTab =>
      val overflowed = retTab.getColumn(0)
      val quotient = retTab.getColumn(1)
      if (failOnError) {
        withResource(overflowed.any()) { anyOverflow =>
          if (anyOverflow.isValid && anyOverflow.getBoolean) {
            throw new ArithmeticException(GpuCast.INVALID_INPUT_MESSAGE)
          }
        }
        quotient.incRefCount()
      } else {
        withResource(GpuScalar.from(null, outputType)) { nullVal =>
          overflowed.ifElse(nullVal, quotient)
        }
      }
    }
    GpuColumnVector.from(retCol, outputType)
  }

  override def columnarEval(batch: ColumnarBatch): GpuColumnVector = {
    if (useLongDivision) {
      longDivide(batch)
    } else {
      regularDivide(batch)
    }
  }

  override def nullable: Boolean = true

}

object DecimalDivideChecks {
  // This comes from DecimalType.MINIMUM_ADJUSTED_SCALE, but for some reason it is gone
  // in databricks so we have it here.
  private val MINIMUM_ADJUSTED_SCALE = 6

  def calcOrigSparkOutputType(lhs: DecimalType, rhs: DecimalType): DecimalType = {
    // This comes almost directly from Spark unchanged
    val allowPrecisionLoss = SQLConf.get.decimalOperationsAllowPrecisionLoss
    val p1 = lhs.precision
    val s1 = lhs.scale
    val p2 = rhs.precision
    val s2 = rhs.scale
    if (allowPrecisionLoss) {
      // Precision: p1 - s1 + s2 + max(6, s1 + p2 + 1)
      // Scale: max(6, s1 + p2 + 1)
      val intDig = p1 - s1 + s2
      val scale = math.max(MINIMUM_ADJUSTED_SCALE, s1 + p2 + 1)
      val prec = intDig + scale
      DecimalType.adjustPrecisionScale(prec, scale)
    } else {
      var intDig = math.min(DecimalType.MAX_SCALE, p1 - s1 + s2)
      var decDig = math.min(DecimalType.MAX_SCALE, math.max(6, s1 + p2 + 1))
      val diff = (intDig + decDig) - DecimalType.MAX_SCALE
      if (diff > 0) {
        decDig -= diff / 2 + 1
        intDig = DecimalType.MAX_SCALE - decDig
      }
      DecimalType.bounded(intDig + decDig, decDig)
    }
  }

  // For Spark the final desired output is
  // new_scale = max(6, lhs.scale + rhs.precision + 1)
  // new_precision = lhs.precision - lhs.scale + rhs.scale + new_scale
  // But Spark will round the final result, so we need at least one more
  // decimal place on the scale to be able to do the rounding too.

  def lhsNeededScale(rhs: DecimalType, outputType: DecimalType): Int =
    outputType.scale + rhs.scale + 1

  def lhsNeededPrecision(lhs: DecimalType, rhs: DecimalType, outputType: DecimalType): Int = {
    val neededLhsScale = lhsNeededScale(rhs, outputType)
    (lhs.precision - lhs.scale) + neededLhsScale
  }

  def nonRoundedIntermediateArgPrecision(
      lhs: DecimalType,
      rhs: DecimalType,
      outputType: DecimalType): Int = {
    val neededLhsPrecision = lhsNeededPrecision(lhs, rhs, outputType)
    math.max(neededLhsPrecision, rhs.precision)
  }

  def intermediateArgPrecision(lhs: DecimalType, rhs: DecimalType, outputType: DecimalType): Int =
    math.min(
      nonRoundedIntermediateArgPrecision(lhs, rhs, outputType),
      DType.DECIMAL128_MAX_PRECISION)

  def intermediateLhsType(
      lhs: DecimalType,
      rhs: DecimalType,
      outputType: DecimalType): DecimalType = {
    val precision = intermediateArgPrecision(lhs, rhs, outputType)
    val scale = math.min(lhsNeededScale(rhs, outputType), precision)
    DecimalType(precision, scale)
  }

  def intermediateRhsType(
      lhs: DecimalType,
      rhs: DecimalType,
      outputType: DecimalType): DecimalType = {
    val precision = intermediateArgPrecision(lhs, rhs, outputType)
    DecimalType(precision, rhs.scale)
  }

  def intermediateResultType(outputType: DecimalType): DecimalType = {
    // If the user says that this will not overflow we will still
    // try to do rounding for a correct answer, unless we cannot
    // because it is already a scale of 38
    DecimalType(
      math.min(outputType.precision + 1, DType.DECIMAL128_MAX_PRECISION),
      math.min(outputType.scale + 1, DType.DECIMAL128_MAX_PRECISION))
  }
}

case class GpuDivide(left: Expression, right: Expression,
    failOnError: Boolean = SQLConf.get.ansiEnabled) extends GpuDivModLike {
  assert(!left.dataType.isInstanceOf[DecimalType],
    "DecimalType divides need to be handled by GpuDecimalDivide")

  override def inputType: AbstractDataType = DoubleType

  override def symbol: String = "/"

  override def binaryOp: BinaryOp = BinaryOp.TRUE_DIV

  override def outputTypeOverride: DType = GpuColumnVector.getNonNestedRapidsType(dataType)
}

abstract class GpuIntegralDivideParent(
    left: Expression,
    right: Expression)
    extends GpuDivModLike with Serializable {
  override def inputType: AbstractDataType = TypeCollection(IntegralType, DecimalType)

  lazy val failOnOverflow: Boolean =
    SparkShimImpl.shouldFailDivOverflow

  override def checkDivideOverflow: Boolean = left.dataType match {
    case LongType if failOnOverflow => true
    case _ => false
  }

  override def dataType: DataType = LongType
  override def outputTypeOverride: DType = DType.INT64
  // CUDF does not support casting output implicitly for decimal binary ops, so we work around
  // it here where we want to force the output to be a Long.
  override def castOutputAtEnd: Boolean = left.dataType.isInstanceOf[DecimalType]

  override def symbol: String = "/"

  override def binaryOp: BinaryOp = BinaryOp.DIV

  override def sqlOperator: String = "div"
}

abstract class GpuRemainderBase(left: Expression, right: Expression)
    extends GpuDivModLike with Serializable {
  override def inputType: AbstractDataType = NumericType

  override def symbol: String = "%"

  override def binaryOp: BinaryOp = BinaryOp.MOD
}

abstract class GpuPmodBase(left: Expression, right: Expression)
    extends GpuDivModLike with Serializable {
  override def inputType: AbstractDataType = NumericType

  override def binaryOp: BinaryOp = BinaryOp.PMOD

  override def symbol: String = "pmod"

  override def dataType: DataType = left.dataType
}

trait GpuGreatestLeastBase extends ComplexTypeMergingExpression with GpuExpression
  with ShimExpression {

  override def nullable: Boolean = children.forall(_.nullable)
  override def foldable: Boolean = children.forall(_.foldable)

  /**
   * The binary operation that should be performed when combining two values together.
   */
  def binaryOp: BinaryOp

  /**
   * In the case of floating point values should NaN win and become the output if NaN is
   * the value for either input, or lose and not be the output unless the other choice is
   * null.
   */
  def shouldNanWin: Boolean

  private[this] def isFp = dataType == FloatType || dataType == DoubleType
  // TODO need a better way to do this for nested types
  protected lazy val dtype: DType = GpuColumnVector.getNonNestedRapidsType(dataType)

  override def checkInputDataTypes(): TypeCheckResult = {
    if (children.length <= 1) {
      TypeCheckResult.TypeCheckFailure(
        s"input to function $prettyName requires at least two arguments")
    } else if (!TypeCoercion.haveSameType(inputTypesForMerging)) {
      TypeCheckResult.TypeCheckFailure(
        s"The expressions should all have the same type," +
            s" got LEAST(${children.map(_.dataType.catalogString).mkString(", ")}).")
    } else {
      TypeUtils.checkForOrderingExpr(dataType, s"function $prettyName")
    }
  }

  /**
   * Convert the input into either a ColumnVector or a Scalar
   * @param a what to convert
   * @param expandScalar if we get a scalar should we expand it out to a ColumnVector to avoid
   *                     scalar scalar math.
   * @param rows If we expand a scalar how many rows should we do?
   * @return the resulting ColumnVector or Scalar
   */
  private[this] def convertAndCloseIfNeeded(
      a: Any,
      expandScalar: Boolean,
      rows: Int): AutoCloseable =
    a match {
      case cv: ColumnVector => cv
      case gcv: GpuColumnVector => gcv.getBase
      case gs: GpuScalar => withResource(gs) { s =>
          if (expandScalar) {
            ColumnVector.fromScalar(s.getBase, rows)
          } else {
            gs.getBase.incRefCount()
          }
      }
      case null =>
        if (expandScalar) {
          GpuColumnVector.columnVectorFromNull(rows, dataType)
        } else {
          GpuScalar.from(null, dataType)
        }
      case o =>
        // It should not be here. since other things here should be converted to a GpuScalar
        throw new IllegalStateException(s"Unexpected inputs: $o")
    }

  /**
   * Take 2 inputs that are either a Scalar or a ColumnVector and combine them with the correct
   * operator. This will blow up if both of the values are scalars though.
   * @param r first value
   * @param c second value
   * @return the combined value
   */
  private[this] def combineButNoClose(r: Any, c: Any): Any = (r, c) match {
    case (r: ColumnVector, c: ColumnVector) =>
      r.binaryOp(binaryOp, c, dtype)
    case (r: ColumnVector, c: Scalar) =>
      r.binaryOp(binaryOp, c, dtype)
    case (r: Scalar, c: ColumnVector) =>
      r.binaryOp(binaryOp, c, dtype)
    case _ => throw new IllegalStateException(s"Unexpected inputs: $r, $c")
  }

  private[this] def makeNanWin(checkForNans: ColumnVector, result: ColumnVector): ColumnVector = {
    withResource(checkForNans.isNan) { shouldReplace =>
      shouldReplace.ifElse(checkForNans, result)
    }
  }

  private[this] def makeNanWin(checkForNans: Scalar, result: ColumnVector): ColumnVector = {
    if (GpuScalar.isNan(checkForNans)) {
      ColumnVector.fromScalar(checkForNans, result.getRowCount.toInt)
    } else {
      result.incRefCount()
    }
  }

  private[this] def makeNanLose(resultIfNotNull: ColumnVector,
      checkForNans: ColumnVector): ColumnVector = {
    withResource(checkForNans.isNan) { isNan =>
      withResource(resultIfNotNull.isNotNull) { isNotNull =>
        withResource(isNan.and(isNotNull)) { shouldReplace =>
          shouldReplace.ifElse(resultIfNotNull, checkForNans)
        }
      }
    }
  }

  private[this] def makeNanLose(resultIfNotNull: Scalar,
      checkForNans: ColumnVector): ColumnVector = {
    if (resultIfNotNull.isValid) {
      withResource(checkForNans.isNan) { shouldReplace =>
        shouldReplace.ifElse(resultIfNotNull, checkForNans)
      }
    } else {
      // Nothing to replace because the scalar is null
      checkForNans.incRefCount()
    }
  }

  /**
   * Cudf does not handle floating point like Spark wants when it comes to NaN values.
   * Spark wants NaN > anything except for null, and null is either the smallest value when used
   * with the greatest operator or the largest value when used with the least value.
   * This does more computation, but gets the right answer in those cases.
   * @param r first value
   * @param c second value
   * @return the combined value
   */
  private[this] def combineButNoCloseFp(r: Any, c: Any): Any = (r, c) match {
    case (r: ColumnVector, c: ColumnVector) =>
      withResource(r.binaryOp(binaryOp, c, dtype)) { tmp =>
        if (shouldNanWin) {
          withResource(makeNanWin(r, tmp)) { tmp2 =>
            makeNanWin(c, tmp2)
          }
        } else {
          withResource(makeNanLose(r, tmp)) { tmp2 =>
            makeNanLose(c, tmp2)
          }
        }
      }
    case (r: ColumnVector, c: Scalar) =>
      withResource(r.binaryOp(binaryOp, c, dtype)) { tmp =>
        if (shouldNanWin) {
          withResource(makeNanWin(r, tmp)) { tmp2 =>
            makeNanWin(c, tmp2)
          }
        } else {
          withResource(makeNanLose(r, tmp)) { tmp2 =>
            makeNanLose(c, tmp2)
          }
        }
      }
    case (r: Scalar, c: ColumnVector) =>
      withResource(r.binaryOp(binaryOp, c, dtype)) { tmp =>
        if (shouldNanWin) {
          withResource(makeNanWin(r, tmp)) { tmp2 =>
            makeNanWin(c, tmp2)
          }
        } else {
          withResource(makeNanLose(r, tmp)) { tmp2 =>
            makeNanLose(c, tmp2)
          }
        }
      }
    case _ => throw new IllegalStateException(s"Unexpected inputs: $r, $c")
  }

  override def columnarEval(batch: ColumnarBatch): GpuColumnVector = {
    val numRows = batch.numRows()

    val result = children.foldLeft[Any](null) { (r, c) =>
      withResource(
        convertAndCloseIfNeeded(c.columnarEval(batch), false, numRows)) { cVal =>
        withResource(convertAndCloseIfNeeded(r, cVal.isInstanceOf[Scalar], numRows)) { rVal =>
          if (isFp) {
            combineButNoCloseFp(rVal, cVal)
          } else {
            combineButNoClose(rVal, cVal)
          }
        }
      }
    }
    // The result should always be a ColumnVector at this point
    GpuColumnVector.from(result.asInstanceOf[ColumnVector], dataType)
  }
}

case class GpuLeast(children: Seq[Expression]) extends GpuGreatestLeastBase {
  override def binaryOp: BinaryOp = BinaryOp.NULL_MIN
  override def shouldNanWin: Boolean = false
}

case class GpuGreatest(children: Seq[Expression]) extends GpuGreatestLeastBase {
  override def binaryOp: BinaryOp = BinaryOp.NULL_MAX
  override def shouldNanWin: Boolean = true
}<|MERGE_RESOLUTION|>--- conflicted
+++ resolved
@@ -54,14 +54,9 @@
     withResource(signDiffCV) { signDiff =>
       withResource(signDiff.any()) { any =>
         if (any.isValid && any.getBoolean) {
-<<<<<<< HEAD
-          throw RapidsErrorUtils.
-            arithmeticOverflowError("One or more rows overflow for Add operation.")
-=======
           throw RapidsErrorUtils.arithmeticOverflowError(
           "One or more rows overflow for Add operation."
           )
->>>>>>> c38ef2dc
         }
       }
     }
