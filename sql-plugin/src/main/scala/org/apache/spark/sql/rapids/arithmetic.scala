--- conflicted
+++ resolved
@@ -919,13 +919,8 @@
     DecimalDivideChecks.intermediateResultType(decimalType)
 
   private[this] def divByZeroFixes(lhs: ColumnView, rhs: ColumnVector): ColumnVector = {
-<<<<<<< HEAD
-    if (failOnError) {
-      withResource(NullUtilities.mergeNulls(rhs, lhs)) { nullMergedRhs =>
-=======
     if (failOnDivideByZero) {
       withResource(GpuDivModLike.mergeNulls(rhs, lhs)) { nullMergedRhs =>
->>>>>>> 8574c562
         withResource(GpuDivModLike.makeZeroScalar(rhs.getType)) { zeroScalar =>
           if (nullMergedRhs.contains(zeroScalar)) {
             throw RapidsErrorUtils.divByZeroError(origin)
