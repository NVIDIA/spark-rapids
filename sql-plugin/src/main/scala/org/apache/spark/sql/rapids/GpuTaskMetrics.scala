/*
 * Copyright (c) 2023-2025, NVIDIA CORPORATION.
 *
 * Licensed under the Apache License, Version 2.0 (the "License");
 * you may not use this file except in compliance with the License.
 * You may obtain a copy of the License at
 *
 *     http://www.apache.org/licenses/LICENSE-2.0
 *
 * Unless required by applicable law or agreed to in writing, software
 * distributed under the License is distributed on an "AS IS" BASIS,
 * WITHOUT WARRANTIES OR CONDITIONS OF ANY KIND, either express or implied.
 * See the License for the specific language governing permissions and
 * limitations under the License.
 */

package org.apache.spark.sql.rapids

import java.{lang => jl}
import java.io.ObjectInputStream
import java.util.Locale
import java.util.concurrent.ConcurrentHashMap
import java.util.concurrent.TimeUnit
import java.util.concurrent.atomic.AtomicLong

import ai.rapids.cudf.{NvtxColor, NvtxRange}
import com.nvidia.spark.rapids.{NvtxId, NvtxRegistry}
import com.nvidia.spark.rapids.Arm.withResource
import com.nvidia.spark.rapids.ScalableTaskCompletion.onTaskCompletion
import com.nvidia.spark.rapids.jni.RmmSpark

import org.apache.spark.{SparkContext, TaskContext}
import org.apache.spark.internal.Logging
import org.apache.spark.util.{AccumulatorV2, LongAccumulator, Utils}

case class NanoTime(value: java.lang.Long) {
  override def toString: String = {
    val hours = TimeUnit.NANOSECONDS.toHours(value)
    var remaining = value - TimeUnit.HOURS.toNanos(hours)
    val minutes = TimeUnit.NANOSECONDS.toMinutes(remaining)
    remaining = remaining - TimeUnit.MINUTES.toNanos(minutes)
    val seconds = remaining.toDouble / TimeUnit.SECONDS.toNanos(1)
    val locale = Locale.US
    "%02d:%02d:%06.3f".formatLocal(locale, hours, minutes, seconds)
  }
}

// Format example:
//  10.74GB (11534336000 bytes)
//  1.23MB (1289750 bytes)
//  1020.10KB (1044585 bytes)
case class SizeInBytes(value: jl.Long) {
  override def toString: String = {
    var unitVal = value
    var remainVal = 0L
    var unitIndex = 0
    while (unitIndex < SizeInBytes.SizeUnitNames.length && unitVal >= 1024) {
      val nextUnitVal = unitVal >> 10
      remainVal = unitVal - (nextUnitVal << 10)
      unitVal = nextUnitVal
      unitIndex += 1
    }
    val finalVal = (unitVal + (remainVal.toDouble / 1024)).formatted("%.2f")
    s"$finalVal${SizeInBytes.SizeUnitNames(unitIndex)} ($value bytes)"
  }
}

private object SizeInBytes {
  private val SizeUnitNames: Array[String] = Array("B", "KB", "MB", "GB", "TB")
}

class NanoSecondAccumulator extends AccumulatorV2[jl.Long, NanoTime] {
  private var _sum = 0L
  override def isZero: Boolean = _sum == 0


  override def copy(): NanoSecondAccumulator = {
    val newAcc = new NanoSecondAccumulator
    newAcc._sum = this._sum
    newAcc
  }

  override def reset(): Unit = {
    _sum = 0
  }

  override def add(v: jl.Long): Unit = {
    _sum += v
  }

  def add (v: Long): Unit = {
    _sum += v
  }

  override def merge(other: AccumulatorV2[jl.Long, NanoTime]): Unit = other match {
    case ns: NanoSecondAccumulator =>
      _sum += ns._sum
    case _ =>
      throw new UnsupportedOperationException(
        s"Cannot merge ${this.getClass.getName} with ${other.getClass.getName}")
  }

  override def value: NanoTime = NanoTime(_sum)
}

/**
 * Accumulator to sum up size in bytes, almost identical to LongAccumulator but with
 * a user-friendly representation of the value.
 */
class SizeInBytesAccumulator extends AccumulatorV2[jl.Long, SizeInBytes] {
  private var _sum = 0L
  override def isZero: Boolean = _sum == 0

  override def copy(): SizeInBytesAccumulator = {
    val newAcc = new SizeInBytesAccumulator
    newAcc._sum = this._sum
    newAcc
  }

  override def reset(): Unit = {
    _sum = 0
  }

  override def add(v: jl.Long): Unit = {
    _sum += v
  }

  override def merge(other: AccumulatorV2[jl.Long, SizeInBytes]): Unit = other match {
    case sb: SizeInBytesAccumulator =>
      _sum += sb._sum
    case _ =>
      throw new UnsupportedOperationException(
        s"Cannot merge ${this.getClass.getName} with ${other.getClass.getName}")
  }

  override def value: SizeInBytes = SizeInBytes(_sum)

  private[spark] def setValue(newValue: Long): Unit = _sum = newValue
}

class HighWatermarkAccumulator extends AccumulatorV2[jl.Long, SizeInBytes] {
  private var _value = 0L
  override def isZero: Boolean = _value == 0

  override def copy(): HighWatermarkAccumulator = {
    val newAcc = new HighWatermarkAccumulator
    newAcc._value = this._value
    newAcc
  }

  override def reset(): Unit = {
    _value = 0
  }

  override def add(v: jl.Long): Unit = {
    _value += v
  }

  override def merge(other: AccumulatorV2[jl.Long, SizeInBytes]): Unit = other match {
    case wa: HighWatermarkAccumulator =>
      _value = _value.max(wa._value)
    case _ =>
      throw new UnsupportedOperationException(
        s"Cannot merge ${this.getClass.getName} with ${other.getClass.getName}")
  }

  override def value: SizeInBytes = SizeInBytes(_value)
}

class MaxLongAccumulator extends AccumulatorV2[jl.Long, jl.Long] {
  private var _v = 0L

  override def isZero: Boolean = _v == 0

  override def copy(): MaxLongAccumulator = {
    val newAcc = new MaxLongAccumulator
    newAcc._v = this._v
    newAcc
  }

  override def reset(): Unit = {
    _v = 0L
  }

  override def add(v: jl.Long): Unit = {
    if(v > _v) {
      _v = v
    }
  }

  def add(v: Long): Unit = {
    if(v > _v) {
      _v = v
    }
  }

  override def merge(other: AccumulatorV2[jl.Long, jl.Long]): Unit = other match {
    case o: MaxLongAccumulator =>
      add(o.value)
    case _ =>
      throw new UnsupportedOperationException(
        s"Cannot merge ${this.getClass.getName} with ${other.getClass.getName}")
  }

  override def value: jl.Long = _v
}

class AvgLongAccumulator extends AccumulatorV2[jl.Long, jl.Double] {
  private var _sum = 0L
  private var _count = 0L

  override def isZero: Boolean = _count == 0L

  override def copy(): AvgLongAccumulator = {
    val newAcc = new AvgLongAccumulator
    newAcc._sum = this._sum
    newAcc._count = this._count
    newAcc
  }

  override def reset(): Unit = {
    _sum = 0L
    _count = 0L
  }

  override def add(v: jl.Long): Unit = {
    _sum += v
    _count += 1
  }

  override def merge(other: AccumulatorV2[jl.Long, jl.Double]): Unit = other match {
    case o: AvgLongAccumulator =>
      _sum += o._sum
      _count += o._count
    case _ =>
      throw new UnsupportedOperationException(
        s"Cannot merge ${this.getClass.getName} with ${other.getClass.getName}")
  }

  override def value: jl.Double = if (_count != 0) {
    1.0 * _sum / _count
  } else 0;
}

class GpuTaskMetrics extends Serializable with Logging {
  private val semaphoreHoldingTime = new NanoSecondAccumulator
  private val semWaitTimeNs = new NanoSecondAccumulator
  private val retryCount = new LongAccumulator
  private val splitAndRetryCount = new LongAccumulator
  private val retryBlockTime = new NanoSecondAccumulator
  private val retryComputationTime = new NanoSecondAccumulator
  // onGpuTask means a task that has data in GPU memory.
  // Since it's not easy to decided if a task has data in GPU memory,
  // We only count the tasks that had held semaphore before,
  // so it's very likely to have data in GPU memory
  private val onGpuTasksInWaitingQueueAvgCount = new AvgLongAccumulator
  private val onGpuTasksInWaitingQueueMaxCount = new MaxLongAccumulator

  // This is used to track the max parallelism of multithreaded readers
  private val multithreadReaderMaxParallelism = new MaxLongAccumulator

  // This is used to track the maximum concurrent tasks in PrioritySemaphore
  private val maxConcurrentGpuTasks = new MaxLongAccumulator

  // Spill
  private val spillToHostTimeNs = new NanoSecondAccumulator
  private val spillToDiskTimeNs = new NanoSecondAccumulator
  private val readSpillFromHostTimeNs = new NanoSecondAccumulator
  private val readSpillFromDiskTimeNs = new NanoSecondAccumulator
  private val spillToHostBytes = new SizeInBytesAccumulator
  private val spillToDiskBytes = new SizeInBytesAccumulator

  private val maxDeviceMemoryBytes = new HighWatermarkAccumulator
  private val maxHostMemoryBytes = new HighWatermarkAccumulator
  private val maxPageableMemoryBytes = new HighWatermarkAccumulator
  private val maxPinnedMemoryBytes = new HighWatermarkAccumulator
  private val maxDiskMemoryBytes = new HighWatermarkAccumulator

<<<<<<< HEAD
  private val maxGpuFootprint = new LongAccumulator
  
  // Disk write savings from SpillablePartialFileHandle
  private val diskWriteSavedBytes = new LongAccumulator
=======
  private val maxGpuFootprint = new SizeInBytesAccumulator
>>>>>>> e95ea4c7

  private var maxHostBytesAllocated: Long = 0
  private var maxPageableBytesAllocated: Long = 0
  private var maxPinnedBytesAllocated: Long = 0

  private var maxDiskBytesAllocated: Long = 0

  def getDiskBytesAllocated: Long = GpuTaskMetrics.diskBytesAllocated.get()

  def getMaxDiskBytesAllocated: Long = maxDiskBytesAllocated

  def getHostBytesAllocated: Long = GpuTaskMetrics.hostBytesAllocated.get()

  def getMaxHostBytesAllocated: Long = maxHostBytesAllocated

  def incHostBytesAllocated(bytes: Long, isPinned: Boolean): Unit = {
    GpuTaskMetrics.incHostBytesAllocated(bytes, isPinned)
    maxHostBytesAllocated = maxHostBytesAllocated.max(GpuTaskMetrics.hostBytesAllocated.get())
    if (isPinned) {
      maxPinnedBytesAllocated =
        maxPinnedBytesAllocated.max(GpuTaskMetrics.pinnedBytesAllocated.get())
    } else {
      maxPageableBytesAllocated = maxPageableBytesAllocated.max(
        GpuTaskMetrics.pageableBytesAllocated.get())
    }
  }

  def decHostBytesAllocated(bytes: Long, isPinned: Boolean): Unit = {
    GpuTaskMetrics.decHostBytesAllocated(bytes, isPinned)
  }

  def incDiskBytesAllocated(bytes: Long): Unit = {
    GpuTaskMetrics.incDiskBytesAllocated(bytes)
    maxDiskBytesAllocated = maxDiskBytesAllocated.max(GpuTaskMetrics.diskBytesAllocated.get())
  }

  def decDiskBytesAllocated(bytes: Long): Unit = {
    GpuTaskMetrics.decDiskBytesAllocated(bytes)
  }

  private val metrics = Map[String, AccumulatorV2[_, _]](
    "gpuTime" -> semaphoreHoldingTime,
    "gpuSemaphoreWait" -> semWaitTimeNs,
    "gpuRetryCount" -> retryCount,
    "gpuSplitAndRetryCount" -> splitAndRetryCount,
    "gpuRetryBlockTime" -> retryBlockTime,
    "gpuRetryComputationTime" -> retryComputationTime,
    "gpuSpillToHostTime" -> spillToHostTimeNs,
    "gpuSpillToDiskTime" -> spillToDiskTimeNs,
    "gpuReadSpillFromHostTime" -> readSpillFromHostTimeNs,
    "gpuReadSpillFromDiskTime" -> readSpillFromDiskTimeNs,
    "gpuSpillToHostBytes" -> spillToHostBytes,
    "gpuSpillToDiskBytes" -> spillToDiskBytes,
    "gpuMaxDeviceMemoryBytes" -> maxDeviceMemoryBytes,
    "gpuMaxHostMemoryBytes" -> maxHostMemoryBytes,
    "gpuMaxDiskMemoryBytes" -> maxDiskMemoryBytes,
    "gpuMaxPageableMemoryBytes" -> maxPageableMemoryBytes,
    "gpuMaxPinnedMemoryBytes" -> maxPinnedMemoryBytes,
    "gpuOnGpuTasksWaitingGPUAvgCount" -> onGpuTasksInWaitingQueueAvgCount,
    "gpuOnGpuTasksWaitingGPUMaxCount" -> onGpuTasksInWaitingQueueMaxCount,
    "gpuMaxTaskFootprint" -> maxGpuFootprint,
    "multithreadReaderMaxParallelism" -> multithreadReaderMaxParallelism,
    "gpuMaxConcurrentGpuTasks" -> maxConcurrentGpuTasks,
    "gpuDiskWriteSavedBytes" -> diskWriteSavedBytes
  )

  def register(sc: SparkContext): Unit = {
    metrics.foreach { case (k, m) =>
      // This is not a public API, but the only way to get failed task
      // If we run into problems we can use use sc.register(m, k), but
      // it would not allow us to collect metrics for failed tasks.
      m.register(sc, Some(k), true)
    }
  }

  def makeSureRegistered(): Unit = {
    // This is a noop for now, but need to make sure something happens
  }

  // Called by Java when deserializing an object
  private def readObject(in: ObjectInputStream): Unit = Utils.tryOrIOException {
    in.defaultReadObject()
    // Now we need to make sure that we are registered with the proper task
    GpuTaskMetrics.registerOnTask(this)
  }

  private def timeIt[A](timer: NanoSecondAccumulator,
      range: String,
      color: NvtxColor,
      f: => A): A = {
    val start = System.nanoTime()
    withResource(new NvtxRange(range, color)) { _ =>
      try {
        f
      } finally {
        timer.add(System.nanoTime() - start)
      }
    }
  }

  private def timeIt[A](timer: NanoSecondAccumulator,
                        range: NvtxId,
                        f: => A): A = {
    val start = System.nanoTime()
    range {
      try {
        f
      } finally {
        timer.add(System.nanoTime() - start)
      }
    }
  }

  def getSemaphoreHoldingTime: Long = semaphoreHoldingTime.value.value

  def addSemaphoreHoldingTime(duration: Long): Unit = semaphoreHoldingTime.add(duration)

  def getSemWaitTime(): Long = semWaitTimeNs.value.value

  def semWaitTime[A](f: => A): A = timeIt(semWaitTimeNs, NvtxRegistry.ACQUIRE_GPU, f)

  def spillToHostTime[A](f: => A): A = {
    timeIt(spillToHostTimeNs, "spillToHostTime", NvtxColor.RED, f)
  }

  def spillToDiskTime[A](f: => A): A = {
    timeIt(spillToDiskTimeNs, "spillToDiskTime", NvtxColor.RED, f)
  }

  def readSpillFromHostTime[A](f: => A): A = {
    timeIt(readSpillFromHostTimeNs, "readSpillFromHostTime", NvtxColor.ORANGE, f)
  }

  def readSpillFromDiskTime[A](f: => A): A = {
    timeIt(readSpillFromDiskTimeNs, "readSpillFromDiskTime", NvtxColor.ORANGE, f)
  }

  def recordSpillToHost(sizeInBytes: Long): Unit = {
    spillToHostBytes.add(sizeInBytes)
  }

  def recordSpillToDisk(sizeInBytes: Long): Unit = {
    spillToDiskBytes.add(sizeInBytes)
  }

  def updateRetry(taskAttemptId: Long): Unit = {
    val rc = RmmSpark.getAndResetNumRetryThrow(taskAttemptId)
    if (rc > 0) {
      retryCount.add(rc)
    }

    val src = RmmSpark.getAndResetNumSplitRetryThrow(taskAttemptId)
    if (src > 0) {
      splitAndRetryCount.add(src)
    }

    val timeNs = RmmSpark.getAndResetBlockTimeNs(taskAttemptId)
    if (timeNs > 0) {
      retryBlockTime.add(timeNs)
    }

    val compNs = RmmSpark.getAndResetComputeTimeLostToRetryNs(taskAttemptId)
    if (compNs > 0) {
      retryComputationTime.add(compNs)
    }
  }

  def updateMaxMemory(taskAttemptId: Long): Unit = {
    val maxMem = RmmSpark.getAndResetGpuMaxMemoryAllocated(taskAttemptId)
    if (maxMem > 0) {
      // These metrics track the max amount of memory that is allocated on the gpu and disk,
      // respectively, during the lifespan of a task. However, this update function only gets called
      // once on task completion, whereas the actual logic tracking of the max value during memory
      // allocations lives in the JNI. Therefore, we can stick the convention here of calling the
      // add method instead of adding a dedicated max method to the accumulator.
      if (maxDeviceMemoryBytes.value.value > 0) {
        logError(s"updateMaxMemory called twice for task $taskAttemptId with maxMem $maxMem")
      }
      maxDeviceMemoryBytes.add(maxMem)
    }
    if (maxHostBytesAllocated > 0) {
      maxHostMemoryBytes.add(maxHostBytesAllocated)
    }
    if (maxPageableBytesAllocated > 0) {
      maxPageableMemoryBytes.add(maxPageableBytesAllocated)
    }
    if (maxPinnedBytesAllocated > 0) {
      maxPinnedMemoryBytes.add(maxPinnedBytesAllocated)
    }
    if (maxDiskBytesAllocated > 0) {
      maxDiskMemoryBytes.add(maxDiskBytesAllocated)
    }
  }

  def updateFootprint(taskAttemptId: Long): Unit = {
    val maxFootprint = RmmSpark.getMaxGpuTaskMemory(taskAttemptId)
    if (maxFootprint > 0) {
      maxGpuFootprint.setValue(maxFootprint)
    }
  }

  def recordOnGpuTasksWaitingNumber(num: Int): Unit = {
    onGpuTasksInWaitingQueueAvgCount.add(num)
    onGpuTasksInWaitingQueueMaxCount.add(num)
  }

  def recordConcurrentGpuTasks(currentConcurrentTasks: Long): Unit = {
    maxConcurrentGpuTasks.add(currentConcurrentTasks)
  }

  def updateMultithreadReaderMaxParallelism(parallelism: Long): Unit = {
    multithreadReaderMaxParallelism.add(parallelism)
  }
  
  def addDiskWriteSaved(bytes: Long): Unit = {
    diskWriteSavedBytes.add(bytes)
  }
}

/**
 * Provides task level metrics
 */
object GpuTaskMetrics extends Logging {
  private val taskLevelMetrics = new ConcurrentHashMap[Long, GpuTaskMetrics]()

  private val hostBytesAllocated = new AtomicLong(0)
  private val pageableBytesAllocated = new AtomicLong(0)
  private val pinnedBytesAllocated = new AtomicLong(0)
  private val diskBytesAllocated = new AtomicLong(0)

  private def incHostBytesAllocated(bytes: Long, isPinned: Boolean): Unit = {
    hostBytesAllocated.addAndGet(bytes)
    if (isPinned) {
      pinnedBytesAllocated.addAndGet(bytes)
    } else {
      pageableBytesAllocated.addAndGet(bytes)
    }
  }

  private def decHostBytesAllocated(bytes: Long, isPinned: Boolean): Unit = {
    hostBytesAllocated.addAndGet(-bytes)
    if (isPinned) {
      pinnedBytesAllocated.addAndGet(-bytes)
    } else {
      pageableBytesAllocated.addAndGet(-bytes)
    }
  }

  def incDiskBytesAllocated(bytes: Long): Unit = {
    diskBytesAllocated.addAndGet(bytes)
  }

  def decDiskBytesAllocated(bytes: Long): Unit = {
    diskBytesAllocated.addAndGet(-bytes)
  }

  def registerOnTask(metrics: GpuTaskMetrics): Unit = {
    val tc = TaskContext.get()
    if (tc != null) {
      val id = tc.taskAttemptId()
      // avoid double registering the task metrics...
      if (taskLevelMetrics.putIfAbsent(id, metrics) == null) {
        onTaskCompletion(tc, tc =>
          taskLevelMetrics.remove(tc.taskAttemptId())
        )
      }
    }
  }

  def get: GpuTaskMetrics = {
    val tc = TaskContext.get()
    val metrics = if (tc != null) {
      Option(taskLevelMetrics.get(tc.taskAttemptId()))
    } else {
      None
    }
    // As a backstop better to not have metrics than to crash...
    // Spark does this too for regular task metrics
    metrics.getOrElse(new GpuTaskMetrics)
  }
}<|MERGE_RESOLUTION|>--- conflicted
+++ resolved
@@ -276,14 +276,10 @@
   private val maxPinnedMemoryBytes = new HighWatermarkAccumulator
   private val maxDiskMemoryBytes = new HighWatermarkAccumulator
 
-<<<<<<< HEAD
-  private val maxGpuFootprint = new LongAccumulator
-  
+  private val maxGpuFootprint = new SizeInBytesAccumulator
+
   // Disk write savings from SpillablePartialFileHandle
   private val diskWriteSavedBytes = new LongAccumulator
-=======
-  private val maxGpuFootprint = new SizeInBytesAccumulator
->>>>>>> e95ea4c7
 
   private var maxHostBytesAllocated: Long = 0
   private var maxPageableBytesAllocated: Long = 0
@@ -497,7 +493,7 @@
   def updateMultithreadReaderMaxParallelism(parallelism: Long): Unit = {
     multithreadReaderMaxParallelism.add(parallelism)
   }
-  
+
   def addDiskWriteSaved(bytes: Long): Unit = {
     diskWriteSavedBytes.add(bytes)
   }
