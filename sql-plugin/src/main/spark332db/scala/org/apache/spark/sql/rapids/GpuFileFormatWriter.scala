/*
 * Copyright (c) 2023-2025, NVIDIA CORPORATION.
 *
 * Licensed under the Apache License, Version 2.0 (the "License");
 * you may not use this file except in compliance with the License.
 * You may obtain a copy of the License at
 *
 *     http://www.apache.org/licenses/LICENSE-2.0
 *
 * Unless required by applicable law or agreed to in writing, software
 * distributed under the License is distributed on an "AS IS" BASIS,
 * WITHOUT WARRANTIES OR CONDITIONS OF ANY KIND, either express or implied.
 * See the License for the specific language governing permissions and
 * limitations under the License.
 */

/*** spark-rapids-shim-json-lines
{"spark": "332db"}
{"spark": "340"}
{"spark": "341"}
{"spark": "341db"}
{"spark": "342"}
{"spark": "343"}
{"spark": "344"}
{"spark": "350"}
{"spark": "350db143"}
{"spark": "351"}
{"spark": "352"}
{"spark": "353"}
{"spark": "354"}
{"spark": "355"}
{"spark": "356"}
{"spark": "400"}
spark-rapids-shim-json-lines ***/
package org.apache.spark.sql.rapids

import java.util.{Date, UUID}

import com.nvidia.spark.TimingUtils
import com.nvidia.spark.rapids._
import com.nvidia.spark.rapids.shims.{BucketingUtilsShim, RapidsFileSourceMetaUtils}
import org.apache.hadoop.conf.Configuration
import org.apache.hadoop.fs.Path
import org.apache.hadoop.mapreduce._
import org.apache.hadoop.mapreduce.lib.output.FileOutputFormat
import org.apache.hadoop.mapreduce.task.TaskAttemptContextImpl

import org.apache.spark.{SparkException, TaskContext}
import org.apache.spark.internal.Logging
import org.apache.spark.internal.io.{FileCommitProtocol, SparkHadoopWriterUtils}
import org.apache.spark.shuffle.FetchFailedException
import org.apache.spark.sql.catalyst.InternalRow
import org.apache.spark.sql.catalyst.catalog.BucketSpec
import org.apache.spark.sql.catalyst.expressions.{Ascending, Attribute, AttributeSet, Expression, SortOrder}
import org.apache.spark.sql.catalyst.util.{CaseInsensitiveMap, DateTimeUtils}
import org.apache.spark.sql.connector.write.WriterCommitMessage
import org.apache.spark.sql.execution.{SparkPlan, SQLExecution}
import org.apache.spark.sql.execution.datasources.{GpuWriteFiles, GpuWriteFilesExec, GpuWriteFilesSpec, WriteTaskResult, WriteTaskStats}
import org.apache.spark.sql.execution.datasources.FileFormatWriter.OutputSpec
import org.apache.spark.sql.rapids.GpuFileFormatWriter.GpuConcurrentOutputWriterSpec
import org.apache.spark.sql.rapids.execution.RapidsAnalysisException
import org.apache.spark.sql.rapids.shims.TrampolineConnectShims.SparkSession
import org.apache.spark.sql.types.StructType
import org.apache.spark.sql.vectorized.ColumnarBatch
import org.apache.spark.util.{SerializableConfiguration, Utils}

trait GpuFileFormatWriterBase extends Serializable with Logging {

  /**
   * Basic work flow of this command is:
   * 1. Driver side setup, including output committer initialization and data source specific
   *    preparation work for the write job to be issued.
   * 2. Issues a write job consists of one or more executor side tasks, each of which writes all
   *    rows within an RDD partition.
   * 3. If no exception is thrown in a task, commits that task, otherwise aborts that task;  If any
   *    exception is thrown during task commitment, also aborts that task.
   * 4. If all tasks are committed, commit the job, otherwise aborts the job;  If any exception is
   *    thrown during job commitment, also aborts the job.
   * 5. If the job is successfully committed, perform post-commit operations such as
   *    processing statistics.
   * @return The set of all partition paths that were updated during this write job.
   */
  def write(
      sparkSession: SparkSession,
      plan: SparkPlan,
      fileFormat: ColumnarFileFormat,
      committer: FileCommitProtocol,
      outputSpec: OutputSpec,
      hadoopConf: Configuration,
      partitionColumns: Seq[Attribute],
      bucketSpec: Option[BucketSpec],
      statsTrackers: Seq[ColumnarWriteJobStatsTracker],
      options: Map[String, String],
      useStableSort: Boolean,
      concurrentWriterPartitionFlushSize: Long,
      forceHiveHashForBucketing: Boolean = false,
      numStaticPartitionCols: Int = 0,
      baseDebugOutputPath: Option[String]): Set[String] = {
    require(partitionColumns.size >= numStaticPartitionCols)

    val job = Job.getInstance(hadoopConf)
    job.setOutputKeyClass(classOf[Void])
    // The data is being written as columnar batches, but those are not serializable. Using the same
    // InternalRow type that Spark uses here, as it should not really matter. The columnar path
    // should not be executing the output format code that depends on this setting. Instead specific
    // output formats are detected and replaced with a different code path, otherwise the code
    // needs to fallback to the row-based write path.
    job.setOutputValueClass(classOf[InternalRow])
    FileOutputFormat.setOutputPath(job, new Path(outputSpec.outputPath))

    val partitionSet = AttributeSet(partitionColumns)
    // cleanup the internal metadata information of
    // the file source metadata attribute if any before write out when needed.
    val finalOutputSpec = outputSpec.copy(outputColumns = outputSpec.outputColumns
      .map(RapidsFileSourceMetaUtils.cleanupFileSourceMetadataInformation))
    val dataColumns = finalOutputSpec.outputColumns.filterNot(partitionSet.contains)

    val writerBucketSpec = BucketingUtilsShim.getWriterBucketSpec(bucketSpec, dataColumns,
      options, forceHiveHashForBucketing)
    val sortColumns = bucketSpec.toSeq.flatMap {
      spec => spec.sortColumnNames.map(c => dataColumns.find(_.name == c).get)
    }

    val caseInsensitiveOptions = CaseInsensitiveMap(options)

    val dataSchema = dataColumns.toStructType
    verifySchema(fileFormat, dataSchema)

    // NOTE: prepareWrite has side effects as it modifies the job configuration.
    val outputWriterFactory =
      fileFormat.prepareWrite(sparkSession, job, caseInsensitiveOptions, dataSchema)

    val description = new GpuWriteJobDescription(
      uuid = UUID.randomUUID.toString,
      serializableHadoopConf = new SerializableConfiguration(job.getConfiguration),
      outputWriterFactory = outputWriterFactory,
      allColumns = finalOutputSpec.outputColumns,
      dataColumns = dataColumns,
      partitionColumns = partitionColumns,
      bucketSpec = writerBucketSpec,
      path = finalOutputSpec.outputPath,
      customPartitionLocations = finalOutputSpec.customPartitionLocations,
      maxRecordsPerFile = caseInsensitiveOptions.get("maxRecordsPerFile").map(_.toLong)
        .getOrElse(sparkSession.sessionState.conf.maxRecordsPerFile),
      timeZoneId = caseInsensitiveOptions.get(DateTimeUtils.TIMEZONE_OPTION)
        .getOrElse(sparkSession.sessionState.conf.sessionLocalTimeZone),
      statsTrackers = statsTrackers,
      concurrentWriterPartitionFlushSize = concurrentWriterPartitionFlushSize
    )

    // We should first sort by dynamic partition columns, then bucket id, and finally
    // sorting columns.
    val requiredOrdering = partitionColumns.drop(numStaticPartitionCols) ++
      writerBucketSpec.map(_.bucketIdExpression) ++ sortColumns
    val writeFilesOpt = GpuWriteFiles.getWriteFilesOpt(plan)
    // the sort order doesn't matter
    val actualOrdering = writeFilesOpt.map(_.child).getOrElse(plan).outputOrdering.map(_.child)

    val orderingMatched = if (requiredOrdering.length > actualOrdering.length) {
      false
    } else {
      requiredOrdering.zip(actualOrdering).forall {
        case (requiredOrder, childOutputOrder) =>
          requiredOrder.semanticEquals(childOutputOrder)
      }
    }

    SQLExecution.checkSQLExecutionId(sparkSession)

    // propagate the description UUID into the jobs, so that committers
    // get an ID guaranteed to be unique.
    job.getConfiguration.set("spark.sql.sources.writeJobUUID", description.uuid)

    if (writeFilesOpt.isDefined) {
      // Typically plan is like:
      //   Execute InsertIntoHadoopFsRelationCommand
      //     +- WriteFiles
      //       +- Sort // already sorted
      //         +- Sub plan
      // No need to sort again when execute `WriteFiles`

      // build `WriteFilesSpec` for `WriteFiles`
      val concurrentOutputWriterSpecFunc = (plan: SparkPlan) => {
        val orderingExpr = GpuBindReferences.bindReferences(requiredOrdering
          .map(attr => SortOrder(attr, Ascending)), outputSpec.outputColumns)
        // this sort plan does not execute, only use its output
        val sortPlan = createSortPlan(plan, orderingExpr, useStableSort)
        val batchSize = RapidsConf.GPU_BATCH_SIZE_BYTES.get(sparkSession.sessionState.conf)
        GpuWriteFiles.createConcurrentOutputWriterSpec(sparkSession, sortColumns,
          sortPlan.output, batchSize, orderingExpr)
      }
      val writeSpec = GpuWriteFilesSpec(
        description = description,
        committer = committer,
        concurrentOutputWriterSpecFunc = concurrentOutputWriterSpecFunc
      )
      executeWrite(sparkSession, plan.asInstanceOf[GpuWriteFilesExec], writeSpec, job)
    } else {
      // In this path, Spark version is less than 340 or 'spark.sql.optimizer.plannedWrite.enabled'
      // is disabled, should sort the data if necessary.
      executeWrite(sparkSession, plan, job, description, committer, outputSpec,
        requiredOrdering, partitionColumns, sortColumns, orderingMatched, useStableSort,
        baseDebugOutputPath)
    }
  }

  private def executeWrite(
      sparkSession: SparkSession,
      plan: SparkPlan,
      job: Job,
      description: GpuWriteJobDescription,
      committer: FileCommitProtocol,
      outputSpec: OutputSpec,
      requiredOrdering: Seq[Expression],
      partitionColumns: Seq[Attribute],
      sortColumns: Seq[Attribute],
      orderingMatched: Boolean,
      useStableSort: Boolean,
      baseDebugOutputPath: Option[String]): Set[String] = {
    val partitionSet = AttributeSet(partitionColumns)
    val hasGpuEmpty2Null = plan.find(p => GpuV1WriteUtils.hasGpuEmptyToNull(p.expressions))
      .isDefined
    val empty2NullPlan = if (hasGpuEmpty2Null) {
      // Empty2Null has been inserted during logic optimization.
      plan
    } else {
      val projectList = GpuV1WriteUtils.convertGpuEmptyToNull(plan.output, partitionSet)
      if (projectList.nonEmpty) GpuProjectExec(projectList, plan) else plan
    }

    writeAndCommit(job, description, committer) {
      val (rdd, concurrentOutputWriterSpec) = if (orderingMatched) {
        (empty2NullPlan.executeColumnar(), None)
      } else {
        // SPARK-21165: the `requiredOrdering` is based on the attributes from analyzed plan, and
        // the physical plan may have different attribute ids due to optimizer removing some
        // aliases. Here we bind the expression ahead to avoid potential attribute ids mismatch.
        val orderingExpr = GpuBindReferences.bindReferences(
          requiredOrdering
            .map(attr => SortOrder(attr, Ascending)), outputSpec.outputColumns)
        val batchSize = RapidsConf.GPU_BATCH_SIZE_BYTES.get(sparkSession.sessionState.conf)
        val concurrentOutputWriterSpec = GpuWriteFiles.createConcurrentOutputWriterSpec(
          sparkSession, sortColumns, empty2NullPlan.output, batchSize, orderingExpr)

        if (concurrentOutputWriterSpec.isDefined) {
          // concurrent write
          (empty2NullPlan.executeColumnar(), concurrentOutputWriterSpec)
        } else {
          // sort, then write
          val sortPlan = createSortPlan(empty2NullPlan, orderingExpr, useStableSort)
          val sort = sortPlan.executeColumnar()
          (sort, concurrentOutputWriterSpec) // concurrentOutputWriterSpec is None
        }
      }

      // SPARK-23271 If we are attempting to write a zero partition rdd, create a dummy single
      // partition rdd to make sure we at least set up one write task to write the metadata.
      val rddWithNonEmptyPartitions = if (rdd.partitions.length == 0) {
        sparkSession.sparkContext.parallelize(Array.empty[ColumnarBatch], 1)
      } else {
        rdd
      }

      // SPARK-41448 map reduce job IDs need to consistent across attempts for correctness
      val jobTrackerID = SparkHadoopWriterUtils.createJobTrackerID(new Date())
      val ret = new Array[WriteTaskResult](rddWithNonEmptyPartitions.partitions.length)
      sparkSession.sparkContext.runJob(
        rddWithNonEmptyPartitions,
        (taskContext: TaskContext, iter: Iterator[ColumnarBatch]) => {
          executeTask(
            description = description,
            jobTrackerID = jobTrackerID,
            sparkStageId = taskContext.stageId(),
            sparkPartitionId = taskContext.partitionId(),
            sparkAttemptNumber = taskContext.taskAttemptId().toInt & Integer.MAX_VALUE,
            committer,
            iterator = iter,
            concurrentOutputWriterSpec = concurrentOutputWriterSpec,
            baseDebugOutputPath = baseDebugOutputPath)
        },
        rddWithNonEmptyPartitions.partitions.indices,
        (index, res: WriteTaskResult) => {
          committer.onTaskCommit(res.commitMsg)
          ret(index) = res
        })
      ret
    }
  }

  private def writeAndCommit(
      job: Job,
      description: GpuWriteJobDescription,
      committer: FileCommitProtocol)(f: => Array[WriteTaskResult]): Set[String] = {
    // This call shouldn't be put into the `try` block below because it only initializes and
    // prepares the job, any exception thrown from here shouldn't cause abortJob() to be called.
    committer.setupJob(job)
    try {
      val ret = f
      val commitMsgs = ret.map(_.commitMsg)

      val (_, duration) = TimingUtils.timeTakenMs {
        committer.commitJob(job, commitMsgs)
      }
      logInfo(s"Write Job ${description.uuid} committed. Elapsed time: $duration ms.")

      processStats(description.statsTrackers, ret.map(_.summary.stats), duration)
      logInfo(s"Finished processing stats for write job ${description.uuid}.")

      // return a set of all the partition paths that were updated during this job
      ret.map(_.summary.updatedPartitions).reduceOption(_ ++ _).getOrElse(Set.empty)
    } catch {
      case cause: Throwable =>
        logError(s"Aborting job ${description.uuid}.", cause)
        committer.abortJob(job)
        throw new SparkException("Job aborted.", cause)
    }
  }

  /**
   * Write files using [[SparkPlan.executeWrite]]
   */
  def executeWrite(
      session: SparkSession,
      planForWrites: GpuWriteFilesExec,
      writeFilesSpec: GpuWriteFilesSpec,
      job: Job): Set[String] = {
    val committer = writeFilesSpec.committer
    val description = writeFilesSpec.description

    writeAndCommit(job, description, committer) {
      // columnar write
      val rdd = planForWrites.executeColumnarWrite(writeFilesSpec)
      val ret = new Array[WriteTaskResult](rdd.partitions.length)
      session.sparkContext.runJob(
        rdd,
        (context: TaskContext, iter: Iterator[WriterCommitMessage]) => {
          assert(iter.hasNext)
          val commitMessage = iter.next()
          assert(!iter.hasNext)
          commitMessage
        },
        rdd.partitions.indices,
        (index, res: WriterCommitMessage) => {
          assert(res.isInstanceOf[WriteTaskResult])
          val writeTaskResult = res.asInstanceOf[WriteTaskResult]
          committer.onTaskCommit(writeTaskResult.commitMsg)
          ret(index) = writeTaskResult
        })
      ret
    }
  }

  private def createSortPlan(
      child: SparkPlan,
      orderingExpr: Seq[SortOrder],
      useStableSort: Boolean): GpuSortExec = {
    // SPARK-21165: the `requiredOrdering` is based on the attributes from analyzed plan, and
    // the physical plan may have different attribute ids due to optimizer removing some
    // aliases. Here we bind the expression ahead to avoid potential attribute ids mismatch.

    // sort, then write
    val sortType = if (useStableSort) {
      FullSortSingleBatch
    } else {
      OutOfCoreSort
    }
    // TODO: Using a GPU ordering as a CPU ordering here. Should be OK for now since we do not
    //       support bucket expressions yet and the rest should be simple attributes.
    GpuSortExec(
      orderingExpr,
      global = false,
      child = child,
      sortType = sortType
    )(orderingExpr)
  }

  /** Writes data out in a single Spark task. */
  def executeTask(
      description: GpuWriteJobDescription,
      jobTrackerID: String,
      sparkStageId: Int,
      sparkPartitionId: Int,
      sparkAttemptNumber: Int,
      committer: FileCommitProtocol,
      iterator: Iterator[ColumnarBatch],
      concurrentOutputWriterSpec: Option[GpuConcurrentOutputWriterSpec],
      baseDebugOutputPath: Option[String]): WriteTaskResult = {

    val jobId = SparkHadoopWriterUtils.createJobID(jobTrackerID, sparkStageId)
    val taskId = new TaskID(jobId, TaskType.MAP, sparkPartitionId)
    val taskAttemptId = new TaskAttemptID(taskId, sparkAttemptNumber)

    // Set up the attempt context required to use in the output committer.
<<<<<<< HEAD
    val taskAttemptContext: TaskAttemptContext =
      createTaskAttemptContext(description, jobId, taskAttemptId)
=======
    val taskAttemptContext: TaskAttemptContext = {
      // Set up the configuration object
      val hadoopConf = description.serializableHadoopConf.value
      hadoopConf.set("mapreduce.job.id", jobId.toString)
      hadoopConf.set("mapreduce.task.id", taskAttemptId.getTaskID.toString)
      hadoopConf.set("mapreduce.task.attempt.id", taskAttemptId.toString)
      hadoopConf.setBoolean("mapreduce.task.ismap", true)
      hadoopConf.setInt("mapreduce.task.partition", 0)

      createTaskAttemptContext(description, hadoopConf, taskAttemptId)
    }
>>>>>>> c590ddc1

    committer.setupTask(taskAttemptContext)

    val dataWriter =
      if (sparkPartitionId != 0 && !iterator.hasNext) {
        // In case of empty job, leave first partition to save meta for file format like parquet.
        new GpuEmptyDirectoryDataWriter(description, taskAttemptContext, committer)
      } else if (description.partitionColumns.isEmpty && description.bucketSpec.isEmpty) {
        new GpuSingleDirectoryDataWriter(description, taskAttemptContext, committer,
          baseDebugOutputPath)
      } else {
        concurrentOutputWriterSpec match {
          case Some(spec) =>
            new GpuDynamicPartitionDataConcurrentWriter(description, taskAttemptContext,
              committer, spec, baseDebugOutputPath)
          case _ =>
            new GpuDynamicPartitionDataSingleWriter(description, taskAttemptContext, committer,
              baseDebugOutputPath)
        }
      }

    try {
      Utils.tryWithSafeFinallyAndFailureCallbacks(block = {
        // Execute the task to write rows out and commit the task.
        dataWriter.writeWithIterator(iterator)
        dataWriter.commit()
      })(catchBlock = {
        // If there is an error, abort the task
        dataWriter.abort()
        logError(s"Job $jobId aborted.")
      }, finallyBlock = {
        dataWriter.close()
      })
    } catch {
      case e: FetchFailedException =>
        throw e
      case t: Throwable =>
        throw new SparkException("Task failed while writing rows.", t)
    }
  }

  /**
   * For every registered [[WriteJobStatsTracker]], call `processStats()` on it, passing it
   * the corresponding [[WriteTaskStats]] from all executors.
   */
  private def processStats(
      statsTrackers: Seq[ColumnarWriteJobStatsTracker],
      statsPerTask: Seq[Seq[WriteTaskStats]],
      jobCommitDuration: Long)
  : Unit = {

    val numStatsTrackers = statsTrackers.length
    assert(statsPerTask.forall(_.length == numStatsTrackers),
      s"""Every WriteTask should have produced one `WriteTaskStats` object for every tracker.
         |There are $numStatsTrackers statsTrackers, but some task returned
         |${statsPerTask.find(_.length != numStatsTrackers).get.length} results instead.
       """.stripMargin)

    val statsPerTracker = if (statsPerTask.nonEmpty) {
      statsPerTask.transpose
    } else {
      statsTrackers.map(_ => Seq.empty)
    }

    statsTrackers.zip(statsPerTracker).foreach {
      case (statsTracker, stats) => statsTracker.processStats(stats, jobCommitDuration)
    }
  }


  private def verifySchema(format: ColumnarFileFormat, schema: StructType): Unit = {
    schema.foreach { field =>
      if (!format.supportDataType(field.dataType)) {
        throw new RapidsAnalysisException(
          s"$format data source does not support ${field.dataType.catalogString} data type.")
      }
    }
  }

  def createTaskAttemptContext(description: GpuWriteJobDescription,
<<<<<<< HEAD
      jobId: JobID,
=======
      hadoopConf: Configuration,
>>>>>>> c590ddc1
      taskAttemptId: TaskAttemptID): TaskAttemptContext
}

/** A helper object for writing columnar data out to a location. */
object GpuFileFormatWriter extends GpuFileFormatWriterBase {
  /** Describes how concurrent output writers should be executed. */
  case class GpuConcurrentOutputWriterSpec(maxWriters: Int, output: Seq[Attribute],
      batchSize: Long, sortOrder: Seq[SortOrder])

  def createTaskAttemptContext(description: GpuWriteJobDescription,
<<<<<<< HEAD
      jobId: JobID,
      taskAttemptId: TaskAttemptID): TaskAttemptContext = {
    // Set up the configuration object
    val hadoopConf = description.serializableHadoopConf.value
    hadoopConf.set("mapreduce.job.id", jobId.toString)
    hadoopConf.set("mapreduce.task.id", taskAttemptId.getTaskID.toString)
    hadoopConf.set("mapreduce.task.attempt.id", taskAttemptId.toString)
    hadoopConf.setBoolean("mapreduce.task.ismap", true)
    hadoopConf.setInt("mapreduce.task.partition", 0)
=======
      hadoopConf: Configuration,
      taskAttemptId: TaskAttemptID): TaskAttemptContext = {
>>>>>>> c590ddc1

    new TaskAttemptContextImpl(hadoopConf, taskAttemptId)
  }
}<|MERGE_RESOLUTION|>--- conflicted
+++ resolved
@@ -391,10 +391,6 @@
     val taskAttemptId = new TaskAttemptID(taskId, sparkAttemptNumber)
 
     // Set up the attempt context required to use in the output committer.
-<<<<<<< HEAD
-    val taskAttemptContext: TaskAttemptContext =
-      createTaskAttemptContext(description, jobId, taskAttemptId)
-=======
     val taskAttemptContext: TaskAttemptContext = {
       // Set up the configuration object
       val hadoopConf = description.serializableHadoopConf.value
@@ -406,7 +402,6 @@
 
       createTaskAttemptContext(description, hadoopConf, taskAttemptId)
     }
->>>>>>> c590ddc1
 
     committer.setupTask(taskAttemptContext)
 
@@ -487,11 +482,7 @@
   }
 
   def createTaskAttemptContext(description: GpuWriteJobDescription,
-<<<<<<< HEAD
-      jobId: JobID,
-=======
       hadoopConf: Configuration,
->>>>>>> c590ddc1
       taskAttemptId: TaskAttemptID): TaskAttemptContext
 }
 
@@ -502,20 +493,8 @@
       batchSize: Long, sortOrder: Seq[SortOrder])
 
   def createTaskAttemptContext(description: GpuWriteJobDescription,
-<<<<<<< HEAD
-      jobId: JobID,
-      taskAttemptId: TaskAttemptID): TaskAttemptContext = {
-    // Set up the configuration object
-    val hadoopConf = description.serializableHadoopConf.value
-    hadoopConf.set("mapreduce.job.id", jobId.toString)
-    hadoopConf.set("mapreduce.task.id", taskAttemptId.getTaskID.toString)
-    hadoopConf.set("mapreduce.task.attempt.id", taskAttemptId.toString)
-    hadoopConf.setBoolean("mapreduce.task.ismap", true)
-    hadoopConf.setInt("mapreduce.task.partition", 0)
-=======
       hadoopConf: Configuration,
       taskAttemptId: TaskAttemptID): TaskAttemptContext = {
->>>>>>> c590ddc1
 
     new TaskAttemptContextImpl(hadoopConf, taskAttemptId)
   }
