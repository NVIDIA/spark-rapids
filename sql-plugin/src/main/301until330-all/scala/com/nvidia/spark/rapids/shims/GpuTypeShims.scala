--- conflicted
+++ resolved
@@ -48,17 +48,6 @@
    */
   def toRapidsOrNull(t: DataType): DType = null
 
-<<<<<<< HEAD
-  /**
-   * Whether this Shim supports convert this type to GPU Scalar
-   * @param t
-   */
-  def supportToScalarForType(t: DataType): Boolean = false
-
-  def toScalarForType(t: DataType, v: Any) = {
-    throw new RuntimeException(s"Can not convert $v to scalar for type $t.")
-  }
-=======
   /** Whether the Shim supports columnar copy for the given type */
   def isColumnarCopySupportedForType(colType: DataType): Boolean = false
 
@@ -73,5 +62,14 @@
   }
 
   def isParquetColumnarWriterSupportedForType(colType: DataType): Boolean = false
->>>>>>> 9b1ce3b1
+
+  /**
+   * Whether this Shim supports convert this type to GPU Scalar
+   * @param t
+   */
+  def supportToScalarForType(t: DataType): Boolean = false
+
+  def toScalarForType(t: DataType, v: Any) = {
+    throw new RuntimeException(s"Can not convert $v to scalar for type $t.")
+  }
 }