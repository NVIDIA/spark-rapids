--- conflicted
+++ resolved
@@ -16,501 +16,6 @@
 
 package com.nvidia.spark.rapids.shims.v2
 
-<<<<<<< HEAD
-import java.nio.ByteBuffer
-
-import com.nvidia.spark.InMemoryTableScanMeta
-import com.nvidia.spark.rapids._
-import org.apache.arrow.memory.ReferenceManager
-import org.apache.arrow.vector.ValueVector
-
-import org.apache.spark.SparkEnv
-import org.apache.spark.internal.Logging
-import org.apache.spark.rapids.shims.v2.GpuShuffleExchangeExec
-import org.apache.spark.sql.SparkSession
-import org.apache.spark.sql.catalyst.encoders.ExpressionEncoder
-import org.apache.spark.sql.catalyst.errors.attachTree
-import org.apache.spark.sql.catalyst.expressions._
-import org.apache.spark.sql.catalyst.expressions.aggregate.Average
-import org.apache.spark.sql.catalyst.plans.physical.Partitioning
-import org.apache.spark.sql.catalyst.trees.TreeNode
-import org.apache.spark.sql.execution._
-import org.apache.spark.sql.execution.adaptive.{AdaptiveSparkPlanExec, ShuffleQueryStageExec}
-import org.apache.spark.sql.execution.columnar.InMemoryTableScanExec
-import org.apache.spark.sql.execution.datasources._
-import org.apache.spark.sql.execution.exchange.{ENSURE_REQUIREMENTS, ShuffleExchangeExec}
-import org.apache.spark.sql.execution.joins._
-import org.apache.spark.sql.execution.python._
-import org.apache.spark.sql.internal.{SQLConf, StaticSQLConf}
-import org.apache.spark.sql.rapids._
-import org.apache.spark.sql.rapids.execution.{GpuShuffleExchangeExecBase, JoinTypeChecks}
-import org.apache.spark.sql.rapids.execution.python._
-import org.apache.spark.sql.rapids.execution.python.shims.v2._
-import org.apache.spark.sql.rapids.shims.v2.{GpuColumnarToRowTransitionExec, HadoopFSUtilsShim}
-import org.apache.spark.sql.types._
-import org.apache.spark.storage.{BlockId, BlockManagerId}
-
-// 31x nondb shims, used by 311cdh and 31x
-abstract class Spark31XShims extends Spark301util320Shims with Logging {
-
-  override def getScalaUDFAsExpression(
-      function: AnyRef,
-      dataType: DataType,
-      children: Seq[Expression],
-      inputEncoders: Seq[Option[ExpressionEncoder[_]]] = Nil,
-      outputEncoder: Option[ExpressionEncoder[_]] = None,
-      udfName: Option[String] = None,
-      nullable: Boolean = true,
-      udfDeterministic: Boolean = true): Expression = {
-    ScalaUDF(function, dataType, children, inputEncoders, outputEncoder, udfName, nullable,
-      udfDeterministic)
-  }
-
-  override def getMapSizesByExecutorId(
-      shuffleId: Int,
-      startMapIndex: Int,
-      endMapIndex: Int,
-      startPartition: Int,
-      endPartition: Int): Iterator[(BlockManagerId, Seq[(BlockId, Long, Int)])] = {
-    SparkEnv.get.mapOutputTracker.getMapSizesByExecutorId(shuffleId,
-      startMapIndex, endMapIndex, startPartition, endPartition)
-  }
-
-  override def getFileSourceMaxMetadataValueLength(sqlConf: SQLConf): Int =
-    sqlConf.maxMetadataStringLength
-
-  override def getExprs: Map[Class[_ <: Expression], ExprRule[_ <: Expression]] = Seq(
-    GpuOverrides.expr[Cast](
-        "Convert a column of one type of data into another type",
-        new CastChecks(),
-        (cast, conf, p, r) => new CastExprMeta[Cast](cast,
-          SparkSession.active.sessionState.conf.ansiEnabled, conf, p, r,
-          doFloatToIntCheck = true, stringToAnsiDate = false)),
-    GpuOverrides.expr[AnsiCast](
-      "Convert a column of one type of data into another type",
-      new CastChecks {
-        import TypeSig._
-        // nullChecks are the same
-
-        override val booleanChecks: TypeSig = integral + fp + BOOLEAN + STRING + DECIMAL_128_FULL
-        override val sparkBooleanSig: TypeSig = numeric + BOOLEAN + STRING
-
-        override val integralChecks: TypeSig = gpuNumeric + BOOLEAN + STRING + DECIMAL_128_FULL
-        override val sparkIntegralSig: TypeSig = numeric + BOOLEAN + STRING
-
-        override val fpChecks: TypeSig = (gpuNumeric + BOOLEAN + STRING + DECIMAL_128_FULL)
-            .withPsNote(TypeEnum.STRING, fpToStringPsNote)
-        override val sparkFpSig: TypeSig = numeric + BOOLEAN + STRING
-
-        override val dateChecks: TypeSig = TIMESTAMP + DATE + STRING
-        override val sparkDateSig: TypeSig = TIMESTAMP + DATE + STRING
-
-        override val timestampChecks: TypeSig = TIMESTAMP + DATE + STRING
-        override val sparkTimestampSig: TypeSig = TIMESTAMP + DATE + STRING
-
-        // stringChecks are the same
-        // binaryChecks are the same
-        override val decimalChecks: TypeSig = gpuNumeric + DECIMAL_128_FULL + STRING
-        override val sparkDecimalSig: TypeSig = numeric + BOOLEAN + STRING
-
-        // calendarChecks are the same
-
-        override val arrayChecks: TypeSig =
-          ARRAY.nested(commonCudfTypes + DECIMAL_128_FULL + NULL + ARRAY + BINARY + STRUCT) +
-              psNote(TypeEnum.ARRAY, "The array's child type must also support being cast to " +
-                  "the desired child type")
-        override val sparkArraySig: TypeSig = ARRAY.nested(all)
-
-        override val mapChecks: TypeSig =
-          MAP.nested(commonCudfTypes + DECIMAL_128_FULL + NULL + ARRAY + BINARY + STRUCT + MAP) +
-              psNote(TypeEnum.MAP, "the map's key and value must also support being cast to the " +
-                  "desired child types")
-        override val sparkMapSig: TypeSig = MAP.nested(all)
-
-        override val structChecks: TypeSig =
-          STRUCT.nested(commonCudfTypes + DECIMAL_128_FULL + NULL + ARRAY + BINARY + STRUCT) +
-            psNote(TypeEnum.STRUCT, "the struct's children must also support being cast to the " +
-                "desired child type(s)")
-        override val sparkStructSig: TypeSig = STRUCT.nested(all)
-
-        override val udtChecks: TypeSig = none
-        override val sparkUdtSig: TypeSig = UDT
-      },
-      (cast, conf, p, r) => new CastExprMeta[AnsiCast](cast, ansiEnabled = true, conf = conf,
-        parent = p, rule = r, doFloatToIntCheck = true, stringToAnsiDate = false)),
-    GpuOverrides.expr[Average](
-      "Average aggregate operator",
-      ExprChecks.fullAgg(
-        TypeSig.DOUBLE + TypeSig.DECIMAL_128_FULL,
-        TypeSig.DOUBLE + TypeSig.DECIMAL_128_FULL,
-        Seq(ParamCheck("input",
-          TypeSig.integral + TypeSig.fp + TypeSig.DECIMAL_128_FULL,
-          TypeSig.numeric))),
-      (a, conf, p, r) => new AggExprMeta[Average](a, conf, p, r) {
-        override def tagAggForGpu(): Unit = {
-          // For Decimal Average the SUM adds a precision of 10 to avoid overflowing
-          // then it divides by the count with an output scale that is 4 more than the input
-          // scale. With how our divide works to match Spark, this means that we will need a
-          // precision of 5 more. So 38 - 10 - 5 = 23
-          val dataType = a.child.dataType
-          dataType match {
-            case dt: DecimalType =>
-              if (dt.precision > 23) {
-                if (conf.needDecimalGuarantees) {
-                  willNotWorkOnGpu("GpuAverage cannot guarantee proper overflow checks for " +
-                      s"a precision large than 23. The current precision is ${dt.precision}")
-                } else {
-                  logWarning("Decimal overflow guarantees disabled for " +
-                      s"Average(${a.child.dataType}) produces ${dt} with an " +
-                      s"intermediate precision of ${dt.precision + 15}")
-                }
-              }
-            case _ => // NOOP
-          }
-          GpuOverrides.checkAndTagFloatAgg(dataType, conf, this)
-        }
-
-        override def convertToGpu(childExprs: Seq[Expression]): GpuExpression =
-          GpuAverage(childExprs.head)
-
-        // Average is not supported in ANSI mode right now, no matter the type
-        override val ansiTypeToCheck: Option[DataType] = None
-      }),
-    GpuOverrides.expr[Abs](
-      "Absolute value",
-      ExprChecks.unaryProjectAndAstInputMatchesOutput(
-        TypeSig.implicitCastsAstTypes, TypeSig.gpuNumeric + TypeSig.DECIMAL_128_FULL,
-        TypeSig.numeric),
-      (a, conf, p, r) => new UnaryAstExprMeta[Abs](a, conf, p, r) {
-        // ANSI support for ABS was added in 3.2.0 SPARK-33275
-        override def convertToGpu(child: Expression): GpuExpression = GpuAbs(child, false)
-      }),
-    GpuOverrides.expr[RegExpReplace](
-      "RegExpReplace support for string literal input patterns",
-      ExprChecks.projectOnly(TypeSig.STRING, TypeSig.STRING,
-        Seq(ParamCheck("str", TypeSig.STRING, TypeSig.STRING),
-          ParamCheck("regex", TypeSig.lit(TypeEnum.STRING), TypeSig.STRING),
-          ParamCheck("rep", TypeSig.lit(TypeEnum.STRING), TypeSig.STRING),
-          ParamCheck("pos", TypeSig.lit(TypeEnum.INT)
-            .withPsNote(TypeEnum.INT, "only a value of 1 is supported"),
-            TypeSig.lit(TypeEnum.INT)))),
-      (a, conf, p, r) => new GpuRegExpReplaceMeta(a, conf, p, r)).disabledByDefault(
-      "the implementation is not 100% compatible. " +
-        "See the compatibility guide for more information."),
-    // Spark 3.1.1-specific LEAD expression, using custom OffsetWindowFunctionMeta.
-    GpuOverrides.expr[Lead](
-      "Window function that returns N entries ahead of this one",
-      ExprChecks.windowOnly(
-        (TypeSig.commonCudfTypes + TypeSig.DECIMAL_128_FULL + TypeSig.NULL +
-          TypeSig.ARRAY + TypeSig.STRUCT).nested(),
-        TypeSig.all,
-        Seq(
-          ParamCheck("input",
-            (TypeSig.commonCudfTypes + TypeSig.DECIMAL_128_FULL +
-              TypeSig.NULL + TypeSig.ARRAY + TypeSig.STRUCT).nested(),
-            TypeSig.all),
-          ParamCheck("offset", TypeSig.INT, TypeSig.INT),
-          ParamCheck("default",
-            (TypeSig.commonCudfTypes + TypeSig.DECIMAL_128_FULL + TypeSig.NULL +
-              TypeSig.ARRAY + TypeSig.STRUCT).nested(),
-            TypeSig.all)
-        )
-      ),
-      (lead, conf, p, r) => new OffsetWindowFunctionMeta[Lead](lead, conf, p, r) {
-        override def convertToGpu(): GpuExpression =
-          GpuLead(input.convertToGpu(), offset.convertToGpu(), default.convertToGpu())
-      }),
-    // Spark 3.1.1-specific LAG expression, using custom OffsetWindowFunctionMeta.
-    GpuOverrides.expr[Lag](
-      "Window function that returns N entries behind this one",
-      ExprChecks.windowOnly(
-        (TypeSig.commonCudfTypes + TypeSig.DECIMAL_128_FULL + TypeSig.NULL +
-          TypeSig.ARRAY + TypeSig.STRUCT).nested(),
-        TypeSig.all,
-        Seq(
-          ParamCheck("input",
-            (TypeSig.commonCudfTypes + TypeSig.DECIMAL_128_FULL +
-              TypeSig.NULL + TypeSig.ARRAY + TypeSig.STRUCT).nested(),
-            TypeSig.all),
-          ParamCheck("offset", TypeSig.INT, TypeSig.INT),
-          ParamCheck("default",
-            (TypeSig.commonCudfTypes + TypeSig.DECIMAL_128_FULL + TypeSig.NULL +
-              TypeSig.ARRAY + TypeSig.STRUCT).nested(),
-            TypeSig.all)
-        )
-      ),
-      (lag, conf, p, r) => new OffsetWindowFunctionMeta[Lag](lag, conf, p, r) {
-        override def convertToGpu(): GpuExpression = {
-          GpuLag(input.convertToGpu(), offset.convertToGpu(), default.convertToGpu())
-        }
-      }),
-  GpuOverrides.expr[GetArrayItem](
-    "Gets the field at `ordinal` in the Array",
-    ExprChecks.binaryProject(
-      (TypeSig.commonCudfTypes + TypeSig.ARRAY + TypeSig.STRUCT + TypeSig.NULL +
-        TypeSig.DECIMAL_128_FULL + TypeSig.MAP).nested(),
-      TypeSig.all,
-      ("array", TypeSig.ARRAY.nested(TypeSig.commonCudfTypes + TypeSig.ARRAY +
-        TypeSig.STRUCT + TypeSig.NULL + TypeSig.DECIMAL_128_FULL + TypeSig.MAP),
-        TypeSig.ARRAY.nested(TypeSig.all)),
-      ("ordinal", TypeSig.lit(TypeEnum.INT), TypeSig.INT)),
-    (in, conf, p, r) => new GpuGetArrayItemMeta(in, conf, p, r){
-      override def convertToGpu(arr: Expression, ordinal: Expression): GpuExpression =
-        GpuGetArrayItem(arr, ordinal, SQLConf.get.ansiEnabled)
-    }),
-    GpuOverrides.expr[GetMapValue](
-      "Gets Value from a Map based on a key",
-      ExprChecks.binaryProject(TypeSig.STRING, TypeSig.all,
-        ("map", TypeSig.MAP.nested(TypeSig.STRING), TypeSig.MAP.nested(TypeSig.all)),
-        ("key", TypeSig.lit(TypeEnum.STRING), TypeSig.all)),
-      (in, conf, p, r) => new GpuGetMapValueMeta(in, conf, p, r){
-        override def convertToGpu(map: Expression, key: Expression): GpuExpression =
-          GpuGetMapValue(map, key, SQLConf.get.ansiEnabled)
-      }),
-    GpuOverrides.expr[ElementAt](
-      "Returns element of array at given(1-based) index in value if column is array. " +
-        "Returns value for the given key in value if column is map.",
-      ExprChecks.binaryProject(
-        (TypeSig.commonCudfTypes + TypeSig.ARRAY + TypeSig.STRUCT + TypeSig.NULL +
-          TypeSig.DECIMAL_128_FULL + TypeSig.MAP).nested(), TypeSig.all,
-        ("array/map", TypeSig.ARRAY.nested(TypeSig.commonCudfTypes + TypeSig.ARRAY +
-          TypeSig.STRUCT + TypeSig.NULL + TypeSig.DECIMAL_128_FULL + TypeSig.MAP) +
-          TypeSig.MAP.nested(TypeSig.STRING)
-            .withPsNote(TypeEnum.MAP ,"If it's map, only string is supported."),
-          TypeSig.ARRAY.nested(TypeSig.all) + TypeSig.MAP.nested(TypeSig.all)),
-        ("index/key", (TypeSig.lit(TypeEnum.INT) + TypeSig.lit(TypeEnum.STRING))
-          .withPsNote(TypeEnum.INT, "ints are only supported as array indexes, " +
-            "not as maps keys")
-          .withPsNote(TypeEnum.STRING, "strings are only supported as map keys, " +
-            "not array indexes"),
-          TypeSig.all)),
-      (in, conf, p, r) => new BinaryExprMeta[ElementAt](in, conf, p, r) {
-        override def tagExprForGpu(): Unit = {
-          // To distinguish the supported nested type between Array and Map
-          val checks = in.left.dataType match {
-            case _: MapType =>
-              // Match exactly with the checks for GetMapValue
-              ExprChecks.binaryProject(TypeSig.STRING, TypeSig.all,
-                ("map", TypeSig.MAP.nested(TypeSig.STRING), TypeSig.MAP.nested(TypeSig.all)),
-                ("key", TypeSig.lit(TypeEnum.STRING), TypeSig.all))
-            case _: ArrayType =>
-              // Match exactly with the checks for GetArrayItem
-              ExprChecks.binaryProject(
-                (TypeSig.commonCudfTypes + TypeSig.ARRAY + TypeSig.STRUCT + TypeSig.NULL +
-                  TypeSig.DECIMAL_128_FULL + TypeSig.MAP).nested(),
-                TypeSig.all,
-                ("array", TypeSig.ARRAY.nested(TypeSig.commonCudfTypes + TypeSig.ARRAY +
-                  TypeSig.STRUCT + TypeSig.NULL + TypeSig.DECIMAL_128_FULL + TypeSig.MAP),
-                  TypeSig.ARRAY.nested(TypeSig.all)),
-                ("ordinal", TypeSig.lit(TypeEnum.INT), TypeSig.INT))
-            case _ => throw new IllegalStateException("Only Array or Map is supported as input.")
-          }
-          checks.tag(this)
-        }
-        override def convertToGpu(lhs: Expression, rhs: Expression): GpuExpression = {
-          GpuElementAt(lhs, rhs, SQLConf.get.ansiEnabled)
-        }
-      }),
-    GpuScalaUDFMeta.exprMeta
-  ).map(r => (r.getClassFor.asSubclass(classOf[Expression]), r)).toMap
-
-  override def getExecs: Map[Class[_ <: SparkPlan], ExecRule[_ <: SparkPlan]] = {
-    Seq(
-      GpuOverrides.exec[WindowInPandasExec](
-        "The backend for Window Aggregation Pandas UDF, Accelerates the data transfer between" +
-          " the Java process and the Python process. It also supports scheduling GPU resources" +
-          " for the Python process when enabled. For now it only supports row based window frame.",
-        ExecChecks(
-          (TypeSig.commonCudfTypes + TypeSig.ARRAY).nested(TypeSig.commonCudfTypes),
-          TypeSig.all),
-        (winPy, conf, p, r) => new GpuWindowInPandasExecMetaBase(winPy, conf, p, r) {
-          override val windowExpressions: Seq[BaseExprMeta[NamedExpression]] =
-            winPy.windowExpression.map(GpuOverrides.wrapExpr(_, conf, Some(this)))
-
-          override def convertToGpu(): GpuExec = {
-            GpuWindowInPandasExec(
-              windowExpressions.map(_.convertToGpu()),
-              partitionSpec.map(_.convertToGpu()),
-              // leave ordering expression on the CPU, it's not used for GPU computation
-              winPy.orderSpec,
-              childPlans.head.convertIfNeeded()
-            )(winPy.partitionSpec)
-          }
-        }).disabledByDefault("it only supports row based frame for now"),
-      GpuOverrides.exec[FileSourceScanExec](
-        "Reading data from files, often from Hive tables",
-        ExecChecks((TypeSig.commonCudfTypes + TypeSig.NULL + TypeSig.STRUCT + TypeSig.MAP +
-            TypeSig.ARRAY + TypeSig.DECIMAL_128_FULL).nested(), TypeSig.all),
-        (fsse, conf, p, r) => new SparkPlanMeta[FileSourceScanExec](fsse, conf, p, r) {
-          // partition filters and data filters are not run on the GPU
-          override val childExprs: Seq[ExprMeta[_]] = Seq.empty
-
-          override def tagPlanForGpu(): Unit = GpuFileSourceScanExec.tagSupport(this)
-
-          override def convertToGpu(): GpuExec = {
-            val sparkSession = wrapped.relation.sparkSession
-            val options = wrapped.relation.options
-
-            val location = replaceWithAlluxioPathIfNeeded(
-              conf,
-              wrapped.relation,
-              wrapped.partitionFilters,
-              wrapped.dataFilters)
-
-            val newRelation = HadoopFsRelation(
-              location,
-              wrapped.relation.partitionSchema,
-              wrapped.relation.dataSchema,
-              wrapped.relation.bucketSpec,
-              GpuFileSourceScanExec.convertFileFormat(wrapped.relation.fileFormat),
-              options)(sparkSession)
-
-            GpuFileSourceScanExec(
-              newRelation,
-              wrapped.output,
-              wrapped.requiredSchema,
-              wrapped.partitionFilters,
-              wrapped.optionalBucketSet,
-              wrapped.optionalNumCoalescedBuckets,
-              wrapped.dataFilters,
-              wrapped.tableIdentifier)(conf)
-          }
-        }),
-      GpuOverrides.exec[InMemoryTableScanExec](
-        "Implementation of InMemoryTableScanExec to use GPU accelerated Caching",
-        ExecChecks((TypeSig.commonCudfTypes + TypeSig.DECIMAL_64 + TypeSig.STRUCT
-            + TypeSig.ARRAY + TypeSig.MAP).nested(), TypeSig.all),
-        (scan, conf, p, r) => new InMemoryTableScanMeta(scan, conf, p, r)),
-      GpuOverrides.exec[SortMergeJoinExec](
-        "Sort merge join, replacing with shuffled hash join",
-        JoinTypeChecks.equiJoinExecChecks,
-        (join, conf, p, r) => new GpuSortMergeJoinMeta(join, conf, p, r)),
-      GpuOverrides.exec[BroadcastHashJoinExec](
-        "Implementation of join using broadcast data",
-        JoinTypeChecks.equiJoinExecChecks,
-        (join, conf, p, r) => new GpuBroadcastHashJoinMeta(join, conf, p, r)),
-      GpuOverrides.exec[ShuffledHashJoinExec](
-        "Implementation of join using hashed shuffled data",
-        JoinTypeChecks.equiJoinExecChecks,
-        (join, conf, p, r) => new GpuShuffledHashJoinMeta(join, conf, p, r)),
-      GpuOverrides.exec[ArrowEvalPythonExec](
-        "The backend of the Scalar Pandas UDFs. Accelerates the data transfer between the" +
-          " Java process and the Python process. It also supports scheduling GPU resources" +
-          " for the Python process when enabled",
-        ExecChecks(
-          (TypeSig.commonCudfTypes + TypeSig.ARRAY + TypeSig.STRUCT).nested(),
-          TypeSig.all),
-        (e, conf, p, r) =>
-          new SparkPlanMeta[ArrowEvalPythonExec](e, conf, p, r) {
-            val udfs: Seq[BaseExprMeta[PythonUDF]] =
-              e.udfs.map(GpuOverrides.wrapExpr(_, conf, Some(this)))
-            val resultAttrs: Seq[BaseExprMeta[Attribute]] =
-              e.resultAttrs.map(GpuOverrides.wrapExpr(_, conf, Some(this)))
-            override val childExprs: Seq[BaseExprMeta[_]] = udfs ++ resultAttrs
-
-            override def replaceMessage: String = "partially run on GPU"
-            override def noReplacementPossibleMessage(reasons: String): String =
-              s"cannot run even partially on the GPU because $reasons"
-
-            override def convertToGpu(): GpuExec =
-              GpuArrowEvalPythonExec(udfs.map(_.convertToGpu()).asInstanceOf[Seq[GpuPythonUDF]],
-                resultAttrs.map(_.convertToGpu()).asInstanceOf[Seq[Attribute]],
-                childPlans.head.convertIfNeeded(),
-                e.evalType)
-          }),
-      GpuOverrides.exec[MapInPandasExec](
-        "The backend for Map Pandas Iterator UDF. Accelerates the data transfer between the" +
-          " Java process and the Python process. It also supports scheduling GPU resources" +
-          " for the Python process when enabled.",
-        ExecChecks((TypeSig.commonCudfTypes + TypeSig.ARRAY + TypeSig.STRUCT).nested(),
-          TypeSig.all),
-        (mapPy, conf, p, r) => new GpuMapInPandasExecMeta(mapPy, conf, p, r)),
-      GpuOverrides.exec[FlatMapGroupsInPandasExec](
-        "The backend for Flat Map Groups Pandas UDF, Accelerates the data transfer between the" +
-          " Java process and the Python process. It also supports scheduling GPU resources" +
-          " for the Python process when enabled.",
-        ExecChecks(TypeSig.commonCudfTypes, TypeSig.all),
-        (flatPy, conf, p, r) => new GpuFlatMapGroupsInPandasExecMeta(flatPy, conf, p, r)),
-      GpuOverrides.exec[AggregateInPandasExec](
-        "The backend for an Aggregation Pandas UDF, this accelerates the data transfer between" +
-          " the Java process and the Python process. It also supports scheduling GPU resources" +
-          " for the Python process when enabled.",
-        ExecChecks(TypeSig.commonCudfTypes, TypeSig.all),
-        (aggPy, conf, p, r) => new GpuAggregateInPandasExecMeta(aggPy, conf, p, r))
-    ).map(r => (r.getClassFor.asSubclass(classOf[SparkPlan]), r)).toMap
-  }
-
-  override def getGpuColumnarToRowTransition(plan: SparkPlan,
-     exportColumnRdd: Boolean): GpuColumnarToRowExecParent = {
-    val serName = plan.conf.getConf(StaticSQLConf.SPARK_CACHE_SERIALIZER)
-    val serClass = ShimLoader.loadClass(serName)
-    if (serClass == classOf[com.nvidia.spark.ParquetCachedBatchSerializer]) {
-      GpuColumnarToRowTransitionExec(plan)
-    } else {
-      GpuColumnarToRowExec(plan)
-    }
-  }
-
-  override def getGpuShuffleExchangeExec(
-      gpuOutputPartitioning: GpuPartitioning,
-      child: SparkPlan,
-      cpuOutputPartitioning: Partitioning,
-      cpuShuffle: Option[ShuffleExchangeExec]): GpuShuffleExchangeExecBase = {
-    val shuffleOrigin = cpuShuffle.map(_.shuffleOrigin).getOrElse(ENSURE_REQUIREMENTS)
-    GpuShuffleExchangeExec(gpuOutputPartitioning, child, shuffleOrigin)(cpuOutputPartitioning)
-  }
-
-  override def getGpuShuffleExchangeExec(
-      queryStage: ShuffleQueryStageExec): GpuShuffleExchangeExecBase = {
-    queryStage.shuffle.asInstanceOf[GpuShuffleExchangeExecBase]
-  }
-
-  override def sortOrder(
-      child: Expression,
-      direction: SortDirection,
-      nullOrdering: NullOrdering): SortOrder = SortOrder(child, direction, nullOrdering, Seq.empty)
-
-  override def copySortOrderWithNewChild(s: SortOrder, child: Expression) = {
-    s.copy(child = child)
-  }
-
-  override def shouldIgnorePath(path: String): Boolean = {
-    HadoopFSUtilsShim.shouldIgnorePath(path)
-  }
-
-  override def getLegacyComplexTypeToString(): Boolean = {
-    SQLConf.get.getConf(SQLConf.LEGACY_COMPLEX_TYPES_TO_STRING)
-  }
-
-  // Arrow version changed between Spark versions
-  override def getArrowDataBuf(vec: ValueVector): (ByteBuffer, ReferenceManager) = {
-    val arrowBuf = vec.getDataBuffer()
-    (arrowBuf.nioBuffer(), arrowBuf.getReferenceManager)
-  }
-
-  /** matches SPARK-33008 fix in 3.1.1 */
-  override def shouldFailDivByZero(): Boolean = SQLConf.get.ansiEnabled
-
-  /** dropped by SPARK-34234 */
-  override def attachTreeIfSupported[TreeType <: TreeNode[_], A](
-      tree: TreeType,
-      msg: String)(
-      f: => A
-  ): A = {
-    attachTree(tree, msg)(f)
-  }
-
-  override def shouldFallbackOnAnsiTimestamp(): Boolean = SQLConf.get.ansiEnabled
-
-  override def getAdaptiveInputPlan(adaptivePlan: AdaptiveSparkPlanExec): SparkPlan = {
-    adaptivePlan.inputPlan
-  }
-
-  override def getLegacyStatisticalAggregate(): Boolean =
-    SQLConf.get.legacyStatisticalAggregate
-
-  override def hasCastFloatTimestampUpcast: Boolean = false
-=======
 import com.nvidia.spark.rapids.RapidsConf
 
 import org.apache.spark.sql.internal.SQLConf
@@ -532,5 +37,4 @@
 
   override def isNegativeDecimalScaleSupportEnabled(conf: RapidsConf): Boolean =
     conf.isLimitedNegativeDecimalScaleEnabled
->>>>>>> 681b9386
 }