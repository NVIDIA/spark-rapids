/*
 * Copyright (c) 2021-2022, NVIDIA CORPORATION.
 *
 * Licensed under the Apache License, Version 2.0 (the "License");
 * you may not use this file except in compliance with the License.
 * You may obtain a copy of the License at
 *
 *     http://www.apache.org/licenses/LICENSE-2.0
 *
 * Unless required by applicable law or agreed to in writing, software
 * distributed under the License is distributed on an "AS IS" BASIS,
 * WITHOUT WARRANTIES OR CONDITIONS OF ANY KIND, either express or implied.
 * See the License for the specific language governing permissions and
 * limitations under the License.
 */

package com.nvidia.spark.rapids.shims.v2

import org.apache.parquet.schema.MessageType

import org.apache.spark.internal.Logging
import org.apache.spark.sql.execution.datasources._
import org.apache.spark.sql.execution.datasources.parquet.ParquetFilters

/**
<<<<<<< HEAD
* Shim base class that can be compiled with every supported 3.2.x
*/
trait Spark322PlusShims extends SparkShims with RebaseShims with Logging {

  override final def aqeShuffleReaderExec: ExecRule[_ <: SparkPlan] = exec[AQEShuffleReadExec](
    "A wrapper of shuffle query stage",
    ExecChecks((TypeSig.commonCudfTypes + TypeSig.NULL + TypeSig.DECIMAL_128 + TypeSig.ARRAY +
        TypeSig.STRUCT + TypeSig.MAP).nested(), TypeSig.all),
    (exec, conf, p, r) => new GpuCustomShuffleReaderMeta(exec, conf, p, r))

  override final def sessionFromPlan(plan: SparkPlan): SparkSession = {
    plan.session
  }

=======
 * Shim base class that can be compiled with every supported 3.2.2+
 */
trait Spark322PlusShims extends Spark320PlusShims with RebaseShims with Logging {
>>>>>>> e13a43cf
  override def getParquetFilters(
      schema: MessageType,
      pushDownDate: Boolean,
      pushDownTimestamp: Boolean,
      pushDownDecimal: Boolean,
      pushDownStartWith: Boolean,
      pushDownInFilterThreshold: Int,
      caseSensitive: Boolean,
      lookupFileMeta: String => String,
      dateTimeRebaseModeFromConf: String): ParquetFilters = {
    val datetimeRebaseMode = DataSourceUtils
      .datetimeRebaseSpec(lookupFileMeta, dateTimeRebaseModeFromConf)
    new ParquetFilters(schema, pushDownDate, pushDownTimestamp, pushDownDecimal, pushDownStartWith,
      pushDownInFilterThreshold, caseSensitive, datetimeRebaseMode)
  }
<<<<<<< HEAD

  override final def filesFromFileIndex(
      fileIndex: PartitioningAwareFileIndex
  ): Seq[FileStatus] = {
    fileIndex.allFiles()
  }

  override def isEmptyRelation(relation: Any): Boolean = relation match {
    case EmptyHashedRelation => true
    case arr: Array[InternalRow] if arr.isEmpty => true
    case _ => false
  }

  override def tryTransformIfEmptyRelation(mode: BroadcastMode): Option[Any] = {
    Some(broadcastModeTransform(mode, Array.empty)).filter(isEmptyRelation)
  }

  override final def broadcastModeTransform(mode: BroadcastMode, rows: Array[InternalRow]): Any =
    mode.transform(rows)

  override final def newBroadcastQueryStageExec(
      old: BroadcastQueryStageExec,
      newPlan: SparkPlan): BroadcastQueryStageExec =
    BroadcastQueryStageExec(old.id, newPlan, old._canonicalized)

  override final def isExchangeOp(plan: SparkPlanMeta[_]): Boolean = {
    // if the child query stage already executed on GPU then we need to keep the
    // next operator on GPU in these cases
    SQLConf.get.adaptiveExecutionEnabled && (plan.wrapped match {
      case _: AQEShuffleReadExec
           | _: ShuffledHashJoinExec
           | _: BroadcastHashJoinExec
           | _: BroadcastExchangeExec
           | _: BroadcastNestedLoopJoinExec => true
      case _ => false
    })
  }

  override final def isAqePlan(p: SparkPlan): Boolean = p match {
    case _: AdaptiveSparkPlanExec |
         _: QueryStageExec |
         _: AQEShuffleReadExec => true
    case _ => false
  }

  override def getBuildSide(join: HashJoin): GpuBuildSide = {
    GpuJoinUtils.getGpuBuildSide(join.buildSide)
  }

  override def getBuildSide(join: BroadcastNestedLoopJoinExec): GpuBuildSide = {
    GpuJoinUtils.getGpuBuildSide(join.buildSide)
  }

  override def getDateFormatter(): DateFormatter = {
    // TODO verify
    DateFormatter()
  }

  override def isCustomReaderExec(x: SparkPlan): Boolean = x match {
    case _: GpuCustomShuffleReaderExec | _: AQEShuffleReadExec => true
    case _ => false
  }

  override def v1RepairTableCommand(tableName: TableIdentifier): RunnableCommand =
    RepairTableCommand(tableName,
      // These match the one place that this is called, if we start to call this in more places
      // we will need to change the API to pass these values in.
      enableAddPartitions = true,
      enableDropPartitions = false)

  override def shouldFailDivOverflow(): Boolean = SQLConf.get.ansiEnabled

  override def leafNodeDefaultParallelism(ss: SparkSession): Int = {
    Spark32XShimsUtils.leafNodeDefaultParallelism(ss)
  }

  override def shouldFallbackOnAnsiTimestamp(): Boolean = SQLConf.get.ansiEnabled

  override def getLegacyStatisticalAggregate(): Boolean =
    SQLConf.get.legacyStatisticalAggregate


  override def getScalaUDFAsExpression(
      function: AnyRef,
      dataType: DataType,
      children: Seq[Expression],
      inputEncoders: Seq[Option[ExpressionEncoder[_]]] = Nil,
      outputEncoder: Option[ExpressionEncoder[_]] = None,
      udfName: Option[String] = None,
      nullable: Boolean = true,
      udfDeterministic: Boolean = true): Expression = {
    ScalaUDF(function, dataType, children, inputEncoders, outputEncoder, udfName, nullable,
      udfDeterministic)
  }

  override def getMapSizesByExecutorId(
      shuffleId: Int,
      startMapIndex: Int,
      endMapIndex: Int,
      startPartition: Int,
      endPartition: Int): Iterator[(BlockManagerId, Seq[(BlockId, Long, Int)])] = {
    SparkEnv.get.mapOutputTracker.getMapSizesByExecutorId(shuffleId,
      startMapIndex, endMapIndex, startPartition, endPartition)
  }

  override def getGpuBroadcastNestedLoopJoinShim(
      left: SparkPlan,
      right: SparkPlan,
      join: BroadcastNestedLoopJoinExec,
      joinType: JoinType,
      condition: Option[Expression],
      targetSizeBytes: Long): GpuBroadcastNestedLoopJoinExecBase = {
    GpuBroadcastNestedLoopJoinExec(left, right, join, joinType, condition, targetSizeBytes)
  }

  override def isGpuBroadcastHashJoin(plan: SparkPlan): Boolean = {
    plan match {
      case _: GpuBroadcastHashJoinExec => true
      case _ => false
    }
  }

  override def isWindowFunctionExec(plan: SparkPlan): Boolean = plan.isInstanceOf[WindowExecBase]

  override def isGpuShuffledHashJoin(plan: SparkPlan): Boolean = {
    plan match {
      case _: GpuShuffledHashJoinExec => true
      case _ => false
    }
  }

  override def getFileSourceMaxMetadataValueLength(sqlConf: SQLConf): Int =
    sqlConf.maxMetadataStringLength

  override def getExprs: Map[Class[_ <: Expression], ExprRule[_ <: Expression]] = Seq(
    GpuOverrides.expr[Cast](
      "Convert a column of one type of data into another type",
      new CastChecks(),
      (cast, conf, p, r) => new CastExprMeta[Cast](cast,
        SparkSession.active.sessionState.conf.ansiEnabled, conf, p, r,
        doFloatToIntCheck = true, stringToAnsiDate = true)),
    GpuOverrides.expr[AnsiCast](
      "Convert a column of one type of data into another type",
      new CastChecks {
        import TypeSig._
        // nullChecks are the same

        override val booleanChecks: TypeSig = integral + fp + BOOLEAN + STRING
        override val sparkBooleanSig: TypeSig = numeric + BOOLEAN + STRING

        override val integralChecks: TypeSig = gpuNumeric + BOOLEAN + STRING
        override val sparkIntegralSig: TypeSig = numeric + BOOLEAN + STRING

        override val fpChecks: TypeSig = (gpuNumeric + BOOLEAN + STRING)
            .withPsNote(TypeEnum.STRING, fpToStringPsNote)
        override val sparkFpSig: TypeSig = numeric + BOOLEAN + STRING

        override val dateChecks: TypeSig = TIMESTAMP + DATE + STRING
        override val sparkDateSig: TypeSig = TIMESTAMP + DATE + STRING

        override val timestampChecks: TypeSig = TIMESTAMP + DATE + STRING
        override val sparkTimestampSig: TypeSig = TIMESTAMP + DATE + STRING

        // stringChecks are the same, but adding in PS note
        private val fourDigitYearMsg: String = "Only 4 digit year parsing is available. To " +
            s"enable parsing anyways set ${RapidsConf.HAS_EXTENDED_YEAR_VALUES} to false."
        override val stringChecks: TypeSig = gpuNumeric + BOOLEAN + STRING + BINARY +
            TypeSig.psNote(TypeEnum.DATE, fourDigitYearMsg) +
            TypeSig.psNote(TypeEnum.TIMESTAMP, fourDigitYearMsg)

        // binaryChecks are the same
        override val decimalChecks: TypeSig = gpuNumeric + STRING
        override val sparkDecimalSig: TypeSig = numeric + BOOLEAN + STRING

        // calendarChecks are the same

        override val arrayChecks: TypeSig =
          ARRAY.nested(commonCudfTypes + DECIMAL_128 + NULL + ARRAY + BINARY + STRUCT) +
              psNote(TypeEnum.ARRAY, "The array's child type must also support being cast to " +
                  "the desired child type")
        override val sparkArraySig: TypeSig = ARRAY.nested(all)

        override val mapChecks: TypeSig =
          MAP.nested(commonCudfTypes + DECIMAL_128 + NULL + ARRAY + BINARY + STRUCT + MAP) +
              psNote(TypeEnum.MAP, "the map's key and value must also support being cast to the " +
                  "desired child types")
        override val sparkMapSig: TypeSig = MAP.nested(all)

        override val structChecks: TypeSig =
          STRUCT.nested(commonCudfTypes + DECIMAL_128 + NULL + ARRAY + BINARY + STRUCT) +
              psNote(TypeEnum.STRUCT, "the struct's children must also support being cast to the " +
                  "desired child type(s)")
        override val sparkStructSig: TypeSig = STRUCT.nested(all)

        override val udtChecks: TypeSig = none
        override val sparkUdtSig: TypeSig = UDT
      },
      (cast, conf, p, r) => new CastExprMeta[AnsiCast](cast, ansiEnabled = true, conf = conf,
        parent = p, rule = r, doFloatToIntCheck = true, stringToAnsiDate = true)),
    GpuOverrides.expr[Average](
      "Average aggregate operator",
      ExprChecks.fullAgg(
        TypeSig.DOUBLE + TypeSig.DECIMAL_128,
        TypeSig.DOUBLE + TypeSig.DECIMAL_128,
        // NullType is not technically allowed by Spark, but in practice in 3.2.0
        // it can show up
        Seq(ParamCheck("input",
          TypeSig.integral + TypeSig.fp + TypeSig.DECIMAL_128 + TypeSig.NULL,
          TypeSig.numericAndInterval + TypeSig.NULL))),
      (a, conf, p, r) => new AggExprMeta[Average](a, conf, p, r) {
        override def tagAggForGpu(): Unit = {
          // For Decimal Average the SUM adds a precision of 10 to avoid overflowing
          // then it divides by the count with an output scale that is 4 more than the input
          // scale. With how our divide works to match Spark, this means that we will need a
          // precision of 5 more. So 38 - 10 - 5 = 23
          val dataType = a.child.dataType
          dataType match {
            case dt: DecimalType =>
              if (dt.precision > 23) {
                if (conf.needDecimalGuarantees) {
                  willNotWorkOnGpu("GpuAverage cannot guarantee proper overflow checks for " +
                      s"a precision large than 23. The current precision is ${dt.precision}")
                } else {
                  logWarning("Decimal overflow guarantees disabled for " +
                      s"Average(${a.child.dataType}) produces $dt with an " +
                      s"intermediate precision of ${dt.precision + 15}")
                }
              }
            case _ => // NOOP
          }
          GpuOverrides.checkAndTagFloatAgg(dataType, conf, this)
        }

        override def convertToGpu(childExprs: Seq[Expression]): GpuExpression =
          GpuAverage(childExprs.head)

        // Average is not supported in ANSI mode right now, no matter the type
        override val ansiTypeToCheck: Option[DataType] = None
      }),
    GpuOverrides.expr[Abs](
      "Absolute value",
      ExprChecks.unaryProjectAndAstInputMatchesOutput(
        TypeSig.implicitCastsAstTypes, TypeSig.gpuNumeric,
        TypeSig.numeric),
      (a, conf, p, r) => new UnaryAstExprMeta[Abs](a, conf, p, r) {
        val ansiEnabled = SQLConf.get.ansiEnabled

        override def tagSelfForAst(): Unit = {
          if (ansiEnabled && GpuAnsi.needBasicOpOverflowCheck(a.dataType)) {
            willNotWorkInAst("AST unary minus does not support ANSI mode.")
          }
        }

        // ANSI support for ABS was added in 3.2.0 SPARK-33275
        override def convertToGpu(child: Expression): GpuExpression = GpuAbs(child, ansiEnabled)
      }),
    GpuOverrides.expr[RegExpReplace](
      "RegExpReplace support for string literal input patterns",
      ExprChecks.projectOnly(TypeSig.STRING, TypeSig.STRING,
        Seq(ParamCheck("str", TypeSig.STRING, TypeSig.STRING),
          ParamCheck("regex", TypeSig.lit(TypeEnum.STRING), TypeSig.STRING),
          ParamCheck("rep", TypeSig.lit(TypeEnum.STRING), TypeSig.STRING),
          ParamCheck("pos", TypeSig.lit(TypeEnum.INT)
              .withPsNote(TypeEnum.INT, "only a value of 1 is supported"),
            TypeSig.lit(TypeEnum.INT)))),
      (a, conf, p, r) => new GpuRegExpReplaceMeta(a, conf, p, r)),
    // Spark 3.2.0-specific LEAD expression, using custom OffsetWindowFunctionMeta.
    GpuOverrides.expr[Lead](
      "Window function that returns N entries ahead of this one",
      ExprChecks.windowOnly(
        (TypeSig.commonCudfTypes + TypeSig.DECIMAL_128 + TypeSig.NULL +
            TypeSig.ARRAY + TypeSig.STRUCT).nested(),
        TypeSig.all,
        Seq(
          ParamCheck("input",
            (TypeSig.commonCudfTypes + TypeSig.DECIMAL_128 +
                TypeSig.NULL + TypeSig.ARRAY + TypeSig.STRUCT).nested(),
            TypeSig.all),
          ParamCheck("offset", TypeSig.INT, TypeSig.INT),
          ParamCheck("default",
            (TypeSig.commonCudfTypes + TypeSig.DECIMAL_128 + TypeSig.NULL +
                TypeSig.ARRAY + TypeSig.STRUCT).nested(),
            TypeSig.all)
        )
      ),
      (lead, conf, p, r) => new OffsetWindowFunctionMeta[Lead](lead, conf, p, r) {
        override def convertToGpu(): GpuExpression =
          GpuLead(input.convertToGpu(), offset.convertToGpu(), default.convertToGpu())
      }),
    // Spark 3.2.0-specific LAG expression, using custom OffsetWindowFunctionMeta.
    GpuOverrides.expr[Lag](
      "Window function that returns N entries behind this one",
      ExprChecks.windowOnly(
        (TypeSig.commonCudfTypes + TypeSig.DECIMAL_128 + TypeSig.NULL +
            TypeSig.ARRAY + TypeSig.STRUCT).nested(),
        TypeSig.all,
        Seq(
          ParamCheck("input",
            (TypeSig.commonCudfTypes + TypeSig.DECIMAL_128 +
                TypeSig.NULL + TypeSig.ARRAY + TypeSig.STRUCT).nested(),
            TypeSig.all),
          ParamCheck("offset", TypeSig.INT, TypeSig.INT),
          ParamCheck("default",
            (TypeSig.commonCudfTypes + TypeSig.DECIMAL_128 + TypeSig.NULL +
                TypeSig.ARRAY + TypeSig.STRUCT).nested(),
            TypeSig.all)
        )
      ),
      (lag, conf, p, r) => new OffsetWindowFunctionMeta[Lag](lag, conf, p, r) {
        override def convertToGpu(): GpuExpression = {
          GpuLag(input.convertToGpu(), offset.convertToGpu(), default.convertToGpu())
        }
      }),
    GpuOverrides.expr[GetArrayItem](
      "Gets the field at `ordinal` in the Array",
      ExprChecks.binaryProject(
        (TypeSig.commonCudfTypes + TypeSig.ARRAY + TypeSig.STRUCT + TypeSig.NULL +
            TypeSig.DECIMAL_128 + TypeSig.MAP).nested(),
        TypeSig.all,
        ("array", TypeSig.ARRAY.nested(TypeSig.commonCudfTypes + TypeSig.ARRAY +
            TypeSig.STRUCT + TypeSig.NULL + TypeSig.DECIMAL_128 + TypeSig.MAP),
            TypeSig.ARRAY.nested(TypeSig.all)),
        ("ordinal", TypeSig.lit(TypeEnum.INT), TypeSig.INT)),
      (in, conf, p, r) => new GpuGetArrayItemMeta(in, conf, p, r){
        override def convertToGpu(arr: Expression, ordinal: Expression): GpuExpression =
          GpuGetArrayItem(arr, ordinal, SQLConf.get.ansiEnabled)
      }),
    GpuOverrides.expr[GetMapValue](
      "Gets Value from a Map based on a key",
      ExprChecks.binaryProject(TypeSig.STRING, TypeSig.all,
        ("map", TypeSig.MAP.nested(TypeSig.STRING), TypeSig.MAP.nested(TypeSig.all)),
        ("key", TypeSig.lit(TypeEnum.STRING), TypeSig.all)),
      (in, conf, p, r) => new GpuGetMapValueMeta(in, conf, p, r){
        override def convertToGpu(map: Expression, key: Expression): GpuExpression =
          GpuGetMapValue(map, key, SQLConf.get.ansiEnabled)
      }),
    GpuOverrides.expr[ElementAt](
      "Returns element of array at given(1-based) index in value if column is array. " +
          "Returns value for the given key in value if column is map.",
      ExprChecks.binaryProject(
        (TypeSig.commonCudfTypes + TypeSig.ARRAY + TypeSig.STRUCT + TypeSig.NULL +
            TypeSig.DECIMAL_128 + TypeSig.MAP).nested(), TypeSig.all,
        ("array/map", TypeSig.ARRAY.nested(TypeSig.commonCudfTypes + TypeSig.ARRAY +
            TypeSig.STRUCT + TypeSig.NULL + TypeSig.DECIMAL_128 + TypeSig.MAP) +
            TypeSig.MAP.nested(TypeSig.STRING)
                .withPsNote(TypeEnum.MAP ,"If it's map, only string is supported."),
            TypeSig.ARRAY.nested(TypeSig.all) + TypeSig.MAP.nested(TypeSig.all)),
        ("index/key", (TypeSig.lit(TypeEnum.INT) + TypeSig.lit(TypeEnum.STRING))
            .withPsNote(TypeEnum.INT, "ints are only supported as array indexes, " +
                "not as maps keys")
            .withPsNote(TypeEnum.STRING, "strings are only supported as map keys, " +
                "not array indexes"),
            TypeSig.all)),
      (in, conf, p, r) => new BinaryExprMeta[ElementAt](in, conf, p, r) {
        override def tagExprForGpu(): Unit = {
          // To distinguish the supported nested type between Array and Map
          val checks = in.left.dataType match {
            case _: MapType =>
              // Match exactly with the checks for GetMapValue
              ExprChecks.binaryProject(TypeSig.STRING, TypeSig.all,
                ("map", TypeSig.MAP.nested(TypeSig.STRING), TypeSig.MAP.nested(TypeSig.all)),
                ("key", TypeSig.lit(TypeEnum.STRING), TypeSig.all))
            case _: ArrayType =>
              // Match exactly with the checks for GetArrayItem
              ExprChecks.binaryProject(
                (TypeSig.commonCudfTypes + TypeSig.ARRAY + TypeSig.STRUCT + TypeSig.NULL +
                    TypeSig.DECIMAL_128 + TypeSig.MAP).nested(),
                TypeSig.all,
                ("array", TypeSig.ARRAY.nested(TypeSig.commonCudfTypes + TypeSig.ARRAY +
                    TypeSig.STRUCT + TypeSig.NULL + TypeSig.DECIMAL_128 + TypeSig.MAP),
                    TypeSig.ARRAY.nested(TypeSig.all)),
                ("ordinal", TypeSig.lit(TypeEnum.INT), TypeSig.INT))
            case _ => throw new IllegalStateException("Only Array or Map is supported as input.")
          }
          checks.tag(this)
        }
        override def convertToGpu(lhs: Expression, rhs: Expression): GpuExpression = {
          GpuElementAt(lhs, rhs, SQLConf.get.ansiEnabled)
        }
      }),
    GpuOverrides.expr[Literal](
      "Holds a static value from the query",
      ExprChecks.projectAndAst(
        TypeSig.astTypes,
        (TypeSig.commonCudfTypes + TypeSig.NULL + TypeSig.DECIMAL_128 + TypeSig.CALENDAR
          + TypeSig.ARRAY + TypeSig.MAP + TypeSig.STRUCT + TypeSig.DAYTIME)
          .nested(TypeSig.commonCudfTypes + TypeSig.NULL + TypeSig.DECIMAL_128 +
            TypeSig.ARRAY + TypeSig.MAP + TypeSig.STRUCT),
        TypeSig.all),
      (lit, conf, p, r) => new LiteralExprMeta(lit, conf, p, r)),
    GpuOverrides.expr[TimeAdd](
      "Adds interval to timestamp",
      ExprChecks.binaryProject(TypeSig.TIMESTAMP, TypeSig.TIMESTAMP,
        ("start", TypeSig.TIMESTAMP, TypeSig.TIMESTAMP),
        ("interval", TypeSig.lit(TypeEnum.DAYTIME) + TypeSig.lit(TypeEnum.CALENDAR),
          TypeSig.DAYTIME + TypeSig.CALENDAR)),
      (timeAdd, conf, p, r) => new BinaryExprMeta[TimeAdd](timeAdd, conf, p, r) {
        override def tagExprForGpu(): Unit = {
          GpuOverrides.extractLit(timeAdd.interval).foreach { lit =>
            lit.dataType match {
              case CalendarIntervalType =>
                val intvl = lit.value.asInstanceOf[CalendarInterval]
                if (intvl.months != 0) {
                  willNotWorkOnGpu("interval months isn't supported")
                }
              case _: DayTimeIntervalType => // Supported
            }
          }
          checkTimeZoneId(timeAdd.timeZoneId)
        }

        override def convertToGpu(lhs: Expression, rhs: Expression): GpuExpression =
          GpuTimeAdd(lhs, rhs)
      }),
    GpuOverrides.expr[SpecifiedWindowFrame](
      "Specification of the width of the group (or \"frame\") of input rows " +
        "around which a window function is evaluated",
      ExprChecks.projectOnly(
        TypeSig.CALENDAR + TypeSig.NULL + TypeSig.integral + TypeSig.DAYTIME,
        TypeSig.numericAndInterval,
        Seq(
          ParamCheck("lower",
            TypeSig.CALENDAR + TypeSig.NULL + TypeSig.integral + TypeSig.DAYTIME,
            TypeSig.numericAndInterval),
          ParamCheck("upper",
            TypeSig.CALENDAR + TypeSig.NULL + TypeSig.integral + TypeSig.DAYTIME,
            TypeSig.numericAndInterval))),
      (windowFrame, conf, p, r) => new GpuSpecifiedWindowFrameMeta(windowFrame, conf, p, r)),
    GpuOverrides.expr[WindowExpression](
      "Calculates a return value for every input row of a table based on a group (or " +
        "\"window\") of rows",
      ExprChecks.windowOnly(
        (TypeSig.commonCudfTypes + TypeSig.DECIMAL_128 + TypeSig.NULL +
          TypeSig.ARRAY + TypeSig.STRUCT + TypeSig.MAP).nested(),
        TypeSig.all,
        Seq(ParamCheck("windowFunction",
          (TypeSig.commonCudfTypes + TypeSig.DECIMAL_128 + TypeSig.NULL +
            TypeSig.ARRAY + TypeSig.STRUCT + TypeSig.MAP).nested(),
          TypeSig.all),
          ParamCheck("windowSpec",
            TypeSig.CALENDAR + TypeSig.NULL + TypeSig.integral + TypeSig.DECIMAL_64 +
              TypeSig.DAYTIME, TypeSig.numericAndInterval))),
      (windowExpression, conf, p, r) => new GpuWindowExpressionMeta(windowExpression, conf, p, r)),
    GpuScalaUDFMeta.exprMeta
  ).map(r => (r.getClassFor.asSubclass(classOf[Expression]), r)).toMap

  override def getExecs: Map[Class[_ <: SparkPlan], ExecRule[_ <: SparkPlan]] = {
    Seq(
      GpuOverrides.exec[WindowInPandasExec](
        "The backend for Window Aggregation Pandas UDF, Accelerates the data transfer between" +
        " the Java process and the Python process. It also supports scheduling GPU resources" +
        " for the Python process when enabled. For now it only supports row based window frame.",
        ExecChecks(
          (TypeSig.commonCudfTypes + TypeSig.ARRAY).nested(TypeSig.commonCudfTypes),
          TypeSig.all),
        (winPy, conf, p, r) => new GpuWindowInPandasExecMetaBase(winPy, conf, p, r) {
          override val windowExpressions: Seq[BaseExprMeta[NamedExpression]] =
            winPy.windowExpression.map(GpuOverrides.wrapExpr(_, conf, Some(this)))

          override def convertToGpu(): GpuExec = {
            GpuWindowInPandasExec(
              windowExpressions.map(_.convertToGpu()),
              partitionSpec.map(_.convertToGpu()),
              // leave ordering expression on the CPU, it's not used for GPU computation
              winPy.orderSpec,
              childPlans.head.convertIfNeeded()
            )(winPy.partitionSpec)
          }
        }).disabledByDefault("it only supports row based frame for now"),
      GpuOverrides.exec[FileSourceScanExec](
        "Reading data from files, often from Hive tables",
        ExecChecks((TypeSig.commonCudfTypes + TypeSig.NULL + TypeSig.STRUCT + TypeSig.MAP +
            TypeSig.ARRAY + TypeSig.DECIMAL_128).nested(), TypeSig.all),
        (fsse, conf, p, r) => new SparkPlanMeta[FileSourceScanExec](fsse, conf, p, r) {

          // Replaces SubqueryBroadcastExec inside dynamic pruning filters with GPU counterpart
          // if possible. Instead regarding filters as childExprs of current Meta, we create
          // a new meta for SubqueryBroadcastExec. The reason is that the GPU replacement of
          // FileSourceScan is independent from the replacement of the partitionFilters. It is
          // possible that the FileSourceScan is on the CPU, while the dynamic partitionFilters
          // are on the GPU. And vice versa.
          private lazy val partitionFilters = wrapped.partitionFilters.map { filter =>
            filter.transformDown {
              case dpe @ DynamicPruningExpression(inSub: InSubqueryExec)
                if inSub.plan.isInstanceOf[SubqueryBroadcastExec] =>

                val subBcMeta = GpuOverrides.wrapAndTagPlan(inSub.plan, conf)
                subBcMeta.tagForExplain()
                val gpuSubBroadcast = subBcMeta.convertIfNeeded().asInstanceOf[BaseSubqueryExec]
                dpe.copy(inSub.copy(plan = gpuSubBroadcast))
            }
          }

          // partition filters and data filters are not run on the GPU
          override val childExprs: Seq[ExprMeta[_]] = Seq.empty

          override def tagPlanForGpu(): Unit = GpuFileSourceScanExec.tagSupport(this)

          override def convertToCpu(): SparkPlan = {
            wrapped.copy(partitionFilters = partitionFilters)
          }

          override def convertToGpu(): GpuExec = {
            val sparkSession = wrapped.relation.sparkSession
            val options = wrapped.relation.options

            val location = replaceWithAlluxioPathIfNeeded(
              conf,
              wrapped.relation,
              partitionFilters,
              wrapped.dataFilters)

            val newRelation = HadoopFsRelation(
              location,
              wrapped.relation.partitionSchema,
              wrapped.relation.dataSchema,
              wrapped.relation.bucketSpec,
              GpuFileSourceScanExec.convertFileFormat(wrapped.relation.fileFormat),
              options)(sparkSession)

            GpuFileSourceScanExec(
              newRelation,
              wrapped.output,
              wrapped.requiredSchema,
              partitionFilters,
              wrapped.optionalBucketSet,
              wrapped.optionalNumCoalescedBuckets,
              wrapped.dataFilters,
              wrapped.tableIdentifier)(conf)
          }
        }),
      GpuOverrides.exec[InMemoryTableScanExec](
        "Implementation of InMemoryTableScanExec to use GPU accelerated Caching",
        ExecChecks((TypeSig.commonCudfTypes + TypeSig.DECIMAL_64 + TypeSig.STRUCT
            + TypeSig.ARRAY + TypeSig.MAP).nested(), TypeSig.all),
        (scan, conf, p, r) => new InMemoryTableScanMeta(scan, conf, p, r)),
      GpuOverrides.exec[SortMergeJoinExec](
        "Sort merge join, replacing with shuffled hash join",
        JoinTypeChecks.equiJoinExecChecks,
        (join, conf, p, r) => new GpuSortMergeJoinMeta(join, conf, p, r)),
      GpuOverrides.exec[BroadcastHashJoinExec](
        "Implementation of join using broadcast data",
        JoinTypeChecks.equiJoinExecChecks,
        (join, conf, p, r) => new GpuBroadcastHashJoinMeta(join, conf, p, r)),
      GpuOverrides.exec[ShuffledHashJoinExec](
        "Implementation of join using hashed shuffled data",
        JoinTypeChecks.equiJoinExecChecks,
        (join, conf, p, r) => new GpuShuffledHashJoinMeta(join, conf, p, r)),
      GpuOverrides.exec[ArrowEvalPythonExec](
        "The backend of the Scalar Pandas UDFs. Accelerates the data transfer between the" +
            " Java process and the Python process. It also supports scheduling GPU resources" +
            " for the Python process when enabled",
        ExecChecks(
          (TypeSig.commonCudfTypes + TypeSig.ARRAY + TypeSig.STRUCT).nested(),
          TypeSig.all),
        (e, conf, p, r) =>
          new SparkPlanMeta[ArrowEvalPythonExec](e, conf, p, r) {
            val udfs: Seq[BaseExprMeta[PythonUDF]] =
              e.udfs.map(GpuOverrides.wrapExpr(_, conf, Some(this)))
            val resultAttrs: Seq[BaseExprMeta[Attribute]] =
              e.resultAttrs.map(GpuOverrides.wrapExpr(_, conf, Some(this)))
            override val childExprs: Seq[BaseExprMeta[_]] = udfs ++ resultAttrs

            override def replaceMessage: String = "partially run on GPU"
            override def noReplacementPossibleMessage(reasons: String): String =
              s"cannot run even partially on the GPU because $reasons"

            override def convertToGpu(): GpuExec =
              GpuArrowEvalPythonExec(udfs.map(_.convertToGpu()).asInstanceOf[Seq[GpuPythonUDF]],
                resultAttrs.map(_.convertToGpu()).asInstanceOf[Seq[Attribute]],
                childPlans.head.convertIfNeeded(),
                e.evalType)
          }),
      GpuOverrides.exec[MapInPandasExec](
        "The backend for Map Pandas Iterator UDF. Accelerates the data transfer between the" +
            " Java process and the Python process. It also supports scheduling GPU resources" +
            " for the Python process when enabled.",
        ExecChecks((TypeSig.commonCudfTypes + TypeSig.ARRAY + TypeSig.STRUCT).nested(),
          TypeSig.all),
        (mapPy, conf, p, r) => new GpuMapInPandasExecMeta(mapPy, conf, p, r)),
      GpuOverrides.exec[FlatMapGroupsInPandasExec](
        "The backend for Flat Map Groups Pandas UDF, Accelerates the data transfer between the" +
            " Java process and the Python process. It also supports scheduling GPU resources" +
            " for the Python process when enabled.",
        ExecChecks(TypeSig.commonCudfTypes, TypeSig.all),
        (flatPy, conf, p, r) => new GpuFlatMapGroupsInPandasExecMeta(flatPy, conf, p, r)),
      GpuOverrides.exec[AggregateInPandasExec](
        "The backend for an Aggregation Pandas UDF, this accelerates the data transfer between" +
            " the Java process and the Python process. It also supports scheduling GPU resources" +
            " for the Python process when enabled.",
        ExecChecks(TypeSig.commonCudfTypes, TypeSig.all),
        (aggPy, conf, p, r) => new GpuAggregateInPandasExecMeta(aggPy, conf, p, r)),
      GpuOverrides.exec[BatchScanExec](
        "The backend for most file input",
        ExecChecks(
          (TypeSig.commonCudfTypes + TypeSig.STRUCT + TypeSig.MAP + TypeSig.ARRAY +
            TypeSig.DECIMAL_128).nested(),
          TypeSig.all),
        (p, conf, parent, r) => new SparkPlanMeta[BatchScanExec](p, conf, parent, r) {
          override val childScans: scala.Seq[ScanMeta[_]] =
            Seq(GpuOverrides.wrapScan(p.scan, conf, Some(this)))

          override def tagPlanForGpu(): Unit = {
            if (!p.runtimeFilters.isEmpty) {
              willNotWorkOnGpu("Runtime filtering (DPP) on datasource V2 is not supported")
            }
          }

          override def convertToGpu(): GpuExec =
            GpuBatchScanExec(p.output, childScans.head.convertToGpu())
        })
    ).map(r => (r.getClassFor.asSubclass(classOf[SparkPlan]), r)).toMap
  }

  override def getScans: Map[Class[_ <: Scan], ScanRule[_ <: Scan]] = Seq(
    GpuOverrides.scan[ParquetScan](
      "Parquet parsing",
      (a, conf, p, r) => new ScanMeta[ParquetScan](a, conf, p, r) {
        override def tagSelfForGpu(): Unit = {
          GpuParquetScanBase.tagSupport(this)
          // we are being overly cautious and that Parquet does not support this yet
          if (a.isInstanceOf[SupportsRuntimeFiltering]) {
            willNotWorkOnGpu("Parquet does not support Runtime filtering (DPP)" +
              " on datasource V2 yet.")
          }
        }

        override def convertToGpu(): Scan = {
          GpuParquetScan(a.sparkSession,
            a.hadoopConf,
            a.fileIndex,
            a.dataSchema,
            a.readDataSchema,
            a.readPartitionSchema,
            a.pushedFilters,
            a.options,
            a.partitionFilters,
            a.dataFilters,
            conf)
        }
      }),
    GpuOverrides.scan[OrcScan](
      "ORC parsing",
      (a, conf, p, r) => new ScanMeta[OrcScan](a, conf, p, r) {
        override def tagSelfForGpu(): Unit = {
          GpuOrcScanBase.tagSupport(this)
          // we are being overly cautious and that Orc does not support this yet
          if (a.isInstanceOf[SupportsRuntimeFiltering]) {
            willNotWorkOnGpu("Orc does not support Runtime filtering (DPP)" +
              " on datasource V2 yet.")
          }
        }

        override def convertToGpu(): Scan =
          GpuOrcScan(a.sparkSession,
            a.hadoopConf,
            a.fileIndex,
            a.dataSchema,
            a.readDataSchema,
            a.readPartitionSchema,
            a.options,
            a.pushedFilters,
            a.partitionFilters,
            a.dataFilters,
            conf)
      }),
    GpuOverrides.scan[CSVScan](
      "CSV parsing",
      (a, conf, p, r) => new ScanMeta[CSVScan](a, conf, p, r) {
        override def tagSelfForGpu(): Unit = {
          GpuCSVScan.tagSupport(this)
          // we are being overly cautious and that Csv does not support this yet
          if (a.isInstanceOf[SupportsRuntimeFiltering]) {
            willNotWorkOnGpu("Csv does not support Runtime filtering (DPP)" +
              " on datasource V2 yet.")
          }
        }

        override def convertToGpu(): Scan =
          GpuCSVScan(a.sparkSession,
            a.fileIndex,
            a.dataSchema,
            a.readDataSchema,
            a.readPartitionSchema,
            a.options,
            a.partitionFilters,
            a.dataFilters,
            conf.maxReadBatchSizeRows,
            conf.maxReadBatchSizeBytes)
      })
  ).map(r => (r.getClassFor.asSubclass(classOf[Scan]), r)).toMap

  override def getPartitionFileNames(
      partitions: Seq[PartitionDirectory]): Seq[String] = {
    val files = partitions.flatMap(partition => partition.files)
    files.map(_.getPath.getName)
  }

  override def getPartitionFileStatusSize(partitions: Seq[PartitionDirectory]): Long = {
    partitions.map(_.files.map(_.getLen).sum).sum
  }

  override def getPartitionedFiles(
      partitions: Array[PartitionDirectory]): Array[PartitionedFile] = {
    partitions.flatMap { p =>
      p.files.map { f =>
        PartitionedFileUtil.getPartitionedFile(f, f.getPath, p.values)
      }
    }
  }

  override def getPartitionSplitFiles(
      partitions: Array[PartitionDirectory],
      maxSplitBytes: Long,
      relation: HadoopFsRelation): Array[PartitionedFile] = {
    partitions.flatMap { partition =>
      partition.files.flatMap { file =>
        // getPath() is very expensive so we only want to call it once in this block:
        val filePath = file.getPath
        val isSplitable = relation.fileFormat.isSplitable(
          relation.sparkSession, relation.options, filePath)
        PartitionedFileUtil.splitFiles(
          sparkSession = relation.sparkSession,
          file = file,
          filePath = filePath,
          isSplitable = isSplitable,
          maxSplitBytes = maxSplitBytes,
          partitionValues = partition.values
        )
      }
    }
  }

  override def createFilePartition(index: Int, files: Array[PartitionedFile]): FilePartition = {
    FilePartition(index, files)
  }

  override def copyBatchScanExec(
      batchScanExec: GpuBatchScanExec,
      queryUsesInputFile: Boolean): GpuBatchScanExec = {
    val scanCopy = batchScanExec.scan match {
      case parquetScan: GpuParquetScan =>
        parquetScan.copy(queryUsesInputFile=queryUsesInputFile)
      case orcScan: GpuOrcScan =>
        orcScan.copy(queryUsesInputFile=queryUsesInputFile)
      case _ => throw new RuntimeException("Wrong format") // never reach here
    }
    batchScanExec.copy(scan=scanCopy)
  }

  override def copyFileSourceScanExec(
      scanExec: GpuFileSourceScanExec,
      queryUsesInputFile: Boolean): GpuFileSourceScanExec = {
    scanExec.copy(queryUsesInputFile=queryUsesInputFile)(scanExec.rapidsConf)
  }

  override def getGpuColumnarToRowTransition(plan: SparkPlan,
      exportColumnRdd: Boolean): GpuColumnarToRowExecParent = {
    val serName = plan.conf.getConf(StaticSQLConf.SPARK_CACHE_SERIALIZER)
    val serClass = ShimLoader.loadClass(serName)
    if (serClass == classOf[com.nvidia.spark.ParquetCachedBatchSerializer]) {
      GpuColumnarToRowTransitionExec(plan, exportColumnRdd)
    } else {
      GpuColumnarToRowExec(plan, exportColumnRdd)
    }
  }

  override def checkColumnNameDuplication(
      schema: StructType,
      colType: String,
      resolver: Resolver): Unit = {
    GpuSchemaUtils.checkColumnNameDuplication(schema, colType, resolver)
  }

  override def getGpuShuffleExchangeExec(
      gpuOutputPartitioning: GpuPartitioning,
      child: SparkPlan,
      cpuOutputPartitioning: Partitioning,
      cpuShuffle: Option[ShuffleExchangeExec]): GpuShuffleExchangeExecBase = {
    val shuffleOrigin = cpuShuffle.map(_.shuffleOrigin).getOrElse(ENSURE_REQUIREMENTS)
    GpuShuffleExchangeExec(gpuOutputPartitioning, child, shuffleOrigin)(cpuOutputPartitioning)
  }

  override def getGpuShuffleExchangeExec(
      queryStage: ShuffleQueryStageExec): GpuShuffleExchangeExecBase = {
    queryStage.shuffle.asInstanceOf[GpuShuffleExchangeExecBase]
  }

  override def sortOrder(
      child: Expression,
      direction: SortDirection,
      nullOrdering: NullOrdering): SortOrder = SortOrder(child, direction, nullOrdering, Seq.empty)

  override def copySortOrderWithNewChild(s: SortOrder, child: Expression) = {
    s.copy(child = child)
  }

  override def alias(child: Expression, name: String)(
      exprId: ExprId,
      qualifier: Seq[String],
      explicitMetadata: Option[Metadata]): Alias = {
    Alias(child, name)(exprId, qualifier, explicitMetadata)
  }

  override def shouldIgnorePath(path: String): Boolean = {
    HadoopFSUtilsShim.shouldIgnorePath(path)
  }

  override def getLegacyComplexTypeToString(): Boolean = {
    SQLConf.get.getConf(SQLConf.LEGACY_COMPLEX_TYPES_TO_STRING)
  }

  // Arrow version changed between Spark versions
  override def getArrowDataBuf(vec: ValueVector): (ByteBuffer, ReferenceManager) = {
    val arrowBuf = vec.getDataBuffer()
    (arrowBuf.nioBuffer(), arrowBuf.getReferenceManager)
  }

  override def getArrowValidityBuf(vec: ValueVector): (ByteBuffer, ReferenceManager) = {
    val arrowBuf = vec.getValidityBuffer
    (arrowBuf.nioBuffer(), arrowBuf.getReferenceManager)
  }

  override def createTable(table: CatalogTable,
      sessionCatalog: SessionCatalog,
      tableLocation: Option[URI],
      result: BaseRelation) = {
    val newTable = table.copy(
      storage = table.storage.copy(locationUri = tableLocation),
      // We will use the schema of resolved.relation as the schema of the table (instead of
      // the schema of df). It is important since the nullability may be changed by the relation
      // provider (for example, see org.apache.spark.sql.parquet.DefaultSource).
      schema = result.schema)
    // Table location is already validated. No need to check it again during table creation.
    sessionCatalog.createTable(newTable, ignoreIfExists = false, validateLocation = false)
  }

  override def getArrowOffsetsBuf(vec: ValueVector): (ByteBuffer, ReferenceManager) = {
    val arrowBuf = vec.getOffsetBuffer
    (arrowBuf.nioBuffer(), arrowBuf.getReferenceManager)
  }

  /** matches SPARK-33008 fix in 3.1.1 */
  override def shouldFailDivByZero(): Boolean = SQLConf.get.ansiEnabled

  override def replaceWithAlluxioPathIfNeeded(
      conf: RapidsConf,
      relation: HadoopFsRelation,
      partitionFilters: Seq[Expression],
      dataFilters: Seq[Expression]): FileIndex = {

    val alluxioPathsReplace: Option[Seq[String]] = conf.getAlluxioPathsToReplace

    if (alluxioPathsReplace.isDefined) {
      // alluxioPathsReplace: Seq("key->value", "key1->value1")
      // turn the rules to the Map with eg
      // { s3:/foo -> alluxio://0.1.2.3:19998/foo,
      //   gs:/bar -> alluxio://0.1.2.3:19998/bar,
      //   /baz -> alluxio://0.1.2.3:19998/baz }
      val replaceMapOption = alluxioPathsReplace.map(rules => {
        rules.map(rule => {
          val split = rule.split("->")
          if (split.size == 2) {
            split(0).trim -> split(1).trim
          } else {
            throw new IllegalArgumentException(s"Invalid setting for " +
                s"${RapidsConf.ALLUXIO_PATHS_REPLACE.key}")
          }
        }).toMap
      })

      replaceMapOption.map(replaceMap => {

        def isDynamicPruningFilter(e: Expression): Boolean =
          e.find(_.isInstanceOf[PlanExpression[_]]).isDefined

        val partitionDirs = relation.location.listFiles(
          partitionFilters.filterNot(isDynamicPruningFilter), dataFilters)

        // replacement func to check if the file path is prefixed with the string user configured
        // if yes, replace it
        val replaceFunc = (f: Path) => {
          val pathStr = f.toString
          val matchedSet = replaceMap.keySet.filter(reg => pathStr.startsWith(reg))
          if (matchedSet.size > 1) {
            // never reach here since replaceMap is a Map
            throw new IllegalArgumentException(s"Found ${matchedSet.size} same replacing rules " +
                s"from ${RapidsConf.ALLUXIO_PATHS_REPLACE.key} which requires only 1 rule " +
                s"for each file path")
          } else if (matchedSet.size == 1) {
            new Path(pathStr.replaceFirst(matchedSet.head, replaceMap(matchedSet.head)))
          } else {
            f
          }
        }

        // replace all of input files
        val inputFiles: Seq[Path] = partitionDirs.flatMap(partitionDir => {
          replacePartitionDirectoryFiles(partitionDir, replaceFunc)
        })

        // replace all of rootPaths which are already unique
        val rootPaths = relation.location.rootPaths.map(replaceFunc)

        val parameters: Map[String, String] = relation.options

        // infer PartitionSpec
        val partitionSpec = GpuPartitioningUtils.inferPartitioning(
          relation.sparkSession,
          rootPaths,
          inputFiles,
          parameters,
          Option(relation.dataSchema),
          replaceFunc)

        // generate a new InMemoryFileIndex holding paths with alluxio schema
        new InMemoryFileIndex(
          relation.sparkSession,
          inputFiles,
          parameters,
          Option(relation.dataSchema),
          userSpecifiedPartitionSpec = Some(partitionSpec))
      }).getOrElse(relation.location)

    } else {
      relation.location
    }
  }

  override def replacePartitionDirectoryFiles(partitionDir: PartitionDirectory,
      replaceFunc: Path => Path): Seq[Path] = {
    partitionDir.files.map(f => replaceFunc(f.getPath))
  }

  /**
   * Case class ShuffleQueryStageExec holds an additional field shuffleOrigin
   * affecting the unapply method signature
   */
  override def reusedExchangeExecPfn: PartialFunction[SparkPlan, ReusedExchangeExec] = {
    case ShuffleQueryStageExec(_, e: ReusedExchangeExec, _) => e
    case BroadcastQueryStageExec(_, e: ReusedExchangeExec, _) => e
  }

  /** dropped by SPARK-34234 */
  override def attachTreeIfSupported[TreeType <: TreeNode[_], A](
      tree: TreeType,
      msg: String)(
      f: => A
  ): A = {
    identity(f)
  }

  override def hasAliasQuoteFix: Boolean = true

  override def hasCastFloatTimestampUpcast: Boolean = true

  override def findOperators(plan: SparkPlan, predicate: SparkPlan => Boolean): Seq[SparkPlan] = {
    def recurse(
        plan: SparkPlan,
        predicate: SparkPlan => Boolean,
        accum: ListBuffer[SparkPlan]): Seq[SparkPlan] = {
      if (predicate(plan)) {
        accum += plan
      }
      plan match {
        case a: AdaptiveSparkPlanExec => recurse(a.executedPlan, predicate, accum)
        case qs: BroadcastQueryStageExec => recurse(qs.broadcast, predicate, accum)
        case qs: ShuffleQueryStageExec => recurse(qs.shuffle, predicate, accum)
        case c: CommandResultExec => recurse(c.commandPhysicalPlan, predicate, accum)
        case other => other.children.flatMap(p => recurse(p, predicate, accum)).headOption
      }
      accum
    }
    recurse(plan, predicate, new ListBuffer[SparkPlan]())
  }

  override def skipAssertIsOnTheGpu(plan: SparkPlan): Boolean = plan match {
    case _: CommandResultExec => true
    case _ => false
  }

  override def registerKryoClasses(kryo: Kryo): Unit = {
    kryo.register(classOf[SerializeConcatHostBuffersDeserializeBatch],
      new KryoJavaSerializer())
    kryo.register(classOf[SerializeBatchDeserializeHostBuffer],
      new KryoJavaSerializer())
  }

  override def getAdaptiveInputPlan(adaptivePlan: AdaptiveSparkPlanExec): SparkPlan = {
    adaptivePlan.initialPlan
  }

  override def columnarAdaptivePlan(a: AdaptiveSparkPlanExec,
      goal: CoalesceSizeGoal): SparkPlan = {
    a.copy(supportsColumnar = true)
  }

  override def supportsColumnarAdaptivePlans: Boolean = true
=======
>>>>>>> e13a43cf
}<|MERGE_RESOLUTION|>--- conflicted
+++ resolved
@@ -23,26 +23,9 @@
 import org.apache.spark.sql.execution.datasources.parquet.ParquetFilters
 
 /**
-<<<<<<< HEAD
-* Shim base class that can be compiled with every supported 3.2.x
-*/
-trait Spark322PlusShims extends SparkShims with RebaseShims with Logging {
-
-  override final def aqeShuffleReaderExec: ExecRule[_ <: SparkPlan] = exec[AQEShuffleReadExec](
-    "A wrapper of shuffle query stage",
-    ExecChecks((TypeSig.commonCudfTypes + TypeSig.NULL + TypeSig.DECIMAL_128 + TypeSig.ARRAY +
-        TypeSig.STRUCT + TypeSig.MAP).nested(), TypeSig.all),
-    (exec, conf, p, r) => new GpuCustomShuffleReaderMeta(exec, conf, p, r))
-
-  override final def sessionFromPlan(plan: SparkPlan): SparkSession = {
-    plan.session
-  }
-
-=======
  * Shim base class that can be compiled with every supported 3.2.2+
  */
 trait Spark322PlusShims extends Spark320PlusShims with RebaseShims with Logging {
->>>>>>> e13a43cf
   override def getParquetFilters(
       schema: MessageType,
       pushDownDate: Boolean,
@@ -58,1005 +41,4 @@
     new ParquetFilters(schema, pushDownDate, pushDownTimestamp, pushDownDecimal, pushDownStartWith,
       pushDownInFilterThreshold, caseSensitive, datetimeRebaseMode)
   }
-<<<<<<< HEAD
-
-  override final def filesFromFileIndex(
-      fileIndex: PartitioningAwareFileIndex
-  ): Seq[FileStatus] = {
-    fileIndex.allFiles()
-  }
-
-  override def isEmptyRelation(relation: Any): Boolean = relation match {
-    case EmptyHashedRelation => true
-    case arr: Array[InternalRow] if arr.isEmpty => true
-    case _ => false
-  }
-
-  override def tryTransformIfEmptyRelation(mode: BroadcastMode): Option[Any] = {
-    Some(broadcastModeTransform(mode, Array.empty)).filter(isEmptyRelation)
-  }
-
-  override final def broadcastModeTransform(mode: BroadcastMode, rows: Array[InternalRow]): Any =
-    mode.transform(rows)
-
-  override final def newBroadcastQueryStageExec(
-      old: BroadcastQueryStageExec,
-      newPlan: SparkPlan): BroadcastQueryStageExec =
-    BroadcastQueryStageExec(old.id, newPlan, old._canonicalized)
-
-  override final def isExchangeOp(plan: SparkPlanMeta[_]): Boolean = {
-    // if the child query stage already executed on GPU then we need to keep the
-    // next operator on GPU in these cases
-    SQLConf.get.adaptiveExecutionEnabled && (plan.wrapped match {
-      case _: AQEShuffleReadExec
-           | _: ShuffledHashJoinExec
-           | _: BroadcastHashJoinExec
-           | _: BroadcastExchangeExec
-           | _: BroadcastNestedLoopJoinExec => true
-      case _ => false
-    })
-  }
-
-  override final def isAqePlan(p: SparkPlan): Boolean = p match {
-    case _: AdaptiveSparkPlanExec |
-         _: QueryStageExec |
-         _: AQEShuffleReadExec => true
-    case _ => false
-  }
-
-  override def getBuildSide(join: HashJoin): GpuBuildSide = {
-    GpuJoinUtils.getGpuBuildSide(join.buildSide)
-  }
-
-  override def getBuildSide(join: BroadcastNestedLoopJoinExec): GpuBuildSide = {
-    GpuJoinUtils.getGpuBuildSide(join.buildSide)
-  }
-
-  override def getDateFormatter(): DateFormatter = {
-    // TODO verify
-    DateFormatter()
-  }
-
-  override def isCustomReaderExec(x: SparkPlan): Boolean = x match {
-    case _: GpuCustomShuffleReaderExec | _: AQEShuffleReadExec => true
-    case _ => false
-  }
-
-  override def v1RepairTableCommand(tableName: TableIdentifier): RunnableCommand =
-    RepairTableCommand(tableName,
-      // These match the one place that this is called, if we start to call this in more places
-      // we will need to change the API to pass these values in.
-      enableAddPartitions = true,
-      enableDropPartitions = false)
-
-  override def shouldFailDivOverflow(): Boolean = SQLConf.get.ansiEnabled
-
-  override def leafNodeDefaultParallelism(ss: SparkSession): Int = {
-    Spark32XShimsUtils.leafNodeDefaultParallelism(ss)
-  }
-
-  override def shouldFallbackOnAnsiTimestamp(): Boolean = SQLConf.get.ansiEnabled
-
-  override def getLegacyStatisticalAggregate(): Boolean =
-    SQLConf.get.legacyStatisticalAggregate
-
-
-  override def getScalaUDFAsExpression(
-      function: AnyRef,
-      dataType: DataType,
-      children: Seq[Expression],
-      inputEncoders: Seq[Option[ExpressionEncoder[_]]] = Nil,
-      outputEncoder: Option[ExpressionEncoder[_]] = None,
-      udfName: Option[String] = None,
-      nullable: Boolean = true,
-      udfDeterministic: Boolean = true): Expression = {
-    ScalaUDF(function, dataType, children, inputEncoders, outputEncoder, udfName, nullable,
-      udfDeterministic)
-  }
-
-  override def getMapSizesByExecutorId(
-      shuffleId: Int,
-      startMapIndex: Int,
-      endMapIndex: Int,
-      startPartition: Int,
-      endPartition: Int): Iterator[(BlockManagerId, Seq[(BlockId, Long, Int)])] = {
-    SparkEnv.get.mapOutputTracker.getMapSizesByExecutorId(shuffleId,
-      startMapIndex, endMapIndex, startPartition, endPartition)
-  }
-
-  override def getGpuBroadcastNestedLoopJoinShim(
-      left: SparkPlan,
-      right: SparkPlan,
-      join: BroadcastNestedLoopJoinExec,
-      joinType: JoinType,
-      condition: Option[Expression],
-      targetSizeBytes: Long): GpuBroadcastNestedLoopJoinExecBase = {
-    GpuBroadcastNestedLoopJoinExec(left, right, join, joinType, condition, targetSizeBytes)
-  }
-
-  override def isGpuBroadcastHashJoin(plan: SparkPlan): Boolean = {
-    plan match {
-      case _: GpuBroadcastHashJoinExec => true
-      case _ => false
-    }
-  }
-
-  override def isWindowFunctionExec(plan: SparkPlan): Boolean = plan.isInstanceOf[WindowExecBase]
-
-  override def isGpuShuffledHashJoin(plan: SparkPlan): Boolean = {
-    plan match {
-      case _: GpuShuffledHashJoinExec => true
-      case _ => false
-    }
-  }
-
-  override def getFileSourceMaxMetadataValueLength(sqlConf: SQLConf): Int =
-    sqlConf.maxMetadataStringLength
-
-  override def getExprs: Map[Class[_ <: Expression], ExprRule[_ <: Expression]] = Seq(
-    GpuOverrides.expr[Cast](
-      "Convert a column of one type of data into another type",
-      new CastChecks(),
-      (cast, conf, p, r) => new CastExprMeta[Cast](cast,
-        SparkSession.active.sessionState.conf.ansiEnabled, conf, p, r,
-        doFloatToIntCheck = true, stringToAnsiDate = true)),
-    GpuOverrides.expr[AnsiCast](
-      "Convert a column of one type of data into another type",
-      new CastChecks {
-        import TypeSig._
-        // nullChecks are the same
-
-        override val booleanChecks: TypeSig = integral + fp + BOOLEAN + STRING
-        override val sparkBooleanSig: TypeSig = numeric + BOOLEAN + STRING
-
-        override val integralChecks: TypeSig = gpuNumeric + BOOLEAN + STRING
-        override val sparkIntegralSig: TypeSig = numeric + BOOLEAN + STRING
-
-        override val fpChecks: TypeSig = (gpuNumeric + BOOLEAN + STRING)
-            .withPsNote(TypeEnum.STRING, fpToStringPsNote)
-        override val sparkFpSig: TypeSig = numeric + BOOLEAN + STRING
-
-        override val dateChecks: TypeSig = TIMESTAMP + DATE + STRING
-        override val sparkDateSig: TypeSig = TIMESTAMP + DATE + STRING
-
-        override val timestampChecks: TypeSig = TIMESTAMP + DATE + STRING
-        override val sparkTimestampSig: TypeSig = TIMESTAMP + DATE + STRING
-
-        // stringChecks are the same, but adding in PS note
-        private val fourDigitYearMsg: String = "Only 4 digit year parsing is available. To " +
-            s"enable parsing anyways set ${RapidsConf.HAS_EXTENDED_YEAR_VALUES} to false."
-        override val stringChecks: TypeSig = gpuNumeric + BOOLEAN + STRING + BINARY +
-            TypeSig.psNote(TypeEnum.DATE, fourDigitYearMsg) +
-            TypeSig.psNote(TypeEnum.TIMESTAMP, fourDigitYearMsg)
-
-        // binaryChecks are the same
-        override val decimalChecks: TypeSig = gpuNumeric + STRING
-        override val sparkDecimalSig: TypeSig = numeric + BOOLEAN + STRING
-
-        // calendarChecks are the same
-
-        override val arrayChecks: TypeSig =
-          ARRAY.nested(commonCudfTypes + DECIMAL_128 + NULL + ARRAY + BINARY + STRUCT) +
-              psNote(TypeEnum.ARRAY, "The array's child type must also support being cast to " +
-                  "the desired child type")
-        override val sparkArraySig: TypeSig = ARRAY.nested(all)
-
-        override val mapChecks: TypeSig =
-          MAP.nested(commonCudfTypes + DECIMAL_128 + NULL + ARRAY + BINARY + STRUCT + MAP) +
-              psNote(TypeEnum.MAP, "the map's key and value must also support being cast to the " +
-                  "desired child types")
-        override val sparkMapSig: TypeSig = MAP.nested(all)
-
-        override val structChecks: TypeSig =
-          STRUCT.nested(commonCudfTypes + DECIMAL_128 + NULL + ARRAY + BINARY + STRUCT) +
-              psNote(TypeEnum.STRUCT, "the struct's children must also support being cast to the " +
-                  "desired child type(s)")
-        override val sparkStructSig: TypeSig = STRUCT.nested(all)
-
-        override val udtChecks: TypeSig = none
-        override val sparkUdtSig: TypeSig = UDT
-      },
-      (cast, conf, p, r) => new CastExprMeta[AnsiCast](cast, ansiEnabled = true, conf = conf,
-        parent = p, rule = r, doFloatToIntCheck = true, stringToAnsiDate = true)),
-    GpuOverrides.expr[Average](
-      "Average aggregate operator",
-      ExprChecks.fullAgg(
-        TypeSig.DOUBLE + TypeSig.DECIMAL_128,
-        TypeSig.DOUBLE + TypeSig.DECIMAL_128,
-        // NullType is not technically allowed by Spark, but in practice in 3.2.0
-        // it can show up
-        Seq(ParamCheck("input",
-          TypeSig.integral + TypeSig.fp + TypeSig.DECIMAL_128 + TypeSig.NULL,
-          TypeSig.numericAndInterval + TypeSig.NULL))),
-      (a, conf, p, r) => new AggExprMeta[Average](a, conf, p, r) {
-        override def tagAggForGpu(): Unit = {
-          // For Decimal Average the SUM adds a precision of 10 to avoid overflowing
-          // then it divides by the count with an output scale that is 4 more than the input
-          // scale. With how our divide works to match Spark, this means that we will need a
-          // precision of 5 more. So 38 - 10 - 5 = 23
-          val dataType = a.child.dataType
-          dataType match {
-            case dt: DecimalType =>
-              if (dt.precision > 23) {
-                if (conf.needDecimalGuarantees) {
-                  willNotWorkOnGpu("GpuAverage cannot guarantee proper overflow checks for " +
-                      s"a precision large than 23. The current precision is ${dt.precision}")
-                } else {
-                  logWarning("Decimal overflow guarantees disabled for " +
-                      s"Average(${a.child.dataType}) produces $dt with an " +
-                      s"intermediate precision of ${dt.precision + 15}")
-                }
-              }
-            case _ => // NOOP
-          }
-          GpuOverrides.checkAndTagFloatAgg(dataType, conf, this)
-        }
-
-        override def convertToGpu(childExprs: Seq[Expression]): GpuExpression =
-          GpuAverage(childExprs.head)
-
-        // Average is not supported in ANSI mode right now, no matter the type
-        override val ansiTypeToCheck: Option[DataType] = None
-      }),
-    GpuOverrides.expr[Abs](
-      "Absolute value",
-      ExprChecks.unaryProjectAndAstInputMatchesOutput(
-        TypeSig.implicitCastsAstTypes, TypeSig.gpuNumeric,
-        TypeSig.numeric),
-      (a, conf, p, r) => new UnaryAstExprMeta[Abs](a, conf, p, r) {
-        val ansiEnabled = SQLConf.get.ansiEnabled
-
-        override def tagSelfForAst(): Unit = {
-          if (ansiEnabled && GpuAnsi.needBasicOpOverflowCheck(a.dataType)) {
-            willNotWorkInAst("AST unary minus does not support ANSI mode.")
-          }
-        }
-
-        // ANSI support for ABS was added in 3.2.0 SPARK-33275
-        override def convertToGpu(child: Expression): GpuExpression = GpuAbs(child, ansiEnabled)
-      }),
-    GpuOverrides.expr[RegExpReplace](
-      "RegExpReplace support for string literal input patterns",
-      ExprChecks.projectOnly(TypeSig.STRING, TypeSig.STRING,
-        Seq(ParamCheck("str", TypeSig.STRING, TypeSig.STRING),
-          ParamCheck("regex", TypeSig.lit(TypeEnum.STRING), TypeSig.STRING),
-          ParamCheck("rep", TypeSig.lit(TypeEnum.STRING), TypeSig.STRING),
-          ParamCheck("pos", TypeSig.lit(TypeEnum.INT)
-              .withPsNote(TypeEnum.INT, "only a value of 1 is supported"),
-            TypeSig.lit(TypeEnum.INT)))),
-      (a, conf, p, r) => new GpuRegExpReplaceMeta(a, conf, p, r)),
-    // Spark 3.2.0-specific LEAD expression, using custom OffsetWindowFunctionMeta.
-    GpuOverrides.expr[Lead](
-      "Window function that returns N entries ahead of this one",
-      ExprChecks.windowOnly(
-        (TypeSig.commonCudfTypes + TypeSig.DECIMAL_128 + TypeSig.NULL +
-            TypeSig.ARRAY + TypeSig.STRUCT).nested(),
-        TypeSig.all,
-        Seq(
-          ParamCheck("input",
-            (TypeSig.commonCudfTypes + TypeSig.DECIMAL_128 +
-                TypeSig.NULL + TypeSig.ARRAY + TypeSig.STRUCT).nested(),
-            TypeSig.all),
-          ParamCheck("offset", TypeSig.INT, TypeSig.INT),
-          ParamCheck("default",
-            (TypeSig.commonCudfTypes + TypeSig.DECIMAL_128 + TypeSig.NULL +
-                TypeSig.ARRAY + TypeSig.STRUCT).nested(),
-            TypeSig.all)
-        )
-      ),
-      (lead, conf, p, r) => new OffsetWindowFunctionMeta[Lead](lead, conf, p, r) {
-        override def convertToGpu(): GpuExpression =
-          GpuLead(input.convertToGpu(), offset.convertToGpu(), default.convertToGpu())
-      }),
-    // Spark 3.2.0-specific LAG expression, using custom OffsetWindowFunctionMeta.
-    GpuOverrides.expr[Lag](
-      "Window function that returns N entries behind this one",
-      ExprChecks.windowOnly(
-        (TypeSig.commonCudfTypes + TypeSig.DECIMAL_128 + TypeSig.NULL +
-            TypeSig.ARRAY + TypeSig.STRUCT).nested(),
-        TypeSig.all,
-        Seq(
-          ParamCheck("input",
-            (TypeSig.commonCudfTypes + TypeSig.DECIMAL_128 +
-                TypeSig.NULL + TypeSig.ARRAY + TypeSig.STRUCT).nested(),
-            TypeSig.all),
-          ParamCheck("offset", TypeSig.INT, TypeSig.INT),
-          ParamCheck("default",
-            (TypeSig.commonCudfTypes + TypeSig.DECIMAL_128 + TypeSig.NULL +
-                TypeSig.ARRAY + TypeSig.STRUCT).nested(),
-            TypeSig.all)
-        )
-      ),
-      (lag, conf, p, r) => new OffsetWindowFunctionMeta[Lag](lag, conf, p, r) {
-        override def convertToGpu(): GpuExpression = {
-          GpuLag(input.convertToGpu(), offset.convertToGpu(), default.convertToGpu())
-        }
-      }),
-    GpuOverrides.expr[GetArrayItem](
-      "Gets the field at `ordinal` in the Array",
-      ExprChecks.binaryProject(
-        (TypeSig.commonCudfTypes + TypeSig.ARRAY + TypeSig.STRUCT + TypeSig.NULL +
-            TypeSig.DECIMAL_128 + TypeSig.MAP).nested(),
-        TypeSig.all,
-        ("array", TypeSig.ARRAY.nested(TypeSig.commonCudfTypes + TypeSig.ARRAY +
-            TypeSig.STRUCT + TypeSig.NULL + TypeSig.DECIMAL_128 + TypeSig.MAP),
-            TypeSig.ARRAY.nested(TypeSig.all)),
-        ("ordinal", TypeSig.lit(TypeEnum.INT), TypeSig.INT)),
-      (in, conf, p, r) => new GpuGetArrayItemMeta(in, conf, p, r){
-        override def convertToGpu(arr: Expression, ordinal: Expression): GpuExpression =
-          GpuGetArrayItem(arr, ordinal, SQLConf.get.ansiEnabled)
-      }),
-    GpuOverrides.expr[GetMapValue](
-      "Gets Value from a Map based on a key",
-      ExprChecks.binaryProject(TypeSig.STRING, TypeSig.all,
-        ("map", TypeSig.MAP.nested(TypeSig.STRING), TypeSig.MAP.nested(TypeSig.all)),
-        ("key", TypeSig.lit(TypeEnum.STRING), TypeSig.all)),
-      (in, conf, p, r) => new GpuGetMapValueMeta(in, conf, p, r){
-        override def convertToGpu(map: Expression, key: Expression): GpuExpression =
-          GpuGetMapValue(map, key, SQLConf.get.ansiEnabled)
-      }),
-    GpuOverrides.expr[ElementAt](
-      "Returns element of array at given(1-based) index in value if column is array. " +
-          "Returns value for the given key in value if column is map.",
-      ExprChecks.binaryProject(
-        (TypeSig.commonCudfTypes + TypeSig.ARRAY + TypeSig.STRUCT + TypeSig.NULL +
-            TypeSig.DECIMAL_128 + TypeSig.MAP).nested(), TypeSig.all,
-        ("array/map", TypeSig.ARRAY.nested(TypeSig.commonCudfTypes + TypeSig.ARRAY +
-            TypeSig.STRUCT + TypeSig.NULL + TypeSig.DECIMAL_128 + TypeSig.MAP) +
-            TypeSig.MAP.nested(TypeSig.STRING)
-                .withPsNote(TypeEnum.MAP ,"If it's map, only string is supported."),
-            TypeSig.ARRAY.nested(TypeSig.all) + TypeSig.MAP.nested(TypeSig.all)),
-        ("index/key", (TypeSig.lit(TypeEnum.INT) + TypeSig.lit(TypeEnum.STRING))
-            .withPsNote(TypeEnum.INT, "ints are only supported as array indexes, " +
-                "not as maps keys")
-            .withPsNote(TypeEnum.STRING, "strings are only supported as map keys, " +
-                "not array indexes"),
-            TypeSig.all)),
-      (in, conf, p, r) => new BinaryExprMeta[ElementAt](in, conf, p, r) {
-        override def tagExprForGpu(): Unit = {
-          // To distinguish the supported nested type between Array and Map
-          val checks = in.left.dataType match {
-            case _: MapType =>
-              // Match exactly with the checks for GetMapValue
-              ExprChecks.binaryProject(TypeSig.STRING, TypeSig.all,
-                ("map", TypeSig.MAP.nested(TypeSig.STRING), TypeSig.MAP.nested(TypeSig.all)),
-                ("key", TypeSig.lit(TypeEnum.STRING), TypeSig.all))
-            case _: ArrayType =>
-              // Match exactly with the checks for GetArrayItem
-              ExprChecks.binaryProject(
-                (TypeSig.commonCudfTypes + TypeSig.ARRAY + TypeSig.STRUCT + TypeSig.NULL +
-                    TypeSig.DECIMAL_128 + TypeSig.MAP).nested(),
-                TypeSig.all,
-                ("array", TypeSig.ARRAY.nested(TypeSig.commonCudfTypes + TypeSig.ARRAY +
-                    TypeSig.STRUCT + TypeSig.NULL + TypeSig.DECIMAL_128 + TypeSig.MAP),
-                    TypeSig.ARRAY.nested(TypeSig.all)),
-                ("ordinal", TypeSig.lit(TypeEnum.INT), TypeSig.INT))
-            case _ => throw new IllegalStateException("Only Array or Map is supported as input.")
-          }
-          checks.tag(this)
-        }
-        override def convertToGpu(lhs: Expression, rhs: Expression): GpuExpression = {
-          GpuElementAt(lhs, rhs, SQLConf.get.ansiEnabled)
-        }
-      }),
-    GpuOverrides.expr[Literal](
-      "Holds a static value from the query",
-      ExprChecks.projectAndAst(
-        TypeSig.astTypes,
-        (TypeSig.commonCudfTypes + TypeSig.NULL + TypeSig.DECIMAL_128 + TypeSig.CALENDAR
-          + TypeSig.ARRAY + TypeSig.MAP + TypeSig.STRUCT + TypeSig.DAYTIME)
-          .nested(TypeSig.commonCudfTypes + TypeSig.NULL + TypeSig.DECIMAL_128 +
-            TypeSig.ARRAY + TypeSig.MAP + TypeSig.STRUCT),
-        TypeSig.all),
-      (lit, conf, p, r) => new LiteralExprMeta(lit, conf, p, r)),
-    GpuOverrides.expr[TimeAdd](
-      "Adds interval to timestamp",
-      ExprChecks.binaryProject(TypeSig.TIMESTAMP, TypeSig.TIMESTAMP,
-        ("start", TypeSig.TIMESTAMP, TypeSig.TIMESTAMP),
-        ("interval", TypeSig.lit(TypeEnum.DAYTIME) + TypeSig.lit(TypeEnum.CALENDAR),
-          TypeSig.DAYTIME + TypeSig.CALENDAR)),
-      (timeAdd, conf, p, r) => new BinaryExprMeta[TimeAdd](timeAdd, conf, p, r) {
-        override def tagExprForGpu(): Unit = {
-          GpuOverrides.extractLit(timeAdd.interval).foreach { lit =>
-            lit.dataType match {
-              case CalendarIntervalType =>
-                val intvl = lit.value.asInstanceOf[CalendarInterval]
-                if (intvl.months != 0) {
-                  willNotWorkOnGpu("interval months isn't supported")
-                }
-              case _: DayTimeIntervalType => // Supported
-            }
-          }
-          checkTimeZoneId(timeAdd.timeZoneId)
-        }
-
-        override def convertToGpu(lhs: Expression, rhs: Expression): GpuExpression =
-          GpuTimeAdd(lhs, rhs)
-      }),
-    GpuOverrides.expr[SpecifiedWindowFrame](
-      "Specification of the width of the group (or \"frame\") of input rows " +
-        "around which a window function is evaluated",
-      ExprChecks.projectOnly(
-        TypeSig.CALENDAR + TypeSig.NULL + TypeSig.integral + TypeSig.DAYTIME,
-        TypeSig.numericAndInterval,
-        Seq(
-          ParamCheck("lower",
-            TypeSig.CALENDAR + TypeSig.NULL + TypeSig.integral + TypeSig.DAYTIME,
-            TypeSig.numericAndInterval),
-          ParamCheck("upper",
-            TypeSig.CALENDAR + TypeSig.NULL + TypeSig.integral + TypeSig.DAYTIME,
-            TypeSig.numericAndInterval))),
-      (windowFrame, conf, p, r) => new GpuSpecifiedWindowFrameMeta(windowFrame, conf, p, r)),
-    GpuOverrides.expr[WindowExpression](
-      "Calculates a return value for every input row of a table based on a group (or " +
-        "\"window\") of rows",
-      ExprChecks.windowOnly(
-        (TypeSig.commonCudfTypes + TypeSig.DECIMAL_128 + TypeSig.NULL +
-          TypeSig.ARRAY + TypeSig.STRUCT + TypeSig.MAP).nested(),
-        TypeSig.all,
-        Seq(ParamCheck("windowFunction",
-          (TypeSig.commonCudfTypes + TypeSig.DECIMAL_128 + TypeSig.NULL +
-            TypeSig.ARRAY + TypeSig.STRUCT + TypeSig.MAP).nested(),
-          TypeSig.all),
-          ParamCheck("windowSpec",
-            TypeSig.CALENDAR + TypeSig.NULL + TypeSig.integral + TypeSig.DECIMAL_64 +
-              TypeSig.DAYTIME, TypeSig.numericAndInterval))),
-      (windowExpression, conf, p, r) => new GpuWindowExpressionMeta(windowExpression, conf, p, r)),
-    GpuScalaUDFMeta.exprMeta
-  ).map(r => (r.getClassFor.asSubclass(classOf[Expression]), r)).toMap
-
-  override def getExecs: Map[Class[_ <: SparkPlan], ExecRule[_ <: SparkPlan]] = {
-    Seq(
-      GpuOverrides.exec[WindowInPandasExec](
-        "The backend for Window Aggregation Pandas UDF, Accelerates the data transfer between" +
-        " the Java process and the Python process. It also supports scheduling GPU resources" +
-        " for the Python process when enabled. For now it only supports row based window frame.",
-        ExecChecks(
-          (TypeSig.commonCudfTypes + TypeSig.ARRAY).nested(TypeSig.commonCudfTypes),
-          TypeSig.all),
-        (winPy, conf, p, r) => new GpuWindowInPandasExecMetaBase(winPy, conf, p, r) {
-          override val windowExpressions: Seq[BaseExprMeta[NamedExpression]] =
-            winPy.windowExpression.map(GpuOverrides.wrapExpr(_, conf, Some(this)))
-
-          override def convertToGpu(): GpuExec = {
-            GpuWindowInPandasExec(
-              windowExpressions.map(_.convertToGpu()),
-              partitionSpec.map(_.convertToGpu()),
-              // leave ordering expression on the CPU, it's not used for GPU computation
-              winPy.orderSpec,
-              childPlans.head.convertIfNeeded()
-            )(winPy.partitionSpec)
-          }
-        }).disabledByDefault("it only supports row based frame for now"),
-      GpuOverrides.exec[FileSourceScanExec](
-        "Reading data from files, often from Hive tables",
-        ExecChecks((TypeSig.commonCudfTypes + TypeSig.NULL + TypeSig.STRUCT + TypeSig.MAP +
-            TypeSig.ARRAY + TypeSig.DECIMAL_128).nested(), TypeSig.all),
-        (fsse, conf, p, r) => new SparkPlanMeta[FileSourceScanExec](fsse, conf, p, r) {
-
-          // Replaces SubqueryBroadcastExec inside dynamic pruning filters with GPU counterpart
-          // if possible. Instead regarding filters as childExprs of current Meta, we create
-          // a new meta for SubqueryBroadcastExec. The reason is that the GPU replacement of
-          // FileSourceScan is independent from the replacement of the partitionFilters. It is
-          // possible that the FileSourceScan is on the CPU, while the dynamic partitionFilters
-          // are on the GPU. And vice versa.
-          private lazy val partitionFilters = wrapped.partitionFilters.map { filter =>
-            filter.transformDown {
-              case dpe @ DynamicPruningExpression(inSub: InSubqueryExec)
-                if inSub.plan.isInstanceOf[SubqueryBroadcastExec] =>
-
-                val subBcMeta = GpuOverrides.wrapAndTagPlan(inSub.plan, conf)
-                subBcMeta.tagForExplain()
-                val gpuSubBroadcast = subBcMeta.convertIfNeeded().asInstanceOf[BaseSubqueryExec]
-                dpe.copy(inSub.copy(plan = gpuSubBroadcast))
-            }
-          }
-
-          // partition filters and data filters are not run on the GPU
-          override val childExprs: Seq[ExprMeta[_]] = Seq.empty
-
-          override def tagPlanForGpu(): Unit = GpuFileSourceScanExec.tagSupport(this)
-
-          override def convertToCpu(): SparkPlan = {
-            wrapped.copy(partitionFilters = partitionFilters)
-          }
-
-          override def convertToGpu(): GpuExec = {
-            val sparkSession = wrapped.relation.sparkSession
-            val options = wrapped.relation.options
-
-            val location = replaceWithAlluxioPathIfNeeded(
-              conf,
-              wrapped.relation,
-              partitionFilters,
-              wrapped.dataFilters)
-
-            val newRelation = HadoopFsRelation(
-              location,
-              wrapped.relation.partitionSchema,
-              wrapped.relation.dataSchema,
-              wrapped.relation.bucketSpec,
-              GpuFileSourceScanExec.convertFileFormat(wrapped.relation.fileFormat),
-              options)(sparkSession)
-
-            GpuFileSourceScanExec(
-              newRelation,
-              wrapped.output,
-              wrapped.requiredSchema,
-              partitionFilters,
-              wrapped.optionalBucketSet,
-              wrapped.optionalNumCoalescedBuckets,
-              wrapped.dataFilters,
-              wrapped.tableIdentifier)(conf)
-          }
-        }),
-      GpuOverrides.exec[InMemoryTableScanExec](
-        "Implementation of InMemoryTableScanExec to use GPU accelerated Caching",
-        ExecChecks((TypeSig.commonCudfTypes + TypeSig.DECIMAL_64 + TypeSig.STRUCT
-            + TypeSig.ARRAY + TypeSig.MAP).nested(), TypeSig.all),
-        (scan, conf, p, r) => new InMemoryTableScanMeta(scan, conf, p, r)),
-      GpuOverrides.exec[SortMergeJoinExec](
-        "Sort merge join, replacing with shuffled hash join",
-        JoinTypeChecks.equiJoinExecChecks,
-        (join, conf, p, r) => new GpuSortMergeJoinMeta(join, conf, p, r)),
-      GpuOverrides.exec[BroadcastHashJoinExec](
-        "Implementation of join using broadcast data",
-        JoinTypeChecks.equiJoinExecChecks,
-        (join, conf, p, r) => new GpuBroadcastHashJoinMeta(join, conf, p, r)),
-      GpuOverrides.exec[ShuffledHashJoinExec](
-        "Implementation of join using hashed shuffled data",
-        JoinTypeChecks.equiJoinExecChecks,
-        (join, conf, p, r) => new GpuShuffledHashJoinMeta(join, conf, p, r)),
-      GpuOverrides.exec[ArrowEvalPythonExec](
-        "The backend of the Scalar Pandas UDFs. Accelerates the data transfer between the" +
-            " Java process and the Python process. It also supports scheduling GPU resources" +
-            " for the Python process when enabled",
-        ExecChecks(
-          (TypeSig.commonCudfTypes + TypeSig.ARRAY + TypeSig.STRUCT).nested(),
-          TypeSig.all),
-        (e, conf, p, r) =>
-          new SparkPlanMeta[ArrowEvalPythonExec](e, conf, p, r) {
-            val udfs: Seq[BaseExprMeta[PythonUDF]] =
-              e.udfs.map(GpuOverrides.wrapExpr(_, conf, Some(this)))
-            val resultAttrs: Seq[BaseExprMeta[Attribute]] =
-              e.resultAttrs.map(GpuOverrides.wrapExpr(_, conf, Some(this)))
-            override val childExprs: Seq[BaseExprMeta[_]] = udfs ++ resultAttrs
-
-            override def replaceMessage: String = "partially run on GPU"
-            override def noReplacementPossibleMessage(reasons: String): String =
-              s"cannot run even partially on the GPU because $reasons"
-
-            override def convertToGpu(): GpuExec =
-              GpuArrowEvalPythonExec(udfs.map(_.convertToGpu()).asInstanceOf[Seq[GpuPythonUDF]],
-                resultAttrs.map(_.convertToGpu()).asInstanceOf[Seq[Attribute]],
-                childPlans.head.convertIfNeeded(),
-                e.evalType)
-          }),
-      GpuOverrides.exec[MapInPandasExec](
-        "The backend for Map Pandas Iterator UDF. Accelerates the data transfer between the" +
-            " Java process and the Python process. It also supports scheduling GPU resources" +
-            " for the Python process when enabled.",
-        ExecChecks((TypeSig.commonCudfTypes + TypeSig.ARRAY + TypeSig.STRUCT).nested(),
-          TypeSig.all),
-        (mapPy, conf, p, r) => new GpuMapInPandasExecMeta(mapPy, conf, p, r)),
-      GpuOverrides.exec[FlatMapGroupsInPandasExec](
-        "The backend for Flat Map Groups Pandas UDF, Accelerates the data transfer between the" +
-            " Java process and the Python process. It also supports scheduling GPU resources" +
-            " for the Python process when enabled.",
-        ExecChecks(TypeSig.commonCudfTypes, TypeSig.all),
-        (flatPy, conf, p, r) => new GpuFlatMapGroupsInPandasExecMeta(flatPy, conf, p, r)),
-      GpuOverrides.exec[AggregateInPandasExec](
-        "The backend for an Aggregation Pandas UDF, this accelerates the data transfer between" +
-            " the Java process and the Python process. It also supports scheduling GPU resources" +
-            " for the Python process when enabled.",
-        ExecChecks(TypeSig.commonCudfTypes, TypeSig.all),
-        (aggPy, conf, p, r) => new GpuAggregateInPandasExecMeta(aggPy, conf, p, r)),
-      GpuOverrides.exec[BatchScanExec](
-        "The backend for most file input",
-        ExecChecks(
-          (TypeSig.commonCudfTypes + TypeSig.STRUCT + TypeSig.MAP + TypeSig.ARRAY +
-            TypeSig.DECIMAL_128).nested(),
-          TypeSig.all),
-        (p, conf, parent, r) => new SparkPlanMeta[BatchScanExec](p, conf, parent, r) {
-          override val childScans: scala.Seq[ScanMeta[_]] =
-            Seq(GpuOverrides.wrapScan(p.scan, conf, Some(this)))
-
-          override def tagPlanForGpu(): Unit = {
-            if (!p.runtimeFilters.isEmpty) {
-              willNotWorkOnGpu("Runtime filtering (DPP) on datasource V2 is not supported")
-            }
-          }
-
-          override def convertToGpu(): GpuExec =
-            GpuBatchScanExec(p.output, childScans.head.convertToGpu())
-        })
-    ).map(r => (r.getClassFor.asSubclass(classOf[SparkPlan]), r)).toMap
-  }
-
-  override def getScans: Map[Class[_ <: Scan], ScanRule[_ <: Scan]] = Seq(
-    GpuOverrides.scan[ParquetScan](
-      "Parquet parsing",
-      (a, conf, p, r) => new ScanMeta[ParquetScan](a, conf, p, r) {
-        override def tagSelfForGpu(): Unit = {
-          GpuParquetScanBase.tagSupport(this)
-          // we are being overly cautious and that Parquet does not support this yet
-          if (a.isInstanceOf[SupportsRuntimeFiltering]) {
-            willNotWorkOnGpu("Parquet does not support Runtime filtering (DPP)" +
-              " on datasource V2 yet.")
-          }
-        }
-
-        override def convertToGpu(): Scan = {
-          GpuParquetScan(a.sparkSession,
-            a.hadoopConf,
-            a.fileIndex,
-            a.dataSchema,
-            a.readDataSchema,
-            a.readPartitionSchema,
-            a.pushedFilters,
-            a.options,
-            a.partitionFilters,
-            a.dataFilters,
-            conf)
-        }
-      }),
-    GpuOverrides.scan[OrcScan](
-      "ORC parsing",
-      (a, conf, p, r) => new ScanMeta[OrcScan](a, conf, p, r) {
-        override def tagSelfForGpu(): Unit = {
-          GpuOrcScanBase.tagSupport(this)
-          // we are being overly cautious and that Orc does not support this yet
-          if (a.isInstanceOf[SupportsRuntimeFiltering]) {
-            willNotWorkOnGpu("Orc does not support Runtime filtering (DPP)" +
-              " on datasource V2 yet.")
-          }
-        }
-
-        override def convertToGpu(): Scan =
-          GpuOrcScan(a.sparkSession,
-            a.hadoopConf,
-            a.fileIndex,
-            a.dataSchema,
-            a.readDataSchema,
-            a.readPartitionSchema,
-            a.options,
-            a.pushedFilters,
-            a.partitionFilters,
-            a.dataFilters,
-            conf)
-      }),
-    GpuOverrides.scan[CSVScan](
-      "CSV parsing",
-      (a, conf, p, r) => new ScanMeta[CSVScan](a, conf, p, r) {
-        override def tagSelfForGpu(): Unit = {
-          GpuCSVScan.tagSupport(this)
-          // we are being overly cautious and that Csv does not support this yet
-          if (a.isInstanceOf[SupportsRuntimeFiltering]) {
-            willNotWorkOnGpu("Csv does not support Runtime filtering (DPP)" +
-              " on datasource V2 yet.")
-          }
-        }
-
-        override def convertToGpu(): Scan =
-          GpuCSVScan(a.sparkSession,
-            a.fileIndex,
-            a.dataSchema,
-            a.readDataSchema,
-            a.readPartitionSchema,
-            a.options,
-            a.partitionFilters,
-            a.dataFilters,
-            conf.maxReadBatchSizeRows,
-            conf.maxReadBatchSizeBytes)
-      })
-  ).map(r => (r.getClassFor.asSubclass(classOf[Scan]), r)).toMap
-
-  override def getPartitionFileNames(
-      partitions: Seq[PartitionDirectory]): Seq[String] = {
-    val files = partitions.flatMap(partition => partition.files)
-    files.map(_.getPath.getName)
-  }
-
-  override def getPartitionFileStatusSize(partitions: Seq[PartitionDirectory]): Long = {
-    partitions.map(_.files.map(_.getLen).sum).sum
-  }
-
-  override def getPartitionedFiles(
-      partitions: Array[PartitionDirectory]): Array[PartitionedFile] = {
-    partitions.flatMap { p =>
-      p.files.map { f =>
-        PartitionedFileUtil.getPartitionedFile(f, f.getPath, p.values)
-      }
-    }
-  }
-
-  override def getPartitionSplitFiles(
-      partitions: Array[PartitionDirectory],
-      maxSplitBytes: Long,
-      relation: HadoopFsRelation): Array[PartitionedFile] = {
-    partitions.flatMap { partition =>
-      partition.files.flatMap { file =>
-        // getPath() is very expensive so we only want to call it once in this block:
-        val filePath = file.getPath
-        val isSplitable = relation.fileFormat.isSplitable(
-          relation.sparkSession, relation.options, filePath)
-        PartitionedFileUtil.splitFiles(
-          sparkSession = relation.sparkSession,
-          file = file,
-          filePath = filePath,
-          isSplitable = isSplitable,
-          maxSplitBytes = maxSplitBytes,
-          partitionValues = partition.values
-        )
-      }
-    }
-  }
-
-  override def createFilePartition(index: Int, files: Array[PartitionedFile]): FilePartition = {
-    FilePartition(index, files)
-  }
-
-  override def copyBatchScanExec(
-      batchScanExec: GpuBatchScanExec,
-      queryUsesInputFile: Boolean): GpuBatchScanExec = {
-    val scanCopy = batchScanExec.scan match {
-      case parquetScan: GpuParquetScan =>
-        parquetScan.copy(queryUsesInputFile=queryUsesInputFile)
-      case orcScan: GpuOrcScan =>
-        orcScan.copy(queryUsesInputFile=queryUsesInputFile)
-      case _ => throw new RuntimeException("Wrong format") // never reach here
-    }
-    batchScanExec.copy(scan=scanCopy)
-  }
-
-  override def copyFileSourceScanExec(
-      scanExec: GpuFileSourceScanExec,
-      queryUsesInputFile: Boolean): GpuFileSourceScanExec = {
-    scanExec.copy(queryUsesInputFile=queryUsesInputFile)(scanExec.rapidsConf)
-  }
-
-  override def getGpuColumnarToRowTransition(plan: SparkPlan,
-      exportColumnRdd: Boolean): GpuColumnarToRowExecParent = {
-    val serName = plan.conf.getConf(StaticSQLConf.SPARK_CACHE_SERIALIZER)
-    val serClass = ShimLoader.loadClass(serName)
-    if (serClass == classOf[com.nvidia.spark.ParquetCachedBatchSerializer]) {
-      GpuColumnarToRowTransitionExec(plan, exportColumnRdd)
-    } else {
-      GpuColumnarToRowExec(plan, exportColumnRdd)
-    }
-  }
-
-  override def checkColumnNameDuplication(
-      schema: StructType,
-      colType: String,
-      resolver: Resolver): Unit = {
-    GpuSchemaUtils.checkColumnNameDuplication(schema, colType, resolver)
-  }
-
-  override def getGpuShuffleExchangeExec(
-      gpuOutputPartitioning: GpuPartitioning,
-      child: SparkPlan,
-      cpuOutputPartitioning: Partitioning,
-      cpuShuffle: Option[ShuffleExchangeExec]): GpuShuffleExchangeExecBase = {
-    val shuffleOrigin = cpuShuffle.map(_.shuffleOrigin).getOrElse(ENSURE_REQUIREMENTS)
-    GpuShuffleExchangeExec(gpuOutputPartitioning, child, shuffleOrigin)(cpuOutputPartitioning)
-  }
-
-  override def getGpuShuffleExchangeExec(
-      queryStage: ShuffleQueryStageExec): GpuShuffleExchangeExecBase = {
-    queryStage.shuffle.asInstanceOf[GpuShuffleExchangeExecBase]
-  }
-
-  override def sortOrder(
-      child: Expression,
-      direction: SortDirection,
-      nullOrdering: NullOrdering): SortOrder = SortOrder(child, direction, nullOrdering, Seq.empty)
-
-  override def copySortOrderWithNewChild(s: SortOrder, child: Expression) = {
-    s.copy(child = child)
-  }
-
-  override def alias(child: Expression, name: String)(
-      exprId: ExprId,
-      qualifier: Seq[String],
-      explicitMetadata: Option[Metadata]): Alias = {
-    Alias(child, name)(exprId, qualifier, explicitMetadata)
-  }
-
-  override def shouldIgnorePath(path: String): Boolean = {
-    HadoopFSUtilsShim.shouldIgnorePath(path)
-  }
-
-  override def getLegacyComplexTypeToString(): Boolean = {
-    SQLConf.get.getConf(SQLConf.LEGACY_COMPLEX_TYPES_TO_STRING)
-  }
-
-  // Arrow version changed between Spark versions
-  override def getArrowDataBuf(vec: ValueVector): (ByteBuffer, ReferenceManager) = {
-    val arrowBuf = vec.getDataBuffer()
-    (arrowBuf.nioBuffer(), arrowBuf.getReferenceManager)
-  }
-
-  override def getArrowValidityBuf(vec: ValueVector): (ByteBuffer, ReferenceManager) = {
-    val arrowBuf = vec.getValidityBuffer
-    (arrowBuf.nioBuffer(), arrowBuf.getReferenceManager)
-  }
-
-  override def createTable(table: CatalogTable,
-      sessionCatalog: SessionCatalog,
-      tableLocation: Option[URI],
-      result: BaseRelation) = {
-    val newTable = table.copy(
-      storage = table.storage.copy(locationUri = tableLocation),
-      // We will use the schema of resolved.relation as the schema of the table (instead of
-      // the schema of df). It is important since the nullability may be changed by the relation
-      // provider (for example, see org.apache.spark.sql.parquet.DefaultSource).
-      schema = result.schema)
-    // Table location is already validated. No need to check it again during table creation.
-    sessionCatalog.createTable(newTable, ignoreIfExists = false, validateLocation = false)
-  }
-
-  override def getArrowOffsetsBuf(vec: ValueVector): (ByteBuffer, ReferenceManager) = {
-    val arrowBuf = vec.getOffsetBuffer
-    (arrowBuf.nioBuffer(), arrowBuf.getReferenceManager)
-  }
-
-  /** matches SPARK-33008 fix in 3.1.1 */
-  override def shouldFailDivByZero(): Boolean = SQLConf.get.ansiEnabled
-
-  override def replaceWithAlluxioPathIfNeeded(
-      conf: RapidsConf,
-      relation: HadoopFsRelation,
-      partitionFilters: Seq[Expression],
-      dataFilters: Seq[Expression]): FileIndex = {
-
-    val alluxioPathsReplace: Option[Seq[String]] = conf.getAlluxioPathsToReplace
-
-    if (alluxioPathsReplace.isDefined) {
-      // alluxioPathsReplace: Seq("key->value", "key1->value1")
-      // turn the rules to the Map with eg
-      // { s3:/foo -> alluxio://0.1.2.3:19998/foo,
-      //   gs:/bar -> alluxio://0.1.2.3:19998/bar,
-      //   /baz -> alluxio://0.1.2.3:19998/baz }
-      val replaceMapOption = alluxioPathsReplace.map(rules => {
-        rules.map(rule => {
-          val split = rule.split("->")
-          if (split.size == 2) {
-            split(0).trim -> split(1).trim
-          } else {
-            throw new IllegalArgumentException(s"Invalid setting for " +
-                s"${RapidsConf.ALLUXIO_PATHS_REPLACE.key}")
-          }
-        }).toMap
-      })
-
-      replaceMapOption.map(replaceMap => {
-
-        def isDynamicPruningFilter(e: Expression): Boolean =
-          e.find(_.isInstanceOf[PlanExpression[_]]).isDefined
-
-        val partitionDirs = relation.location.listFiles(
-          partitionFilters.filterNot(isDynamicPruningFilter), dataFilters)
-
-        // replacement func to check if the file path is prefixed with the string user configured
-        // if yes, replace it
-        val replaceFunc = (f: Path) => {
-          val pathStr = f.toString
-          val matchedSet = replaceMap.keySet.filter(reg => pathStr.startsWith(reg))
-          if (matchedSet.size > 1) {
-            // never reach here since replaceMap is a Map
-            throw new IllegalArgumentException(s"Found ${matchedSet.size} same replacing rules " +
-                s"from ${RapidsConf.ALLUXIO_PATHS_REPLACE.key} which requires only 1 rule " +
-                s"for each file path")
-          } else if (matchedSet.size == 1) {
-            new Path(pathStr.replaceFirst(matchedSet.head, replaceMap(matchedSet.head)))
-          } else {
-            f
-          }
-        }
-
-        // replace all of input files
-        val inputFiles: Seq[Path] = partitionDirs.flatMap(partitionDir => {
-          replacePartitionDirectoryFiles(partitionDir, replaceFunc)
-        })
-
-        // replace all of rootPaths which are already unique
-        val rootPaths = relation.location.rootPaths.map(replaceFunc)
-
-        val parameters: Map[String, String] = relation.options
-
-        // infer PartitionSpec
-        val partitionSpec = GpuPartitioningUtils.inferPartitioning(
-          relation.sparkSession,
-          rootPaths,
-          inputFiles,
-          parameters,
-          Option(relation.dataSchema),
-          replaceFunc)
-
-        // generate a new InMemoryFileIndex holding paths with alluxio schema
-        new InMemoryFileIndex(
-          relation.sparkSession,
-          inputFiles,
-          parameters,
-          Option(relation.dataSchema),
-          userSpecifiedPartitionSpec = Some(partitionSpec))
-      }).getOrElse(relation.location)
-
-    } else {
-      relation.location
-    }
-  }
-
-  override def replacePartitionDirectoryFiles(partitionDir: PartitionDirectory,
-      replaceFunc: Path => Path): Seq[Path] = {
-    partitionDir.files.map(f => replaceFunc(f.getPath))
-  }
-
-  /**
-   * Case class ShuffleQueryStageExec holds an additional field shuffleOrigin
-   * affecting the unapply method signature
-   */
-  override def reusedExchangeExecPfn: PartialFunction[SparkPlan, ReusedExchangeExec] = {
-    case ShuffleQueryStageExec(_, e: ReusedExchangeExec, _) => e
-    case BroadcastQueryStageExec(_, e: ReusedExchangeExec, _) => e
-  }
-
-  /** dropped by SPARK-34234 */
-  override def attachTreeIfSupported[TreeType <: TreeNode[_], A](
-      tree: TreeType,
-      msg: String)(
-      f: => A
-  ): A = {
-    identity(f)
-  }
-
-  override def hasAliasQuoteFix: Boolean = true
-
-  override def hasCastFloatTimestampUpcast: Boolean = true
-
-  override def findOperators(plan: SparkPlan, predicate: SparkPlan => Boolean): Seq[SparkPlan] = {
-    def recurse(
-        plan: SparkPlan,
-        predicate: SparkPlan => Boolean,
-        accum: ListBuffer[SparkPlan]): Seq[SparkPlan] = {
-      if (predicate(plan)) {
-        accum += plan
-      }
-      plan match {
-        case a: AdaptiveSparkPlanExec => recurse(a.executedPlan, predicate, accum)
-        case qs: BroadcastQueryStageExec => recurse(qs.broadcast, predicate, accum)
-        case qs: ShuffleQueryStageExec => recurse(qs.shuffle, predicate, accum)
-        case c: CommandResultExec => recurse(c.commandPhysicalPlan, predicate, accum)
-        case other => other.children.flatMap(p => recurse(p, predicate, accum)).headOption
-      }
-      accum
-    }
-    recurse(plan, predicate, new ListBuffer[SparkPlan]())
-  }
-
-  override def skipAssertIsOnTheGpu(plan: SparkPlan): Boolean = plan match {
-    case _: CommandResultExec => true
-    case _ => false
-  }
-
-  override def registerKryoClasses(kryo: Kryo): Unit = {
-    kryo.register(classOf[SerializeConcatHostBuffersDeserializeBatch],
-      new KryoJavaSerializer())
-    kryo.register(classOf[SerializeBatchDeserializeHostBuffer],
-      new KryoJavaSerializer())
-  }
-
-  override def getAdaptiveInputPlan(adaptivePlan: AdaptiveSparkPlanExec): SparkPlan = {
-    adaptivePlan.initialPlan
-  }
-
-  override def columnarAdaptivePlan(a: AdaptiveSparkPlanExec,
-      goal: CoalesceSizeGoal): SparkPlan = {
-    a.copy(supportsColumnar = true)
-  }
-
-  override def supportsColumnarAdaptivePlans: Boolean = true
-=======
->>>>>>> e13a43cf
 }