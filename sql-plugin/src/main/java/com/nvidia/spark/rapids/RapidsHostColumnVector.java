
/*
 * Copyright (c) 2020, NVIDIA CORPORATION.
 *
 * Licensed under the Apache License, Version 2.0 (the "License");
 * you may not use this file except in compliance with the License.
 * You may obtain a copy of the License at
 *
 *     http://www.apache.org/licenses/LICENSE-2.0
 *
 * Unless required by applicable law or agreed to in writing, software
 * distributed under the License is distributed on an "AS IS" BASIS,
 * WITHOUT WARRANTIES OR CONDITIONS OF ANY KIND, either express or implied.
 * See the License for the specific language governing permissions and
 * limitations under the License.
 */

package com.nvidia.spark.rapids;

import org.apache.spark.sql.types.DataType;
import org.apache.spark.sql.vectorized.ColumnarBatch;

import java.math.BigDecimal;
import java.math.RoundingMode;

/**
 * A GPU accelerated version of the Spark ColumnVector.
 * Most of the standard Spark APIs should never be called, as they assume that the data
 * is on the host, and we want to keep as much of the data on the device as possible.
 * We also provide GPU accelerated versions of the transitions to and from rows.
 */
public final class RapidsHostColumnVector extends RapidsHostColumnVectorCore {

  /**
   * Get the underlying host cudf columns from the batch.  This does not increment any
   * reference counts so if you want to use these columns after the batch is closed
   * you will need to do that on your own.
   */
  public static ai.rapids.cudf.HostColumnVector[] extractBases(ColumnarBatch batch) {
    int numColumns = batch.numCols();
    ai.rapids.cudf.HostColumnVector[] vectors = new ai.rapids.cudf.HostColumnVector[numColumns];
    for (int i = 0; i < vectors.length; i++) {
      vectors[i] = ((RapidsHostColumnVector)batch.column(i)).getBase();
    }
    return vectors;
  }

  /**
   * Get the underlying spark compatible host columns from the batch.  This does not increment any
   * reference counts so if you want to use these columns after the batch is closed
   * you will need to do that on your own.
   */
  public static RapidsHostColumnVector[] extractColumns(ColumnarBatch batch) {
    int numColumns = batch.numCols();
    RapidsHostColumnVector[] vectors = new RapidsHostColumnVector[numColumns];

    for (int i = 0; i < vectors.length; i++) {
      vectors[i] = ((RapidsHostColumnVector)batch.column(i));
    }
    return vectors;
  }


  private final ai.rapids.cudf.HostColumnVector cudfCv;

  /**
   * Sets up the data type of this column vector.
   */
  RapidsHostColumnVector(DataType type, ai.rapids.cudf.HostColumnVector cudfCv) {
    super(type, cudfCv);
    // TODO need some checks to be sure everything matches
    this.cudfCv = cudfCv;
  }

  public final RapidsHostColumnVector incRefCount() {
    // Just pass through the reference counting
    cudfCv.incRefCount();
    return this;
  }

<<<<<<< HEAD
  @Override
  public void close() {
    // Just pass through
    cudfCv.close();
  }

  @Override
  public boolean hasNull() {
    return cudfCv.hasNulls();
  }

  @Override
  public int numNulls() {
    return (int) cudfCv.getNullCount();
  }

  @Override
  public boolean isNullAt(int rowId) {
    return cudfCv.isNull(rowId);
  }

  @Override
  public boolean getBoolean(int rowId) {
    return cudfCv.getBoolean(rowId);
  }

  @Override
  public byte getByte(int rowId) {
    return cudfCv.getByte(rowId);
  }

  @Override
  public short getShort(int rowId) {
    return cudfCv.getShort(rowId);
  }

  @Override
  public int getInt(int rowId) {
    return cudfCv.getInt(rowId);
  }

  @Override
  public long getLong(int rowId) {
    return cudfCv.getLong(rowId);
  }

  @Override
  public float getFloat(int rowId) {
    return cudfCv.getFloat(rowId);
  }

  @Override
  public double getDouble(int rowId) {
    return cudfCv.getDouble(rowId);
  }

  @Override
  public ColumnarArray getArray(int rowId) {
    throw new IllegalStateException("Arrays are currently not supported by rapids cudf");
  }

  @Override
  public ColumnarMap getMap(int ordinal) {
    MapType mt = (MapType) dataType();
    ai.rapids.cudf.ColumnViewAccess<HostMemoryBuffer> structHcv = cudfCv.getChildColumnViewAccess(0);
    // keys
    ai.rapids.cudf.ColumnViewAccess<HostMemoryBuffer> firstHcv = structHcv.getChildColumnViewAccess(0);
    HostColumnVectorCore firstHcvCore = (HostColumnVectorCore) firstHcv;
    // values
    ai.rapids.cudf.ColumnViewAccess<HostMemoryBuffer> secondHcv = structHcv.getChildColumnViewAccess(1);
    HostColumnVectorCore secondHcvCore = (HostColumnVectorCore) secondHcv;

    RapidsHostColumnVectorCore firstChild = new RapidsHostColumnVectorCore(mt.keyType(), firstHcvCore);
    RapidsHostColumnVectorCore secondChild = new RapidsHostColumnVectorCore(mt.valueType(), secondHcvCore);
    int startOffset = cudfCv.getOffsetBuffer().getInt(ordinal * DType.INT32.getSizeInBytes());
    return new ColumnarMap(firstChild, secondChild, startOffset,
        cudfCv.getOffsetBuffer().getInt((ordinal + 1) * DType.INT32.getSizeInBytes()) - startOffset);
  }

  @Override
  public Decimal getDecimal(int rowId, int precision, int scale) {
    BigDecimal bigDec = cudfCv.getBigDecimal(rowId).setScale(scale, RoundingMode.UNNECESSARY);
    assert bigDec.precision() <= precision;
    return Decimal.apply(bigDec);
  }

  @Override
  public UTF8String getUTF8String(int rowId) {
    // TODO need a cheaper way to go directly to the String
    return UTF8String.fromString(cudfCv.getJavaString(rowId));
  }

  @Override
  public byte[] getBinary(int rowId) {
    throw new IllegalStateException("Binary data access is currently not supported by rapids cudf");
  }

  @Override
  public ColumnVector getChild(int ordinal) {
    throw new IllegalStateException("Struct and struct like types are currently not supported by rapids cudf");
  }

  public ai.rapids.cudf.HostColumnVector getBase() {
=======
  public final ai.rapids.cudf.HostColumnVector getBase() {
>>>>>>> 6478c970
    return cudfCv;
  }

  public GpuColumnVector copyToDevice() {
    return new GpuColumnVector(type, cudfCv.copyToDevice());
  }
}<|MERGE_RESOLUTION|>--- conflicted
+++ resolved
@@ -19,9 +19,6 @@
 
 import org.apache.spark.sql.types.DataType;
 import org.apache.spark.sql.vectorized.ColumnarBatch;
-
-import java.math.BigDecimal;
-import java.math.RoundingMode;
 
 /**
  * A GPU accelerated version of the Spark ColumnVector.
@@ -78,113 +75,8 @@
     return this;
   }
 
-<<<<<<< HEAD
   @Override
-  public void close() {
-    // Just pass through
-    cudfCv.close();
-  }
-
-  @Override
-  public boolean hasNull() {
-    return cudfCv.hasNulls();
-  }
-
-  @Override
-  public int numNulls() {
-    return (int) cudfCv.getNullCount();
-  }
-
-  @Override
-  public boolean isNullAt(int rowId) {
-    return cudfCv.isNull(rowId);
-  }
-
-  @Override
-  public boolean getBoolean(int rowId) {
-    return cudfCv.getBoolean(rowId);
-  }
-
-  @Override
-  public byte getByte(int rowId) {
-    return cudfCv.getByte(rowId);
-  }
-
-  @Override
-  public short getShort(int rowId) {
-    return cudfCv.getShort(rowId);
-  }
-
-  @Override
-  public int getInt(int rowId) {
-    return cudfCv.getInt(rowId);
-  }
-
-  @Override
-  public long getLong(int rowId) {
-    return cudfCv.getLong(rowId);
-  }
-
-  @Override
-  public float getFloat(int rowId) {
-    return cudfCv.getFloat(rowId);
-  }
-
-  @Override
-  public double getDouble(int rowId) {
-    return cudfCv.getDouble(rowId);
-  }
-
-  @Override
-  public ColumnarArray getArray(int rowId) {
-    throw new IllegalStateException("Arrays are currently not supported by rapids cudf");
-  }
-
-  @Override
-  public ColumnarMap getMap(int ordinal) {
-    MapType mt = (MapType) dataType();
-    ai.rapids.cudf.ColumnViewAccess<HostMemoryBuffer> structHcv = cudfCv.getChildColumnViewAccess(0);
-    // keys
-    ai.rapids.cudf.ColumnViewAccess<HostMemoryBuffer> firstHcv = structHcv.getChildColumnViewAccess(0);
-    HostColumnVectorCore firstHcvCore = (HostColumnVectorCore) firstHcv;
-    // values
-    ai.rapids.cudf.ColumnViewAccess<HostMemoryBuffer> secondHcv = structHcv.getChildColumnViewAccess(1);
-    HostColumnVectorCore secondHcvCore = (HostColumnVectorCore) secondHcv;
-
-    RapidsHostColumnVectorCore firstChild = new RapidsHostColumnVectorCore(mt.keyType(), firstHcvCore);
-    RapidsHostColumnVectorCore secondChild = new RapidsHostColumnVectorCore(mt.valueType(), secondHcvCore);
-    int startOffset = cudfCv.getOffsetBuffer().getInt(ordinal * DType.INT32.getSizeInBytes());
-    return new ColumnarMap(firstChild, secondChild, startOffset,
-        cudfCv.getOffsetBuffer().getInt((ordinal + 1) * DType.INT32.getSizeInBytes()) - startOffset);
-  }
-
-  @Override
-  public Decimal getDecimal(int rowId, int precision, int scale) {
-    BigDecimal bigDec = cudfCv.getBigDecimal(rowId).setScale(scale, RoundingMode.UNNECESSARY);
-    assert bigDec.precision() <= precision;
-    return Decimal.apply(bigDec);
-  }
-
-  @Override
-  public UTF8String getUTF8String(int rowId) {
-    // TODO need a cheaper way to go directly to the String
-    return UTF8String.fromString(cudfCv.getJavaString(rowId));
-  }
-
-  @Override
-  public byte[] getBinary(int rowId) {
-    throw new IllegalStateException("Binary data access is currently not supported by rapids cudf");
-  }
-
-  @Override
-  public ColumnVector getChild(int ordinal) {
-    throw new IllegalStateException("Struct and struct like types are currently not supported by rapids cudf");
-  }
-
-  public ai.rapids.cudf.HostColumnVector getBase() {
-=======
   public final ai.rapids.cudf.HostColumnVector getBase() {
->>>>>>> 6478c970
     return cudfCv;
   }
 
