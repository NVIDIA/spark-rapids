/*
 * Copyright (c) 2022, NVIDIA CORPORATION.
 *
 * Licensed under the Apache License, Version 2.0 (the "License");
 * you may not use this file except in compliance with the License.
 * You may obtain a copy of the License at
 *
 *     http://www.apache.org/licenses/LICENSE-2.0
 *
 * Unless required by applicable law or agreed to in writing, software
 * distributed under the License is distributed on an "AS IS" BASIS,
 * WITHOUT WARRANTIES OR CONDITIONS OF ANY KIND, either express or implied.
 * See the License for the specific language governing permissions and
 * limitations under the License.
 */

package com.nvidia.spark.rapids.shims

import org.apache.spark.sql.catalyst.trees.Origin
import org.apache.spark.sql.errors.QueryExecutionErrors

object RapidsErrorUtils {
  def invalidArrayIndexError(index: Int, numElements: Int,
      isElementAtF: Boolean = false): ArrayIndexOutOfBoundsException = {
    if (isElementAtF) {
      QueryExecutionErrors.invalidElementAtIndexError(index, numElements)
    } else {
      QueryExecutionErrors.invalidArrayIndexError(index, numElements)
    }
  }

<<<<<<< HEAD
  // TODO: wait https://github.com/NVIDIA/spark-rapids/pull/5133 to fix
  def mapKeyNotExistError(key: String, context: String,
      isElementAtF: Boolean = false): NoSuchElementException = {
    // For now, the default argument is false. The caller sets the correct value accordingly.
    QueryExecutionErrors.mapKeyNotExistError(key, isElementAtF, context)
=======
  def mapKeyNotExistError(
      key: String,
      isElementAtFunction: Boolean,
      origin: Origin): NoSuchElementException = {
    // For now, the default argument is false. The caller sets the correct value accordingly.
    QueryExecutionErrors.mapKeyNotExistError(key, isElementAtFunction, origin.context)
>>>>>>> 6c270687
  }

  def sqlArrayIndexNotStartAtOneError(): ArrayIndexOutOfBoundsException = {
    new ArrayIndexOutOfBoundsException("SQL array indices start at 1")
  }
}<|MERGE_RESOLUTION|>--- conflicted
+++ resolved
@@ -29,20 +29,12 @@
     }
   }
 
-<<<<<<< HEAD
-  // TODO: wait https://github.com/NVIDIA/spark-rapids/pull/5133 to fix
-  def mapKeyNotExistError(key: String, context: String,
-      isElementAtF: Boolean = false): NoSuchElementException = {
-    // For now, the default argument is false. The caller sets the correct value accordingly.
-    QueryExecutionErrors.mapKeyNotExistError(key, isElementAtF, context)
-=======
   def mapKeyNotExistError(
       key: String,
       isElementAtFunction: Boolean,
       origin: Origin): NoSuchElementException = {
     // For now, the default argument is false. The caller sets the correct value accordingly.
     QueryExecutionErrors.mapKeyNotExistError(key, isElementAtFunction, origin.context)
->>>>>>> 6c270687
   }
 
   def sqlArrayIndexNotStartAtOneError(): ArrayIndexOutOfBoundsException = {
