--- conflicted
+++ resolved
@@ -30,12 +30,7 @@
 import org.apache.spark.sql.execution.datasources.v2.BatchScanExec
 import org.apache.spark.sql.internal.SQLConf
 import org.apache.spark.sql.rapids._
-<<<<<<< HEAD
-import org.apache.spark.sql.rapids.execution.GpuShuffleMeta
-import org.apache.spark.sql.rapids.shims.{GpuDivideDTInterval, GpuDivideYMInterval, GpuTimeAdd}
-=======
-import org.apache.spark.sql.rapids.shims.{GpuMultiplyDTInterval, GpuMultiplyYMInterval, GpuTimeAdd}
->>>>>>> 6c270687
+import org.apache.spark.sql.rapids.shims.{GpuDivideDTInterval, GpuDivideYMInterval, GpuMultiplyDTInterval, GpuMultiplyYMInterval, GpuTimeAdd}
 import org.apache.spark.sql.types.{CalendarIntervalType, DayTimeIntervalType, DecimalType, StructType}
 import org.apache.spark.unsafe.types.CalendarInterval
 
@@ -207,19 +202,7 @@
           ("rhs", TypeSig.gpuNumeric - TypeSig.DECIMAL_128, TypeSig.gpuNumeric)),
         (a, conf, p, r) => new BinaryExprMeta[MultiplyDTInterval](a, conf, p, r) {
           override def convertToGpu(lhs: Expression, rhs: Expression): GpuExpression =
-<<<<<<< HEAD
-            GpuLessThanOrEqual(lhs, rhs)
-        }),
-      GpuOverrides.expr[Alias](
-        "Gives a column a name",
-        ExprChecks.unaryProjectAndAstInputMatchesOutput(
-          TypeSig.astTypes,
-          (TypeSig.commonCudfTypes + TypeSig.NULL + TypeSig.MAP + TypeSig.ARRAY + TypeSig.STRUCT
-              + TypeSig.DECIMAL_128 + TypeSig.YEARMONTH + TypeSig.DAYTIME).nested(),
-          TypeSig.all),
-        (a, conf, p, r) => new UnaryAstExprMeta[Alias](a, conf, p, r) {
-          override def convertToGpu(child: Expression): GpuExpression =
-            GpuAlias(child, a.name)(a.exprId, a.qualifier, a.explicitMetadata)
+            GpuMultiplyDTInterval(lhs, rhs)
         }),
       GpuOverrides.expr[DivideYMInterval](
         "Year-month interval * operator",
@@ -242,9 +225,6 @@
         (a, conf, p, r) => new BinaryExprMeta[DivideDTInterval](a, conf, p, r) {
           override def convertToGpu(lhs: Expression, rhs: Expression): GpuExpression =
             GpuDivideDTInterval(lhs, rhs)
-=======
-            GpuMultiplyDTInterval(lhs, rhs)
->>>>>>> 6c270687
         })
     ).map(r => (r.getClassFor.asSubclass(classOf[Expression]), r)).toMap
     super.getExprs ++ map
@@ -263,92 +243,8 @@
       GpuOverrides.exec[FileSourceScanExec](
         "Reading data from files, often from Hive tables",
         ExecChecks((TypeSig.commonCudfTypes + TypeSig.NULL + TypeSig.STRUCT + TypeSig.MAP +
-<<<<<<< HEAD
-            TypeSig.ARRAY + TypeSig.DECIMAL_128 + TypeSig.DAYTIME + TypeSig.YEARMONTH).nested(),
-          TypeSig.all),
-        (fsse, conf, p, r) => new SparkPlanMeta[FileSourceScanExec](fsse, conf, p, r) {
-
-          // Replaces SubqueryBroadcastExec inside dynamic pruning filters with GPU counterpart
-          // if possible. Instead regarding filters as childExprs of current Meta, we create
-          // a new meta for SubqueryBroadcastExec. The reason is that the GPU replacement of
-          // FileSourceScan is independent from the replacement of the partitionFilters. It is
-          // possible that the FileSourceScan is on the CPU, while the dynamic partitionFilters
-          // are on the GPU. And vice versa.
-          private lazy val partitionFilters = {
-            val convertBroadcast = (bc: SubqueryBroadcastExec) => {
-              val meta = GpuOverrides.wrapAndTagPlan(bc, conf)
-              meta.tagForExplain()
-              meta.convertIfNeeded().asInstanceOf[BaseSubqueryExec]
-            }
-            wrapped.partitionFilters.map { filter =>
-              filter.transformDown {
-                case dpe@DynamicPruningExpression(inSub: InSubqueryExec) =>
-                  inSub.plan match {
-                    case bc: SubqueryBroadcastExec =>
-                      dpe.copy(inSub.copy(plan = convertBroadcast(bc)))
-                    case reuse@ReusedSubqueryExec(bc: SubqueryBroadcastExec) =>
-                      dpe.copy(inSub.copy(plan = reuse.copy(convertBroadcast(bc))))
-                    case _ =>
-                      dpe
-                  }
-              }
-            }
-          }
-
-          // partition filters and data filters are not run on the GPU
-          override val childExprs: Seq[ExprMeta[_]] = Seq.empty
-
-          override def tagPlanForGpu(): Unit = tagFileSourceScanExec(this)
-
-          override def convertToCpu(): SparkPlan = {
-            wrapped.copy(partitionFilters = partitionFilters)
-          }
-
-          override def convertToGpu(): GpuExec = {
-            val sparkSession = wrapped.relation.sparkSession
-            val options = wrapped.relation.options
-
-            val location = AlluxioUtils.replacePathIfNeeded(
-              conf,
-              wrapped.relation,
-              partitionFilters,
-              wrapped.dataFilters)
-
-            val newRelation = HadoopFsRelation(
-              location,
-              wrapped.relation.partitionSchema,
-              wrapped.relation.dataSchema,
-              wrapped.relation.bucketSpec,
-              GpuFileSourceScanExec.convertFileFormat(wrapped.relation.fileFormat),
-              options)(sparkSession)
-
-            GpuFileSourceScanExec(
-              newRelation,
-              wrapped.output,
-              wrapped.requiredSchema,
-              partitionFilters,
-              wrapped.optionalBucketSet,
-              wrapped.optionalNumCoalescedBuckets,
-              wrapped.dataFilters,
-              wrapped.tableIdentifier,
-              wrapped.disableBucketedScan)(conf)
-          }
-        }),
-      GpuOverrides.exec[InMemoryTableScanExec](
-        "Implementation of InMemoryTableScanExec to use GPU accelerated Caching",
-        // NullType is actually supported
-        ExecChecks(TypeSig.commonCudfTypesWithNested + TypeSig.DAYTIME + TypeSig.YEARMONTH,
-          TypeSig.all),
-        (scan, conf, p, r) => new InMemoryTableScanMeta(scan, conf, p, r)),
-      GpuOverrides.exec[ProjectExec](
-        "The backend for most select, withColumn and dropColumn statements",
-        ExecChecks(
-          (TypeSig.commonCudfTypes + TypeSig.NULL + TypeSig.STRUCT + TypeSig.MAP +
-              TypeSig.ARRAY + TypeSig.DECIMAL_128 + TypeSig.YEARMONTH + TypeSig.DAYTIME).nested(),
-=======
             TypeSig.ARRAY + TypeSig.DECIMAL_128 +
             GpuTypeShims.additionalCommonOperatorSupportedTypes).nested(),
->>>>>>> 6c270687
           TypeSig.all),
         (fsse, conf, p, r) => new FileSourceScanExecMeta(fsse, conf, p, r))
     ).map(r => (r.getClassFor.asSubclass(classOf[SparkPlan]), r)).toMap
