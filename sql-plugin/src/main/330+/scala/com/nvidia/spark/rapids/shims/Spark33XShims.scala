/*
 * Copyright (c) 2021-2022, NVIDIA CORPORATION.
 *
 * Licensed under the Apache License, Version 2.0 (the "License");
 * you may not use this file except in compliance with the License.
 * You may obtain a copy of the License at
 *
 *     http://www.apache.org/licenses/LICENSE-2.0
 *
 * Unless required by applicable law or agreed to in writing, software
 * distributed under the License is distributed on an "AS IS" BASIS,
 * WITHOUT WARRANTIES OR CONDITIONS OF ANY KIND, either express or implied.
 * See the License for the specific language governing permissions and
 * limitations under the License.
 */

package com.nvidia.spark.rapids.shims

import ai.rapids.cudf.DType
import com.nvidia.spark.rapids._
import org.apache.parquet.schema.MessageType

import org.apache.spark.rdd.RDD
import org.apache.spark.sql.SparkSession
import org.apache.spark.sql.catalyst.InternalRow
import org.apache.spark.sql.catalyst.expressions._
import org.apache.spark.sql.execution.{BaseSubqueryExec, FileSourceScanExec, FilterExec, InSubqueryExec, ProjectExec, ReusedSubqueryExec, SparkPlan, SubqueryBroadcastExec}
import org.apache.spark.sql.execution.columnar.InMemoryTableScanExec
import org.apache.spark.sql.execution.command.DataWritingCommandExec
import org.apache.spark.sql.execution.datasources.{DataSourceUtils, FilePartition, FileScanRDD, HadoopFsRelation, PartitionedFile}
import org.apache.spark.sql.execution.datasources.parquet.ParquetFilters
import org.apache.spark.sql.execution.datasources.v2.BatchScanExec
import org.apache.spark.sql.internal.SQLConf
import org.apache.spark.sql.rapids._
<<<<<<< HEAD
import org.apache.spark.sql.rapids.execution.GpuShuffleMeta
import org.apache.spark.sql.rapids.shims.{GpuMultiplyDTInterval, GpuMultiplyYMInterval, GpuTimeAdd}
=======
import org.apache.spark.sql.rapids.shims.GpuTimeAdd
>>>>>>> 99e1aabf
import org.apache.spark.sql.types.{CalendarIntervalType, DayTimeIntervalType, DecimalType, StructType}
import org.apache.spark.unsafe.types.CalendarInterval

trait Spark33XShims extends Spark321PlusShims with Spark320PlusNonDBShims {

  override def neverReplaceShowCurrentNamespaceCommand: ExecRule[_ <: SparkPlan] = null

  override def getFileScanRDD(
      sparkSession: SparkSession,
      readFunction: PartitionedFile => Iterator[InternalRow],
      filePartitions: Seq[FilePartition],
      readDataSchema: StructType,
      metadataColumns: Seq[AttributeReference]): RDD[InternalRow] = {
    new FileScanRDD(sparkSession, readFunction, filePartitions, readDataSchema, metadataColumns)
  }

  override def getParquetFilters(
      schema: MessageType,
      pushDownDate: Boolean,
      pushDownTimestamp: Boolean,
      pushDownDecimal: Boolean,
      pushDownStartWith: Boolean,
      pushDownInFilterThreshold: Int,
      caseSensitive: Boolean,
      lookupFileMeta: String => String,
      dateTimeRebaseModeFromConf: String): ParquetFilters = {
    val datetimeRebaseMode = DataSourceUtils
      .datetimeRebaseSpec(lookupFileMeta, dateTimeRebaseModeFromConf)
    new ParquetFilters(schema, pushDownDate, pushDownTimestamp, pushDownDecimal, pushDownStartWith,
      pushDownInFilterThreshold, caseSensitive, datetimeRebaseMode)
  }

  override def tagFileSourceScanExec(meta: SparkPlanMeta[FileSourceScanExec]): Unit = {
    if (meta.wrapped.expressions.exists {
      case FileSourceMetadataAttribute(_) => true
      case _ => false
    }) {
      meta.willNotWorkOnGpu("hidden metadata columns are not supported on GPU")
    }
    super.tagFileSourceScanExec(meta)
  }

  // 330+ supports DAYTIME interval types
  override def getFileFormats: Map[FileFormatType, Map[FileFormatOp, FileFormatChecks]] = {
    Map(
      (CsvFormatType, FileFormatChecks(
        cudfRead = TypeSig.commonCudfTypes + TypeSig.DECIMAL_128 + TypeSig.DAYTIME,
        cudfWrite = TypeSig.none,
        sparkSig = TypeSig.cpuAtomics)),
      (ParquetFormatType, FileFormatChecks(
        cudfRead = (TypeSig.commonCudfTypes + TypeSig.DECIMAL_128 + TypeSig.STRUCT +
            TypeSig.ARRAY + TypeSig.MAP + TypeSig.ansiIntervals).nested(),
        cudfWrite = (TypeSig.commonCudfTypes + TypeSig.DECIMAL_128 + TypeSig.STRUCT +
            TypeSig.ARRAY + TypeSig.MAP + TypeSig.ansiIntervals).nested(),
        sparkSig = (TypeSig.cpuAtomics + TypeSig.STRUCT + TypeSig.ARRAY + TypeSig.MAP +
            TypeSig.UDT + TypeSig.ansiIntervals).nested())))
  }

  // 330+ supports DAYTIME interval types
  override def getExprs: Map[Class[_ <: Expression], ExprRule[_ <: Expression]] = {
    val _gpuCommonTypes = TypeSig.commonCudfTypes + TypeSig.NULL
    val map: Map[Class[_ <: Expression], ExprRule[_ <: Expression]] = Seq(
      GpuOverrides.expr[RoundCeil](
        "Computes the ceiling of the given expression to d decimal places",
        ExprChecks.binaryProject(
          TypeSig.gpuNumeric, TypeSig.cpuNumeric,
          ("value", TypeSig.gpuNumeric +
              TypeSig.psNote(TypeEnum.FLOAT, "result may round slightly differently") +
              TypeSig.psNote(TypeEnum.DOUBLE, "result may round slightly differently"),
              TypeSig.cpuNumeric),
          ("scale", TypeSig.lit(TypeEnum.INT), TypeSig.lit(TypeEnum.INT))),
        (ceil, conf, p, r) => new BinaryExprMeta[RoundCeil](ceil, conf, p, r) {
          override def tagExprForGpu(): Unit = {
            ceil.child.dataType match {
              case dt: DecimalType =>
                val precision = GpuFloorCeil.unboundedOutputPrecision(dt)
                if (precision > DType.DECIMAL128_MAX_PRECISION) {
                  willNotWorkOnGpu(s"output precision $precision would require overflow " +
                      s"checks, which are not supported yet")
                }
              case _ => // NOOP
            }
            GpuOverrides.extractLit(ceil.scale).foreach { scale =>
              if (scale.value != null &&
                  scale.value.asInstanceOf[Integer] != 0) {
                willNotWorkOnGpu("Scale other than 0 is not supported")
              }
            }
          }

          override def convertToGpu(lhs: Expression, rhs: Expression): GpuExpression =
            GpuCeil(lhs)
        }),
      GpuOverrides.expr[RoundFloor](
        "Computes the floor of the given expression to d decimal places",
        ExprChecks.binaryProject(
          TypeSig.gpuNumeric, TypeSig.cpuNumeric,
          ("value", TypeSig.gpuNumeric +
              TypeSig.psNote(TypeEnum.FLOAT, "result may round slightly differently") +
              TypeSig.psNote(TypeEnum.DOUBLE, "result may round slightly differently"),
              TypeSig.cpuNumeric),
          ("scale", TypeSig.lit(TypeEnum.INT), TypeSig.lit(TypeEnum.INT))),
        (floor, conf, p, r) => new BinaryExprMeta[RoundFloor](floor, conf, p, r) {
          override def tagExprForGpu(): Unit = {
            floor.child.dataType match {
              case dt: DecimalType =>
                val precision = GpuFloorCeil.unboundedOutputPrecision(dt)
                if (precision > DType.DECIMAL128_MAX_PRECISION) {
                  willNotWorkOnGpu(s"output precision $precision would require overflow " +
                      s"checks, which are not supported yet")
                }
              case _ => // NOOP
            }
            GpuOverrides.extractLit(floor.scale).foreach { scale =>
              if (scale.value != null &&
                  scale.value.asInstanceOf[Integer] != 0) {
                willNotWorkOnGpu("Scale other than 0 is not supported")
              }
            }
          }

          override def convertToGpu(lhs: Expression, rhs: Expression): GpuExpression =
            GpuFloor(lhs)
        }),
      GpuOverrides.expr[TimeAdd](
        "Adds interval to timestamp",
        ExprChecks.binaryProject(TypeSig.TIMESTAMP, TypeSig.TIMESTAMP,
          ("start", TypeSig.TIMESTAMP, TypeSig.TIMESTAMP),
          // interval support DAYTIME column or CALENDAR literal
          ("interval", TypeSig.DAYTIME + TypeSig.lit(TypeEnum.CALENDAR)
              .withPsNote(TypeEnum.CALENDAR, "month intervals are not supported"),
              TypeSig.DAYTIME + TypeSig.CALENDAR)),
        (timeAdd, conf, p, r) => new BinaryExprMeta[TimeAdd](timeAdd, conf, p, r) {
          override def tagExprForGpu(): Unit = {
            GpuOverrides.extractLit(timeAdd.interval).foreach { lit =>
              lit.dataType match {
                case CalendarIntervalType =>
                  val intvl = lit.value.asInstanceOf[CalendarInterval]
                  if (intvl.months != 0) {
                    willNotWorkOnGpu("interval months isn't supported")
                  }
                case _: DayTimeIntervalType => // Supported
              }
            }
            checkTimeZoneId(timeAdd.timeZoneId)
          }

          override def convertToGpu(lhs: Expression, rhs: Expression): GpuExpression =
            GpuTimeAdd(lhs, rhs)
        }),
      GpuOverrides.expr[IsNull](
        "Checks if a value is null",
        ExprChecks.unaryProject(TypeSig.BOOLEAN, TypeSig.BOOLEAN,
          (TypeSig.commonCudfTypes + TypeSig.NULL + TypeSig.MAP + TypeSig.ARRAY +
              TypeSig.STRUCT + TypeSig.DECIMAL_128 + TypeSig.DAYTIME).nested(),
          TypeSig.all),
        (a, conf, p, r) => new UnaryExprMeta[IsNull](a, conf, p, r) {
          override def convertToGpu(child: Expression): GpuExpression = GpuIsNull(child)
        }),
      GpuOverrides.expr[IsNotNull](
        "Checks if a value is not null",
        ExprChecks.unaryProject(TypeSig.BOOLEAN, TypeSig.BOOLEAN,
          (TypeSig.commonCudfTypes + TypeSig.NULL + TypeSig.MAP + TypeSig.ARRAY +
              TypeSig.STRUCT + TypeSig.DECIMAL_128 + TypeSig.DAYTIME).nested(),
          TypeSig.all),
        (a, conf, p, r) => new UnaryExprMeta[IsNotNull](a, conf, p, r) {
          override def convertToGpu(child: Expression): GpuExpression = GpuIsNotNull(child)
        }),
      GpuOverrides.expr[EqualNullSafe](
        "Check if the values are equal including nulls <=>",
        ExprChecks.binaryProject(
          TypeSig.BOOLEAN, TypeSig.BOOLEAN,
          ("lhs", TypeSig.commonCudfTypes + TypeSig.NULL + TypeSig.DECIMAL_128 + TypeSig.DAYTIME,
              TypeSig.comparable),
          ("rhs", TypeSig.commonCudfTypes + TypeSig.NULL + TypeSig.DECIMAL_128 + TypeSig.DAYTIME,
              TypeSig.comparable)),
        (a, conf, p, r) => new BinaryExprMeta[EqualNullSafe](a, conf, p, r) {
          override def convertToGpu(lhs: Expression, rhs: Expression): GpuExpression =
            GpuEqualNullSafe(lhs, rhs)
        }),
      GpuOverrides.expr[EqualTo](
        "Check if the values are equal",
        ExprChecks.binaryProjectAndAst(
          TypeSig.comparisonAstTypes,
          TypeSig.BOOLEAN, TypeSig.BOOLEAN,
          ("lhs", TypeSig.commonCudfTypes + TypeSig.NULL + TypeSig.DECIMAL_128 + TypeSig.DAYTIME,
              TypeSig.comparable),
          ("rhs", TypeSig.commonCudfTypes + TypeSig.NULL + TypeSig.DECIMAL_128 + TypeSig.DAYTIME,
              TypeSig.comparable)),
        (a, conf, p, r) => new BinaryAstExprMeta[EqualTo](a, conf, p, r) {
          override def convertToGpu(lhs: Expression, rhs: Expression): GpuExpression =
            GpuEqualTo(lhs, rhs)
        }),
      GpuOverrides.expr[GreaterThan](
        "> operator",
        ExprChecks.binaryProjectAndAst(
          TypeSig.comparisonAstTypes,
          TypeSig.BOOLEAN, TypeSig.BOOLEAN,
          ("lhs", TypeSig.commonCudfTypes + TypeSig.NULL + TypeSig.DECIMAL_128 + TypeSig.DAYTIME,
              TypeSig.orderable),
          ("rhs", TypeSig.commonCudfTypes + TypeSig.NULL + TypeSig.DECIMAL_128 + TypeSig.DAYTIME,
              TypeSig.orderable)),
        (a, conf, p, r) => new BinaryAstExprMeta[GreaterThan](a, conf, p, r) {
          override def convertToGpu(lhs: Expression, rhs: Expression): GpuExpression =
            GpuGreaterThan(lhs, rhs)
        }),
      GpuOverrides.expr[GreaterThanOrEqual](
        ">= operator",
        ExprChecks.binaryProjectAndAst(
          TypeSig.comparisonAstTypes,
          TypeSig.BOOLEAN, TypeSig.BOOLEAN,
          ("lhs", TypeSig.commonCudfTypes + TypeSig.NULL + TypeSig.DECIMAL_128 + TypeSig.DAYTIME,
              TypeSig.orderable),
          ("rhs", TypeSig.commonCudfTypes + TypeSig.NULL + TypeSig.DECIMAL_128 + TypeSig.DAYTIME,
              TypeSig.orderable)),
        (a, conf, p, r) => new BinaryAstExprMeta[GreaterThanOrEqual](a, conf, p, r) {
          override def convertToGpu(lhs: Expression, rhs: Expression): GpuExpression =
            GpuGreaterThanOrEqual(lhs, rhs)
        }),
      GpuOverrides.expr[LessThan](
        "< operator",
        ExprChecks.binaryProjectAndAst(
          TypeSig.comparisonAstTypes,
          TypeSig.BOOLEAN, TypeSig.BOOLEAN,
          ("lhs", TypeSig.commonCudfTypes + TypeSig.NULL + TypeSig.DECIMAL_128 + TypeSig.DAYTIME,
              TypeSig.orderable),
          ("rhs", TypeSig.commonCudfTypes + TypeSig.NULL + TypeSig.DECIMAL_128 + TypeSig.DAYTIME,
              TypeSig.orderable)),
        (a, conf, p, r) => new BinaryAstExprMeta[LessThan](a, conf, p, r) {
          override def convertToGpu(lhs: Expression, rhs: Expression): GpuExpression =
            GpuLessThan(lhs, rhs)
        }),
      GpuOverrides.expr[LessThanOrEqual](
        "<= operator",
        ExprChecks.binaryProjectAndAst(
          TypeSig.comparisonAstTypes,
          TypeSig.BOOLEAN, TypeSig.BOOLEAN,
          ("lhs", TypeSig.commonCudfTypes + TypeSig.NULL + TypeSig.DECIMAL_128 + TypeSig.DAYTIME,
              TypeSig.orderable),
          ("rhs", TypeSig.commonCudfTypes + TypeSig.NULL + TypeSig.DECIMAL_128 + TypeSig.DAYTIME,
              TypeSig.orderable)),
        (a, conf, p, r) => new BinaryAstExprMeta[LessThanOrEqual](a, conf, p, r) {
          override def convertToGpu(lhs: Expression, rhs: Expression): GpuExpression =
            GpuLessThanOrEqual(lhs, rhs)
        }),
<<<<<<< HEAD
      GpuOverrides.expr[Alias](
        "Gives a column a name",
        ExprChecks.unaryProjectAndAstInputMatchesOutput(
          TypeSig.astTypes,
          (TypeSig.commonCudfTypes + TypeSig.NULL + TypeSig.MAP + TypeSig.ARRAY + TypeSig.STRUCT
              + TypeSig.DECIMAL_128 + TypeSig.YEARMONTH + TypeSig.DAYTIME).nested(),
          TypeSig.all),
        (a, conf, p, r) => new UnaryAstExprMeta[Alias](a, conf, p, r) {
          override def convertToGpu(child: Expression): GpuExpression =
            GpuAlias(child, a.name)(a.exprId, a.qualifier, a.explicitMetadata)
        }),
      GpuOverrides.expr[MultiplyYMInterval](
        "Year-month interval * operator",
        ExprChecks.binaryProject(
          TypeSig.YEARMONTH,
          TypeSig.YEARMONTH,
          ("lhs", TypeSig.YEARMONTH, TypeSig.YEARMONTH),
          ("rhs", TypeSig.gpuNumeric - TypeSig.DECIMAL_128, TypeSig.gpuNumeric)),
        (a, conf, p, r) => new BinaryExprMeta[MultiplyYMInterval](a, conf, p, r) {
          override def convertToGpu(lhs: Expression, rhs: Expression): GpuExpression =
            GpuMultiplyYMInterval(lhs, rhs)
        }),
      GpuOverrides.expr[MultiplyDTInterval](
        "Day-time interval * operator",
        ExprChecks.binaryProject(
          TypeSig.DAYTIME,
          TypeSig.DAYTIME,
          ("lhs", TypeSig.DAYTIME, TypeSig.DAYTIME),
          ("rhs", TypeSig.gpuNumeric - TypeSig.DECIMAL_128, TypeSig.gpuNumeric)),
        (a, conf, p, r) => new BinaryExprMeta[MultiplyDTInterval](a, conf, p, r) {
          override def convertToGpu(lhs: Expression, rhs: Expression): GpuExpression =
            GpuMultiplyDTInterval(lhs, rhs)
        })
=======
        GpuOverrides.expr[Abs](
          "Absolute value",
          ExprChecks.unaryProjectAndAstInputMatchesOutput(
            TypeSig.implicitCastsAstTypes,
            TypeSig.gpuNumeric + GpuTypeShims.additionalArithmeticSupportedTypes,
            TypeSig.cpuNumeric + GpuTypeShims.additionalArithmeticSupportedTypes),
          (a, conf, p, r) => new UnaryAstExprMeta[Abs](a, conf, p, r) {
            val ansiEnabled = SQLConf.get.ansiEnabled

            override def tagSelfForAst(): Unit = {
              if (ansiEnabled && GpuAnsi.needBasicOpOverflowCheck(a.dataType)) {
                willNotWorkInAst("AST unary minus does not support ANSI mode.")
              }
            }

            // ANSI support for ABS was added in 3.2.0 SPARK-33275
            override def convertToGpu(child: Expression): GpuExpression = GpuAbs(child, ansiEnabled)
          })
>>>>>>> 99e1aabf
    ).map(r => (r.getClassFor.asSubclass(classOf[Expression]), r)).toMap
    super.getExprs ++ map
  }

  // 330+ supports DAYTIME interval types
  override def getExecs: Map[Class[_ <: SparkPlan], ExecRule[_ <: SparkPlan]] = {
    val _gpuCommonTypes = TypeSig.commonCudfTypes + TypeSig.NULL
    val map: Map[Class[_ <: SparkPlan], ExecRule[_ <: SparkPlan]] = Seq(
      GpuOverrides.exec[BatchScanExec](
        "The backend for most file input",
        ExecChecks(
          (TypeSig.commonCudfTypes + TypeSig.STRUCT + TypeSig.MAP + TypeSig.ARRAY +
              TypeSig.DECIMAL_128 + TypeSig.ansiIntervals).nested(),
          TypeSig.all),
        (p, conf, parent, r) => new SparkPlanMeta[BatchScanExec](p, conf, parent, r) {
          override val childScans: scala.Seq[ScanMeta[_]] =
            Seq(GpuOverrides.wrapScan(p.scan, conf, Some(this)))

          override def tagPlanForGpu(): Unit = {
            if (!p.runtimeFilters.isEmpty) {
              willNotWorkOnGpu("runtime filtering (DPP) on datasource V2 is not supported")
            }
            if (!p.keyGroupedPartitioning.isEmpty) {
              willNotWorkOnGpu("key grouped partitioning is not supported")
            }
          }

          override def convertToGpu(): GpuExec = GpuBatchScanExec(p.output,
            childScans.head.convertToGpu(), p.runtimeFilters, p.keyGroupedPartitioning)
        }),
      GpuOverrides.exec[DataWritingCommandExec](
        "Writing data",
        ExecChecks((TypeSig.commonCudfTypes + TypeSig.DECIMAL_128.withPsNote(
          TypeEnum.DECIMAL, "128bit decimal only supported for Orc and Parquet") +
            TypeSig.STRUCT.withPsNote(TypeEnum.STRUCT, "Only supported for Parquet") +
            TypeSig.MAP.withPsNote(TypeEnum.MAP, "Only supported for Parquet") +
            TypeSig.ARRAY.withPsNote(TypeEnum.ARRAY, "Only supported for Parquet") +
            TypeSig.ansiIntervals).nested(),
          TypeSig.all),
        (p, conf, parent, r) => new SparkPlanMeta[DataWritingCommandExec](p, conf, parent, r) {
          override val childDataWriteCmds: scala.Seq[DataWritingCommandMeta[_]] =
            Seq(GpuOverrides.wrapDataWriteCmds(p.cmd, conf, Some(this)))

          override def convertToGpu(): GpuExec =
            GpuDataWritingCommandExec(childDataWriteCmds.head.convertToGpu(),
              childPlans.head.convertIfNeeded())
        }),
      // this is copied, only added TypeSig.DAYTIME and TypeSig.YEARMONTH check
      GpuOverrides.exec[FileSourceScanExec](
        "Reading data from files, often from Hive tables",
        ExecChecks((TypeSig.commonCudfTypes + TypeSig.NULL + TypeSig.STRUCT + TypeSig.MAP +
            TypeSig.ARRAY + TypeSig.DECIMAL_128 + TypeSig.ansiIntervals).nested(),
          TypeSig.all),
        (fsse, conf, p, r) => new SparkPlanMeta[FileSourceScanExec](fsse, conf, p, r) {

          // Replaces SubqueryBroadcastExec inside dynamic pruning filters with GPU counterpart
          // if possible. Instead regarding filters as childExprs of current Meta, we create
          // a new meta for SubqueryBroadcastExec. The reason is that the GPU replacement of
          // FileSourceScan is independent from the replacement of the partitionFilters. It is
          // possible that the FileSourceScan is on the CPU, while the dynamic partitionFilters
          // are on the GPU. And vice versa.
          private lazy val partitionFilters = {
            val convertBroadcast = (bc: SubqueryBroadcastExec) => {
              val meta = GpuOverrides.wrapAndTagPlan(bc, conf)
              meta.tagForExplain()
              meta.convertIfNeeded().asInstanceOf[BaseSubqueryExec]
            }
            wrapped.partitionFilters.map { filter =>
              filter.transformDown {
                case dpe@DynamicPruningExpression(inSub: InSubqueryExec) =>
                  inSub.plan match {
                    case bc: SubqueryBroadcastExec =>
                      dpe.copy(inSub.copy(plan = convertBroadcast(bc)))
                    case reuse@ReusedSubqueryExec(bc: SubqueryBroadcastExec) =>
                      dpe.copy(inSub.copy(plan = reuse.copy(convertBroadcast(bc))))
                    case _ =>
                      dpe
                  }
              }
            }
          }

          // partition filters and data filters are not run on the GPU
          override val childExprs: Seq[ExprMeta[_]] = Seq.empty

          override def tagPlanForGpu(): Unit = tagFileSourceScanExec(this)

          override def convertToCpu(): SparkPlan = {
            wrapped.copy(partitionFilters = partitionFilters)
          }

          override def convertToGpu(): GpuExec = {
            val sparkSession = wrapped.relation.sparkSession
            val options = wrapped.relation.options

            val location = AlluxioUtils.replacePathIfNeeded(
              conf,
              wrapped.relation,
              partitionFilters,
              wrapped.dataFilters)

            val newRelation = HadoopFsRelation(
              location,
              wrapped.relation.partitionSchema,
              wrapped.relation.dataSchema,
              wrapped.relation.bucketSpec,
              GpuFileSourceScanExec.convertFileFormat(wrapped.relation.fileFormat),
              options)(sparkSession)

            GpuFileSourceScanExec(
              newRelation,
              wrapped.output,
              wrapped.requiredSchema,
              partitionFilters,
              wrapped.optionalBucketSet,
              wrapped.optionalNumCoalescedBuckets,
              wrapped.dataFilters,
              wrapped.tableIdentifier,
              wrapped.disableBucketedScan)(conf)
          }
        }),
      GpuOverrides.exec[InMemoryTableScanExec](
        "Implementation of InMemoryTableScanExec to use GPU accelerated Caching",
        // NullType is actually supported
        ExecChecks(TypeSig.commonCudfTypesWithNested + TypeSig.ansiIntervals,
          TypeSig.all),
        (scan, conf, p, r) => new InMemoryTableScanMeta(scan, conf, p, r)),
      GpuOverrides.exec[ProjectExec](
        "The backend for most select, withColumn and dropColumn statements",
        ExecChecks(
          (TypeSig.commonCudfTypes + TypeSig.NULL + TypeSig.STRUCT + TypeSig.MAP +
<<<<<<< HEAD
              TypeSig.ARRAY + TypeSig.DECIMAL_128 + TypeSig.YEARMONTH + TypeSig.DAYTIME).nested(),
=======
              TypeSig.ARRAY + TypeSig.DECIMAL_128 + TypeSig.ansiIntervals).nested(),
>>>>>>> 99e1aabf
          TypeSig.all),
        (proj, conf, p, r) => new GpuProjectExecMeta(proj, conf, p, r)),
      GpuOverrides.exec[FilterExec](
        "The backend for most filter statements",
        ExecChecks((TypeSig.commonCudfTypes + TypeSig.NULL + TypeSig.STRUCT + TypeSig.MAP +
            TypeSig.ARRAY + TypeSig.DECIMAL_128 + TypeSig.DAYTIME).nested(), TypeSig.all),
        (filter, conf, p, r) => new SparkPlanMeta[FilterExec](filter, conf, p, r) {
          override def convertToGpu(): GpuExec =
            GpuFilterExec(childExprs.head.convertToGpu(), childPlans.head.convertIfNeeded())
        })
    ).map(r => (r.getClassFor.asSubclass(classOf[SparkPlan]), r)).toMap
    super.getExecs ++ map
  }

}

// Fallback to the default definition of `deterministic`
trait GpuDeterministicFirstLastCollectShim extends Expression<|MERGE_RESOLUTION|>--- conflicted
+++ resolved
@@ -32,12 +32,7 @@
 import org.apache.spark.sql.execution.datasources.v2.BatchScanExec
 import org.apache.spark.sql.internal.SQLConf
 import org.apache.spark.sql.rapids._
-<<<<<<< HEAD
-import org.apache.spark.sql.rapids.execution.GpuShuffleMeta
 import org.apache.spark.sql.rapids.shims.{GpuMultiplyDTInterval, GpuMultiplyYMInterval, GpuTimeAdd}
-=======
-import org.apache.spark.sql.rapids.shims.GpuTimeAdd
->>>>>>> 99e1aabf
 import org.apache.spark.sql.types.{CalendarIntervalType, DayTimeIntervalType, DecimalType, StructType}
 import org.apache.spark.unsafe.types.CalendarInterval
 
@@ -283,7 +278,24 @@
           override def convertToGpu(lhs: Expression, rhs: Expression): GpuExpression =
             GpuLessThanOrEqual(lhs, rhs)
         }),
-<<<<<<< HEAD
+        GpuOverrides.expr[Abs](
+          "Absolute value",
+          ExprChecks.unaryProjectAndAstInputMatchesOutput(
+            TypeSig.implicitCastsAstTypes,
+            TypeSig.gpuNumeric + GpuTypeShims.additionalArithmeticSupportedTypes,
+            TypeSig.cpuNumeric + GpuTypeShims.additionalArithmeticSupportedTypes),
+          (a, conf, p, r) => new UnaryAstExprMeta[Abs](a, conf, p, r) {
+            val ansiEnabled = SQLConf.get.ansiEnabled
+
+            override def tagSelfForAst(): Unit = {
+              if (ansiEnabled && GpuAnsi.needBasicOpOverflowCheck(a.dataType)) {
+                willNotWorkInAst("AST unary minus does not support ANSI mode.")
+              }
+            }
+
+            // ANSI support for ABS was added in 3.2.0 SPARK-33275
+            override def convertToGpu(child: Expression): GpuExpression = GpuAbs(child, ansiEnabled)
+          }),
       GpuOverrides.expr[Alias](
         "Gives a column a name",
         ExprChecks.unaryProjectAndAstInputMatchesOutput(
@@ -317,26 +329,6 @@
           override def convertToGpu(lhs: Expression, rhs: Expression): GpuExpression =
             GpuMultiplyDTInterval(lhs, rhs)
         })
-=======
-        GpuOverrides.expr[Abs](
-          "Absolute value",
-          ExprChecks.unaryProjectAndAstInputMatchesOutput(
-            TypeSig.implicitCastsAstTypes,
-            TypeSig.gpuNumeric + GpuTypeShims.additionalArithmeticSupportedTypes,
-            TypeSig.cpuNumeric + GpuTypeShims.additionalArithmeticSupportedTypes),
-          (a, conf, p, r) => new UnaryAstExprMeta[Abs](a, conf, p, r) {
-            val ansiEnabled = SQLConf.get.ansiEnabled
-
-            override def tagSelfForAst(): Unit = {
-              if (ansiEnabled && GpuAnsi.needBasicOpOverflowCheck(a.dataType)) {
-                willNotWorkInAst("AST unary minus does not support ANSI mode.")
-              }
-            }
-
-            // ANSI support for ABS was added in 3.2.0 SPARK-33275
-            override def convertToGpu(child: Expression): GpuExpression = GpuAbs(child, ansiEnabled)
-          })
->>>>>>> 99e1aabf
     ).map(r => (r.getClassFor.asSubclass(classOf[Expression]), r)).toMap
     super.getExprs ++ map
   }
@@ -374,7 +366,7 @@
             TypeSig.STRUCT.withPsNote(TypeEnum.STRUCT, "Only supported for Parquet") +
             TypeSig.MAP.withPsNote(TypeEnum.MAP, "Only supported for Parquet") +
             TypeSig.ARRAY.withPsNote(TypeEnum.ARRAY, "Only supported for Parquet") +
-            TypeSig.ansiIntervals).nested(),
+            TypeSig.DAYTIME + TypeSig.YEARMONTH).nested(),
           TypeSig.all),
         (p, conf, parent, r) => new SparkPlanMeta[DataWritingCommandExec](p, conf, parent, r) {
           override val childDataWriteCmds: scala.Seq[DataWritingCommandMeta[_]] =
@@ -388,7 +380,7 @@
       GpuOverrides.exec[FileSourceScanExec](
         "Reading data from files, often from Hive tables",
         ExecChecks((TypeSig.commonCudfTypes + TypeSig.NULL + TypeSig.STRUCT + TypeSig.MAP +
-            TypeSig.ARRAY + TypeSig.DECIMAL_128 + TypeSig.ansiIntervals).nested(),
+            TypeSig.ARRAY + TypeSig.DECIMAL_128 + TypeSig.DAYTIME + TypeSig.YEARMONTH).nested(),
           TypeSig.all),
         (fsse, conf, p, r) => new SparkPlanMeta[FileSourceScanExec](fsse, conf, p, r) {
 
@@ -468,11 +460,7 @@
         "The backend for most select, withColumn and dropColumn statements",
         ExecChecks(
           (TypeSig.commonCudfTypes + TypeSig.NULL + TypeSig.STRUCT + TypeSig.MAP +
-<<<<<<< HEAD
-              TypeSig.ARRAY + TypeSig.DECIMAL_128 + TypeSig.YEARMONTH + TypeSig.DAYTIME).nested(),
-=======
               TypeSig.ARRAY + TypeSig.DECIMAL_128 + TypeSig.ansiIntervals).nested(),
->>>>>>> 99e1aabf
           TypeSig.all),
         (proj, conf, p, r) => new GpuProjectExecMeta(proj, conf, p, r)),
       GpuOverrides.exec[FilterExec](
