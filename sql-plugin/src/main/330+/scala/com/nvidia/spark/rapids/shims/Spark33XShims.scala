/*
 * Copyright (c) 2021-2022, NVIDIA CORPORATION.
 *
 * Licensed under the Apache License, Version 2.0 (the "License");
 * you may not use this file except in compliance with the License.
 * You may obtain a copy of the License at
 *
 *     http://www.apache.org/licenses/LICENSE-2.0
 *
 * Unless required by applicable law or agreed to in writing, software
 * distributed under the License is distributed on an "AS IS" BASIS,
 * WITHOUT WARRANTIES OR CONDITIONS OF ANY KIND, either express or implied.
 * See the License for the specific language governing permissions and
 * limitations under the License.
 */

package com.nvidia.spark.rapids.shims

import com.nvidia.spark.InMemoryTableScanMeta
import com.nvidia.spark.rapids._
<<<<<<< HEAD
import com.nvidia.spark.rapids.GpuOverrides.exec
=======
import com.nvidia.spark.rapids.GpuOverrides
>>>>>>> f1c4024d
import org.apache.parquet.schema.MessageType

import org.apache.spark.rdd.RDD
import org.apache.spark.sql.SparkSession
import org.apache.spark.sql.catalyst.InternalRow
import org.apache.spark.sql.catalyst.expressions._
import org.apache.spark.sql.catalyst.json.rapids.shims.Spark33XFileOptionsShims
import org.apache.spark.sql.execution.{BaseSubqueryExec, CoalesceExec, FileSourceScanExec, FilterExec, InSubqueryExec, ProjectExec, ReusedSubqueryExec, SparkPlan, SubqueryBroadcastExec}
import org.apache.spark.sql.execution.columnar.InMemoryTableScanExec
import org.apache.spark.sql.execution.command.DataWritingCommandExec
import org.apache.spark.sql.execution.datasources.{DataSourceUtils, FilePartition, FileScanRDD, HadoopFsRelation, PartitionedFile}
import org.apache.spark.sql.execution.datasources.parquet.ParquetFilters
import org.apache.spark.sql.execution.datasources.v2.BatchScanExec
import org.apache.spark.sql.execution.exchange.ShuffleExchangeExec
import org.apache.spark.sql.internal.SQLConf
<<<<<<< HEAD
import org.apache.spark.sql.rapids.GpuFileSourceScanExec
import org.apache.spark.sql.rapids.execution.GpuShuffleMeta
=======
import org.apache.spark.sql.rapids._
>>>>>>> f1c4024d
import org.apache.spark.sql.rapids.shims.GpuTimeAdd
import org.apache.spark.sql.types.{CalendarIntervalType, DayTimeIntervalType, StructType}
import org.apache.spark.unsafe.types.CalendarInterval

trait Spark33XShims extends Spark33XFileOptionsShims {

  /**
   * For spark3.3+ optionally return null if element not exists.
   */
  override def shouldFailOnElementNotExists(): Boolean = SQLConf.get.strictIndexOperator

  override def neverReplaceShowCurrentNamespaceCommand: ExecRule[_ <: SparkPlan] = null

  override def getFileScanRDD(
      sparkSession: SparkSession,
      readFunction: PartitionedFile => Iterator[InternalRow],
      filePartitions: Seq[FilePartition],
      readDataSchema: StructType,
      metadataColumns: Seq[AttributeReference]): RDD[InternalRow] = {
    new FileScanRDD(sparkSession, readFunction, filePartitions, readDataSchema, metadataColumns)
  }

  override def getParquetFilters(
      schema: MessageType,
      pushDownDate: Boolean,
      pushDownTimestamp: Boolean,
      pushDownDecimal: Boolean,
      pushDownStartWith: Boolean,
      pushDownInFilterThreshold: Int,
      caseSensitive: Boolean,
      lookupFileMeta: String => String,
      dateTimeRebaseModeFromConf: String): ParquetFilters = {
    val datetimeRebaseMode = DataSourceUtils
      .datetimeRebaseSpec(lookupFileMeta, dateTimeRebaseModeFromConf)
    new ParquetFilters(schema, pushDownDate, pushDownTimestamp, pushDownDecimal, pushDownStartWith,
      pushDownInFilterThreshold, caseSensitive, datetimeRebaseMode)
  }

  override def tagFileSourceScanExec(meta: SparkPlanMeta[FileSourceScanExec]): Unit = {
    if (meta.wrapped.expressions.exists {
      case FileSourceMetadataAttribute(_) => true
      case _ => false
    }) {
      meta.willNotWorkOnGpu("hidden metadata columns are not supported on GPU")
    }
    super.tagFileSourceScanExec(meta)
  }

  // 330+ supports DAYTIME interval types
  override def getFileFormats: Map[FileFormatType, Map[FileFormatOp, FileFormatChecks]] = {
    Map(
      (CsvFormatType, FileFormatChecks(
        cudfRead = TypeSig.commonCudfTypes + TypeSig.DECIMAL_128 + TypeSig.DAYTIME,
        cudfWrite = TypeSig.none,
        sparkSig = TypeSig.cpuAtomics)),
      (ParquetFormatType, FileFormatChecks(
        cudfRead = (TypeSig.commonCudfTypes + TypeSig.DECIMAL_128 + TypeSig.STRUCT +
            TypeSig.ARRAY + TypeSig.MAP + TypeSig.DAYTIME).nested(),
        cudfWrite = (TypeSig.commonCudfTypes + TypeSig.DECIMAL_128 + TypeSig.STRUCT +
            TypeSig.ARRAY + TypeSig.MAP + TypeSig.DAYTIME).nested(),
        sparkSig = (TypeSig.cpuAtomics + TypeSig.STRUCT + TypeSig.ARRAY + TypeSig.MAP +
            TypeSig.UDT + TypeSig.DAYTIME).nested())))
  }

  // 330+ supports DAYTIME interval types
  override def getExprs: Map[Class[_ <: Expression], ExprRule[_ <: Expression]] = {
    val _gpuCommonTypes = TypeSig.commonCudfTypes + TypeSig.NULL
    val map: Map[Class[_ <: Expression], ExprRule[_ <: Expression]] = Seq(
      GpuOverrides.expr[Coalesce](
        "Returns the first non-null argument if exists. Otherwise, null",
        ExprChecks.projectOnly(
          (_gpuCommonTypes + TypeSig.DECIMAL_128 + TypeSig.ARRAY + TypeSig.STRUCT +
              TypeSig.DAYTIME).nested(),
          TypeSig.all,
          repeatingParamCheck = Some(RepeatingParamCheck("param",
            (_gpuCommonTypes + TypeSig.DECIMAL_128 + TypeSig.ARRAY + TypeSig.STRUCT +
                TypeSig.DAYTIME).nested(),
            TypeSig.all))),
        (a, conf, p, r) => new ExprMeta[Coalesce](a, conf, p, r) {
          override def convertToGpu():
          GpuExpression = GpuCoalesce(childExprs.map(_.convertToGpu()))
        }),
      GpuOverrides.expr[AttributeReference](
        "References an input column",
        ExprChecks.projectAndAst(
          TypeSig.astTypes,
          (TypeSig.commonCudfTypes + TypeSig.NULL + TypeSig.MAP + TypeSig.ARRAY +
              TypeSig.STRUCT + TypeSig.DECIMAL_128 + TypeSig.DAYTIME).nested(),
          TypeSig.all),
        (att, conf, p, r) => new BaseExprMeta[AttributeReference](att, conf, p, r) {
          // This is the only NOOP operator.  It goes away when things are bound
          override def convertToGpu(): Expression = att

          // There are so many of these that we don't need to print them out, unless it
          // will not work on the GPU
          override def print(append: StringBuilder, depth: Int, all: Boolean): Unit = {
            if (!this.canThisBeReplaced || cannotRunOnGpuBecauseOfSparkPlan) {
              super.print(append, depth, all)
            }
          }
        }),
      GpuOverrides.expr[TimeAdd](
        "Adds interval to timestamp",
        ExprChecks.binaryProject(TypeSig.TIMESTAMP, TypeSig.TIMESTAMP,
          ("start", TypeSig.TIMESTAMP, TypeSig.TIMESTAMP),
          // interval support DAYTIME column or CALENDAR literal
          ("interval", TypeSig.DAYTIME + TypeSig.lit(TypeEnum.CALENDAR)
              .withPsNote(TypeEnum.CALENDAR, "month intervals are not supported"),
              TypeSig.DAYTIME + TypeSig.CALENDAR)),
        (timeAdd, conf, p, r) => new BinaryExprMeta[TimeAdd](timeAdd, conf, p, r) {
          override def tagExprForGpu(): Unit = {
            GpuOverrides.extractLit(timeAdd.interval).foreach { lit =>
              lit.dataType match {
                case CalendarIntervalType =>
                  val intvl = lit.value.asInstanceOf[CalendarInterval]
                  if (intvl.months != 0) {
                    willNotWorkOnGpu("interval months isn't supported")
                  }
                case _: DayTimeIntervalType => // Supported
              }
            }
            checkTimeZoneId(timeAdd.timeZoneId)
          }

          override def convertToGpu(lhs: Expression, rhs: Expression): GpuExpression =
            GpuTimeAdd(lhs, rhs)
        }),
      GpuOverrides.expr[IsNull](
        "Checks if a value is null",
        ExprChecks.unaryProject(TypeSig.BOOLEAN, TypeSig.BOOLEAN,
          (TypeSig.commonCudfTypes + TypeSig.NULL + TypeSig.MAP + TypeSig.ARRAY +
              TypeSig.STRUCT + TypeSig.DECIMAL_128 + TypeSig.DAYTIME).nested(),
          TypeSig.all),
        (a, conf, p, r) => new UnaryExprMeta[IsNull](a, conf, p, r) {
          override def convertToGpu(child: Expression): GpuExpression = GpuIsNull(child)
        }),
      GpuOverrides.expr[IsNotNull](
        "Checks if a value is not null",
        ExprChecks.unaryProject(TypeSig.BOOLEAN, TypeSig.BOOLEAN,
          (TypeSig.commonCudfTypes + TypeSig.NULL + TypeSig.MAP + TypeSig.ARRAY +
              TypeSig.STRUCT + TypeSig.DECIMAL_128 + TypeSig.DAYTIME).nested(),
          TypeSig.all),
        (a, conf, p, r) => new UnaryExprMeta[IsNotNull](a, conf, p, r) {
          override def convertToGpu(child: Expression): GpuExpression = GpuIsNotNull(child)
        }),
      GpuOverrides.expr[EqualNullSafe](
        "Check if the values are equal including nulls <=>",
        ExprChecks.binaryProject(
          TypeSig.BOOLEAN, TypeSig.BOOLEAN,
          ("lhs", TypeSig.commonCudfTypes + TypeSig.NULL + TypeSig.DECIMAL_128 + TypeSig.DAYTIME,
              TypeSig.comparable),
          ("rhs", TypeSig.commonCudfTypes + TypeSig.NULL + TypeSig.DECIMAL_128 + TypeSig.DAYTIME,
              TypeSig.comparable)),
        (a, conf, p, r) => new BinaryExprMeta[EqualNullSafe](a, conf, p, r) {
          override def convertToGpu(lhs: Expression, rhs: Expression): GpuExpression =
            GpuEqualNullSafe(lhs, rhs)
        }),
      GpuOverrides.expr[EqualTo](
        "Check if the values are equal",
        ExprChecks.binaryProjectAndAst(
          TypeSig.comparisonAstTypes,
          TypeSig.BOOLEAN, TypeSig.BOOLEAN,
          ("lhs", TypeSig.commonCudfTypes + TypeSig.NULL + TypeSig.DECIMAL_128 + TypeSig.DAYTIME,
              TypeSig.comparable),
          ("rhs", TypeSig.commonCudfTypes + TypeSig.NULL + TypeSig.DECIMAL_128 + TypeSig.DAYTIME,
              TypeSig.comparable)),
        (a, conf, p, r) => new BinaryAstExprMeta[EqualTo](a, conf, p, r) {
          override def convertToGpu(lhs: Expression, rhs: Expression): GpuExpression =
            GpuEqualTo(lhs, rhs)
        }),
      GpuOverrides.expr[GreaterThan](
        "> operator",
        ExprChecks.binaryProjectAndAst(
          TypeSig.comparisonAstTypes,
          TypeSig.BOOLEAN, TypeSig.BOOLEAN,
          ("lhs", TypeSig.commonCudfTypes + TypeSig.NULL + TypeSig.DECIMAL_128 + TypeSig.DAYTIME,
              TypeSig.orderable),
          ("rhs", TypeSig.commonCudfTypes + TypeSig.NULL + TypeSig.DECIMAL_128 + TypeSig.DAYTIME,
              TypeSig.orderable)),
        (a, conf, p, r) => new BinaryAstExprMeta[GreaterThan](a, conf, p, r) {
          override def convertToGpu(lhs: Expression, rhs: Expression): GpuExpression =
            GpuGreaterThan(lhs, rhs)
        }),
      GpuOverrides.expr[GreaterThanOrEqual](
        ">= operator",
        ExprChecks.binaryProjectAndAst(
          TypeSig.comparisonAstTypes,
          TypeSig.BOOLEAN, TypeSig.BOOLEAN,
          ("lhs", TypeSig.commonCudfTypes + TypeSig.NULL + TypeSig.DECIMAL_128 + TypeSig.DAYTIME,
              TypeSig.orderable),
          ("rhs", TypeSig.commonCudfTypes + TypeSig.NULL + TypeSig.DECIMAL_128 + TypeSig.DAYTIME,
              TypeSig.orderable)),
        (a, conf, p, r) => new BinaryAstExprMeta[GreaterThanOrEqual](a, conf, p, r) {
          override def convertToGpu(lhs: Expression, rhs: Expression): GpuExpression =
            GpuGreaterThanOrEqual(lhs, rhs)
        }),
      GpuOverrides.expr[LessThan](
        "< operator",
        ExprChecks.binaryProjectAndAst(
          TypeSig.comparisonAstTypes,
          TypeSig.BOOLEAN, TypeSig.BOOLEAN,
          ("lhs", TypeSig.commonCudfTypes + TypeSig.NULL + TypeSig.DECIMAL_128 + TypeSig.DAYTIME,
              TypeSig.orderable),
          ("rhs", TypeSig.commonCudfTypes + TypeSig.NULL + TypeSig.DECIMAL_128 + TypeSig.DAYTIME,
              TypeSig.orderable)),
        (a, conf, p, r) => new BinaryAstExprMeta[LessThan](a, conf, p, r) {
          override def convertToGpu(lhs: Expression, rhs: Expression): GpuExpression =
            GpuLessThan(lhs, rhs)
        }),
      GpuOverrides.expr[LessThanOrEqual](
        "<= operator",
        ExprChecks.binaryProjectAndAst(
          TypeSig.comparisonAstTypes,
          TypeSig.BOOLEAN, TypeSig.BOOLEAN,
          ("lhs", TypeSig.commonCudfTypes + TypeSig.NULL + TypeSig.DECIMAL_128 + TypeSig.DAYTIME,
              TypeSig.orderable),
          ("rhs", TypeSig.commonCudfTypes + TypeSig.NULL + TypeSig.DECIMAL_128 + TypeSig.DAYTIME,
              TypeSig.orderable)),
        (a, conf, p, r) => new BinaryAstExprMeta[LessThanOrEqual](a, conf, p, r) {
          override def convertToGpu(lhs: Expression, rhs: Expression): GpuExpression =
            GpuLessThanOrEqual(lhs, rhs)
        })
    ).map(r => (r.getClassFor.asSubclass(classOf[Expression]), r)).toMap
    super.getExprs ++ map
  }

  // 330+ supports DAYTIME interval types
  override def getExecs: Map[Class[_ <: SparkPlan], ExecRule[_ <: SparkPlan]] = {
    val _gpuCommonTypes = TypeSig.commonCudfTypes + TypeSig.NULL + TypeSig.DECIMAL_64
    val map: Map[Class[_ <: SparkPlan], ExecRule[_ <: SparkPlan]] = Seq(
      exec[ShuffleExchangeExec](
        "The backend for most data being exchanged between processes",
        ExecChecks((TypeSig.commonCudfTypes + TypeSig.NULL + TypeSig.DECIMAL_128 +
            TypeSig.ARRAY + TypeSig.STRUCT + TypeSig.MAP + TypeSig.DAYTIME).nested()
            .withPsNote(TypeEnum.STRUCT, "Round-robin partitioning is not supported for nested " +
                s"structs if ${SQLConf.SORT_BEFORE_REPARTITION.key} is true")
            .withPsNote(TypeEnum.ARRAY, "Round-robin partitioning is not supported if " +
                s"${SQLConf.SORT_BEFORE_REPARTITION.key} is true")
            .withPsNote(TypeEnum.MAP, "Round-robin partitioning is not supported if " +
                s"${SQLConf.SORT_BEFORE_REPARTITION.key} is true"),
          TypeSig.all),
        (shuffle, conf, p, r) => new GpuShuffleMeta(shuffle, conf, p, r)),
      GpuOverrides.exec[BatchScanExec](
        "The backend for most file input",
        ExecChecks(
          (TypeSig.commonCudfTypes + TypeSig.STRUCT + TypeSig.MAP + TypeSig.ARRAY +
              TypeSig.DECIMAL_128 + TypeSig.DAYTIME).nested(),
          TypeSig.all),
        (p, conf, parent, r) => new SparkPlanMeta[BatchScanExec](p, conf, parent, r) {
          override val childScans: scala.Seq[ScanMeta[_]] =
            Seq(GpuOverrides.wrapScan(p.scan, conf, Some(this)))

          override def convertToGpu(): GpuExec =
            GpuBatchScanExec(p.output, childScans.head.convertToGpu())
        }),
      GpuOverrides.exec[CoalesceExec](
        "The backend for the dataframe coalesce method",
        ExecChecks((_gpuCommonTypes + TypeSig.DECIMAL_128 + TypeSig.STRUCT + TypeSig.ARRAY +
            TypeSig.MAP + TypeSig.DAYTIME).nested(),
          TypeSig.all),
        (coalesce, conf, parent, r) => new SparkPlanMeta[CoalesceExec](coalesce, conf, parent, r) {
          override def convertToGpu(): GpuExec =
            GpuCoalesceExec(coalesce.numPartitions, childPlans.head.convertIfNeeded())
        }),
      GpuOverrides.exec[DataWritingCommandExec](
        "Writing data",
        ExecChecks((TypeSig.commonCudfTypes + TypeSig.DECIMAL_128.withPsNote(
          TypeEnum.DECIMAL, "128bit decimal only supported for Orc and Parquet") +
            TypeSig.STRUCT.withPsNote(TypeEnum.STRUCT, "Only supported for Parquet") +
            TypeSig.MAP.withPsNote(TypeEnum.MAP, "Only supported for Parquet") +
            TypeSig.ARRAY.withPsNote(TypeEnum.ARRAY, "Only supported for Parquet") +
            TypeSig.DAYTIME).nested(),
          TypeSig.all),
        (p, conf, parent, r) => new SparkPlanMeta[DataWritingCommandExec](p, conf, parent, r) {
          override val childDataWriteCmds: scala.Seq[DataWritingCommandMeta[_]] =
            Seq(GpuOverrides.wrapDataWriteCmds(p.cmd, conf, Some(this)))

          override def convertToGpu(): GpuExec =
            GpuDataWritingCommandExec(childDataWriteCmds.head.convertToGpu(),
              childPlans.head.convertIfNeeded())
        }),
      // this is copied, only added TypeSig.DAYTIME check
      GpuOverrides.exec[FileSourceScanExec](
        "Reading data from files, often from Hive tables",
        ExecChecks((TypeSig.commonCudfTypes + TypeSig.NULL + TypeSig.STRUCT + TypeSig.MAP +
            TypeSig.ARRAY + TypeSig.DECIMAL_128 + TypeSig.DAYTIME).nested(),
          TypeSig.all),
        (fsse, conf, p, r) => new SparkPlanMeta[FileSourceScanExec](fsse, conf, p, r) {

          // Replaces SubqueryBroadcastExec inside dynamic pruning filters with GPU counterpart
          // if possible. Instead regarding filters as childExprs of current Meta, we create
          // a new meta for SubqueryBroadcastExec. The reason is that the GPU replacement of
          // FileSourceScan is independent from the replacement of the partitionFilters. It is
          // possible that the FileSourceScan is on the CPU, while the dynamic partitionFilters
          // are on the GPU. And vice versa.
          private lazy val partitionFilters = {
            val convertBroadcast = (bc: SubqueryBroadcastExec) => {
              val meta = GpuOverrides.wrapAndTagPlan(bc, conf)
              meta.tagForExplain()
              meta.convertIfNeeded().asInstanceOf[BaseSubqueryExec]
            }
            wrapped.partitionFilters.map { filter =>
              filter.transformDown {
                case dpe@DynamicPruningExpression(inSub: InSubqueryExec) =>
                  inSub.plan match {
                    case bc: SubqueryBroadcastExec =>
                      dpe.copy(inSub.copy(plan = convertBroadcast(bc)))
                    case reuse@ReusedSubqueryExec(bc: SubqueryBroadcastExec) =>
                      dpe.copy(inSub.copy(plan = reuse.copy(convertBroadcast(bc))))
                    case _ =>
                      dpe
                  }
              }
            }
          }

          // partition filters and data filters are not run on the GPU
          override val childExprs: Seq[ExprMeta[_]] = Seq.empty

          override def tagPlanForGpu(): Unit = tagFileSourceScanExec(this)

          override def convertToCpu(): SparkPlan = {
            wrapped.copy(partitionFilters = partitionFilters)
          }

          override def convertToGpu(): GpuExec = {
            val sparkSession = wrapped.relation.sparkSession
            val options = wrapped.relation.options

            val location = replaceWithAlluxioPathIfNeeded(
              conf,
              wrapped.relation,
              partitionFilters,
              wrapped.dataFilters)

            val newRelation = HadoopFsRelation(
              location,
              wrapped.relation.partitionSchema,
              wrapped.relation.dataSchema,
              wrapped.relation.bucketSpec,
              GpuFileSourceScanExec.convertFileFormat(wrapped.relation.fileFormat),
              options)(sparkSession)

            GpuFileSourceScanExec(
              newRelation,
              wrapped.output,
              wrapped.requiredSchema,
              partitionFilters,
              wrapped.optionalBucketSet,
              wrapped.optionalNumCoalescedBuckets,
              wrapped.dataFilters,
              wrapped.tableIdentifier,
              wrapped.disableBucketedScan)(conf)
          }
        }),
      GpuOverrides.exec[InMemoryTableScanExec](
        "Implementation of InMemoryTableScanExec to use GPU accelerated Caching",
        // NullType is actually supported
        ExecChecks(TypeSig.commonCudfTypesWithNested + TypeSig.DAYTIME, TypeSig.all),
        (scan, conf, p, r) => new InMemoryTableScanMeta(scan, conf, p, r)),
      GpuOverrides.exec[ProjectExec](
        "The backend for most select, withColumn and dropColumn statements",
        ExecChecks(
          (TypeSig.commonCudfTypes + TypeSig.NULL + TypeSig.STRUCT + TypeSig.MAP +
              TypeSig.ARRAY + TypeSig.DECIMAL_128 + TypeSig.DAYTIME).nested(),
          TypeSig.all),
        (proj, conf, p, r) => new GpuProjectExecMeta(proj, conf, p, r)),
      GpuOverrides.exec[FilterExec](
        "The backend for most filter statements",
        ExecChecks((TypeSig.commonCudfTypes + TypeSig.NULL + TypeSig.STRUCT + TypeSig.MAP +
            TypeSig.ARRAY + TypeSig.DECIMAL_128 + TypeSig.DAYTIME).nested(), TypeSig.all),
        (filter, conf, p, r) => new SparkPlanMeta[FilterExec](filter, conf, p, r) {
          override def convertToGpu(): GpuExec =
            GpuFilterExec(childExprs.head.convertToGpu(), childPlans.head.convertIfNeeded())
        })
    ).map(r => (r.getClassFor.asSubclass(classOf[SparkPlan]), r)).toMap
    super.getExecs ++ map
  }

}

// Fallback to the default definition of `deterministic`
trait GpuDeterministicFirstLastCollectShim extends Expression<|MERGE_RESOLUTION|>--- conflicted
+++ resolved
@@ -18,11 +18,6 @@
 
 import com.nvidia.spark.InMemoryTableScanMeta
 import com.nvidia.spark.rapids._
-<<<<<<< HEAD
-import com.nvidia.spark.rapids.GpuOverrides.exec
-=======
-import com.nvidia.spark.rapids.GpuOverrides
->>>>>>> f1c4024d
 import org.apache.parquet.schema.MessageType
 
 import org.apache.spark.rdd.RDD
@@ -38,12 +33,8 @@
 import org.apache.spark.sql.execution.datasources.v2.BatchScanExec
 import org.apache.spark.sql.execution.exchange.ShuffleExchangeExec
 import org.apache.spark.sql.internal.SQLConf
-<<<<<<< HEAD
-import org.apache.spark.sql.rapids.GpuFileSourceScanExec
+import org.apache.spark.sql.rapids._
 import org.apache.spark.sql.rapids.execution.GpuShuffleMeta
-=======
-import org.apache.spark.sql.rapids._
->>>>>>> f1c4024d
 import org.apache.spark.sql.rapids.shims.GpuTimeAdd
 import org.apache.spark.sql.types.{CalendarIntervalType, DayTimeIntervalType, StructType}
 import org.apache.spark.unsafe.types.CalendarInterval
@@ -274,7 +265,7 @@
   override def getExecs: Map[Class[_ <: SparkPlan], ExecRule[_ <: SparkPlan]] = {
     val _gpuCommonTypes = TypeSig.commonCudfTypes + TypeSig.NULL + TypeSig.DECIMAL_64
     val map: Map[Class[_ <: SparkPlan], ExecRule[_ <: SparkPlan]] = Seq(
-      exec[ShuffleExchangeExec](
+      GpuOverrides.exec[ShuffleExchangeExec](
         "The backend for most data being exchanged between processes",
         ExecChecks((TypeSig.commonCudfTypes + TypeSig.NULL + TypeSig.DECIMAL_128 +
             TypeSig.ARRAY + TypeSig.STRUCT + TypeSig.MAP + TypeSig.DAYTIME).nested()
