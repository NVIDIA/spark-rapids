/*
 * Copyright (c) 2021-2022, NVIDIA CORPORATION.
 *
 * Licensed under the Apache License, Version 2.0 (the "License");
 * you may not use this file except in compliance with the License.
 * You may obtain a copy of the License at
 *
 *     http://www.apache.org/licenses/LICENSE-2.0
 *
 * Unless required by applicable law or agreed to in writing, software
 * distributed under the License is distributed on an "AS IS" BASIS,
 * WITHOUT WARRANTIES OR CONDITIONS OF ANY KIND, either express or implied.
 * See the License for the specific language governing permissions and
 * limitations under the License.
 */

package com.nvidia.spark.rapids.shims

import ai.rapids.cudf.DType
import com.nvidia.spark.rapids._
import org.apache.parquet.schema.MessageType

import org.apache.spark.rdd.RDD
import org.apache.spark.sql.SparkSession
import org.apache.spark.sql.catalyst.InternalRow
import org.apache.spark.sql.catalyst.expressions._
import org.apache.spark.sql.execution.{FileSourceScanExec, SparkPlan}
import org.apache.spark.sql.execution.datasources.{DataSourceUtils, FilePartition, FileScanRDD, PartitionedFile}
import org.apache.spark.sql.execution.datasources.parquet.ParquetFilters
import org.apache.spark.sql.execution.datasources.v2.BatchScanExec
import org.apache.spark.sql.internal.SQLConf
import org.apache.spark.sql.rapids._
import org.apache.spark.sql.rapids.shims.{GpuMultiplyDTInterval, GpuMultiplyYMInterval, GpuTimeAdd}
import org.apache.spark.sql.types.{CalendarIntervalType, DayTimeIntervalType, DecimalType, StructType}
import org.apache.spark.unsafe.types.CalendarInterval

trait Spark33XShims extends Spark321PlusShims with Spark320PlusNonDBShims {

  override def neverReplaceShowCurrentNamespaceCommand: ExecRule[_ <: SparkPlan] = null

  override def getFileScanRDD(
      sparkSession: SparkSession,
      readFunction: PartitionedFile => Iterator[InternalRow],
      filePartitions: Seq[FilePartition],
      readDataSchema: StructType,
      metadataColumns: Seq[AttributeReference]): RDD[InternalRow] = {
    new FileScanRDD(sparkSession, readFunction, filePartitions, readDataSchema, metadataColumns)
  }

  override def getParquetFilters(
      schema: MessageType,
      pushDownDate: Boolean,
      pushDownTimestamp: Boolean,
      pushDownDecimal: Boolean,
      pushDownStartWith: Boolean,
      pushDownInFilterThreshold: Int,
      caseSensitive: Boolean,
      lookupFileMeta: String => String,
      dateTimeRebaseModeFromConf: String): ParquetFilters = {
    val datetimeRebaseMode = DataSourceUtils
      .datetimeRebaseSpec(lookupFileMeta, dateTimeRebaseModeFromConf)
    new ParquetFilters(schema, pushDownDate, pushDownTimestamp, pushDownDecimal, pushDownStartWith,
      pushDownInFilterThreshold, caseSensitive, datetimeRebaseMode)
  }

  override def tagFileSourceScanExec(meta: SparkPlanMeta[FileSourceScanExec]): Unit = {
    if (meta.wrapped.expressions.exists {
      case FileSourceMetadataAttribute(_) => true
      case _ => false
    }) {
      meta.willNotWorkOnGpu("hidden metadata columns are not supported on GPU")
    }
    super.tagFileSourceScanExec(meta)
  }

  // GPU support ANSI interval types from 330
  override def getExprs: Map[Class[_ <: Expression], ExprRule[_ <: Expression]] = {
    val map: Map[Class[_ <: Expression], ExprRule[_ <: Expression]] = Seq(
      GpuOverrides.expr[RoundCeil](
        "Computes the ceiling of the given expression to d decimal places",
        ExprChecks.binaryProject(
          TypeSig.gpuNumeric, TypeSig.cpuNumeric,
          ("value", TypeSig.gpuNumeric +
              TypeSig.psNote(TypeEnum.FLOAT, "result may round slightly differently") +
              TypeSig.psNote(TypeEnum.DOUBLE, "result may round slightly differently"),
              TypeSig.cpuNumeric),
          ("scale", TypeSig.lit(TypeEnum.INT), TypeSig.lit(TypeEnum.INT))),
        (ceil, conf, p, r) => new BinaryExprMeta[RoundCeil](ceil, conf, p, r) {
          override def tagExprForGpu(): Unit = {
            ceil.child.dataType match {
              case dt: DecimalType =>
                val precision = GpuFloorCeil.unboundedOutputPrecision(dt)
                if (precision > DType.DECIMAL128_MAX_PRECISION) {
                  willNotWorkOnGpu(s"output precision $precision would require overflow " +
                      s"checks, which are not supported yet")
                }
              case _ => // NOOP
            }
            GpuOverrides.extractLit(ceil.scale).foreach { scale =>
              if (scale.value != null &&
                  scale.value.asInstanceOf[Integer] != 0) {
                willNotWorkOnGpu("Scale other than 0 is not supported")
              }
            }
          }

          override def convertToGpu(lhs: Expression, rhs: Expression): GpuExpression =
            GpuCeil(lhs)
        }),
      GpuOverrides.expr[RoundFloor](
        "Computes the floor of the given expression to d decimal places",
        ExprChecks.binaryProject(
          TypeSig.gpuNumeric, TypeSig.cpuNumeric,
          ("value", TypeSig.gpuNumeric +
              TypeSig.psNote(TypeEnum.FLOAT, "result may round slightly differently") +
              TypeSig.psNote(TypeEnum.DOUBLE, "result may round slightly differently"),
              TypeSig.cpuNumeric),
          ("scale", TypeSig.lit(TypeEnum.INT), TypeSig.lit(TypeEnum.INT))),
        (floor, conf, p, r) => new BinaryExprMeta[RoundFloor](floor, conf, p, r) {
          override def tagExprForGpu(): Unit = {
            floor.child.dataType match {
              case dt: DecimalType =>
                val precision = GpuFloorCeil.unboundedOutputPrecision(dt)
                if (precision > DType.DECIMAL128_MAX_PRECISION) {
                  willNotWorkOnGpu(s"output precision $precision would require overflow " +
                      s"checks, which are not supported yet")
                }
              case _ => // NOOP
            }
            GpuOverrides.extractLit(floor.scale).foreach { scale =>
              if (scale.value != null &&
                  scale.value.asInstanceOf[Integer] != 0) {
                willNotWorkOnGpu("Scale other than 0 is not supported")
              }
            }
          }

          override def convertToGpu(lhs: Expression, rhs: Expression): GpuExpression =
            GpuFloor(lhs)
        }),
      GpuOverrides.expr[TimeAdd](
        "Adds interval to timestamp",
        ExprChecks.binaryProject(TypeSig.TIMESTAMP, TypeSig.TIMESTAMP,
          ("start", TypeSig.TIMESTAMP, TypeSig.TIMESTAMP),
          // interval support DAYTIME column or CALENDAR literal
          ("interval", TypeSig.DAYTIME + TypeSig.lit(TypeEnum.CALENDAR)
              .withPsNote(TypeEnum.CALENDAR, "month intervals are not supported"),
              TypeSig.DAYTIME + TypeSig.CALENDAR)),
        (timeAdd, conf, p, r) => new BinaryExprMeta[TimeAdd](timeAdd, conf, p, r) {
          override def tagExprForGpu(): Unit = {
            GpuOverrides.extractLit(timeAdd.interval).foreach { lit =>
              lit.dataType match {
                case CalendarIntervalType =>
                  val intvl = lit.value.asInstanceOf[CalendarInterval]
                  if (intvl.months != 0) {
                    willNotWorkOnGpu("interval months isn't supported")
                  }
                case _: DayTimeIntervalType => // Supported
              }
            }
            checkTimeZoneId(timeAdd.timeZoneId)
          }

          override def convertToGpu(lhs: Expression, rhs: Expression): GpuExpression =
            GpuTimeAdd(lhs, rhs)
        }),
        GpuOverrides.expr[Abs](
          "Absolute value",
          ExprChecks.unaryProjectAndAstInputMatchesOutput(
            TypeSig.implicitCastsAstTypes,
            TypeSig.gpuNumeric + GpuTypeShims.additionalArithmeticSupportedTypes,
            TypeSig.cpuNumeric + GpuTypeShims.additionalArithmeticSupportedTypes),
          (a, conf, p, r) => new UnaryAstExprMeta[Abs](a, conf, p, r) {
            val ansiEnabled = SQLConf.get.ansiEnabled

            override def tagSelfForAst(): Unit = {
              if (ansiEnabled && GpuAnsi.needBasicOpOverflowCheck(a.dataType)) {
                willNotWorkInAst("AST unary minus does not support ANSI mode.")
              }
            }

            // ANSI support for ABS was added in 3.2.0 SPARK-33275
            override def convertToGpu(child: Expression): GpuExpression = GpuAbs(child, ansiEnabled)
          }),
      GpuOverrides.expr[Alias](
        "Gives a column a name",
        ExprChecks.unaryProjectAndAstInputMatchesOutput(
          TypeSig.astTypes,
          (TypeSig.commonCudfTypes + TypeSig.NULL + TypeSig.MAP + TypeSig.ARRAY + TypeSig.STRUCT
              + TypeSig.DECIMAL_128 + TypeSig.YEARMONTH + TypeSig.DAYTIME).nested(),
          TypeSig.all),
        (a, conf, p, r) => new UnaryAstExprMeta[Alias](a, conf, p, r) {
          override def convertToGpu(child: Expression): GpuExpression =
            GpuAlias(child, a.name)(a.exprId, a.qualifier, a.explicitMetadata)
        }),
      GpuOverrides.expr[MultiplyYMInterval](
        "Year-month interval * operator",
        ExprChecks.binaryProject(
          TypeSig.YEARMONTH,
          TypeSig.YEARMONTH,
          ("lhs", TypeSig.YEARMONTH, TypeSig.YEARMONTH),
          ("rhs", TypeSig.gpuNumeric - TypeSig.DECIMAL_128, TypeSig.gpuNumeric)),
        (a, conf, p, r) => new BinaryExprMeta[MultiplyYMInterval](a, conf, p, r) {
          override def convertToGpu(lhs: Expression, rhs: Expression): GpuExpression =
            GpuMultiplyYMInterval(lhs, rhs)
        }),
      GpuOverrides.expr[MultiplyDTInterval](
        "Day-time interval * operator",
        ExprChecks.binaryProject(
          TypeSig.DAYTIME,
          TypeSig.DAYTIME,
          ("lhs", TypeSig.DAYTIME, TypeSig.DAYTIME),
          ("rhs", TypeSig.gpuNumeric - TypeSig.DECIMAL_128, TypeSig.gpuNumeric)),
        (a, conf, p, r) => new BinaryExprMeta[MultiplyDTInterval](a, conf, p, r) {
          override def convertToGpu(lhs: Expression, rhs: Expression): GpuExpression =
            GpuMultiplyDTInterval(lhs, rhs)
        })
    ).map(r => (r.getClassFor.asSubclass(classOf[Expression]), r)).toMap
    super.getExprs ++ map
  }

  // GPU support ANSI interval types from 330
  override def getExecs: Map[Class[_ <: SparkPlan], ExecRule[_ <: SparkPlan]] = {
    val map: Map[Class[_ <: SparkPlan], ExecRule[_ <: SparkPlan]] = Seq(
      GpuOverrides.exec[BatchScanExec](
        "The backend for most file input",
        ExecChecks(
          (TypeSig.commonCudfTypes + TypeSig.STRUCT + TypeSig.MAP + TypeSig.ARRAY +
<<<<<<< HEAD
              TypeSig.DECIMAL_128 + TypeSig.ansiIntervals).nested(),
          TypeSig.all),
        (p, conf, parent, r) => new SparkPlanMeta[BatchScanExec](p, conf, parent, r) {
          override val childScans: scala.Seq[ScanMeta[_]] =
            Seq(GpuOverrides.wrapScan(p.scan, conf, Some(this)))

          override def tagPlanForGpu(): Unit = {
            if (!p.runtimeFilters.isEmpty) {
              willNotWorkOnGpu("runtime filtering (DPP) on datasource V2 is not supported")
            }
            if (!p.keyGroupedPartitioning.isEmpty) {
              willNotWorkOnGpu("key grouped partitioning is not supported")
            }
          }

          override def convertToGpu(): GpuExec = GpuBatchScanExec(p.output,
            childScans.head.convertToGpu(), p.runtimeFilters, p.keyGroupedPartitioning)
        }),
      GpuOverrides.exec[DataWritingCommandExec](
        "Writing data",
        ExecChecks((TypeSig.commonCudfTypes + TypeSig.DECIMAL_128.withPsNote(
          TypeEnum.DECIMAL, "128bit decimal only supported for Orc and Parquet") +
            TypeSig.STRUCT.withPsNote(TypeEnum.STRUCT, "Only supported for Parquet") +
            TypeSig.MAP.withPsNote(TypeEnum.MAP, "Only supported for Parquet") +
            TypeSig.ARRAY.withPsNote(TypeEnum.ARRAY, "Only supported for Parquet") +
            TypeSig.DAYTIME + TypeSig.YEARMONTH).nested(),
=======
              TypeSig.DECIMAL_128 + GpuTypeShims.additionalCommonOperatorSupportedTypes).nested(),
>>>>>>> a1709186
          TypeSig.all),
        (p, conf, parent, r) => new BatchScanExecMeta(p, conf, parent, r)),
      GpuOverrides.exec[FileSourceScanExec](
        "Reading data from files, often from Hive tables",
        ExecChecks((TypeSig.commonCudfTypes + TypeSig.NULL + TypeSig.STRUCT + TypeSig.MAP +
<<<<<<< HEAD
            TypeSig.ARRAY + TypeSig.DECIMAL_128 + TypeSig.DAYTIME + TypeSig.YEARMONTH).nested(),
          TypeSig.all),
        (fsse, conf, p, r) => new SparkPlanMeta[FileSourceScanExec](fsse, conf, p, r) {

          // Replaces SubqueryBroadcastExec inside dynamic pruning filters with GPU counterpart
          // if possible. Instead regarding filters as childExprs of current Meta, we create
          // a new meta for SubqueryBroadcastExec. The reason is that the GPU replacement of
          // FileSourceScan is independent from the replacement of the partitionFilters. It is
          // possible that the FileSourceScan is on the CPU, while the dynamic partitionFilters
          // are on the GPU. And vice versa.
          private lazy val partitionFilters = {
            val convertBroadcast = (bc: SubqueryBroadcastExec) => {
              val meta = GpuOverrides.wrapAndTagPlan(bc, conf)
              meta.tagForExplain()
              meta.convertIfNeeded().asInstanceOf[BaseSubqueryExec]
            }
            wrapped.partitionFilters.map { filter =>
              filter.transformDown {
                case dpe@DynamicPruningExpression(inSub: InSubqueryExec) =>
                  inSub.plan match {
                    case bc: SubqueryBroadcastExec =>
                      dpe.copy(inSub.copy(plan = convertBroadcast(bc)))
                    case reuse@ReusedSubqueryExec(bc: SubqueryBroadcastExec) =>
                      dpe.copy(inSub.copy(plan = reuse.copy(convertBroadcast(bc))))
                    case _ =>
                      dpe
                  }
              }
            }
          }

          // partition filters and data filters are not run on the GPU
          override val childExprs: Seq[ExprMeta[_]] = Seq.empty

          override def tagPlanForGpu(): Unit = tagFileSourceScanExec(this)

          override def convertToCpu(): SparkPlan = {
            wrapped.copy(partitionFilters = partitionFilters)
          }

          override def convertToGpu(): GpuExec = {
            val sparkSession = wrapped.relation.sparkSession
            val options = wrapped.relation.options

            val location = AlluxioUtils.replacePathIfNeeded(
              conf,
              wrapped.relation,
              partitionFilters,
              wrapped.dataFilters)

            val newRelation = HadoopFsRelation(
              location,
              wrapped.relation.partitionSchema,
              wrapped.relation.dataSchema,
              wrapped.relation.bucketSpec,
              GpuFileSourceScanExec.convertFileFormat(wrapped.relation.fileFormat),
              options)(sparkSession)

            GpuFileSourceScanExec(
              newRelation,
              wrapped.output,
              wrapped.requiredSchema,
              partitionFilters,
              wrapped.optionalBucketSet,
              wrapped.optionalNumCoalescedBuckets,
              wrapped.dataFilters,
              wrapped.tableIdentifier,
              wrapped.disableBucketedScan)(conf)
          }
        }),
      GpuOverrides.exec[InMemoryTableScanExec](
        "Implementation of InMemoryTableScanExec to use GPU accelerated Caching",
        // NullType is actually supported
        ExecChecks(TypeSig.commonCudfTypesWithNested + TypeSig.ansiIntervals,
=======
            TypeSig.ARRAY + TypeSig.DECIMAL_128 +
            GpuTypeShims.additionalCommonOperatorSupportedTypes).nested(),
>>>>>>> a1709186
          TypeSig.all),
        (fsse, conf, p, r) => new FileSourceScanExecMeta(fsse, conf, p, r))
    ).map(r => (r.getClassFor.asSubclass(classOf[SparkPlan]), r)).toMap
    super.getExecs ++ map
  }

}

// Fallback to the default definition of `deterministic`
trait GpuDeterministicFirstLastCollectShim extends Expression<|MERGE_RESOLUTION|>--- conflicted
+++ resolved
@@ -182,19 +182,8 @@
             // ANSI support for ABS was added in 3.2.0 SPARK-33275
             override def convertToGpu(child: Expression): GpuExpression = GpuAbs(child, ansiEnabled)
           }),
-      GpuOverrides.expr[Alias](
-        "Gives a column a name",
-        ExprChecks.unaryProjectAndAstInputMatchesOutput(
-          TypeSig.astTypes,
-          (TypeSig.commonCudfTypes + TypeSig.NULL + TypeSig.MAP + TypeSig.ARRAY + TypeSig.STRUCT
-              + TypeSig.DECIMAL_128 + TypeSig.YEARMONTH + TypeSig.DAYTIME).nested(),
-          TypeSig.all),
-        (a, conf, p, r) => new UnaryAstExprMeta[Alias](a, conf, p, r) {
-          override def convertToGpu(child: Expression): GpuExpression =
-            GpuAlias(child, a.name)(a.exprId, a.qualifier, a.explicitMetadata)
-        }),
       GpuOverrides.expr[MultiplyYMInterval](
-        "Year-month interval * operator",
+        "Year-month interval * number",
         ExprChecks.binaryProject(
           TypeSig.YEARMONTH,
           TypeSig.YEARMONTH,
@@ -205,7 +194,7 @@
             GpuMultiplyYMInterval(lhs, rhs)
         }),
       GpuOverrides.expr[MultiplyDTInterval](
-        "Day-time interval * operator",
+        "Day-time interval * number",
         ExprChecks.binaryProject(
           TypeSig.DAYTIME,
           TypeSig.DAYTIME,
@@ -226,120 +215,14 @@
         "The backend for most file input",
         ExecChecks(
           (TypeSig.commonCudfTypes + TypeSig.STRUCT + TypeSig.MAP + TypeSig.ARRAY +
-<<<<<<< HEAD
-              TypeSig.DECIMAL_128 + TypeSig.ansiIntervals).nested(),
-          TypeSig.all),
-        (p, conf, parent, r) => new SparkPlanMeta[BatchScanExec](p, conf, parent, r) {
-          override val childScans: scala.Seq[ScanMeta[_]] =
-            Seq(GpuOverrides.wrapScan(p.scan, conf, Some(this)))
-
-          override def tagPlanForGpu(): Unit = {
-            if (!p.runtimeFilters.isEmpty) {
-              willNotWorkOnGpu("runtime filtering (DPP) on datasource V2 is not supported")
-            }
-            if (!p.keyGroupedPartitioning.isEmpty) {
-              willNotWorkOnGpu("key grouped partitioning is not supported")
-            }
-          }
-
-          override def convertToGpu(): GpuExec = GpuBatchScanExec(p.output,
-            childScans.head.convertToGpu(), p.runtimeFilters, p.keyGroupedPartitioning)
-        }),
-      GpuOverrides.exec[DataWritingCommandExec](
-        "Writing data",
-        ExecChecks((TypeSig.commonCudfTypes + TypeSig.DECIMAL_128.withPsNote(
-          TypeEnum.DECIMAL, "128bit decimal only supported for Orc and Parquet") +
-            TypeSig.STRUCT.withPsNote(TypeEnum.STRUCT, "Only supported for Parquet") +
-            TypeSig.MAP.withPsNote(TypeEnum.MAP, "Only supported for Parquet") +
-            TypeSig.ARRAY.withPsNote(TypeEnum.ARRAY, "Only supported for Parquet") +
-            TypeSig.DAYTIME + TypeSig.YEARMONTH).nested(),
-=======
               TypeSig.DECIMAL_128 + GpuTypeShims.additionalCommonOperatorSupportedTypes).nested(),
->>>>>>> a1709186
           TypeSig.all),
         (p, conf, parent, r) => new BatchScanExecMeta(p, conf, parent, r)),
       GpuOverrides.exec[FileSourceScanExec](
         "Reading data from files, often from Hive tables",
         ExecChecks((TypeSig.commonCudfTypes + TypeSig.NULL + TypeSig.STRUCT + TypeSig.MAP +
-<<<<<<< HEAD
-            TypeSig.ARRAY + TypeSig.DECIMAL_128 + TypeSig.DAYTIME + TypeSig.YEARMONTH).nested(),
-          TypeSig.all),
-        (fsse, conf, p, r) => new SparkPlanMeta[FileSourceScanExec](fsse, conf, p, r) {
-
-          // Replaces SubqueryBroadcastExec inside dynamic pruning filters with GPU counterpart
-          // if possible. Instead regarding filters as childExprs of current Meta, we create
-          // a new meta for SubqueryBroadcastExec. The reason is that the GPU replacement of
-          // FileSourceScan is independent from the replacement of the partitionFilters. It is
-          // possible that the FileSourceScan is on the CPU, while the dynamic partitionFilters
-          // are on the GPU. And vice versa.
-          private lazy val partitionFilters = {
-            val convertBroadcast = (bc: SubqueryBroadcastExec) => {
-              val meta = GpuOverrides.wrapAndTagPlan(bc, conf)
-              meta.tagForExplain()
-              meta.convertIfNeeded().asInstanceOf[BaseSubqueryExec]
-            }
-            wrapped.partitionFilters.map { filter =>
-              filter.transformDown {
-                case dpe@DynamicPruningExpression(inSub: InSubqueryExec) =>
-                  inSub.plan match {
-                    case bc: SubqueryBroadcastExec =>
-                      dpe.copy(inSub.copy(plan = convertBroadcast(bc)))
-                    case reuse@ReusedSubqueryExec(bc: SubqueryBroadcastExec) =>
-                      dpe.copy(inSub.copy(plan = reuse.copy(convertBroadcast(bc))))
-                    case _ =>
-                      dpe
-                  }
-              }
-            }
-          }
-
-          // partition filters and data filters are not run on the GPU
-          override val childExprs: Seq[ExprMeta[_]] = Seq.empty
-
-          override def tagPlanForGpu(): Unit = tagFileSourceScanExec(this)
-
-          override def convertToCpu(): SparkPlan = {
-            wrapped.copy(partitionFilters = partitionFilters)
-          }
-
-          override def convertToGpu(): GpuExec = {
-            val sparkSession = wrapped.relation.sparkSession
-            val options = wrapped.relation.options
-
-            val location = AlluxioUtils.replacePathIfNeeded(
-              conf,
-              wrapped.relation,
-              partitionFilters,
-              wrapped.dataFilters)
-
-            val newRelation = HadoopFsRelation(
-              location,
-              wrapped.relation.partitionSchema,
-              wrapped.relation.dataSchema,
-              wrapped.relation.bucketSpec,
-              GpuFileSourceScanExec.convertFileFormat(wrapped.relation.fileFormat),
-              options)(sparkSession)
-
-            GpuFileSourceScanExec(
-              newRelation,
-              wrapped.output,
-              wrapped.requiredSchema,
-              partitionFilters,
-              wrapped.optionalBucketSet,
-              wrapped.optionalNumCoalescedBuckets,
-              wrapped.dataFilters,
-              wrapped.tableIdentifier,
-              wrapped.disableBucketedScan)(conf)
-          }
-        }),
-      GpuOverrides.exec[InMemoryTableScanExec](
-        "Implementation of InMemoryTableScanExec to use GPU accelerated Caching",
-        // NullType is actually supported
-        ExecChecks(TypeSig.commonCudfTypesWithNested + TypeSig.ansiIntervals,
-=======
             TypeSig.ARRAY + TypeSig.DECIMAL_128 +
             GpuTypeShims.additionalCommonOperatorSupportedTypes).nested(),
->>>>>>> a1709186
           TypeSig.all),
         (fsse, conf, p, r) => new FileSourceScanExecMeta(fsse, conf, p, r))
     ).map(r => (r.getClassFor.asSubclass(classOf[SparkPlan]), r)).toMap
