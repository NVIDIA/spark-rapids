--- conflicted
+++ resolved
@@ -361,10 +361,9 @@
     adaptivePlan.initialPlan
   }
 
-<<<<<<< HEAD
   // this is to help with an optimization in Spark 3.1, so we disable it by default in Spark 3.0.x
   override def isEmptyRelation(relation: Any): Boolean = false
-=======
+
   override def supportsColumnarAdaptivePlans: Boolean = false
 
   override def columnarAdaptivePlan(a: AdaptiveSparkPlanExec, goal: CoalesceSizeGoal): SparkPlan = {
@@ -374,5 +373,4 @@
     // the [[AvoidAdaptiveTransitionToRow]] operator here
     AvoidAdaptiveTransitionToRow(GpuRowToColumnarExec(a, goal))
   }
->>>>>>> 4914be0d
 }