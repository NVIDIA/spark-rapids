/*
 * Copyright (c) 2020-2021, NVIDIA CORPORATION.
 *
 * Licensed under the Apache License, Version 2.0 (the "License");
 * you may not use this file except in compliance with the License.
 * You may obtain a copy of the License at
 *
 *     http://www.apache.org/licenses/LICENSE-2.0
 *
 * Unless required by applicable law or agreed to in writing, software
 * distributed under the License is distributed on an "AS IS" BASIS,
 * WITHOUT WARRANTIES OR CONDITIONS OF ANY KIND, either express or implied.
 * See the License for the specific language governing permissions and
 * limitations under the License.
 */

package com.nvidia.spark.rapids.shims.v2

import java.nio.ByteBuffer

import com.nvidia.spark.rapids._
import org.apache.arrow.memory.ReferenceManager
import org.apache.arrow.vector.ValueVector

import org.apache.spark.SparkEnv
import org.apache.spark.internal.Logging
import org.apache.spark.rapids.shims.v2.GpuShuffleExchangeExec
import org.apache.spark.sql.SparkSession
import org.apache.spark.sql.catalyst.encoders.ExpressionEncoder
import org.apache.spark.sql.catalyst.errors.attachTree
import org.apache.spark.sql.catalyst.expressions._
import org.apache.spark.sql.catalyst.expressions.aggregate.Average
import org.apache.spark.sql.catalyst.plans.physical.{BroadcastMode, Partitioning}
import org.apache.spark.sql.catalyst.trees.TreeNode
import org.apache.spark.sql.execution._
import org.apache.spark.sql.execution.adaptive.{AdaptiveSparkPlanExec, ShuffleQueryStageExec}
import org.apache.spark.sql.execution.datasources.{HadoopFsRelation, InMemoryFileIndex}
import org.apache.spark.sql.execution.exchange.ShuffleExchangeExec
import org.apache.spark.sql.execution.joins.{BroadcastHashJoinExec, ShuffledHashJoinExec, SortMergeJoinExec}
import org.apache.spark.sql.execution.python.{AggregateInPandasExec, ArrowEvalPythonExec, FlatMapGroupsInPandasExec, MapInPandasExec, WindowInPandasExec}
import org.apache.spark.sql.internal.SQLConf
import org.apache.spark.sql.rapids.{GpuAbs, GpuAverage, GpuFileSourceScanExec, GpuTimeSub}
import org.apache.spark.sql.rapids.execution.{GpuShuffleExchangeExecBase, JoinTypeChecks}
import org.apache.spark.sql.rapids.execution.python._
import org.apache.spark.sql.rapids.execution.python.shims.v2._
import org.apache.spark.sql.types._
import org.apache.spark.storage.{BlockId, BlockManagerId}
import org.apache.spark.unsafe.types.CalendarInterval

abstract class Spark30XShims extends Spark301until320Shims with Logging {
  override def int96ParquetRebaseRead(conf: SQLConf): String =
    parquetRebaseRead(conf)
  override def int96ParquetRebaseWrite(conf: SQLConf): String =
    parquetRebaseWrite(conf)
  override def int96ParquetRebaseReadKey: String =
    parquetRebaseReadKey
  override def int96ParquetRebaseWriteKey: String =
    parquetRebaseWriteKey
  override def hasSeparateINT96RebaseConf: Boolean = false

  override def getScalaUDFAsExpression(
      function: AnyRef,
      dataType: DataType,
      children: Seq[Expression],
      inputEncoders: Seq[Option[ExpressionEncoder[_]]] = Nil,
      outputEncoder: Option[ExpressionEncoder[_]] = None,
      udfName: Option[String] = None,
      nullable: Boolean = true,
      udfDeterministic: Boolean = true): Expression = {
    // outputEncoder is only used in Spark 3.1+
    ScalaUDF(function, dataType, children, inputEncoders, udfName, nullable, udfDeterministic)
  }

  override def getMapSizesByExecutorId(
      shuffleId: Int,
      startMapIndex: Int,
      endMapIndex: Int,
      startPartition: Int,
      endPartition: Int): Iterator[(BlockManagerId, Seq[(BlockId, Long, Int)])] = {
    SparkEnv.get.mapOutputTracker.getMapSizesByRange(shuffleId,
      startMapIndex, endMapIndex, startPartition, endPartition)
  }

  override def getGpuShuffleExchangeExec(
      gpuOutputPartitioning: GpuPartitioning,
      child: SparkPlan,
      cpuOutputPartitioning: Partitioning,
      cpuShuffle: Option[ShuffleExchangeExec]): GpuShuffleExchangeExecBase = {
    val canChangeNumPartitions = cpuShuffle.forall(_.canChangeNumPartitions)
    GpuShuffleExchangeExec(gpuOutputPartitioning, child, canChangeNumPartitions)(
      cpuOutputPartitioning)
  }

  override def getGpuShuffleExchangeExec(
      queryStage: ShuffleQueryStageExec): GpuShuffleExchangeExecBase = {
    queryStage.shuffle.asInstanceOf[GpuShuffleExchangeExecBase]
  }

  override def getExecs: Map[Class[_ <: SparkPlan], ExecRule[_ <: SparkPlan]] = {
    Seq(
      GpuOverrides.exec[WindowInPandasExec](
        "The backend for Window Aggregation Pandas UDF, Accelerates the data transfer between" +
          " the Java process and the Python process. It also supports scheduling GPU resources" +
          " for the Python process when enabled. For now it only supports row based window frame.",
        ExecChecks(
          (TypeSig.commonCudfTypes + TypeSig.ARRAY).nested(TypeSig.commonCudfTypes),
          TypeSig.all),
        (winPy, conf, p, r) => new GpuWindowInPandasExecMetaBase(winPy, conf, p, r) {
          override val windowExpressions: Seq[BaseExprMeta[NamedExpression]] =
            winPy.windowExpression.map(GpuOverrides.wrapExpr(_, conf, Some(this)))

          override def convertToGpu(): GpuExec = {
            GpuWindowInPandasExec(
              windowExpressions.map(_.convertToGpu()),
              partitionSpec.map(_.convertToGpu()),
              // leave ordering expression on the CPU, it's not used for GPU computation
              winPy.orderSpec,
              childPlans.head.convertIfNeeded()
            )(winPy.partitionSpec)
          }
        }).disabledByDefault("it only supports row based frame for now"),
      GpuOverrides.exec[FileSourceScanExec](
        "Reading data from files, often from Hive tables",
        ExecChecks((TypeSig.commonCudfTypes + TypeSig.NULL + TypeSig.STRUCT + TypeSig.MAP +
          TypeSig.ARRAY + TypeSig.DECIMAL_128_FULL).nested(), TypeSig.all),
        (fsse, conf, p, r) => new SparkPlanMeta[FileSourceScanExec](fsse, conf, p, r) {

          // Replaces SubqueryBroadcastExec inside dynamic pruning filters with GPU counterpart
          // if possible. Instead regarding filters as childExprs of current Meta, we create
          // a new meta for SubqueryBroadcastExec. The reason is that the GPU replacement of
          // FileSourceScan is independent from the replacement of the partitionFilters. It is
          // possible that the FileSourceScan is on the CPU, while the dynamic partitionFilters
          // are on the GPU. And vice versa.
          private lazy val partitionFilters = wrapped.partitionFilters.map { filter =>
            filter.transformDown {
              case dpe @ DynamicPruningExpression(inSub: InSubqueryExec)
                if inSub.plan.isInstanceOf[SubqueryBroadcastExec] =>

                val subBcMeta = GpuOverrides.wrapAndTagPlan(inSub.plan, conf)
                subBcMeta.tagForExplain()
                val gpuSubBroadcast = subBcMeta.convertIfNeeded().asInstanceOf[BaseSubqueryExec]
                dpe.copy(inSub.copy(plan = gpuSubBroadcast))
            }
          }

          // partition filters and data filters are not run on the GPU
          override val childExprs: Seq[ExprMeta[_]] = Seq.empty

          override def tagPlanForGpu(): Unit = GpuFileSourceScanExec.tagSupport(this)

          override def convertToCpu(): SparkPlan = {
            wrapped.copy(partitionFilters = partitionFilters)
          }

          override def convertToGpu(): GpuExec = {
            val sparkSession = wrapped.relation.sparkSession
            val options = wrapped.relation.options

            val location = replaceWithAlluxioPathIfNeeded(
              conf,
              wrapped.relation,
              partitionFilters,
              wrapped.dataFilters)

            val newRelation = HadoopFsRelation(
              location,
              wrapped.relation.partitionSchema,
              wrapped.relation.dataSchema,
              wrapped.relation.bucketSpec,
              GpuFileSourceScanExec.convertFileFormat(wrapped.relation.fileFormat),
              options)(sparkSession)

            GpuFileSourceScanExec(
              newRelation,
              wrapped.output,
              wrapped.requiredSchema,
              partitionFilters,
              wrapped.optionalBucketSet,
              None,
              wrapped.dataFilters,
              wrapped.tableIdentifier)(conf)
          }
        }),
      GpuOverrides.exec[SortMergeJoinExec](
        "Sort merge join, replacing with shuffled hash join",
        JoinTypeChecks.equiJoinExecChecks,
        (join, conf, p, r) => new GpuSortMergeJoinMeta(join, conf, p, r)),
      GpuOverrides.exec[BroadcastHashJoinExec](
        "Implementation of join using broadcast data",
        JoinTypeChecks.equiJoinExecChecks,
        (join, conf, p, r) => new GpuBroadcastHashJoinMeta(join, conf, p, r)),
      GpuOverrides.exec[ShuffledHashJoinExec](
        "Implementation of join using hashed shuffled data",
        JoinTypeChecks.equiJoinExecChecks,
        (join, conf, p, r) => new GpuShuffledHashJoinMeta(join, conf, p, r)),
      GpuOverrides.exec[ArrowEvalPythonExec](
        "The backend of the Scalar Pandas UDFs. Accelerates the data transfer between the" +
          " Java process and the Python process. It also supports scheduling GPU resources" +
          " for the Python process when enabled",
        ExecChecks(
          (TypeSig.commonCudfTypes + TypeSig.ARRAY + TypeSig.STRUCT).nested(),
          TypeSig.all),
        (e, conf, p, r) =>
          new SparkPlanMeta[ArrowEvalPythonExec](e, conf, p, r) {
            val udfs: Seq[BaseExprMeta[PythonUDF]] =
              e.udfs.map(GpuOverrides.wrapExpr(_, conf, Some(this)))
            val resultAttrs: Seq[BaseExprMeta[Attribute]] =
              e.resultAttrs.map(GpuOverrides.wrapExpr(_, conf, Some(this)))
            override val childExprs: Seq[BaseExprMeta[_]] = udfs ++ resultAttrs

            override def replaceMessage: String = "partially run on GPU"
            override def noReplacementPossibleMessage(reasons: String): String =
              s"cannot run even partially on the GPU because $reasons"

            override def convertToGpu(): GpuExec =
              GpuArrowEvalPythonExec(udfs.map(_.convertToGpu()).asInstanceOf[Seq[GpuPythonUDF]],
                resultAttrs.map(_.convertToGpu()).asInstanceOf[Seq[Attribute]],
                childPlans.head.convertIfNeeded(),
                e.evalType)
          }),
      GpuOverrides.exec[MapInPandasExec](
        "The backend for Map Pandas Iterator UDF. Accelerates the data transfer between the" +
          " Java process and the Python process. It also supports scheduling GPU resources" +
          " for the Python process when enabled.",
        ExecChecks((TypeSig.commonCudfTypes + TypeSig.ARRAY + TypeSig.STRUCT).nested(),
          TypeSig.all),
        (mapPy, conf, p, r) => new GpuMapInPandasExecMeta(mapPy, conf, p, r)),
      GpuOverrides.exec[FlatMapGroupsInPandasExec](
        "The backend for Flat Map Groups Pandas UDF, Accelerates the data transfer between the" +
          " Java process and the Python process. It also supports scheduling GPU resources" +
          " for the Python process when enabled.",
        ExecChecks(TypeSig.commonCudfTypes, TypeSig.all),
        (flatPy, conf, p, r) => new GpuFlatMapGroupsInPandasExecMeta(flatPy, conf, p, r)),
      GpuOverrides.exec[AggregateInPandasExec](
        "The backend for an Aggregation Pandas UDF, this accelerates the data transfer between" +
          " the Java process and the Python process. It also supports scheduling GPU resources" +
          " for the Python process when enabled.",
        ExecChecks(TypeSig.commonCudfTypes, TypeSig.all),
        (aggPy, conf, p, r) => new GpuAggregateInPandasExecMeta(aggPy, conf, p, r))
    ).map(r => (r.getClassFor.asSubclass(classOf[SparkPlan]), r)).toMap
  }

  protected def getExprsSansTimeSub: Map[Class[_ <: Expression], ExprRule[_ <: Expression]] = {
    Seq(
      GpuOverrides.expr[Cast](
        "Convert a column of one type of data into another type",
        new CastChecks(),
        (cast, conf, p, r) => new CastExprMeta[Cast](cast,
          SparkSession.active.sessionState.conf.ansiEnabled, conf, p, r,
          doFloatToIntCheck = false, stringToAnsiDate = false)),
      GpuOverrides.expr[AnsiCast](
        "Convert a column of one type of data into another type",
        new CastChecks(),
        (cast, conf, p, r) => new CastExprMeta[AnsiCast](cast, ansiEnabled = true, conf = conf,
          parent = p, rule = r, doFloatToIntCheck = false, stringToAnsiDate = false)),
      GpuOverrides.expr[Average](
        "Average aggregate operator",
        ExprChecks.fullAgg(
          TypeSig.DOUBLE + TypeSig.DECIMAL_128_FULL,
          TypeSig.DOUBLE + TypeSig.DECIMAL_128_FULL,
          Seq(ParamCheck("input",
            TypeSig.integral + TypeSig.fp + TypeSig.DECIMAL_128_FULL,
            TypeSig.numeric))),
        (a, conf, p, r) => new AggExprMeta[Average](a, conf, p, r) {
          override def tagAggForGpu(): Unit = {
            // For Decimal Average the SUM adds a precision of 10 to avoid overflowing
            // then it divides by the count with an output scale that is 4 more than the input
            // scale. With how our divide works to match Spark, this means that we will need a
            // precision of 5 more. So 38 - 10 - 5 = 23
            val dataType = a.child.dataType
            dataType match {
              case dt: DecimalType =>
                if (dt.precision > 23) {
                  if (conf.needDecimalGuarantees) {
                    willNotWorkOnGpu("GpuAverage cannot guarantee proper overflow checks for " +
                      s"a precision large than 23. The current precision is ${dt.precision}")
                  } else {
                    logWarning("Decimal overflow guarantees disabled for " +
                      s"Average(${a.child.dataType}) produces $dt with an " +
                      s"intermediate precision of ${dt.precision + 15}")
                  }
                }
              case _ => // NOOP
            }
            GpuOverrides.checkAndTagFloatAgg(dataType, conf, this)
          }

          override def convertToGpu(childExprs: Seq[Expression]): GpuExpression =
            GpuAverage(childExprs.head)

          // Average is not supported in ANSI mode right now, no matter the type
          override val ansiTypeToCheck: Option[DataType] = None
        }),
      GpuOverrides.expr[Abs](
        "Absolute value",
        ExprChecks.unaryProjectAndAstInputMatchesOutput(
          TypeSig.implicitCastsAstTypes, TypeSig.gpuNumeric + TypeSig.DECIMAL_128_FULL,
          TypeSig.numeric),
        (a, conf, p, r) => new UnaryAstExprMeta[Abs](a, conf, p, r) {
          // ANSI support for ABS was added in 3.2.0 SPARK-33275
          override def convertToGpu(child: Expression): GpuExpression = GpuAbs(child, false)
        }),
      GpuOverrides.expr[RegExpReplace](
        "RegExpReplace support for string literal input patterns",
        ExprChecks.projectOnly(TypeSig.STRING, TypeSig.STRING,
          Seq(ParamCheck("str", TypeSig.STRING, TypeSig.STRING),
            ParamCheck("regex", TypeSig.lit(TypeEnum.STRING), TypeSig.STRING),
            ParamCheck("rep", TypeSig.lit(TypeEnum.STRING), TypeSig.STRING))),
        (a, conf, p, r) => new GpuRegExpReplaceMeta(a, conf, p, r)).disabledByDefault(
        "the implementation is not 100% compatible. " +
          "See the compatibility guide for more information."),
      GpuScalaUDFMeta.exprMeta
    ).map(r => (r.getClassFor.asSubclass(classOf[Expression]), r)).toMap
  }

  override def getExprs: Map[Class[_ <: Expression], ExprRule[_ <: Expression]] = {
    getExprsSansTimeSub + (classOf[TimeSub] -> GpuOverrides.expr[TimeSub](
      "Subtracts interval from timestamp",
      ExprChecks.binaryProject(TypeSig.TIMESTAMP, TypeSig.TIMESTAMP,
        ("start", TypeSig.TIMESTAMP, TypeSig.TIMESTAMP),
        ("interval", TypeSig.lit(TypeEnum.CALENDAR)
          .withPsNote(TypeEnum.CALENDAR, "months not supported"), TypeSig.CALENDAR)),
      (timeSub, conf, p, r) => new BinaryExprMeta[TimeSub](timeSub, conf, p, r) {
        override def tagExprForGpu(): Unit = {
          timeSub.interval match {
            case Literal(intvl: CalendarInterval, DataTypes.CalendarIntervalType) =>
              if (intvl.months != 0) {
                willNotWorkOnGpu("interval months isn't supported")
              }
            case _ =>
          }
          checkTimeZoneId(timeSub.timeZoneId)
        }

        override def convertToGpu(lhs: Expression, rhs: Expression): GpuExpression =
          GpuTimeSub(lhs, rhs)
      }))
  }

  // Hardcoded for Spark-3.0.*
  override def getFileSourceMaxMetadataValueLength(sqlConf: SQLConf): Int = 100

  override def getGpuColumnarToRowTransition(plan: SparkPlan,
      exportColumnRdd: Boolean): GpuColumnarToRowExecParent = {
    GpuColumnarToRowExec(plan, exportColumnRdd)
  }

  override def sortOrder(
      child: Expression,
      direction: SortDirection,
      nullOrdering: NullOrdering): SortOrder = SortOrder(child, direction, nullOrdering, Set.empty)

  override def copySortOrderWithNewChild(s: SortOrder, child: Expression): SortOrder = {
    s.copy(child = child)
  }

  override def shouldIgnorePath(path: String): Boolean = {
    InMemoryFileIndex.shouldFilterOut(path)
  }

  override def getLegacyComplexTypeToString(): Boolean = true

  // Arrow version changed between Spark versions
  override def getArrowDataBuf(vec: ValueVector): (ByteBuffer, ReferenceManager) = {
    val arrowBuf = vec.getDataBuffer
    (arrowBuf.nioBuffer(), arrowBuf.getReferenceManager)
  }

  override def shouldFailDivByZero(): Boolean = false

  /** dropped by SPARK-34234 */
  override def attachTreeIfSupported[TreeType <: TreeNode[_], A](
      tree: TreeType,
      msg: String)(
      f: => A
  ): A = {
    attachTree(tree, msg)(f)
  }

  override def hasCastFloatTimestampUpcast: Boolean = false

  override def getAdaptiveInputPlan(adaptivePlan: AdaptiveSparkPlanExec): SparkPlan = {
    adaptivePlan.initialPlan
  }

<<<<<<< HEAD
  override def isCastingStringToNegDecimalScaleSupported: Boolean = true
=======
  // this is to help with an optimization in Spark 3.1, so we disable it by default in Spark 3.0.x
  override def isEmptyRelation(relation: Any): Boolean = false
  override def tryTransformIfEmptyRelation(mode: BroadcastMode): Option[Any] = None
>>>>>>> 0debb111

  override def supportsColumnarAdaptivePlans: Boolean = false

  override def columnarAdaptivePlan(a: AdaptiveSparkPlanExec, goal: CoalesceSizeGoal): SparkPlan = {
    // When the input is an adaptive plan we do not get to see the GPU version until
    // the plan is executed and sometimes the plan will have a GpuColumnarToRowExec as the
    // final operator and we can bypass this to keep the data columnar by inserting
    // the [[AvoidAdaptiveTransitionToRow]] operator here
    AvoidAdaptiveTransitionToRow(GpuRowToColumnarExec(a, goal))
  }
}<|MERGE_RESOLUTION|>--- conflicted
+++ resolved
@@ -383,13 +383,11 @@
     adaptivePlan.initialPlan
   }
 
-<<<<<<< HEAD
   override def isCastingStringToNegDecimalScaleSupported: Boolean = true
-=======
+
   // this is to help with an optimization in Spark 3.1, so we disable it by default in Spark 3.0.x
   override def isEmptyRelation(relation: Any): Boolean = false
   override def tryTransformIfEmptyRelation(mode: BroadcastMode): Option[Any] = None
->>>>>>> 0debb111
 
   override def supportsColumnarAdaptivePlans: Boolean = false
 
