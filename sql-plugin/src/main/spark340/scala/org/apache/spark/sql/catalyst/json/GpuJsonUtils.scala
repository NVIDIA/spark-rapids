/*
 * Copyright (c) 2023, NVIDIA CORPORATION.
 *
 * Licensed under the Apache License, Version 2.0 (the "License");
 * you may not use this file except in compliance with the License.
 * You may obtain a copy of the License at
 *
 *     http://www.apache.org/licenses/LICENSE-2.0
 *
 * Unless required by applicable law or agreed to in writing, software
 * distributed under the License is distributed on an "AS IS" BASIS,
 * WITHOUT WARRANTIES OR CONDITIONS OF ANY KIND, either express or implied.
 * See the License for the specific language governing permissions and
 * limitations under the License.
 */

/*** spark-rapids-shim-json-lines
{"spark": "340"}
{"spark": "341"}
{"spark": "341db"}
{"spark": "350"}
spark-rapids-shim-json-lines ***/
package org.apache.spark.sql.catalyst.json

import com.nvidia.spark.rapids.shims.LegacyBehaviorPolicyShim

import org.apache.spark.sql.catalyst.util.DateFormatter
import org.apache.spark.sql.internal.SQLConf

object GpuJsonUtils {

  def optionalDateFormatInRead(options: JSONOptions): Option[String] =
    options.dateFormatInRead

  def optionalDateFormatInRead(options: Map[String, String]): Option[String] = {
    optionalDateFormatInRead(parseJSONReadOptions(options))
  }

  /**
   * Return the dateFormat that Spark will use in JSONOptions, or return a default. Note that this
   * does not match Spark's behavior in all cases, because dateFormat is intentionally optional.
   *
   * For example, in `org.apache.spark.sql.catalyst.util.DateFormatter#getFormatter`, a legacy
   * formatter will be used if no dateFormat is specified, and it does not correspond to
   * `DateFormatter.defaultPattern`.
   */
  def dateFormatInRead(options: JSONOptions): String =
    options.dateFormatInRead.getOrElse(DateFormatter.defaultPattern)

  def optionalTimestampFormatInRead(options: JSONOptions): Option[String] =
    options.timestampFormatInRead

  def optionalTimestampFormatInRead(options: Map[String, String]): Option[String] =
    optionalTimestampFormatInRead(parseJSONReadOptions(options))

  def timestampFormatInRead(options: JSONOptions): String = options.timestampFormatInRead.getOrElse(
    if (LegacyBehaviorPolicyShim.isLegacyTimeParserPolicy()) {
      s"${DateFormatter.defaultPattern}'T'HH:mm:ss.SSSXXX"
    } else {
      s"${DateFormatter.defaultPattern}'T'HH:mm:ss[.SSS][XXX]"
    })

  def dateFormatInWrite(options: JSONOptions): String =
    options.dateFormatInWrite

  def timestampFormatInWrite(options: JSONOptions): String =
    options.timestampFormatInWrite

  def enableDateTimeParsingFallback(options: JSONOptions): Boolean =
    options.enableDateTimeParsingFallback.getOrElse(false)

<<<<<<< HEAD
  def parseJSONOptions(options: Map[String, String]) = {
    new JSONOptions(
      options,
      SQLConf.get.sessionLocalTimeZone,
      SQLConf.get.columnNameOfCorruptRecord)
  }

=======
>>>>>>> f354ddfd
  def parseJSONReadOptions(options: Map[String, String]) = {
    new JSONOptionsInRead(
      options,
      SQLConf.get.sessionLocalTimeZone,
      SQLConf.get.columnNameOfCorruptRecord)
  }
}<|MERGE_RESOLUTION|>--- conflicted
+++ resolved
@@ -69,7 +69,6 @@
   def enableDateTimeParsingFallback(options: JSONOptions): Boolean =
     options.enableDateTimeParsingFallback.getOrElse(false)
 
-<<<<<<< HEAD
   def parseJSONOptions(options: Map[String, String]) = {
     new JSONOptions(
       options,
@@ -77,8 +76,6 @@
       SQLConf.get.columnNameOfCorruptRecord)
   }
 
-=======
->>>>>>> f354ddfd
   def parseJSONReadOptions(options: Map[String, String]) = {
     new JSONOptionsInRead(
       options,
