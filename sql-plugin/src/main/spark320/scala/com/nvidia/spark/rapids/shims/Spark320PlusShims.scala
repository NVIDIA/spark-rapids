--- conflicted
+++ resolved
@@ -53,11 +53,7 @@
 import org.apache.spark.sql.execution._
 import org.apache.spark.sql.execution.adaptive._
 import org.apache.spark.sql.execution.command._
-<<<<<<< HEAD
 import org.apache.spark.sql.execution.datasources.v2.{AtomicCreateTableAsSelectExec, AtomicReplaceTableAsSelectExec}
-=======
-import org.apache.spark.sql.execution.datasources.v2.AtomicCreateTableAsSelectExec
->>>>>>> f2dbb23c
 import org.apache.spark.sql.execution.datasources.v2.csv.CSVScan
 import org.apache.spark.sql.execution.datasources.v2.orc.OrcScan
 import org.apache.spark.sql.execution.datasources.v2.parquet.ParquetScan
@@ -265,7 +261,6 @@
           GpuTypeShims.additionalCommonOperatorSupportedTypes).nested(),
           TypeSig.all),
         (e, conf, p, r) => new AtomicCreateTableAsSelectExecMeta(e, conf, p, r)),
-<<<<<<< HEAD
       exec[AtomicReplaceTableAsSelectExec](
         "Replace table as select for datasource V2 tables that support staging table creation",
         ExecChecks((TypeSig.commonCudfTypes + TypeSig.DECIMAL_128 + TypeSig.STRUCT +
@@ -273,8 +268,6 @@
           GpuTypeShims.additionalCommonOperatorSupportedTypes).nested(),
           TypeSig.all),
         (e, conf, p, r) => new AtomicReplaceTableAsSelectExecMeta(e, conf, p, r)),
-=======
->>>>>>> f2dbb23c
       GpuOverrides.exec[WindowInPandasExec](
         "The backend for Window Aggregation Pandas UDF, Accelerates the data transfer between" +
           " the Java process and the Python process. It also supports scheduling GPU resources" +
