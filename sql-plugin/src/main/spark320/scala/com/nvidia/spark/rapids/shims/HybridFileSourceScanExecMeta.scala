/*
 * Copyright (c) 2024-2025, NVIDIA CORPORATION.
 *
 * Licensed under the Apache License, Version 2.0 (the "License");
 * you may not use this file except in compliance with the License.
 * You may obtain a copy of the License at
 *
 *     http://www.apache.org/licenses/LICENSE-2.0
 *
 * Unless required by applicable law or agreed to in writing, software
 * distributed under the License is distributed on an "AS IS" BASIS,
 * WITHOUT WARRANTIES OR CONDITIONS OF ANY KIND, either express or implied.
 * See the License for the specific language governing permissions and
 * limitations under the License.
 */

/*** spark-rapids-shim-json-lines
{"spark": "320"}
{"spark": "321"}
{"spark": "321cdh"}
{"spark": "322"}
{"spark": "323"}
{"spark": "324"}
{"spark": "330"}
{"spark": "330cdh"}
{"spark": "330db"}
{"spark": "331"}
{"spark": "332"}
{"spark": "332cdh"}
{"spark": "332db"}
{"spark": "333"}
{"spark": "334"}
{"spark": "340"}
{"spark": "341"}
{"spark": "341db"}
{"spark": "342"}
{"spark": "343"}
{"spark": "344"}
{"spark": "350"}
{"spark": "350db143"}
{"spark": "351"}
{"spark": "352"}
{"spark": "353"}
{"spark": "354"}
{"spark": "400"}
spark-rapids-shim-json-lines ***/
package com.nvidia.spark.rapids.shims

import com.nvidia.spark.rapids._

import org.apache.spark.rapids.hybrid.HybridFileSourceScanExec
import org.apache.spark.sql.catalyst.expressions.DynamicPruningExpression
import org.apache.spark.sql.execution._
import org.apache.spark.sql.execution.datasources.parquet.ParquetFileFormat

class HybridFileSourceScanExecMeta(plan: FileSourceScanExec,
                                   conf: RapidsConf,
                                   parent: Option[RapidsMeta[_, _, _]],
                                   rule: DataFromReplacementRule)
  extends SparkPlanMeta[FileSourceScanExec](plan, conf, parent, rule) {

  // Replaces SubqueryBroadcastExec inside dynamic pruning filters with native counterpart
  // if possible. Instead regarding filters as childExprs of current Meta, we create
  // a new meta for SubqueryBroadcastExec. The reason is that the native replacement of
  // FileSourceScan is independent from the replacement of the partitionFilters.
  private lazy val partitionFilters = {
    val convertBroadcast = (bc: SubqueryBroadcastExec) => {
      val meta = GpuOverrides.wrapAndTagPlan(bc, conf)
      meta.tagForExplain()
      meta.convertIfNeeded().asInstanceOf[BaseSubqueryExec]
    }
    wrapped.partitionFilters.map { filter =>
      filter.transformDown {
        case dpe@DynamicPruningExpression(inSub: InSubqueryExec) =>
          inSub.plan match {
            case bc: SubqueryBroadcastExec =>
              dpe.copy(inSub.copy(plan = convertBroadcast(bc)))
            case reuse@ReusedSubqueryExec(bc: SubqueryBroadcastExec) =>
              dpe.copy(inSub.copy(plan = reuse.copy(convertBroadcast(bc))))
            case _ =>
              dpe
          }
      }
    }
  }

  // partition filters and data filters are not run on the GPU
  override val childExprs: Seq[ExprMeta[_]] = Seq.empty

  override def tagPlanForGpu(): Unit = {
    val cls = wrapped.relation.fileFormat.getClass
    if (cls != classOf[ParquetFileFormat]) {
      willNotWorkOnGpu(s"unsupported file format: ${cls.getCanonicalName}")
    }
  }

  override def convertToGpu(): GpuExec = {
    // Modifies the original plan to support DPP
    val fixedExec = wrapped.copy(partitionFilters = partitionFilters)
    HybridFileSourceScanExec(fixedExec)(conf)
  }
<<<<<<< HEAD
}

object HybridFileSourceScanExecMeta {
  // Determines whether using HybridScan or GpuScan
  def useHybridScan(conf: RapidsConf, fsse: FileSourceScanExec): Boolean = {
    val isEnabled = if (conf.useHybridParquetReader) {
      require(conf.loadHybridBackend,
        "Hybrid backend was NOT loaded during the launch of spark-rapids plugin")
      true
    } else {
      false
    }
    // Currently, only support reading Parquet
    lazy val isParquet = fsse.relation.fileFormat.getClass == classOf[ParquetFileFormat]
    // Check if data types of all fields are supported by HybridParquetReader
    lazy val allSupportedTypes = !fsse.requiredSchema.exists { field =>
      TrampolineUtil.dataTypeExistsRecursively(field.dataType, {
        // Currently, under some circumstance, the native backend may return incorrect results
        // over MapType nested by nested types. To guarantee the correctness, disable this pattern
        // entirely.
        // TODO: figure out the root cause and support it
        case ArrayType(_: MapType, _) => true
        case MapType(_: MapType, _, _) | MapType(_, _: MapType, _) => true
        case st: StructType if st.exists(_.dataType.isInstanceOf[MapType]) => true
        // TODO: support DECIMAL with negative scale
        case dt: DecimalType if dt.scale < 0 => true
        // TODO: support DECIMAL128
        case dt: DecimalType if dt.precision > DType.DECIMAL64_MAX_PRECISION => true
        // TODO: support BinaryType
        case _: BinaryType => true
        case _ => false
      })
    }
    // TODO: supports BucketedScan
    lazy val noBucketedScan = !fsse.bucketedScan

    isEnabled && isParquet && allSupportedTypes && noBucketedScan
  }

  /**
   * Check if runtimes are satisfied, including:
   * - Spark distribution is not CDH or Databricks
   * - Hybrid jar in the classpath
   * - Scala version is 2.12
   * - Parquet V1 data source
   */
  def checkRuntimes(v1DataSourceList: String): Unit = {
    checkNotRunningCDHorDatabricks()
    HybridExecutionUtils.checkHybridJarInClassPath()
    checkScalaVersion()
    checkV1Datasource(v1DataSourceList)
  }

  /**
   * Check Spark distribution is not CDH or Databricks,
   * report error if it is
   */
  private def checkNotRunningCDHorDatabricks(): Unit = {
    if (VersionUtils.isCloudera || VersionUtils.isDataBricks) {
      throw new RuntimeException("Hybrid feature does not support Cloudera/Databricks " +
          "Spark releases, Please disable Hybrid feature by setting " +
          "spark.rapids.sql.hybrid.parquet.enableReader=false")
    }
  }

  /**
   * Hybrid feature only supports Scala 2.12 version,
   * report error if not
   */
  private def checkScalaVersion(): Unit = {
    val scalaVersion = scala.util.Properties.versionString
    if (!scalaVersion.startsWith("version 2.12")) {
      throw new RuntimeException(s"Hybrid feature only supports Scala 2.12 version, " +
          s"but got $scalaVersion")
    }
  }

  /**
   * Hybrid feature only supports v1 datasource,
   * report error if it's not satisfied
   */
  private def checkV1Datasource(v1SourceList: String): Unit = {
    // check spark.sql.sources.useV1SourceList contains parquet
    if(!v1SourceList.contains("parquet")) {
      throw new RuntimeException(s"Hybrid feature only supports v1 datasource, " +
        s"please set spark.sql.sources.useV1SourceList=parquet")
    }
  }
=======
>>>>>>> b5ef103d
}<|MERGE_RESOLUTION|>--- conflicted
+++ resolved
@@ -99,95 +99,4 @@
     val fixedExec = wrapped.copy(partitionFilters = partitionFilters)
     HybridFileSourceScanExec(fixedExec)(conf)
   }
-<<<<<<< HEAD
 }
-
-object HybridFileSourceScanExecMeta {
-  // Determines whether using HybridScan or GpuScan
-  def useHybridScan(conf: RapidsConf, fsse: FileSourceScanExec): Boolean = {
-    val isEnabled = if (conf.useHybridParquetReader) {
-      require(conf.loadHybridBackend,
-        "Hybrid backend was NOT loaded during the launch of spark-rapids plugin")
-      true
-    } else {
-      false
-    }
-    // Currently, only support reading Parquet
-    lazy val isParquet = fsse.relation.fileFormat.getClass == classOf[ParquetFileFormat]
-    // Check if data types of all fields are supported by HybridParquetReader
-    lazy val allSupportedTypes = !fsse.requiredSchema.exists { field =>
-      TrampolineUtil.dataTypeExistsRecursively(field.dataType, {
-        // Currently, under some circumstance, the native backend may return incorrect results
-        // over MapType nested by nested types. To guarantee the correctness, disable this pattern
-        // entirely.
-        // TODO: figure out the root cause and support it
-        case ArrayType(_: MapType, _) => true
-        case MapType(_: MapType, _, _) | MapType(_, _: MapType, _) => true
-        case st: StructType if st.exists(_.dataType.isInstanceOf[MapType]) => true
-        // TODO: support DECIMAL with negative scale
-        case dt: DecimalType if dt.scale < 0 => true
-        // TODO: support DECIMAL128
-        case dt: DecimalType if dt.precision > DType.DECIMAL64_MAX_PRECISION => true
-        // TODO: support BinaryType
-        case _: BinaryType => true
-        case _ => false
-      })
-    }
-    // TODO: supports BucketedScan
-    lazy val noBucketedScan = !fsse.bucketedScan
-
-    isEnabled && isParquet && allSupportedTypes && noBucketedScan
-  }
-
-  /**
-   * Check if runtimes are satisfied, including:
-   * - Spark distribution is not CDH or Databricks
-   * - Hybrid jar in the classpath
-   * - Scala version is 2.12
-   * - Parquet V1 data source
-   */
-  def checkRuntimes(v1DataSourceList: String): Unit = {
-    checkNotRunningCDHorDatabricks()
-    HybridExecutionUtils.checkHybridJarInClassPath()
-    checkScalaVersion()
-    checkV1Datasource(v1DataSourceList)
-  }
-
-  /**
-   * Check Spark distribution is not CDH or Databricks,
-   * report error if it is
-   */
-  private def checkNotRunningCDHorDatabricks(): Unit = {
-    if (VersionUtils.isCloudera || VersionUtils.isDataBricks) {
-      throw new RuntimeException("Hybrid feature does not support Cloudera/Databricks " +
-          "Spark releases, Please disable Hybrid feature by setting " +
-          "spark.rapids.sql.hybrid.parquet.enableReader=false")
-    }
-  }
-
-  /**
-   * Hybrid feature only supports Scala 2.12 version,
-   * report error if not
-   */
-  private def checkScalaVersion(): Unit = {
-    val scalaVersion = scala.util.Properties.versionString
-    if (!scalaVersion.startsWith("version 2.12")) {
-      throw new RuntimeException(s"Hybrid feature only supports Scala 2.12 version, " +
-          s"but got $scalaVersion")
-    }
-  }
-
-  /**
-   * Hybrid feature only supports v1 datasource,
-   * report error if it's not satisfied
-   */
-  private def checkV1Datasource(v1SourceList: String): Unit = {
-    // check spark.sql.sources.useV1SourceList contains parquet
-    if(!v1SourceList.contains("parquet")) {
-      throw new RuntimeException(s"Hybrid feature only supports v1 datasource, " +
-        s"please set spark.sql.sources.useV1SourceList=parquet")
-    }
-  }
-=======
->>>>>>> b5ef103d
-}