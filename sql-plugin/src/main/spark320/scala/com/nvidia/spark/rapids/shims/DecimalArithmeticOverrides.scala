--- conflicted
+++ resolved
@@ -158,17 +158,15 @@
         ("lhs", TypeSig.gpuNumeric, TypeSig.cpuNumeric),
         ("rhs", TypeSig.gpuNumeric, TypeSig.cpuNumeric)),
       (a, conf, p, r) => new BinaryAstExprMeta[Multiply](a, conf, p, r) {
-<<<<<<< HEAD
-
-        override def tagSelfForAst(): Unit = {
-          super.tagSelfForAst();
-=======
         override def tagExprForGpu(): Unit = {
           // Check if this Multiply expression is in TRY mode context
           if (TryModeShim.isTryMode(a)) {
             willNotWorkOnGpu("try_multiply is not supported on GPU")
           }
->>>>>>> 6662a8b3
+        }
+
+        override def tagSelfForAst(): Unit = {
+          super.tagSelfForAst();
           if (SQLConf.get.ansiEnabled && GpuAnsi.needBasicOpOverflowCheck(a.dataType)) {
             willNotWorkInAst("GPU AST multiplication does not support ANSI mode")
           }
