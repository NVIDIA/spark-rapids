--- conflicted
+++ resolved
@@ -14,10 +14,6 @@
  * limitations under the License.
  */
 
-<<<<<<< HEAD
-=======
-
->>>>>>> 20cefe68
 /*** spark-rapids-shim-json-lines
 {"spark": "330db"}
 {"spark": "332db"}
