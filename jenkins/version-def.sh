--- conflicted
+++ resolved
@@ -57,12 +57,7 @@
 # get Spark shim versions from pom
 function set_env_var_SPARK_SHIM_VERSIONS_ARR() {
     PROFILE_OPT=$1
-<<<<<<< HEAD
-    SPARK_SHIM_VERSIONS_STR=$(echo -n $(mvn -B help:evaluate -q -pl dist $PROFILE_OPT -Dexpression=included_buildvers -DforceStdout))
-=======
-    SPARK_SHIM_VERSIONS_STR=$($MVN -B help:evaluate -q -pl dist $PROFILE_OPT -Dexpression=included_buildvers -DforceStdout)
-    SPARK_SHIM_VERSIONS_STR=$(echo $SPARK_SHIM_VERSIONS_STR)
->>>>>>> 9b98c30f
+    SPARK_SHIM_VERSIONS_STR=$(echo -n $($MVN -B help:evaluate -q -pl dist $PROFILE_OPT -Dexpression=included_buildvers -DforceStdout))
     IFS=", " <<< $SPARK_SHIM_VERSIONS_STR read -r -a SPARK_SHIM_VERSIONS_ARR
 }
 
