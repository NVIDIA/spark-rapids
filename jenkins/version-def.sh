#!/bin/bash
#
# Copyright (c) 2020-2025, NVIDIA CORPORATION. All rights reserved.
#
# Licensed under the Apache License, Version 2.0 (the "License");
# you may not use this file except in compliance with the License.
# You may obtain a copy of the License at
#
#     http://www.apache.org/licenses/LICENSE-2.0
#
# Unless required by applicable law or agreed to in writing, software
# distributed under the License is distributed on an "AS IS" BASIS,
# WITHOUT WARRANTIES OR CONDITIONS OF ANY KIND, either express or implied.
# See the License for the specific language governing permissions and
# limitations under the License.
#

set -e

# Split abc=123 from $OVERWRITE_PARAMS
# $OVERWRITE_PARAMS patten 'abc=123;def=456;'
PRE_IFS=$IFS
IFS=";"
for VAR in $OVERWRITE_PARAMS; do
    echo $VAR && export $VAR
done
IFS=$PRE_IFS

MVN=${MVN:-"mvn"}

GLUTEN_VERSION=${GLUTEN_VERSION:-"1.2.0"}
# TODO: https://github.com/NVIDIA/spark-rapids/issues/12278
SUPPORTED_HYBRID_SHIMS=${SUPPORTED_HYBRID_SHIMS:-"3.2 3.3 3.4"}
CUDA_CLASSIFIER=${CUDA_CLASSIFIER:-"cuda12"}
CLASSIFIER=${CLASSIFIER:-"$CUDA_CLASSIFIER"} # default as CUDA_CLASSIFIER for compatibility
PROJECT_VER=${PROJECT_VER:-"25.10.0-SNAPSHOT"}
PROJECT_TEST_VER=${PROJECT_TEST_VER:-"25.10.0-SNAPSHOT"}
SPARK_VER=${SPARK_VER:-"3.2.0"}
SPARK_VER_213=${SPARK_VER_213:-"3.3.0"}
# Make a best attempt to set the default value for the shuffle shim.
# Note that SPARK_VER for non-Apache Spark flavors (i.e. databricks,
# cloudera, and others) may not be a simple as just the version number, so
# this variable should be set accordingly.
SHUFFLE_SPARK_SHIM=${SHUFFLE_SPARK_SHIM:-spark${SPARK_VER//./}}
SHUFFLE_SPARK_SHIM=${SHUFFLE_SPARK_SHIM//\-SNAPSHOT/}
SCALA_BINARY_VER=${SCALA_BINARY_VER:-"2.12"}
SERVER_ID=${SERVER_ID:-"snapshots"}

PROJECT_REPO=${PROJECT_REPO:-"$URM_URL"}
PROJECT_TEST_REPO=${PROJECT_TEST_REPO:-"$URM_URL"}
SPARK_REPO=${SPARK_REPO:-"$URM_URL"}

echo "CUDA_CLASSIFIER: $CUDA_CLASSIFIER, CLASSIFIER: $CLASSIFIER, PROJECT_VER: $PROJECT_VER \
    SPARK_VER: $SPARK_VER, SCALA_BINARY_VER: $SCALA_BINARY_VER"

# Spark shim versions
# get Spark shim versions from pom
function set_env_var_SPARK_SHIM_VERSIONS_ARR() {
    PROFILE_OPT=$1
<<<<<<< HEAD
    SPARK_SHIM_VERSIONS_STR=$($MVN -B help:evaluate -q -pl dist $PROFILE_OPT -Dexpression=included_buildvers -DforceStdout)
=======
    SPARK_SHIM_VERSIONS_STR=$(echo -n $($MVN -B help:evaluate -q -pl dist $PROFILE_OPT -Dexpression=included_buildvers -DforceStdout))
>>>>>>> b2105c82
    IFS=", " <<< $SPARK_SHIM_VERSIONS_STR read -r -a SPARK_SHIM_VERSIONS_ARR
}

function set_env_var_SPARK_SHIM_VERSIONS_ARR_FROM_PROFILES() {
   versionStr=$(python build/get_buildvers.py $1 $2)
   SPARK_SHIM_VERSIONS_STR=$(echo -n $versionStr)
   IFS=", " <<< $SPARK_SHIM_VERSIONS_STR read -r -a SPARK_SHIM_VERSIONS_ARR
}

pom="pom.xml"
if [[ $SCALA_BINARY_VER == "2.13" ]]; then
    pom="scala2.13/pom.xml"
fi

# snapshots: snapshots + noSnapshots
set_env_var_SPARK_SHIM_VERSIONS_ARR_FROM_PROFILES "snap_and_no_snap" "$pom"
SPARK_SHIM_VERSIONS_SNAPSHOTS=("${SPARK_SHIM_VERSIONS_ARR[@]}")
# noSnapshots: noSnapshots only
set_env_var_SPARK_SHIM_VERSIONS_ARR_FROM_PROFILES "no_snapshots" "$pom"
SPARK_SHIM_VERSIONS_NOSNAPSHOTS=("${SPARK_SHIM_VERSIONS_ARR[@]}")
# snapshotOnly : snapshots only
set_env_var_SPARK_SHIM_VERSIONS_ARR_FROM_PROFILES "snapshots" "$pom"
SPARK_SHIM_VERSIONS_SNAPSHOTS_ONLY=("${SPARK_SHIM_VERSIONS_ARR[@]}")

# PHASE_TYPE: CICD phase at which the script is called, to specify Spark shim versions.
# regular: noSnapshots + snapshots
# pre-release: noSnapshots only
# *: shim versions to build, e.g., PHASE_TYPE="320 321"
PHASE_TYPE=${PHASE_TYPE:-"regular"}
case $PHASE_TYPE in
    # SPARK_SHIM_VERSIONS will be used for nightly artifact build
    pre-release)
        SPARK_SHIM_VERSIONS=("${SPARK_SHIM_VERSIONS_NOSNAPSHOTS[@]}")
        ;;

    regular)
        SPARK_SHIM_VERSIONS=("${SPARK_SHIM_VERSIONS_SNAPSHOTS[@]}")
        ;;

    *)
        SPARK_SHIM_VERSIONS=($PHASE_TYPE)
        ;;
esac
# base version
SPARK_BASE_SHIM_VERSION=${SPARK_SHIM_VERSIONS[0]}
# tail snapshots
SPARK_SHIM_VERSIONS_SNAPSHOTS_TAIL=("${SPARK_SHIM_VERSIONS_SNAPSHOTS[@]:1}")
# tail noSnapshots
SPARK_SHIM_VERSIONS_NOSNAPSHOTS_TAIL=("${SPARK_SHIM_VERSIONS_NOSNAPSHOTS[@]:1}")
# build and run unit tests on one specific version for each sub-version (e.g. 320, 330)
# separate the versions to two parts (premergeUT1, premergeUT2) for balancing the duration
set_env_var_SPARK_SHIM_VERSIONS_ARR -PpremergeUT1
SPARK_SHIM_VERSIONS_PREMERGE_UT_1=("${SPARK_SHIM_VERSIONS_ARR[@]}")
set_env_var_SPARK_SHIM_VERSIONS_ARR -PpremergeUT2
SPARK_SHIM_VERSIONS_PREMERGE_UT_2=("${SPARK_SHIM_VERSIONS_ARR[@]}")
# utf-8 cases
set_env_var_SPARK_SHIM_VERSIONS_ARR -PpremergeUTF8
SPARK_SHIM_VERSIONS_PREMERGE_UTF8=("${SPARK_SHIM_VERSIONS_ARR[@]}")
# scala 2.13 cases
set_env_var_SPARK_SHIM_VERSIONS_ARR -PpremergeScala213
SPARK_SHIM_VERSIONS_PREMERGE_SCALA213=("${SPARK_SHIM_VERSIONS_ARR[@]}")
# jdk11 cases
set_env_var_SPARK_SHIM_VERSIONS_ARR -Pjdk11-test
SPARK_SHIM_VERSIONS_JDK11=("${SPARK_SHIM_VERSIONS_ARR[@]}")
# jdk17 cases
set_env_var_SPARK_SHIM_VERSIONS_ARR -Pjdk17-test
SPARK_SHIM_VERSIONS_JDK17=("${SPARK_SHIM_VERSIONS_ARR[@]}")
# jdk17 scala213 cases
set_env_var_SPARK_SHIM_VERSIONS_ARR -Pjdk17-scala213-test
SPARK_SHIM_VERSIONS_JDK17_SCALA213=("${SPARK_SHIM_VERSIONS_ARR[@]}")
# databricks shims
set_env_var_SPARK_SHIM_VERSIONS_ARR_FROM_PROFILES "databricks" "$pom"
SPARK_SHIM_VERSIONS_DATABRICKS=("${SPARK_SHIM_VERSIONS_ARR[@]}")

echo "SPARK_BASE_SHIM_VERSION: $SPARK_BASE_SHIM_VERSION"<|MERGE_RESOLUTION|>--- conflicted
+++ resolved
@@ -57,11 +57,7 @@
 # get Spark shim versions from pom
 function set_env_var_SPARK_SHIM_VERSIONS_ARR() {
     PROFILE_OPT=$1
-<<<<<<< HEAD
-    SPARK_SHIM_VERSIONS_STR=$($MVN -B help:evaluate -q -pl dist $PROFILE_OPT -Dexpression=included_buildvers -DforceStdout)
-=======
     SPARK_SHIM_VERSIONS_STR=$(echo -n $($MVN -B help:evaluate -q -pl dist $PROFILE_OPT -Dexpression=included_buildvers -DforceStdout))
->>>>>>> b2105c82
     IFS=", " <<< $SPARK_SHIM_VERSIONS_STR read -r -a SPARK_SHIM_VERSIONS_ARR
 }
 
