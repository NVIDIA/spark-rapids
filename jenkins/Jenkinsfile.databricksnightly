#!/usr/local/env groovy
/*
 * Copyright (c) 2020, NVIDIA CORPORATION.
 *
 * Licensed under the Apache License, Version 2.0 (the "License");
 * you may not use this file except in compliance with the License.
 * You may obtain a copy of the License at
 *
 *     http://www.apache.org/licenses/LICENSE-2.0
 *
 * Unless required by applicable law or agreed to in writing, software
 * distributed under the License is distributed on an "AS IS" BASIS,
 * WITHOUT WARRANTIES OR CONDITIONS OF ANY KIND, either express or implied.
 * See the License for the specific language governing permissions and
 * limitations under the License.
 */

/**
*
* Jenkinsfile for building rapids-plugin on Databricks
*
*/
@Library(['shared-libs', 'spark-jenkins-shared-lib']) _

def urmUrl="https://${ArtifactoryConstants.ARTIFACTORY_NAME}/artifactory/sw-spark-maven"

pipeline {
    agent {
        docker {
            label 'docker-gpu'
            image "${ArtifactoryConstants.ARTIFACTORY_NAME}/sw-spark-docker/plugin:dev-ubuntu16-cuda10.1"
            args '--runtime=nvidia -v ${HOME}/.m2:${HOME}/.m2:rw \
                -v ${HOME}/.zinc:${HOME}/.zinc:rw'
        }
    }

    options {
        ansiColor('xterm')
        timeout(time: 180, unit: 'MINUTES')
        buildDiscarder(logRotator(numToKeepStr: '10'))
    }

    parameters {
        choice(name: 'DEPLOY_TO', choices: ['Urm', 'Local'],
            description: 'Where to deploy artifacts to')
        string(name: 'DATABRICKS_VERSION',
                defaultValue: '0.2.0-SNAPSHOT', description: 'Version to set')
        string(name: 'CUDF_VERSION',
                defaultValue: '0.15', description: 'Cudf version to use')
        string(name: 'CUDA_VERSION',
                defaultValue: 'cuda10-1', description: 'cuda version to use')
        string(name: 'CLUSTER_ID',
                defaultValue: '0617-140138-umiak14', description: 'databricks cluster id')
        string(name: 'REF', defaultValue: 'branch-0.2', description: 'Commit to build')
    }

    environment {
        JENKINS_ROOT  = 'jenkins'
        MVN_URM_MIRROR='-s jenkins/settings.xml -P mirror-apache-to-urm'
        LIBCUDF_KERNEL_CACHE_PATH='/tmp'
        URM_CREDS = credentials("svcngcc_artifactory")
        DATABRICKS_TOKEN = credentials("SPARK_DATABRICKS_TOKEN")
        SCALA_VERSION = '2.12'
        SPARK_VERSION = '3.0.0-databricks'
        CI_RAPIDS_JAR = 'rapids-4-spark_2.12-0.1-SNAPSHOT-ci.jar'
        CI_CUDF_JAR = 'cudf-0.14-cuda10-1.jar'
        URM_URL = "${urmUrl}"
    }

    triggers {
        cron('H 5 * * *')
    }

    stages {
        stage('Ubuntu16 CUDA10.1') {
            steps {
                script {
                    sshagent(credentials : ['svcngcc_pubpriv']) {
<<<<<<< HEAD
                        sh "mvn versions:set -DnewVersion=0.1.0-databricks && git clean -d -f"
                        sh "patch -p1 < ./jenkins/databricks/dbimports.patch"
                        sh "tar -zcvf spark-rapids-ci.tgz * || true"
                        sh "python3.6 ./jenkins/databricks/run-tests.py -z ./spark-rapids-ci.tgz -t $DATABRICKS_TOKEN -p /home/svcngcc/.ssh/id_rsa -l ./jenkins/databricks/build.sh"
=======
                        sh "rm -rf spark-rapids-ci.tgz"
                        sh "tar -zcvf spark-rapids-ci.tgz *"
                        sh "python3.6 ./jenkins/databricks/run-tests.py -c $CLUSTER_ID -z ./spark-rapids-ci.tgz -t $DATABRICKS_TOKEN -p /home/svcngcc/.ssh/id_rsa -l ./jenkins/databricks/build.sh -j $CI_RAPIDS_JAR -b $DATABRICKS_VERSION -k $SPARK_VERSION -a $SCALA_VERSION -f $CUDF_VERSION -u $CUDA_VERSION -m $CI_CUDF_JAR"
>>>>>>> 463eafe7
                        sh "./jenkins/databricks/deploy.sh"
                    }
                }
            }
        }
    } // end of stages
    post {
        always {
            script {
                sh "python3.6 ./jenkins/databricks/shutdown.py -c $CLUSTER_ID -t $DATABRICKS_TOKEN || true"
                if (currentBuild.currentResult == "SUCCESS") {
                    slack("#swrapids-spark-cicd", "Success", color: "#33CC33")
                } else {
                    slack("#swrapids-spark-cicd", "Failed", color: "#FF0000")
                }
            }
        }
    }
} // end of pipeline

void slack(Map params = [:], String channel, String message) {
    Map defaultParams = [
            color: "#000000",
            baseUrl: "${SparkConstants.SLACK_API_ENDPOINT}",
            tokenCredentialId: "slack_token"
    ]

    params["channel"] = channel
    params["message"] = "${BUILD_URL}\n" + message

    slackSend(defaultParams << params)
}<|MERGE_RESOLUTION|>--- conflicted
+++ resolved
@@ -76,16 +76,9 @@
             steps {
                 script {
                     sshagent(credentials : ['svcngcc_pubpriv']) {
-<<<<<<< HEAD
-                        sh "mvn versions:set -DnewVersion=0.1.0-databricks && git clean -d -f"
-                        sh "patch -p1 < ./jenkins/databricks/dbimports.patch"
-                        sh "tar -zcvf spark-rapids-ci.tgz * || true"
-                        sh "python3.6 ./jenkins/databricks/run-tests.py -z ./spark-rapids-ci.tgz -t $DATABRICKS_TOKEN -p /home/svcngcc/.ssh/id_rsa -l ./jenkins/databricks/build.sh"
-=======
                         sh "rm -rf spark-rapids-ci.tgz"
                         sh "tar -zcvf spark-rapids-ci.tgz *"
                         sh "python3.6 ./jenkins/databricks/run-tests.py -c $CLUSTER_ID -z ./spark-rapids-ci.tgz -t $DATABRICKS_TOKEN -p /home/svcngcc/.ssh/id_rsa -l ./jenkins/databricks/build.sh -j $CI_RAPIDS_JAR -b $DATABRICKS_VERSION -k $SPARK_VERSION -a $SCALA_VERSION -f $CUDF_VERSION -u $CUDA_VERSION -m $CI_CUDF_JAR"
->>>>>>> 463eafe7
                         sh "./jenkins/databricks/deploy.sh"
                     }
                 }
