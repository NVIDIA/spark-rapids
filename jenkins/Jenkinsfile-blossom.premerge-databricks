--- conflicted
+++ resolved
@@ -68,11 +68,8 @@
         DATABRICKS_PUBKEY = credentials("SPARK_DATABRICKS_PUBKEY")
         DATABRICKS_DRIVER = DbUtils.getDriver("$DB_TYPE")
         DATABRICKS_WORKER = DbUtils.getWorker("$DB_TYPE")
-<<<<<<< HEAD
-=======
         INIT_SCRIPTS_DIR = "/databricks/init_scripts/${BUILD_TAG}"
         TEST_TYPE = 'pre-commit'
->>>>>>> 89984d06
     }
 
     stages {
