#!/bin/bash
#
# Copyright (c) 2020-2021, NVIDIA CORPORATION. All rights reserved.
#
# Licensed under the Apache License, Version 2.0 (the "License");
# you may not use this file except in compliance with the License.
# You may obtain a copy of the License at
#
#     http://www.apache.org/licenses/LICENSE-2.0
#
# Unless required by applicable law or agreed to in writing, software
# distributed under the License is distributed on an "AS IS" BASIS,
# WITHOUT WARRANTIES OR CONDITIONS OF ANY KIND, either express or implied.
# See the License for the specific language governing permissions and
# limitations under the License.
#
set -e

function print_ver(){
    TAG=$1
    REPO=$2
    VERSION=$3
    SUFFIX=$4
    SERVER_ID=$5

    # Collect snapshot dependency info only in Jenkins build
<<<<<<< HEAD
    # In dev build, print 'SNAPSHOT' tag without time stamp, e.g.: cudf-21.08.0-SNAPSHOT.jar
=======
    # In dev build, print 'SNAPSHOT' tag without time stamp, e.g.: cudf-<version>-SNAPSHOT.jar
>>>>>>> eedd181d
    if [[ "$VERSION" == *"-SNAPSHOT" && -n "$JENKINS_URL" ]]; then
        PREFIX=${VERSION%-SNAPSHOT}
        # List the latest SNAPSHOT jar file in the maven repo
        echo $TAG=`ls -t $REPO/$PREFIX-[0-9]*$SUFFIX | head -1 | xargs basename`
    else
        echo $TAG=$VERSION$SUFFIX
    fi
}

print_ver $1 $2 $3 $4 $5<|MERGE_RESOLUTION|>--- conflicted
+++ resolved
@@ -24,11 +24,7 @@
     SERVER_ID=$5
 
     # Collect snapshot dependency info only in Jenkins build
-<<<<<<< HEAD
-    # In dev build, print 'SNAPSHOT' tag without time stamp, e.g.: cudf-21.08.0-SNAPSHOT.jar
-=======
     # In dev build, print 'SNAPSHOT' tag without time stamp, e.g.: cudf-<version>-SNAPSHOT.jar
->>>>>>> eedd181d
     if [[ "$VERSION" == *"-SNAPSHOT" && -n "$JENKINS_URL" ]]; then
         PREFIX=${VERSION%-SNAPSHOT}
         # List the latest SNAPSHOT jar file in the maven repo
