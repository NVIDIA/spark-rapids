--- conflicted
+++ resolved
@@ -33,11 +33,7 @@
 # Install jdk-8, jdk-11, maven, docker image
 RUN yum update -y && \
     yum install epel-release -y && \
-<<<<<<< HEAD
-    yum install -y java-1.8.0-openjdk-devel java-11-openjdk-devel wget expect parallel rsync
-=======
     yum install -y java-1.8.0-openjdk-devel java-11-openjdk-devel wget expect parallel rsync zip unzip
->>>>>>> 1bb791b1
 
 # The default mvn verision is 3.0.5 on centos7 docker container.
 # The plugin: net.alchim31.maven requires a higher mvn version.
