--- conflicted
+++ resolved
@@ -213,99 +213,16 @@
   fi
 }
 
-<<<<<<< HEAD
+run_avro_tests() {
+  # Workaround to avoid appending avro jar file by '--jars',
+  # which would be addressed by https://github.com/NVIDIA/spark-rapids/issues/6532
+  rm -vf $LOCAL_JAR_PATH/spark-avro*.jar
+  PYSP_TEST_spark_jars_packages="org.apache.spark:spark-avro_2.12:${SPARK_VER}" \
+    ./run_pyspark_from_build.sh -k avro
+}
+
 # TEST_MODE
 # - DEFAULT: all tests except cudf_udf tests
-=======
- # Test spark-avro with documented way of deploying at run time via --packages option from Maven
-run_avro_tests() {
-  export PYSP_TEST_spark_jars_packages="org.apache.spark:spark-avro_2.12:${SPARK_VER}"
-
-  # Workaround to avoid appending avro jar file by '--jars', which would be addressed by https://github.com/NVIDIA/spark-rapids/issues/6532
-  rm -vf $LOCAL_JAR_PATH/spark-avro*.jar
-
-  ./run_pyspark_from_build.sh -k avro
-}
-
-run_test_not_parallel() {
-    local TEST=${1//\.py/}
-    local LOG_FILE
-    case $TEST in
-      all)
-        SPARK_SUBMIT_FLAGS="$BASE_SPARK_SUBMIT_ARGS $SEQ_CONF" \
-          ./run_pyspark_from_build.sh
-        ;;
-
-      cudf_udf_test)
-        SPARK_SUBMIT_FLAGS="$BASE_SPARK_SUBMIT_ARGS $SEQ_CONF $CUDF_UDF_TEST_ARGS" \
-          ./run_pyspark_from_build.sh -m cudf_udf --cudf_udf
-        ;;
-
-      cache_serializer)
-        SPARK_SUBMIT_FLAGS="$BASE_SPARK_SUBMIT_ARGS $SEQ_CONF \
-        --conf spark.sql.cache.serializer=com.nvidia.spark.ParquetCachedBatchSerializer" \
-          ./run_pyspark_from_build.sh -k cache_test
-        ;;
-
-      delta_lake)
-        run_delta_lake_tests
-        ;;
-
-      iceberg)
-        run_iceberg_tests
-        ;;
-
-      avro)
-        run_avro_tests
-        ;;
-
-      *)
-        echo -e "\n\n>>>>> $TEST...\n"
-        LOG_FILE="$TARGET_DIR/$TEST.log"
-        # set dedicated RUN_DIRs here to avoid conflict between parallel tests
-        RUN_DIR="$TARGET_DIR/run_dir_$TEST" \
-          SPARK_SUBMIT_FLAGS="$BASE_SPARK_SUBMIT_ARGS $PARALLEL_CONF $MEMORY_FRACTION_CONF" \
-          ./run_pyspark_from_build.sh -k $TEST >"$LOG_FILE" 2>&1
-
-        CODE="$?"
-        if [[ $CODE == "0" ]]; then
-          sed -n -e '/test session starts/,/deselected,/ p' "$LOG_FILE" || true
-        else
-          cat "$LOG_FILE" || true
-          cat /tmp/artifacts-build.info || true
-        fi
-        return $CODE
-        ;;
-    esac
-}
-export -f run_test_not_parallel
-
-get_cases_by_tags() {
-  local cases
-  local args=${2}
-  cases=$(TEST_TAGS="${1}" SPARK_SUBMIT_FLAGS="$COLLECT_BASE_SPARK_SUBMIT_ARGS" \
-           ./run_pyspark_from_build.sh "${args}" --collect-only -p no:warnings -qq 2>/dev/null \
-           | grep -oP '(?<=::).*?(?=\[)' | uniq | xargs)
-  echo "$cases"
-}
-export -f get_cases_by_tags
-
-get_tests_by_tags() {
-  local tests
-  local args=${2}
-  tests=$(TEST_TAGS="${1}" SPARK_SUBMIT_FLAGS="$COLLECT_BASE_SPARK_SUBMIT_ARGS" \
-           ./run_pyspark_from_build.sh "${args}" --collect-only -qqq -p no:warnings 2>/dev/null \
-           | grep -oP '(?<=python/).*?(?=.py)' | xargs)
-  echo "$tests"
-}
-export -f get_tests_by_tags
-
-# TEST_MODE
-# - DEFAULT: all tests except cudf_udf tests
-# - CUDF_UDF_ONLY: cudf_udf tests only, requires extra conda cudf-py lib
-# - ICEBERG_ONLY: iceberg tests only
-# - AVRO_ONLY: avro tests only (with --packages option instead of --jars)
->>>>>>> 950e2c80
 # - DELTA_LAKE_ONLY: Delta Lake tests only
 # - ICEBERG_ONLY: iceberg tests only
 # - CUDF_UDF_ONLY: cudf_udf tests only, requires extra conda cudf-py lib
@@ -326,6 +243,11 @@
 # Iceberg tests
 if [[ "$TEST_MODE" == "DEFAULT" || "$TEST_MODE" == "ICEBERG_ONLY" ]]; then
   run_iceberg_tests
+fi
+
+# Avro tests
+if [[ "$TEST_MODE" == "DEFAULT" || "$TEST_MODE" == "AVRO_ONLY" ]]; then
+  run_avro_tests
 fi
 
 # cudf_udf test: this mostly depends on cudf-py, so we run it into an independent CI
@@ -341,11 +263,6 @@
     ./run_pyspark_from_build.sh -m cudf_udf --cudf_udf
 fi
 
-# avro tests
-if [[ "$TEST_MODE" == "DEFAULT" || "$TEST_MODE" == "AVRO_ONLY" ]]; then
-  run_test_not_parallel avro
-fi
-
 popd
 stop-worker.sh
 stop-master.sh