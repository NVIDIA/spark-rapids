#!/bin/bash
#
# Copyright (c) 2020, NVIDIA CORPORATION. All rights reserved.
#
# Licensed under the Apache License, Version 2.0 (the "License");
# you may not use this file except in compliance with the License.
# You may obtain a copy of the License at
#
#     http://www.apache.org/licenses/LICENSE-2.0
#
# Unless required by applicable law or agreed to in writing, software
# distributed under the License is distributed on an "AS IS" BASIS,
# WITHOUT WARRANTIES OR CONDITIONS OF ANY KIND, either express or implied.
# See the License for the specific language governing permissions and
# limitations under the License.
#

set -e

SPARKSRCTGZ=$1
# version of Apache Spark we are building against
BASE_SPARK_VERSION=$2
BUILD_PROFILES=$3

echo "tgz is $SPARKSRCTGZ"
echo "Base Spark version is $BASE_SPARK_VERSION"
echo "build profiles $BUILD_PROFILES"

sudo apt install -y maven

# this has to match the Databricks init script
DB_JAR_LOC=/databricks/jars/

rm -rf spark-rapids
mkdir spark-rapids
echo  "tar -zxvf $SPARKSRCTGZ -C spark-rapids"
tar -zxvf $SPARKSRCTGZ -C spark-rapids
cd spark-rapids
export WORKSPACE=`pwd`
<<<<<<< HEAD

SPARK_PLUGIN_JAR_VERSION=`mvn help:evaluate -q -pl dist -Dexpression=project.version -DforceStdout`
CUDF_VERSION=`mvn help:evaluate -q -pl dist -Dexpression=cudf.version -DforceStdout`
SCALA_VERSION=`mvn help:evaluate -q -pl dist -Dexpression=scala.binary.version -DforceStdout`
CUDA_VERSION=`mvn help:evaluate -q -pl dist -Dexpression=cuda.version -DforceStdout`

# the version of spark used when we install the databricks jars in .m2
SPARK_VERSION_TO_INSTALL_DATABRICKS_JARS=$BASE_SPARK_VERSION-databricks
RAPIDS_BUILT_JAR=rapids-4-spark_$SCALA_VERSION-$SPARK_PLUGIN_JAR_VERSION.jar

echo "Scala version is: $SCALA_VERSION"
mvn -B -P${BUILD_PROFILES} clean package -DskipTests || true
# export 'M2DIR' so that shims can get the correct cudf/spark dependnecy info
export M2DIR=/home/ubuntu/.m2/repository
=======
mvn -B '-Pdatabricks,!snapshot-shims' clean package -DskipTests || true
M2DIR=/home/ubuntu/.m2/repository
>>>>>>> f6fdfe48
CUDF_JAR=${M2DIR}/ai/rapids/cudf/${CUDF_VERSION}/cudf-${CUDF_VERSION}-${CUDA_VERSION}.jar

# pull normal Spark artifacts and ignore errors then install databricks jars, then build again
JARDIR=/databricks/jars
SQLJAR=----workspace_spark_3_0--sql--core--core-hive-2.3__hadoop-2.7_${SCALA_VERSION}_deploy.jar
CATALYSTJAR=----workspace_spark_3_0--sql--catalyst--catalyst-hive-2.3__hadoop-2.7_${SCALA_VERSION}_deploy.jar
ANNOTJAR=----workspace_spark_3_0--common--tags--tags-hive-2.3__hadoop-2.7_${SCALA_VERSION}_deploy.jar
COREJAR=----workspace_spark_3_0--core--core-hive-2.3__hadoop-2.7_${SCALA_VERSION}_deploy.jar
# install the 3.0.0 pom file so we get dependencies
COREPOM=spark-core_${SCALA_VERSION}-${BASE_SPARK_VERSION}.pom
COREPOMPATH=$M2DIR/org/apache/spark/spark-core_${SCALA_VERSION}/${BASE_SPARK_VERSION}
mvn -B install:install-file \
   -Dmaven.repo.local=$M2DIR \
   -Dfile=$JARDIR/$COREJAR \
   -DgroupId=org.apache.spark \
   -DartifactId=spark-core_$SCALA_VERSION \
   -Dversion=$SPARK_VERSION_TO_INSTALL_DATABRICKS_JARS \
   -Dpackaging=jar \
   -DpomFile=$COREPOMPATH/$COREPOM

mvn -B install:install-file \
   -Dmaven.repo.local=$M2DIR \
   -Dfile=$JARDIR/$CATALYSTJAR \
   -DgroupId=org.apache.spark \
   -DartifactId=spark-catalyst_$SCALA_VERSION \
   -Dversion=$SPARK_VERSION_TO_INSTALL_DATABRICKS_JARS \
   -Dpackaging=jar

mvn -B install:install-file \
   -Dmaven.repo.local=$M2DIR \
   -Dfile=$JARDIR/$SQLJAR \
   -DgroupId=org.apache.spark \
   -DartifactId=spark-sql_$SCALA_VERSION \
   -Dversion=$SPARK_VERSION_TO_INSTALL_DATABRICKS_JARS \
   -Dpackaging=jar

mvn -B install:install-file \
   -Dmaven.repo.local=$M2DIR \
   -Dfile=$JARDIR/$ANNOTJAR \
   -DgroupId=org.apache.spark \
   -DartifactId=spark-annotation_$SCALA_VERSION \
   -Dversion=$SPARK_VERSION_TO_INSTALL_DATABRICKS_JARS \
   -Dpackaging=jar

mvn -B -P${BUILD_PROFILES} clean package -DskipTests

# Copy so we pick up new built jar and latesty CuDF jar. Note that the jar names has to be
# exactly what is in the staticly setup Databricks cluster we use. 
echo "Copying rapids jars: dist/target/$RAPIDS_BUILT_JAR $DB_JAR_LOC"
sudo cp dist/target/$RAPIDS_BUILT_JAR $DB_JAR_LOC
echo "Copying cudf jars: $CUDF_JAR $DB_JAR_LOC"
sudo cp $CUDF_JAR $DB_JAR_LOC

# tests
export PATH=/databricks/conda/envs/databricks-ml-gpu/bin:/databricks/conda/condabin:$PATH
sudo /databricks/conda/envs/databricks-ml-gpu/bin/pip install pytest sre_yield
cd /home/ubuntu/spark-rapids/integration_tests
export SPARK_HOME=/databricks/spark
# change to not point at databricks confs so we don't conflict with their settings
export SPARK_CONF_DIR=$PWD
export PYTHONPATH=$SPARK_HOME/python:$SPARK_HOME/python/pyspark/:$SPARK_HOME/python/lib/py4j-0.10.9-src.zip
sudo ln -s /databricks/jars/ $SPARK_HOME/jars || true
sudo chmod 777 /databricks/data/logs/
sudo chmod 777 /databricks/data/logs/*
echo { \"port\":\"15002\" } > ~/.databricks-connect
if [ `ls $DB_JAR_LOC/rapids* | wc -l` -gt 1 ]; then
    echo "ERROR: Too many rapids jars in $DB_JAR_LOC"
    ls $DB_JAR_LOC/rapids*
    exit 1
fi
if [ `ls $DB_JAR_LOC/cudf* | wc -l` -gt 1 ]; then
    echo "ERROR: Too many cudf jars in $DB_JAR_LOC"
    ls $DB_JAR_LOC/cudf*
    exit 1
fi
$SPARK_HOME/bin/spark-submit ./runtests.py --runtime_env="databricks"
cd /home/ubuntu
tar -zcvf spark-rapids-built.tgz spark-rapids<|MERGE_RESOLUTION|>--- conflicted
+++ resolved
@@ -37,7 +37,6 @@
 tar -zxvf $SPARKSRCTGZ -C spark-rapids
 cd spark-rapids
 export WORKSPACE=`pwd`
-<<<<<<< HEAD
 
 SPARK_PLUGIN_JAR_VERSION=`mvn help:evaluate -q -pl dist -Dexpression=project.version -DforceStdout`
 CUDF_VERSION=`mvn help:evaluate -q -pl dist -Dexpression=cudf.version -DforceStdout`
@@ -50,12 +49,7 @@
 
 echo "Scala version is: $SCALA_VERSION"
 mvn -B -P${BUILD_PROFILES} clean package -DskipTests || true
-# export 'M2DIR' so that shims can get the correct cudf/spark dependnecy info
-export M2DIR=/home/ubuntu/.m2/repository
-=======
-mvn -B '-Pdatabricks,!snapshot-shims' clean package -DskipTests || true
 M2DIR=/home/ubuntu/.m2/repository
->>>>>>> f6fdfe48
 CUDF_JAR=${M2DIR}/ai/rapids/cudf/${CUDF_VERSION}/cudf-${CUDF_VERSION}-${CUDA_VERSION}.jar
 
 # pull normal Spark artifacts and ignore errors then install databricks jars, then build again
