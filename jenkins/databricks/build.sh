--- conflicted
+++ resolved
@@ -171,211 +171,25 @@
 
 else
 
-<<<<<<< HEAD
 if [[ $BASE_SPARK_VERSION == "3.1.1" ]]
 then
-mvn -B install:install-file \
-   -Dmaven.repo.local=$M2DIR \
-   -Dfile=$JARDIR/$HIVEEXECJAR \
-   -DgroupId=org.apache.hive \
-   -DartifactId=hive-exec \
-   -Dversion=$SPARK_VERSION_TO_INSTALL_DATABRICKS_JARS \
-   -Dpackaging=jar
-
-mvn -B install:install-file \
-   -Dmaven.repo.local=$M2DIR \
-   -Dfile=$JARDIR/$ARROWMEMORYNETTYJAR \
-   -DgroupId=org.apache.arrow \
-   -DartifactId=arrow-memory-netty \
-   -Dversion=$SPARK_VERSION_TO_INSTALL_DATABRICKS_JARS \
-   -Dpackaging=jar
-fi
-
-
-mvn -B install:install-file \
-   -Dmaven.repo.local=$M2DIR \
-   -Dfile=$JARDIR/$COREJAR \
-   -DgroupId=org.apache.spark \
-   -DartifactId=spark-core_$SCALA_VERSION \
-   -Dversion=$SPARK_VERSION_TO_INSTALL_DATABRICKS_JARS \
-   -Dpackaging=jar
-
-mvn -B install:install-file \
-   -Dmaven.repo.local=$M2DIR \
-   -Dfile=$JARDIR/$JACKSONCORE\
-   -DgroupId=com.fasterxml.jackson.core \
-   -DartifactId=jackson-core \
-   -Dversion=$SPARK_VERSION_TO_INSTALL_DATABRICKS_JARS \
-   -Dpackaging=jar
-
-mvn -B install:install-file \
-   -Dmaven.repo.local=$M2DIR \
-   -Dfile=$JARDIR/$PROTOBUFJAVA \
-   -DgroupId=com.google.protobuf \
-   -DartifactId=protobuf-java \
-   -Dversion=$SPARK_VERSION_TO_INSTALL_DATABRICKS_JARS \
-   -Dpackaging=jar
-
-mvn -B install:install-file \
-   -Dmaven.repo.local=$M2DIR \
-   -Dfile=$JARDIR/$JAVAASSIST\
-   -DgroupId=org.javaassist\
-   -DartifactId=javaassist \
-   -Dversion=$SPARK_VERSION_TO_INSTALL_DATABRICKS_JARS \
-   -Dpackaging=jar
-
-mvn -B install:install-file \
-   -Dmaven.repo.local=$M2DIR \
-   -Dfile=$JARDIR/$JSON4S \
-   -DgroupId=org.json4s \
-   -DartifactId=JsonAST \
-   -Dversion=$SPARK_VERSION_TO_INSTALL_DATABRICKS_JARS \
-   -Dpackaging=jar
-
-mvn -B install:install-file \
-   -Dmaven.repo.local=$M2DIR \
-   -Dfile=$JARDIR/$APACHECOMMONSLANG3 \
-   -DgroupId=org.apache.commons \
-   -DartifactId=commons-lang3 \
-   -Dversion=$SPARK_VERSION_TO_INSTALL_DATABRICKS_JARS \
-   -Dpackaging=jar
-
-mvn -B install:install-file \
-   -Dmaven.repo.local=$M2DIR \
-   -Dfile=$JARDIR/$APACHECOMMONS \
-   -DgroupId=org.apache.commons \
-   -DartifactId=commons-io \
-   -Dversion=$SPARK_VERSION_TO_INSTALL_DATABRICKS_JARS \
-   -Dpackaging=jar
-
-mvn -B install:install-file \
-   -Dmaven.repo.local=$M2DIR \
-   -Dfile=$JARDIR/$KRYO \
-   -DgroupId=com.esotericsoftware.kryo \
-   -DartifactId=kryo-shaded-db \
-   -Dversion=$SPARK_VERSION_TO_INSTALL_DATABRICKS_JARS \
-   -Dpackaging=jar
-
-mvn -B install:install-file \
-   -Dmaven.repo.local=$M2DIR \
-   -Dfile=$JARDIR/$LAUNCHER \
-   -DgroupId=org.apache.spark \
-   -DartifactId=spark-launcher_$SCALA_VERSION \
-   -Dversion=$SPARK_VERSION_TO_INSTALL_DATABRICKS_JARS \
-   -Dpackaging=jar
-
-mvn -B install:install-file \
-   -Dmaven.repo.local=$M2DIR \
-   -Dfile=$JARDIR/$NETWORKCOMMON \
-   -DgroupId=org.apache.spark \
-   -DartifactId=spark-network-common_$SCALA_VERSION \
-   -Dversion=$SPARK_VERSION_TO_INSTALL_DATABRICKS_JARS \
-   -Dpackaging=jar
-
-mvn -B install:install-file \
-   -Dmaven.repo.local=$M2DIR \
-   -Dfile=$JARDIR/$COMMONUNSAFE\
-   -DgroupId=org.apache.spark \
-   -DartifactId=spark-unsafe_$SCALA_VERSION \
-   -Dversion=$SPARK_VERSION_TO_INSTALL_DATABRICKS_JARS \
-   -Dpackaging=jar
-
-mvn -B install:install-file \
-   -Dmaven.repo.local=$M2DIR \
-   -Dfile=$JARDIR/$HIVESTORAGE \
-   -DgroupId=org.apache.hive \
-   -DartifactId=hive-storage-api \
-   -Dversion=$SPARK_VERSION_TO_INSTALL_DATABRICKS_JARS \
-   -Dpackaging=jar
-
-mvn -B install:install-file \
-   -Dmaven.repo.local=$M2DIR \
-   -Dfile=$JARDIR/$HIVEJAR\
-   -DgroupId=org.apache.spark \
-   -DartifactId=spark-hive_$SCALA_VERSION \
-   -Dversion=$SPARK_VERSION_TO_INSTALL_DATABRICKS_JARS \
-   -Dpackaging=jar
-
-mvn -B install:install-file \
-   -Dmaven.repo.local=$M2DIR \
-   -Dfile=$JARDIR/$HIVESERDEJAR \
-   -DgroupId=org.apache.hive \
-   -DartifactId=hive-serde \
-   -Dversion=$SPARK_VERSION_TO_INSTALL_DATABRICKS_JARS \
-   -Dpackaging=jar
-
-mvn -B install:install-file \
-   -Dmaven.repo.local=$M2DIR \
-   -Dfile=$JARDIR/$PARQUETHADOOPJAR \
-   -DgroupId=org.apache.parquet \
-   -DartifactId=parquet-hadoop \
-   -Dversion=$SPARK_VERSION_TO_INSTALL_DATABRICKS_JARS \
-   -Dpackaging=jar
-
-mvn -B install:install-file \
-   -Dmaven.repo.local=$M2DIR \
-   -Dfile=$JARDIR/$PARQUETCOMMONJAR \
-   -DgroupId=org.apache.parquet \
-   -DartifactId=parquet-common \
-   -Dversion=$SPARK_VERSION_TO_INSTALL_DATABRICKS_JARS \
-   -Dpackaging=jar
-
-mvn -B install:install-file \
-   -Dmaven.repo.local=$M2DIR \
-   -Dfile=$JARDIR/$PARQUETCOLUMNJAR \
-   -DgroupId=org.apache.parquet \
-   -DartifactId=parquet-column \
-   -Dversion=$SPARK_VERSION_TO_INSTALL_DATABRICKS_JARS \
-   -Dpackaging=jar
-
-mvn -B install:install-file \
-   -Dmaven.repo.local=$M2DIR \
-   -Dfile=$JARDIR/$PARQUETFORMATJAR \
-   -DgroupId=org.apache.spark \
-   -DartifactId=spark-parquet-format-db_$SCALA_VERSION \
-   -Dversion=$SPARK_VERSION_TO_INSTALL_DATABRICKS_JARS \
-   -Dpackaging=jar
-
-mvn -B install:install-file \
-   -Dmaven.repo.local=$M2DIR \
-   -Dfile=$JARDIR/$ARROWFORMATJAR \
-   -DgroupId=org.apache.arrow \
-   -DartifactId=arrow-format \
-   -Dversion=$SPARK_VERSION_TO_INSTALL_DATABRICKS_JARS \
-   -Dpackaging=jar
-
-mvn -B install:install-file \
-   -Dmaven.repo.local=$M2DIR \
-   -Dfile=$JARDIR/$ARROWMEMORYJAR \
-   -DgroupId=org.apache.arrow \
-   -DartifactId=arrow-memory \
-   -Dversion=$SPARK_VERSION_TO_INSTALL_DATABRICKS_JARS \
-   -Dpackaging=jar
-
-mvn -B install:install-file \
-   -Dmaven.repo.local=$M2DIR \
-   -Dfile=$JARDIR/$ARROWVECTORJAR \
-   -DgroupId=org.apache.arrow \
-   -DartifactId=arrow-vector \
-   -Dversion=$SPARK_VERSION_TO_INSTALL_DATABRICKS_JARS \
-   -Dpackaging=jar
-
-mvn -B install:install-file \
-   -Dmaven.repo.local=$M2DIR \
-   -Dfile=$JARDIR/$HADOOPCOMMON \
-   -DgroupId=org.apache.hadoop \
-   -DartifactId=hadoop-common \
-   -Dversion=$SPARK_VERSION_TO_INSTALL_DATABRICKS_JARS \
-   -Dpackaging=jar
-
-mvn -B install:install-file \
-   -Dmaven.repo.local=$M2DIR \
-   -Dfile=$JARDIR/$HADOOPMAPRED \
-   -DgroupId=org.apache.hadoop \
-   -DartifactId=hadoop-mapreduce-client \
-   -Dversion=$SPARK_VERSION_TO_INSTALL_DATABRICKS_JARS \
-   -Dpackaging=jar
-=======
+    mvn -B install:install-file \
+       -Dmaven.repo.local=$M2DIR \
+       -Dfile=$JARDIR/$HIVEEXECJAR \
+       -DgroupId=org.apache.hive \
+       -DartifactId=hive-exec \
+       -Dversion=$SPARK_VERSION_TO_INSTALL_DATABRICKS_JARS \
+       -Dpackaging=jar
+
+    mvn -B install:install-file \
+       -Dmaven.repo.local=$M2DIR \
+       -Dfile=$JARDIR/$ARROWMEMORYNETTYJAR \
+       -DgroupId=org.apache.arrow \
+       -DartifactId=arrow-memory-netty \
+       -Dversion=$SPARK_VERSION_TO_INSTALL_DATABRICKS_JARS \
+       -Dpackaging=jar
+fi
+
     mvn -B install:install-file \
        -Dmaven.repo.local=$M2DIR \
        -Dfile=$JARDIR/$COREJAR \
@@ -482,14 +296,6 @@
 
     mvn -B install:install-file \
        -Dmaven.repo.local=$M2DIR \
-       -Dfile=$JARDIR/$HIVEEXECJAR \
-       -DgroupId=org.apache.hive \
-       -DartifactId=hive-exec \
-       -Dversion=$SPARK_VERSION_TO_INSTALL_DATABRICKS_JARS \
-       -Dpackaging=jar
-
-    mvn -B install:install-file \
-       -Dmaven.repo.local=$M2DIR \
        -Dfile=$JARDIR/$HIVESERDEJAR \
        -DgroupId=org.apache.hive \
        -DartifactId=hive-serde \
@@ -523,8 +329,8 @@
     mvn -B install:install-file \
        -Dmaven.repo.local=$M2DIR \
        -Dfile=$JARDIR/$PARQUETFORMATJAR \
-       -DgroupId=org.apache.parquet \
-       -DartifactId=parquet-format \
+       -DgroupId=org.apache.spark \
+       -DartifactId=spark-parquet-format-db_$SCALA_VERSION \
        -Dversion=$SPARK_VERSION_TO_INSTALL_DATABRICKS_JARS \
        -Dpackaging=jar
 
@@ -546,14 +352,6 @@
 
     mvn -B install:install-file \
        -Dmaven.repo.local=$M2DIR \
-       -Dfile=$JARDIR/$ARROWMEMORYNETTYJAR \
-       -DgroupId=org.apache.arrow \
-       -DartifactId=arrow-memory-netty \
-       -Dversion=$SPARK_VERSION_TO_INSTALL_DATABRICKS_JARS \
-       -Dpackaging=jar
-
-    mvn -B install:install-file \
-       -Dmaven.repo.local=$M2DIR \
        -Dfile=$JARDIR/$ARROWVECTORJAR \
        -DgroupId=org.apache.arrow \
        -DartifactId=arrow-vector \
@@ -575,7 +373,6 @@
        -DartifactId=hadoop-mapreduce-client \
        -Dversion=$SPARK_VERSION_TO_INSTALL_DATABRICKS_JARS \
        -Dpackaging=jar
->>>>>>> 3c47239f
 fi
 
 if [[ -z $INSTALL_DEPS_ONLY ]]
