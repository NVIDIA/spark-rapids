--- conflicted
+++ resolved
@@ -102,11 +102,7 @@
 
     if [[ "$TEST_MODE" == "DEFAULT" || $TEST_MODE == "CI_PART2" || "$TEST_MODE" == "DELTA_LAKE_ONLY" ]]; then
         ## Run Delta Lake tests
-<<<<<<< HEAD
-        SPARK_SUBMIT_FLAGS="$SPARK_CONF $DELTA_LAKE_CONFS" \
-=======
         DRIVER_MEMORY="4g" \
->>>>>>> 599ae17e
             bash integration_tests/run_pyspark_from_build.sh --runtime_env="databricks"  -m "delta_lake" --delta_lake --test_type=$TEST_TYPE
     fi
 
