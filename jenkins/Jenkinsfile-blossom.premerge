--- conflicted
+++ resolved
@@ -88,6 +88,13 @@
 ID_PROFILES = 3
 ID_INSTALL = 4
 RUNTIME_MAP = [
+        '7.3': [
+                '7.3.x-gpu-ml-scala2.12',
+                '3.0.1',
+                'init_cudf_udf.sh,init_cuda11_runtime.sh',
+                'databricks301,!snapshot-shims',
+                '3.0.1'
+        ],
         '9.1': [
                 '9.1.x-gpu-ml-scala2.12',
                 '3.1.2',
@@ -345,14 +352,7 @@
                                               execPattern           : '**/target/jacoco.exec',
                                               classPattern          : 'target/jacoco_classes/',
                                               sourceInclusionPattern: '**/*.java,**/*.scala',
-<<<<<<< HEAD
-                                              sourcePattern         : 'shuffle-plugin/src/main/scala/,' +
-                                                                      'udf-compiler/src/main/scala/,sql-plugin/src/main/java/,' +
-                                                                      'sql-plugin/src/main/scala/,shims/spark311/src/main/scala/,' +
-                                                                      'shims/spark313/src/main/scala/'
-=======
                                               sourcePattern         : sourcePattern
->>>>>>> d7c23852
                                         ])
                                     } finally {
                                         // Save pytest result and publish to Jenkins at last
