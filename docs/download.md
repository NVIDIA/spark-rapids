--- conflicted
+++ resolved
@@ -41,8 +41,6 @@
 *For Cloudera and EMR support, please refer to the
 [Distributions](./FAQ.md#which-distributions-are-supported) section of the FAQ.
 
-<<<<<<< HEAD
-=======
 ### Download v22.10.0
 * Download the [RAPIDS
   Accelerator for Apache Spark 22.10.0 jar](https://repo1.maven.org/maven2/com/nvidia/rapids-4-spark_2.12/22.10.0/rapids-4-spark_2.12-22.10.0.jar)
@@ -64,7 +62,6 @@
 
 	gpg: Good signature from "NVIDIA Spark (For the signature of spark-rapids release jars) <sw-spark@nvidia.com>"
 
->>>>>>> 5ab7643b
 ### Release Notes
 New functionality and performance improvements for this release include:
 * Dataproc qualification, profiling, bootstrap and diagnostic tool
