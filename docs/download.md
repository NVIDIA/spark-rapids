--- conflicted
+++ resolved
@@ -18,27 +18,17 @@
 that uses the RAPIDS Accelerator For Apache Spark. See the [getting-started
 guide](https://nvidia.github.io/spark-rapids/Getting-Started/) for more details.
 
-<<<<<<< HEAD
 ## Release v21.08.0
 Hardware Requirements:
 
 The plugin is tested on the following architectures:
 
 	GPU Architecture: NVIDIA V100, T4 and A10/A30/A100 GPUs
-=======
-## Release v21.06.2
-This is a patch release to address an issue with the plugin in the Databricks 8.2 ML runtime.
-
-Hardware Requirements:
-
-	GPU Architecture: NVIDIA V100, T4 or A10/A30/A100 GPUs
->>>>>>> b9b7e89d
 
 Software Requirements:
 
 	OS: Ubuntu 18.04, Ubuntu 20.04 or CentOS 7, CentOS 8
 
-<<<<<<< HEAD
 	CUDA & Nvidia Drivers*: 11.0-11.4 & v450.80.02+
 
 	Apache Spark 3.0.1, 3.0.2, 3.0.3, 3.1.1, 3.1.2, Cloudera CDP 7.1.6, 7.1.7, Databricks 7.3 ML LTS or 8.2 ML Runtime, and GCP Dataproc 2.0
@@ -46,20 +36,11 @@
 	Apache Hadoop 2.10+ or 3.1.1+ (3.1.1 for nvidia-docker version 2)
 	
 	Python 3.6+, Scala 2.12, Java 8 
-=======
-	CUDA & Nvidia Drivers*: 11.0 or 11.2 & v450.80.02+
-
-	Apache Spark 3.0.1, 3.0.2, 3.1.1, 3.1.2, Cloudera CDP 7.1.7, Databricks 7.3 ML LTS or 8.2 ML Runtime, and GCP Dataproc 2.0
-
-	Apache Hadoop 2.10+ or 3.1.1+ (3.1.1 for nvidia-docker version 2)
-
-	Python 3.6+, Scala 2.12, Java 8
->>>>>>> b9b7e89d
+
 
 *Some hardware may have a minimum driver version greater than v450.80.02+.  Check the GPU spec sheet
 for your hardware's minimum driver version.
 
-<<<<<<< HEAD
 ### Download v21.08.0
 * Download the [RAPIDS
   Accelerator for Apache Spark 21.08.0 jar](https://repo1.maven.org/maven2/com/nvidia/rapids-4-spark_2.12/21.08.0/rapids-4-spark_2.12-21.08.0.jar)
@@ -68,21 +49,11 @@
 This package is built against CUDA 11.2 and has [CUDA forward
 compatibility](https://docs.nvidia.com/deploy/cuda-compatibility/index.html) enabled.  It is tested
 on V100, T4, A30 and A100 GPUs with CUDA 11.0-11.4.  For those using other types of GPUs which
-=======
-### Download v21.06.2
-* Download the [RAPIDS
-  Accelerator for Apache Spark 21.06.2 jar](https://repo1.maven.org/maven2/com/nvidia/rapids-4-spark_2.12/21.06.2/rapids-4-spark_2.12-21.06.2.jar)
-* Download the [RAPIDS cuDF 21.06.1 jar](https://repo1.maven.org/maven2/ai/rapids/cudf/21.06.1/cudf-21.06.1-cuda11.jar)
-
-This package is built against CUDA 11.2 and has [CUDA forward
-compatibility](https://docs.nvidia.com/deploy/cuda-compatibility/index.html) enabled.  It is tested
-on Tesla datacenter GPUs with CUDA 11.0 and 11.2.  For those using other types of GPUs which
->>>>>>> b9b7e89d
+
 do not have CUDA forward compatibility (for example, GeForce), CUDA 11.2 is required. Users will
 need to ensure the minimum driver (450.80.02) and CUDA toolkit are installed on each Spark node.
 
 ### Release Notes
-<<<<<<< HEAD
 New functionality and performance improvements for this release include:
 * Handling data sets that spill out of GPU memory for group by and windowing operations
 * Running window rank and dense rank operations on the GPU
@@ -100,12 +71,7 @@
   * Ability to run the tool on Apache Spark 3.x, AWS EMR 6.3.0, Dataproc 2.0, Microsoft Azure, and
     Databricks 7.3 and 8.2 logs
   * Improved qualification tool performance
-=======
-This release patches the plugin to address a backwards incompatible change to Parquet filters made
-by Databricks in the Databricks 8.2 ML runtime.  More information is in [issue
-3191](https://github.com/NVIDIA/spark-rapids/issues/3191) in the RAPIDS Spark repository.  See the
-[Release v21.06.0](#release-v21060) release notes for more detail about new features in 21.06.
->>>>>>> b9b7e89d
+
 
 For a detailed list of changes, please refer to the
 [CHANGELOG](https://github.com/NVIDIA/spark-rapids/blob/main/CHANGELOG.md).
