--- conflicted
+++ resolved
@@ -68,11 +68,7 @@
 The Qualification tool require the Spark 3.x jars to be able to run but do not need an Apache Spark run time.
 If you do not already have Spark 3.x installed, you can download the Spark distribution to
 any machine and include the jars in the classpath.
-<<<<<<< HEAD
 - Download the jar file from [Maven repository](https://repo1.maven.org/maven2/com/nvidia/rapids-4-spark-tools_2.12/23.04.0/)
-=======
-- Download the jar file from [Maven repository](https://repo1.maven.org/maven2/com/nvidia/rapids-4-spark-tools_2.12/23.02.1/)
->>>>>>> a9fca0ca
 - [Download Apache Spark 3.x](http://spark.apache.org/downloads.html) - Spark 3.1.1 for Apache Hadoop is recommended
 
 ### Step 2 Run the Qualification tool
@@ -101,7 +97,7 @@
 
     ```bash
     Sample: java ${QUALIFICATION_HEAP} \
-              -cp rapids-4-spark-tools_2.12-<version>.jar:$SPARK_HOME/jars/*
+              -cp rapids-4-spark-tools_2.12-<version>.jar:$SPARK_HOME/jars/* \
               com.nvidia.spark.rapids.tool.qualification.QualificationMain /usr/logs/app-name1
     ```
 
@@ -341,11 +337,7 @@
 - Java 8 or above, Spark 3.0.1+
 
 ### Download the tools jar
-<<<<<<< HEAD
 - Download the jar file from [Maven repository](https://repo1.maven.org/maven2/com/nvidia/rapids-4-spark-tools_2.12/23.04.0/)
-=======
-- Download the jar file from [Maven repository](https://repo1.maven.org/maven2/com/nvidia/rapids-4-spark-tools_2.12/23.02.1/)
->>>>>>> a9fca0ca
 
 ### Modify your application code to call the api's
 
@@ -432,11 +424,7 @@
 - Java 8 or above, Spark 3.0.1+
 
 ### Download the tools jar
-<<<<<<< HEAD
 - Download the jar file from [Maven repository](https://repo1.maven.org/maven2/com/nvidia/rapids-4-spark-tools_2.12/23.04.0/)
-=======
-- Download the jar file from [Maven repository](https://repo1.maven.org/maven2/com/nvidia/rapids-4-spark-tools_2.12/23.02.1/)
->>>>>>> a9fca0ca
 
 ### Configuration
 
