---
layout: page
title: Qualification Tool
nav_order: 8
---
# Qualification Tool

The Qualification tool analyzes Spark events generated from CPU based Spark applications to help quantify
the expected acceleration of migrating a Spark application or query to GPU.

The tool first analyzes the CPU event log and determine which operators are likely to run on the GPU.
The tool then uses estimates from historical queries and benchmarks to estimate a speed-up at an individual operator
level to calculate how much a specific operator would accelerate on GPU for the specific query or application.
It calculates an _"Estimated GPU App Duration"_ by adding up the accelerated operator durations along with durations
that could not run on GPU because they are unsupported operators or not SQL/Dataframe.

This tool is intended to give the users a starting point and does not guarantee the
queries or applications with the highest _recommendation_ will actually be accelerated the most. Currently,
it reports by looking at the amount of time spent in tasks of SQL Dataframe operations.

The estimations for GPU duration are available for different environments and are based on benchmarks run in the
applicable environments.  Here are the cluster information for the ETL benchmarks used for the estimates:

| Environment      | CPU Cluster       | GPU Cluster                    |
|------------------|-------------------|--------------------------------|
| On-prem          | 8x 128-core       | 8x 128-core + 8x A100 40 GB    |
| Dataproc         | 4x n1-standard-32 | 4x n1-standard-32 + 8x T4 16GB |
| EMR              | 8x m5d.8xlarge    | 4x g4dn.12xlarge               |
| Databricks AWS   | 8x m6gd.8xlage    | 8x g5.8xlarge                  |
| Databricks Azure | 8x E8ds_v4        | 8x NC8as_T4_v3                 |

Note that all benchmarks were run using the [NDS benchmark](https://github.com/NVIDIA/spark-rapids-benchmarks/tree/dev/nds) at SF3K (3 TB).

> **Disclaimer!**  
> Estimates provided by the Qualification tool are based on the currently supported "_SparkPlan_" or "_Executor Nodes_"
> used in the application. It currently does not handle all the expressions or datatypes used.  
> Please refer to "[Understanding Execs report](#execs-report)" section and the
> "[Supported Operators](https://github.com/NVIDIA/spark-rapids/blob/main/docs/supported_ops.md)" guide to check the types and expressions you are using are supported.

This document covers below topics:

* TOC
{:toc}

## How to use the Qualification tool

The Qualification tool can be run in three different ways. One is to run it as a standalone tool on the
Spark event logs after the application(s) have run, the second is to be integrated into a running Spark
application using explicit API calls, and the third is to install a Spark listener which can output
results on a per SQL query basis.

In running the qualification tool standalone on Spark event logs, the tool can be run as a user tool command
via a [pip package](https://pypi.org/project/spark-rapids-user-tools/) for CSP environments (Google Dataproc,
AWS EMR, Databricks AWS) or as a java application for other environments.

## Running the Qualification tool standalone for CSP environments on Spark event logs
### User Tools Prerequisites and Setup for CSP environments

* [Dataproc](https://github.com/NVIDIA/spark-rapids-tools/blob/main/user_tools/docs/user-tools-dataproc.md)
* [EMR](https://github.com/NVIDIA/spark-rapids-tools/blob/main/user_tools/docs/user-tools-aws-emr.md)
* [Databricks AWS](https://github.com/NVIDIA/spark-rapids-tools/blob/main/user_tools/docs/user-tools-databricks-aws.md)

### Qualify CPU Workloads for Potential Cost Savings and Acceleration with GPUs

The qualification tool will run against logs from your CSP environment and then will output the applications
recommended for acceleration along with estimated speed-up and cost saving metrics.

Usage: `spark_rapids_user_tools <CSP> qualification --cpu_cluster <CLUSTER> --eventlogs <EVENTLOGS-PATH>`

The supported CSPs are *dataproc*, *emr*, and *databricks-aws*.  The EVENTLOGS-PATH should be the storage location
for your eventlogs.  For Dataproc, it should be set to the GCS path.  For EMR and Databricks-AWS, it should be set to
the S3 path.  THE CLUSTER can be a live cluster or a configuration file representing the cluster instances and size.
More details are in the above documentation links per CSP environment

Help (to see all options available): `spark_rapids_user_tools <CSP> qualification --help`

Example output:
```
+----+------------+--------------------------------+----------------------+-----------------+-----------------+---------------+-----------------+
|    | App Name   | App ID                         | Recommendation       |   Estimated GPU |   Estimated GPU |           App |   Estimated GPU |
|    |            |                                |                      |         Speedup |     Duration(s) |   Duration(s) |      Savings(%) |
|----+------------+--------------------------------+----------------------+-----------------+-----------------+---------------+-----------------|
|  0 | query24    | application_1664888311321_0011 | Strongly Recommended |            3.49 |          257.18 |        897.68 |           59.70 |
|  1 | query78    | application_1664888311321_0009 | Strongly Recommended |            3.35 |          113.89 |        382.35 |           58.10 |
|  2 | query23    | application_1664888311321_0010 | Strongly Recommended |            3.08 |          325.77 |       1004.28 |           54.37 |
|  3 | query64    | application_1664888311321_0008 | Strongly Recommended |            2.91 |          150.81 |        440.30 |           51.82 |
|  4 | query50    | application_1664888311321_0003 | Recommended          |            2.47 |          101.54 |        250.95 |           43.08 |
|  5 | query16    | application_1664888311321_0005 | Recommended          |            2.36 |          106.33 |        251.95 |           40.63 |
|  6 | query38    | application_1664888311321_0004 | Recommended          |            2.29 |           67.37 |        154.33 |           38.59 |
|  7 | query87    | application_1664888311321_0006 | Recommended          |            2.25 |           75.67 |        170.69 |           37.64 |
|  8 | query51    | application_1664888311321_0002 | Recommended          |            1.53 |           53.94 |         82.63 |            8.18 |
+----+------------+--------------------------------+----------------------+-----------------+-----------------+---------------+-----------------+
```

## Running the Qualification tool standalone on Spark event logs

### Prerequisites
- Java 8 or above, Spark 3.0.1+ jars.
- Spark event log(s) from Spark 2.0 or above version. Supports both rolled and compressed event logs
  with `.lz4`, `.lzf`, `.snappy` and `.zstd` suffixes as well as Databricks-specific rolled and compressed(.gz) event logs.
- The tool does not support nested directories.
  Event log files or event log directories should be at the top level when specifying a directory.

Note: Spark event logs can be downloaded from Spark UI using a "Download" button on the right side,
or can be found in the location specified by `spark.eventLog.dir`. See the
[Apache Spark Monitoring](http://spark.apache.org/docs/latest/monitoring.html) documentation for
more information.

### Step 1 Download the tools jar and Apache Spark 3 Distribution

The Qualification tool require the Spark 3.x jars to be able to run but do not need an Apache Spark run time.
If you do not already have Spark 3.x installed, you can download the Spark distribution to
any machine and include the jars in the classpath.
<<<<<<< HEAD
- Download the jar file from [Maven repository](https://repo1.maven.org/maven2/com/nvidia/rapids-4-spark-tools_2.12/23.04.0/)
=======
- Download the jar file from [Maven repository](https://repo1.maven.org/maven2/com/nvidia/rapids-4-spark-tools_2.12/23.02.3/)
>>>>>>> f81ec50a
- [Download Apache Spark 3.x](http://spark.apache.org/downloads.html) - Spark 3.1.1 for Apache Hadoop is recommended

### Step 2 Run the Qualification tool

1. The Qualification tool reads the log files and process them in-memory. So the heap memory should be increased when
   processing large volume of events. It is recommended to pass VM options `-Xmx10g` and adjust according to the
   number-of-apps / size-of-logs being processed.
   ```
    export QUALIFICATION_HEAP=-Xmx10g
   ```

2. Event logs stored on a local machine:
    - Extract the Spark distribution into a local directory if necessary.
    - Either set SPARK_HOME to point to that directory or just put the path inside of the classpath
       `java -cp toolsJar:pathToSparkJars/*:...` when you run the Qualification tool.

    This tool parses the Spark CPU event log(s) and creates an output report. Acceptable inputs are either individual or
    multiple event logs files or directories containing spark event logs in the local filesystem, HDFS, S3 or mixed.

    ```bash
    Usage: java ${QUALIFICATION_HEAP}
             -cp rapids-4-spark-tools_2.12-<version>.jar:$SPARK_HOME/jars/* \
             com.nvidia.spark.rapids.tool.qualification.QualificationMain [options]
             <eventlogs | eventlog directories ...>
    ```

    ```bash
    Sample: java ${QUALIFICATION_HEAP} \
              -cp rapids-4-spark-tools_2.12-<version>.jar:$SPARK_HOME/jars/* \
              com.nvidia.spark.rapids.tool.qualification.QualificationMain /usr/logs/app-name1
    ```

3. Event logs stored on an on-premises HDFS cluster:

    Example running on files in HDFS: (include `$HADOOP_CONF_DIR` in classpath)

    ```bash
    Usage: java ${QUALIFICATION_HEAP} \
             -cp ~/rapids-4-spark-tools_2.12-<version>.jar:$SPARK_HOME/jars/*:$HADOOP_CONF_DIR/ \
             com.nvidia.spark.rapids.tool.qualification.QualificationMain  /eventlogDir
    ```

    Note, on an HDFS cluster, the default filesystem is likely HDFS for both the input and output
    so if you want to point to the local filesystem be sure to include file: in the path.

### Qualification tool options
  Note: `--help` should be before the trailing event logs.

```bash
java -cp ~/rapids-4-spark-tools_2.12-<version>.jar:$SPARK_HOME/jars/*:$HADOOP_CONF_DIR/ \
 com.nvidia.spark.rapids.tool.qualification.QualificationMain --help

RAPIDS Accelerator Qualification tool for Apache Spark

Usage: java -cp rapids-4-spark-tools_2.12-<version>.jar:$SPARK_HOME/jars/*
       com.nvidia.spark.rapids.tool.qualification.QualificationMain [options]
       <eventlogs | eventlog directories ...>

      --all                          Apply multiple event log filtering criteria
                                     and process only logs for which all
                                     conditions are satisfied.Example: <Filter1>
                                     <Filter2> <Filter3> --all -> result is
                                     <Filter1> AND <Filter2> AND <Filter3>.
                                     Default is all=true
      --any                          Apply multiple event log filtering criteria
                                     and process only logs for which any condition
                                     is satisfied.Example: <Filter1> <Filter2>
                                     <Filter3> --any -> result is <Filter1> OR
                                     <Filter2> OR <Filter3>
  -a, --application-name  <arg>      Filter event logs by application name. The
                                     string specified can be a regular expression,
                                     substring, or exact match. For filtering
                                     based on complement of application name, use
                                     ~APPLICATION_NAME. i.e Select all event logs
                                     except the ones which have application name
                                     as the input string.
  -f, --filter-criteria  <arg>       Filter newest or oldest N eventlogs based on
                                     application start timestamp, unique
                                     application name or filesystem timestamp.
                                     Filesystem based filtering happens before any
                                     application based filtering.For application
                                     based filtering, the order in which filters
                                     areapplied is: application-name,
                                     start-app-time, filter-criteria.Application
                                     based filter-criteria are:100-newest (for
                                     processing newest 100 event logs based on
                                     timestamp insidethe eventlog) i.e application
                                     start time)  100-oldest (for processing
                                     oldest 100 event logs based on timestamp
                                     insidethe eventlog) i.e application start
                                     time)  100-newest-per-app-name (select at
                                     most 100 newest log files for each unique
                                     application name) 100-oldest-per-app-name
                                     (select at most 100 oldest log files for each
                                     unique application name)Filesystem based
                                     filter criteria are:100-newest-filesystem
                                     (for processing newest 100 event logs based
                                     on filesystem timestamp).
                                     100-oldest-filesystem (for processing oldest
                                     100 event logsbased on filesystem timestamp).
  -h, --html-report                  Default is to generate an HTML report.
      --no-html-report               Disables generating the HTML report.
  -m, --match-event-logs  <arg>      Filter event logs whose filenames contain the
                                     input string. Filesystem based filtering
                                     happens before any application based
                                     filtering.
      --max-sql-desc-length  <arg>   Maximum length of the SQL description
                                     string output with the per sql output.
                                     Default is 100.
      --ml-functions                 Report if there are any SparkML or Spark XGBoost
                                     functions in the eventlog.
  -n, --num-output-rows  <arg>       Number of output rows in the summary report.
                                     Default is 1000.
      --num-threads  <arg>           Number of thread to use for parallel
                                     processing. The default is the number of
                                     cores on host divided by 4.
      --order  <arg>                 Specify the sort order of the report. desc or
                                     asc, desc is the default. desc (descending)
                                     would report applications most likely to be
                                     accelerated at the top and asc (ascending)
                                     would show the least likely to be accelerated
                                     at the top.
  -o, --output-directory  <arg>      Base output directory. Default is current
                                     directory for the default filesystem. The
                                     final output will go into a subdirectory
                                     called rapids_4_spark_qualification_output.
                                     It will overwrite any existing directory with
                                     the same name.
  -p, --per-sql                      Report at the individual SQL query level.
      --platform  <arg>              Cluster platform where Spark CPU workloads were
                                     executed. Options include onprem, dataproc, emr
                                     databricks-aws, and databricks-azure.
                                     Default is onprem.
  -r, --report-read-schema           Whether to output the read formats and
                                     datatypes to the CSV file. This can be very
                                     long. Default is false.
      --spark-property  <arg>...     Filter applications based on certain Spark
                                     properties that were set during launch of the
                                     application. It can filter based on key:value
                                     pair or just based on keys. Multiple configs
                                     can be provided where the filtering is done
                                     if any of theconfig is present in the
                                     eventlog. filter on specific configuration:
                                     --spark-property=spark.eventLog.enabled:truefilter
                                     all eventlogs which has config:
                                     --spark-property=spark.driver.portMultiple
                                     configs:
                                     --spark-property=spark.eventLog.enabled:true
                                     --spark-property=spark.driver.port
  -s, --start-app-time  <arg>        Filter event logs whose application start
                                     occurred within the past specified time
                                     period. Valid time periods are
                                     min(minute),h(hours),d(days),w(weeks),m(months).
                                     If a period is not specified it defaults to
                                     days.
  -t, --timeout  <arg>               Maximum time in seconds to wait for the event
                                     logs to be processed. Default is 24 hours
                                     (86400 seconds) and must be greater than 3
                                     seconds. If it times out, it will report what
                                     it was able to process up until the timeout.
  -u, --user-name  <arg>             Applications which a particular user has
                                     submitted.
      --help                         Show help message

 trailing arguments:
  eventlog (required)   Event log filenames(space separated) or directories
                        containing event logs. eg: s3a://<BUCKET>/eventlog1
                        /path/to/eventlog2
```

Example commands:
- Process the 10 newest logs, and only output the top 3 in the output:

```bash
java ${QUALIFICATION_HEAP} \
  -cp ~/rapids-4-spark-tools_2.12-<version>.jar:$SPARK_HOME/jars/*:$HADOOP_CONF_DIR/ \
  com.nvidia.spark.rapids.tool.qualification.QualificationMain -f 10-newest -n 3 /eventlogDir
```

- Process last 100 days' logs:

```bash
java ${QUALIFICATION_HEAP} \
  -cp ~/rapids-4-spark-tools_2.12-<version>.jar:$SPARK_HOME/jars/*:$HADOOP_CONF_DIR/ \
  com.nvidia.spark.rapids.tool.qualification.QualificationMain -s 100d /eventlogDir
```

- Process only the newest log with the same application name:

```bash
java ${QUALIFICATION_HEAP} \
  -cp ~/rapids-4-spark-tools_2.12-<version>.jar:$SPARK_HOME/jars/*:$HADOOP_CONF_DIR/ \
  com.nvidia.spark.rapids.tool.qualification.QualificationMain -f 1-newest-per-app-name /eventlogDir
```

- Parse ML functions from the eventlog:

```bash
java ${QUALIFICATION_HEAP} \
  -cp ~/rapids-4-spark-tools_2.12-<version>.jar:$SPARK_HOME/jars/*:$HADOOP_CONF_DIR/ \
  com.nvidia.spark.rapids.tool.qualification.QualificationMain --ml-functions /eventlogDir
```

Note: the “regular expression” used by `-a` option is based on
[java.util.regex.Pattern](https://docs.oracle.com/javase/8/docs/api/java/util/regex/Pattern.html).

### The Qualification tool output

After the above command is executed, the summary report goes to STDOUT and by default it outputs
log/CSV files under `./rapids_4_spark_qualification_output/` that contain the processed applications.
The output will go into your default filesystem and it supports both local filesystem and HDFS.
Note that if you are on an HDFS cluster the default filesystem is likely HDFS for both the input and output.
If you want to point to the local filesystem be sure to include `file:` in the path.

The Qualification tool generates a brief summary on the STDOUT, which also gets saved as a text file.
The detailed report of the processed apps is saved as a set of CSV files that can be used for post-processing.
The CSV reports include the estimated performance if the app is run on the GPU for each of the following:
_app execution_; _stages_; and _execs_.

Starting with release "_22.06_", the default is to generate the report into two different formats:
text files; and HTML.

The tree structure of the output directory `${OUTPUT_FOLDER}/rapids_4_spark_qualification_output` is as follows:

```bash
    rapids_4_spark_qualification_output
    ├── rapids_4_spark_qualification_output.csv
    ├── rapids_4_spark_qualification_output.log
    ├── rapids_4_spark_qualification_output_persql.log
    ├── rapids_4_spark_qualification_output_persql.csv
    ├── rapids_4_spark_qualification_output_execs.csv
    ├── rapids_4_spark_qualification_output_stages.csv
    ├── rapids_4_spark_qualification_output_mlfunctions.csv
    ├── rapids_4_spark_qualification_output_mlfunctions_totalduration.csv
    └── ui
        ├── assets
        │   ├── bootstrap/
        │   ├── datatables/
        │   ├── jquery/
        │   ├── mustache-js/
        │   └── spur/
        ├── css
        │   └── rapids-dashboard.css
        ├── html
        │   ├── application.html
        │   ├── index.html
        │   ├── raw.html
        │   └── sql-recommendation.html
        └── js
            ├── app-report.js
            ├── data-output.js
            ├── per-sql-report.js            
            ├── qual-report.js
            ├── raw-report.js
            ├── ui-config.js
            └── uiutils.js
```

For information on the files content and processing the Qualification report and the recommendation, please refer
to [Understanding the Qualification tool output](#understanding-the-qualification-tool-output) and
[Output Formats](#output-formats) sections below.

## Running the Qualification tool inside a running Spark application using the API

### Prerequisites
- Java 8 or above, Spark 3.0.1+

### Download the tools jar
<<<<<<< HEAD
- Download the jar file from [Maven repository](https://repo1.maven.org/maven2/com/nvidia/rapids-4-spark-tools_2.12/23.04.0/)
=======
- Download the jar file from [Maven repository](https://repo1.maven.org/maven2/com/nvidia/rapids-4-spark-tools_2.12/23.02.3/)
>>>>>>> f81ec50a

### Modify your application code to call the api's

Currently only Scala api's are supported. Note this does not support reporting at the per sql level currently. This can be done
manually by just wrapping and reporting around those queries instead of the entire application.

Create the `RunningQualicationApp`:
```
val qualApp = new com.nvidia.spark.rapids.tool.qualification.RunningQualificationApp()
```

Get the event listener from it and install it as a Spark listener:
```
val listener = qualApp.getEventListener
spark.sparkContext.addSparkListener(listener)
```

Run your queries and then get the summary or detailed output to see the results.

The summary output api:
```
/**
 * Get the summary report for qualification.
 * @param delimiter The delimiter separating fields of the summary report.
 * @param prettyPrint Whether to including the separate at start and end and
 *                    add spacing so the data rows align with column headings.
 * @return String of containing the summary report.
 */
getSummary(delimiter: String = "|", prettyPrint: Boolean = true): String
```

The detailed output api:
```
/**
 * Get the detailed report for qualification.
 * @param delimiter The delimiter separating fields of the summary report.
 * @param prettyPrint Whether to including the separate at start and end and
 *                    add spacing so the data rows align with column headings.
 * @return String of containing the detailed report.
 */
getDetailed(delimiter: String = "|", prettyPrint: Boolean = true, reportReadSchema: Boolean = false): String
```

Example:
```
// run your sql queries ...

// To get the summary output:
val summaryOutput = qualApp.getSummary()

// To get the detailed output:
val detailedOutput = qualApp.getDetailed()

// print the output somewhere for user to see
println(summaryOutput)
println(detailedOutput)
```

If you need to specify the tools jar as a maven dependency to compile the Spark application:
```
<dependency>
   <groupId>com.nvidia</groupId>
   <artifactId>rapids-4-spark-tools_2.12</artifactId>
   <version>${version}</version>
</dependency>
```

### Run the Spark application
- Run your Spark application and include the tools jar you downloaded with the spark '--jars' options and
view the output wherever you had it printed.

For example, if running the spark-shell:
```
$SPARK_HOME/bin/spark-shell --jars rapids-4-spark-tools_2.12-<version>.jar
```

## Running using a Spark Listener

We provide a Spark Listener that can be installed at application start that will produce output
for each SQL queries in the running application and indicate if that query is a good fit to try
with the Rapids Accelerator for Spark.

### Prerequisites
- Java 8 or above, Spark 3.0.1+

### Download the tools jar
<<<<<<< HEAD
- Download the jar file from [Maven repository](https://repo1.maven.org/maven2/com/nvidia/rapids-4-spark-tools_2.12/23.04.0/)
=======
- Download the jar file from [Maven repository](https://repo1.maven.org/maven2/com/nvidia/rapids-4-spark-tools_2.12/23.02.3/)
>>>>>>> f81ec50a

### Configuration

Add the RunningQualificationEventProcess to the spark listeners configuration:
`spark.extraListeners=org.apache.spark.sql.rapids.tool.qualification.RunningQualificationEventProcessor`

The user should specify the output directory if they want the output to go to separate
files, otherwise it will go to the Spark driver log. If the output directory is specified, it outputs
two different files, one csv and one pretty printed log file. The output directory can be a local directory
or point to a distributed file system or blobstore like S3.
 - `spark.rapids.qualification.outputDir`

By default, this will output results for 10 SQL queries per file and will
keep 100 files. This behavior is because many blob stores don't show files until
they are fully written so you wouldn't be able to see the results for a running
application until it finishes the number of SQL queries per file. This behavior
can be configured with the following configs.
 - `spark.rapids.qualification.output.numSQLQueriesPerFile` - default 10
 - `spark.rapids.qualification.output.maxNumFiles` - default 100

### Run the Spark application

Run the application and include the tools jar, `spark.extraListeners` config and optionally the other
configs to control the tools behavior.

For example:

```bash
SPARK_HOME/bin/spark-shell \
--jars rapids-4-spark-tools_2.12-<version>.jar \
--conf spark.extraListeners=org.apache.spark.sql.rapids.tool.qualification.RunningQualificationEventProcessor \
--conf spark.rapids.qualification.outputDir=/tmp/qualPerSqlOutput \
--conf spark.rapids.qualification.output.numSQLQueriesPerFile=5 \
--conf spark.rapids.qualification.output.maxNumFiles=10
```

After running some SQL queries you can look in the output directory and see files like:

```
rapids_4_spark_qualification_output_persql_0.csv
rapids_4_spark_qualification_output_persql_0.log
rapids_4_spark_qualification_output_persql_1.csv
rapids_4_spark_qualification_output_persql_1.log
rapids_4_spark_qualification_output_persql_2.csv
rapids_4_spark_qualification_output_persql_2.log
```

See the [Understanding the Qualification tool output](#understanding-the-qualification-tool-output)
section on the file contents details.

## Understanding the Qualification tool output

For each processed Spark application, the Qualification tool generates two main fields to help quantify the expected
acceleration of migrating a Spark application or query to GPU.

1. `Estimated GPU Duration`: predicted runtime of the app if it was run on GPU. It is the sum of the accelerated
   operator durations and ML functions duration(if applicable) along with durations that could not run on GPU because
   they are unsupported operators or not SQL/Dataframe.
2. `Estimated Speed-up`: the estimated speed-up is simply the original CPU duration of the app divided by the
   estimated GPU duration. That will estimate how much faster the application would run on GPU.

The lower the estimated GPU duration, the higher the "_Estimated Speed-up_".
The processed applications or queries are ranked by the "_Estimated Speed-up_". Based on how high the estimated speed-up,
the tool classifies the applications into the following different categories:

- `Strongly Recommended`
- `Recommended`
- `Not Recommended`
- `Not Applicable`: indicates that the app has job or stage failures.

As mentioned before, the tool does not guarantee the applications or queries with the highest _recommendation_ will actually be
accelerated the most. Please refer to [Supported Operators](https://github.com/NVIDIA/spark-rapids/blob/main/docs/supported_ops.md) section.

In addition to the _recommendation_, the Qualification tool reports a set of metrics in tasks of SQL Dataframe operations
within the scope of: "_Entire App_"; "_Stages_"; and "_Execs_". The report is divided into three main levels. The fields
of each level are described in details in the following sections: [Detailed App Report](#detailed-app-report),
[Stages report](#stages-report), and [Execs report](#execs-report). Then we describe the output formats and their file
locations in [Output Formats](#output-formats) section.

There is an option to print a report at the SQL query level in addition to the application level.

### Detailed App report

The report represents the entire app execution, including unsupported operators and non-SQL operations.

1. _App Name_
2. _App ID_
3. _Recommendation_: recommendation based on `Estimated Speed-up Factor`, where
   an app can be "_Strongly Recommended_", "_Recommended_", "_Not Recommended_",
   or "_Not Applicable_". The latter indicates that the app has job or stage failures.
4. _App Duration_: wall-Clock time measured since the application starts till it is completed.
   If an app is not completed an estimated completion time would be computed.
5. _SQL DF duration_: wall-Clock time duration that includes only SQL-Dataframe queries.
6. _GPU Opportunity_: wall-Clock time that shows how much of the SQL duration and ML functions(if applicable) can be accelerated on the GPU.
7. _Estimated GPU Duration_: predicted runtime of the app if it was run on GPU. It is the sum of the accelerated
   operator durations and ML functions durations(if applicable) along with durations that could not run on GPU because they are unsupported operators or not SQL/Dataframe.
8. _Estimated GPU Speed-up_: the speed-up is simply the original CPU duration of the app divided by the
   estimated GPU duration. That will estimate how much faster the application would run on GPU.
9. _Estimated GPU Time Saved_: estimated wall-Clock time saved if it was run on the GPU.
10. _SQL Dataframe Task Duration_: amount of time spent in tasks of SQL Dataframe operations.
11. _Executor CPU Time Percent_: this is an estimate at how much time the tasks spent doing processing on the CPU vs waiting on IO.
    This is not always a good indicator because sometimes the IO that is encrypted and the CPU has to do work to decrypt it,
    so the environment you are running on needs to be taken into account.
12. _SQL Ids with Failures_: SQL Ids of queries with failed jobs.
13. _Unsupported Read File Formats and Types_: looks at the Read Schema and
    reports the file formats along with types which may not be fully supported.
    Example: `JDBC[*]`. Note that this is based on the current version of the plugin and
    future versions may add support for more file formats and types.
14. _Unsupported Write Data Format_: reports the data format which we currently don’t support, i.e.
    if the result is written in JSON or CSV format.
15. _Complex Types_: looks at the Read Schema and reports if there are any complex types(array, struct or maps) in the schema.
16. _Nested Complex Types_: nested complex types are complex types which
    contain other complex types (Example: `array<struct<string,string>>`).
    Note that it can read all the schemas for DataSource V1. The Data Source V2 truncates the schema,
    so if you see "`...`", then the full schema is not available.
    For such schemas we read until `...` and report if there are any complex types and nested complex types in that.
17. _Potential Problems_: some UDFs and nested complex types. Please keep in mind that the tool is only able to detect certain issues.
18. _Longest SQL Duration_: the maximum amount of time spent in a single task of SQL Dataframe operations.
19. _NONSQL Task Duration Plus Overhead_: Time duration that does not span any running SQL task.
20. _Unsupported Task Duration_: sum of task durations for any unsupported operators.
21. _Supported SQL DF Task Duration_: sum of task durations that are supported by RAPIDS GPU acceleration.
22. _Task Speedup Factor_: the average speed-up of all stages.
23. _App Duration Estimated_: True or False indicates if we had to estimate the application duration.
    If we had to estimate it, the value will be `True` and it means the event log was missing the application finished
    event, so we will use the last job or sql execution time we find as the end time used to calculate the duration.
24. _Unsupported Execs_: reports all the execs that are not supported by GPU in this application. Note that an Exec name  may be
    printed in this column if any of the expressions within this Exec is not supported by GPU. If the resultant string
    exceeds maximum limit (25), then ... is suffixed to the STDOUT and full output can be found in the CSV file.
25. _Unsupported Expressions_: reports all expressions not supported by GPU in this application.
24. _Read Schema_: shows the datatypes and read formats. This field is only listed when the argument `--report-read-schema`
    is passed to the CLI.

**Note:** the Qualification tool won't catch all UDFs, and some of the UDFs can be handled with additional steps.
Please refer to [Supported Operators](https://github.com/NVIDIA/spark-rapids/blob/main/docs/supported_ops.md) for more details on UDF.

By default, the applications and queries are sorted in descending order by the following fields:
- _Recommendation_;
- _Estimated GPU Speed-up_;
- _Estimated GPU Time Saved_; and
- _End Time_.

### Stages report

For each stage used in SQL operations, the Qualification tool generates the following information:

1. _App ID_
2. _Stage ID_
3. _Average Speedup Factor_: the average estimated speed-up of all the operators in the given stage.
4. _Stage Task Duration_: amount of time spent in tasks of SQL Dataframe operations for the given stage.
5. _Unsupported Task Duration_: sum of task durations for the unsupported operators. For more details,
   see [Supported Operators](https://github.com/NVIDIA/spark-rapids/blob/main/docs/supported_ops.md).
6. _Stage Estimated_: True or False indicates if we had to estimate the stage duration.

### Execs report

The Qualification tool generates a report of the "Exec" in the "_SparkPlan_" or "_Executor Nodes_" along with the estimated
acceleration on the GPU. Please refer to the [Supported Operators](https://github.com/NVIDIA/spark-rapids/blob/main/docs/supported_ops.md) guide for more
details on limitations on UDFs and unsupported operators.

1. _App ID_
2. _SQL ID_
3. _Exec Name_: example `Filter`, `HashAggregate`
4. _Expression Name_
5. _Task Speedup Factor_: it is simply the average acceleration of the operators
   based on the original CPU duration of the operator divided by the GPU duration. The tool uses historical queries and benchmarks to estimate a speed-up at
   an individual operator level to calculate how much a specific operator would accelerate on GPU.
6. _Exec Duration_: wall-Clock time measured since the operator starts till it is completed.
7. _SQL Node Id_
8. _Exec Is Supported_: whether the Exec is supported by RAPIDS or not. Please refer to the
  [Supported Operators](https://github.com/NVIDIA/spark-rapids/blob/main/docs/supported_ops.md) section.
9. _Exec Stages_: an array of stage IDs
10. _Exec Children_
11. _Exec Children Node Ids_
12. _Exec Should Remove_: whether the Op is removed from the migrated plan.

**Parsing Expressions within each Exec**

The Qualification tool looks at the expressions in each _Exec_ to provide a fine-grained assessment of
RAPIDS' support.  
Note that it is not possible to extract the expressions for each available _Exec_:
- some Execs do not take any expressions, and
- some execs may not show the expressions in the _eventlog_.

The following table lists the exec's name and the status of parsing their expressions where:
- "_Expressions Unavailable_" marks the _Execs_ that do not show expressions in the _eventlog_;
- "_Fully Parsed_" marks the _Execs_ that have their expressions fully parsed by the Qualification tool;
- "_In Progress_" marks the _Execs_ that are still being investigated; therefore, a set of the
  marked _Execs_ may be fully parsed in future releases.

| **Exec**                              | **Expressions Unavailable** | **Fully Parsed** | **In Progress** |
|---------------------------------------|:---------------------------:|:----------------:|:---------------:|
| AggregateInPandasExec                 |              -              |         -        |        x        |
| AQEShuffleReadExec                    |              -              |         -        |        x        |
| ArrowEvalPythonExec                   |              -              |         -        |        x        |
| BatchScanExec                         |              -              |         -        |        x        |
| BroadcastExchangeExec                 |              -              |         -        |        x        |
| BroadcastHashJoinExec                 |              -              |         -        |        x        |
| BroadcastNestedLoopJoinExec           |              -              |         -        |        x        |
| CartesianProductExec                  |              -              |         -        |        x        |
| CoalesceExec                          |              -              |         -        |        x        |
| CollectLimitExec                      |              x              |         -        |        -        |
| CreateDataSourceTableAsSelectCommand  |              -              |         -        |        x        |
| CustomShuffleReaderExec               |              -              |         -        |        x        |
| DataWritingCommandExec                |              -              |         -        |        x        |
| ExpandExec                            |              -              |         -        |        x        |
| FileSourceScanExec                    |              -              |         -        |        x        |
| FilterExec                            |              -              |         x        |        -        |
| FlatMapGroupsInPandasExec             |              -              |         -        |        x        |
| GenerateExec                          |              -              |         -        |        x        |
| GlobalLimitExec                       |              x              |         -        |        -        |
| HashAggregateExec                     |              -              |         x        |        -        |
| InMemoryTableScanExec                 |              -              |         -        |        x        |
| InsertIntoHadoopFsRelationCommand     |              -              |         -        |        x        |
| LocalLimitExec                        |              x              |         -        |        -        |
| MapInPandasExec                       |              -              |         -        |        x        |
| ObjectHashAggregateExec               |              -              |         x        |        -        |
| ProjectExec                           |              -              |         x        |        -        |
| RangeExec                             |              x              |         -        |        -        |
| SampleExec                            |              -              |         -        |        x        |
| ShuffledHashJoinExec                  |              -              |         -        |        x        |
| ShuffleExchangeExec                   |              -              |         -        |        x        |
| SortAggregateExec                     |              -              |         x        |        -        |
| SortExec                              |              -              |         x        |        -        |
| SortMergeJoinExec                     |              -              |         -        |        x        |
| SubqueryBroadcastExec                 |              -              |         -        |        x        |
| TakeOrderedAndProjectExec             |              -              |         -        |        x        |
| UnionExec                             |              x              |         -        |        -        |
| WindowExec                            |              -              |         x        |        -        |
| WindowInPandasExec                    |              -              |         -        |        x        |

### MLFunctions report
The Qualification tool generates a report if there are SparkML or Spark XGBoost functions used in the eventlog.
The functions in "*spark.ml.*" or "*spark.XGBoost.*" packages are displayed in the report.

1. _App ID_
2. _Stage ID_
3. _ML Functions_: List of ML functions used in the corresponding stage.
4. _Stage Task Duration_: amount of time spent in tasks containing ML functions for the given stage.

### MLFunctions total duration report
The Qualification tool generates a report of total duration across all stages for ML functions which 
are supported on GPU.

1. _App ID_
2. _Stage_Ids : Stage Id's corresponding to the given ML function.
3. _ML Function Name_: ML function name supported on GPU.
4. _Total Duration_: total duration across all stages for the corresponding ML function.

## Output Formats

The Qualification tool generates the output as CSV/log files. Starting from "_22.06_", the default
is to generate the report into two different formats: CSV/log files; and HTML.

### HTML Report

Starting with release _"22.06"_, the HTML report is generated by default under the output directory
`${OUTPUT_FOLDER}/rapids_4_spark_qualification_output/ui`.  
The HTML report is disabled by passing `--no-html-report` as described in the
[Qualification tool options](#Qualification-tool-options) section above.
To browse the content of the html report:

1. For HDFS or remote node, copy the directory of `${OUTPUT_FOLDER}/rapids_4_spark_qualification_output/ui` to your local node.
2. Open `rapids_4_spark_qualification_output/ui/index.html` in your local machine's web-browser (Chrome/Firefox are recommended).

The HTML view renders the detailed information into tables that allow following features:

- searching
- ordering by specific column
- exporting table into CSV file
- interactive filter by recommendations and/or user-name.

By default, all tables show 20 entries per page, which can be changed by selecting a different page-size in the table's navigation bar.

The following sections describe the HTML views.

#### Application Recommendations Summary

`index.html` shows the summary of the estimated GPU performance. The "_GPU Recommendations Table_"
lists the processed applications ranked by the "_Estimated GPU Speed-up_" along with the ability to search, and filter
the results. By clicking the "_App ID_" link of a specific app, you navigate to the details view of that app which is
described in [App-Details View](#app-details-view) section.

The summary report contains the following components:

1. **Stats-Row**: statistics card summarizing the following information:
    1. "_Total Applications_": total number of applications analyzed by the Qualification tool and the total execution
       time.
    2. "_RAPIDS Candidates_": marks the number applications that are either "_Recommended_", or "_Strongly Recommended_".
    3. "_GPU Opportunity_": shows the total of "_GPU Opportunity_" and "_SQL DF duration_" fields across all the apps.
2. **GPU Recommendations Table**: this table lists all the analyzed applications along with subset of fields that are
   directly involved in calculating the GPU performance estimate. Each row expands showing more fields by clicking on
   the control column.
3. The _searchPanes_ with the capability to search the app list by selecting rows in the panes.
   The "_Recommendations_" and "_Spark User_" filters are cascaded which allows the panes to be filtered based on the
   values selected in the other pane.
4. Text Search field that allows further filtering, removing data from the result set as keywords are entered. The
   search box will match on multiple columns including: "_App ID_", "_App Name_", "_Recommendation_"
5. HTML5 export button saves the table to CSV file into the browser's default download folder.
6. The `Raw Data` link in the left navigation bar redirects to a detailed report.
7. The `Per-SQL Data` link in the left navigation bar redirects to a summary report that shows
   the _per-SQL_ estimated GPU performance.

![Qualification-HTML-Recommendation-View](img/Tools/qualification-tool-recommendation-indexview-with-persql.png)

#### App-Details View

When you click the "_App ID_" of a specific row in the "_GPU Recommendations Table_", the browser navigates to
this view which shows the metrics and estimated GPU performance for the given application.
It contains the following main components:

1. **Card title**: contains the application name and the Recommendation.
2. **Stats-Row**: statistics card summarizing the following information:
    1. "_App Duration_": the total execution time of the app, marking the start and end time.
    2. "_GPU Opportunity_": the wall-Clock time that shows how much of the SQL duration can be accelerated on the GPU. It
       shows the actual wall-Clock time duration that includes only SQL-Dataframe queries including non-supported ops,
       dubbed "_SQL DF Duration_". This is followed by "_Task Speed-up Factor_" which represents the average speed-up
       of all app stages.
    3. "_Estimated GPU Duration_": the predicted runtime of the app if it was run on GPU. For convenience, it calculates
       the estimated wall-clock time difference between the CPU and GPU executions. The original CPU duration of the app
       divided by the estimated GPU duration and displayed as "_App Speed-up_".
3. **Application Details**: this table lists all the fields described previously in
   the [Detailed App report](#detailed-app-report) section. Note that this table has more columns than can fit in a
   normal browser window. Therefore, the UI
   application dynamically optimizes the layout of the table to fit the browser screen. By clicking on the control
   column, the row expands to show the remaining hidden columns.
   ![Qualification-HTML-App-Details-View-Header](img/Tools/qualification-tool-app-view-01.png)
4. **Stage Details Table**: lists all the app stages with set of columns listed in [Stages report](#stages-report)
   section. The HTML5 export button saves the table to CSV file into the browser's default download folder.
   ![Qualification-HTML-App-Details-View-Stages](img/Tools/qualification-tool-app-view-02.png)
   The table has cascaded _searchPanes_, which means that the table allows the panes
   to be filtered based on the values selected in the other panes.  
   There are three searchPanes:
    1. "_Is Stage Estimated_": it splits the stages into two groups based on whether the stage duration time was estimated
       or not.
    2. "_Speed-up_": groups the stages by their "average speed-up". Each stage can belong to one of the following
       predefined speed-up ranges: `1.0 (No Speed-up)`; `]1.0, 1.3[`; `[1.3, 2.5[`; `[2.5, 5[`; and `[5, _]`. The
       search-pane does not show a range bucket if its count is 0.
    3. "_Tasks GPU Support_": this filter can be used to find stages having all their execs supported by the GPU.
5. **Execs Details Table**: lists all the app Execs with set of columns listed in [Execs report](#execs-report)
   section. The HTML5 export button saves the table to CSV file into the browser's default
   download folder.
   ![Qualification-HTML-App-Details-View-Execs](img/Tools/qualification-tool-app-view-03.png)
   The table has cascaded _searchPanes_, which means that the table allows the panes
   to be filtered based on the values selected in the other panes.  
   There are three _searchPanes_:
    1. "_Exec_": filters the rows by exec name. This filter also allows text searching by typing into the filter-title as
       a text input.
    2. "_Speed-up_": groups the stages by their "average speed-up". Each stage can belong to one of the following
       predefined speed-up ranges: `1.0 (No Speed-up)`; `]1.0, 1.3[`; `[1.3, 2.5[`; `[2.5, 5[`; and `[5, _]`. The
       search-pane does not show a range bucket if its count is 0.
    3. "_GPU Support_": filters the execs whether an exec is supported by GPU or not.
    4. "_Stage ID_": filters rows by the stage ID. It also allows text-searching by typing into the filter-title as a text
       input.
    5. "_Is Exec Removed_": filters rows that were removed from the migrated plan.
    6. **SQL Details Table**: lists _Per-SQL_ GPU recommendation. The HTML5 export button saves the table to CSV file into
       the browser's default download folder. The rows in the table can be filtered by "_SQL Description_", "_SQL ID_",
       or "_Recommendation_".

#### Raw Data

`raw.html` displays all the fields listed in "_Detailed App Report_" in more readable format.
Columns representing "_time duration_" are rounded to nearest "ms", "seconds", "minutes", and "hours".
The search box will match on multiple columns including: "_App ID_", "_App Name_", "_Recommendation_",
"_User Name_", "_Unsupported Write Data Format_", "_Complex Types_", "_Nested Complex Types_", and "_Read Schema_".
The detailed table can also be exported as a CSV file into the browser's default download folder.

Note that this table has more columns than can fit in a normal browser window. Therefore, the UI application dynamically
optimizes the layout of the table
to fit the browser screen. By clicking on the control column, the row expands to show the remaining hidden columns.

#### Per-SQL Data

`sql-recommendation.html` displays a summary of the estimate GPU performance for each query. Note that the
SQL queries across all the apps are combined in a single view; therefore, the "_SQL ID_" field may not be
unique. 

### Text and CSV files

The Qualification tool generates a set of log/CSV files in the output folder
`${OUTPUT_FOLDER}/rapids_4_spark_qualification_output`. The content of each
file is summarized in the following two sections.

#### Application Report Summary

The Qualification tool generates a brief summary that includes the projected application's performance
if the application is run on the GPU. Beside sending the summary to `STDOUT`, the Qualification tool
generates _text_ as `rapids_4_spark_qualification_output.log`

The summary report outputs the following information: "_App Name_", "_App ID_", "_App Duration_", "_SQL DF duration_",
"_GPU Opportunity_", "_Estimated GPU Duration_", "_Estimated GPU Speed-up_", "_Estimated GPU Time Saved_", and
"_Recommendation_".

Note: the duration(s) reported are in milliseconds.
Sample output in text:

```
+------------+--------------+----------+----------+-------------+-----------+-----------+-----------+--------------------+-------------------------------------------------------+
|  App Name  |    App ID    |    App   |  SQL DF  |     GPU     | Estimated | Estimated | Estimated |  Recommendation    |      Unsupported Execs        |Unsupported Expressions|
|            |              | Duration | Duration | Opportunity |    GPU    |    GPU    |    GPU    |                    |                               |                       |
|            |              |          |          |             |  Duration |  Speedup  |    Time   |                    |                               |                       |
|            |              |          |          |             |           |           |   Saved   |                    |                               |                       |
+============+==============+==========+==========+=============+===========+===========+===========+====================+=======================================================+
| appName-01 | app-ID-01-01 |    898429|    879422|       879422|  273911.92|       3.27|  624517.06|Strongly Recommended|                               |                       |
+------------+--------------+----------+----------+-------------+-----------+-----------+-----------+--------------------+-------------------------------------------------------+
| appName-02 | app-ID-02-01 |      9684|      1353|         1353|    8890.09|       1.08|      793.9|     Not Recommended|Filter;SerializeFromObject;S...|           hex         |
+------------+--------------+----------+----------+-------------+-----------+-----------+-----------+--------------------+-------------------------------------------------------+
```

In the above example, two application event logs were analyzed. “app-ID-01-01” is "_Strongly Recommended_"
because `Estimated GPU Speedup` is ~3.27. On the other hand, the estimated acceleration running
“app-ID-02-01” on the GPU is not high enough; hence the app is not recommended.

#### Per SQL Query Report Summary

The Qualification tool has an option to generate a report at the per SQL query level. It generates a brief summary
that includes the projected queries performance if the query is run on the GPU. Beside sending the summary to `STDOUT`,
the Qualification tool generates _text_ as `rapids_4_spark_qualification_output_persql.log`

The summary report outputs the following information: "_App Name_", "_App ID_", "_SQL ID_", "_SQL Description_", "_SQL DF duration_",
"_GPU Opportunity_", "_Estimated GPU Duration_", "_Estimated GPU Speed-up_", "_Estimated GPU Time Saved_", and
"_Recommendation_".

Note: the duration(s) reported are in milliseconds.
Sample output in text:

```
+------------+--------------+----------+---------------+----------+-------------+-----------+-----------+-----------+--------------------+
|  App Name  |    App ID    |  SQL ID  |      SQL      |  SQL DF  |     GPU     | Estimated | Estimated | Estimated |  Recommendation    |
|            |              |          |  Description  | Duration | Opportunity |    GPU    |    GPU    |    GPU    |                    |
|            |              |          |               |          |             |  Duration |  Speedup  |    Time   |                    |
|            |              |          |               |          |             |           |           |   Saved   |                    |
+============+==============+==========+===============+==========+=============+===========+===========+===========+====================+
| appName-01 | app-ID-01-01 |         1|        query41|       571|          571|     187.21|       3.05|     383.78|Strongly Recommended|
+------------+--------------+----------+---------------+----------+-------------+-----------+-----------+-----------+--------------------+
| appName-02 | app-ID-02-01 |         3|        query44|      1116|            0|    1115.98|        1.0|       0.01|     Not Recommended|
+------------+--------------+----------+---------------+----------+-------------+-----------+-----------+-----------+--------------------+
```

#### Detailed App Report

**1. Entire App report**

The first part of the detailed report is saved as `rapids_4_spark_qualification_output.csv`.
The apps are processed and ranked by the `Estimated GPU Speed-up`.
In addition to the fields listed in the "_Report Summary_", it shows all the app fields.
The duration(s) are reported are in milliseconds.

**2. Per SQL report**

The second file is saved as `rapids_4_spark_qualification_output_persql.csv`. This contains the
per SQL query report in CSV format.

Sample output in text:
```
+---------------+-----------------------+------+----------------------------------------------------------+---------------+---------------+----------------------+---------------------+------------------------+--------------------+
|       App Name|                 App ID|SQL ID|                                           SQL Description|SQL DF Duration|GPU Opportunity|Estimated GPU Duration|Estimated GPU Speedup|Estimated GPU Time Saved|      Recommendation|
+===============+=======================+======+==========================================================+===============+===============+======================+=====================+========================+====================+
|NDS - Power Run|app-20220702220255-0008|   103|                                                   query87|          15871|          15871|               4496.03|                 3.53|                11374.96|Strongly Recommended|
|NDS - Power Run|app-20220702220255-0008|   106|                                                   query38|          11077|          11077|               3137.96|                 3.53|                 7939.03|Strongly Recommended|
+---------------+-----------------------+------+----------------------------------------------------------+---------------+---------------+----------------------+---------------------+------------------------+--------------------+
```


**3. Stages report**

The third file is saved as `rapids_4_spark_qualification_output_stages.csv`.

Sample output in text:
```
+--------------+----------+-----------------+------------+---------------+-----------+
|    App ID    | Stage ID | Average Speedup | Stage Task |  Unsupported  |   Stage   |
|              |          |      Factor     |  Duration  | Task Duration | Estimated |
+==============+==========+=================+============+===============+===========+
| app-ID-01-01 |       25 |             2.1 |         23 |             0 |     false |
+--------------+----------+-----------------+------------+---------------+-----------+
| app-ID-02-01 |       29 |            1.86 |          0 |             0 |      true |
+--------------+----------+-----------------+------------+---------------+-----------+
```

**4. Execs report**

The last file is saved `rapids_4_spark_qualification_output_execs.csv`. Similar to the app and stage information,
the table shows estimated GPU performance of the SQL Dataframe operations.

Sample output in text:
```
+--------------+--------+---------------------------+-----------------------+--------------+----------+----------+-----------+--------+----------------------------+---------------+-------------+
|    App ID    | SQL ID |         Exec Name         |    Expression Name    | Task Speedup |   Exec   | SQL Node |  Exec Is  |  Exec  |        Exec Children       | Exec Children | Exec Should |
|              |        |                           |                       |    Factor    | Duration |    Id    | Supported | Stages |                            |    Node Ids   |    Remove   |
+==============+========+===========================+=======================+==============+==========+==========+===========+========+============================+===============+=============+
| app-ID-02-01 |      7 | Execute CreateViewCommand |                       |          1.0 |        0 |        0 |     false |        |                            |               |       false |
+--------------+--------+---------------------------+-----------------------+--------------+----------+----------+-----------+--------+----------------------------+---------------+-------------+
| app-ID-02-01 |     24 |                   Project |                       |          2.0 |        0 |       21 |      true |        |                            |               |       false |
+--------------+--------+---------------------------+-----------------------+--------------+----------+----------+-----------+--------+----------------------------+---------------+-------------+
| app-ID-02-01 |     24 |              Scan parquet |                       |          2.0 |      260 |       36 |      true |     24 |                            |               |       false |
+--------------+--------+---------------------------+-----------------------+--------------+----------+----------+-----------+--------+----------------------------+---------------+-------------+
| app-ID-02-01 |     15 | Execute CreateViewCommand |                       |          1.0 |        0 |        0 |     false |        |                            |               |       false |
+--------------+--------+---------------------------+-----------------------+--------------+----------+----------+-----------+--------+----------------------------+---------------+-------------+
| app-ID-02-01 |     24 |                   Project |                       |          2.0 |        0 |       14 |      true |        |                            |               |       false |
+--------------+--------+---------------------------+-----------------------+--------------+----------+----------+-----------+--------+----------------------------+---------------+-------------+
| app-ID-02-01 |     24 |     WholeStageCodegen (6) | WholeStageCodegen (6) |          2.8 |      272 |        2 |      true |     30 | Project:BroadcastHashJoin: |         3:4:5 |       false |
|              |        |                           |                       |              |          |          |           |        |              HashAggregate |               |             |
+--------------+--------+---------------------------+-----------------------+--------------+----------+----------+-----------+--------+----------------------------+---------------+-------------+
```

## How to compile the tools jar
Note: This step is optional.

```bash
git clone https://github.com/NVIDIA/spark-rapids.git
cd spark-rapids
mvn -Pdefault -pl .,tools clean verify -DskipTests
```

The jar is generated in below directory :

`./tools/target/rapids-4-spark-tools_2.12-<version>.jar`

If any input is a S3 file path or directory path, 2 extra steps are needed to access S3 in Spark:
1. Download the matched jars based on the Hadoop version:
   - `hadoop-aws-<version>.jar`
   - `aws-java-sdk-<version>.jar`

2. Take Hadoop 2.7.4 for example, we can download and include below jars in the '--jars' option to spark-shell or spark-submit:
   [hadoop-aws-2.7.4.jar](https://repo.maven.apache.org/maven2/org/apache/hadoop/hadoop-aws/2.7.4/hadoop-aws-2.7.4.jar) and
   [aws-java-sdk-1.7.4.jar](https://repo.maven.apache.org/maven2/com/amazonaws/aws-java-sdk/1.7.4/aws-java-sdk-1.7.4.jar)

3. In $SPARK_HOME/conf, create `hdfs-site.xml` with below AWS S3 keys inside:

```xml
<?xml version="1.0"?>
<configuration>
<property>
  <name>fs.s3a.access.key</name>
  <value>xxx</value>
</property>
<property>
  <name>fs.s3a.secret.key</name>
  <value>xxx</value>
</property>
</configuration>
```

Please refer to this [doc](https://hadoop.apache.org/docs/current/hadoop-aws/tools/hadoop-aws/index.html) on
more options about integrating hadoop-aws module with S3.<|MERGE_RESOLUTION|>--- conflicted
+++ resolved
@@ -111,11 +111,7 @@
 The Qualification tool require the Spark 3.x jars to be able to run but do not need an Apache Spark run time.
 If you do not already have Spark 3.x installed, you can download the Spark distribution to
 any machine and include the jars in the classpath.
-<<<<<<< HEAD
 - Download the jar file from [Maven repository](https://repo1.maven.org/maven2/com/nvidia/rapids-4-spark-tools_2.12/23.04.0/)
-=======
-- Download the jar file from [Maven repository](https://repo1.maven.org/maven2/com/nvidia/rapids-4-spark-tools_2.12/23.02.3/)
->>>>>>> f81ec50a
 - [Download Apache Spark 3.x](http://spark.apache.org/downloads.html) - Spark 3.1.1 for Apache Hadoop is recommended
 
 ### Step 2 Run the Qualification tool
@@ -384,11 +380,7 @@
 - Java 8 or above, Spark 3.0.1+
 
 ### Download the tools jar
-<<<<<<< HEAD
 - Download the jar file from [Maven repository](https://repo1.maven.org/maven2/com/nvidia/rapids-4-spark-tools_2.12/23.04.0/)
-=======
-- Download the jar file from [Maven repository](https://repo1.maven.org/maven2/com/nvidia/rapids-4-spark-tools_2.12/23.02.3/)
->>>>>>> f81ec50a
 
 ### Modify your application code to call the api's
 
@@ -475,11 +467,7 @@
 - Java 8 or above, Spark 3.0.1+
 
 ### Download the tools jar
-<<<<<<< HEAD
 - Download the jar file from [Maven repository](https://repo1.maven.org/maven2/com/nvidia/rapids-4-spark-tools_2.12/23.04.0/)
-=======
-- Download the jar file from [Maven repository](https://repo1.maven.org/maven2/com/nvidia/rapids-4-spark-tools_2.12/23.02.3/)
->>>>>>> f81ec50a
 
 ### Configuration
 
