--- conflicted
+++ resolved
@@ -587,12 +587,8 @@
 - Line anchor `$` is not supported by `regexp_replace`, and in some rare contexts.
 - String anchor `\Z` is not supported by `regexp_replace`, and in some rare contexts.
 - String anchor `\z` is not supported by `regexp_replace`
-<<<<<<< HEAD
 - Patterns containing an end of line or string anchor immediately next to a newline or repetition that produces zero
   or more results
-=======
-- Line anchor `$` and string anchors `\z` and `\Z` are not supported in patterns containing `\W` or `\D`
->>>>>>> af865fdb
 - Line and string anchors are not supported by `string_split` and `str_to_map`
 - Word and non-word boundaries, `\b` and `\B`
 - Whitespace and non-whitespace characters, `\s` and `\S`
