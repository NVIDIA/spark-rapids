--- conflicted
+++ resolved
@@ -473,12 +473,7 @@
 - Empty groups: `()`
 - Regular expressions containing null characters (unless the pattern is a simple literal string)
 - Beginning-of-line and end-of-line anchors (`^` and `$`) are not supported in some contexts, such as when combined 
-<<<<<<< HEAD
-  with a choice (`^|a`) or when used anywhere in `regexp_replace` patterns.
-- The string anchor `\Z` is not supported in `regexp_replace` patterns.
-=======
 - with a choice (`^|a`).
->>>>>>> 8bb8dbe9
 
 In addition to these cases that can be detected, there are also known issues that can cause incorrect results:
 
