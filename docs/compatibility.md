---
layout: page
title: Compatibility
nav_order: 5
---

# RAPIDS Accelerator for Apache Spark Compatibility with Apache Spark

The SQL plugin tries to produce results that are bit for bit identical with Apache Spark.  There are
a number of cases where there are some differences. In most cases operators that produce different
results are off by default, and you can look at the [configs](configs.md) for more information on
how to enable them.  In some cases we felt that enabling the incompatibility by default was worth
the performance gain. All of those operators can be disabled through configs if it becomes a
problem. Please also look at the current list of
[bugs](https://github.com/NVIDIA/spark-rapids/issues?q=is%3Aopen+is%3Aissue+label%3Abug) which are
typically incompatibilities that we have not yet addressed.

## Ordering of Output

There are some operators where Spark does not guarantee the order of the output.
These are typically things like aggregates and joins that may use a hash to distribute the work
load among downstream tasks. In these cases the plugin does not guarantee that it will
produce the same output order that Spark does. In cases such as an `order by` operation
where the ordering is explicit the plugin will produce an ordering that is compatible with
Spark's guarantee. It may not be 100% identical if the ordering is ambiguous.

In versions of Spark prior to 3.1.0 `-0.0` is always < `0.0` but in 3.1.0 and above this is
not true for sorting. For all versions of the plugin `-0.0` == `0.0` for sorting.

Spark's sorting is typically a [stable](https://en.wikipedia.org/wiki/Sorting_algorithm#Stability)
sort. Sort stability cannot be guaranteed in distributed work loads because the order in which
upstream data arrives to a task is not guaranteed. Sort stability is only
guaranteed in one situation which is reading and sorting data from a file using a single 
task/partition. The RAPIDS Accelerator does an unstable
[out of core](https://en.wikipedia.org/wiki/External_memory_algorithm) sort by default. This
simply means that the sort algorithm allows for spilling parts of the data if it is larger than
can fit in the GPU's memory, but it does not guarantee ordering of rows when the ordering of the
keys is ambiguous. If you do rely on a stable sort in your processing you can request this by
setting [spark.rapids.sql.stableSort.enabled](configs.md#sql.stableSort.enabled) to `true` and
RAPIDS will try to sort all the data for a given task/partition at once on the GPU. This may change
in the future to allow for a spillable stable sort.

## Floating Point

For most basic floating-point operations like addition, subtraction, multiplication, and division
the plugin will produce a bit for bit identical result as Spark does. For other functions like
`sin`, `cos`, etc. the output may be different, but within the rounding error inherent in 
floating-point calculations. The ordering of operations to calculate the value may differ between the
underlying JVM implementation used by the CPU and the C++ standard library implementation used by
the GPU.

In the case of `round` and `bround` the results can be off by more because they can enlarge the
difference. This happens in cases where a binary floating-point representation cannot exactly
capture a decimal value. For example `1.025` cannot exactly be represented and ends up being closer
to `1.02499`. The Spark implementation of `round` converts it first to a decimal value with complex
logic to make it `1.025` and then does the rounding.  This results in `round(1.025, 2)` under pure
Spark getting a value of `1.03` but under the RAPIDS accelerator it produces `1.02`. As a side note
Python will produce `1.02`, Java does not have the ability to do a round like this built in, but if
you do the simple operation of `Math.round(1.025 * 100.0)/100.0` you also get `1.02`.

For aggregations the underlying implementation is doing the aggregations in parallel and due to race
conditions within the computation itself the result may not be the same each time the query is
run. This is inherent in how the plugin speeds up the calculations and cannot be "fixed." If a query
joins on a floating point value, which is not wise to do anyways, and the value is the result of a
floating point aggregation then the join may fail to work properly with the plugin but would have
worked with plain Spark. Because of this most floating point aggregations are off by default but can
be enabled with the config
[`spark.rapids.sql.variableFloatAgg.enabled`](configs.md#sql.variableFloatAgg.enabled).

Additionally, some aggregations on floating point columns that contain `NaN` can produce results
different from Spark in versions prior to Spark 3.1.0.  If it is known with certainty that the
floating point columns do not contain `NaN`, set
[`spark.rapids.sql.hasNans`](configs.md#sql.hasNans) to `false` to run GPU enabled aggregations on
them.

In the case of a distinct count on `NaN` values, prior to Spark 3.1.0, the issue only shows up if
 you have different `NaN` values. There are several different binary values that are all considered
 to be `NaN` by floating point. The plugin treats all of these as the same value, where as Spark
 treats them all as different values. Because this is considered to be rare we do not disable
 distinct count for floating point values even if
 [`spark.rapids.sql.hasNans`](configs.md#sql.hasNans) is `true`.

### `0.0` vs `-0.0`

Floating point allows zero to be encoded as `0.0` and `-0.0`, but the IEEE standard says that they
should be interpreted as the same. Most databases normalize these values to always be `0.0`. Spark
does this in some cases but not all as is documented
[here](https://issues.apache.org/jira/browse/SPARK-32110). The underlying implementation of this
plugin treats them as the same for essentially all processing. This can result in some differences
with Spark for operations, prior to Spark 3.1.0, like sorting, and distinct count.  There are still
differences with [joins, and comparisons](https://github.com/NVIDIA/spark-rapids/issues/294) even
after Spark 3.1.0.

We do not disable operations that produce different results due to `-0.0` in the data because it is
considered to be a rare occurrence.

## Decimal Support

Apache Spark supports decimal values with a precision up to 38. This equates to 128-bits.
However, when actually processing the data, in most cases, it is temporarily converted to 
Java's `BigDecimal` type which allows for effectively unlimited precision. This lets Spark do
complicated calculations without the risk of missing an overflow and causing data corruption.
It also lets Spark support some operations that require intermediate values that are larger than
a 128-bit representation can support.

The RAPIDS Accelerator currently is limited to a maximum of 128-bits for storing or processing
decimal values. This allows us to fully support the majority of decimal operations. But there are
a few operations that we cannot support to the same degree as Spark can on the CPU.

### Decimal Sum Aggregation

A number of fixes for overflow detection went into Spark 3.1.0. Please see
[SPARK-28067](https://issues.apache.org/jira/browse/SPARK-28067) and
[SPARK-32018](https://issues.apache.org/jira/browse/SPARK-32018) for more detailed information.
Some of these fixes we were able to back port, but some of them require Spark 3.1.0 or above to
fully be able to detect overflow in all cases. As such on versions of Spark older than 3.1.0 for
large decimal values there is the possibility of data corruption in some corner cases. 
This is true for both the CPU and GPU implementations, but there are fewer of these cases for the 
GPU. If this concerns you, you should upgrade to Spark 3.1.0 or above. 

When Apache Spark does a sum aggregation on decimal values it will store the result in a value
with a precision that is the input precision + 10, but with a maximum precision of 38.
For an input precision of 9 and above, Spark will do the aggregations as a Java `BigDecimal`
value which is slow, but guarantees that any overflow can be detected because it can work with
effectively unlimited precision. For inputs with a precision of 8 or below Spark will internally do
the calculations as a long value, 64-bits. When the precision is 8, you would need at least 
174,467,442,482 values/rows contributing to a single aggregation result before the overflow is no
longer detected. Even then all the values would need to be either the largest or the smallest value
possible to be stored in the type for the overflow to cause data corruption.

For the RAPIDS Accelerator we don't have direct access to unlimited precision for our calculations
like the CPU does. For input values with a precision of 8 and below we follow Spark and process the
data the same way, as a 64-bit value. For larger values we will do extra calculations looking at the
higher order digits to be able to detect overflow in all cases. But because of this you may see
some performance differences depending on the input precision used. The differences will show up
when going from an input precision of 8 to 9 and again when going from an input precision of 28 to 29.

### Decimal Average

Average is effectively doing a `sum(input)/count(input)`, except the scale of the output type is
the scale of the input + 4. As such it inherits some of the same issues that both sum and divide
have. It also inherits some issues from Spark itself. See
https://issues.apache.org/jira/browse/SPARK-37024 for a detailed description of some issues
with average in Spark.

In order to be able to guarantee doing the divide with half up rounding at the end we only support
average on input values with a precision of 23 or below. This is 38 - 10 for the sum guarantees
and then 5 less to be able to shift the left-hand side of the divide enough to get a correct
answer that can be rounded to the result that Spark would produce.

### Divide and Multiply

Division and multiplication of decimal types is a little complicated in Apache Spark. For 
some arbitrary reason divide and multiply in Spark require that the precision and scale of 
the left-hand side and the right-hand side match. As such when planning a divide or multiply 
Spark will look at the original inputs to calculate the output precision and scale. Then it will
cast the inputs to a common wider value where the scale is the max of the two input scales,
and the precision is max of the two input non-scale portions (precision - scale) + the new
scale. Then it will do the divide or multiply as a `BigDecimal` value, and return the result as
a `BigDecimal` but lie about the precision and scale of the return type. Finally, Spark will
insert a `CheckOverflow` expression that will round the scale of the BigDecimal value to that
of the desired output type and check that the final precision will fit in the precision of the
desired output type. 

In order to match exactly with what Spark is doing the RAPIDS Accelerator would need at least
256-bit decimal values. We might implement that at some point, but until then we try to cover as
much of division and multiplication as possible.

To combat this we look at the query plan and try to determine what is the smallest precision
and scale for each parameter that would let us still produce the exact same answer as Apache
Spark. We effectively try to undo what Spark did when widening the types to make them common.

#### Division

In Spark the output of a division operation is

```scala
val precision = p1 - s1 + s2 + max(6, s1 + p2 + 1)
val scale = max(6, s1 + p2 + 1)
```

Where `p1` and `s1` are the precision and scale of the left-hand side of the operation and
`p2` and `s2` are the precision and scale of the right-hand side of the operation. But decimal
divide inherently produces a result where the output scale is `s1 - s2`. In addition to this 
Spark will round the result to the given scale, and not just truncate it. This means that to
produce the same result as Apache Spark we have to increase the scale of the left-hand side
operation to be at least `output_scale + s2 + 1`. The `+ 1` is so the output is large enough that
we can round it to the desired result.  If this causes the precision of the left-hand side
to go above 38, the maximum precision that 128-bits can hold, then we have to fall back to the
CPU. Unfortunately the math is a bit complicated so there is no simple rule of thumb for this.

#### Multiplication

In Spark the output of a multiplication operation is

```scala
val precision = p1 + p2 + 1
val scale = s1 + s2
```

Where `p1` and `s1` are the precision and scale of the left-hand side of the operation and
`p2` and `s2` are the precision and scale of the right-hand side of the operation. Fortunately,
decimal multiply inherently produces the same scale, but Spark will round the result. As such,
the RAPIDS Accelerator must add an extra decimal place to the scale and the precision, so we can
round correctly. This means that if `p1 + p2 > 36` we will fall back to the CPU to do processing. 

### How to get more decimal operations on the GPU?

Spark is very conservative in calculating the output types for decimal operations. It does this
to avoid overflow in the worst case scenario, but generally will end up using a much larger type
than is needed to store the final result. This means that over the course of a large query the
precision and scale can grow to a size that would force the RAPIDS Accelerator to fall back
to the CPU out of an abundance of caution. If you find yourself in this situation you can often
cast the results to something smaller and still get the same answer. These casts should be done 
with some knowledge about the data being processed.

For example if we had a query like

```sql
SELECT SUM(cs_wholesale_cost * cs_quantity)/
       SUM(cs_sales_price * cs_quantity) cost_to_sale
  FROM catalog_sales
  GROUP BY cs_sold_date_sk
  ORDER BY cs_sold_date_sk
```

where `cs_wholesale_cost` and `cs_sale_price` are both decimal values with a precision of 7 
and a scale of 2, `Decimal(7, 2)`, and `cs_quantity` is a 32-bit integer. Only the first half 
of the query will be on the GPU. The following explanation is a bit complicated but tries to
break down the processing into the distinct steps that Spark takes.

  1. Multiplying a `Decimal(7, 2)` by an integer produces a `Decimal(18, 2)` value. This is the
     same for both multiply operations in the query.
  2. The `sum` operation on the resulting `Decimal(18, 2)` column produces a `Decimal(28, 2)`.
     This also is the same for both sum aggregations in the query.
  3. The final divide operation is dividing a `Decimal(28, 2)` by another `Decimal(28, 2)` and
     produces a `Decimal(38, 10)`.

We cannot guarantee that on the GPU the divide will produce the exact same result as
the CPU for all possible inputs. But we know that we have at most 1,000,000 line items
for each `cs_sold_date_sk`, and the average price/cost is no where close to the maximum
value that `Decimal(7, 2)` can hold. So we can cast the result of the sums to a more
reasonable `Decimal(14, 2)` and still produce an equivalent result, but totally on the GPU.

```sql
SELECT CAST(SUM(cs_wholesale_cost * cs_quantity) AS Decimal(14,2))/
       CAST(SUM(cs_sales_price * cs_quantity) AS Decimal(14,2)) cost_to_sale
  FROM catalog_sales
  GROUP BY cs_sold_date_sk
  ORDER BY cs_sold_date_sk
```

This should be done with some caution as it does reduce the range of values that the query could
process before overflowing. It also can produce different result types. In this case instead of
producing a `Decimal(38, 10)` the result is a `Decimal(31, 17)`. If you really want the exact
same result type you can cast the result back to a `Decimal(38, 10)`, and the result will be
identical to before. But, it can have a positive impact to performance.

If you have made it this far in the documentation then you probably know what you are doing
and will use the following power only for good. It can often be difficult to
determine if adding casts to put some processing on the GPU would improve performance or not.
It can also be difficult to detect if a query might produce incorrect results because of a cast.
To help answer some of these questions we provide
`spark.rapids.sql.decimalOverflowGuarantees` that if set to false will disable guarantees for
overflow checking and run all decimal operations on the GPU, even if it cannot guarantee that
it will produce the exact same result as Spark. This should **never** be set to false in
production because it disables all guarantees, and if your data does overflow, it might produce
either a `null` value or worse an incorrect decimal value. But, it should give you more
information about what the performance impact might be if you tuned it with casting. If
you compare the results to GPU results with the guarantees still in place it should give you 
an idea if casting would still produce a correct answer. Even with this you should go through
the query and your data and see what level of guarantees for outputs you are comfortable with.

## Unicode

Spark delegates Unicode operations to the underlying JVM. Each version of Java complies with a
specific version of the Unicode standard. The SQL plugin does not use the JVM for Unicode support
and is compatible with Unicode version 12.1. Because of this there may be corner cases where Spark
will produce a different result compared to the plugin.

## CSV Reading

Due to inconsistencies between how CSV data is parsed CSV parsing is off by default.
Each data type can be enabled or disabled independently using the following configs.

 * [spark.rapids.sql.csv.read.bool.enabled](configs.md#sql.csv.read.bool.enabled)
 * [spark.rapids.sql.csv.read.byte.enabled](configs.md#sql.csv.read.byte.enabled)
 * [spark.rapids.sql.csv.read.date.enabled](configs.md#sql.csv.read.date.enabled)
 * [spark.rapids.sql.csv.read.double.enabled](configs.md#sql.csv.read.double.enabled)
 * [spark.rapids.sql.csv.read.float.enabled](configs.md#sql.csv.read.float.enabled)
 * [spark.rapids.sql.csv.read.integer.enabled](configs.md#sql.csv.read.integer.enabled)
 * [spark.rapids.sql.csv.read.long.enabled](configs.md#sql.csv.read.long.enabled)
 * [spark.rapids.sql.csv.read.short.enabled](configs.md#sql.csv.read.short.enabled)
 * [spark.rapids.sql.csvTimestamps.enabled](configs.md#sql.csvTimestamps.enabled)

If you know that your particular data type will be parsed correctly enough, you may enable each
type you expect to use. Often the performance improvement is so good that it is worth
checking if it is parsed correctly.

Spark is generally very strict when reading CSV and if the data does not conform with the 
expected format exactly it will result in a `null` value. The underlying parser that the RAPIDS Accelerator
uses is much more lenient. If you have badly formatted CSV data you may get data back instead of
nulls.

Spark allows for stripping leading and trailing white space using various options that are off by
default. The plugin will strip leading and trailing space for all values except strings.

There are also discrepancies/issues with specific types that are detailed below.

### CSV Boolean

Invalid values like `BAD` show up as `true` as described by this 
[issue](https://github.com/NVIDIA/spark-rapids/issues/2071)

This is the same for all other types, but because that is the only issue with boolean parsing
we have called it out specifically here.

### CSV Strings
Writing strings to a CSV file in general for Spark can be problematic unless you can ensure that
your data does not have any line deliminators in it. The GPU accelerated CSV parser handles quoted
line deliminators similar to `multiLine` mode.  But there are still a number of issues surrounding
it and they should be avoided.

Escaped quote characters `'\"'` are not supported well as described by this
[issue](https://github.com/NVIDIA/spark-rapids/issues/129).

### CSV Dates
Parsing a `timestamp` as a `date` does not work. The details are documented in this
[issue](https://github.com/NVIDIA/spark-rapids/issues/869).

Only a limited set of formats are supported when parsing dates.

* `"yyyy-MM-dd"`
* `"yyyy/MM/dd"`
* `"yyyy-MM"`
* `"yyyy/MM"`
* `"MM-yyyy"`
* `"MM/yyyy"`
* `"MM-dd-yyyy"`
* `"MM/dd/yyyy"`

The reality is that all of these formats are supported at the same time. The plugin will only
disable itself if you set a format that it does not support.

As a workaround you can parse the column as a timestamp and then cast it to a date.

Invalid dates in Spark, values that have the correct format, but the numbers produce invalid dates,
can result in an exception by default, and how they are parsed can be controlled through a config.
The RAPIDS Accelerator does not support any of this and will produce an incorrect date. Typically,
one that overflowed.

### CSV Timestamps
The CSV parser does not support time zones.  It will ignore any trailing time zone information,
despite the format asking for a `XXX` or `[XXX]`. As such it is off by default and you can enable it
by setting [`spark.rapids.sql.csvTimestamps.enabled`](configs.md#sql.csvTimestamps.enabled) to
`true`.

The formats supported for timestamps are limited similar to dates.  The first part of the format
must be a supported date format.  The second part must start with a `'T'` to separate the time
portion followed by one of the following formats:

* `HH:mm:ss.SSSXXX`
* `HH:mm:ss[.SSS][XXX]`
* `HH:mm`
* `HH:mm:ss`
* `HH:mm[:ss]`
* `HH:mm:ss.SSS`
* `HH:mm:ss[.SSS]`

Just like with dates all timestamp formats are actually supported at the same time.  The plugin will
disable itself if it sees a format it cannot support.

Invalid timestamps in Spark, ones that have the correct format, but the numbers produce invalid
dates or times, can result in an exception by default and how they are parsed can be controlled
through a config. The RAPIDS Accelerator does not support any of this and will produce an incorrect
date. Typically, one that overflowed.

### CSV Floating Point

The CSV parser is not able to parse `NaN` values.  These are
likely to be turned into null values, as described in this
[issue](https://github.com/NVIDIA/spark-rapids/issues/125).

Some floating-point values also appear to overflow but do not for the CPU as described in this
[issue](https://github.com/NVIDIA/spark-rapids/issues/124).

Any number that overflows will not be turned into a null value.

Also parsing of some values will not produce bit for bit identical results to what the CPU does.
They are within round-off errors except when they are close enough to overflow to Inf or -Inf which
then results in a number being returned when the CPU would have returned null.

### CSV Integer

Any number that overflows will not be turned into a null value.

## ORC

The ORC format has fairly complete support for both reads and writes. There are only a few known
issues. The first is for reading timestamps and dates around the transition between Julian and
Gregorian calendars as described [here](https://github.com/NVIDIA/spark-rapids/issues/131). A
similar issue exists for writing dates as described
[here](https://github.com/NVIDIA/spark-rapids/issues/139). Writing timestamps, however only appears
to work for dates after the epoch as described
[here](https://github.com/NVIDIA/spark-rapids/issues/140).

The plugin supports reading `uncompressed`, `snappy` and `zlib` ORC files and writing `uncompressed`
 and `snappy` ORC files.  At this point, the plugin does not have the ability to fall back to the
 CPU when reading an unsupported compression format, and will error out in that case.

## Parquet

The Parquet format has more configs because there are multiple versions with some compatibility
issues between them. Dates and timestamps are where the known issues exist.  For reads when
`spark.sql.legacy.parquet.datetimeRebaseModeInWrite` is set to `CORRECTED`
[timestamps](https://github.com/NVIDIA/spark-rapids/issues/132) before the transition between the
Julian and Gregorian calendars are wrong, but dates are fine. When
`spark.sql.legacy.parquet.datetimeRebaseModeInWrite` is set to `LEGACY`, the read may fail for
values occurring before the transition between the Julian and Gregorian calendars, i.e.: date <= 1582-10-04.

When writing `spark.sql.legacy.parquet.datetimeRebaseModeInWrite` is currently ignored as described
[here](https://github.com/NVIDIA/spark-rapids/issues/144).

When `spark.sql.parquet.outputTimestampType` is set to `INT96`, the timestamps will overflow and 
result in an `IllegalArgumentException` thrown, if any value is before 
September 21, 1677 12:12:43 AM or it is after April 11, 2262 11:47:17 PM. To get around this
issue, turn off the ParquetWriter acceleration for timestamp columns by either setting 
`spark.rapids.sql.format.parquet.writer.int96.enabled` to false or 
set `spark.sql.parquet.outputTimestampType` to `TIMESTAMP_MICROS` or `TIMESTAMP_MILLIS` to by
-pass the issue entirely.

The plugin supports reading `uncompressed`, `snappy` and `gzip` Parquet files and writing
`uncompressed` and `snappy` Parquet files.  At this point, the plugin does not have the ability to
fall back to the CPU when reading an unsupported compression format, and will error out in that
case.

## LIKE

If a null char '\0' is in a string that is being matched by a regular expression, `LIKE` sees it as
the end of the string.  This will be fixed in a future release. The issue is
[here](https://github.com/NVIDIA/spark-rapids/issues/119).

## Regular Expressions

The following Apache Spark regular expression functions and expressions are supported on the GPU:

- `RLIKE`
- `regexp`
- `regexp_extract`
- `regexp_like`
- `regexp_replace`

These operations are disabled by default because of known incompatibilities between the Java regular expression 
engine that Spark uses and the cuDF regular expression engine on the GPU, and also because the regular expression 
kernels can potentially have high memory overhead.

These operations can be enabled on the GPU with the following configuration settings:

- `spark.rapids.sql.expression.RLike=true` (for `RLIKE`, `regexp`, and `regexp_like`)
- `spark.rapids.sql.expression.RegExpReplace=true` for `regexp_replace`
- `spark.rapids.sql.expression.RegExpExtract=true` for `regexp_extract`

Even when these expressions are enabled, there are instances where regular expression operations will fall back to 
CPU when the RAPIDS Accelerator determines that a pattern is either unsupported or would produce incorrect results on the GPU.

Here are some examples of regular expression patterns that are not supported on the GPU and will fall back to the CPU.

- Lazy quantifiers, such as `a*?`
- Possessive quantifiers, such as `a*+`
- Character classes that use union, intersection, or subtraction semantics, such as `[a-d[m-p]]`, `[a-z&&[def]]`, 
  or `[a-z&&[^bc]]`
- Word and non-word boundaries, `\b` and `\B`
- Empty groups: `()`
- Regular expressions containing null characters (unless the pattern is a simple literal string)
- Beginning-of-line and end-of-line anchors (`^` and `$`) are not supported in some contexts, such as when combined 
<<<<<<< HEAD
- with a choice (`^|a`).
- Hex and octal digits
=======
  with a choice (`^|a`).
- String anchors `\z` and `\Z` are not supported by `regexp_replace`
>>>>>>> 7564f222

In addition to these cases that can be detected, there are also known issues that can cause incorrect results:

- Character classes for negative matches have different behavior between CPU and GPU for multiline
  strings. The pattern `[^a]` will match line-terminators on CPU but not on GPU.

Work is ongoing to increase the range of regular expressions that can run on the GPU.

## Timestamps

Spark stores timestamps internally relative to the JVM time zone.  Converting an arbitrary timestamp
between time zones is not currently supported on the GPU. Therefore operations involving timestamps
will only be GPU-accelerated if the time zone used by the JVM is UTC.

## Windowing

### Window Functions

Because of ordering differences between the CPU and the GPU window functions especially row based
window functions like `row_number`, `lead`, and `lag` can produce different results if the ordering
includes both `-0.0` and `0.0`, or if the ordering is ambiguous. Spark can produce different results
from one run to another if the ordering is ambiguous on a window function too.

### Range Window

When the order-by column of a range based window is numeric type like `byte/short/int/long` and
the range boundary calculated for a value has overflow, CPU and GPU will get different results.

For example, consider the following dataset:

``` console
+------+---------+
| id   | dollars |
+------+---------+
|    1 |    NULL |
|    1 |      13 |
|    1 |      14 |
|    1 |      15 |
|    1 |      15 |
|    1 |      17 |
|    1 |      18 |
|    1 |      52 |
|    1 |      53 |
|    1 |      61 |
|    1 |      65 |
|    1 |      72 |
|    1 |      73 |
|    1 |      75 |
|    1 |      78 |
|    1 |      84 |
|    1 |      85 |
|    1 |      86 |
|    1 |      92 |
|    1 |      98 |
+------+---------+
```

After executing the SQL statement:

``` sql
SELECT
 COUNT(dollars) over
    (PARTITION BY id
    ORDER BY CAST (dollars AS Byte) ASC
    RANGE BETWEEN 127 PRECEDING AND 127 FOLLOWING)
FROM table
```

The results will differ between the CPU and GPU due to overflow handling.

``` console
CPU: WrappedArray([0], [0], [0], [0], [0], [0], [0], [0], [0], [0], [0], [0], [0], [0], [0], [0], [0], [0], [0], [0])
GPU: WrappedArray([0], [19], [19], [19], [19], [19], [19], [19], [19], [19], [19], [19], [19], [19], [19], [19], [19], [19], [19], [19])
```

To enable byte-range windowing on the GPU, set
[`spark.rapids.sql.window.range.byte.enabled`](configs.md#sql.window.range.byte.enabled) to true.

We also provide configurations for other integral range types:

- [`spark.rapids.sql.window.range.short.enabled`](configs.md#sql.window.range.short.enabled)
- [`spark.rapids.sql.window.range.int.enabled`](configs.md#sql.window.range.int.enabled)
- [`spark.rapids.sql.window.range.long.enabled`](configs.md#sql.window.range.short.enabled)

The reason why we default the configurations to false for byte/short and to true for int/long is that
we think the most real-world queries are based on int or long.

## Parsing strings as dates or timestamps

When converting strings to dates or timestamps using functions like `to_date` and `unix_timestamp`,
the specified format string will fall into one of three categories:

- Supported on GPU and 100% compatible with Spark
- Supported on GPU but may produce different results to Spark
- Unsupported on GPU

The formats which are supported on GPU vary depending on the setting for `timeParserPolicy`.

### CORRECTED and EXCEPTION timeParserPolicy

With timeParserPolicy set to `CORRECTED` or `EXCEPTION` (the default), the following formats are supported
on the GPU without requiring any additional settings.

- `dd/MM/yyyy`
- `yyyy/MM`
- `yyyy/MM/dd`
- `yyyy-MM`
- `yyyy-MM-dd`
- `yyyy-MM-dd HH:mm:ss`
- `MM-dd`
- `MM/dd`
- `dd-MM`
- `dd/MM`

Valid Spark date/time formats that do not appear in the list above may also be supported but have not been 
extensively tested and may produce different results compared to the CPU. Known issues include:

- Valid dates and timestamps followed by trailing characters (including whitespace) may be parsed to non-null 
  values on GPU where Spark would treat the data as invalid and return null

To attempt to use other formats on the GPU, set
[`spark.rapids.sql.incompatibleDateFormats.enabled`](configs.md#sql.incompatibleDateFormats.enabled)
to `true`.

Formats that contain any of the following characters are unsupported and will fall back to CPU:

```
'k', 'K','z', 'V', 'c', 'F', 'W', 'Q', 'q', 'G', 'A', 'n', 'N',
'O', 'X', 'p', '\'', '[', ']', '#', '{', '}', 'Z', 'w', 'e', 'E', 'x', 'Z', 'Y'
```

Formats that contain any of the following words are unsupported and will fall back to CPU:

```
"u", "uu", "uuu", "uuuu", "uuuuu", "uuuuuu", "uuuuuuu", "uuuuuuuu", "uuuuuuuuu", "uuuuuuuuuu",
"y", "yy", yyy", "yyyyy", "yyyyyy", "yyyyyyy", "yyyyyyyy", "yyyyyyyyy", "yyyyyyyyyy",
"D", "DD", "DDD", "s", "m", "H", "h", "M", "MMM", "MMMM", "MMMMM", "L", "LLL", "LLLL", "LLLLL",
"d", "S", "SS", "SSS", "SSSS", "SSSSS", "SSSSSSSSS", "SSSSSSS", "SSSSSSSS"
```

### LEGACY timeParserPolicy

With timeParserPolicy set to `LEGACY` and
[`spark.rapids.sql.incompatibleDateFormats.enabled`](configs.md#sql.incompatibleDateFormats.enabled)
set to `true`, and `spark.sql.ansi.enabled` set to `false`, the following formats are supported but not 
guaranteed to produce the same results as the CPU:

- `dd-MM-yyyy`
- `dd/MM/yyyy`
- `yyyy/MM/dd`
- `yyyy-MM-dd`
- `yyyy/MM/dd HH:mm:ss`
- `yyyy-MM-dd HH:mm:ss`

LEGACY timeParserPolicy support has the following limitations when running on the GPU:

- Only 4 digit years are supported
- The proleptic Gregorian calendar is used instead of the hybrid Julian+Gregorian calendar 
  that Spark uses in legacy mode

## Formatting dates and timestamps as strings

When formatting dates and timestamps as strings using functions such as `from_unixtime`, only a
subset of valid format strings are supported on the GPU.

Formats that contain any of the following characters are unsupported and will fall back to CPU:

```
'k', 'K','z', 'V', 'c', 'F', 'W', 'Q', 'q', 'G', 'A', 'n', 'N',
'O', 'X', 'p', '\'', '[', ']', '#', '{', '}', 'Z', 'w', 'e', 'E', 'x', 'Z', 'Y'
```

Formats that contain any of the following words are unsupported and will fall back to CPU:

```
"u", "uu", "uuu", "uuuu", "uuuuu", "uuuuuu", "uuuuuuu", "uuuuuuuu", "uuuuuuuuu", "uuuuuuuuuu",
"y", yyy", "yyyyy", "yyyyyy", "yyyyyyy", "yyyyyyyy", "yyyyyyyyy", "yyyyyyyyyy",
"D", "DD", "DDD", "s", "m", "H", "h", "M", "MMM", "MMMM", "MMMMM", "L", "LLL", "LLLL", "LLLLL",
"d", "S", "SS", "SSS", "SSSS", "SSSSS", "SSSSSSSSS", "SSSSSSS", "SSSSSSSS"
```

Note that this list differs very slightly from the list given in the previous section for parsing
strings to dates because the two-digit year format `"yy"` is supported when formatting dates as
strings but not when parsing strings to dates.

## Casting between types

In general, performing `cast` and `ansi_cast` operations on the GPU is compatible with the same
operations on the CPU. However, there are some exceptions. For this reason, certain casts are
disabled on the GPU by default and require configuration options to be specified to enable them.

### Float to Decimal

The GPU will use a different strategy from Java's BigDecimal to handle/store decimal values, which
leads to restrictions:
* It is only available when `ansiMode` is on.
* Float values cannot be larger than `1e18` or smaller than `-1e18` after conversion.
* The results produced by GPU slightly differ from the default results of Spark.

To enable this operation on the GPU, set
[`spark.rapids.sql.castFloatToDecimal.enabled`](configs.md#sql.castFloatToDecimal.enabled) to `true`
and set `spark.sql.ansi.enabled` to `true`.

### Float to Integral Types

With both `cast` and `ansi_cast`, Spark uses the expression `Math.floor(x) <= MAX && Math.ceil(x) >=
MIN` to determine whether a floating-point value can be converted to an integral type. Prior to
Spark 3.1.0 the MIN and MAX values were floating-point values such as `Int.MaxValue.toFloat` but
starting with 3.1.0 these are now integral types such as `Int.MaxValue` so this has slightly
affected the valid range of values and now differs slightly from the behavior on GPU in some cases.

To enable this operation on the GPU when using Spark 3.1.0 or later, set
[`spark.rapids.sql.castFloatToIntegralTypes.enabled`](configs.md#sql.castFloatToIntegralTypes.enabled)
to `true`.

This configuration setting is ignored when using Spark versions prior to 3.1.0.

### Float to String

The GPU will use different precision than Java's toString method when converting floating-point data
types to strings. The GPU uses a lowercase `e` prefix for an exponent while Spark uses uppercase
`E`. As a result the computed string can differ from the default behavior in Spark.

To enable this operation on the GPU, set
[`spark.rapids.sql.castFloatToString.enabled`](configs.md#sql.castFloatToString.enabled) to `true`.

### String to Float

Casting from string to floating-point types on the GPU returns incorrect results when the string
represents any number in the following ranges. In both cases the GPU returns `Double.MaxValue`. The
default behavior in Apache Spark is to return `+Infinity` and `-Infinity`, respectively.

- `1.7976931348623158E308 <= x < 1.7976931348623159E308`
- `-1.7976931348623159E308 < x <= -1.7976931348623158E308` 

Also, the GPU does not support casting from strings containing hex values.

To enable this operation on the GPU, set
[`spark.rapids.sql.castStringToFloat.enabled`](configs.md#sql.castStringToFloat.enabled) to `true`.

### String to Date

The following formats/patterns are supported on the GPU. Timezone of UTC is assumed.

| Format or Pattern     | Supported on GPU? |
| --------------------- | ----------------- |
| `"yyyy"`              | Yes               |
| `"yyyy-[M]M"`         | Yes               |
| `"yyyy-[M]M "`        | Yes               |
| `"yyyy-[M]M-[d]d"`    | Yes               |
| `"yyyy-[M]M-[d]d "`   | Yes               |
| `"yyyy-[M]M-[d]d *"`  | Yes               |
| `"yyyy-[M]M-[d]d T*"` | Yes               |
| `"epoch"`             | Yes               |
| `"now"`               | Yes               |
| `"today"`             | Yes               |
| `"tomorrow"`          | Yes               |
| `"yesterday"`         | Yes               |

### String to Timestamp

To allow casts from string to timestamp on the GPU, enable the configuration property 
[`spark.rapids.sql.castStringToTimestamp.enabled`](configs.md#sql.castStringToTimestamp.enabled).

Casting from string to timestamp currently has the following limitations. 

| Format or Pattern                                                   | Supported on GPU? |
| ------------------------------------------------------------------- | ------------------|
| `"yyyy"`                                                            | Yes               |
| `"yyyy-[M]M"`                                                       | Yes               |
| `"yyyy-[M]M "`                                                      | Yes               |
| `"yyyy-[M]M-[d]d"`                                                  | Yes               |
| `"yyyy-[M]M-[d]d "`                                                 | Yes               |
| `"yyyy-[M]M-[d]dT[h]h:[m]m:[s]s.[ms][ms][ms][us][us][us][zone_id]"` | Partial [\[1\]](#Footnote1)       |
| `"yyyy-[M]M-[d]d [h]h:[m]m:[s]s.[ms][ms][ms][us][us][us][zone_id]"` | Partial [\[1\]](#Footnote1)       |
| `"[h]h:[m]m:[s]s.[ms][ms][ms][us][us][us][zone_id]"`                | Partial [\[1\]](#Footnote1)       |
| `"T[h]h:[m]m:[s]s.[ms][ms][ms][us][us][us][zone_id]"`               | Partial [\[1\]](#Footnote1)       |
| `"epoch"`                                                           | Yes               |
| `"now"`                                                             | Yes               |
| `"today"`                                                           | Yes               |
| `"tomorrow"`                                                        | Yes               |
| `"yesterday"`                                                       | Yes               |

- <a name="Footnote1"></a>[1] The timestamp portion must have 6 digits for milliseconds.
 Only timezone 'Z' (UTC) is supported. Casting unsupported formats will result in null values.

Spark is very lenient when casting from string to timestamp because all date and time components
are optional, meaning that input values such as `T`, `T2`, `:`, `::`, `1:`, `:1`, and `::1`
are considered valid timestamps. The GPU will treat these values as invalid and cast them to null
values.

### Constant Folding

ConstantFolding is an operator optimization rule in Catalyst that replaces expressions that can
be statically evaluated with their equivalent literal values. The RAPIDS Accelerator relies
on constant folding and parts of the query will not be accelerated if 
`org.apache.spark.sql.catalyst.optimizer.ConstantFolding` is excluded as a rule.

## JSON string handling
The 0.5 release introduces the `get_json_object` operation.  The JSON specification only allows
double quotes around strings in JSON data, whereas Spark allows single quotes around strings in JSON
data.  The RAPIDS Spark `get_json_object` operation on the GPU will return `None` in PySpark or
`Null` in Scala when trying to match a string surrounded by single quotes.  This behavior will be
updated in a future release to more closely match Spark.

## Approximate Percentile

The GPU implementation of `approximate_percentile` uses
[t-Digests](https://arxiv.org/abs/1902.04023) which have high accuracy, particularly near the tails of a
distribution. Because the results are not bit-for-bit identical with the Apache Spark implementation of
`approximate_percentile`, this feature is disabled by default and can be enabled by setting
`spark.rapids.sql.expression.ApproximatePercentile=true`.

There is also a known issue ([issue #4060](https://github.com/NVIDIA/spark-rapids/issues/4060)) where
incorrect results are produced intermittently.

## Conditionals and operations with side effects (ANSI mode)

In Apache Spark condition operations like `if`, `coalesce`, and `case/when` lazily evaluate
their parameters on a row by row basis. On the GPU it is generally more efficient to
evaluate the parameters regardless of the condition and then select which result to return
based on the condition. This is fine so long as there are no side effects caused by evaluating
a parameter. For most expressions in Spark this is true, but in ANSI mode many expressions can
throw exceptions, like for the `Add` expression if an overflow happens. This is also true of
UDFs, because by their nature they are user defined and can have side effects like throwing
exceptions.

Currently, the RAPIDS Accelerator
[assumes that there are no side effects](https://github.com/NVIDIA/spark-rapids/issues/3849).
This can result it situations, specifically in ANSI mode, where the RAPIDS Accelerator will
always throw an exception, but Spark on the CPU will not.  For example:

```scala
spark.conf.set("spark.sql.ansi.enabled", "true")

Seq(0L, Long.MaxValue).toDF("val")
    .repartition(1) // The repartition makes Spark not optimize selectExpr away
    .selectExpr("IF(val > 1000, null, val + 1) as ret")
    .show()
```

If the above example is run on the CPU you will get a result like.
```
+----+
| ret|
+----+
|   1|
|null|
+----+
```

But if it is run on the GPU an overflow exception is thrown. As was explained before this
is because the RAPIDS Accelerator will evaluate both `val + 1` and `null` regardless of
the result of the condition. In some cases you can work around this. The above example
could be re-written so the `if` happens before the `Add` operation.

```scala
Seq(0L, Long.MaxValue).toDF("val")
    .repartition(1) // The repartition makes Spark not optimize selectExpr away
    .selectExpr("IF(val > 1000, null, val) + 1 as ret")
    .show()
```

But this is not something that can be done generically and requires inner knowledge about
what can trigger a side effect.<|MERGE_RESOLUTION|>--- conflicted
+++ resolved
@@ -473,13 +473,9 @@
 - Empty groups: `()`
 - Regular expressions containing null characters (unless the pattern is a simple literal string)
 - Beginning-of-line and end-of-line anchors (`^` and `$`) are not supported in some contexts, such as when combined 
-<<<<<<< HEAD
-- with a choice (`^|a`).
-- Hex and octal digits
-=======
   with a choice (`^|a`).
 - String anchors `\z` and `\Z` are not supported by `regexp_replace`
->>>>>>> 7564f222
+- Hex and octal digits
 
 In addition to these cases that can be detected, there are also known issues that can cause incorrect results:
 
