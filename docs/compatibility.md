---
layout: page
title: Compatibility
nav_order: 5
---

# RAPIDS Accelerator for Apache Spark Compatibility with Apache Spark

The SQL plugin tries to produce results that are bit for bit identical with Apache Spark.  There are
a number of cases where there are some differences. In most cases operators that produce different
results are off by default, and you can look at the [configs](configs.md) for more information on
how to enable them.  In some cases we felt that enabling the incompatibility by default was worth
the performance gain. All of those operators can be disabled through configs if it becomes a
problem. Please also look at the current list of
[bugs](https://github.com/NVIDIA/spark-rapids/issues?q=is%3Aopen+is%3Aissue+label%3Abug) which are
typically incompatibilities that we have not yet addressed.

## Ordering of Output

There are some operators where Spark does not guarantee the order of the output.
These are typically things like aggregates and joins that may use a hash to distribute the work
load among downstream tasks. In these cases the plugin does not guarantee that it will
produce the same output order that Spark does. In cases such as an `order by` operation
where the ordering is explicit the plugin will produce an ordering that is compatible with
Spark's guarantee. It may not be 100% identical if the ordering is ambiguous.

In versions of Spark prior to 3.1.0 `-0.0` is always < `0.0` but in 3.1.0 and above this is
not true for sorting. For all versions of the plugin `-0.0` == `0.0` for sorting.

Spark's sorting is typically a [stable](https://en.wikipedia.org/wiki/Sorting_algorithm#Stability)
sort. Sort stability cannot be guaranteed in distributed work loads because the order in which
upstream data arrives to a task is not guaranteed. Sort stability is only
guaranteed in one situation which is reading and sorting data from a file using a single 
task/partition. The RAPIDS Accelerator does an unstable
[out of core](https://en.wikipedia.org/wiki/External_memory_algorithm) sort by default. This
simply means that the sort algorithm allows for spilling parts of the data if it is larger than
can fit in the GPU's memory, but it does not guarantee ordering of rows when the ordering of the
keys is ambiguous. If you do rely on a stable sort in your processing you can request this by
setting [spark.rapids.sql.stableSort.enabled](configs.md#sql.stableSort.enabled) to `true` and
RAPIDS will try to sort all the data for a given task/partition at once on the GPU. This may change
in the future to allow for a spillable stable sort.

## Floating Point

For most basic floating-point operations like addition, subtraction, multiplication, and division
the plugin will produce a bit for bit identical result as Spark does. For other functions like
`sin`, `cos`, etc. the output may be different, but within the rounding error inherent in 
floating-point calculations. The ordering of operations to calculate the value may differ between the
underlying JVM implementation used by the CPU and the C++ standard library implementation used by
the GPU.

In the case of `round` and `bround` the results can be off by more because they can enlarge the
difference. This happens in cases where a binary floating-point representation cannot exactly
capture a decimal value. For example `1.025` cannot exactly be represented and ends up being closer
to `1.02499`. The Spark implementation of `round` converts it first to a decimal value with complex
logic to make it `1.025` and then does the rounding.  This results in `round(1.025, 2)` under pure
Spark getting a value of `1.03` but under the RAPIDS accelerator it produces `1.02`. As a side note
Python will produce `1.02`, Java does not have the ability to do a round like this built in, but if
you do the simple operation of `Math.round(1.025 * 100.0)/100.0` you also get `1.02`.

For aggregations the underlying implementation is doing the aggregations in parallel and due to race
conditions within the computation itself the result may not be the same each time the query is
run. This is inherent in how the plugin speeds up the calculations and cannot be "fixed." If a query
joins on a floating point value, which is not wise to do anyways, and the value is the result of a
floating point aggregation then the join may fail to work properly with the plugin but would have
worked with plain Spark. Because of this most floating point aggregations are off by default but can
be enabled with the config
[`spark.rapids.sql.variableFloatAgg.enabled`](configs.md#sql.variableFloatAgg.enabled).

Additionally, some aggregations on floating point columns that contain `NaN` can produce results
different from Spark in versions prior to Spark 3.1.0.  If it is known with certainty that the
floating point columns do not contain `NaN`, set
[`spark.rapids.sql.hasNans`](configs.md#sql.hasNans) to `false` to run GPU enabled aggregations on
them.

In the case of a distinct count on `NaN` values, prior to Spark 3.1.0, the issue only shows up if
 you have different `NaN` values. There are several different binary values that are all considered
 to be `NaN` by floating point. The plugin treats all of these as the same value, where as Spark
 treats them all as different values. Because this is considered to be rare we do not disable
 distinct count for floating point values even if
 [`spark.rapids.sql.hasNans`](configs.md#sql.hasNans) is `true`.

### `0.0` vs `-0.0`

Floating point allows zero to be encoded as `0.0` and `-0.0`, but the IEEE standard says that they
should be interpreted as the same. Most databases normalize these values to always be `0.0`. Spark
does this in some cases but not all as is documented
[here](https://issues.apache.org/jira/browse/SPARK-32110). The underlying implementation of this
plugin treats them as the same for essentially all processing. This can result in some differences
with Spark for operations, prior to Spark 3.1.0, like sorting, and distinct count.  There are still
differences with [joins, and comparisons](https://github.com/NVIDIA/spark-rapids/issues/294) even
after Spark 3.1.0.

We do not disable operations that produce different results due to `-0.0` in the data because it is
considered to be a rare occurrence.

## Unicode

Spark delegates Unicode operations to the underlying JVM. Each version of Java complies with a
specific version of the Unicode standard. The SQL plugin does not use the JVM for Unicode support
and is compatible with Unicode version 12.1. Because of this there may be corner cases where Spark
will produce a different result compared to the plugin.

## CSV Reading

Due to inconsistencies between how CSV data is parsed CSV parsing is off by default.
Each data type can be enabled or disabled independently using the following configs.

 * [spark.rapids.sql.csv.read.bool.enabled](configs.md#sql.csv.read.bool.enabled)
 * [spark.rapids.sql.csv.read.byte.enabled](configs.md#sql.csv.read.byte.enabled)
 * [spark.rapids.sql.csv.read.date.enabled](configs.md#sql.csv.read.date.enabled)
 * [spark.rapids.sql.csv.read.double.enabled](configs.md#sql.csv.read.double.enabled)
 * [spark.rapids.sql.csv.read.float.enabled](configs.md#sql.csv.read.float.enabled)
 * [spark.rapids.sql.csv.read.integer.enabled](configs.md#sql.csv.read.integer.enabled)
 * [spark.rapids.sql.csv.read.long.enabled](configs.md#sql.csv.read.long.enabled)
 * [spark.rapids.sql.csv.read.short.enabled](configs.md#sql.csv.read.short.enabled)
 * [spark.rapids.sql.csvTimestamps.enabled](configs.md#sql.csvTimestamps.enabled)

If you know that your particular data type will be parsed correctly enough, you may enable each
type you expect to use. Often the performance improvement is so good that it is worth
checking if it is parsed correctly.

Spark is generally very strict when reading CSV and if the data does not conform with the 
expected format exactly it will result in a `null` value. The underlying parser that the RAPIDS Accelerator
uses is much more lenient. If you have badly formatted CSV data you may get data back instead of
nulls.

Spark allows for stripping leading and trailing white space using various options that are off by
default. The plugin will strip leading and trailing space for all values except strings.

There are also discrepancies/issues with specific types that are detailed below.

### CSV Boolean

Invalid values like `BAD` show up as `true` as described by this 
[issue](https://github.com/NVIDIA/spark-rapids/issues/2071)

This is the same for all other types, but because that is the only issue with boolean parsing
we have called it out specifically here.

### CSV Strings
Writing strings to a CSV file in general for Spark can be problematic unless you can ensure that
your data does not have any line deliminators in it. The GPU accelerated CSV parser handles quoted
line deliminators similar to `multiLine` mode.  But there are still a number of issues surrounding
it and they should be avoided.

Escaped quote characters `'\"'` are not supported well as described by this
[issue](https://github.com/NVIDIA/spark-rapids/issues/129).

### CSV Dates
Parsing a `timestamp` as a `date` does not work. The details are documented in this
[issue](https://github.com/NVIDIA/spark-rapids/issues/869).

Only a limited set of formats are supported when parsing dates.

* `"yyyy-MM-dd"`
* `"yyyy/MM/dd"`
* `"yyyy-MM"`
* `"yyyy/MM"`
* `"MM-yyyy"`
* `"MM/yyyy"`
* `"MM-dd-yyyy"`
* `"MM/dd/yyyy"`

The reality is that all of these formats are supported at the same time. The plugin will only
disable itself if you set a format that it does not support.

As a workaround you can parse the column as a timestamp and then cast it to a date.

Invalid dates in Spark, values that have the correct format, but the numbers produce invalid dates,
can result in an exception by default, and how they are parsed can be controlled through a config.
The RAPIDS Accelerator does not support any of this and will produce an incorrect date. Typically,
one that overflowed.

### CSV Timestamps
The CSV parser does not support time zones.  It will ignore any trailing time zone information,
despite the format asking for a `XXX` or `[XXX]`. As such it is off by default and you can enable it
by setting [`spark.rapids.sql.csvTimestamps.enabled`](configs.md#sql.csvTimestamps.enabled) to
`true`.

The formats supported for timestamps are limited similar to dates.  The first part of the format
must be a supported date format.  The second part must start with a `'T'` to separate the time
portion followed by one of the following formats:

* `HH:mm:ss.SSSXXX`
* `HH:mm:ss[.SSS][XXX]`
* `HH:mm`
* `HH:mm:ss`
* `HH:mm[:ss]`
* `HH:mm:ss.SSS`
* `HH:mm:ss[.SSS]`

Just like with dates all timestamp formats are actually supported at the same time.  The plugin will
disable itself if it sees a format it cannot support.

Invalid timestamps in Spark, ones that have the correct format, but the numbers produce invalid
dates or times, can result in an exception by default and how they are parsed can be controlled
through a config. The RAPIDS Accelerator does not support any of this and will produce an incorrect
date. Typically, one that overflowed.

### CSV Floating Point

The CSV parser is not able to parse `NaN` values.  These are
likely to be turned into null values, as described in this
[issue](https://github.com/NVIDIA/spark-rapids/issues/125).

Some floating-point values also appear to overflow but do not for the CPU as described in this
[issue](https://github.com/NVIDIA/spark-rapids/issues/124).

Any number that overflows will not be turned into a null value.

Also parsing of some values will not produce bit for bit identical results to what the CPU does.
They are within round-off errors except when they are close enough to overflow to Inf or -Inf which
then results in a number being returned when the CPU would have returned null.

### CSV Integer

Any number that overflows will not be turned into a null value.

## ORC

The ORC format has fairly complete support for both reads and writes. There are only a few known
issues. The first is for reading timestamps and dates around the transition between Julian and
Gregorian calendars as described [here](https://github.com/NVIDIA/spark-rapids/issues/131). A
similar issue exists for writing dates as described
[here](https://github.com/NVIDIA/spark-rapids/issues/139). Writing timestamps, however only appears
to work for dates after the epoch as described
[here](https://github.com/NVIDIA/spark-rapids/issues/140).

The plugin supports reading `uncompressed`, `snappy` and `zlib` ORC files and writing `uncompressed`
 and `snappy` ORC files.  At this point, the plugin does not have the ability to fall back to the
 CPU when reading an unsupported compression format, and will error out in that case.

## Parquet

The Parquet format has more configs because there are multiple versions with some compatibility
issues between them. Dates and timestamps are where the known issues exist.  For reads when
`spark.sql.legacy.parquet.datetimeRebaseModeInWrite` is set to `CORRECTED`
[timestamps](https://github.com/NVIDIA/spark-rapids/issues/132) before the transition between the
Julian and Gregorian calendars are wrong, but dates are fine. When
`spark.sql.legacy.parquet.datetimeRebaseModeInWrite` is set to `LEGACY`, the read may fail for
values occurring before the transition between the Julian and Gregorian calendars, i.e.: date <= 1582-10-04.

When writing `spark.sql.legacy.parquet.datetimeRebaseModeInWrite` is currently ignored as described
[here](https://github.com/NVIDIA/spark-rapids/issues/144).

When `spark.sql.parquet.outputTimestampType` is set to `INT96`, the timestamps will overflow and 
result in an `IllegalArgumentException` thrown, if any value is before 
September 21, 1677 12:12:43 AM or it is after April 11, 2262 11:47:17 PM. To get around this
issue, turn off the ParquetWriter acceleration for timestamp columns by either setting 
`spark.rapids.sql.format.parquet.writer.int96.enabled` to false or 
set `spark.sql.parquet.outputTimestampType` to `TIMESTAMP_MICROS` or `TIMESTAMP_MILLIS` to by
-pass the issue entirely.

The plugin supports reading `uncompressed`, `snappy` and `gzip` Parquet files and writing
`uncompressed` and `snappy` Parquet files.  At this point, the plugin does not have the ability to
fall back to the CPU when reading an unsupported compression format, and will error out in that
case.

## Regular Expressions
The RAPIDS Accelerator for Apache Spark currently supports string literal matches, not wildcard
matches.

If a null char '\0' is in a string that is being matched by a regular expression, `LIKE` sees it as
the end of the string.  This will be fixed in a future release. The issue is
[here](https://github.com/NVIDIA/spark-rapids/issues/119).

## Timestamps

Spark stores timestamps internally relative to the JVM time zone.  Converting an arbitrary timestamp
between time zones is not currently supported on the GPU. Therefore operations involving timestamps
will only be GPU-accelerated if the time zone used by the JVM is UTC.

## Windowing

### Window Functions

Because of ordering differences between the CPU and the GPU window functions especially row based
window functions like `row_number`, `lead`, and `lag` can produce different results if the ordering
includes both `-0.0` and `0.0`, or if the ordering is ambiguous. Spark can produce different results
from one run to another if the ordering is ambiguous on a window function too.

### Range Window

When the order-by column of a range based window is numeric type like `byte/short/int/long` and
the range boundary calculated for a value has overflow, CPU and GPU will get different results.

For example, consider the following dataset:

``` console
+------+---------+
| id   | dollars |
+------+---------+
|    1 |    NULL |
|    1 |      13 |
|    1 |      14 |
|    1 |      15 |
|    1 |      15 |
|    1 |      17 |
|    1 |      18 |
|    1 |      52 |
|    1 |      53 |
|    1 |      61 |
|    1 |      65 |
|    1 |      72 |
|    1 |      73 |
|    1 |      75 |
|    1 |      78 |
|    1 |      84 |
|    1 |      85 |
|    1 |      86 |
|    1 |      92 |
|    1 |      98 |
+------+---------+
```

After executing the SQL statement:

``` sql
SELECT
 COUNT(dollars) over
    (PARTITION BY id
    ORDER BY CAST (dollars AS Byte) ASC
    RANGE BETWEEN 127 PRECEDING AND 127 FOLLOWING)
FROM table
```

The results will differ between the CPU and GPU due to overflow handling.

``` console
CPU: WrappedArray([0], [0], [0], [0], [0], [0], [0], [0], [0], [0], [0], [0], [0], [0], [0], [0], [0], [0], [0], [0])
GPU: WrappedArray([0], [19], [19], [19], [19], [19], [19], [19], [19], [19], [19], [19], [19], [19], [19], [19], [19], [19], [19], [19])
```

To enable byte-range windowing on the GPU, set
[`spark.rapids.sql.window.range.byte.enabled`](configs.md#sql.window.range.byte.enabled) to true.

We also provide configurations for other integral range types:

- [`spark.rapids.sql.window.range.short.enabled`](configs.md#sql.window.range.short.enabled)
- [`spark.rapids.sql.window.range.int.enabled`](configs.md#sql.window.range.int.enabled)
- [`spark.rapids.sql.window.range.long.enabled`](configs.md#sql.window.range.short.enabled)

The reason why we default the configurations to false for byte/short and to true for int/long is that
we think the most real-world queries are based on int or long.

## Parsing strings as dates or timestamps

When converting strings to dates or timestamps using functions like `to_date` and `unix_timestamp`,
the specified format string will fall into one of three categories:

- Supported on GPU and 100% compatible with Spark
- Supported on GPU but may produce different results to Spark
- Unsupported on GPU

The formats which are supported on GPU vary depending on the setting for `timeParserPolicy`.

### CORRECTED and EXCEPTION timeParserPolicy

With timeParserPolicy set to `CORRECTED` or `EXCEPTION` (the default), the following formats are supported
on the GPU without requiring any additional settings.

- `dd/MM/yyyy`
- `yyyy/MM`
- `yyyy/MM/dd`
- `yyyy-MM`
- `yyyy-MM-dd`
- `yyyy-MM-dd HH:mm:ss`
- `MM-dd`
- `MM/dd`
- `dd-MM`
- `dd/MM`

Valid Spark date/time formats that do not appear in the list above may also be supported but have not been 
extensively tested and may produce different results compared to the CPU. Known issues include:

- Valid dates and timestamps followed by trailing characters (including whitespace) may be parsed to non-null 
  values on GPU where Spark would treat the data as invalid and return null

To attempt to use other formats on the GPU, set
[`spark.rapids.sql.incompatibleDateFormats.enabled`](configs.md#sql.incompatibleDateFormats.enabled)
to `true`.

Formats that contain any of the following characters are unsupported and will fall back to CPU:

```
'k', 'K','z', 'V', 'c', 'F', 'W', 'Q', 'q', 'G', 'A', 'n', 'N',
'O', 'X', 'p', '\'', '[', ']', '#', '{', '}', 'Z', 'w', 'e', 'E', 'x', 'Z', 'Y'
```

Formats that contain any of the following words are unsupported and will fall back to CPU:

```
"u", "uu", "uuu", "uuuu", "uuuuu", "uuuuuu", "uuuuuuu", "uuuuuuuu", "uuuuuuuuu", "uuuuuuuuuu",
"y", "yy", yyy", "yyyyy", "yyyyyy", "yyyyyyy", "yyyyyyyy", "yyyyyyyyy", "yyyyyyyyyy",
"D", "DD", "DDD", "s", "m", "H", "h", "M", "MMM", "MMMM", "MMMMM", "L", "LLL", "LLLL", "LLLLL",
"d", "S", "SS", "SSS", "SSSS", "SSSSS", "SSSSSSSSS", "SSSSSSS", "SSSSSSSS"
```

### LEGACY timeParserPolicy

With timeParserPolicy set to `LEGACY` and
[`spark.rapids.sql.incompatibleDateFormats.enabled`](configs.md#sql.incompatibleDateFormats.enabled)
set to `true`, and `spark.sql.ansi.enabled` set to `false`, the following formats are supported but not 
guaranteed to produce the same results as the CPU:

- `dd-MM-yyyy`
- `dd/MM/yyyy`
- `yyyy/MM/dd`
- `yyyy-MM-dd`
- `yyyy/MM/dd HH:mm:ss`
- `yyyy-MM-dd HH:mm:ss`

LEGACY timeParserPolicy support has the following limitations when running on the GPU:

- Only 4 digit years are supported
- The proleptic Gregorian calendar is used instead of the hybrid Julian+Gregorian calendar 
  that Spark uses in legacy mode

## Formatting dates and timestamps as strings

When formatting dates and timestamps as strings using functions such as `from_unixtime`, only a
subset of valid format strings are supported on the GPU.

Formats that contain any of the following characters are unsupported and will fall back to CPU:

```
'k', 'K','z', 'V', 'c', 'F', 'W', 'Q', 'q', 'G', 'A', 'n', 'N',
'O', 'X', 'p', '\'', '[', ']', '#', '{', '}', 'Z', 'w', 'e', 'E', 'x', 'Z', 'Y'
```

Formats that contain any of the following words are unsupported and will fall back to CPU:

```
"u", "uu", "uuu", "uuuu", "uuuuu", "uuuuuu", "uuuuuuu", "uuuuuuuu", "uuuuuuuuu", "uuuuuuuuuu",
"y", yyy", "yyyyy", "yyyyyy", "yyyyyyy", "yyyyyyyy", "yyyyyyyyy", "yyyyyyyyyy",
"D", "DD", "DDD", "s", "m", "H", "h", "M", "MMM", "MMMM", "MMMMM", "L", "LLL", "LLLL", "LLLLL",
"d", "S", "SS", "SSS", "SSSS", "SSSSS", "SSSSSSSSS", "SSSSSSS", "SSSSSSSS"
```

Note that this list differs very slightly from the list given in the previous section for parsing
strings to dates because the two-digit year format `"yy"` is supported when formatting dates as
strings but not when parsing strings to dates.

## Casting between types

In general, performing `cast` and `ansi_cast` operations on the GPU is compatible with the same
operations on the CPU. However, there are some exceptions. For this reason, certain casts are
disabled on the GPU by default and require configuration options to be specified to enable them.

### Float to Decimal

The GPU will use a different strategy from Java's BigDecimal to handle/store decimal values, which
leads to restrictions:
* It is only available when `ansiMode` is on.
* Float values cannot be larger than `1e18` or smaller than `-1e18` after conversion.
* The results produced by GPU slightly differ from the default results of Spark.

To enable this operation on the GPU, set
[`spark.rapids.sql.castFloatToDecimal.enabled`](configs.md#sql.castFloatToDecimal.enabled) to `true`
and set `spark.sql.ansi.enabled` to `true`.

### Float to Integral Types

With both `cast` and `ansi_cast`, Spark uses the expression `Math.floor(x) <= MAX && Math.ceil(x) >=
MIN` to determine whether a floating-point value can be converted to an integral type. Prior to
Spark 3.1.0 the MIN and MAX values were floating-point values such as `Int.MaxValue.toFloat` but
starting with 3.1.0 these are now integral types such as `Int.MaxValue` so this has slightly
affected the valid range of values and now differs slightly from the behavior on GPU in some cases.

To enable this operation on the GPU when using Spark 3.1.0 or later, set
[`spark.rapids.sql.castFloatToIntegralTypes.enabled`](configs.md#sql.castFloatToIntegralTypes.enabled)
to `true`.

This configuration setting is ignored when using Spark versions prior to 3.1.0.

### Float to String

The GPU will use different precision than Java's toString method when converting floating-point data
types to strings and this can produce results that differ from the default behavior in Spark.

To enable this operation on the GPU, set
[`spark.rapids.sql.castFloatToString.enabled`](configs.md#sql.castFloatToString.enabled) to `true`.

### String to Float

Casting from string to floating-point types on the GPU returns incorrect results when the string
represents any number in the following ranges. In both cases the GPU returns `Double.MaxValue`. The
default behavior in Apache Spark is to return `+Infinity` and `-Infinity`, respectively.

- `1.7976931348623158E308 <= x < 1.7976931348623159E308`
- `-1.7976931348623159E308 < x <= -1.7976931348623158E308` 

Also, the GPU does not support casting from strings containing hex values.

To enable this operation on the GPU, set
[`spark.rapids.sql.castStringToFloat.enabled`](configs.md#sql.castStringToFloat.enabled) to `true`.

### String to Date

The following formats/patterns are supported on the GPU. Timezone of UTC is assumed.

| Format or Pattern     | Supported on GPU? |
| --------------------- | ----------------- |
| `"yyyy"`              | Yes               |
| `"yyyy-[M]M"`         | Yes               |
| `"yyyy-[M]M "`        | Yes               |
| `"yyyy-[M]M-[d]d"`    | Yes               |
| `"yyyy-[M]M-[d]d "`   | Yes               |
| `"yyyy-[M]M-[d]d *"`  | Yes               |
| `"yyyy-[M]M-[d]d T*"` | Yes               |
| `"epoch"`             | Yes               |
| `"now"`               | Yes               |
| `"today"`             | Yes               |
| `"tomorrow"`          | Yes               |
| `"yesterday"`         | Yes               |

### String to Timestamp

To allow casts from string to timestamp on the GPU, enable the configuration property 
[`spark.rapids.sql.castStringToTimestamp.enabled`](configs.md#sql.castStringToTimestamp.enabled).

Casting from string to timestamp currently has the following limitations. 

| Format or Pattern                                                   | Supported on GPU? |
| ------------------------------------------------------------------- | ------------------|
| `"yyyy"`                                                            | Yes               |
| `"yyyy-[M]M"`                                                       | Yes               |
| `"yyyy-[M]M "`                                                      | Yes               |
| `"yyyy-[M]M-[d]d"`                                                  | Yes               |
| `"yyyy-[M]M-[d]d "`                                                 | Yes               |
| `"yyyy-[M]M-[d]dT[h]h:[m]m:[s]s.[ms][ms][ms][us][us][us][zone_id]"` | Partial [\[1\]](#Footnote1)       |
| `"yyyy-[M]M-[d]d [h]h:[m]m:[s]s.[ms][ms][ms][us][us][us][zone_id]"` | Partial [\[1\]](#Footnote1)       |
| `"[h]h:[m]m:[s]s.[ms][ms][ms][us][us][us][zone_id]"`                | Partial [\[1\]](#Footnote1)       |
| `"T[h]h:[m]m:[s]s.[ms][ms][ms][us][us][us][zone_id]"`               | Partial [\[1\]](#Footnote1)       |
| `"epoch"`                                                           | Yes               |
| `"now"`                                                             | Yes               |
| `"today"`                                                           | Yes               |
| `"tomorrow"`                                                        | Yes               |
| `"yesterday"`                                                       | Yes               |

- <a name="Footnote1"></a>[1] The timestamp portion must have 6 digits for milliseconds.
 Only timezone 'Z' (UTC) is supported. Casting unsupported formats will result in null values.

Spark is very lenient when casting from string to timestamp because all date and time components
are optional, meaning that input values such as `T`, `T2`, `:`, `::`, `1:`, `:1`, and `::1`
are considered valid timestamps. The GPU will treat these values as invalid and cast them to null
values.

### Constant Folding

ConstantFolding is an operator optimization rule in Catalyst that replaces expressions that can
be statically evaluated with their equivalent literal values. The RAPIDS Accelerator relies
on constant folding and parts of the query will not be accelerated if 
`org.apache.spark.sql.catalyst.optimizer.ConstantFolding` is excluded as a rule.

## JSON string handling
The 0.5 release introduces the `get_json_object` operation.  The JSON specification only allows
double quotes around strings in JSON data, whereas Spark allows single quotes around strings in JSON
data.  The RAPIDS Spark `get_json_object` operation on the GPU will return `None` in PySpark or
`Null` in Scala when trying to match a string surrounded by single quotes.  This behavior will be
updated in a future release to more closely match Spark.

## Approximate Percentile

The GPU implementation of `approximate_percentile` uses
[t-Digests](https://arxiv.org/abs/1902.04023) which have high accuracy, particularly near the tails of a
distribution. Because the results are not bit-for-bit identical with the Apache Spark implementation of
`approximate_percentile`, this feature is disabled by default and can be enabled by setting
<<<<<<< HEAD
`spark.rapids.sql.expression.ApproximatePercentile=true`.
=======
`spark.rapids.sql.expression.ApproximatePercentile=true`.

## RLike

The GPU implementation of RLike has a number of known issues where behavior is not consistent with Apache Spark and
this expression is disabled by default. It can be enabled setting `spark.rapids.sql.expression.RLike=true`.

A summary of known issues is shown below but this is not intended to be a comprehensive list. We recommend that you
do your own testing to verify whether the GPU implementation of `RLike` is suitable for your use case.

We plan on improving the RLike functionality over time to make it more compatible with Spark so this feature should
be used at your own risk with the expectation that the behavior will change in future releases.

### Multi-line handling

The GPU implementation of RLike supports `^` and `$` to represent the start and end of lines within a string but
Spark uses `^` and `$` to refer to the start and end of the entire string (equivalent to `\A` and `\Z`).

| Pattern | Input  | Spark on CPU | Spark on GPU |
|---------|--------|--------------|--------------|
| `^A`    | `A\nB` | Match        | Match        |
| `A$`    | `A\nB` | No Match     | Match        |
| `^B`    | `A\nB` | No Match     | Match        |
| `B$`    | `A\nB` | Match        | Match        |

As a workaround, `\A` and `\Z` can be used instead of `^` and `$`.

### Null character in input

The GPU implementation of RLike will not match anything after a null character within a string.

| Pattern   | Input     | Spark on CPU | Spark on GPU |
|-----------|-----------|--------------|--------------|
| `A`       | `\u0000A` | Match        | No Match     |

### Qualifiers with nothing to repeat

Spark supports qualifiers in cases where there is nothing to repeat. For example, Spark supports `a*+` and this
will match all inputs. The GPU implementation of RLike does not support this syntax and will throw an exception with
the message `nothing to repeat at position 0`.

### Stricter escaping requirements

The GPU implementation of RLike has stricter requirements around escaping special characters in some cases.

| Pattern   | Input  | Spark on CPU | Spark on GPU |
|-----------|--------|--------------|--------------|
| `a[-+]`   | `a-`   | Match        | No Match     |
| `a[\-\+]` | `a-`   | Match        | Match        |

### Empty groups

The GPU implementation of RLike does not support empty groups correctly.

| Pattern   | Input  | Spark on CPU | Spark on GPU |
|-----------|--------|--------------|--------------|
| `z()?`    | `a`    | No Match     | Match        |
| `z()*`    | `a`    | No Match     | Match        |
>>>>>>> 13c5d602
<|MERGE_RESOLUTION|>--- conflicted
+++ resolved
@@ -567,9 +567,6 @@
 [t-Digests](https://arxiv.org/abs/1902.04023) which have high accuracy, particularly near the tails of a
 distribution. Because the results are not bit-for-bit identical with the Apache Spark implementation of
 `approximate_percentile`, this feature is disabled by default and can be enabled by setting
-<<<<<<< HEAD
-`spark.rapids.sql.expression.ApproximatePercentile=true`.
-=======
 `spark.rapids.sql.expression.ApproximatePercentile=true`.
 
 ## RLike
@@ -627,5 +624,4 @@
 | Pattern   | Input  | Spark on CPU | Spark on GPU |
 |-----------|--------|--------------|--------------|
 | `z()?`    | `a`    | No Match     | Match        |
-| `z()*`    | `a`    | No Match     | Match        |
->>>>>>> 13c5d602
+| `z()*`    | `a`    | No Match     | Match        |