--- conflicted
+++ resolved
@@ -26,20 +26,14 @@
 
 ### Which distributions are supported?
 
-The RAPIDS Accelerator for Apache Spark officially supports
-<<<<<<< HEAD
-[Apache Spark](get-started/getting-started-on-prem.md), [AWS EMR
-6.2.0](get-started/getting-started-aws-emr.md), 
-[Databricks Runtime 7.0](get-started/getting-started-databricks.md)
-=======
-[Apache Spark](get-started/getting-started-on-prem.md),
-[Databricks Runtime 7.3](get-started/getting-started-databricks.md)
->>>>>>> d8e8aeaa
-and [Google Cloud Dataproc](get-started/getting-started-gcp.md).
-Most distributions based off of Apache Spark 3.0.0 should work, but because the plugin replaces
-parts of the physical plan that Apache Spark considers to be internal the code for those plans
-can change from one distribution to another. We are working with most cloud service providers to
-set up testing and validation on their distributions.
+The RAPIDS Accelerator for Apache Spark officially supports [Apache
+Spark](get-started/getting-started-on-prem.md), [AWS EMR
+6.2.0](get-started/getting-started-aws-emr.md), [Databricks Runtime
+7.3](get-started/getting-started-databricks.md) and [Google Cloud
+Dataproc](get-started/getting-started-gcp.md).  Most distributions based off of Apache Spark 3.0.0
+should work, but because the plugin replaces parts of the physical plan that Apache Spark considers
+to be internal the code for those plans can change from one distribution to another. We are working
+with most cloud service providers to set up testing and validation on their distributions.
 
 ### What is the right hardware setup to run GPU accelerated Spark?
 
