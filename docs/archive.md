--- conflicted
+++ resolved
@@ -5,11 +5,6 @@
 ---
 Below are archived releases for RAPIDS Accelerator for Apache Spark.
 
-<<<<<<< HEAD
-## Test Test
-
-=======
->>>>>>> 5730bfcc
 ## Release v24.06.0
 ### Hardware Requirements:
 
