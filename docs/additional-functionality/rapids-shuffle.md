---
layout: page
title: RAPIDS Shuffle Manager
parent: Additional Functionality
nav_order: 5
---
# RAPIDS Shuffle Manager

The RAPIDS Shuffle Manager is an implementation of the `ShuffleManager` interface in Apache Spark
that allows custom mechanisms to exchange shuffle data. It has two components: a spillable cache,
and a transport that can utilize Remote Direct Memory Access (RDMA) and high-bandwidth transfers
within a node that has multiple GPUs. This is possible because the plugin utilizes
[Unified Communication X (UCX)](https://www.openucx.org/) as its transport.

- **Spillable cache**: This store keeps GPU data close by where it was produced in device memory,
but can spill in the following cases:
  - GPU out of memory: If an allocation in the GPU failed to acquire memory, spill will get triggered
    moving GPU buffers to host to allow for the original allocation to succeed.
  - Host spill store filled: If the host memory store has reached a maximum threshold
    (`spark.rapids.memory.host.spillStorageSize`), host buffers will be spilled to disk until
    the host spill store shrinks back below said configurable threshold.

  Tasks local to the producing executor will short-circuit read from the cache.

- **Transport**: Handles block transfers between executors using various means like NVLink,
PCIe, Infiniband (IB), RDMA over Converged Ethernet (RoCE) or TCP, and as configured in UCX,
in these scenarios:
  - GPU-to-GPU: Shuffle blocks that were able to fit in GPU memory.
  - Host-to-GPU and Disk-to-GPU: Shuffle blocks that spilled to host (or disk) but will be manifested
  in the GPU in the downstream Spark task.

### System Setup

In order to enable the RAPIDS Shuffle Manager, UCX user-space libraries and its dependencies must
be installed on the host and inside Docker containers (if not baremetal). A host has additional
requirements, like the MLNX_OFED driver and `nv_peer_mem` kernel module.

The minimum UCX requirement for the RAPIDS Shuffle Manager is
[UCX 1.10.1](https://github.com/openucx/ucx/releases/tag/v1.10.1)

#### Baremetal

1. If you have Mellanox hardware, please ensure you have the [MLNX_OFED driver](https://www.mellanox.com/products/infiniband-drivers/linux/mlnx_ofed), and the
[`nv_peer_mem` kernel module](https://www.mellanox.com/products/GPUDirect-RDMA) installed. UCX packages
   are compatible with MLNX_OFED 5.0+. Please install the latest driver available.

<<<<<<< HEAD
   With `nv_peer_mem` (GPUDirectRDMA), IB/RoCE-based transfers can perform zero-copy transfers
   directly from GPU memory. Note that GPUDirectRDMA is known to show
   [performance and bugs](https://docs.nvidia.com/cuda/gpudirect-rdma/index.html#supported-systems)
   in machines that don't connect their GPUs and NICs to PCIe switches (i.e. directly to the
   root-complex).

   If you encounter issues or poor performance, GPUDirectRDMA can be controlled via the
   UCX environment variable `UCX_IB_GPU_DIRECT_RDMA=no`, but please
   [file a GitHub issue](https://github.com/NVIDIA/spark-rapids/issues) so we can investigate
=======
   With `nv_peer_mem` (GPUDirectRDMA), IB/RoCE-based transfers can perform zero-copy transfers 
   directly from GPU memory. Note that GPUDirectRDMA is known to show 
   [performance and bugs](https://docs.nvidia.com/cuda/gpudirect-rdma/index.html#supported-systems) 
   in machines that don't connect their GPUs and NICs to PCIe switches (i.e. directly to the 
   root-complex). 
   
   Other considerations:

   - Please refer to [Mellanox documentation](
   https://community.mellanox.com/s/article/recommended-network-configuration-examples-for-roce-deployment)
   on how to configure RoCE networks (lossless/lossy, QoS, and more)

   - We recommend that the `--without-ucx` option is passed when installing MLNX_OFED
   (`mlnxofedinstall`). This is because the UCX included in MLNX_OFED does not have CUDA support,
   and is likely older than what is available in the UCX repo (see Step 2 below).

   If you encounter issues or poor performance, GPUDirectRDMA can be controlled via the 
   UCX environment variable `UCX_IB_GPU_DIRECT_RDMA=no`, but please 
   [file a GitHub issue](https://github.com/NVIDIA/spark-rapids/issues) so we can investigate 
>>>>>>> cce6cf87
   further.

2. Fetch and install the UCX package for your OS and CUDA version
   [UCX 1.10.1](https://github.com/openucx/ucx/releases/tag/v1.10.1).

   RDMA packages have extra requirements that should be satisfied by MLNX_OFED.

   ---
   **NOTE:**

   Please note that the RAPIDS Shuffle Manager is built against
   [JUCX 1.11.0](https://search.maven.org/artifact/org.openucx/jucx/1.11.0/jar). This is the JNI
   component of UCX and was published ahead of the native library (UCX 1.11.0). Please disregard the
   startup [compatibility warning](https://github.com/openucx/ucx/issues/6694),
   as the JUCX usage within the RAPIDS Shuffle Manager is compatible with UCX 1.10.x.

   ---

##### CentOS UCX RPM
The UCX packages for CentOS 7 and 8 are divided into different RPMs. For example, UCX 1.10.1
available at
https://github.com/openucx/ucx/releases/download/v1.10.1/ucx-v1.10.1-centos7-mofed5.x-cuda11.0.tar.bz2
contains:

```
ucx-devel-1.10.1-1.el7.x86_64.rpm
ucx-debuginfo-1.10.1-1.el7.x86_64.rpm
ucx-1.10.1-1.el7.x86_64.rpm
ucx-cuda-1.10.1-1.el7.x86_64.rpm
ucx-rdmacm-1.10.1-1.el7.x86_64.rpm
ucx-cma-1.10.1-1.el7.x86_64.rpm
ucx-ib-1.10.1-1.el7.x86_64.rpm
```

For a setup without RoCE or Infiniband networking, the only packages required are:

```
ucx-1.10.1-1.el7.x86_64.rpm
ucx-cuda-1.10.1-1.el7.x86_64.rpm
```

If accelerated networking is available, the package list is:

```
ucx-1.10.1-1.el7.x86_64.rpm
ucx-cuda-1.10.1-1.el7.x86_64.rpm
ucx-rdmacm-1.10.1-1.el7.x86_64.rpm
ucx-ib-1.10.1-1.el7.x86_64.rpm
```

---
**NOTE:**

The CentOS RPM requires CUDA installed via RPMs to satisfy its dependencies. The CUDA runtime can be
downloaded from [https://developer.nvidia.com/cuda-downloads](https://developer.nvidia.com/cuda-downloads)
(note the [Archive of Previous CUDA releases](https://developer.nvidia.com/cuda-toolkit-archive)
link to download prior versions of the runtime).

For example, in order to download the CUDA RPM for CentOS 7 running on x86:
`Linux` > `x86_64` > `CentOS` > `7` or `8` > `rpm (local)` or `rpm (network)`.

---

#### Docker containers

Running with UCX in containers imposes certain requirements. In a multi-GPU system, all GPUs that
want to take advantage of PCIe peer-to-peer or NVLink need to be visible within the container. For
example, if two containers are trying to communicate and each have an isolated GPU, the link between
these GPUs will not be optimal, forcing UCX to stage buffers to the host or use TCP.
Additionally, if you want to use RoCE/Infiniband, the `/dev/infiniband` device should be exposed
in the container.

If UCX will be used to communicate between containers, the IPC (`--ipc`) and
PID namespaces (`--pid`) should also be shared.

As of the writing of this document we have successfully tested `--privileged` containers, which
essentially turns off all isolation. We are also assuming `--network=host` is specified, allowing
the container to share the host's network. We will revise this document to include any new
configurations as we are able to test different scenarios.

NOTE: A system administrator should have performed Step 1 in [Baremetal](#baremetal) in the host
system if you have RDMA capable hardware.

Within the Docker container we need to install UCX and its requirements. These are Dockerfile
examples for Ubuntu 18.04:

The following are examples of Docker containers with UCX 1.10.1 and cuda-11.0 support.

| OS Type | RDMA | Dockerfile |
| ------- | ---- | ---------- |
| Ubuntu  | Yes  | [Dockerfile.ubuntu_rdma](shuffle-docker-examples/Dockerfile.ubuntu_rdma) |
| Ubuntu  | No   | [Dockerfile.ubuntu_no_rdma](shuffle-docker-examples/Dockerfile.ubuntu_no_rdma) |
| CentOS  | Yes  | [Dockerfile.centos_rdma](shuffle-docker-examples/Dockerfile.centos_rdma) |
| CentOS  | No   | [Dockerfile.centos_no_rdma](shuffle-docker-examples/Dockerfile.centos_no_rdma) |

### Validating UCX Environment

After installing UCX you can utilize `ucx_info` and `ucx_perftest` to validate the installation.

In this section, we are using a docker container built using the sample dockerfile above.

1. Start the docker container with `--privileged` mode. In this example, we are also adding
   `--device /dev/infiniband` to make Mellanox devices available for our test, but this is only
   required if you are using RDMA:
    ```
    nvidia-docker run \
     --network=host \
     --device /dev/infiniband \
     --privileged \
     -it \
     ucx_container:latest \
     /bin/bash
    ```
   If you are testing between different machines, please run the above command in each node.

2. Test to check whether UCX can link against CUDA:
    ```
    root@test-machine:/# ucx_info -d|grep cuda
    # Memory domain: cuda_cpy
    #     Component: cuda_cpy
    #      Transport: cuda_copy
    #         Device: cuda
    # Memory domain: cuda_ipc
    #     Component: cuda_ipc
    #      Transport: cuda_ipc
    #         Device: cuda
    ```

3. Mellanox device seen by UCX, and what transports are enabled (i.e. `rc`)
   ```
   root@test-machine:/# ucx_info -d|grep mlx5_3:1 -B1
   #      Transport: rc_verbs
   #         Device: mlx5_3:1
   --
   #      Transport: rc_mlx5
   #         Device: mlx5_3:1
   --
   #      Transport: dc_mlx5
   #         Device: mlx5_3:1
   --
   #      Transport: ud_verbs
   #         Device: mlx5_3:1
   --
   #      Transport: ud_mlx5
   #         Device: mlx5_3:1
   ```

4. You should be able to execute `ucx_perftest`, and get a good idea that things are working as
   you expect.

   Example 1: GPU <-> GPU in the same host. Without NVLink you should expect PCIe speeds. In this
   case this is PCIe3, and somewhere along the lines of ~10GB/sec is expected. It should also match
   the performance seen in `p2pBandwidthLatencyTest`, which is included with the cuda toolkit.

   - On server container:
     ```
     root@test-server:/# CUDA_VISIBLE_DEVICES=0 ucx_perftest -t tag_bw -s 10000000 -n 1000 -m cuda
     ```

   - On client container:
     ```
     root@test-client:/# CUDA_VISIBLE_DEVICES=1 ucx_perftest -t tag_bw -s 10000000 -n 1000 -m cuda localhost
     +--------------+--------------+-----------------------------+---------------------+-----------------------+
     |              |              |      overhead (usec)        |   bandwidth (MB/s)  |  message rate (msg/s) |
     +--------------+--------------+---------+---------+---------+----------+----------+-----------+-----------+
     |    Stage     | # iterations | typical | average | overall |  average |  overall |  average  |  overall  |
     +--------------+--------------+---------+---------+---------+----------+----------+-----------+-----------+
     Final:                  1000     0.000   986.122   986.122     9670.96    9670.96        1014        1014
     ```

   Example 2: GPU <-> GPU across the network, using GPUDirectRDMA. You will notice that in this
   example we picked GPU 3. In our test machine, GPU 3 is closest (same root complex) to the NIC
   we are using for RoCE, and yields better performance than GPU 0, for example, which is sitting
   on a different socket.

   - On server container:
     ```
     root@test-server: CUDA_VISIBLE_DEVICES=3 ucx_perftest -t tag_bw -s 10000000 -n 1000 -m cuda
     ```

   - On client container:
     ```
     root@test-client:/# CUDA_VISIBLE_DEVICES=3 ucx_perftest -t tag_bw -s 10000000 -n 1000 -m cuda test-server
     +--------------+--------------+-----------------------------+---------------------+-----------------------+
     |              |              |      overhead (usec)        |   bandwidth (MB/s)  |  message rate (msg/s) |
     +--------------+--------------+---------+---------+---------+----------+----------+-----------+-----------+
     |    Stage     | # iterations | typical | average | overall |  average |  overall |  average  |  overall  |
     +--------------+--------------+---------+---------+---------+----------+----------+-----------+-----------+
     [thread 0]               498     0.000  2016.444  2016.444     4729.49    4729.49         496         496
     [thread 0]               978     0.000  2088.412  2051.766     4566.50    4648.07         479         487
     Final:                  1000     0.000  3739.639  2088.899     2550.18    4565.44         267         479
     ```

   Example 3: GPU <-> GPU across the network, without GPUDirectRDMA. You will notice that the
   bandwidth achieved is higher than with GPUDirectRDMA on. This is expected, and a known issue in
   machines where GPUs and NICs are connected directly to the root complex.

   - On server container:
     ```
     root@test-server:/# UCX_IB_GPU_DIRECT_RDMA=no CUDA_VISIBLE_DEVICES=3 ucx_perftest -t tag_bw -s 10000000 -n 1000 -m cuda
     ```

   - On client container:
     ```
     root@test-client:/# UCX_IB_GPU_DIRECT_RDMA=no CUDA_VISIBLE_DEVICES=3 ucx_perftest -t tag_bw -s 10000000 -n 1000 -m cuda test-server
     +--------------+--------------+-----------------------------+---------------------+-----------------------+
     |              |              |      overhead (usec)        |   bandwidth (MB/s)  |  message rate (msg/s) |
     +--------------+--------------+---------+---------+---------+----------+----------+-----------+-----------+
     |    Stage     | # iterations | typical | average | overall |  average |  overall |  average  |  overall  |
     +--------------+--------------+---------+---------+---------+----------+----------+-----------+-----------+
     [thread 0]               670     0.000  1497.859  1497.859     6366.91    6366.91         668         668
     Final:                  1000     0.000  1718.843  1570.784     5548.35    6071.33         582         637
     ```

### Spark App Configuration

1. Choose the version of the shuffle manager that matches your Spark version.
   Currently we support:

    | Spark Shim | spark.shuffle.manager value                              |
    | -----------| -------------------------------------------------------- |
    | 3.0.1      | com.nvidia.spark.rapids.spark301.RapidsShuffleManager    |
    | 3.0.1 EMR  | com.nvidia.spark.rapids.spark301emr.RapidsShuffleManager |
    | 3.0.2      | com.nvidia.spark.rapids.spark302.RapidsShuffleManager    |
    | 3.0.3      | com.nvidia.spark.rapids.spark303.RapidsShuffleManager    |
    | 3.1.1      | com.nvidia.spark.rapids.spark311.RapidsShuffleManager    |
    | 3.1.2      | com.nvidia.spark.rapids.spark312.RapidsShuffleManager    |
    | 3.1.3      | com.nvidia.spark.rapids.spark313.RapidsShuffleManager    |
    | 3.2.0      | com.nvidia.spark.rapids.spark320.RapidsShuffleManager    |

2. Recommended settings for UCX 1.10.1+
```shell
...
--conf spark.shuffle.manager=com.nvidia.spark.rapids.spark301.RapidsShuffleManager \
--conf spark.shuffle.service.enabled=false \
--conf spark.executorEnv.UCX_TLS=cuda_copy,cuda_ipc,rc,tcp \
--conf spark.executorEnv.UCX_ERROR_SIGNALS= \
--conf spark.executorEnv.UCX_RNDV_SCHEME=put_zcopy \
--conf spark.executorEnv.UCX_MAX_RNDV_RAILS=1 \
--conf spark.executorEnv.UCX_MEMTYPE_CACHE=n \
--conf spark.executorEnv.UCX_IB_RX_QUEUE_LEN=1024 \
--conf spark.executor.extraClassPath=${SPARK_CUDF_JAR}:${SPARK_RAPIDS_PLUGIN_JAR}
```

Please note `LD_LIBRARY_PATH` should optionally be set if the UCX library is installed in a
non-standard location.

#### UCX Environment Variables
- `UCX_TLS`:
  - `cuda_copy`, and `cuda_ipc`: enables handling of CUDA memory in UCX, both for copy-based transport
    and peer-to-peer communication between GPUs (NVLink/PCIe).
  - `rc`: enables Infiniband and RoCE based transport in UCX.
  - `tcp`: allows for TCP communication in cases where UCX deems necessary.
- `UCX_ERROR_SIGNALS=`: Disables UCX signal catching, as it can cause issues with the JVM.
- `UCX_MAX_RNDV_RAILS=1`: Set this to `1` to disable multi-rail transfers in UCX, where UCX splits
  data to utilize various channels (e.g. two NICs). A value greater than `1` can cause a performance drop
  for high-bandwidth transports between GPUs.
- `UCX_MEMTYPE_CACHE=n`: Disables a cache in UCX that can cause UCX to fail when running with CUDA buffers.
- `UCX_RNDV_SCHEME=put_zcopy`: By default, `UCX_RNDV_SCHEME=auto` will pick different schemes for
  the RNDV protocol (`get_zcopy` or `put_zcopy`) depending on message size, and on other parameters
  given the hardware, transports, and settings. We have found that `UCX_RNDV_SCHEME=put_zcopy`
  is more reliable than automatic detection, or `get_zcopy` in our testing, especially in UCX 1.9.0.
  The main difference between get and put is the direction of transfer. A send operation under
  `get_zcopy` will really be `RDMA READ` from the receiver, whereas the same send will be
  `RDMA_WRITE` from the sender if `put_zcopy` is utilized.
- `UCX_IB_RX_QUEUE_LEN=1024`: Length of receive queue for the Infiniband/RoCE transports. The
  length change is recommended as it has shown better performance when there is memory pressure
  and message sizes are relatively large (> few hundred Bytes)

### Fine Tuning
Here are some settings that could be utilized to fine tune the _RAPIDS Shuffle Manager_:

#### Bounce Buffers
The following configs control the number of bounce buffers, and the size. Please note that for
device buffers, two pools are created (for sending and receiving). Take this into account when
sizing your pools.

The GPU buffers should be smaller than the [`PCI BAR
Size`](https://docs.nvidia.com/cuda/gpudirect-rdma/index.html#bar-sizes) for your GPU. Please verify
the [defaults](../configs.md) work in your case.

- `spark.rapids.shuffle.ucx.bounceBuffers.device.count`
- `spark.rapids.shuffle.ucx.bounceBuffers.host.count`
- `spark.rapids.shuffle.ucx.bounceBuffers.size`

#### Spillable Store
This setting controls the amount of host memory (RAM) that can be utilized to spill GPU blocks when
the GPU is out of memory, before going to disk. Please verify the [defaults](../configs.md).
- `spark.rapids.memory.host.spillStorageSize`

##### Shuffle Garbage Collection
Shuffle buffers cached in the spillable store, whether they are in the GPU, host, or disk, will not
be removed even after all actions for your query complete. This is a design decision in Spark, where
shuffle temporary stores are cleaned when there is a garbage collection on the driver, and the
references to the RDDs supporting your query are not reachable.

One of the issues with this is with large JVM footprints in the driver. The driver may not run a GC at
all between different parts of your application, causing output for shuffle to accumulate (output that
will not be reused), and eventually causing OOM or even filled disk. This is true for Spark even without
the RAPIDS Shuffle Manager, but in our case it's likely GPU memory that is being occupied, and performance
degrades given the churn due to spill to host memory or disk. As of this stage, there isn't a good solution
for this, other than to trigger a GC cycle on the driver.

Spark has a configuration `spark.cleaner.periodicGC.interval` (defaults to 30 minutes), that
can be used to periodically cause garbage collection. If you are experiencing OOM situations, or
performance degradation with several Spark actions, consider tuning this setting in your jobs.<|MERGE_RESOLUTION|>--- conflicted
+++ resolved
@@ -44,37 +44,25 @@
 [`nv_peer_mem` kernel module](https://www.mellanox.com/products/GPUDirect-RDMA) installed. UCX packages
    are compatible with MLNX_OFED 5.0+. Please install the latest driver available.
 
-<<<<<<< HEAD
    With `nv_peer_mem` (GPUDirectRDMA), IB/RoCE-based transfers can perform zero-copy transfers
    directly from GPU memory. Note that GPUDirectRDMA is known to show
    [performance and bugs](https://docs.nvidia.com/cuda/gpudirect-rdma/index.html#supported-systems)
    in machines that don't connect their GPUs and NICs to PCIe switches (i.e. directly to the
    root-complex).
 
+   Other considerations:
+
+   - Please refer to [Mellanox documentation](
+   https://community.mellanox.com/s/article/recommended-network-configuration-examples-for-roce-deployment)
+   on how to configure RoCE networks (lossless/lossy, QoS, and more)
+
+   - We recommend that the `--without-ucx` option is passed when installing MLNX_OFED
+   (`mlnxofedinstall`). This is because the UCX included in MLNX_OFED does not have CUDA support,
+   and is likely older than what is available in the UCX repo (see Step 2 below).
+
    If you encounter issues or poor performance, GPUDirectRDMA can be controlled via the
    UCX environment variable `UCX_IB_GPU_DIRECT_RDMA=no`, but please
    [file a GitHub issue](https://github.com/NVIDIA/spark-rapids/issues) so we can investigate
-=======
-   With `nv_peer_mem` (GPUDirectRDMA), IB/RoCE-based transfers can perform zero-copy transfers 
-   directly from GPU memory. Note that GPUDirectRDMA is known to show 
-   [performance and bugs](https://docs.nvidia.com/cuda/gpudirect-rdma/index.html#supported-systems) 
-   in machines that don't connect their GPUs and NICs to PCIe switches (i.e. directly to the 
-   root-complex). 
-   
-   Other considerations:
-
-   - Please refer to [Mellanox documentation](
-   https://community.mellanox.com/s/article/recommended-network-configuration-examples-for-roce-deployment)
-   on how to configure RoCE networks (lossless/lossy, QoS, and more)
-
-   - We recommend that the `--without-ucx` option is passed when installing MLNX_OFED
-   (`mlnxofedinstall`). This is because the UCX included in MLNX_OFED does not have CUDA support,
-   and is likely older than what is available in the UCX repo (see Step 2 below).
-
-   If you encounter issues or poor performance, GPUDirectRDMA can be controlled via the 
-   UCX environment variable `UCX_IB_GPU_DIRECT_RDMA=no`, but please 
-   [file a GitHub issue](https://github.com/NVIDIA/spark-rapids/issues) so we can investigate 
->>>>>>> cce6cf87
    further.
 
 2. Fetch and install the UCX package for your OS and CUDA version
