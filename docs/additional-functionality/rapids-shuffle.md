---
layout: page
title: RAPIDS Shuffle Manager
parent: Additional Functionality
nav_order: 5
---
# RAPIDS Shuffle Manager

The RAPIDS Shuffle Manager is an implementation of the `ShuffleManager` interface in Apache Spark
that allows custom mechanisms to exchange shuffle data. It has two components: a spillable cache,
and a transport that can utilize Remote Direct Memory Access (RDMA) and high-bandwidth transfers
within a node that has multiple GPUs. This is possible because the plugin utilizes
[Unified Communication X (UCX)](https://www.openucx.org/) as its transport.

- **Spillable cache**: This store keeps GPU data close by where it was produced in device memory,
but can spill in the following cases:
  - GPU out of memory: If an allocation in the GPU failed to acquire memory, spill will get triggered
    moving GPU buffers to host to allow for the original allocation to succeed.
  - Host spill store filled: If the host memory store has reached a maximum threshold
    (`spark.rapids.memory.host.spillStorageSize`), host buffers will be spilled to disk until
    the host spill store shrinks back below said configurable threshold.

  Tasks local to the producing executor will short-circuit read from the cache.

- **Transport**: Handles block transfers between executors using various means like NVLink,
PCIe, Infiniband (IB), RDMA over Converged Ethernet (RoCE) or TCP, and as configured in UCX,
in these scenarios:
  - GPU-to-GPU: Shuffle blocks that were able to fit in GPU memory.
  - Host-to-GPU and Disk-to-GPU: Shuffle blocks that spilled to host (or disk) but will be manifested
  in the GPU in the downstream Spark task.

The RAPIDS Shuffle Manager uses the `spark.shuffle.manager` plugin interface in Spark and it relies
on fast connections between executors, where shuffle data is kept in a cache backed by GPU, host, or disk.
As such, it doesn't implement functionality to interact with the External Shuffle Service (ESS).
To enable the RAPIDS Shuffle Manager, users need to disable ESS using `spark.shuffle.service.enabled=false`.
Note that Spark's Dynamic Allocation feature requires ESS to be configured, and must also be
disabled with `spark.dynamicAllocation.enabled=false`.

### System Setup

In order to enable the RAPIDS Shuffle Manager, UCX user-space libraries and its dependencies must
be installed on the host and inside Docker containers (if not baremetal). A host has additional
requirements, like the MLNX_OFED driver and `nv_peer_mem` kernel module.

The minimum UCX requirement for the RAPIDS Shuffle Manager is
[UCX 1.11.2](https://github.com/openucx/ucx/releases/tag/v1.11.2).

#### Baremetal

1. If you have Mellanox hardware, please ensure you have the [MLNX_OFED driver](https://www.mellanox.com/products/infiniband-drivers/linux/mlnx_ofed), and the
[`nv_peer_mem` kernel module](https://www.mellanox.com/products/GPUDirect-RDMA) installed. UCX packages
   are compatible with MLNX_OFED 5.0+. Please install the latest driver available.

   With `nv_peer_mem` (GPUDirectRDMA), IB/RoCE-based transfers can perform zero-copy transfers
   directly from GPU memory. Note that GPUDirectRDMA is known to show
   [performance and bugs](https://docs.nvidia.com/cuda/gpudirect-rdma/index.html#supported-systems)
   in machines that don't connect their GPUs and NICs to PCIe switches (i.e. directly to the
   root-complex).

   Other considerations:

   - Please refer to [Mellanox documentation](
   https://community.mellanox.com/s/article/recommended-network-configuration-examples-for-roce-deployment)
   on how to configure RoCE networks (lossless/lossy, QoS, and more)

   - We recommend that the `--without-ucx` option is passed when installing MLNX_OFED
   (`mlnxofedinstall`). This is because the UCX included in MLNX_OFED does not have CUDA support,
   and is likely older than what is available in the UCX repo (see Step 2 below).

   If you encounter issues or poor performance, GPUDirectRDMA can be controlled via the
   UCX environment variable `UCX_IB_GPU_DIRECT_RDMA=no`, but please
   [file a GitHub issue](https://github.com/NVIDIA/spark-rapids/issues) so we can investigate
   further.

2. Fetch and install the UCX package for your OS from:
   [UCX 1.11.2](https://github.com/openucx/ucx/releases/tag/v1.11.2).

   NOTE: Please install the artifact with the newest CUDA 11.x version (for UCX 1.11.2 please
   pick CUDA 11.2) as CUDA 11 introduced [CUDA Enhanced Compatibility](https://docs.nvidia.com/deploy/cuda-compatibility/index.html#enhanced-compat-minor-releases).
   Starting with UCX 1.12, UCX will stop publishing individual artifacts for each minor version of CUDA.

   Please refer to our [FAQ](../FAQ.md#what-hardware-is-supported) for caveats with
   CUDA Enhanced Compatibility.

   RDMA packages have extra requirements that should be satisfied by MLNX_OFED.

##### CentOS UCX RPM
The UCX packages for CentOS 7 and 8 are divided into different RPMs. For example, UCX 1.11.2
available at
https://github.com/openucx/ucx/releases/download/v1.11.2/ucx-v1.11.2-centos7-mofed5.x-cuda11.2.tar.bz2
contains:

```
ucx-devel-1.11.2-1.el7.x86_64.rpm
ucx-debuginfo-1.11.2-1.el7.x86_64.rpm
ucx-1.11.2-1.el7.x86_64.rpm
ucx-cuda-1.11.2-1.el7.x86_64.rpm
ucx-rdmacm-1.11.2-1.el7.x86_64.rpm
ucx-cma-1.11.2-1.el7.x86_64.rpm
ucx-ib-1.11.2-1.el7.x86_64.rpm
```

For a setup without RoCE or Infiniband networking, the only packages required are:

```
ucx-1.11.2-1.el7.x86_64.rpm
ucx-cuda-1.11.2-1.el7.x86_64.rpm
```

If accelerated networking is available, the package list is:

```
ucx-1.11.2-1.el7.x86_64.rpm
ucx-cuda-1.11.2-1.el7.x86_64.rpm
ucx-rdmacm-1.11.2-1.el7.x86_64.rpm
ucx-ib-1.11.2-1.el7.x86_64.rpm
```

---
**NOTE:**

The CentOS RPM requires CUDA installed via RPMs to satisfy its dependencies. The CUDA runtime can be
downloaded from [https://developer.nvidia.com/cuda-downloads](https://developer.nvidia.com/cuda-downloads)
(note the [Archive of Previous CUDA releases](https://developer.nvidia.com/cuda-toolkit-archive)
link to download prior versions of the runtime).

For example, in order to download the CUDA RPM for CentOS 7 running on x86:
`Linux` > `x86_64` > `CentOS` > `7` or `8` > `rpm (local)` or `rpm (network)`.

---

#### Docker containers

Running with UCX in containers imposes certain requirements. In a multi-GPU system, all GPUs that
want to take advantage of PCIe peer-to-peer or NVLink need to be visible within the container. For
example, if two containers are trying to communicate and each have an isolated GPU, the link between
these GPUs will not be optimal, forcing UCX to stage buffers to the host or use TCP.
Additionally, if you want to use RoCE/Infiniband, the `/dev/infiniband` device should be exposed
in the container.

If UCX will be used to communicate between containers, the IPC (`--ipc`) and
PID namespaces (`--pid`) should also be shared.

As of the writing of this document we have successfully tested `--privileged` containers, which
essentially turns off all isolation. We are also assuming `--network=host` is specified, allowing
the container to share the host's network. We will revise this document to include any new
configurations as we are able to test different scenarios.

NOTE: A system administrator should have performed Step 1 in [Baremetal](#baremetal) in the host
system if you have RDMA capable hardware.

Within the Docker container we need to install UCX and its requirements. These are Dockerfile
examples for Ubuntu 18.04:

The following are examples of Docker containers with UCX 1.11.2 and cuda-11.2 support.

| OS Type | RDMA | Dockerfile |
| ------- | ---- | ---------- |
| Ubuntu  | Yes  | [Dockerfile.ubuntu_rdma](shuffle-docker-examples/Dockerfile.ubuntu_rdma) |
| Ubuntu  | No   | [Dockerfile.ubuntu_no_rdma](shuffle-docker-examples/Dockerfile.ubuntu_no_rdma) |
| CentOS  | Yes  | [Dockerfile.centos_rdma](shuffle-docker-examples/Dockerfile.centos_rdma) |
| CentOS  | No   | [Dockerfile.centos_no_rdma](shuffle-docker-examples/Dockerfile.centos_no_rdma) |

### Validating UCX Environment

After installing UCX you can utilize `ucx_info` and `ucx_perftest` to validate the installation.

In this section, we are using a docker container built using the sample dockerfile above.

1. Start the docker container with `--privileged` mode. In this example, we are also adding
   `--device /dev/infiniband` to make Mellanox devices available for our test, but this is only
   required if you are using RDMA:
    ```
    nvidia-docker run \
     --network=host \
     --device /dev/infiniband \
     --privileged \
     -it \
     ucx_container:latest \
     /bin/bash
    ```
   If you are testing between different machines, please run the above command in each node.

2. Test to check whether UCX can link against CUDA:
    ```
    root@test-machine:/# ucx_info -d|grep cuda
    # Memory domain: cuda_cpy
    #     Component: cuda_cpy
    #      Transport: cuda_copy
    #         Device: cuda
    # Memory domain: cuda_ipc
    #     Component: cuda_ipc
    #      Transport: cuda_ipc
    #         Device: cuda
    ```

3. Mellanox device seen by UCX, and what transports are enabled (i.e. `rc`)
   ```
   root@test-machine:/# ucx_info -d|grep mlx5_3:1 -B1
   #      Transport: rc_verbs
   #         Device: mlx5_3:1
   --
   #      Transport: rc_mlx5
   #         Device: mlx5_3:1
   --
   #      Transport: dc_mlx5
   #         Device: mlx5_3:1
   --
   #      Transport: ud_verbs
   #         Device: mlx5_3:1
   --
   #      Transport: ud_mlx5
   #         Device: mlx5_3:1
   ```

4. You should be able to execute `ucx_perftest`, and get a good idea that things are working as
   you expect.

   Example 1: GPU <-> GPU in the same host. Without NVLink you should expect PCIe speeds. In this
   case this is PCIe3, and somewhere along the lines of ~10GB/sec is expected. It should also match
   the performance seen in `p2pBandwidthLatencyTest`, which is included with the cuda toolkit.

   - On server container:
     ```
     root@test-server:/# CUDA_VISIBLE_DEVICES=0 ucx_perftest -t tag_bw -s 10000000 -n 1000 -m cuda
     ```

   - On client container:
     ```
     root@test-client:/# CUDA_VISIBLE_DEVICES=1 ucx_perftest -t tag_bw -s 10000000 -n 1000 -m cuda localhost
     +--------------+--------------+-----------------------------+---------------------+-----------------------+
     |              |              |      overhead (usec)        |   bandwidth (MB/s)  |  message rate (msg/s) |
     +--------------+--------------+---------+---------+---------+----------+----------+-----------+-----------+
     |    Stage     | # iterations | typical | average | overall |  average |  overall |  average  |  overall  |
     +--------------+--------------+---------+---------+---------+----------+----------+-----------+-----------+
     Final:                  1000     0.000   986.122   986.122     9670.96    9670.96        1014        1014
     ```

   Example 2: GPU <-> GPU across the network, using GPUDirectRDMA. You will notice that in this
   example we picked GPU 3. In our test machine, GPU 3 is closest (same root complex) to the NIC
   we are using for RoCE, and yields better performance than GPU 0, for example, which is sitting
   on a different socket.

   - On server container:
     ```
     root@test-server: CUDA_VISIBLE_DEVICES=3 ucx_perftest -t tag_bw -s 10000000 -n 1000 -m cuda
     ```

   - On client container:
     ```
     root@test-client:/# CUDA_VISIBLE_DEVICES=3 ucx_perftest -t tag_bw -s 10000000 -n 1000 -m cuda test-server
     +--------------+--------------+-----------------------------+---------------------+-----------------------+
     |              |              |      overhead (usec)        |   bandwidth (MB/s)  |  message rate (msg/s) |
     +--------------+--------------+---------+---------+---------+----------+----------+-----------+-----------+
     |    Stage     | # iterations | typical | average | overall |  average |  overall |  average  |  overall  |
     +--------------+--------------+---------+---------+---------+----------+----------+-----------+-----------+
     [thread 0]               498     0.000  2016.444  2016.444     4729.49    4729.49         496         496
     [thread 0]               978     0.000  2088.412  2051.766     4566.50    4648.07         479         487
     Final:                  1000     0.000  3739.639  2088.899     2550.18    4565.44         267         479
     ```

   Example 3: GPU <-> GPU across the network, without GPUDirectRDMA. You will notice that the
   bandwidth achieved is higher than with GPUDirectRDMA on. This is expected, and a known issue in
   machines where GPUs and NICs are connected directly to the root complex.

   - On server container:
     ```
     root@test-server:/# UCX_IB_GPU_DIRECT_RDMA=no CUDA_VISIBLE_DEVICES=3 ucx_perftest -t tag_bw -s 10000000 -n 1000 -m cuda
     ```

   - On client container:
     ```
     root@test-client:/# UCX_IB_GPU_DIRECT_RDMA=no CUDA_VISIBLE_DEVICES=3 ucx_perftest -t tag_bw -s 10000000 -n 1000 -m cuda test-server
     +--------------+--------------+-----------------------------+---------------------+-----------------------+
     |              |              |      overhead (usec)        |   bandwidth (MB/s)  |  message rate (msg/s) |
     +--------------+--------------+---------+---------+---------+----------+----------+-----------+-----------+
     |    Stage     | # iterations | typical | average | overall |  average |  overall |  average  |  overall  |
     +--------------+--------------+---------+---------+---------+----------+----------+-----------+-----------+
     [thread 0]               670     0.000  1497.859  1497.859     6366.91    6366.91         668         668
     Final:                  1000     0.000  1718.843  1570.784     5548.35    6071.33         582         637
     ```

### Spark App Configuration

1. Choose the version of the shuffle manager that matches your Spark version.
   Currently we support:

<<<<<<< HEAD
    | Spark Shim    | spark.shuffle.manager value                              |
    | --------------| -------------------------------------------------------- |
    | 3.0.1         | com.nvidia.spark.rapids.spark301.RapidsShuffleManager    |
    | 3.0.2         | com.nvidia.spark.rapids.spark302.RapidsShuffleManager    |
    | 3.0.3         | com.nvidia.spark.rapids.spark303.RapidsShuffleManager    |
    | 3.0.4         | com.nvidia.spark.rapids.spark304.RapidsShuffleManager    |
    | 3.1.1         | com.nvidia.spark.rapids.spark311.RapidsShuffleManager    |
    | 3.1.1 CDH     | com.nvidia.spark.rapids.spark311cdh.RapidsShuffleManager |
    | 3.1.2         | com.nvidia.spark.rapids.spark312.RapidsShuffleManager    |
    | 3.1.3         | com.nvidia.spark.rapids.spark313.RapidsShuffleManager    |
    | Databricks 7.3| com.nvidia.spark.rapids.spark301db.RapidsShuffleManager  |
    | Databricks 8.2| com.nvidia.spark.rapids.spark311db.RapidsShuffleManager  |
    | Databricks 9.1| com.nvidia.spark.rapids.spark312db.RapidsShuffleManager  |
=======
    | Spark Shim | spark.shuffle.manager value                              |
    | -----------| -------------------------------------------------------- |
    | 3.0.1      | com.nvidia.spark.rapids.spark301.RapidsShuffleManager    |
    | 3.0.2      | com.nvidia.spark.rapids.spark302.RapidsShuffleManager    |
    | 3.0.3      | com.nvidia.spark.rapids.spark303.RapidsShuffleManager    |
    | 3.0.4      | com.nvidia.spark.rapids.spark304.RapidsShuffleManager    |
    | 3.1.1      | com.nvidia.spark.rapids.spark311.RapidsShuffleManager    |
    | 3.1.1 CDH  | com.nvidia.spark.rapids.spark311cdh.RapidsShuffleManager |
    | 3.1.2      | com.nvidia.spark.rapids.spark312.RapidsShuffleManager    |
    | 3.1.3      | com.nvidia.spark.rapids.spark313.RapidsShuffleManager    |
    | 3.2.0      | com.nvidia.spark.rapids.spark320.RapidsShuffleManager    |
    | 3.2.1      | com.nvidia.spark.rapids.spark321.RapidsShuffleManager    |
>>>>>>> 252d7152

2. Settings for UCX 1.11.2+:

    Minimum configuration:

    ```shell
    ...
    --conf spark.shuffle.manager=com.nvidia.spark.rapids.[shim package].RapidsShuffleManager \
    --conf spark.shuffle.service.enabled=false \
    --conf spark.dynamicAllocation.enabled=false \
    --conf spark.executor.extraClassPath=${SPARK_CUDF_JAR}:${SPARK_RAPIDS_PLUGIN_JAR} \
    --conf spark.executorEnv.UCX_ERROR_SIGNALS= \
    --conf spark.executorEnv.UCX_MEMTYPE_CACHE=n
    ```

    Recommended configuration:

    ```shell
    ...
    --conf spark.shuffle.manager=com.nvidia.spark.rapids.[shim package].RapidsShuffleManager \
    --conf spark.shuffle.service.enabled=false \
    --conf spark.dynamicAllocation.enabled=false \
    --conf spark.executor.extraClassPath=${SPARK_CUDF_JAR}:${SPARK_RAPIDS_PLUGIN_JAR} \
    --conf spark.executorEnv.UCX_ERROR_SIGNALS= \
    --conf spark.executorEnv.UCX_MEMTYPE_CACHE=n \
    --conf spark.executorEnv.UCX_IB_RX_QUEUE_LEN=1024 \
    --conf spark.executorEnv.UCX_TLS=cuda_copy,cuda_ipc,rc,tcp \
    --conf spark.executorEnv.UCX_RNDV_SCHEME=put_zcopy \
    --conf spark.executorEnv.UCX_MAX_RNDV_RAILS=1
    ```

Please replace `[shim package]` with the appropriate value. For example, the full class name for
Apache Spark 3.1.3 is: `com.nvidia.spark.rapids.spark313.RapidsShuffleManager`.

Please note `LD_LIBRARY_PATH` should optionally be set if the UCX library is installed in a
non-standard location.

With the RAPIDS Shuffle Manager configured, the setting `spark.rapids.shuffle.enabled` (default on)
can be used to enable or disable the usage of RAPIDS Shuffle Manager during your application.

#### UCX Environment Variables
- `UCX_TLS`:
  - `cuda_copy`, and `cuda_ipc`: enables handling of CUDA memory in UCX, both for copy-based transport
    and peer-to-peer communication between GPUs (NVLink/PCIe).
  - `rc`: enables Infiniband and RoCE based transport in UCX.
  - `tcp`: allows for TCP communication in cases where UCX deems necessary.
- `UCX_ERROR_SIGNALS=`: Disables UCX signal catching, as it can cause issues with the JVM.
- `UCX_MAX_RNDV_RAILS=1`: Set this to `1` to disable multi-rail transfers in UCX, where UCX splits
  data to utilize various channels (e.g. two NICs). A value greater than `1` can cause a performance drop
  for high-bandwidth transports between GPUs.
- `UCX_MEMTYPE_CACHE=n`: Disables a cache in UCX that can cause UCX to fail when running with CUDA buffers.
- `UCX_RNDV_SCHEME=put_zcopy`: By default, `UCX_RNDV_SCHEME=auto` will pick different schemes for
  the RNDV protocol (`get_zcopy` or `put_zcopy`) depending on message size, and on other parameters
  given the hardware, transports, and settings. We have found that `UCX_RNDV_SCHEME=put_zcopy`
  is more reliable than automatic detection, or `get_zcopy` in our testing, especially in UCX 1.9.0.
  The main difference between get and put is the direction of transfer. A send operation under
  `get_zcopy` will really be `RDMA READ` from the receiver, whereas the same send will be
  `RDMA_WRITE` from the sender if `put_zcopy` is utilized.
- `UCX_IB_RX_QUEUE_LEN=1024`: Length of receive queue for the Infiniband/RoCE transports. The
  length change is recommended as it has shown better performance when there is memory pressure
  and message sizes are relatively large (> few hundred Bytes)

### Fine Tuning
Here are some settings that could be utilized to fine tune the _RAPIDS Shuffle Manager_:

#### Bounce Buffers
The following configs control the number of bounce buffers, and the size. Please note that for
device buffers, two pools are created (for sending and receiving). Take this into account when
sizing your pools.

The GPU buffers should be smaller than the [`PCI BAR
Size`](https://docs.nvidia.com/cuda/gpudirect-rdma/index.html#bar-sizes) for your GPU. Please verify
the [defaults](../configs.md) work in your case.

- `spark.rapids.shuffle.ucx.bounceBuffers.device.count`
- `spark.rapids.shuffle.ucx.bounceBuffers.host.count`
- `spark.rapids.shuffle.ucx.bounceBuffers.size`

#### Spillable Store
This setting controls the amount of host memory (RAM) that can be utilized to spill GPU blocks when
the GPU is out of memory, before going to disk. Please verify the [defaults](../configs.md).
- `spark.rapids.memory.host.spillStorageSize`

##### Shuffle Garbage Collection
Shuffle buffers cached in the spillable store, whether they are in the GPU, host, or disk, will not
be removed even after all actions for your query complete. This is a design decision in Spark, where
shuffle temporary stores are cleaned when there is a garbage collection on the driver, and the
references to the RDDs supporting your query are not reachable.

One of the issues with this is with large JVM footprints in the driver. The driver may not run a GC at
all between different parts of your application, causing output for shuffle to accumulate (output that
will not be reused), and eventually causing OOM or even filled disk. This is true for Spark even without
the RAPIDS Shuffle Manager, but in our case it's likely GPU memory that is being occupied, and performance
degrades given the churn due to spill to host memory or disk. As of this stage, there isn't a good solution
for this, other than to trigger a GC cycle on the driver.

Spark has a configuration `spark.cleaner.periodicGC.interval` (defaults to 30 minutes), that
can be used to periodically cause garbage collection. If you are experiencing OOM situations, or
performance degradation with several Spark actions, consider tuning this setting in your jobs.<|MERGE_RESOLUTION|>--- conflicted
+++ resolved
@@ -285,7 +285,6 @@
 1. Choose the version of the shuffle manager that matches your Spark version.
    Currently we support:
 
-<<<<<<< HEAD
     | Spark Shim    | spark.shuffle.manager value                              |
     | --------------| -------------------------------------------------------- |
     | 3.0.1         | com.nvidia.spark.rapids.spark301.RapidsShuffleManager    |
@@ -296,23 +295,11 @@
     | 3.1.1 CDH     | com.nvidia.spark.rapids.spark311cdh.RapidsShuffleManager |
     | 3.1.2         | com.nvidia.spark.rapids.spark312.RapidsShuffleManager    |
     | 3.1.3         | com.nvidia.spark.rapids.spark313.RapidsShuffleManager    |
+    | 3.2.0         | com.nvidia.spark.rapids.spark320.RapidsShuffleManager    |
+    | 3.2.1         | com.nvidia.spark.rapids.spark321.RapidsShuffleManager    |
     | Databricks 7.3| com.nvidia.spark.rapids.spark301db.RapidsShuffleManager  |
     | Databricks 8.2| com.nvidia.spark.rapids.spark311db.RapidsShuffleManager  |
     | Databricks 9.1| com.nvidia.spark.rapids.spark312db.RapidsShuffleManager  |
-=======
-    | Spark Shim | spark.shuffle.manager value                              |
-    | -----------| -------------------------------------------------------- |
-    | 3.0.1      | com.nvidia.spark.rapids.spark301.RapidsShuffleManager    |
-    | 3.0.2      | com.nvidia.spark.rapids.spark302.RapidsShuffleManager    |
-    | 3.0.3      | com.nvidia.spark.rapids.spark303.RapidsShuffleManager    |
-    | 3.0.4      | com.nvidia.spark.rapids.spark304.RapidsShuffleManager    |
-    | 3.1.1      | com.nvidia.spark.rapids.spark311.RapidsShuffleManager    |
-    | 3.1.1 CDH  | com.nvidia.spark.rapids.spark311cdh.RapidsShuffleManager |
-    | 3.1.2      | com.nvidia.spark.rapids.spark312.RapidsShuffleManager    |
-    | 3.1.3      | com.nvidia.spark.rapids.spark313.RapidsShuffleManager    |
-    | 3.2.0      | com.nvidia.spark.rapids.spark320.RapidsShuffleManager    |
-    | 3.2.1      | com.nvidia.spark.rapids.spark321.RapidsShuffleManager    |
->>>>>>> 252d7152
 
 2. Settings for UCX 1.11.2+:
 
