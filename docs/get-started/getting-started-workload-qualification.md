---
layout: page
title: Workload Qualification
nav_order: 8
parent: Getting-Started
---
# Getting Started on Spark workload qualification

The RAPIDS Accelerator for Apache Spark runs as many operations as possible on the GPU.  If there
are operators which do not yet run on GPU, they will seamlessly fallback to the CPU.  There may be
some performance overhead because of host memory to GPU memory transfer.  When converting an
existing Spark workload from CPU to GPU, it is recommended to do an analysis to understand if there
are any features (functions, expressions, data types, data formats) that do not yet run on the GPU.
Understanding this will help prioritize workloads that are best suited to the GPU.

Significant performance benefits can be gained even if all operations are not yet fully supported by
the GPU. It all depends on how critical the portion that is executing on the CPU is to the overall
performance of the query.

This article describes the tools we provide and how to do gap analysis and workload qualification.

## 1. Qualification and Profiling tool

### Requirements

- Spark event logs from Spark 2.x or 3.x
- Spark 3.0.1+ jars
- `rapids-4-spark-tools` jar

### How to use

If you have Spark event logs from prior runs of the applications on Spark 2.x or 3.x, you can use
the [Qualification tool](../spark-qualification-tool.md) and [Profiling
tool](../spark-profiling-tool.md) to analyze them.  The qualification tool outputs the score, rank
and some of the potentially not-supported features for each Spark application.  For example, the CSV
output can print `Unsupported Read File Formats and Types`, `Unsupported Write Data Format` and
`Potential Problems` which are the indication of some not-supported features.  Its output can help
you focus on the Spark applications which are best suited for the GPU.  

The profiling tool outputs SQL plan metrics and also prints out actual query plans to provide more
insights.  In the following example the profiling tool output for a specific Spark application shows
that it has a query with a large `HashAggregate` and `SortMergeJoin`. Those are indicators for a
good candidate application for the RAPIDS Accelerator.

```
+--------+-----+------+----------------------------------------------------+-------------+------------------------------------+-------------+----------+
|appIndex|sqlID|nodeID|nodeName                                            |accumulatorId|name                                |max_value    |metricType|
+--------+-----+------+----------------------------------------------------+-------------+------------------------------------+-------------+----------+
|1       |88   |8     |SortMergeJoin                                       |11111        |number of output rows               |500000000    |sum       |
|1       |88   |9     |HashAggregate                                       |22222        |number of output rows               |600000000    |sum       |
```

Since the two tools are only analyzing Spark event logs they do not have the detail that can be
captured from a running Spark job.  However it is very convenient because you can run the tools on
existing logs and do not need a GPU cluster to run the tools.

## 2. Get the Explain Output
<<<<<<< HEAD
=======

This allows running queries on the CPU and the RAPIDS Accelerator will evaluate the queries as if it was
going to run on the GPU and tell you what would and wouldn't have been run on the GPU.
There are two ways to run this, one is running with the RAPIDS Accelerator set to explain only mode and
the other is to modify your existing Spark application code to call a function directly.

Please note that if using adaptive execution in Spark the explain output may not be perfect
as the plan could have changed along the way in a way that we wouldn't see by looking at just
the CPU plan.
>>>>>>> 9a5eac3f

This allows running queries on the CPU and the plugin will evaluate the queries as if it was
going to run on the GPU and tell you what would and wouldn't have been run on the GPU.
There are two ways to run this, one is running with the plugin set to explain only mode, this
is only supported in Spark 3.X and the other is to modify your existing Spark application
code to call a function directly.

Please note that if using adaptive execution in Spark the explain output may not be perfect
as the plan could have changed along the way in a way that we wouldn't see by looking at just
the CPU plan. The same applies if you are using an older version of Spark. Spark planning
may be slightly different if you go up to a newer version of Spark.

### Using the Configuration Flag for Explain Only Mode

#### Requirements

- A Spark 3.x CPU cluster
- The `rapids-4-spark` and `cudf` [jars](../download.md)
<<<<<<< HEAD

#### Usage
=======
- Ability to modify the existing Spark application code if using the function call directly

### Using the Configuration Flag for Explain Only Mode

Starting with version 22.02, the RAPIDS Accelerator can be run in explain only mode.
This mode allows you to run on a CPU cluster and can help us understand the potential GPU plan and
if there are any unsupported features. Basically it will log the output which is the same as
the driver logs with `spark.rapids.sql.explain=all`.

1. In `spark-shell`, add the `rapids-4-spark` and `cudf` jars into --jars option or put them in the
   Spark classpath and enable the configs `spark.rapids.sql.mode=explainOnly` and
   `spark.plugins=com.nvidia.spark.SQLPlugin`.

   For example:

   ```bash
   spark-shell --jars /PathTo/cudf-<version>.jar,/PathTo/rapids-4-spark_<version>.jar --conf spark.rapids.sql.mode=explainOnly --conf spark.plugins=com.nvidia.spark.SQLPlugin
   ```
2.  Enable optional RAPIDS Accelerator related parameters based on your setup.

   Enabling optional parameters may allow more operations to run on the GPU but please understand
   the meaning and risk of above parameters before enabling it. Please refer to the
   [configuration documentation](../configs.md) for details of RAPIDS Accelerator
   parameters.

   For example, if your jobs have `double`, `float` and `decimal` operators together with some Scala
   UDFs, you can set the following parameters:

  ```scala
   spark.conf.set("spark.rapids.sql.incompatibleOps.enabled", true)
   spark.conf.set("spark.rapids.sql.variableFloatAgg.enabled", true)
   spark.conf.set("spark.rapids.sql.decimalType.enabled", true)
   spark.conf.set("spark.rapids.sql.castFloatToDecimal.enabled",true)
   spark.conf.set("spark.rapids.sql.castDecimalToFloat.enabled",true)
   spark.conf.set("spark.rapids.sql.udfCompiler.enabled",true)
   ```

3. Run your query and check the driver logs for the explain output.

   Below are sample driver log messages starting with `!` which indicate the unsupported features in
   this version:

   ```
   ! <RowDataSourceScanExec> cannot run on GPU because GPU does not currently support the operator class org.apache.spark.sql.execution.RowDataSourceScanExec
   ```

This log can show you which operators (on what data type) can not run on GPU and the reason.
If it shows a specific RAPIDS Accelerator parameter which can be turned on to enable that feature,
you should first understand the risk and applicability of that parameter based on [configs
doc](../configs.md) and then enable that parameter and try the tool again.

Since its output is directly based on specific version of `rapids-4-spark` jar, the gap analysis is
pretty accurate.

### How to use the Function Call
>>>>>>> 9a5eac3f

Starting with version 22.02 of the RAPIDS Accelerator, the plugin can be run in explain only mode.
This mode allows you to run on a CPU cluster and can help us understand the potential GPU plan and
if there are any unsupported features. Basically it will log the output which is the same as
the driver logs with `spark.rapids.sql.explain=all`.

1. In `spark-shell`, add the `rapids-4-spark` and `cudf` jars into --jars option or put them in the
   Spark classpath and enable the configs `spark.rapids.sql.mode=explainOnly` and
   `spark.plugins=com.nvidia.spark.SQLPlugin`.

   For example:

   ```bash
   spark-shell --jars /PathTo/cudf-<version>.jar,/PathTo/rapids-4-spark_<version>.jar --conf spark.rapids.sql.mode=explainOnly --conf spark.plugins=com.nvidia.spark.SQLPlugin
   ```
2.  Enable optional RAPIDS Accelerator related parameters based on your setup.

   Enabling optional parameters may allow more operations to run on the GPU but please understand
   the meaning and risk of above parameters before enabling it. Please refer to [configs
   doc](../configs.md) for details of RAPIDS Accelerator parameters.

   For example, if your jobs have `double`, `float` and `decimal` operators together with some Scala
   UDFs, you can set the following parameters:

  ```scala
   spark.conf.set("spark.rapids.sql.incompatibleOps.enabled", true)
   spark.conf.set("spark.rapids.sql.variableFloatAgg.enabled", true)
   spark.conf.set("spark.rapids.sql.decimalType.enabled", true)
   spark.conf.set("spark.rapids.sql.castFloatToDecimal.enabled",true)
   spark.conf.set("spark.rapids.sql.castDecimalToFloat.enabled",true)
   spark.conf.set("spark.rapids.sql.udfCompiler.enabled",true)
   ```

3. Run your query and check the driver logs for the explain output.

   Below are sample driver log messages starting with `!` which indicate the unsupported features in
   this version:

   ```
   !NOT_FOUND <RowDataSourceScanExec> cannot run on GPU because no GPU enabled version of operator class org.apache.spark.sql.execution.RowDataSourceScanExec could be found
   ```

This log can show you which operators (on what data type) can not run on GPU and the reason.
If it shows a specific RAPIDS Accelerator parameter which can be turned on to enable that feature,
you should first understand the risk and applicability of that parameter based on [configs
doc](../configs.md) and then enable that parameter and try the tool again.

Since its output is directly based on specific version of `rapids-4-spark` jar, the gap analysis is
pretty accurate.

### How to use the Function Call

#### Requirements with Spark 3.X

- A Spark 3.x CPU cluster
- The `rapids-4-spark` and `cudf` [jars](../download.md)
- Ability to modify the existing Spark application code if using the function call directly
- RAPIDS Accelerator for Apache Spark version 21.12 or newer

#### Requirements with Spark 2.X

- A Spark 2.4.x CPU cluster
- The `rapids-4-spark-sql-meta` [jar](../download.md)
- Ability to modify the existing Spark application code if using the function call directly
- RAPIDS Accelerator for Apache Spark version 22.02 or newer


#### Usage

A function named `explainPotentialGpuPlan` is available which can help us understand the potential
GPU plan and if there are any unsupported features on a CPU cluster. Basically it can return output
which is the same as the driver logs with `spark.rapids.sql.explain=all`.

1. In `spark-shell`, the necessary jars into --jars option or put them in the
   Spark classpath.

   For example, on Spark 3.X:

   ```bash
   spark-shell --jars /PathTo/cudf-<version>.jar,/PathTo/rapids-4-spark_<version>.jar
   ```

   For example, on Spark 2.4.X:

   ```bash
   spark-shell --jars /PathTo/rapids-4-spark-sql-meta-<version and classifier>.jar
   ```

2. Test if the class can be successfully loaded or not.

   ```scala
   import com.nvidia.spark.rapids.ExplainPlan.explainPotentialGpuPlan
   ```

3. Enable optional RAPIDS Accelerator related parameters based on your setup.

   Enabling optional parameters may allow more operations to run on the GPU but please understand
   the meaning and risk of above parameters before enabling it. Please refer to [configs
   doc](../configs.md) for details of RAPIDS Accelerator parameters.
   
   For example, if your jobs have `double`, `float` and `decimal` operators together with some Scala
   UDFs, you can set the following parameters:
   
   ```scala
   spark.conf.set("spark.rapids.sql.incompatibleOps.enabled", true)
   spark.conf.set("spark.rapids.sql.variableFloatAgg.enabled", true)
   spark.conf.set("spark.rapids.sql.decimalType.enabled", true)
   spark.conf.set("spark.rapids.sql.castFloatToDecimal.enabled",true)
   spark.conf.set("spark.rapids.sql.castDecimalToFloat.enabled",true)
   spark.conf.set("spark.rapids.sql.udfCompiler.enabled",true)
   ```

4. Run the function `explainPotentialGpuPlan` on the query DataFrame.

   For example:

   ```scala
   val jdbcDF = spark.read.format("jdbc").
             option("driver", "com.mysql.jdbc.Driver").
             option("url", "jdbc:mysql://localhost:3306/hive?useSSL=false").
             option("dbtable", "TBLS").option("user", "xxx").
             option("password", "xxx").
             load()
   jdbcDF.createOrReplaceTempView("t")
   val mydf=spark.sql("select count(distinct TBL_ID) from t")
   
   val output=com.nvidia.spark.rapids.ExplainPlan.explainPotentialGpuPlan(mydf)
   println(output)
   ```

   Below are sample driver log messages starting with `!` which indicate the unsupported features in
   this version:
   
   ```
   ! <RowDataSourceScanExec> cannot run on GPU because GPU does not currently support the operator class org.apache.spark.sql.execution.RowDataSourceScanExec
   ```

This log can show you which operators (on what data type) can not run on GPU and the reason.
If it shows a specific RAPIDS Accelerator parameter which can be turned on to enable that feature,
you should first understand the risk and applicability of that parameter based on [configs
doc](../configs.md) and then enable that parameter and try the tool again.

Since its output is directly based on specific version of `rapids-4-spark` jar, the gap analysis is
pretty accurate.

## 3. Run Spark applications with Spark RAPIDS Accelerator on a GPU Spark Cluster

### Requirements

- A Spark 3.x GPU cluster
- The `rapids-4-spark` and `cudf` [jars](../download.md)

### How to use

Follow the getting-started guides to start a Spark 3+ GPU cluster and run the existing Spark
workloads on the GPU cluster with parameter `spark.rapids.sql.explain=all`.  The Spark driver log
should be collected to check the not-supported messages.  This is the most accurate way to do gap
analysis.

For example, the log lines starting with `!` is the so-called not-supported messages:
```
!Exec <GenerateExec> cannot run on GPU because not all expressions can be replaced
  ! <ReplicateRows> replicaterows(sum#99L, gender#76) cannot run on GPU because GPU does not currently support the operator ReplicateRows
```
The indentation indicates the parent and child relationship for those expressions.
If not all of the children expressions can run on GPU, the parent can not run on GPU either.
So above example shows the missing feature is `ReplicateRows` expression. So we filed a feature request 
[issue-4104](https://github.com/NVIDIA/spark-rapids/issues/4104) based on 21.12 version.<|MERGE_RESOLUTION|>--- conflicted
+++ resolved
@@ -55,8 +55,6 @@
 existing logs and do not need a GPU cluster to run the tools.
 
 ## 2. Get the Explain Output
-<<<<<<< HEAD
-=======
 
 This allows running queries on the CPU and the RAPIDS Accelerator will evaluate the queries as if it was
 going to run on the GPU and tell you what would and wouldn't have been run on the GPU.
@@ -65,17 +63,6 @@
 
 Please note that if using adaptive execution in Spark the explain output may not be perfect
 as the plan could have changed along the way in a way that we wouldn't see by looking at just
-the CPU plan.
->>>>>>> 9a5eac3f
-
-This allows running queries on the CPU and the plugin will evaluate the queries as if it was
-going to run on the GPU and tell you what would and wouldn't have been run on the GPU.
-There are two ways to run this, one is running with the plugin set to explain only mode, this
-is only supported in Spark 3.X and the other is to modify your existing Spark application
-code to call a function directly.
-
-Please note that if using adaptive execution in Spark the explain output may not be perfect
-as the plan could have changed along the way in a way that we wouldn't see by looking at just
 the CPU plan. The same applies if you are using an older version of Spark. Spark planning
 may be slightly different if you go up to a newer version of Spark.
 
@@ -85,11 +72,6 @@
 
 - A Spark 3.x CPU cluster
 - The `rapids-4-spark` and `cudf` [jars](../download.md)
-<<<<<<< HEAD
-
-#### Usage
-=======
-- Ability to modify the existing Spark application code if using the function call directly
 
 ### Using the Configuration Flag for Explain Only Mode
 
@@ -111,8 +93,7 @@
 
    Enabling optional parameters may allow more operations to run on the GPU but please understand
    the meaning and risk of above parameters before enabling it. Please refer to the
-   [configuration documentation](../configs.md) for details of RAPIDS Accelerator
-   parameters.
+   [configuration documentation](../configs.md) for details of RAPIDS Accelerator parameters.
 
    For example, if your jobs have `double`, `float` and `decimal` operators together with some Scala
    UDFs, you can set the following parameters:
@@ -144,73 +125,20 @@
 pretty accurate.
 
 ### How to use the Function Call
->>>>>>> 9a5eac3f
-
-Starting with version 22.02 of the RAPIDS Accelerator, the plugin can be run in explain only mode.
-This mode allows you to run on a CPU cluster and can help us understand the potential GPU plan and
-if there are any unsupported features. Basically it will log the output which is the same as
-the driver logs with `spark.rapids.sql.explain=all`.
-
-1. In `spark-shell`, add the `rapids-4-spark` and `cudf` jars into --jars option or put them in the
-   Spark classpath and enable the configs `spark.rapids.sql.mode=explainOnly` and
-   `spark.plugins=com.nvidia.spark.SQLPlugin`.
-
-   For example:
-
-   ```bash
-   spark-shell --jars /PathTo/cudf-<version>.jar,/PathTo/rapids-4-spark_<version>.jar --conf spark.rapids.sql.mode=explainOnly --conf spark.plugins=com.nvidia.spark.SQLPlugin
-   ```
-2.  Enable optional RAPIDS Accelerator related parameters based on your setup.
-
-   Enabling optional parameters may allow more operations to run on the GPU but please understand
-   the meaning and risk of above parameters before enabling it. Please refer to [configs
-   doc](../configs.md) for details of RAPIDS Accelerator parameters.
-
-   For example, if your jobs have `double`, `float` and `decimal` operators together with some Scala
-   UDFs, you can set the following parameters:
-
-  ```scala
-   spark.conf.set("spark.rapids.sql.incompatibleOps.enabled", true)
-   spark.conf.set("spark.rapids.sql.variableFloatAgg.enabled", true)
-   spark.conf.set("spark.rapids.sql.decimalType.enabled", true)
-   spark.conf.set("spark.rapids.sql.castFloatToDecimal.enabled",true)
-   spark.conf.set("spark.rapids.sql.castDecimalToFloat.enabled",true)
-   spark.conf.set("spark.rapids.sql.udfCompiler.enabled",true)
-   ```
-
-3. Run your query and check the driver logs for the explain output.
-
-   Below are sample driver log messages starting with `!` which indicate the unsupported features in
-   this version:
-
-   ```
-   !NOT_FOUND <RowDataSourceScanExec> cannot run on GPU because no GPU enabled version of operator class org.apache.spark.sql.execution.RowDataSourceScanExec could be found
-   ```
-
-This log can show you which operators (on what data type) can not run on GPU and the reason.
-If it shows a specific RAPIDS Accelerator parameter which can be turned on to enable that feature,
-you should first understand the risk and applicability of that parameter based on [configs
-doc](../configs.md) and then enable that parameter and try the tool again.
-
-Since its output is directly based on specific version of `rapids-4-spark` jar, the gap analysis is
-pretty accurate.
-
-### How to use the Function Call
 
 #### Requirements with Spark 3.X
 
 - A Spark 3.x CPU cluster
 - The `rapids-4-spark` and `cudf` [jars](../download.md)
-- Ability to modify the existing Spark application code if using the function call directly
+- Ability to modify the existing Spark application code
 - RAPIDS Accelerator for Apache Spark version 21.12 or newer
 
 #### Requirements with Spark 2.X
 
 - A Spark 2.4.x CPU cluster
 - The `rapids-4-spark-sql-meta` [jar](../download.md)
-- Ability to modify the existing Spark application code if using the function call directly
+- Ability to modify the existing Spark application code
 - RAPIDS Accelerator for Apache Spark version 22.02 or newer
-
 
 #### Usage
 
@@ -242,8 +170,8 @@
 3. Enable optional RAPIDS Accelerator related parameters based on your setup.
 
    Enabling optional parameters may allow more operations to run on the GPU but please understand
-   the meaning and risk of above parameters before enabling it. Please refer to [configs
-   doc](../configs.md) for details of RAPIDS Accelerator parameters.
+   the meaning and risk of above parameters before enabling it. Please refer to the
+   [configuration documentation](../configs.md) for details of RAPIDS Accelerator parameters.
    
    For example, if your jobs have `double`, `float` and `decimal` operators together with some Scala
    UDFs, you can set the following parameters:
