--- conflicted
+++ resolved
@@ -399,301 +399,8 @@
 Access (RDMA)_ and peer-to-peer communication between GPUs (NVLink/PCIe), by 
 leveraging [Unified Communication X (UCX)](https://www.openucx.org/).
 
-<<<<<<< HEAD
-The _RapidsShuffleManager_ is an implementation of the `ShuffleManager` interface in Apache Spark
-that allows custom mechanisms to exchange shuffle data. The _RapidsShuffleManager_ has two
-components: a spillable cache, and a transport that can utilize _Remote Direct Memory Access (RDMA)_
-and high-bandwidth transfers within a node that has multiple GPUs. This is possible because the
-plugin utilizes [Unified Communication X (UCX)](https://www.openucx.org/) as its transport.
-
-- **Spillable cache**: This store keeps GPU data close by where it was produced in device memory,
-but can spill in the following cases:
-  - _GPU out of memory_: If an allocation in the GPU failed to acquire memory, spill will get triggered
-    moving GPU buffers to host to allow for the original allocation to succeed.
-  - _Host spill store filled_: If the host memory store has reached a maximum threshold 
-    (`spark.rapids.memory.host.spillStorageSize`), host buffers will be spilled to disk until
-    the host spill store shrinks back below said configurable threshold.
-    
-  Tasks local to the producing executor will short-circuit read from the cache.
-
-- **Transport**: Handles block transfers between executors using various means like: _NVLink_,
-_PCIe_, _Infiniband (IB)_, _RDMA over Converged Ethernet (RoCE)_ or _TCP_, and as configured in UCX,
-in these scenarios:
-  - _GPU-to-GPU_: Shuffle blocks that were able to fit in GPU memory.
-  - _Host-to-GPU_ and _Disk-to-GPU_: Shuffle blocks that spilled to host (or disk) but will be manifested 
-  in the GPU in the downstream Spark task.
-  
-### System Setup
-
-In order to enable _RapidsShuffleManager_, UCX user-space libraries and its dependencies must be 
-installed on the host and within Docker containers. A host has additional requirements, like the 
-MLNX_OFED driver and `nv_peer_mem` kernel module.
-
-#### Baremetal
-
-1. If you have Mellanox hardware, please ensure you have the [MLNX_OFED driver](https://www.mellanox.com/products/infiniband-drivers/linux/mlnx_ofed), and the
-[`nv_peer_mem` kernel module](https://www.mellanox.com/products/GPUDirect-RDMA) installed. UCX packages
-   are compatible with MLNX_OFED 5.0+. Please install the latest driver available.
-
-   With `nv_peer_mem` (GPUDirectRDMA), IB/RoCE-based transfers can perform zero-copy transfers 
-   directly from GPU memory. Note that GPUDirectRDMA is known to show 
-   [performance and bugs](https://docs.nvidia.com/cuda/gpudirect-rdma/index.html#supported-systems) 
-   in machines that don't connect their GPUs and NICs to PCIe switches (i.e. directly to the 
-   root-complex). 
-   
-   If you encounter issues or poor performance, GPUDirectRDMA can be controlled via the 
-   UCX environment variable `UCX_IB_GPU_DIRECT_RDMA=no`, but please 
-   [file a GitHub issue](https://github.com/NVIDIA/spark-rapids/issues) so we can investigate 
-   further.
-    
-2. (skip if you followed Step 1) For setups without RoCE/Infiniband, UCX 1.9.0 packaging 
-   requires RDMA packages for installation. UCX 1.10.0+ will relax these requirements for these
-   types of environments, so this step should not be needed in the future.
-   
-   If you still want to install UCX 1.9.0 in a machine without RoCE/Infiniband hardware, please 
-   build and install `rdma-core`. You can use the [Docker sample below](#ucx-minimal-dockerfile) 
-   as reference.
-    
-3. Fetch and install the UCX package for your OS and CUDA version 
-   [UCX 1.9.0](https://github.com/openucx/ucx/releases/tag/v1.9.0).
-   
-   UCX versions 1.9 and below require the user to install the cuda-compat package
-   matching the cuda version of the UCX package (i.e. `cuda-compat-11-1`), in addition to: 
-   `ibverbs-providers`, `libgomp1`, `libibverbs1`, `libnuma1`, `librdmacm1`. 
-   
-   For UCX versions 1.10.0+, UCX will drop the `cuda-compat` requirement, and remove explicit 
-   RDMA dependencies greatly simplifying installation in some cases. Note that these dependencies 
-   have been met if you followed Steps 1 or 2 above.
-   
-#### Docker containers
-
-Running with UCX in containers imposes certain requirements. In a multi-GPU system, all GPUs that 
-want to take advantage of PCIe peer-to-peer or NVLink need to be visible within the container. For
-example, if two containers are trying to communicate and each have an isolated GPU, the link between
-these GPUs will not be optimal, forcing UCX to stage buffers to the host or use TCP. 
-Additionally, if you want to use RoCE/Infiniband, the `/dev/infiniband` device should be exposed 
-in the container. 
-
-If UCX will be used to communicate between containers, the IPC (`--ipc`) and 
-PID namespaces (`--pid`) should also be shared. 
-
-As of the writing of this document we have successfully tested `--privileged` containers, which
-essentially turns off all isolation. We will revise this document to include any new configurations
-as we are able to test different scenarios.
-
-1. A system administrator should have performed Step 1 in [Baremetal](#baremetal) in the 
-   host system.
-
-2. Within the Docker container we need to install UCX and its requirements. The following is an 
-   example of a Docker container that shows how to install `rdma-core` and UCX 1.9.0 with 
-   `cuda-10.1` support. You can use this as a base layer for containers that your executors 
-   will use.
-   
-   <a name="ucx-minimal-dockerfile"></a>
-   
-   ```
-   ARG CUDA_VER=10.1
-   
-   # Throw away image to build rdma_core
-   FROM ubuntu:18.04 as rdma_core
-   
-   RUN apt update
-   RUN apt-get install -y dh-make git build-essential cmake gcc libudev-dev libnl-3-dev libnl-route-3-dev ninja-build pkg-config valgrind python3-dev cython3 python3-docutils pandoc
-   
-   RUN git clone --depth 1 --branch v33.0 https://github.com/linux-rdma/rdma-core
-   RUN cd rdma-core && debian/rules binary
-   
-   # Now start the main container
-   FROM nvidia/cuda:${CUDA_VER}-devel-ubuntu18.04
-   
-   COPY --from=rdma_core /*.deb /tmp/
-   
-   RUN apt update
-   RUN apt-get install -y cuda-compat-10-1 wget udev dh-make libnuma1 libudev-dev libnl-3-dev libnl-route-3-dev python3-dev cython3
-   RUN cd /tmp && wget https://github.com/openucx/ucx/releases/download/v1.9.0/ucx-v1.9.0-ubuntu18.04-mofed5.0-1.0.0.0-cuda10.1.deb
-   RUN dpkg -i /tmp/*.deb && rm -rf /tmp/*.deb
-   ```
-  
-### Validating UCX Environment
-
-After installing UCX you can utilize `ucx_info` and `ucx_perftest` to validate the installation.
-
-In this section, we are using a docker container built using the sample dockerfile above. 
-
-1. Test to check whether UCX can link against CUDA:
-    ```
-    root@test-machin:/# ucx_info -d|grep cuda     
-    # Memory domain: cuda_cpy
-    #     Component: cuda_cpy
-    #      Transport: cuda_copy
-    #         Device: cuda
-    # Memory domain: cuda_ipc
-    #     Component: cuda_ipc
-    #      Transport: cuda_ipc
-    #         Device: cuda
-    ```
-   
-2. Mellanox device seen by UCX, and what transports are enabled (i.e. `rc`)
-   ```
-   root@test-machine:/# ucx_info -d|grep mlx5_3:1 -B1
-   #      Transport: rc_verbs
-   #         Device: mlx5_3:1
-   --
-   #      Transport: rc_mlx5
-   #         Device: mlx5_3:1
-   --
-   #      Transport: dc_mlx5
-   #         Device: mlx5_3:1
-   --
-   #      Transport: ud_verbs
-   #         Device: mlx5_3:1
-   --
-   #      Transport: ud_mlx5
-   #         Device: mlx5_3:1
-   ```
-   
-3. You should be able to execute `ucx_perftest`, and get a good idea that things are working as
-   you expect. 
-   
-   Example 1: GPU <-> GPU in the same host. Without NVLink you should expect PCIe speeds. In this
-   case this is PCIe3, and somewhere along the lines of ~10GB/sec is expected. It should also match
-   the performance seen in `p2pBandwidthLatencyTest`, which is included with the cuda toolkit.
-   
-   - On server container:
-     ```
-     root@test-server:/# CUDA_VISIBLE_DEVICES=0 ucx_perftest -t tag_bw -s 10000000 -n 1000 -m cuda
-     ```
-   
-   - On client container:
-     ```
-     root@test-client:/# CUDA_VISIBLE_DEVICES=1 ucx_perftest -t tag_bw -s 10000000 -n 1000 -m cuda localhost
-     +--------------+--------------+-----------------------------+---------------------+-----------------------+
-     |              |              |      overhead (usec)        |   bandwidth (MB/s)  |  message rate (msg/s) |
-     +--------------+--------------+---------+---------+---------+----------+----------+-----------+-----------+
-     |    Stage     | # iterations | typical | average | overall |  average |  overall |  average  |  overall  |
-     +--------------+--------------+---------+---------+---------+----------+----------+-----------+-----------+
-     Final:                  1000     0.000   986.122   986.122     9670.96    9670.96        1014        1014
-     ```
-     
-   Example 2: GPU <-> GPU across the network, using GPUDirectRDMA. You will notice that in this
-   example we picked GPU 3. In our test machine, GPU 3 is closest (same root complex) to the NIC
-   we are using for RoCE, and yields better performance than GPU 0, for example, which is sitting
-   on a different socket. 
-   
-   - On server container:
-     ```
-     root@test-server: CUDA_VISIBLE_DEVICES=3 ucx_perftest -t tag_bw -s 10000000 -n 1000 -m cuda
-     ```
-     
-   - On client container:
-     ```
-     root@test-client:/# CUDA_VISIBLE_DEVICES=3 ucx_perftest -t tag_bw -s 10000000 -n 1000 -m cuda test-server
-     +--------------+--------------+-----------------------------+---------------------+-----------------------+
-     |              |              |      overhead (usec)        |   bandwidth (MB/s)  |  message rate (msg/s) |
-     +--------------+--------------+---------+---------+---------+----------+----------+-----------+-----------+
-     |    Stage     | # iterations | typical | average | overall |  average |  overall |  average  |  overall  |
-     +--------------+--------------+---------+---------+---------+----------+----------+-----------+-----------+
-     [thread 0]               498     0.000  2016.444  2016.444     4729.49    4729.49         496         496
-     [thread 0]               978     0.000  2088.412  2051.766     4566.50    4648.07         479         487
-     Final:                  1000     0.000  3739.639  2088.899     2550.18    4565.44         267         479
-     ```
-     
-   Example 3: GPU <-> GPU across the network, without GPUDirectRDMA. You will notice that the
-   bandwidth achieved is higher than with GPUDirectRDMA on. This is expected, and a known issue in
-   machines where GPUs and NICs are connected directly to the root complex.
-   
-   - On server container:
-     ```
-     root@test-server:/# UCX_IB_GPU_DIRECT_RDMA=no CUDA_VISIBLE_DEVICES=3 ucx_perftest -t tag_bw -s 10000000 -n 1000 -m cuda
-     ```
-   
-   - On client container:
-     ```
-     root@test-client:/# UCX_IB_GPU_DIRECT_RDMA=no CUDA_VISIBLE_DEVICES=3 ucx_perftest -t tag_bw -s 10000000 -n 1000 -m cuda test-server
-     +--------------+--------------+-----------------------------+---------------------+-----------------------+
-     |              |              |      overhead (usec)        |   bandwidth (MB/s)  |  message rate (msg/s) |
-     +--------------+--------------+---------+---------+---------+----------+----------+-----------+-----------+
-     |    Stage     | # iterations | typical | average | overall |  average |  overall |  average  |  overall  |
-     +--------------+--------------+---------+---------+---------+----------+----------+-----------+-----------+
-     [thread 0]               670     0.000  1497.859  1497.859     6366.91    6366.91         668         668
-     Final:                  1000     0.000  1718.843  1570.784     5548.35    6071.33         582         637
-     ```
-
-### Spark App Configuration
-
-1. Choose the version of the shuffle manager that matches your Spark version. 
-   Currently we support:
-
-    | Spark Shim | spark.shuffle.manager value                              |
-    | -----------| -------------------------------------------------------- |
-    | 3.0.0      | com.nvidia.spark.rapids.spark300.RapidsShuffleManager    |
-    | 3.0.0 EMR  | com.nvidia.spark.rapids.spark300emr.RapidsShuffleManager |
-    | 3.0.1      | com.nvidia.spark.rapids.spark301.RapidsShuffleManager    |
-    | 3.0.1 EMR  | com.nvidia.spark.rapids.spark301emr.RapidsShuffleManager |
-    | 3.0.2      | com.nvidia.spark.rapids.spark302.RapidsShuffleManager    |
-    | 3.1.1      | com.nvidia.spark.rapids.spark311.RapidsShuffleManager    |
-    | 3.2.0      | com.nvidia.spark.rapids.spark320.RapidsShuffleManager    |
-
-2. Recommended settings for UCX 1.9.0+
-```shell
-...
---conf spark.shuffle.manager=com.nvidia.spark.rapids.spark300.RapidsShuffleManager \
---conf spark.shuffle.service.enabled=false \
---conf spark.executorEnv.UCX_TLS=cuda_copy,cuda_ipc,rc,tcp \
---conf spark.executorEnv.UCX_ERROR_SIGNALS= \
---conf spark.executorEnv.UCX_RNDV_SCHEME=put_zcopy \
---conf spark.executorEnv.UCX_MAX_RNDV_RAILS=1 \
---conf spark.executorEnv.UCX_MEMTYPE_CACHE=n \
---conf spark.executorEnv.LD_LIBRARY_PATH=/usr/lib:/usr/lib/ucx \
---conf spark.executor.extraClassPath=${SPARK_CUDF_JAR}:${SPARK_RAPIDS_PLUGIN_JAR}
-```
-
-Please note `LD_LIBRARY_PATH` should optionally be set if the UCX library is installed in a
-non-standard location.
-
-#### UCX Environment Variables
-- `UCX_TLS`: 
-  - `cuda_copy`, and `cuda_ipc`: enables handling of CUDA memory in UCX, both for copy-based transport
-    and peer-to-peer communication between GPUs (NVLink/PCIe).
-  - `rc`: enables Infiniband and RoCE based transport in UCX.
-  - `tcp`: allows for TCP communication in cases where UCX deems necessary.
-- `UCX_ERROR_SIGNALS=`: Disables UCX signal catching, as it can cause issues with the JVM.
-- `UCX_MAX_RNDV_RAILS=1`: Set this to `1` to disable multi-rail transfers in UCX, where UCX splits
-  data to utilize various channels (e.g. two NICs). A value greater than `1` can cause a performance drop 
-  for high-bandwidth transports between GPUs.
-- `UCX_MEMTYPE_CACHE=n`: Disables a cache in UCX that can cause UCX to fail when running with CUDA buffers. 
-- `UCX_RNDV_SCHEME=put_zcopy`: By default, `UCX_RNDV_SCHEME=auto` will pick different schemes for 
-  the RNDV protocol (`get_zcopy` or `put_zcopy`) depending on message size, and on other parameters 
-  given the hardware, transports, and settings. We have found that `UCX_RNDV_SCHEME=put_zcopy` 
-  is more reliable than automatic detection, or `get_zcopy` in our testing, especially in UCX 1.9.0. 
-  The main difference between get and put is the direction of transfer. A send operation under 
-  `get_zcopy` will really be `RDMA READ` from the receiver, whereas the same send will be 
-  `RDMA_WRITE` from the sender if `put_zcopy` is utilized.
-  
-### RapidsShuffleManager Fine Tuning
-Here are some settings that could be utilized to fine tune the _RapidsShuffleManager_:
-
-#### Bounce Buffers
-The following configs control the number of bounce buffers, and the size. Please note that for
-device buffers, two pools are created (for sending and receiving). Take this into account when
-sizing your pools.
-
-The GPU buffers should be smaller than the [`PCI BAR
-Size`](https://docs.nvidia.com/cuda/gpudirect-rdma/index.html#bar-sizes) for your GPU. Please verify
-the [defaults](../configs.md) work in your case.
-
-- `spark.rapids.shuffle.ucx.bounceBuffers.device.count`
-- `spark.rapids.shuffle.ucx.bounceBuffers.host.count`
-- `spark.rapids.shuffle.ucx.bounceBuffers.size`
-
-#### Spillable Store
-This setting controls the amount of host memory (RAM) that can be utilized to spill GPU blocks when
-the GPU is out of memory, before going to disk. Please verify the [defaults](../configs.md).
-- `spark.rapids.memory.host.spillStorageSize`
-=======
 You can find out how to enable the accelerated shuffle in the 
 [RAPIDS Shuffle Manager documentation](../additional-functionality/rapids-shuffle.md).
->>>>>>> 85a7b815
 
 ##  GPU Scheduling For Pandas UDF
 ---
