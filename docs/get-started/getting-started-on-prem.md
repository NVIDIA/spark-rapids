--- conflicted
+++ resolved
@@ -518,18 +518,7 @@
 
 After installing UCX you can utilize `ucx_info` and `ucx_perftest` to validate the installation.
 
-<<<<<<< HEAD
-3. You will need to configure your spark job with extra settings for UCX (we are looking to 
-simplify these settings in the near future). Choose the version of the shuffle manager
-that matches your Spark version. Currently we support
-   - Spark 3.0.0 (com.nvidia.spark.rapids.spark300.RapidsShuffleManager) 
-   - Spark 3.0.1 (com.nvidia.spark.rapids.spark301.RapidsShuffleManager) 
-   - Spark 3.0.2 (com.nvidia.spark.rapids.spark302.RapidsShuffleManager) 
-   - Spark 3.1.1 (com.nvidia.spark.rapids.spark311.RapidsShuffleManager)
-   - Spark 3.2.0 (com.nvidia.spark.rapids.spark320.RapidsShuffleManager)
-=======
 In this section, we are using a docker container built using the sample dockerfile above. 
->>>>>>> 5d10bb97
 
 1. Test to check whether UCX can link against CUDA:
     ```
@@ -643,6 +632,7 @@
     | 3.0.1 EMR  | com.nvidia.spark.rapids.spark301emr.RapidsShuffleManager |
     | 3.0.2      | com.nvidia.spark.rapids.spark302.RapidsShuffleManager    |
     | 3.1.1      | com.nvidia.spark.rapids.spark311.RapidsShuffleManager    |
+    | 3.2.0      | com.nvidia.spark.rapids.spark320.RapidsShuffleManager    |
 
 2. Recommended settings for UCX 1.9.0+
 ```shell
