/*
 * Copyright (c) 2021, NVIDIA CORPORATION.
 *
 * Licensed under the Apache License, Version 2.0 (the "License");
 * you may not use this file except in compliance with the License.
 * You may obtain a copy of the License at
 *
 *     http://www.apache.org/licenses/LICENSE-2.0
 *
 * Unless required by applicable law or agreed to in writing, software
 * distributed under the License is distributed on an "AS IS" BASIS,
 * WITHOUT WARRANTIES OR CONDITIONS OF ANY KIND, either express or implied.
 * See the License for the specific language governing permissions and
 * limitations under the License.
 */

package com.nvidia.spark.rapids.tool.profiling

import java.io.FileWriter

import org.apache.hadoop.fs.Path
import org.rogach.scallop.ScallopOption
import scala.collection.mutable.{ArrayBuffer, LinkedHashMap, Map}

import org.apache.spark.internal.Logging
import org.apache.spark.sql.SparkSession
import org.apache.spark.sql.rapids.tool.profiling._

/**
 * A profiling tool to parse Spark Event Log
 */
object ProfileMain extends Logging {
  /**
   * Entry point from spark-submit running this as the driver.
   */
  def main(args: Array[String]) {
    val sparkSession = ProfileUtils.createSparkSession
    val exitCode = mainInternal(sparkSession, new ProfileArgs(args))
    if (exitCode != 0) {
      System.exit(exitCode)
    }
  }

  /**
   * Entry point for tests
   */
  def mainInternal(sparkSession: SparkSession, appArgs: ProfileArgs): Int = {

    // This tool's output log file name
    val logFileName = "rapids_4_spark_tools_output.log"

    // Parsing args
    val eventlogPaths = appArgs.eventlog()
    val filterN = appArgs.filterCriteria
    val matchEventLogs = appArgs.matchEventLogs
    val outputDirectory = appArgs.outputDirectory().stripSuffix("/")

    // Create the FileWriter and sparkSession used for ALL Applications.
    val fileWriter = new FileWriter(s"$outputDirectory/$logFileName")
    logInfo(s"Output directory:  $outputDirectory")

<<<<<<< HEAD
    // Get the event logs required to process
    lazy val allPaths = processAllPaths(filterN, matchEventLogs, eventlogPaths)
=======
    // Convert the input path string to Path(s)
    val allPaths: ArrayBuffer[Path] = ArrayBuffer[Path]()
    for (pathString <- eventlogPaths) {
      val paths = ProfileUtils.stringToPath(pathString)
      if (paths.nonEmpty) {
        allPaths ++= paths
      }
    }
    val numOutputRows = appArgs.numOutputRows.getOrElse(1000)
>>>>>>> 1129641d

    // If compare mode is on, we need lots of memory to cache all applications then compare.
    // Suggest only enable compare mode if there is no more than 10 applications as input.
    if (appArgs.compare()) {
      // Create an Array of Applications(with an index starting from 1)
      val apps: ArrayBuffer[ApplicationInfo] = ArrayBuffer[ApplicationInfo]()
      var index: Int = 1
      for (path <- allPaths.filter(p => !p.getName.contains("."))) {
        apps += new ApplicationInfo(numOutputRows, sparkSession, path, index)
        index += 1
      }

      //Exit if there are no applications to process.
      if (apps.isEmpty) {
        logInfo("No application to process. Exiting")
        return 0
      }
      processApps(apps, generateDot = false)
      // Show the application Id <-> appIndex mapping.
      for (app <- apps) {
        logApplicationInfo(app)
      }
    } else {
      // This mode is to process one application at one time.
      var index: Int = 1
      for (path <- allPaths.filter(p => !p.getName.contains("."))) {
        // This apps only contains 1 app in each loop.
        val apps: ArrayBuffer[ApplicationInfo] = ArrayBuffer[ApplicationInfo]()
        val app = new ApplicationInfo(numOutputRows, sparkSession, path, index)
        apps += app
        logApplicationInfo(app)
        processApps(apps, appArgs.generateDot())
        app.dropAllTempViews()
        index += 1
      }
    }

    logInfo(s"Output log location:  $outputDirectory/$logFileName")

    fileWriter.flush()
    fileWriter.close()

    /**
     * Function to process ApplicationInfo. If it is in compare mode, then all the eventlogs are
     * evaluated at once and the output is one row per application. Else each eventlog is parsed one
     * at a time.
     */
    def processApps(apps: ArrayBuffer[ApplicationInfo], generateDot: Boolean): Unit = {
      if (appArgs.compare()) { // Compare Applications
        logInfo(s"### A. Compare Information Collected ###")
        val compare = new CompareApplications(apps, fileWriter)
        compare.compareAppInfo()
        compare.compareExecutorInfo()
        compare.compareRapidsProperties()
      } else {
        val collect = new CollectInformation(apps, fileWriter)
        logInfo(s"### A. Information Collected ###")
        collect.printAppInfo()
        collect.printExecutorInfo()
        collect.printRapidsProperties()
        if (generateDot) {
          collect.generateDot(appArgs.outputDirectory())
        }
      }

      logInfo(s"### B. Analysis ###")
      val analysis = new Analysis(apps, Some(fileWriter))
      analysis.jobAndStageMetricsAggregation()
    }

    def logApplicationInfo(app: ApplicationInfo) = {
      logInfo("========================================================================")
      logInfo(s"==============  ${app.appId} (index=${app.index})  ==============")
      logInfo("========================================================================")
    }

    0
  }

  /**
   * Function to evaluate the event logs to be processed.
   *
   * @param filterNLogs    number of event logs to be selected
   * @param matchlogs      keyword to match file names in the directory
   * @param eventLogsPaths Array of event log paths
   * @return event logs to be processed
   */
  def processAllPaths(
      filterNLogs: ScallopOption[String],
      matchlogs: ScallopOption[String],
      eventLogsPaths: List[String]): Seq[Path] = {

    val allPaths: ArrayBuffer[Path] = ArrayBuffer[Path]()
    var allPathsWithTimestamp: Map[Path, Long] = Map.empty[Path, Long]

    for (pathString <- eventLogsPaths) {
      val paths = ProfileUtils.stringToPath(pathString)
      if (paths.nonEmpty) {
        allPaths ++= paths.map(a=> a._1)
        allPathsWithTimestamp ++= paths
      }
    }

    // Filter the eventlogs to be processed based on the criteria. If it is not provided in the
    // command line, then return all the event logs processed above.
    if (matchlogs.isDefined || filterNLogs.isDefined) {
      if (matchlogs.isDefined) {
        allPathsWithTimestamp =
          allPathsWithTimestamp.filter(t => t._1.toString.contains(matchlogs.toOption.get))
      }
      if (filterNLogs.isDefined) {
        val numberofEventLogs = filterNLogs.toOption.get.split("-")(0).toInt
        val criteria = filterNLogs.toOption.get.split("-")(1)
        if (criteria.equals("newest")) {
          allPathsWithTimestamp = LinkedHashMap(
            allPathsWithTimestamp.toSeq.sortWith(_._2 > _._2): _*)
        } else if (criteria.equals("oldest")) {
          allPathsWithTimestamp = LinkedHashMap(
            allPathsWithTimestamp.toSeq.sortWith(_._2 < _._2): _*)
        } else {
          logError("Criteria should be either newest or oldest")
          System.exit(1)
        }
        allPathsWithTimestamp.map(_._1).toSeq.take(numberofEventLogs)
      } else {
        // return event logs which contains the keyword.
        allPathsWithTimestamp.map(_._1).toSeq
      }
    } else { // send all event logs for processing
      allPaths
    }
  }
}<|MERGE_RESOLUTION|>--- conflicted
+++ resolved
@@ -59,20 +59,10 @@
     val fileWriter = new FileWriter(s"$outputDirectory/$logFileName")
     logInfo(s"Output directory:  $outputDirectory")
 
-<<<<<<< HEAD
     // Get the event logs required to process
     lazy val allPaths = processAllPaths(filterN, matchEventLogs, eventlogPaths)
-=======
-    // Convert the input path string to Path(s)
-    val allPaths: ArrayBuffer[Path] = ArrayBuffer[Path]()
-    for (pathString <- eventlogPaths) {
-      val paths = ProfileUtils.stringToPath(pathString)
-      if (paths.nonEmpty) {
-        allPaths ++= paths
-      }
-    }
+
     val numOutputRows = appArgs.numOutputRows.getOrElse(1000)
->>>>>>> 1129641d
 
     // If compare mode is on, we need lots of memory to cache all applications then compare.
     // Suggest only enable compare mode if there is no more than 10 applications as input.
