--- conflicted
+++ resolved
@@ -140,7 +140,6 @@
         non_exist_classes='HybridFileSourceScanExec',
         conf={
             'spark.sql.sources.useV1SourceList': 'parquet',
-<<<<<<< HEAD
             'spark.rapids.sql.hybrid.parquet.enableReader': 'true',
         })
 
@@ -169,9 +168,6 @@
             'spark.gluten.sql.columnar.maxBatchSize': 16,
             'spark.rapids.sql.batchSizeBytes': coalesced_batch_size,
             'spark.rapids.sql.hybrid.parquet.numPreloadedBatches': preloaded_batches,
-        })
-=======
-            'spark.rapids.sql.parquet.useHybridReader': 'true',
         })
     
 filter_split_conf = {
@@ -253,5 +249,4 @@
     check_filter_pushdown(plan, pushed_exprs=['ascii', 'isnotnull'], not_pushed_exprs=['udf_fallback'])
     assert_gpu_and_cpu_are_equal_collect(
         lambda spark: spark.read.parquet(data_path).filter("ascii(a) >= 50 and udf_fallback(a) = 'udf_100'"),
-        conf=filter_split_conf)
->>>>>>> b5ef103d
+        conf=filter_split_conf)