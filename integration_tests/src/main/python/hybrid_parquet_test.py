# Copyright (c) 2024-2025, NVIDIA CORPORATION.
#
# Licensed under the Apache License, Version 2.0 (the "License");
# you may not use this file except in compliance with the License.
# You may obtain a copy of the License at
#
#     http://www.apache.org/licenses/LICENSE-2.0
#
# Unless required by applicable law or agreed to in writing, software
# distributed under the License is distributed on an "AS IS" BASIS,
# WITHOUT WARRANTIES OR CONDITIONS OF ANY KIND, either express or implied.
# See the License for the specific language governing permissions and
# limitations under the License.

import pytest

from asserts import *
from data_gen import *
from marks import *
from parquet_test import rebase_write_corrected_conf
from spark_session import *
import pyspark.sql.functions as f

"""
Hybrid Scan unsupported types:
1. Decimal with negative scale is NOT supported
2. Decimal128 inside nested types is NOT supported
3. BinaryType is NOT supported
4. MapType wrapped by NestedType (Struct of Map/Array of Map/Map of Map) is NOT fully supported
"""
parquet_gens_list = [
    [byte_gen, short_gen, int_gen, long_gen, float_gen, double_gen,
     string_gen, boolean_gen, date_gen,
     TimestampGen(start=datetime(1900, 1, 1, tzinfo=timezone.utc)), ArrayGen(byte_gen),
     ArrayGen(long_gen), ArrayGen(string_gen), ArrayGen(date_gen),
     ArrayGen(TimestampGen(start=datetime(1900, 1, 1, tzinfo=timezone.utc))),
     ArrayGen(decimal_gen_64bit),
     ArrayGen(ArrayGen(byte_gen)),
     StructGen([['child0', ArrayGen(byte_gen)],
                ['child1', byte_gen],
                ['child2', float_gen],
                ['child3', decimal_gen_64bit]]),
     ArrayGen(StructGen([['child0', string_gen],
                         ['child1', double_gen],
                         ['child2', int_gen]]))
     ],
    [MapGen(f(nullable=False), f()) for f in [
        BooleanGen, ByteGen, ShortGen, IntegerGen, LongGen, FloatGen, DoubleGen, DateGen,
        lambda nullable=True: TimestampGen(start=datetime(1900, 1, 1, tzinfo=timezone.utc), nullable=nullable)]
     ],
    [simple_string_to_string_map_gen,
     MapGen(StringGen(pattern='key_[0-9]', nullable=False), ArrayGen(string_gen), max_length=10),
     MapGen(RepeatSeqGen(IntegerGen(nullable=False), 10), long_gen, max_length=10),
     ],
    [decimal_gen_32bit, decimal_gen_64bit],
]

parquet_gens_fallback_lists = [
    # Decimal128 is NOT supported
    [decimal_gen_128bit],
    # Decimal with negative scale is NOT supported
<<<<<<< HEAD
    [DecimalGen(precision=10, scale=-3)],
=======
    pytest.param([DecimalGen(precision=10, scale=-3)],
                 marks=pytest.mark.xfail(
                     reason='GpuParquetScan cannot read decimal with negative scale')),
>>>>>>> 45e65f4d
    # BinaryType is NOT supported
    [BinaryGen()],
    # MapType wrapped by NestedType is NOT fully supported
    [MapGen(StringGen(pattern='key_[0-9]', nullable=False), simple_string_to_string_map_gen)],
    [ArrayGen(simple_string_to_string_map_gen)],
    [ArrayGen(ArrayGen(simple_string_to_string_map_gen))],
    [ArrayGen(StructGen([["c0", simple_string_to_string_map_gen]]))],
    [StructGen([["c0", simple_string_to_string_map_gen]])],
    [StructGen([["c0", ArrayGen(simple_string_to_string_map_gen)]])],
    [StructGen([["c0", StructGen([["cc0", simple_string_to_string_map_gen]])]])],
    # empty schema is NOT supported (select count(1))
    [],
]


@pytest.mark.skipif(is_databricks_runtime(), reason="Hybrid feature does not support Databricks currently")
@pytest.mark.skipif(not is_hybrid_backend_loaded(), reason="HybridScan specialized tests")
@pytest.mark.parametrize('parquet_gens', parquet_gens_list, ids=idfn)
@pytest.mark.parametrize('gen_rows', [20, 100, 512, 1024, 4096], ids=idfn)
@hybrid_test
def test_hybrid_parquet_read_round_trip(spark_tmp_path, parquet_gens, gen_rows):
    gen_list = [('_c' + str(i), gen) for i, gen in enumerate(parquet_gens)]
    data_path = spark_tmp_path + '/PARQUET_DATA'
    with_cpu_session(
        lambda spark: gen_df(spark, gen_list, length=gen_rows).write.parquet(data_path),
        conf=rebase_write_corrected_conf)

    assert_cpu_and_gpu_are_equal_collect_with_capture(
        lambda spark: spark.read.parquet(data_path),
        exist_classes='HybridFileSourceScanExec',
        non_exist_classes='GpuFileSourceScanExec',
        conf={
            'spark.sql.sources.useV1SourceList': 'parquet',
            'spark.rapids.sql.hybrid.parquet.enabled': 'true',
        })


# Creating scenarios in which CoalesceConverter will coalesce several input batches by adjusting
# reader_batch_size and coalesced_batch_size, tests if the CoalesceConverter functions correctly
# when coalescing is needed.
@pytest.mark.skipif(is_databricks_runtime(), reason="Hybrid feature does not support Databricks currently")
@pytest.mark.skipif(not is_hybrid_backend_loaded(), reason="HybridScan specialized tests")
@pytest.mark.parametrize('parquet_gens', parquet_gens_list, ids=idfn)
@pytest.mark.parametrize('reader_batch_size', [512, 1024, 2048], ids=idfn)
@pytest.mark.parametrize('coalesced_batch_size', [1 << 25, 1 << 27], ids=idfn)
@pytest.mark.parametrize('gen_rows', [8192, 10000], ids=idfn)
@hybrid_test
def test_hybrid_parquet_read_round_trip_multiple_batches(spark_tmp_path,
                                                         parquet_gens,
                                                         reader_batch_size,
                                                         coalesced_batch_size,
                                                         gen_rows):
    gen_list = [('_c' + str(i), gen) for i, gen in enumerate(parquet_gens)]
    data_path = spark_tmp_path + '/PARQUET_DATA'
    with_cpu_session(
        lambda spark: gen_df(spark, gen_list, length=gen_rows).write.parquet(data_path),
        conf=rebase_write_corrected_conf)

    assert_cpu_and_gpu_are_equal_collect_with_capture(
        lambda spark: spark.read.parquet(data_path),
        exist_classes='HybridFileSourceScanExec',
        non_exist_classes='GpuFileSourceScanExec',
        conf={
            'spark.sql.sources.useV1SourceList': 'parquet',
            'spark.rapids.sql.hybrid.parquet.enabled': 'true',
            'spark.gluten.sql.columnar.maxBatchSize': reader_batch_size,
            'spark.rapids.sql.batchSizeBytes': coalesced_batch_size,
        })


# HybridScan shall NOT be enabled over unsupported data types. Instead, fallbacks to GpuScan.
@pytest.mark.skipif(is_databricks_runtime(), reason="Hybrid feature does not support Databricks currently")
@pytest.mark.skipif(not is_hybrid_backend_loaded(), reason="HybridScan specialized tests")
@pytest.mark.parametrize('parquet_gens', parquet_gens_fallback_lists, ids=idfn)
@hybrid_test
def test_hybrid_parquet_read_fallback_to_gpu(spark_tmp_path, parquet_gens):
    data_path = spark_tmp_path + '/PARQUET_DATA'
    # check the fallback over empty schema(`SELECT COUNT(1)`) within the same case
    if len(parquet_gens) == 0:
        with_cpu_session(
            lambda spark: gen_df(spark, [('a', int_gen)], length=512).write.parquet(data_path),
            conf=rebase_write_corrected_conf)
        read_fn = lambda spark: spark.read.parquet(data_path).selectExpr('count(1)')
    else:
        gen_list = [('_c' + str(i), gen) for i, gen in enumerate(parquet_gens)]
        with_cpu_session(
            lambda spark: gen_df(spark, gen_list, length=512).write.parquet(data_path),
            conf=rebase_write_corrected_conf)
        read_fn = lambda spark: spark.read.parquet(data_path)
    assert_cpu_and_gpu_are_equal_collect_with_capture(
        read_fn,
        exist_classes='GpuFileSourceScanExec',
        non_exist_classes='HybridFileSourceScanExec',
        conf={
            'spark.sql.sources.useV1SourceList': 'parquet',
            'spark.rapids.sql.hybrid.parquet.enabled': 'true',
        })


# Test the preloading feature with extreme tiny target batch size (and source batch size), creating
# scenarios in which multiple target batches will be generated.
@pytest.mark.skipif(is_databricks_runtime(), reason="Hybrid feature does not support Databricks currently")
@pytest.mark.skipif(not is_hybrid_backend_loaded(), reason="HybridScan specialized tests")
@pytest.mark.parametrize('coalesced_batch_size', [1 << 17, 1 << 20], ids=idfn)
@pytest.mark.parametrize('preloaded_batches', [1, 3, 5], ids=idfn)
@hybrid_test
def test_hybrid_parquet_preloading(spark_tmp_path, coalesced_batch_size, preloaded_batches):
    parquet_gens = parquet_gens_list[0].copy()
    parquet_gens.extend(parquet_gens_list[1])
    gen_list = [('_c' + str(i), gen) for i, gen in enumerate(parquet_gens)]
    data_path = spark_tmp_path + '/PARQUET_DATA'
    with_cpu_session(
        lambda spark: gen_df(spark, gen_list, length=4096).write.parquet(data_path),
        conf=rebase_write_corrected_conf)

    assert_cpu_and_gpu_are_equal_collect_with_capture(
        lambda spark: spark.read.parquet(data_path),
        exist_classes='HybridFileSourceScanExec',
        non_exist_classes='GpuFileSourceScanExec',
        conf={
            'spark.sql.sources.useV1SourceList': 'parquet',
            'spark.rapids.sql.hybrid.parquet.enabled': 'true',
            'spark.gluten.sql.columnar.maxBatchSize': 16,
            'spark.rapids.sql.batchSizeBytes': coalesced_batch_size,
            'spark.rapids.sql.hybrid.parquet.numPreloadedBatches': preloaded_batches,
        })


filter_split_conf = {
    'spark.sql.sources.useV1SourceList': 'parquet',
    'spark.rapids.sql.hybrid.parquet.enabled': 'true',
    'spark.rapids.sql.parquet.pushDownFiltersToHybrid': 'CPU',
    'spark.rapids.sql.expression.Ascii': False,
    'spark.rapids.sql.expression.StartsWith': False,
    'spark.rapids.sql.hybrid.whitelistExprs': 'StartsWith'
}

def check_filter_pushdown(plan, pushed_exprs, not_pushed_exprs):
    plan = str(plan)
    filter_part, scan_part = plan.split("Scan parquet")
    for expr in pushed_exprs:
        assert expr in scan_part
    for expr in not_pushed_exprs:
        assert expr in filter_part

@pytest.mark.skipif(is_databricks_runtime(), reason="Hybrid feature does not support Databricks currently")
@pytest.mark.skipif(not is_hybrid_backend_loaded(), reason="HybridScan specialized tests")
@hybrid_test
def test_hybrid_parquet_filter_pushdown_gpu(spark_tmp_path):
    data_path = spark_tmp_path + '/PARQUET_DATA'
    def add(a, b):
        return a + b
    my_udf = f.pandas_udf(add, returnType=LongType())
    with_cpu_session(
        lambda spark: gen_df(spark, [('a', long_gen)]).write.parquet(data_path),
        conf=rebase_write_corrected_conf)
    conf = filter_split_conf.copy()
    conf.update({
        'spark.rapids.sql.parquet.pushDownFiltersToHybrid': 'GPU'
    })
    # filter conditions should remain on the GPU
    plan = with_gpu_session(
        lambda spark: spark.read.parquet(data_path).filter(my_udf(f.col('a'), f.col('a')) > 0)._jdf.queryExecution().executedPlan(),
        conf=conf)
    check_filter_pushdown(plan, pushed_exprs=[], not_pushed_exprs=['pythonUDF'])
    assert_gpu_and_cpu_are_equal_collect(
        lambda spark: spark.read.parquet(data_path).filter(my_udf(f.col('a'), f.col('a')) > 0),
        conf=conf)

@pytest.mark.skipif(is_databricks_runtime(), reason="Hybrid feature does not support Databricks currently")
@pytest.mark.skipif(not is_hybrid_backend_loaded(), reason="HybridScan specialized tests")
@hybrid_test
def test_hybrid_parquet_filter_pushdown_cpu(spark_tmp_path):
    data_path = spark_tmp_path + '/PARQUET_DATA'
    with_cpu_session(
        lambda spark: gen_df(spark, [('a', StringGen(pattern='[0-9]{1,5}'))]).write.parquet(data_path),
        conf=rebase_write_corrected_conf)
    # filter conditions should be pushed down to the CPU, so the ascii will not fall back to CPU in the FilterExec
    # use f.startWith because sql function startswith is from spark 3.5.0
    plan = with_gpu_session(
        lambda spark: spark.read.parquet(data_path).filter(f.col("a").startswith('1') & (f.ascii(f.col("a")) >= 50) & (f.col("a") < '1000'))._jdf.queryExecution().executedPlan(),
        conf=filter_split_conf)
    check_filter_pushdown(plan, pushed_exprs=['ascii', 'StartsWith', 'isnotnull'], not_pushed_exprs=[])
    assert_gpu_and_cpu_are_equal_collect(
        lambda spark: spark.read.parquet(data_path).filter(f.col("a").startswith('1') & (f.ascii(f.col("a")) >= 50) & (f.col("a") < '1000')),
        conf=filter_split_conf)

@allow_non_gpu('FilterExec', 'BatchEvalPythonExec', 'PythonUDF')
@pytest.mark.skipif(is_databricks_runtime(), reason="Hybrid feature does not support Databricks currently")
@pytest.mark.skipif(not is_hybrid_backend_loaded(), reason="HybridScan specialized tests")
@hybrid_test
def test_hybrid_parquet_filter_pushdown_unsupported(spark_tmp_path):
    data_path = spark_tmp_path + '/PARQUET_DATA'
    with_cpu_session(
        lambda spark: gen_df(spark, [('a', StringGen(pattern='[0-9]{1,5}'))]).write.parquet(data_path),
        conf=rebase_write_corrected_conf)
    # UDf is not supported by GPU, so it should fallback to CPU in the FilterExec    
    def udf_fallback(s):
        return f'udf_{s}'
    
    with_cpu_session(lambda spark: spark.udf.register("udf_fallback", udf_fallback))
    plan = with_gpu_session(
        lambda spark: spark.read.parquet(data_path).filter("ascii(a) >= 50 and udf_fallback(a) = 'udf_100'")._jdf.queryExecution().executedPlan(),
        conf=filter_split_conf)
    check_filter_pushdown(plan, pushed_exprs=['ascii', 'isnotnull'], not_pushed_exprs=['udf_fallback'])
    assert_gpu_and_cpu_are_equal_collect(
        lambda spark: spark.read.parquet(data_path).filter("ascii(a) >= 50 and udf_fallback(a) = 'udf_100'"),
        conf=filter_split_conf)

@pytest.mark.skipif(is_databricks_runtime(), reason="Hybrid feature does not support Databricks currently")
@pytest.mark.skipif(not is_hybrid_backend_loaded(), reason="HybridScan specialized tests")
@hybrid_test
@allow_non_gpu(*non_utc_allow)
def test_hybrid_parquet_filter_pushdown_timestamp(spark_tmp_path):
    data_path = spark_tmp_path + '/PARQUET_DATA'
    with_cpu_session(
        lambda spark: gen_df(spark, [('a', TimestampGen(start=datetime(1900, 1, 1, tzinfo=timezone.utc)))]).write.parquet(data_path),
        conf=rebase_write_corrected_conf)

    # Timestamp is not fully supported in Hybrid Filter, so it should remain on the GPU
    plan = with_gpu_session(
        lambda spark: spark.read.parquet(data_path).filter(f.col("a") > f.lit(datetime(2024, 1, 1, tzinfo=timezone.utc)))._jdf.queryExecution().executedPlan(),
        conf=filter_split_conf)
    check_filter_pushdown(plan, pushed_exprs=[], not_pushed_exprs=['isnotnull', '>'])
    assert_gpu_and_cpu_are_equal_collect(
        lambda spark: spark.read.parquet(data_path).filter(f.col("a") > f.lit(datetime(2024, 1, 1, tzinfo=timezone.utc))),
        conf=filter_split_conf)

@ignore_order(local=True)
@pytest.mark.skipif(is_databricks_runtime(), reason="Hybrid feature does not support Databricks currently")
@pytest.mark.skipif(not is_hybrid_backend_loaded(), reason="HybridScan specialized tests")
@hybrid_test
def test_hybrid_parquet_filter_pushdown_aqe(spark_tmp_path):
    stream_data_path = spark_tmp_path + '/PARQUET_DATA/stream_data'
    build_data_path = spark_tmp_path + '/PARQUET_DATA/build_data'
    data_gen_schema = [('key', LongGen(nullable=False, min_val=0, max_val=19)), ('value', long_gen)]
    with_cpu_session(
        lambda spark: gen_df(spark, data_gen_schema, length=4096).write.parquet(stream_data_path),
        conf=rebase_write_corrected_conf)
    with_cpu_session(
        lambda spark: gen_df(spark, data_gen_schema, length=512).write.parquet(build_data_path),
        conf=rebase_write_corrected_conf)
    conf = filter_split_conf.copy()
    conf.update({
        'spark.sql.adaptive.enabled': 'true',
        'spark.rapids.sql.hybrid.parquet.enabled': 'true',
        'spark.rapids.sql.hybrid.parquet.filterPushDown': 'CPU'
    })

    def build_side_df(spark):
        return spark.read.parquet(build_data_path) \
            .filter(f.col('key') > 1) \
            .filter(f.col('value').isNotNull())

    plan = with_gpu_session(
        lambda spark: build_side_df(spark)._jdf.queryExecution().executedPlan(),
        conf=conf)
    check_filter_pushdown(plan, pushed_exprs=['> 1', 'isnotnull'], not_pushed_exprs=[])

    def test_fn(spark):
        probe_df = spark.read.parquet(stream_data_path)
        # Perform a broadcast join, explicitly broadcasting the build-side DataFrame
        build_df = f.broadcast(build_side_df(spark))
        return probe_df.join(build_df, ['key'], 'inner')

    assert_gpu_and_cpu_are_equal_collect(test_fn, conf=conf)

@pytest.mark.skipif(is_databricks_runtime(), reason="Hybrid feature does not support Databricks currently")
@pytest.mark.skipif(not is_hybrid_backend_loaded(), reason="HybridScan specialized tests")
@pytest.mark.parametrize('parquet_gens', parquet_gens_list, ids=idfn)
@hybrid_test
def test_hybrid_parquet_bucket_read(parquet_gens, spark_tmp_path, spark_tmp_table_factory):
    data_path = spark_tmp_path + '/PARQUET_BUCKET_DATA'
    
    gen_list = [('id', long_gen)] + [('_c' + str(i), gen) for i, gen in enumerate(parquet_gens)]
    num_buckets = 8
    table_name = spark_tmp_table_factory.get()
    
    with_cpu_session(lambda spark: 
        gen_df(spark, gen_list, length=10000)
            .write
            .bucketBy(num_buckets, "id")
            .sortBy("id")
            .option("path", data_path)
            .saveAsTable(table_name),
        conf=rebase_write_corrected_conf)
    
    assert_gpu_and_cpu_are_equal_collect(
        lambda spark: spark.read.table(table_name).filter("id > 5000"),
        conf={
            'spark.sql.sources.useV1SourceList': 'parquet',
            'spark.rapids.sql.hybrid.parquet.enabled': 'true',
            'spark.sql.sources.bucketing.enabled': 'true',
            'spark.sql.sources.bucketing.autoBucketedScan.enabled': 'false'
        })

@pytest.mark.skipif(is_databricks_runtime(), reason="Hybrid feature does not support Databricks currently")
@pytest.mark.skipif(not is_hybrid_backend_loaded(), reason="HybridScan specialized tests")
@pytest.mark.parametrize('parquet_enabled', [False, True], ids=idfn)
@hybrid_test
def test_hybrid_parquet_sql_hint_single_table(spark_tmp_path, parquet_enabled):
    data_path = spark_tmp_path + '/PARQUET_DATA'
    gen_list = [('key_col', string_gen), ('int_col', int_gen), ('long_col', long_gen)]
    with_cpu_session(
        lambda spark: gen_df(spark, gen_list, length=2048).write.parquet(data_path),
        conf=rebase_write_corrected_conf)

    assert_cpu_and_gpu_are_equal_collect_with_capture(
        lambda spark: spark.read.parquet(data_path).hint("HYBRID_SCAN").filter("int_col > -1"),
        exist_classes='HybridFileSourceScanExec',
        non_exist_classes='GpuFileSourceScanExec',
        conf={
            'spark.sql.sources.useV1SourceList': 'parquet',
            'spark.rapids.sql.hybrid.parquet.enabled': parquet_enabled,
        })

    assert_cpu_and_gpu_are_equal_collect_with_capture(
        lambda spark: spark.read.parquet(data_path).filter("long_col < 0").select('key_col').hint("hybrid_SCAN"),
        exist_classes='HybridFileSourceScanExec',
        non_exist_classes='GpuFileSourceScanExec',
        conf={
            'spark.sql.sources.useV1SourceList': 'parquet',
            'spark.rapids.sql.hybrid.parquet.enabled': parquet_enabled,
        })

@pytest.mark.skipif(is_databricks_runtime(), reason="Hybrid feature does not support Databricks currently")
@pytest.mark.skipif(not is_hybrid_backend_loaded(), reason="HybridScan specialized tests")
@ignore_order(local=True)
@hybrid_test
def test_hybrid_parquet_sql_hint_multiple_tables(spark_tmp_path):
    data_path = spark_tmp_path + '/PARQUET_DATA'
    gen_list = [('key_col', StringGen(pattern='key_[0-9][0-9]', nullable=False)),
                ('int_col', int_gen),
                ('long_col', long_gen),
                ('float_col', float_gen),
                ('double_col', double_gen)]
    with_cpu_session(
        lambda spark: gen_df(spark, gen_list, length=2048).write.parquet(data_path),
        conf=rebase_write_corrected_conf)

    conf = {
        'spark.sql.sources.useV1SourceList': 'parquet',
        'spark.rapids.sql.hybrid.parquet.enabled': False,
    }
    # case 1: one hybrid scan table and one GPU scan table
    def fn1(spark):
        spark.read.parquet(data_path).createOrReplaceTempView("table_parquet")
        return spark.sql("""
            select t1.key_col, t1.int_col, t1.long_col, t1.float_col, t1.double_col
            from (select /*+hybrid_scan*/ * from table_parquet where int_col > -1) t1
            JOIN (select * from table_parquet where long_col > -1) t2
            ON t1.key_col = t2.key_col
            """)
    assert_cpu_and_gpu_are_equal_collect_with_capture(
        fn1,
        exist_classes='HybridFileSourceScanExec,GpuFileSourceScanExec',
        conf=conf)

    # case 2: two hybrid scan tables
    def fn2(spark):
        spark.read.parquet(data_path).createOrReplaceTempView("table_parquet")
        return spark.sql("""
            select /*+HYBRID_SCAN*/
            t1.key_col, t1.int_col, t1.long_col, t1.float_col, t1.double_col
            from (select * from table_parquet where int_col > -1) t1
            JOIN (select * from table_parquet where long_col > -1) t2
            ON t1.key_col = t2.key_col
            """)
    assert_cpu_and_gpu_are_equal_collect_with_capture(
        fn2,
        exist_classes='HybridFileSourceScanExec',
        non_exist_classes='GpuFileSourceScanExec',
        conf=conf)<|MERGE_RESOLUTION|>--- conflicted
+++ resolved
@@ -59,13 +59,9 @@
     # Decimal128 is NOT supported
     [decimal_gen_128bit],
     # Decimal with negative scale is NOT supported
-<<<<<<< HEAD
-    [DecimalGen(precision=10, scale=-3)],
-=======
     pytest.param([DecimalGen(precision=10, scale=-3)],
                  marks=pytest.mark.xfail(
                      reason='GpuParquetScan cannot read decimal with negative scale')),
->>>>>>> 45e65f4d
     # BinaryType is NOT supported
     [BinaryGen()],
     # MapType wrapped by NestedType is NOT fully supported
