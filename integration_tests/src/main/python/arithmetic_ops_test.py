--- conflicted
+++ resolved
@@ -393,7 +393,6 @@
             'pmod(a, cast(0 as {}))'.format(string_type),
             'pmod(cast(-12 as {}), cast(0 as {}))'.format(string_type, string_type)),
         {'spark.sql.ansi.enabled': 'false'})
-<<<<<<< HEAD
     # Skip decimal tests for mod on spark 3.4 and databricks 11.3, reason=https://github.com/NVIDIA/spark-rapids/issues/7595
     if is_before_spark_340() or not is_databricks113_or_later():
         assert_gpu_and_cpu_are_equal_collect(
@@ -415,7 +414,16 @@
 @pytest.mark.parametrize('lhs', mod_mixed_lhs, ids=idfn)
 @pytest.mark.parametrize('rhs', mod_mixed_rhs, ids=idfn)
 def test_mod_mixed(lhs, rhs):
-=======
+    assert_gpu_and_cpu_are_equal_collect(
+        lambda spark : two_col_df(spark, lhs, rhs).selectExpr(f"a % b"))
+
+@allow_non_gpu('ProjectExec')
+@pytest.mark.skipif(not is_databricks113_or_later() or is_spark_340_or_later(), reason='https://github.com/NVIDIA/spark-rapids/issues/7595')
+@pytest.mark.parametrize('lhs', mod_mixed_decimals_lhs, ids=idfn)
+@pytest.mark.parametrize('rhs', mod_mixed_decimals_rhs, ids=idfn)
+def test_mod_fallback(lhs, rhs):
+    assert_gpu_fallback_collect(
+        lambda spark : two_col_df(spark, lhs, rhs).selectExpr(f"a % b"), 'Remainder')
 
 # Split into 4 tests to permute https://github.com/NVIDIA/spark-rapids/issues/7553 failures
 # @pytest.mark.parametrize('lhs', [byte_gen, short_gen, int_gen, long_gen, DecimalGen(6, 5),
@@ -431,28 +439,12 @@
 @pytest.mark.parametrize('lhs', [byte_gen, short_gen, int_gen, long_gen], ids=idfn)
 @pytest.mark.parametrize('rhs', [byte_gen, short_gen, int_gen, long_gen], ids=idfn)
 def test_pmod_mixed_numeric(lhs, rhs):
->>>>>>> c54a530d
     assert_gpu_and_cpu_are_equal_collect(
         lambda spark : two_col_df(spark, lhs, rhs).selectExpr(f"pmod(a, b)"))
 
-<<<<<<< HEAD
-@allow_non_gpu('ProjectExec')
-@pytest.mark.skipif(not is_databricks113_or_later() or is_spark_340_or_later(), reason='https://github.com/NVIDIA/spark-rapids/issues/7595')
-@pytest.mark.parametrize('lhs', mod_mixed_decimals_lhs, ids=idfn)
-@pytest.mark.parametrize('rhs', mod_mixed_decimals_rhs, ids=idfn)
-def test_mod_fallback(lhs, rhs):
-    assert_gpu_fallback_collect(
-        lambda spark : two_col_df(spark, lhs, rhs).selectExpr(f"a % b"), 'Remainder')
-
-@pytest.mark.xfail(reason='BUG https://github.com/NVIDIA/spark-rapids/issues/7553')
-@pytest.mark.parametrize('lhs', [byte_gen, short_gen, int_gen, long_gen, DecimalGen(6, 5),
-    DecimalGen(6, 4), DecimalGen(5, 4), DecimalGen(5, 3), DecimalGen(4, 2), DecimalGen(3, -2), 
-    DecimalGen(16, 7), DecimalGen(19, 0), DecimalGen(30, 10)
-=======
 @allow_non_gpu("ProjectExec", "Pmod")
 @pytest.mark.parametrize('lhs', [DecimalGen(6, 5), DecimalGen(6, 4), DecimalGen(5, 4), DecimalGen(5, 3),
     DecimalGen(4, 2), DecimalGen(3, -2), DecimalGen(16, 7), DecimalGen(19, 0), DecimalGen(30, 10)
->>>>>>> c54a530d
     ], ids=idfn)
 @pytest.mark.parametrize('rhs', [byte_gen, short_gen, int_gen, long_gen], ids=idfn)
 def test_pmod_mixed_decimal_lhs(lhs, rhs):
