# Copyright (c) 2020-2021, NVIDIA CORPORATION.
#
# Licensed under the Apache License, Version 2.0 (the "License");
# you may not use this file except in compliance with the License.
# You may obtain a copy of the License at
#
#     http://www.apache.org/licenses/LICENSE-2.0
#
# Unless required by applicable law or agreed to in writing, software
# distributed under the License is distributed on an "AS IS" BASIS,
# WITHOUT WARRANTIES OR CONDITIONS OF ANY KIND, either express or implied.
# See the License for the specific language governing permissions and
# limitations under the License.

import pytest

from asserts import assert_gpu_and_cpu_are_equal_collect, assert_gpu_and_cpu_error, assert_gpu_fallback_collect
from data_gen import *
from marks import ignore_order, incompat, approximate_float, allow_non_gpu
from pyspark.sql.types import *
from pyspark.sql.types import IntegralType
from spark_session import with_cpu_session, with_gpu_session, with_spark_session, is_before_spark_311, is_before_spark_320
import pyspark.sql.functions as f
from pyspark.sql.utils import IllegalArgumentException

# No overflow gens here because we just focus on verifying the fallback to CPU when
# enabling ANSI mode. But overflows will fail the tests because CPU runs raise
# exceptions.
_no_overflow_multiply_gens = [
    ByteGen(min_val = 1, max_val = 10, special_cases=[]),
    ShortGen(min_val = 1, max_val = 100, special_cases=[]),
    IntegerGen(min_val = 1, max_val = 1000, special_cases=[]),
    LongGen(min_val = 1, max_val = 3000, special_cases=[])]

def _get_overflow_df(spark, data, data_type, expr):
    return spark.createDataFrame(
        SparkContext.getOrCreate().parallelize([data]),
        StructType([StructField('a', data_type)])
    ).selectExpr(expr)

@pytest.mark.parametrize('data_gen', numeric_gens + decimal_gens + decimal_128_gens, ids=idfn)
def test_addition(data_gen):
    data_type = data_gen.data_type
    assert_gpu_and_cpu_are_equal_collect(
            lambda spark : binary_op_df(spark, data_gen).select(
                f.col('a') + f.lit(100).cast(data_type),
                f.lit(-12).cast(data_type) + f.col('b'),
                f.lit(None).cast(data_type) + f.col('a'),
                f.col('b') + f.lit(None).cast(data_type),
                f.col('a') + f.col('b')),
            conf=allow_negative_scale_of_decimal_conf)

# If it will not overflow for multiply it is good for add too
@pytest.mark.parametrize('data_gen', _no_overflow_multiply_gens, ids=idfn)
def test_addition_ansi_no_overflow(data_gen):
    data_type = data_gen.data_type
    assert_gpu_and_cpu_are_equal_collect(
            lambda spark : binary_op_df(spark, data_gen).select(
                f.col('a') + f.lit(100).cast(data_type),
                f.lit(-12).cast(data_type) + f.col('b'),
                f.lit(None).cast(data_type) + f.col('a'),
                f.col('b') + f.lit(None).cast(data_type),
                f.col('a') + f.col('b')),
            conf={'spark.sql.ansi.enabled': 'true'})

@pytest.mark.parametrize('data_gen', numeric_gens + decimal_gens + decimal_128_gens, ids=idfn)
def test_subtraction(data_gen):
    data_type = data_gen.data_type
    assert_gpu_and_cpu_are_equal_collect(
            lambda spark : binary_op_df(spark, data_gen).select(
                f.col('a') - f.lit(100).cast(data_type),
                f.lit(-12).cast(data_type) - f.col('b'),
                f.lit(None).cast(data_type) - f.col('a'),
                f.col('b') - f.lit(None).cast(data_type),
                f.col('a') - f.col('b')),
            conf=allow_negative_scale_of_decimal_conf)

# If it will not overflow for multiply it is good for subtract too
@pytest.mark.parametrize('data_gen', _no_overflow_multiply_gens, ids=idfn)
def test_subtraction_ansi_no_overflow(data_gen):
    data_type = data_gen.data_type
    assert_gpu_and_cpu_are_equal_collect(
            lambda spark : binary_op_df(spark, data_gen).select(
                f.col('a') - f.lit(100).cast(data_type),
                f.lit(-12).cast(data_type) - f.col('b'),
                f.lit(None).cast(data_type) - f.col('a'),
                f.col('b') - f.lit(None).cast(data_type),
                f.col('a') - f.col('b')),
            conf={'spark.sql.ansi.enabled': 'true'})

@pytest.mark.parametrize('data_gen', numeric_gens + [decimal_gen_neg_scale, 
    decimal_gen_scale_precision, decimal_gen_same_scale_precision,
    DecimalGen(8, 8), decimal_gen_12_2, decimal_gen_18_3], ids=idfn)
def test_multiplication(data_gen):
    data_type = data_gen.data_type
    assert_gpu_and_cpu_are_equal_collect(
            lambda spark : binary_op_df(spark, data_gen).select(
                f.col('a') * f.lit(100).cast(data_type),
                f.lit(-12).cast(data_type) * f.col('b'),
                f.lit(None).cast(data_type) * f.col('a'),
                f.col('b') * f.lit(None).cast(data_type),
                f.col('a') * f.col('b')),
            conf=allow_negative_scale_of_decimal_conf)

@allow_non_gpu('ProjectExec', 'Alias', 'Multiply', 'Cast')
@pytest.mark.parametrize('data_gen', _no_overflow_multiply_gens, ids=idfn)
def test_multiplication_fallback_when_ansi_enabled(data_gen):
    assert_gpu_fallback_collect(
            lambda spark : binary_op_df(spark, data_gen).select(
                f.col('a') * f.col('b')),
            'Multiply',
            conf={'spark.sql.ansi.enabled': 'true'})

@pytest.mark.parametrize('data_gen', [float_gen, double_gen,
    decimal_gen_scale_precision], ids=idfn)
def test_multiplication_ansi_enabled(data_gen):
    data_type = data_gen.data_type
    assert_gpu_and_cpu_are_equal_collect(
            lambda spark : binary_op_df(spark, data_gen).select(
                f.col('a') * f.lit(100).cast(data_type),
                f.col('a') * f.col('b')),
            conf={'spark.sql.ansi.enabled': 'true'})

<<<<<<< HEAD
@approximate_float # we should get the perfectly correct answer for floats except when casting a deciml to a float in some corner cases.
@pytest.mark.parametrize('lhs', [byte_gen, short_gen, int_gen, long_gen, float_gen, DecimalGen(6, 5), DecimalGen(6, 4), DecimalGen(5, 4), DecimalGen(5, 3), DecimalGen(4, 2), DecimalGen(3, -2), DecimalGen(16, 7)], ids=idfn)
@pytest.mark.parametrize('rhs', [byte_gen, short_gen, int_gen, long_gen, float_gen, DecimalGen(6, 3), DecimalGen(10, -2), DecimalGen(15, 3)], ids=idfn)
=======
@pytest.mark.parametrize('lhs', [byte_gen, short_gen, int_gen, long_gen, DecimalGen(6, 5), DecimalGen(6, 4), DecimalGen(5, 4), DecimalGen(5, 3), DecimalGen(4, 2), DecimalGen(3, -2), DecimalGen(16, 7)], ids=idfn)
@pytest.mark.parametrize('rhs', [byte_gen, short_gen, int_gen, long_gen, DecimalGen(6, 3), DecimalGen(10, -2), DecimalGen(15, 3)], ids=idfn)
>>>>>>> afcb4130
def test_multiplication_mixed(lhs, rhs):
    assert_gpu_and_cpu_are_equal_collect(
            lambda spark : two_col_df(spark, lhs, rhs).select(
                f.col('a') * f.col('b')),
<<<<<<< HEAD
=======
            conf = allow_negative_scale_of_decimal_conf)

@approximate_float # we should get the perfectly correct answer for floats except when casting a deciml to a float in some corner cases.
@pytest.mark.parametrize('lhs', [float_gen, double_gen], ids=idfn)
@pytest.mark.parametrize('rhs', [byte_gen, short_gen, int_gen, long_gen, DecimalGen(6, 3), DecimalGen(10, -2), DecimalGen(15, 3)], ids=idfn)
def test_float_multiplication_mixed(lhs, rhs):
    assert_gpu_and_cpu_are_equal_collect(
            lambda spark : two_col_df(spark, lhs, rhs).select(
                f.col('a') * f.col('b')),
>>>>>>> afcb4130
            conf=copy_and_update(allow_negative_scale_of_decimal_conf,
                {'spark.rapids.sql.castDecimalToFloat.enabled': 'true'}))

@pytest.mark.parametrize('data_gen', [double_gen, decimal_gen_neg_scale, DecimalGen(6, 3),
 DecimalGen(5, 5), DecimalGen(6, 0), DecimalGen(7, 4), DecimalGen(15, 0), DecimalGen(18, 0), 
 DecimalGen(17, 2), DecimalGen(16, 4)], ids=idfn)
def test_division(data_gen):
    data_type = data_gen.data_type
    assert_gpu_and_cpu_are_equal_collect(
            lambda spark : binary_op_df(spark, data_gen).select(
                f.col('a') / f.lit(100).cast(data_type),
                f.lit(-12).cast(data_type) / f.col('b'),
                f.lit(None).cast(data_type) / f.col('a'),
                f.col('b') / f.lit(None).cast(data_type),
                f.col('a') / f.col('b')),
            conf=allow_negative_scale_of_decimal_conf)

@allow_non_gpu('ProjectExec', 'Alias', 'Divide', 'Cast', 'PromotePrecision', 'CheckOverflow')
@pytest.mark.parametrize('data_gen', [DecimalGen(38, 21), DecimalGen(21, 17)], ids=idfn)
def test_division_fallback_on_decimal(data_gen):
    assert_gpu_fallback_collect(
            lambda spark : binary_op_df(spark, data_gen).select(
                f.col('a') / f.col('b')),
            'Divide')

@pytest.mark.parametrize('rhs', [byte_gen, short_gen, int_gen, long_gen, DecimalGen(4, 1), DecimalGen(5, 0), DecimalGen(5, 1), DecimalGen(10, 5)], ids=idfn)
@pytest.mark.parametrize('lhs', [byte_gen, short_gen, int_gen, long_gen, DecimalGen(5, 3), DecimalGen(4, 2), DecimalGen(1, -2), DecimalGen(16, 1)], ids=idfn)
def test_division_mixed(lhs, rhs):
    assert_gpu_and_cpu_are_equal_collect(
            lambda spark : two_col_df(spark, lhs, rhs).select(
                f.col('a') / f.col('b')),
            conf = allow_negative_scale_of_decimal_conf)

@approximate_float # we should get the perfectly correct answer for floats except when casting a deciml to a float in some corner cases.
@pytest.mark.parametrize('rhs', [float_gen, double_gen], ids=idfn)
@pytest.mark.parametrize('lhs', [byte_gen, short_gen, int_gen, long_gen, DecimalGen(5, 3), DecimalGen(4, 2), DecimalGen(1, -2), DecimalGen(16, 1)], ids=idfn)
def test_float_division_mixed(lhs, rhs):
    assert_gpu_and_cpu_are_equal_collect(
            lambda spark : two_col_df(spark, lhs, rhs).select(
                f.col('a') / f.col('b')),
            conf=copy_and_update(allow_negative_scale_of_decimal_conf,
                {'spark.rapids.sql.castDecimalToFloat.enabled': 'true'}))

@ignore_order
@pytest.mark.parametrize('rhs,rhs_type', [
    (DecimalGen(15, 3), DecimalType(30, 10)),
    (DecimalGen(10, 2), DecimalType(28, 18))], ids=idfn)
@pytest.mark.parametrize('lhs,lhs_type', [
    (DecimalGen(15, 3), DecimalType(27, 7)),
    (DecimalGen(3, -3), DecimalType(20, -3))], ids=idfn)
def test_decimal_division_mixed_no_overflow_guarantees(lhs, lhs_type, rhs, rhs_type):
    conf = copy_and_update(allow_negative_scale_of_decimal_conf,
                {'spark.rapids.sql.decimalOverflowChecks': 'false'})
    assert_gpu_and_cpu_are_equal_collect(
            lambda spark : two_col_df(spark, lhs, rhs)\
                    .withColumn('lhs', f.col('a').cast(lhs_type))\
                    .withColumn('rhs', f.col('b').cast(rhs_type))\
                    .repartition(1)\
                    .select(f.col('lhs'), f.col('rhs'), f.col('lhs') / f.col('rhs')),
            conf = conf)

@ignore_order
@pytest.mark.parametrize('rhs,rhs_type', [
    (DecimalGen(15, 3), DecimalType(30, 10)),
    (DecimalGen(10, 2), DecimalType(28, 9))], ids=idfn)
@pytest.mark.parametrize('lhs,lhs_type', [
    (DecimalGen(10, 3), DecimalType(27, 7)),
    (DecimalGen(3, -3), DecimalType(20, -3))], ids=idfn)
def test_decimal_multiplication_mixed_no_overflow_guarantees(lhs, lhs_type, rhs, rhs_type):
    conf = copy_and_update(allow_negative_scale_of_decimal_conf,
                {'spark.rapids.sql.decimalOverflowChecks': 'false'})
    assert_gpu_and_cpu_are_equal_collect(
            lambda spark : two_col_df(spark, lhs, rhs)\
                    .withColumn('lhs', f.col('a').cast(lhs_type))\
                    .withColumn('rhs', f.col('b').cast(rhs_type))\
                    .repartition(1)\
                    .select(f.col('lhs'), f.col('rhs'), f.col('lhs') * f.col('rhs')),
            conf = conf)

@pytest.mark.parametrize('data_gen', integral_gens +  [decimal_gen_default, decimal_gen_scale_precision,
        decimal_gen_same_scale_precision, decimal_gen_64bit, decimal_gen_18_3, decimal_gen_30_2,
        decimal_gen_36_5, decimal_gen_38_0], ids=idfn)
def test_int_division(data_gen):
    string_type = to_cast_string(data_gen.data_type)
    assert_gpu_and_cpu_are_equal_collect(
            lambda spark : binary_op_df(spark, data_gen).selectExpr(
                'a DIV cast(100 as {})'.format(string_type),
                'cast(-12 as {}) DIV b'.format(string_type),
                'cast(null as {}) DIV a'.format(string_type),
                'b DIV cast(null as {})'.format(string_type),
                'a DIV b'))

@pytest.mark.parametrize('lhs', [DecimalGen(6, 5), DecimalGen(5, 4), DecimalGen(3, -2), decimal_gen_30_2], ids=idfn)
@pytest.mark.parametrize('rhs', [DecimalGen(13, 2), DecimalGen(6, 3), decimal_gen_38_0, decimal_gen_36_neg5], ids=idfn)
def test_int_division_mixed(lhs, rhs):
    assert_gpu_and_cpu_are_equal_collect(
            lambda spark : two_col_df(spark, lhs, rhs).selectExpr(
                'a DIV b'),
            conf=allow_negative_scale_of_decimal_conf)

@pytest.mark.parametrize('data_gen', numeric_gens, ids=idfn)
def test_mod(data_gen):
    data_type = data_gen.data_type
    assert_gpu_and_cpu_are_equal_collect(
            lambda spark : binary_op_df(spark, data_gen).select(
                f.col('a') % f.lit(100).cast(data_type),
                f.lit(-12).cast(data_type) % f.col('b'),
                f.lit(None).cast(data_type) % f.col('a'),
                f.col('b') % f.lit(None).cast(data_type),
                f.col('a') % f.col('b')))

@pytest.mark.parametrize('data_gen', numeric_gens, ids=idfn)
def test_pmod(data_gen):
    string_type = to_cast_string(data_gen.data_type)
    assert_gpu_and_cpu_are_equal_collect(
            lambda spark : binary_op_df(spark, data_gen).selectExpr(
                'pmod(a, cast(100 as {}))'.format(string_type),
                'pmod(cast(-12 as {}), b)'.format(string_type),
                'pmod(cast(null as {}), a)'.format(string_type),
                'pmod(b, cast(null as {}))'.format(string_type),
                'pmod(a, b)'))

@pytest.mark.parametrize('data_gen', double_gens, ids=idfn)
def test_signum(data_gen):
    assert_gpu_and_cpu_are_equal_collect(
            lambda spark : unary_op_df(spark, data_gen).selectExpr('signum(a)'))

@pytest.mark.parametrize('data_gen', numeric_gens + decimal_gens + decimal_128_gens, ids=idfn)
def test_unary_minus(data_gen):
    assert_gpu_and_cpu_are_equal_collect(
            lambda spark : unary_op_df(spark, data_gen).selectExpr('-a'),
            conf=allow_negative_scale_of_decimal_conf)

@pytest.mark.parametrize('data_gen', _no_overflow_multiply_gens + [float_gen, double_gen] + decimal_gens + decimal_128_gens, ids=idfn)
def test_unary_minus_ansi_no_overflow(data_gen):
    conf = copy_and_update(allow_negative_scale_of_decimal_conf, {'spark.sql.ansi.enabled': 'true'})
    assert_gpu_and_cpu_are_equal_collect(
            lambda spark : unary_op_df(spark, data_gen).selectExpr('-a'),
            conf=conf)

@pytest.mark.parametrize('data_type,value', [
    (LongType(), LONG_MIN),
    (IntegerType(), INT_MIN),
    (ShortType(), SHORT_MIN),
    (ByteType(), BYTE_MIN)], ids=idfn)
def test_unary_minus_ansi_overflow(data_type, value):
    conf = copy_and_update(allow_negative_scale_of_decimal_conf, {'spark.sql.ansi.enabled': 'true'})
    assert_gpu_and_cpu_error(
            df_fun=lambda spark: _get_overflow_df(spark, [value], data_type, '-a').collect(),
            conf=conf,
            error_message='ArithmeticException')

# This just ends up being a pass through.  There is no good way to force
# a unary positive into a plan, because it gets optimized out, but this
# verifies that we can handle it.
@pytest.mark.parametrize('data_gen', numeric_gens + decimal_gens + decimal_128_gens, ids=idfn)
def test_unary_positive(data_gen):
    assert_gpu_and_cpu_are_equal_collect(
            lambda spark : unary_op_df(spark, data_gen).selectExpr('+a'),
            conf=allow_negative_scale_of_decimal_conf)

@pytest.mark.parametrize('data_gen', numeric_gens + decimal_gens + decimal_128_gens, ids=idfn)
def test_abs(data_gen):
    assert_gpu_and_cpu_are_equal_collect(
            lambda spark : unary_op_df(spark, data_gen).selectExpr('abs(a)'),
            conf=allow_negative_scale_of_decimal_conf)

# ANSI is ignored for abs prior to 3.2.0, but still okay to test it a little more.
@pytest.mark.parametrize('data_gen', _no_overflow_multiply_gens + [float_gen, double_gen] + decimal_gens + decimal_128_gens, ids=idfn)
def test_abs_ansi_no_overflow(data_gen):
    conf = copy_and_update(allow_negative_scale_of_decimal_conf, {'spark.sql.ansi.enabled': 'true'})
    assert_gpu_and_cpu_are_equal_collect(
            lambda spark : unary_op_df(spark, data_gen).selectExpr('abs(a)'),
            conf=conf)

# Only run this test for Spark v3.2.0 and later to verify abs will
# throw exceptions for overflow when ANSI mode is enabled.
@pytest.mark.skipif(is_before_spark_320(), reason='SPARK-33275')
@pytest.mark.parametrize('data_type,value', [
    (LongType(), LONG_MIN),
    (IntegerType(), INT_MIN),
    (ShortType(), SHORT_MIN),
    (ByteType(), BYTE_MIN)], ids=idfn)
def test_abs_ansi_overflow(data_type, value):
    conf = copy_and_update(allow_negative_scale_of_decimal_conf, {'spark.sql.ansi.enabled': 'true'})
    assert_gpu_and_cpu_error(
            df_fun=lambda spark: _get_overflow_df(spark, [value], data_type, 'abs(a)').collect(),
            conf=conf,
            error_message='ArithmeticException')

@approximate_float
@pytest.mark.parametrize('data_gen', double_gens, ids=idfn)
def test_asin(data_gen):
    assert_gpu_and_cpu_are_equal_collect(
            lambda spark : unary_op_df(spark, data_gen).selectExpr('asin(a)'))

@pytest.mark.parametrize('data_gen', double_gens, ids=idfn)
def test_sqrt(data_gen):
    assert_gpu_and_cpu_are_equal_collect(
            lambda spark : unary_op_df(spark, data_gen).selectExpr('sqrt(a)'))

@pytest.mark.parametrize('data_gen', double_n_long_gens + decimal_gens + decimal_128_gens_no_neg, ids=idfn)
def test_floor(data_gen):
    assert_gpu_and_cpu_are_equal_collect(
            lambda spark : unary_op_df(spark, data_gen).selectExpr('floor(a)'),
            conf=allow_negative_scale_of_decimal_conf)

@pytest.mark.parametrize('data_gen', double_n_long_gens + decimal_gens + decimal_128_gens_no_neg, ids=idfn)
def test_ceil(data_gen):
    assert_gpu_and_cpu_are_equal_collect(
            lambda spark : unary_op_df(spark, data_gen).selectExpr('ceil(a)'),
            conf=allow_negative_scale_of_decimal_conf)

@pytest.mark.parametrize('data_gen', [decimal_gen_36_neg5, decimal_gen_38_neg10], ids=idfn)
def test_floor_ceil_overflow(data_gen):
    assert_gpu_and_cpu_error(
        lambda spark: unary_op_df(spark, data_gen).selectExpr('floor(a)').collect(),
        conf=allow_negative_scale_of_decimal_conf,
        error_message="java.lang.ArithmeticException")
    assert_gpu_and_cpu_error(
        lambda spark: unary_op_df(spark, data_gen).selectExpr('ceil(a)').collect(),
        conf=allow_negative_scale_of_decimal_conf,
        error_message="java.lang.ArithmeticException")

@pytest.mark.parametrize('data_gen', double_gens, ids=idfn)
def test_rint(data_gen):
    assert_gpu_and_cpu_are_equal_collect(
            lambda spark : unary_op_df(spark, data_gen).selectExpr('rint(a)'))

@pytest.mark.parametrize('data_gen', int_n_long_gens, ids=idfn)
def test_shift_left(data_gen):
    string_type = to_cast_string(data_gen.data_type)
    assert_gpu_and_cpu_are_equal_collect(
            # The version of shiftLeft exposed to dataFrame does not take a column for num bits
            lambda spark : two_col_df(spark, data_gen, IntegerGen()).selectExpr(
                'shiftleft(a, cast(12 as INT))',
                'shiftleft(cast(-12 as {}), b)'.format(string_type),
                'shiftleft(cast(null as {}), b)'.format(string_type),
                'shiftleft(a, cast(null as INT))',
                'shiftleft(a, b)'))

@pytest.mark.parametrize('data_gen', int_n_long_gens, ids=idfn)
def test_shift_right(data_gen):
    string_type = to_cast_string(data_gen.data_type)
    assert_gpu_and_cpu_are_equal_collect(
            # The version of shiftRight exposed to dataFrame does not take a column for num bits
            lambda spark : two_col_df(spark, data_gen, IntegerGen()).selectExpr(
                'shiftright(a, cast(12 as INT))',
                'shiftright(cast(-12 as {}), b)'.format(string_type),
                'shiftright(cast(null as {}), b)'.format(string_type),
                'shiftright(a, cast(null as INT))',
                'shiftright(a, b)'))

@pytest.mark.parametrize('data_gen', int_n_long_gens, ids=idfn)
def test_shift_right_unsigned(data_gen):
    string_type = to_cast_string(data_gen.data_type)
    assert_gpu_and_cpu_are_equal_collect(
            # The version of shiftRightUnsigned exposed to dataFrame does not take a column for num bits
            lambda spark : two_col_df(spark, data_gen, IntegerGen()).selectExpr(
                'shiftrightunsigned(a, cast(12 as INT))',
                'shiftrightunsigned(cast(-12 as {}), b)'.format(string_type),
                'shiftrightunsigned(cast(null as {}), b)'.format(string_type),
                'shiftrightunsigned(a, cast(null as INT))',
                'shiftrightunsigned(a, b)'))

#gen for testing round operator
round_gens = numeric_gens + decimal_gens + decimal_128_gens

@incompat
@approximate_float
@pytest.mark.parametrize('data_gen', round_gens, ids=idfn)
def test_decimal_bround(data_gen):
    assert_gpu_and_cpu_are_equal_collect(
            lambda spark: unary_op_df(spark, data_gen).selectExpr(
                'bround(a)',
                'bround(a, -1)',
                'bround(a, 1)',
                'bround(a, 2)',
                'bround(a, 10)'),
                conf=allow_negative_scale_of_decimal_conf)

@incompat
@approximate_float
@pytest.mark.parametrize('data_gen', round_gens, ids=idfn)
def test_decimal_round(data_gen):
    assert_gpu_and_cpu_are_equal_collect(
            lambda spark: unary_op_df(spark, data_gen).selectExpr(
                'round(a)',
                'round(a, -1)',
                'round(a, 1)',
                'round(a, 2)',
                'round(a, 10)'),
               conf=allow_negative_scale_of_decimal_conf)

@approximate_float
@pytest.mark.parametrize('data_gen', double_gens, ids=idfn)
def test_cbrt(data_gen):
    assert_gpu_and_cpu_are_equal_collect(
            lambda spark : unary_op_df(spark, data_gen).selectExpr('cbrt(a)'))

@pytest.mark.parametrize('data_gen', integral_gens, ids=idfn)
def test_bit_and(data_gen):
    string_type = to_cast_string(data_gen.data_type)
    assert_gpu_and_cpu_are_equal_collect(
            lambda spark : binary_op_df(spark, data_gen).selectExpr(
                'a & cast(100 as {})'.format(string_type),
                'cast(-12 as {}) & b'.format(string_type),
                'cast(null as {}) & a'.format(string_type),
                'b & cast(null as {})'.format(string_type),
                'a & b'))

@pytest.mark.parametrize('data_gen', integral_gens, ids=idfn)
def test_bit_or(data_gen):
    string_type = to_cast_string(data_gen.data_type)
    assert_gpu_and_cpu_are_equal_collect(
            lambda spark : binary_op_df(spark, data_gen).selectExpr(
                'a | cast(100 as {})'.format(string_type),
                'cast(-12 as {}) | b'.format(string_type),
                'cast(null as {}) | a'.format(string_type),
                'b | cast(null as {})'.format(string_type),
                'a | b'))

@pytest.mark.parametrize('data_gen', integral_gens, ids=idfn)
def test_bit_xor(data_gen):
    string_type = to_cast_string(data_gen.data_type)
    assert_gpu_and_cpu_are_equal_collect(
            lambda spark : binary_op_df(spark, data_gen).selectExpr(
                'a ^ cast(100 as {})'.format(string_type),
                'cast(-12 as {}) ^ b'.format(string_type),
                'cast(null as {}) ^ a'.format(string_type),
                'b ^ cast(null as {})'.format(string_type),
                'a ^ b'))

@pytest.mark.parametrize('data_gen', integral_gens, ids=idfn)
def test_bit_not(data_gen):
    assert_gpu_and_cpu_are_equal_collect(
            lambda spark : unary_op_df(spark, data_gen).selectExpr('~a'))

@approximate_float
@pytest.mark.parametrize('data_gen', double_gens, ids=idfn)
def test_radians(data_gen):
    assert_gpu_and_cpu_are_equal_collect(
            lambda spark : unary_op_df(spark, data_gen).selectExpr('radians(a)'))

@approximate_float
@pytest.mark.parametrize('data_gen', double_gens, ids=idfn)
@pytest.mark.xfail(reason='https://github.com/NVIDIA/spark-rapids/issues/109')
def test_degrees(data_gen):
    assert_gpu_and_cpu_are_equal_collect(
            lambda spark : unary_op_df(spark, data_gen).selectExpr('degrees(a)'))

# Once https://github.com/NVIDIA/spark-rapids/issues/109 is fixed this can be removed
@approximate_float
@pytest.mark.parametrize('data_gen', [float_gen], ids=idfn)
def test_degrees_small(data_gen):
    assert_gpu_and_cpu_are_equal_collect(
            lambda spark : unary_op_df(spark, data_gen).selectExpr('degrees(a)'))

@approximate_float
@pytest.mark.parametrize('data_gen', double_gens, ids=idfn)
def test_cos(data_gen):
    assert_gpu_and_cpu_are_equal_collect(
            lambda spark : unary_op_df(spark, data_gen).selectExpr('cos(a)'))

@approximate_float
@pytest.mark.parametrize('data_gen', double_gens, ids=idfn)
def test_acos(data_gen):
    assert_gpu_and_cpu_are_equal_collect(
            lambda spark : unary_op_df(spark, data_gen).selectExpr('acos(a)'))

@approximate_float
@pytest.mark.parametrize('data_gen', double_gens, ids=idfn)
def test_cosh(data_gen):
    assert_gpu_and_cpu_are_equal_collect(
            lambda spark : unary_op_df(spark, data_gen).selectExpr('cosh(a)'))

@approximate_float
@pytest.mark.parametrize('data_gen', double_gens, ids=idfn)
def test_acosh(data_gen):
    assert_gpu_and_cpu_are_equal_collect(
            lambda spark : unary_op_df(spark, data_gen).selectExpr('acosh(a)'))

# The default approximate is 1e-6 or 1 in a million
# in some cases we need to adjust this because the algorithm is different
@approximate_float(rel=1e-4, abs=1e-12)
# Because spark will overflow on large exponents drop to something well below
# what it fails at, note this is binary exponent, not base 10
@pytest.mark.parametrize('data_gen', [DoubleGen(min_exp=-20, max_exp=20)], ids=idfn)
def test_columnar_acosh_improved(data_gen):
    assert_gpu_and_cpu_are_equal_collect(
            lambda spark : unary_op_df(spark, data_gen).selectExpr('acosh(a)'),
            {'spark.rapids.sql.improvedFloatOps.enabled': 'true'})

@approximate_float
@pytest.mark.parametrize('data_gen', double_gens, ids=idfn)
def test_sin(data_gen):
    assert_gpu_and_cpu_are_equal_collect(
            lambda spark : unary_op_df(spark, data_gen).selectExpr('sin(a)'))

@approximate_float
@pytest.mark.parametrize('data_gen', double_gens, ids=idfn)
def test_sinh(data_gen):
    assert_gpu_and_cpu_are_equal_collect(
            lambda spark : unary_op_df(spark, data_gen).selectExpr('sinh(a)'))

@approximate_float
@pytest.mark.parametrize('data_gen', double_gens, ids=idfn)
def test_asin(data_gen):
    assert_gpu_and_cpu_are_equal_collect(
            lambda spark : unary_op_df(spark, data_gen).selectExpr('asin(a)'))

@approximate_float
@pytest.mark.parametrize('data_gen', double_gens, ids=idfn)
def test_asinh(data_gen):
    assert_gpu_and_cpu_are_equal_collect(
            lambda spark : unary_op_df(spark, data_gen).selectExpr('asinh(a)'))

# The default approximate is 1e-6 or 1 in a million
# in some cases we need to adjust this because the algorithm is different
@approximate_float(rel=1e-4, abs=1e-12)
# Because spark will overflow on large exponents drop to something well below
# what it fails at, note this is binary exponent, not base 10
@pytest.mark.parametrize('data_gen', [DoubleGen(min_exp=-20, max_exp=20)], ids=idfn)
def test_columnar_asinh_improved(data_gen):
    assert_gpu_and_cpu_are_equal_collect(
            lambda spark : unary_op_df(spark, data_gen).selectExpr('asinh(a)'),
            {'spark.rapids.sql.improvedFloatOps.enabled': 'true'})

@approximate_float
@pytest.mark.parametrize('data_gen', double_gens, ids=idfn)
def test_tan(data_gen):
    assert_gpu_and_cpu_are_equal_collect(
            lambda spark : unary_op_df(spark, data_gen).selectExpr('tan(a)'))

@approximate_float
@pytest.mark.parametrize('data_gen', double_gens, ids=idfn)
def test_atan(data_gen):
    assert_gpu_and_cpu_are_equal_collect(
            lambda spark : unary_op_df(spark, data_gen).selectExpr('atan(a)'))

@approximate_float
@pytest.mark.parametrize('data_gen', double_gens, ids=idfn)
def test_atanh(data_gen):
    assert_gpu_and_cpu_are_equal_collect(
            lambda spark : unary_op_df(spark, data_gen).selectExpr('atanh(a)'))

@approximate_float
@pytest.mark.parametrize('data_gen', double_gens, ids=idfn)
def test_tanh(data_gen):
    assert_gpu_and_cpu_are_equal_collect(
            lambda spark : unary_op_df(spark, data_gen).selectExpr('tanh(a)'))

@approximate_float
@pytest.mark.parametrize('data_gen', double_gens, ids=idfn)
def test_cot(data_gen):
    assert_gpu_and_cpu_are_equal_collect(
            lambda spark : unary_op_df(spark, data_gen).selectExpr('cot(a)'))

@approximate_float
@pytest.mark.parametrize('data_gen', double_gens, ids=idfn)
def test_exp(data_gen):
    assert_gpu_and_cpu_are_equal_collect(
            lambda spark : unary_op_df(spark, data_gen).selectExpr('exp(a)'))

@approximate_float
@pytest.mark.parametrize('data_gen', double_gens, ids=idfn)
def test_expm1(data_gen):
    assert_gpu_and_cpu_are_equal_collect(
            lambda spark : unary_op_df(spark, data_gen).selectExpr('expm1(a)'))

@approximate_float
@pytest.mark.parametrize('data_gen', double_gens, ids=idfn)
def test_log(data_gen):
    assert_gpu_and_cpu_are_equal_collect(
            lambda spark : unary_op_df(spark, data_gen).selectExpr('log(a)'))

@approximate_float
@pytest.mark.parametrize('data_gen', double_gens, ids=idfn)
def test_log1p(data_gen):
    assert_gpu_and_cpu_are_equal_collect(
            lambda spark : unary_op_df(spark, data_gen).selectExpr('log1p(a)'))

@approximate_float
@pytest.mark.parametrize('data_gen', double_gens, ids=idfn)
def test_log2(data_gen):
    assert_gpu_and_cpu_are_equal_collect(
            lambda spark : unary_op_df(spark, data_gen).selectExpr('log2(a)'))

@approximate_float
@pytest.mark.parametrize('data_gen', double_gens, ids=idfn)
def test_log10(data_gen):
    assert_gpu_and_cpu_are_equal_collect(
            lambda spark : unary_op_df(spark, data_gen).selectExpr('log10(a)'))

@approximate_float
@pytest.mark.xfail(reason='https://github.com/NVIDIA/spark-rapids/issues/89')
def test_logarithm():
    # For the 'b' field include a lot more values that we would expect customers to use as a part of a log
    data_gen = [('a', DoubleGen()),('b', DoubleGen().with_special_case(lambda rand: float(rand.randint(-16, 16)), weight=100.0))]
    string_type = 'DOUBLE'
    assert_gpu_and_cpu_are_equal_collect(
            lambda spark : gen_df(spark, data_gen).selectExpr(
                'log(a, cast(100 as {}))'.format(string_type),
                'log(cast(-12 as {}), b)'.format(string_type),
                'log(cast(null as {}), b)'.format(string_type),
                'log(a, cast(null as {}))'.format(string_type),
                'log(a, b)'))

@approximate_float
def test_scalar_pow():
    # For the 'b' field include a lot more values that we would expect customers to use as a part of a pow
    data_gen = [('a', DoubleGen()),('b', DoubleGen().with_special_case(lambda rand: float(rand.randint(-16, 16)), weight=100.0))]
    string_type = 'DOUBLE'
    assert_gpu_and_cpu_are_equal_collect(
            lambda spark : gen_df(spark, data_gen).selectExpr(
                'pow(a, cast(7 as {}))'.format(string_type),
                'pow(cast(-12 as {}), b)'.format(string_type),
                'pow(cast(null as {}), a)'.format(string_type),
                'pow(b, cast(null as {}))'.format(string_type)))

@approximate_float
@pytest.mark.xfail(reason='https://github.com/NVIDIA/spark-rapids/issues/89')
@pytest.mark.parametrize('data_gen', double_gens, ids=idfn)
def test_columnar_pow(data_gen):
    assert_gpu_and_cpu_are_equal_collect(
            lambda spark : binary_op_df(spark, data_gen).selectExpr('pow(a, b)'))

@pytest.mark.parametrize('data_gen', all_basic_gens + decimal_gens + decimal_128_gens, ids=idfn)
def test_least(data_gen):
    num_cols = 20
    s1 = gen_scalar(data_gen, force_no_nulls=not isinstance(data_gen, NullGen))
    # we want lots of nulls
    gen = StructGen([('_c' + str(x), data_gen.copy_special_case(None, weight=100.0))
        for x in range(0, num_cols)], nullable=False)

    command_args = [f.col('_c' + str(x)) for x in range(0, num_cols)]
    command_args.append(s1)
    data_type = data_gen.data_type
    assert_gpu_and_cpu_are_equal_collect(
            lambda spark : gen_df(spark, gen).select(
                f.least(*command_args)), conf=allow_negative_scale_of_decimal_conf)

@pytest.mark.parametrize('data_gen', all_basic_gens + decimal_gens + decimal_128_gens, ids=idfn)
def test_greatest(data_gen):
    num_cols = 20
    s1 = gen_scalar(data_gen, force_no_nulls=not isinstance(data_gen, NullGen))
    # we want lots of nulls
    gen = StructGen([('_c' + str(x), data_gen.copy_special_case(None, weight=100.0))
        for x in range(0, num_cols)], nullable=False)
    command_args = [f.col('_c' + str(x)) for x in range(0, num_cols)]
    command_args.append(s1)
    data_type = data_gen.data_type
    assert_gpu_and_cpu_are_equal_collect(
            lambda spark : gen_df(spark, gen).select(
                f.greatest(*command_args)), conf=allow_negative_scale_of_decimal_conf)


def _test_div_by_zero(ansi_mode, expr):
    ansi_conf = {'spark.sql.ansi.enabled': ansi_mode == 'ansi'}
    data_gen = lambda spark: two_col_df(spark, IntegerGen(), IntegerGen(min_val=0, max_val=0), length=1)
    div_by_zero_func = lambda spark: data_gen(spark).selectExpr(expr)

    if ansi_mode == 'ansi':
        # Note that Spark 3.2.0 throws SparkArithmeticException and < 3.2.0 throws java.lang.ArithmeticException
        # so just look for ArithmeticException
        assert_gpu_and_cpu_error(df_fun=lambda spark: div_by_zero_func(spark).collect(),
                                 conf=ansi_conf,
                                 error_message='ArithmeticException: divide by zero')
    else:
        assert_gpu_and_cpu_are_equal_collect(div_by_zero_func, ansi_conf)


@pytest.mark.parametrize('expr', ['1/0', 'a/0', 'a/b'])
@pytest.mark.xfail(condition=is_before_spark_311(), reason='https://github.com/apache/spark/pull/29882')
def test_div_by_zero_ansi(expr):
    _test_div_by_zero(ansi_mode='ansi', expr=expr)

@pytest.mark.parametrize('expr', ['1/0', 'a/0', 'a/b'])
def test_div_by_zero_nonansi(expr):
    _test_div_by_zero(ansi_mode='nonAnsi', expr=expr)


def _get_div_overflow_df(spark, expr):
    return spark.createDataFrame(
        [(LONG_MIN, -1)],
        ['a', 'b']
    ).selectExpr(expr)

div_overflow_exprs = [
    'CAST(-9223372036854775808L as LONG) DIV -1',
    'a DIV CAST(-1 AS INT)',
    'a DIV b']

# Only run this test for Spark v3.2.0 and later to verify IntegralDivide will
# throw exceptions for overflow when ANSI mode is enabled.
@pytest.mark.skipif(is_before_spark_320(), reason='https://github.com/apache/spark/pull/32260')
@pytest.mark.parametrize('expr', div_overflow_exprs)
@pytest.mark.parametrize('ansi_enabled', ['false', 'true'])
def test_div_overflow_exception_when_ansi(expr, ansi_enabled):
    ansi_conf = {'spark.sql.ansi.enabled': ansi_enabled}
    if ansi_enabled == 'true':
        assert_gpu_and_cpu_error(
            df_fun=lambda spark: _get_div_overflow_df(spark, expr).collect(),
            conf=ansi_conf,
            error_message='java.lang.ArithmeticException: Overflow in integral divide')
    else:
        assert_gpu_and_cpu_are_equal_collect(
            func=lambda spark: _get_div_overflow_df(spark, expr),
            conf=ansi_conf)


# Only run this test before Spark v3.2.0 to verify IntegralDivide will NOT
# throw exceptions for overflow even ANSI mode is enabled.
@pytest.mark.skipif(not is_before_spark_320(), reason='https://github.com/apache/spark/pull/32260')
@pytest.mark.parametrize('expr', div_overflow_exprs)
@pytest.mark.parametrize('ansi_enabled', ['false', 'true'])
def test_div_overflow_no_exception_when_ansi(expr, ansi_enabled):
    assert_gpu_and_cpu_are_equal_collect(
        func=lambda spark: _get_div_overflow_df(spark, expr),
        conf={'spark.sql.ansi.enabled': ansi_enabled})

_data_type_expr_for_add_overflow = [
    ([127], ByteType(), 'a + 1Y'),
    ([-128], ByteType(), '-1Y + a'),
    ([32767], ShortType(), 'a + 1S'),
    ([-32768], ShortType(), '-1S + a'),
    ([2147483647], IntegerType(), 'a + 1'),
    ([-2147483648], IntegerType(), '-1 + a'),
    ([9223372036854775807],  LongType(), 'a + 1L'),
    ([-9223372036854775808], LongType(), '-1L + a'),
    ([3.4028235E38],  FloatType(), 'a + a'),
    ([-3.4028235E38], FloatType(), 'a + a'),
    ([1.7976931348623157E308],  DoubleType(), 'a + a'),
    ([-1.7976931348623157E308], DoubleType(), 'a + a'),
    ([Decimal('-' + '9' * 38)], DecimalType(38,0), 'a + -1'),
    ([Decimal('-' + '9' * 38)], DecimalType(38,0), 'a + a'),
    ([Decimal('9' * 38)], DecimalType(38,0), 'a + 1'),
    ([Decimal('9' * 38)], DecimalType(38,0), 'a + 1')]

@pytest.mark.parametrize('data,tp,expr', _data_type_expr_for_add_overflow, ids=idfn)
def test_add_overflow_with_ansi_enabled(data, tp, expr):
    ansi_conf = {'spark.sql.ansi.enabled': 'true'}
    if isinstance(tp, IntegralType):
        assert_gpu_and_cpu_error(
            lambda spark: _get_overflow_df(spark, data, tp, expr).collect(),
            conf=ansi_conf,
            error_message='overflow')
    elif isinstance(tp, DecimalType):
        assert_gpu_and_cpu_error(
            lambda spark: _get_overflow_df(spark, data, tp, expr).collect(),
            conf=ansi_conf,
            error_message='')
    else:
        assert_gpu_and_cpu_are_equal_collect(
            func=lambda spark: _get_overflow_df(spark, data, tp, expr),
            conf=ansi_conf)


_data_type_expr_for_sub_overflow = [
    ([-128], ByteType(), 'a - 1Y'),
    ([-32768], ShortType(), 'a -1S'),
    ([-2147483648], IntegerType(), 'a - 1'),
    ([-9223372036854775808], LongType(), 'a - 1L'),
    ([-3.4028235E38], FloatType(), 'a - cast(1.0 as float)'),
    ([-1.7976931348623157E308], DoubleType(), 'a - 1.0'),
    ([Decimal('-' + '9' * 38)], DecimalType(38,0), 'a - 1'),
    ([Decimal('-' + '9' * 38)], DecimalType(38,0), 'a - (-a)')
    ]

@pytest.mark.parametrize('data,tp,expr', _data_type_expr_for_sub_overflow, ids=idfn)
def test_subtraction_overflow_with_ansi_enabled(data, tp, expr):
    ansi_conf = {'spark.sql.ansi.enabled': 'true'}
    if isinstance(tp, IntegralType):
        assert_gpu_and_cpu_error(
            lambda spark: _get_overflow_df(spark, data, tp, expr).collect(),
            conf=ansi_conf,
            error_message='overflow')
    elif isinstance(tp, DecimalType):
        assert_gpu_and_cpu_error(
            lambda spark: _get_overflow_df(spark, data, tp, expr).collect(),
            conf=ansi_conf,
            error_message='')
    else:
        assert_gpu_and_cpu_are_equal_collect(
            func=lambda spark: _get_overflow_df(spark, data, tp, expr),
            conf=ansi_conf)<|MERGE_RESOLUTION|>--- conflicted
+++ resolved
@@ -121,20 +121,12 @@
                 f.col('a') * f.col('b')),
             conf={'spark.sql.ansi.enabled': 'true'})
 
-<<<<<<< HEAD
-@approximate_float # we should get the perfectly correct answer for floats except when casting a deciml to a float in some corner cases.
-@pytest.mark.parametrize('lhs', [byte_gen, short_gen, int_gen, long_gen, float_gen, DecimalGen(6, 5), DecimalGen(6, 4), DecimalGen(5, 4), DecimalGen(5, 3), DecimalGen(4, 2), DecimalGen(3, -2), DecimalGen(16, 7)], ids=idfn)
-@pytest.mark.parametrize('rhs', [byte_gen, short_gen, int_gen, long_gen, float_gen, DecimalGen(6, 3), DecimalGen(10, -2), DecimalGen(15, 3)], ids=idfn)
-=======
 @pytest.mark.parametrize('lhs', [byte_gen, short_gen, int_gen, long_gen, DecimalGen(6, 5), DecimalGen(6, 4), DecimalGen(5, 4), DecimalGen(5, 3), DecimalGen(4, 2), DecimalGen(3, -2), DecimalGen(16, 7)], ids=idfn)
 @pytest.mark.parametrize('rhs', [byte_gen, short_gen, int_gen, long_gen, DecimalGen(6, 3), DecimalGen(10, -2), DecimalGen(15, 3)], ids=idfn)
->>>>>>> afcb4130
 def test_multiplication_mixed(lhs, rhs):
     assert_gpu_and_cpu_are_equal_collect(
             lambda spark : two_col_df(spark, lhs, rhs).select(
                 f.col('a') * f.col('b')),
-<<<<<<< HEAD
-=======
             conf = allow_negative_scale_of_decimal_conf)
 
 @approximate_float # we should get the perfectly correct answer for floats except when casting a deciml to a float in some corner cases.
@@ -144,7 +136,6 @@
     assert_gpu_and_cpu_are_equal_collect(
             lambda spark : two_col_df(spark, lhs, rhs).select(
                 f.col('a') * f.col('b')),
->>>>>>> afcb4130
             conf=copy_and_update(allow_negative_scale_of_decimal_conf,
                 {'spark.rapids.sql.castDecimalToFloat.enabled': 'true'}))
 
