# Copyright (c) 2020-2022, NVIDIA CORPORATION.
#
# Licensed under the Apache License, Version 2.0 (the "License");
# you may not use this file except in compliance with the License.
# You may obtain a copy of the License at
#
#     http://www.apache.org/licenses/LICENSE-2.0
#
# Unless required by applicable law or agreed to in writing, software
# distributed under the License is distributed on an "AS IS" BASIS,
# WITHOUT WARRANTIES OR CONDITIONS OF ANY KIND, either express or implied.
# See the License for the specific language governing permissions and
# limitations under the License.

import pytest

from asserts import assert_gpu_and_cpu_are_equal_collect, assert_gpu_and_cpu_error, assert_gpu_fallback_collect, assert_gpu_and_cpu_are_equal_sql
from data_gen import *
from marks import ignore_order, incompat, approximate_float, allow_non_gpu
from pyspark.sql.types import *
from pyspark.sql.types import IntegralType
from spark_session import with_cpu_session, with_gpu_session, with_spark_session, is_before_spark_320, is_before_spark_330, is_databricks91_or_later
import pyspark.sql.functions as f
from datetime import timedelta

# No overflow gens here because we just focus on verifying the fallback to CPU when
# enabling ANSI mode. But overflows will fail the tests because CPU runs raise
# exceptions.
_no_overflow_multiply_gens = [
    ByteGen(min_val = 1, max_val = 10, special_cases=[]),
    ShortGen(min_val = 1, max_val = 100, special_cases=[]),
    IntegerGen(min_val = 1, max_val = 1000, special_cases=[]),
    LongGen(min_val = 1, max_val = 3000, special_cases=[])]

_decimal_gen_7_7 = DecimalGen(precision=7, scale=7)
_decimal_gen_18_0 = DecimalGen(precision=18, scale=0)
_decimal_gen_18_3 = DecimalGen(precision=18, scale=3)
_decimal_gen_30_2 = DecimalGen(precision=30, scale=2)
_decimal_gen_36_5 = DecimalGen(precision=36, scale=5)
_decimal_gen_36_neg5 = DecimalGen(precision=36, scale=-5)
_decimal_gen_38_0 = DecimalGen(precision=38, scale=0)
_decimal_gen_38_10 = DecimalGen(precision=38, scale=10)
_decimal_gen_38_neg10 = DecimalGen(precision=38, scale=-10)

_arith_decimal_gens_no_neg_scale = [
    decimal_gen_32bit, _decimal_gen_7_7, decimal_gen_64bit, _decimal_gen_18_0, decimal_gen_128bit,
    _decimal_gen_30_2, _decimal_gen_36_5, _decimal_gen_38_0, _decimal_gen_38_10
]

_arith_decimal_gens = _arith_decimal_gens_no_neg_scale + [
    decimal_gen_32bit_neg_scale, _decimal_gen_36_neg5, _decimal_gen_38_neg10
]

_arith_data_gens = numeric_gens + _arith_decimal_gens

_arith_data_gens_no_neg_scale = numeric_gens + _arith_decimal_gens_no_neg_scale

def _get_overflow_df(spark, data, data_type, expr):
    return spark.createDataFrame(
        SparkContext.getOrCreate().parallelize([data]),
        StructType([StructField('a', data_type)])
    ).selectExpr(expr)

@pytest.mark.parametrize('data_gen', _arith_data_gens, ids=idfn)
def test_addition(data_gen):
    data_type = data_gen.data_type
    assert_gpu_and_cpu_are_equal_collect(
            lambda spark : binary_op_df(spark, data_gen).select(
                f.col('a') + f.lit(100).cast(data_type),
                f.lit(-12).cast(data_type) + f.col('b'),
                f.lit(None).cast(data_type) + f.col('a'),
                f.col('b') + f.lit(None).cast(data_type),
                f.col('a') + f.col('b')))

# If it will not overflow for multiply it is good for add too
@pytest.mark.parametrize('data_gen', _no_overflow_multiply_gens, ids=idfn)
def test_addition_ansi_no_overflow(data_gen):
    data_type = data_gen.data_type
    assert_gpu_and_cpu_are_equal_collect(
            lambda spark : binary_op_df(spark, data_gen).select(
                f.col('a') + f.lit(100).cast(data_type),
                f.lit(-12).cast(data_type) + f.col('b'),
                f.lit(None).cast(data_type) + f.col('a'),
                f.col('b') + f.lit(None).cast(data_type),
                f.col('a') + f.col('b')),
            conf=ansi_enabled_conf)

@pytest.mark.parametrize('data_gen', _arith_data_gens, ids=idfn)
def test_subtraction(data_gen):
    data_type = data_gen.data_type
    assert_gpu_and_cpu_are_equal_collect(
            lambda spark : binary_op_df(spark, data_gen).select(
                f.col('a') - f.lit(100).cast(data_type),
                f.lit(-12).cast(data_type) - f.col('b'),
                f.lit(None).cast(data_type) - f.col('a'),
                f.col('b') - f.lit(None).cast(data_type),
                f.col('a') - f.col('b')))

# If it will not overflow for multiply it is good for subtract too
@pytest.mark.parametrize('data_gen', _no_overflow_multiply_gens, ids=idfn)
def test_subtraction_ansi_no_overflow(data_gen):
    data_type = data_gen.data_type
    assert_gpu_and_cpu_are_equal_collect(
            lambda spark : binary_op_df(spark, data_gen).select(
                f.col('a') - f.lit(100).cast(data_type),
                f.lit(-12).cast(data_type) - f.col('b'),
                f.lit(None).cast(data_type) - f.col('a'),
                f.col('b') - f.lit(None).cast(data_type),
                f.col('a') - f.col('b')),
            conf=ansi_enabled_conf)

@pytest.mark.parametrize('data_gen', numeric_gens + [
    decimal_gen_32bit_neg_scale, decimal_gen_32bit, _decimal_gen_7_7,
    DecimalGen(precision=8, scale=8), decimal_gen_64bit, _decimal_gen_18_3], ids=idfn)
def test_multiplication(data_gen):
    data_type = data_gen.data_type
    assert_gpu_and_cpu_are_equal_collect(
            lambda spark : binary_op_df(spark, data_gen).select(
                f.col('a') * f.lit(100).cast(data_type),
                f.lit(-12).cast(data_type) * f.col('b'),
                f.lit(None).cast(data_type) * f.col('a'),
                f.col('b') * f.lit(None).cast(data_type),
                f.col('a') * f.col('b')))

@allow_non_gpu('ProjectExec', 'Alias', 'Multiply', 'Cast')
@pytest.mark.parametrize('data_gen', _no_overflow_multiply_gens, ids=idfn)
def test_multiplication_fallback_when_ansi_enabled(data_gen):
    assert_gpu_fallback_collect(
            lambda spark : binary_op_df(spark, data_gen).select(
                f.col('a') * f.col('b')),
            'Multiply',
            conf=ansi_enabled_conf)

@pytest.mark.parametrize('data_gen', [float_gen, double_gen, decimal_gen_32bit], ids=idfn)
def test_multiplication_ansi_enabled(data_gen):
    data_type = data_gen.data_type
    assert_gpu_and_cpu_are_equal_collect(
            lambda spark : binary_op_df(spark, data_gen).select(
                f.col('a') * f.lit(100).cast(data_type),
                f.col('a') * f.col('b')),
            conf=ansi_enabled_conf)

@pytest.mark.parametrize('lhs', [byte_gen, short_gen, int_gen, long_gen, DecimalGen(6, 5), DecimalGen(6, 4), DecimalGen(5, 4), DecimalGen(5, 3), DecimalGen(4, 2), DecimalGen(3, -2), DecimalGen(16, 7)], ids=idfn)
@pytest.mark.parametrize('rhs', [byte_gen, short_gen, int_gen, long_gen, DecimalGen(6, 3), DecimalGen(10, -2), DecimalGen(15, 3)], ids=idfn)
def test_multiplication_mixed(lhs, rhs):
    assert_gpu_and_cpu_are_equal_collect(
            lambda spark : two_col_df(spark, lhs, rhs).select(
                f.col('a') * f.col('b')))

@approximate_float # we should get the perfectly correct answer for floats except when casting a decimal to a float in some corner cases.
@pytest.mark.parametrize('lhs', [float_gen, double_gen], ids=idfn)
@pytest.mark.parametrize('rhs', [DecimalGen(6, 3), DecimalGen(10, -2), DecimalGen(15, 3)], ids=idfn)
def test_float_multiplication_mixed(lhs, rhs):
    assert_gpu_and_cpu_are_equal_collect(
            lambda spark : two_col_df(spark, lhs, rhs).select(
                f.col('a') * f.col('b')),
            conf={'spark.rapids.sql.castDecimalToFloat.enabled': 'true'})

@pytest.mark.parametrize('data_gen', [double_gen, decimal_gen_32bit_neg_scale, DecimalGen(6, 3),
 DecimalGen(5, 5), DecimalGen(6, 0), DecimalGen(7, 4), DecimalGen(15, 0), DecimalGen(18, 0), 
 DecimalGen(17, 2), DecimalGen(16, 4)], ids=idfn)
def test_division(data_gen):
    data_type = data_gen.data_type
    assert_gpu_and_cpu_are_equal_collect(
            lambda spark : binary_op_df(spark, data_gen).select(
                f.col('a') / f.lit(100).cast(data_type),
                f.lit(-12).cast(data_type) / f.col('b'),
                f.lit(None).cast(data_type) / f.col('a'),
                f.col('b') / f.lit(None).cast(data_type),
                f.col('a') / f.col('b')))

@allow_non_gpu('ProjectExec', 'Alias', 'Divide', 'Cast', 'PromotePrecision', 'CheckOverflow')
@pytest.mark.parametrize('data_gen', [DecimalGen(38, 21), DecimalGen(21, 17)], ids=idfn)
def test_division_fallback_on_decimal(data_gen):
    assert_gpu_fallback_collect(
            lambda spark : binary_op_df(spark, data_gen).select(
                f.col('a') / f.col('b')),
            'Divide')

@pytest.mark.parametrize('rhs', [byte_gen, short_gen, int_gen, long_gen, DecimalGen(4, 1), DecimalGen(5, 0), DecimalGen(5, 1), DecimalGen(10, 5)], ids=idfn)
@pytest.mark.parametrize('lhs', [byte_gen, short_gen, int_gen, long_gen, DecimalGen(5, 3), DecimalGen(4, 2), DecimalGen(1, -2), DecimalGen(16, 1)], ids=idfn)
def test_division_mixed(lhs, rhs):
    assert_gpu_and_cpu_are_equal_collect(
            lambda spark : two_col_df(spark, lhs, rhs).select(
                f.col('a') / f.col('b')))

@approximate_float # we should get the perfectly correct answer for floats except when casting a decimal to a float in some corner cases.
@pytest.mark.parametrize('rhs', [float_gen, double_gen], ids=idfn)
@pytest.mark.parametrize('lhs', [DecimalGen(5, 3), DecimalGen(4, 2), DecimalGen(1, -2), DecimalGen(16, 1)], ids=idfn)
def test_float_division_mixed(lhs, rhs):
    assert_gpu_and_cpu_are_equal_collect(
            lambda spark : two_col_df(spark, lhs, rhs).select(
                f.col('a') / f.col('b')),
            conf={'spark.rapids.sql.castDecimalToFloat.enabled': 'true'})

@ignore_order
@pytest.mark.parametrize('rhs,rhs_type', [
    (DecimalGen(15, 3), DecimalType(30, 10)),
    (DecimalGen(10, 2), DecimalType(28, 18))], ids=idfn)
@pytest.mark.parametrize('lhs,lhs_type', [
    (DecimalGen(15, 3), DecimalType(27, 7)),
    (DecimalGen(3, -3), DecimalType(20, -3))], ids=idfn)
def test_decimal_division_mixed_no_overflow_guarantees(lhs, lhs_type, rhs, rhs_type):
    assert_gpu_and_cpu_are_equal_collect(
            lambda spark : two_col_df(spark, lhs, rhs)\
                    .withColumn('lhs', f.col('a').cast(lhs_type))\
                    .withColumn('rhs', f.col('b').cast(rhs_type))\
                    .repartition(1)\
                    .select(f.col('lhs'), f.col('rhs'), f.col('lhs') / f.col('rhs')),
            conf={'spark.rapids.sql.decimalOverflowGuarantees': 'false'})

@ignore_order
@pytest.mark.parametrize('rhs,rhs_type', [
    (DecimalGen(15, 3), DecimalType(30, 10)),
    (DecimalGen(10, 2), DecimalType(28, 9))], ids=idfn)
@pytest.mark.parametrize('lhs,lhs_type', [
    (DecimalGen(10, 3), DecimalType(27, 7)),
    (DecimalGen(3, -3), DecimalType(20, -3))], ids=idfn)
def test_decimal_multiplication_mixed_no_overflow_guarantees(lhs, lhs_type, rhs, rhs_type):
    assert_gpu_and_cpu_are_equal_collect(
            lambda spark : two_col_df(spark, lhs, rhs)\
                    .withColumn('lhs', f.col('a').cast(lhs_type))\
                    .withColumn('rhs', f.col('b').cast(rhs_type))\
                    .repartition(1)\
                    .select(f.col('lhs'), f.col('rhs'), f.col('lhs') * f.col('rhs')),
            conf={'spark.rapids.sql.decimalOverflowGuarantees': 'false'})

@pytest.mark.parametrize('data_gen', integral_gens + [
    decimal_gen_32bit, decimal_gen_64bit, _decimal_gen_7_7, _decimal_gen_18_3, _decimal_gen_30_2,
    _decimal_gen_36_5, _decimal_gen_38_0], ids=idfn)
def test_int_division(data_gen):
    string_type = to_cast_string(data_gen.data_type)
    assert_gpu_and_cpu_are_equal_collect(
            lambda spark : binary_op_df(spark, data_gen).selectExpr(
                'a DIV cast(100 as {})'.format(string_type),
                'cast(-12 as {}) DIV b'.format(string_type),
                'cast(null as {}) DIV a'.format(string_type),
                'b DIV cast(null as {})'.format(string_type),
                'a DIV b'))

@pytest.mark.parametrize('lhs', [DecimalGen(6, 5), DecimalGen(5, 4), DecimalGen(3, -2), _decimal_gen_30_2], ids=idfn)
@pytest.mark.parametrize('rhs', [DecimalGen(13, 2), DecimalGen(6, 3), _decimal_gen_38_0, _decimal_gen_36_neg5], ids=idfn)
def test_int_division_mixed(lhs, rhs):
    assert_gpu_and_cpu_are_equal_collect(
            lambda spark : two_col_df(spark, lhs, rhs).selectExpr(
                'a DIV b'))

@pytest.mark.parametrize('data_gen', _arith_data_gens, ids=idfn)
def test_mod(data_gen):
    data_type = data_gen.data_type
    assert_gpu_and_cpu_are_equal_collect(
            lambda spark : binary_op_df(spark, data_gen).select(
                f.col('a') % f.lit(100).cast(data_type),
                f.lit(-12).cast(data_type) % f.col('b'),
                f.lit(None).cast(data_type) % f.col('a'),
                f.col('b') % f.lit(None).cast(data_type),
                f.col('a') % f.col('b')))

@pytest.mark.parametrize('data_gen', _arith_data_gens_no_neg_scale, ids=idfn)
def test_pmod(data_gen):
    string_type = to_cast_string(data_gen.data_type)
    assert_gpu_and_cpu_are_equal_collect(
            lambda spark : binary_op_df(spark, data_gen).selectExpr(
                'pmod(a, cast(100 as {}))'.format(string_type),
                'pmod(cast(-12 as {}), b)'.format(string_type),
                'pmod(cast(null as {}), a)'.format(string_type),
                'pmod(b, cast(null as {}))'.format(string_type),
                'pmod(a, b)'))

@pytest.mark.parametrize('data_gen', double_gens, ids=idfn)
def test_signum(data_gen):
    assert_gpu_and_cpu_are_equal_collect(
            lambda spark : unary_op_df(spark, data_gen).selectExpr('signum(a)'))

@pytest.mark.parametrize('data_gen', _arith_data_gens, ids=idfn)
def test_unary_minus(data_gen):
    assert_gpu_and_cpu_are_equal_collect(
            lambda spark : unary_op_df(spark, data_gen).selectExpr('-a'))

@pytest.mark.parametrize('data_gen', _no_overflow_multiply_gens + [float_gen, double_gen] + _arith_decimal_gens, ids=idfn)
def test_unary_minus_ansi_no_overflow(data_gen):
    assert_gpu_and_cpu_are_equal_collect(
            lambda spark : unary_op_df(spark, data_gen).selectExpr('-a'),
            conf=ansi_enabled_conf)

@pytest.mark.parametrize('data_type,value', [
    (LongType(), LONG_MIN),
    (IntegerType(), INT_MIN),
    (ShortType(), SHORT_MIN),
    (ByteType(), BYTE_MIN)], ids=idfn)
def test_unary_minus_ansi_overflow(data_type, value):
    assert_gpu_and_cpu_error(
            df_fun=lambda spark: _get_overflow_df(spark, [value], data_type, '-a').collect(),
            conf=ansi_enabled_conf,
            error_message='ArithmeticException')

# This just ends up being a pass through.  There is no good way to force
# a unary positive into a plan, because it gets optimized out, but this
# verifies that we can handle it.
@pytest.mark.parametrize('data_gen', _arith_data_gens, ids=idfn)
def test_unary_positive(data_gen):
    assert_gpu_and_cpu_are_equal_collect(
        lambda spark : unary_op_df(spark, data_gen).selectExpr('+a'))

@pytest.mark.parametrize('data_gen', _arith_data_gens, ids=idfn)
def test_abs(data_gen):
    assert_gpu_and_cpu_are_equal_collect(
            lambda spark : unary_op_df(spark, data_gen).selectExpr('abs(a)'))

# ANSI is ignored for abs prior to 3.2.0, but still okay to test it a little more.
@pytest.mark.parametrize('data_gen', _no_overflow_multiply_gens + [float_gen, double_gen] + _arith_decimal_gens, ids=idfn)
def test_abs_ansi_no_overflow(data_gen):
    assert_gpu_and_cpu_are_equal_collect(
            lambda spark : unary_op_df(spark, data_gen).selectExpr('abs(a)'),
            conf=ansi_enabled_conf)

# Only run this test for Spark v3.2.0 and later to verify abs will
# throw exceptions for overflow when ANSI mode is enabled.
@pytest.mark.skipif(is_before_spark_320(), reason='SPARK-33275')
@pytest.mark.parametrize('data_type,value', [
    (LongType(), LONG_MIN),
    (IntegerType(), INT_MIN),
    (ShortType(), SHORT_MIN),
    (ByteType(), BYTE_MIN)], ids=idfn)
def test_abs_ansi_overflow(data_type, value):
    assert_gpu_and_cpu_error(
            df_fun=lambda spark: _get_overflow_df(spark, [value], data_type, 'abs(a)').collect(),
            conf=ansi_enabled_conf,
            error_message='ArithmeticException')

@approximate_float
@pytest.mark.parametrize('data_gen', double_gens, ids=idfn)
def test_asin(data_gen):
    assert_gpu_and_cpu_are_equal_collect(
            lambda spark : unary_op_df(spark, data_gen).selectExpr('asin(a)'))

@pytest.mark.parametrize('data_gen', double_gens, ids=idfn)
def test_sqrt(data_gen):
    assert_gpu_and_cpu_are_equal_collect(
            lambda spark : unary_op_df(spark, data_gen).selectExpr('sqrt(a)'))

@approximate_float
@pytest.mark.parametrize('data_gen', double_gens, ids=idfn)
def test_hypot(data_gen):
    assert_gpu_and_cpu_are_equal_collect(
        lambda spark : binary_op_df(spark, data_gen).selectExpr(
            'hypot(a, b)',
        ))

@pytest.mark.parametrize('data_gen', double_n_long_gens + _arith_decimal_gens_no_neg_scale, ids=idfn)
def test_floor(data_gen):
    assert_gpu_and_cpu_are_equal_collect(
            lambda spark : unary_op_df(spark, data_gen).selectExpr('floor(a)'))

@pytest.mark.skipif(is_before_spark_330(), reason='scale parameter in Floor function is not supported before Spark 3.3.0')
@pytest.mark.parametrize('data_gen', double_n_long_gens + _arith_decimal_gens_no_neg_scale, ids=idfn)
def test_floor_scale_zero(data_gen):
    assert_gpu_and_cpu_are_equal_collect(
            lambda spark : unary_op_df(spark, data_gen).selectExpr('floor(a, 0)'),
            conf={'spark.rapids.sql.castFloatToDecimal.enabled':'true'})

@pytest.mark.skipif(is_before_spark_330(), reason='scale parameter in Floor function is not supported before Spark 3.3.0')
@allow_non_gpu('ProjectExec')
@pytest.mark.parametrize('data_gen', double_n_long_gens + _arith_decimal_gens_no_neg_scale, ids=idfn)
def test_floor_scale_nonzero(data_gen):
    assert_gpu_fallback_collect(
            lambda spark : unary_op_df(spark, data_gen).selectExpr('floor(a, -1)'), 'RoundFloor')

@pytest.mark.parametrize('data_gen', double_n_long_gens + _arith_decimal_gens_no_neg_scale, ids=idfn)
def test_ceil(data_gen):
    assert_gpu_and_cpu_are_equal_collect(
            lambda spark : unary_op_df(spark, data_gen).selectExpr('ceil(a)'))

@pytest.mark.skipif(is_before_spark_330(), reason='scale parameter in Ceil function is not supported before Spark 3.3.0')
@pytest.mark.parametrize('data_gen', double_n_long_gens + _arith_decimal_gens_no_neg_scale, ids=idfn)
def test_ceil_scale_zero(data_gen):
    assert_gpu_and_cpu_are_equal_collect(
            lambda spark : unary_op_df(spark, data_gen).selectExpr('ceil(a, 0)'),
            conf={'spark.rapids.sql.castFloatToDecimal.enabled':'true'})

@pytest.mark.parametrize('data_gen', [_decimal_gen_36_neg5, _decimal_gen_38_neg10], ids=idfn)
def test_floor_ceil_overflow(data_gen):
    assert_gpu_and_cpu_error(
        lambda spark: unary_op_df(spark, data_gen).selectExpr('floor(a)').collect(),
        conf={},
        error_message="ArithmeticException")
    assert_gpu_and_cpu_error(
        lambda spark: unary_op_df(spark, data_gen).selectExpr('ceil(a)').collect(),
        conf={},
        error_message="ArithmeticException")

@pytest.mark.parametrize('data_gen', double_gens, ids=idfn)
def test_rint(data_gen):
    assert_gpu_and_cpu_are_equal_collect(
            lambda spark : unary_op_df(spark, data_gen).selectExpr('rint(a)'))

@pytest.mark.parametrize('data_gen', int_n_long_gens, ids=idfn)
def test_shift_left(data_gen):
    string_type = to_cast_string(data_gen.data_type)
    assert_gpu_and_cpu_are_equal_collect(
            # The version of shiftLeft exposed to dataFrame does not take a column for num bits
            lambda spark : two_col_df(spark, data_gen, IntegerGen()).selectExpr(
                'shiftleft(a, cast(12 as INT))',
                'shiftleft(cast(-12 as {}), b)'.format(string_type),
                'shiftleft(cast(null as {}), b)'.format(string_type),
                'shiftleft(a, cast(null as INT))',
                'shiftleft(a, b)'))

@pytest.mark.parametrize('data_gen', int_n_long_gens, ids=idfn)
def test_shift_right(data_gen):
    string_type = to_cast_string(data_gen.data_type)
    assert_gpu_and_cpu_are_equal_collect(
            # The version of shiftRight exposed to dataFrame does not take a column for num bits
            lambda spark : two_col_df(spark, data_gen, IntegerGen()).selectExpr(
                'shiftright(a, cast(12 as INT))',
                'shiftright(cast(-12 as {}), b)'.format(string_type),
                'shiftright(cast(null as {}), b)'.format(string_type),
                'shiftright(a, cast(null as INT))',
                'shiftright(a, b)'))

@pytest.mark.parametrize('data_gen', int_n_long_gens, ids=idfn)
def test_shift_right_unsigned(data_gen):
    string_type = to_cast_string(data_gen.data_type)
    assert_gpu_and_cpu_are_equal_collect(
            # The version of shiftRightUnsigned exposed to dataFrame does not take a column for num bits
            lambda spark : two_col_df(spark, data_gen, IntegerGen()).selectExpr(
                'shiftrightunsigned(a, cast(12 as INT))',
                'shiftrightunsigned(cast(-12 as {}), b)'.format(string_type),
                'shiftrightunsigned(cast(null as {}), b)'.format(string_type),
                'shiftrightunsigned(a, cast(null as INT))',
                'shiftrightunsigned(a, b)'))

@incompat
@approximate_float
@pytest.mark.parametrize('data_gen', _arith_data_gens, ids=idfn)
def test_decimal_bround(data_gen):
    assert_gpu_and_cpu_are_equal_collect(
            lambda spark: unary_op_df(spark, data_gen).selectExpr(
                'bround(a)',
                'bround(a, -1)',
                'bround(a, 1)',
                'bround(a, 2)',
                'bround(a, 10)'))

@incompat
@approximate_float
@pytest.mark.parametrize('data_gen', _arith_data_gens, ids=idfn)
def test_decimal_round(data_gen):
    assert_gpu_and_cpu_are_equal_collect(
            lambda spark: unary_op_df(spark, data_gen).selectExpr(
                'round(a)',
                'round(a, -1)',
                'round(a, 1)',
                'round(a, 2)',
                'round(a, 10)'))

@incompat
@approximate_float
def test_non_decimal_round_overflow():
    gen = StructGen([('byte_c', byte_gen), ('short_c', short_gen),
                     ('int_c', int_gen), ('long_c', long_gen),
                     ('float_c', float_gen), ('double_c', double_gen)], nullable=False)
    assert_gpu_and_cpu_are_equal_collect(
        lambda spark: gen_df(spark, gen).selectExpr(
            'round(byte_c, -2)', 'round(byte_c, -3)',
            'round(short_c, -4)', 'round(short_c, -5)',
            'round(int_c, -9)', 'round(int_c, -10)',
            'round(long_c, -19)', 'round(long_c, -20)',
            'round(float_c, -38)', 'round(float_c, -39)',
            'round(float_c, 38)', 'round(float_c, 39)',
            'round(double_c, -308)', 'round(double_c, -309)',
            'round(double_c, 308)', 'round(double_c, 309)',
            'bround(byte_c, -2)', 'bround(byte_c, -3)',
            'bround(short_c, -4)', 'bround(short_c, -5)',
            'bround(int_c, -9)', 'bround(int_c, -10)',
            'bround(long_c, -19)', 'bround(long_c, -20)',
            'bround(float_c, -38)', 'bround(float_c, -39)',
            'bround(float_c, 38)', 'bround(float_c, 39)',
            'bround(double_c, -308)', 'bround(double_c, -309)',
            'bround(double_c, 308)', 'bround(double_c, 309)'))

@approximate_float
@pytest.mark.parametrize('data_gen', double_gens, ids=idfn)
def test_cbrt(data_gen):
    assert_gpu_and_cpu_are_equal_collect(
            lambda spark : unary_op_df(spark, data_gen).selectExpr('cbrt(a)'))

@pytest.mark.parametrize('data_gen', integral_gens, ids=idfn)
def test_bit_and(data_gen):
    string_type = to_cast_string(data_gen.data_type)
    assert_gpu_and_cpu_are_equal_collect(
            lambda spark : binary_op_df(spark, data_gen).selectExpr(
                'a & cast(100 as {})'.format(string_type),
                'cast(-12 as {}) & b'.format(string_type),
                'cast(null as {}) & a'.format(string_type),
                'b & cast(null as {})'.format(string_type),
                'a & b'))

@pytest.mark.parametrize('data_gen', integral_gens, ids=idfn)
def test_bit_or(data_gen):
    string_type = to_cast_string(data_gen.data_type)
    assert_gpu_and_cpu_are_equal_collect(
            lambda spark : binary_op_df(spark, data_gen).selectExpr(
                'a | cast(100 as {})'.format(string_type),
                'cast(-12 as {}) | b'.format(string_type),
                'cast(null as {}) | a'.format(string_type),
                'b | cast(null as {})'.format(string_type),
                'a | b'))

@pytest.mark.parametrize('data_gen', integral_gens, ids=idfn)
def test_bit_xor(data_gen):
    string_type = to_cast_string(data_gen.data_type)
    assert_gpu_and_cpu_are_equal_collect(
            lambda spark : binary_op_df(spark, data_gen).selectExpr(
                'a ^ cast(100 as {})'.format(string_type),
                'cast(-12 as {}) ^ b'.format(string_type),
                'cast(null as {}) ^ a'.format(string_type),
                'b ^ cast(null as {})'.format(string_type),
                'a ^ b'))

@pytest.mark.parametrize('data_gen', integral_gens, ids=idfn)
def test_bit_not(data_gen):
    assert_gpu_and_cpu_are_equal_collect(
            lambda spark : unary_op_df(spark, data_gen).selectExpr('~a'))

@approximate_float
@pytest.mark.parametrize('data_gen', double_gens, ids=idfn)
def test_radians(data_gen):
    assert_gpu_and_cpu_are_equal_collect(
            lambda spark : unary_op_df(spark, data_gen).selectExpr('radians(a)'))

@approximate_float
@pytest.mark.parametrize('data_gen', double_gens, ids=idfn)
@pytest.mark.xfail(reason='https://github.com/NVIDIA/spark-rapids/issues/109')
def test_degrees(data_gen):
    assert_gpu_and_cpu_are_equal_collect(
            lambda spark : unary_op_df(spark, data_gen).selectExpr('degrees(a)'))

# Once https://github.com/NVIDIA/spark-rapids/issues/109 is fixed this can be removed
@approximate_float
@pytest.mark.parametrize('data_gen', [float_gen], ids=idfn)
def test_degrees_small(data_gen):
    assert_gpu_and_cpu_are_equal_collect(
            lambda spark : unary_op_df(spark, data_gen).selectExpr('degrees(a)'))

@approximate_float
@pytest.mark.parametrize('data_gen', double_gens, ids=idfn)
def test_cos(data_gen):
    assert_gpu_and_cpu_are_equal_collect(
            lambda spark : unary_op_df(spark, data_gen).selectExpr('cos(a)'))

@approximate_float
@pytest.mark.parametrize('data_gen', double_gens, ids=idfn)
def test_acos(data_gen):
    assert_gpu_and_cpu_are_equal_collect(
            lambda spark : unary_op_df(spark, data_gen).selectExpr('acos(a)'))

@approximate_float
@pytest.mark.parametrize('data_gen', double_gens, ids=idfn)
def test_cosh(data_gen):
    assert_gpu_and_cpu_are_equal_collect(
            lambda spark : unary_op_df(spark, data_gen).selectExpr('cosh(a)'))

@approximate_float
@pytest.mark.parametrize('data_gen', double_gens, ids=idfn)
def test_acosh(data_gen):
    assert_gpu_and_cpu_are_equal_collect(
            lambda spark : unary_op_df(spark, data_gen).selectExpr('acosh(a)'))

# The default approximate is 1e-6 or 1 in a million
# in some cases we need to adjust this because the algorithm is different
@approximate_float(rel=1e-4, abs=1e-12)
# Because spark will overflow on large exponents drop to something well below
# what it fails at, note this is binary exponent, not base 10
@pytest.mark.parametrize('data_gen', [DoubleGen(min_exp=-20, max_exp=20)], ids=idfn)
def test_columnar_acosh_improved(data_gen):
    assert_gpu_and_cpu_are_equal_collect(
            lambda spark : unary_op_df(spark, data_gen).selectExpr('acosh(a)'),
            {'spark.rapids.sql.improvedFloatOps.enabled': 'true'})

@approximate_float
@pytest.mark.parametrize('data_gen', double_gens, ids=idfn)
def test_sin(data_gen):
    assert_gpu_and_cpu_are_equal_collect(
            lambda spark : unary_op_df(spark, data_gen).selectExpr('sin(a)'))

@approximate_float
@pytest.mark.parametrize('data_gen', double_gens, ids=idfn)
def test_sinh(data_gen):
    assert_gpu_and_cpu_are_equal_collect(
            lambda spark : unary_op_df(spark, data_gen).selectExpr('sinh(a)'))

@approximate_float
@pytest.mark.parametrize('data_gen', double_gens, ids=idfn)
def test_asin(data_gen):
    assert_gpu_and_cpu_are_equal_collect(
            lambda spark : unary_op_df(spark, data_gen).selectExpr('asin(a)'))

@approximate_float
@pytest.mark.parametrize('data_gen', double_gens, ids=idfn)
def test_asinh(data_gen):
    assert_gpu_and_cpu_are_equal_collect(
            lambda spark : unary_op_df(spark, data_gen).selectExpr('asinh(a)'))

# The default approximate is 1e-6 or 1 in a million
# in some cases we need to adjust this because the algorithm is different
@approximate_float(rel=1e-4, abs=1e-12)
# Because spark will overflow on large exponents drop to something well below
# what it fails at, note this is binary exponent, not base 10
@pytest.mark.parametrize('data_gen', [DoubleGen(min_exp=-20, max_exp=20)], ids=idfn)
def test_columnar_asinh_improved(data_gen):
    assert_gpu_and_cpu_are_equal_collect(
            lambda spark : unary_op_df(spark, data_gen).selectExpr('asinh(a)'),
            {'spark.rapids.sql.improvedFloatOps.enabled': 'true'})

@approximate_float
@pytest.mark.parametrize('data_gen', double_gens, ids=idfn)
def test_tan(data_gen):
    assert_gpu_and_cpu_are_equal_collect(
            lambda spark : unary_op_df(spark, data_gen).selectExpr('tan(a)'))

@approximate_float
@pytest.mark.parametrize('data_gen', double_gens, ids=idfn)
def test_atan(data_gen):
    assert_gpu_and_cpu_are_equal_collect(
            lambda spark : unary_op_df(spark, data_gen).selectExpr('atan(a)'))

@approximate_float
@pytest.mark.parametrize('data_gen', double_gens, ids=idfn)
def test_atanh(data_gen):
    assert_gpu_and_cpu_are_equal_collect(
            lambda spark : unary_op_df(spark, data_gen).selectExpr('atanh(a)'))

@approximate_float
@pytest.mark.parametrize('data_gen', double_gens, ids=idfn)
def test_tanh(data_gen):
    assert_gpu_and_cpu_are_equal_collect(
            lambda spark : unary_op_df(spark, data_gen).selectExpr('tanh(a)'))

@approximate_float
@pytest.mark.parametrize('data_gen', double_gens, ids=idfn)
def test_cot(data_gen):
    assert_gpu_and_cpu_are_equal_collect(
            lambda spark : unary_op_df(spark, data_gen).selectExpr('cot(a)'))

@approximate_float
@pytest.mark.parametrize('data_gen', double_gens, ids=idfn)
def test_exp(data_gen):
    assert_gpu_and_cpu_are_equal_collect(
            lambda spark : unary_op_df(spark, data_gen).selectExpr('exp(a)'))

@approximate_float
@pytest.mark.parametrize('data_gen', double_gens, ids=idfn)
def test_expm1(data_gen):
    assert_gpu_and_cpu_are_equal_collect(
            lambda spark : unary_op_df(spark, data_gen).selectExpr('expm1(a)'))

@approximate_float
@pytest.mark.parametrize('data_gen', double_gens, ids=idfn)
def test_log(data_gen):
    assert_gpu_and_cpu_are_equal_collect(
            lambda spark : unary_op_df(spark, data_gen).selectExpr('log(a)'))

@approximate_float
@pytest.mark.parametrize('data_gen', double_gens, ids=idfn)
def test_log1p(data_gen):
    assert_gpu_and_cpu_are_equal_collect(
            lambda spark : unary_op_df(spark, data_gen).selectExpr('log1p(a)'))

@approximate_float
@pytest.mark.parametrize('data_gen', double_gens, ids=idfn)
def test_log2(data_gen):
    assert_gpu_and_cpu_are_equal_collect(
            lambda spark : unary_op_df(spark, data_gen).selectExpr('log2(a)'))

@approximate_float
@pytest.mark.parametrize('data_gen', double_gens, ids=idfn)
def test_log10(data_gen):
    assert_gpu_and_cpu_are_equal_collect(
            lambda spark : unary_op_df(spark, data_gen).selectExpr('log10(a)'))

@approximate_float
@pytest.mark.xfail(reason='https://github.com/NVIDIA/spark-rapids/issues/89')
def test_logarithm():
    # For the 'b' field include a lot more values that we would expect customers to use as a part of a log
    data_gen = [('a', DoubleGen()),('b', DoubleGen().with_special_case(lambda rand: float(rand.randint(-16, 16)), weight=100.0))]
    string_type = 'DOUBLE'
    assert_gpu_and_cpu_are_equal_collect(
            lambda spark : gen_df(spark, data_gen).selectExpr(
                'log(a, cast(100 as {}))'.format(string_type),
                'log(cast(-12 as {}), b)'.format(string_type),
                'log(cast(null as {}), b)'.format(string_type),
                'log(a, cast(null as {}))'.format(string_type),
                'log(a, b)'))

@approximate_float
def test_scalar_pow():
    # For the 'b' field include a lot more values that we would expect customers to use as a part of a pow
    data_gen = [('a', DoubleGen()),('b', DoubleGen().with_special_case(lambda rand: float(rand.randint(-16, 16)), weight=100.0))]
    string_type = 'DOUBLE'
    assert_gpu_and_cpu_are_equal_collect(
            lambda spark : gen_df(spark, data_gen).selectExpr(
                'pow(a, cast(7 as {}))'.format(string_type),
                'pow(cast(-12 as {}), b)'.format(string_type),
                'pow(cast(null as {}), a)'.format(string_type),
                'pow(b, cast(null as {}))'.format(string_type)))

@approximate_float
@pytest.mark.xfail(reason='https://github.com/NVIDIA/spark-rapids/issues/89')
@pytest.mark.parametrize('data_gen', double_gens, ids=idfn)
def test_columnar_pow(data_gen):
    assert_gpu_and_cpu_are_equal_collect(
            lambda spark : binary_op_df(spark, data_gen).selectExpr('pow(a, b)'))

@pytest.mark.parametrize('data_gen', all_basic_gens + _arith_decimal_gens, ids=idfn)
def test_least(data_gen):
    num_cols = 20
    s1 = gen_scalar(data_gen, force_no_nulls=not isinstance(data_gen, NullGen))
    # we want lots of nulls
    gen = StructGen([('_c' + str(x), data_gen.copy_special_case(None, weight=100.0))
        for x in range(0, num_cols)], nullable=False)

    command_args = [f.col('_c' + str(x)) for x in range(0, num_cols)]
    command_args.append(s1)
    data_type = data_gen.data_type
    assert_gpu_and_cpu_are_equal_collect(
            lambda spark : gen_df(spark, gen).select(
                f.least(*command_args)))

@pytest.mark.parametrize('data_gen', all_basic_gens + _arith_decimal_gens, ids=idfn)
def test_greatest(data_gen):
    num_cols = 20
    s1 = gen_scalar(data_gen, force_no_nulls=not isinstance(data_gen, NullGen))
    # we want lots of nulls
    gen = StructGen([('_c' + str(x), data_gen.copy_special_case(None, weight=100.0))
        for x in range(0, num_cols)], nullable=False)
    command_args = [f.col('_c' + str(x)) for x in range(0, num_cols)]
    command_args.append(s1)
    data_type = data_gen.data_type
    assert_gpu_and_cpu_are_equal_collect(
            lambda spark : gen_df(spark, gen).select(
                f.greatest(*command_args)))


def _test_div_by_zero(ansi_mode, expr):
    ansi_conf = {'spark.sql.ansi.enabled': ansi_mode == 'ansi'}
    data_gen = lambda spark: two_col_df(spark, IntegerGen(), IntegerGen(min_val=0, max_val=0), length=1)
    div_by_zero_func = lambda spark: data_gen(spark).selectExpr(expr)

    if ansi_mode == 'ansi':
        # Note that Spark 3.2.0 throws SparkArithmeticException and < 3.2.0 throws java.lang.ArithmeticException
        # so just look for ArithmeticException
        assert_gpu_and_cpu_error(df_fun=lambda spark: div_by_zero_func(spark).collect(),
                                 conf=ansi_conf,
                                 error_message='ArithmeticException: divide by zero')
    else:
        assert_gpu_and_cpu_are_equal_collect(div_by_zero_func, ansi_conf)


@pytest.mark.parametrize('expr', ['1/0', 'a/0', 'a/b'])
def test_div_by_zero_ansi(expr):
    _test_div_by_zero(ansi_mode='ansi', expr=expr)

@pytest.mark.parametrize('expr', ['1/0', 'a/0', 'a/b'])
def test_div_by_zero_nonansi(expr):
    _test_div_by_zero(ansi_mode='nonAnsi', expr=expr)


def _get_div_overflow_df(spark, expr):
    return spark.createDataFrame(
        [(LONG_MIN, -1)],
        ['a', 'b']
    ).selectExpr(expr)

div_overflow_exprs = [
    'CAST(-9223372036854775808L as LONG) DIV -1',
    'a DIV CAST(-1 AS INT)',
    'a DIV b']

# Only run this test for Spark v3.2.0 and later to verify IntegralDivide will
# throw exceptions for overflow when ANSI mode is enabled.
@pytest.mark.skipif(is_before_spark_320(), reason='https://github.com/apache/spark/pull/32260')
@pytest.mark.parametrize('expr', div_overflow_exprs)
@pytest.mark.parametrize('ansi_enabled', ['false', 'true'])
def test_div_overflow_exception_when_ansi(expr, ansi_enabled):
    ansi_conf = {'spark.sql.ansi.enabled': ansi_enabled}
    if ansi_enabled == 'true':
        assert_gpu_and_cpu_error(
            df_fun=lambda spark: _get_div_overflow_df(spark, expr).collect(),
            conf=ansi_conf,
            error_message='ArithmeticException: Overflow in integral divide')
    else:
        assert_gpu_and_cpu_are_equal_collect(
            func=lambda spark: _get_div_overflow_df(spark, expr),
            conf=ansi_conf)


# Only run this test before Spark v3.2.0 to verify IntegralDivide will NOT
# throw exceptions for overflow even ANSI mode is enabled.
@pytest.mark.skipif(not is_before_spark_320() or is_databricks91_or_later(), reason='https://github.com/apache/spark/pull/32260')
@pytest.mark.parametrize('expr', div_overflow_exprs)
@pytest.mark.parametrize('ansi_enabled', ['false', 'true'])
def test_div_overflow_no_exception_when_ansi(expr, ansi_enabled):
    assert_gpu_and_cpu_are_equal_collect(
        func=lambda spark: _get_div_overflow_df(spark, expr),
        conf={'spark.sql.ansi.enabled': ansi_enabled})

_data_type_expr_for_add_overflow = [
    ([127], ByteType(), 'a + 1Y'),
    ([-128], ByteType(), '-1Y + a'),
    ([32767], ShortType(), 'a + 1S'),
    ([-32768], ShortType(), '-1S + a'),
    ([2147483647], IntegerType(), 'a + 1'),
    ([-2147483648], IntegerType(), '-1 + a'),
    ([9223372036854775807],  LongType(), 'a + 1L'),
    ([-9223372036854775808], LongType(), '-1L + a'),
    ([3.4028235E38],  FloatType(), 'a + a'),
    ([-3.4028235E38], FloatType(), 'a + a'),
    ([1.7976931348623157E308],  DoubleType(), 'a + a'),
    ([-1.7976931348623157E308], DoubleType(), 'a + a'),
    ([Decimal('-' + '9' * 38)], DecimalType(38,0), 'a + -1'),
    ([Decimal('-' + '9' * 38)], DecimalType(38,0), 'a + a'),
    ([Decimal('9' * 38)], DecimalType(38,0), 'a + 1'),
    ([Decimal('9' * 38)], DecimalType(38,0), 'a + 1')]

@pytest.mark.parametrize('data,tp,expr', _data_type_expr_for_add_overflow, ids=idfn)
def test_add_overflow_with_ansi_enabled(data, tp, expr):
    if isinstance(tp, IntegralType):
        assert_gpu_and_cpu_error(
            lambda spark: _get_overflow_df(spark, data, tp, expr).collect(),
            conf=ansi_enabled_conf,
            error_message='overflow')
    elif isinstance(tp, DecimalType):
        assert_gpu_and_cpu_error(
            lambda spark: _get_overflow_df(spark, data, tp, expr).collect(),
            conf=ansi_enabled_conf,
            error_message='')
    else:
        assert_gpu_and_cpu_are_equal_collect(
            func=lambda spark: _get_overflow_df(spark, data, tp, expr),
            conf=ansi_enabled_conf)


_data_type_expr_for_sub_overflow = [
    ([-128], ByteType(), 'a - 1Y'),
    ([-32768], ShortType(), 'a -1S'),
    ([-2147483648], IntegerType(), 'a - 1'),
    ([-9223372036854775808], LongType(), 'a - 1L'),
    ([-3.4028235E38], FloatType(), 'a - cast(1.0 as float)'),
    ([-1.7976931348623157E308], DoubleType(), 'a - 1.0'),
    ([Decimal('-' + '9' * 38)], DecimalType(38,0), 'a - 1'),
    ([Decimal('-' + '9' * 38)], DecimalType(38,0), 'a - (-a)')
    ]

@pytest.mark.parametrize('data,tp,expr', _data_type_expr_for_sub_overflow, ids=idfn)
def test_subtraction_overflow_with_ansi_enabled(data, tp, expr):
    if isinstance(tp, IntegralType):
        assert_gpu_and_cpu_error(
            lambda spark: _get_overflow_df(spark, data, tp, expr).collect(),
            conf=ansi_enabled_conf,
            error_message='overflow')
    elif isinstance(tp, DecimalType):
        assert_gpu_and_cpu_error(
            lambda spark: _get_overflow_df(spark, data, tp, expr).collect(),
            conf=ansi_enabled_conf,
            error_message='')
    else:
        assert_gpu_and_cpu_are_equal_collect(
            func=lambda spark: _get_overflow_df(spark, data, tp, expr),
            conf=ansi_enabled_conf)

<<<<<<< HEAD
@pytest.mark.skipif(is_before_spark_330(), reason='DayTimeInterval is not supported before Pyspark 3.3.0')
@pytest.mark.parametrize('data_gen', _no_overflow_multiply_gens + [DoubleGen(min_exp=0, max_exp=5, special_cases=[])], ids=idfn)
def test_day_time_interval_division_number_no_overflow1(data_gen):
    gen_list = [('_c1', DayTimeIntervalGen(min_value=timedelta(seconds=-5000 * 365 * 86400), max_value=timedelta(seconds=5000 * 365 * 86400))),
                ('_c2', data_gen)]
    assert_gpu_and_cpu_are_equal_collect(
        # avoid dividing by 0
        lambda spark: gen_df(spark, gen_list).selectExpr("_c1 / case when _c2 = 0 then cast(1 as {}) else _c2 end".format(to_cast_string(data_gen.data_type))))

@pytest.mark.skipif(is_before_spark_330(), reason='DayTimeInterval is not supported before Pyspark 3.3.0')
@pytest.mark.parametrize('data_gen', _no_overflow_multiply_gens + [DoubleGen(min_exp=-5, max_exp=0, special_cases=[])], ids=idfn)
def test_day_time_interval_division_number_no_overflow2(data_gen):
    gen_list = [('_c1', DayTimeIntervalGen(min_value=timedelta(seconds=-20 * 86400), max_value=timedelta(seconds=20 * 86400))),
                ('_c2', data_gen)]
    assert_gpu_and_cpu_are_equal_collect(
        # avoid dividing by 0
        lambda spark: gen_df(spark, gen_list).selectExpr("_c1 / case when _c2 = 0 then cast(1 as {}) else _c2 end".format(to_cast_string(data_gen.data_type))))

def _get_overflow_df_2cols(spark, data_types, values, expr):
    return spark.createDataFrame(
        SparkContext.getOrCreate().parallelize([values]),
        StructType([
            StructField('a', data_types[0]),
            StructField('b', data_types[1])
        ])
    ).selectExpr(expr)

# test interval division overflow, such as interval / 0, Long.MinValue / -1 ...
@pytest.mark.skipif(is_before_spark_330(), reason='DayTimeInterval is not supported before Pyspark 3.3.0')
@pytest.mark.parametrize('data_type,value_pair', [
    (ByteType(), [timedelta(seconds=1), 0]),
    (ShortType(), [timedelta(seconds=1), 0]),
    (IntegerType(), [timedelta(seconds=1), 0]),
    (LongType(), [timedelta(seconds=1), 0]),
    (FloatType(), [timedelta(seconds=1), 0.0]),
    (FloatType(), [timedelta(seconds=1), -0.0]),
    (DoubleType(), [timedelta(seconds=1), 0.0]),
    (DoubleType(), [timedelta(seconds=1), -0.0]),
    (FloatType(), [timedelta(seconds=1), float('NaN')]),
    (DoubleType(), [timedelta(seconds=1), float('NaN')]),
    (FloatType(), [MAX_DAY_TIME_INTERVAL, 0.1]),
    (DoubleType(), [MAX_DAY_TIME_INTERVAL, 0.1]),
    (FloatType(), [MIN_DAY_TIME_INTERVAL, 0.1]),
    (DoubleType(), [MIN_DAY_TIME_INTERVAL, 0.1]),
    (LongType(), [MIN_DAY_TIME_INTERVAL, -1]),
    (FloatType(), [timedelta(seconds=0), 0.0]),   # 0 / 0 = NaN
    (DoubleType(), [timedelta(seconds=0), 0.0]),  # 0 / 0 = NaN
], ids=idfn)
def test_day_time_interval_division_overflow(data_type, value_pair):
    assert_gpu_and_cpu_error(
        df_fun=lambda spark: _get_overflow_df_2cols(spark, [DayTimeIntervalType(), data_type], value_pair, 'a / b').collect(),
        conf={},
        error_message='ArithmeticException')
=======

@pytest.mark.skipif(is_before_spark_330(), reason='DayTimeInterval is not supported before Pyspark 3.3.0')
@pytest.mark.parametrize('ansi_enabled', ['false', 'true'])
def test_unary_minus_day_time_interval(ansi_enabled):
    DAY_TIME_GEN_NO_OVER_FLOW = DayTimeIntervalGen(min_value=timedelta(days=-2000*365), max_value=timedelta(days=3000*365))
    assert_gpu_and_cpu_are_equal_collect(
        lambda spark: unary_op_df(spark, DAY_TIME_GEN_NO_OVER_FLOW).selectExpr('-a'),
        conf={'spark.sql.ansi.enabled': ansi_enabled})

@pytest.mark.skipif(is_before_spark_330(), reason='DayTimeInterval is not supported before Pyspark 3.3.0')
@pytest.mark.parametrize('ansi_enabled', ['false', 'true'])
def test_unary_minus_ansi_overflow_day_time_interval(ansi_enabled):
    assert_gpu_and_cpu_error(
        df_fun=lambda spark: _get_overflow_df(spark, [timedelta(microseconds=LONG_MIN)], DayTimeIntervalType(), '-a').collect(),
        conf={'spark.sql.ansi.enabled': ansi_enabled},
        error_message='ArithmeticException')

@pytest.mark.skipif(is_before_spark_330(), reason='DayTimeInterval is not supported before Pyspark 3.3.0')
@pytest.mark.parametrize('ansi_enabled', ['false', 'true'])
def test_abs_ansi_no_overflow_day_time_interval(ansi_enabled):
    DAY_TIME_GEN_NO_OVER_FLOW = DayTimeIntervalGen(min_value=timedelta(days=-2000*365), max_value=timedelta(days=3000*365))
    assert_gpu_and_cpu_are_equal_collect(
        lambda spark: unary_op_df(spark, DAY_TIME_GEN_NO_OVER_FLOW).selectExpr('abs(a)'),
        conf={'spark.sql.ansi.enabled': ansi_enabled})

@pytest.mark.skipif(is_before_spark_330(), reason='DayTimeInterval is not supported before Pyspark 3.3.0')
@pytest.mark.parametrize('ansi_enabled', ['false', 'true'])
def test_abs_ansi_overflow_day_time_interval(ansi_enabled):
    assert_gpu_and_cpu_error(
        df_fun=lambda spark: _get_overflow_df(spark, [timedelta(microseconds=LONG_MIN)], DayTimeIntervalType(), 'abs(a)').collect(),
        conf={'spark.sql.ansi.enabled': ansi_enabled},
        error_message='ArithmeticException')

@pytest.mark.skipif(is_before_spark_330(), reason='DayTimeInterval is not supported before Pyspark 3.3.0')
@pytest.mark.parametrize('ansi_enabled', ['false', 'true'])
def test_addition_day_time_interval(ansi_enabled):
    DAY_TIME_GEN_NO_OVER_FLOW = DayTimeIntervalGen(min_value=timedelta(days=-2000*365), max_value=timedelta(days=3000*365))
    assert_gpu_and_cpu_are_equal_collect(
        lambda spark: two_col_df(spark, DAY_TIME_GEN_NO_OVER_FLOW, DAY_TIME_GEN_NO_OVER_FLOW).select(
            f.col('a') + f.col('b')),
        conf={'spark.sql.ansi.enabled': ansi_enabled})

@pytest.mark.skipif(is_before_spark_330(), reason='DayTimeInterval is not supported before Pyspark 3.3.0')
@pytest.mark.parametrize('ansi_enabled', ['false', 'true'])
def test_add_overflow_with_ansi_enabled_day_time_interval(ansi_enabled):
    assert_gpu_and_cpu_error(
        df_fun=lambda spark: spark.createDataFrame(
            SparkContext.getOrCreate().parallelize([(timedelta(microseconds=LONG_MAX), timedelta(microseconds=10)),]),
            StructType([StructField('a', DayTimeIntervalType()), StructField('b', DayTimeIntervalType())])
        ).selectExpr('a + b').collect(),
        conf={'spark.sql.ansi.enabled': ansi_enabled},
        error_message='ArithmeticException')

@pytest.mark.skipif(is_before_spark_330(), reason='DayTimeInterval is not supported before Pyspark 3.3.0')
@pytest.mark.parametrize('ansi_enabled', ['false', 'true'])
def test_subtraction_day_time_interval(ansi_enabled):
    DAY_TIME_GEN_NO_OVER_FLOW = DayTimeIntervalGen(min_value=timedelta(days=-2000*365), max_value=timedelta(days=3000*365))
    assert_gpu_and_cpu_are_equal_collect(
        lambda spark: two_col_df(spark, DAY_TIME_GEN_NO_OVER_FLOW, DAY_TIME_GEN_NO_OVER_FLOW).select(
            f.col('a') - f.col('b')),
        conf={'spark.sql.ansi.enabled': ansi_enabled})

@pytest.mark.skipif(is_before_spark_330(), reason='DayTimeInterval is not supported before Pyspark 3.3.0')
@pytest.mark.parametrize('ansi_enabled', ['false', 'true'])
def test_subtraction_overflow_with_ansi_enabled_day_time_interval(ansi_enabled):
    assert_gpu_and_cpu_error(
        df_fun=lambda spark: spark.createDataFrame(
            SparkContext.getOrCreate().parallelize([(timedelta(microseconds=LONG_MIN), timedelta(microseconds=10)),]),
            StructType([StructField('a', DayTimeIntervalType()), StructField('b', DayTimeIntervalType())])
        ).selectExpr('a - b').collect(),
        conf={'spark.sql.ansi.enabled': ansi_enabled},
        error_message='ArithmeticException')

@pytest.mark.skipif(is_before_spark_330(), reason='DayTimeInterval is not supported before Pyspark 3.3.0')
def test_unary_positive_day_time_interval():
    assert_gpu_and_cpu_are_equal_collect(
        lambda spark: unary_op_df(spark, DayTimeIntervalGen()).selectExpr('+a'))

@pytest.mark.skipif(is_before_spark_330(), reason='DayTimeInterval is not supported before Pyspark 3.3.0')
@pytest.mark.parametrize('data_gen', _no_overflow_multiply_gens + [DoubleGen(min_exp=-3, max_exp=5, special_cases=[0.0])], ids=idfn)
def test_day_time_interval_multiply_number(data_gen):
    gen_list = [('_c1', DayTimeIntervalGen(min_value=timedelta(seconds=-20 * 86400), max_value=timedelta(seconds=20 * 86400))),
                ('_c2', data_gen)]
    assert_gpu_and_cpu_are_equal_collect(
        lambda spark: gen_df(spark, gen_list).selectExpr("_c1 * _c2"))
>>>>>>> 6c270687
<|MERGE_RESOLUTION|>--- conflicted
+++ resolved
@@ -869,7 +869,93 @@
             func=lambda spark: _get_overflow_df(spark, data, tp, expr),
             conf=ansi_enabled_conf)
 
-<<<<<<< HEAD
+
+@pytest.mark.skipif(is_before_spark_330(), reason='DayTimeInterval is not supported before Pyspark 3.3.0')
+@pytest.mark.parametrize('ansi_enabled', ['false', 'true'])
+def test_unary_minus_day_time_interval(ansi_enabled):
+    DAY_TIME_GEN_NO_OVER_FLOW = DayTimeIntervalGen(min_value=timedelta(days=-2000*365), max_value=timedelta(days=3000*365))
+    assert_gpu_and_cpu_are_equal_collect(
+        lambda spark: unary_op_df(spark, DAY_TIME_GEN_NO_OVER_FLOW).selectExpr('-a'),
+        conf={'spark.sql.ansi.enabled': ansi_enabled})
+
+@pytest.mark.skipif(is_before_spark_330(), reason='DayTimeInterval is not supported before Pyspark 3.3.0')
+@pytest.mark.parametrize('ansi_enabled', ['false', 'true'])
+def test_unary_minus_ansi_overflow_day_time_interval(ansi_enabled):
+    assert_gpu_and_cpu_error(
+        df_fun=lambda spark: _get_overflow_df(spark, [timedelta(microseconds=LONG_MIN)], DayTimeIntervalType(), '-a').collect(),
+        conf={'spark.sql.ansi.enabled': ansi_enabled},
+        error_message='ArithmeticException')
+
+@pytest.mark.skipif(is_before_spark_330(), reason='DayTimeInterval is not supported before Pyspark 3.3.0')
+@pytest.mark.parametrize('ansi_enabled', ['false', 'true'])
+def test_abs_ansi_no_overflow_day_time_interval(ansi_enabled):
+    DAY_TIME_GEN_NO_OVER_FLOW = DayTimeIntervalGen(min_value=timedelta(days=-2000*365), max_value=timedelta(days=3000*365))
+    assert_gpu_and_cpu_are_equal_collect(
+        lambda spark: unary_op_df(spark, DAY_TIME_GEN_NO_OVER_FLOW).selectExpr('abs(a)'),
+        conf={'spark.sql.ansi.enabled': ansi_enabled})
+
+@pytest.mark.skipif(is_before_spark_330(), reason='DayTimeInterval is not supported before Pyspark 3.3.0')
+@pytest.mark.parametrize('ansi_enabled', ['false', 'true'])
+def test_abs_ansi_overflow_day_time_interval(ansi_enabled):
+    assert_gpu_and_cpu_error(
+        df_fun=lambda spark: _get_overflow_df(spark, [timedelta(microseconds=LONG_MIN)], DayTimeIntervalType(), 'abs(a)').collect(),
+        conf={'spark.sql.ansi.enabled': ansi_enabled},
+        error_message='ArithmeticException')
+
+@pytest.mark.skipif(is_before_spark_330(), reason='DayTimeInterval is not supported before Pyspark 3.3.0')
+@pytest.mark.parametrize('ansi_enabled', ['false', 'true'])
+def test_addition_day_time_interval(ansi_enabled):
+    DAY_TIME_GEN_NO_OVER_FLOW = DayTimeIntervalGen(min_value=timedelta(days=-2000*365), max_value=timedelta(days=3000*365))
+    assert_gpu_and_cpu_are_equal_collect(
+        lambda spark: two_col_df(spark, DAY_TIME_GEN_NO_OVER_FLOW, DAY_TIME_GEN_NO_OVER_FLOW).select(
+            f.col('a') + f.col('b')),
+        conf={'spark.sql.ansi.enabled': ansi_enabled})
+
+@pytest.mark.skipif(is_before_spark_330(), reason='DayTimeInterval is not supported before Pyspark 3.3.0')
+@pytest.mark.parametrize('ansi_enabled', ['false', 'true'])
+def test_add_overflow_with_ansi_enabled_day_time_interval(ansi_enabled):
+    assert_gpu_and_cpu_error(
+        df_fun=lambda spark: spark.createDataFrame(
+            SparkContext.getOrCreate().parallelize([(timedelta(microseconds=LONG_MAX), timedelta(microseconds=10)),]),
+            StructType([StructField('a', DayTimeIntervalType()), StructField('b', DayTimeIntervalType())])
+        ).selectExpr('a + b').collect(),
+        conf={'spark.sql.ansi.enabled': ansi_enabled},
+        error_message='ArithmeticException')
+
+@pytest.mark.skipif(is_before_spark_330(), reason='DayTimeInterval is not supported before Pyspark 3.3.0')
+@pytest.mark.parametrize('ansi_enabled', ['false', 'true'])
+def test_subtraction_day_time_interval(ansi_enabled):
+    DAY_TIME_GEN_NO_OVER_FLOW = DayTimeIntervalGen(min_value=timedelta(days=-2000*365), max_value=timedelta(days=3000*365))
+    assert_gpu_and_cpu_are_equal_collect(
+        lambda spark: two_col_df(spark, DAY_TIME_GEN_NO_OVER_FLOW, DAY_TIME_GEN_NO_OVER_FLOW).select(
+            f.col('a') - f.col('b')),
+        conf={'spark.sql.ansi.enabled': ansi_enabled})
+
+@pytest.mark.skipif(is_before_spark_330(), reason='DayTimeInterval is not supported before Pyspark 3.3.0')
+@pytest.mark.parametrize('ansi_enabled', ['false', 'true'])
+def test_subtraction_overflow_with_ansi_enabled_day_time_interval(ansi_enabled):
+    assert_gpu_and_cpu_error(
+        df_fun=lambda spark: spark.createDataFrame(
+            SparkContext.getOrCreate().parallelize([(timedelta(microseconds=LONG_MIN), timedelta(microseconds=10)),]),
+            StructType([StructField('a', DayTimeIntervalType()), StructField('b', DayTimeIntervalType())])
+        ).selectExpr('a - b').collect(),
+        conf={'spark.sql.ansi.enabled': ansi_enabled},
+        error_message='ArithmeticException')
+
+@pytest.mark.skipif(is_before_spark_330(), reason='DayTimeInterval is not supported before Pyspark 3.3.0')
+def test_unary_positive_day_time_interval():
+    assert_gpu_and_cpu_are_equal_collect(
+        lambda spark: unary_op_df(spark, DayTimeIntervalGen()).selectExpr('+a'))
+
+@pytest.mark.skipif(is_before_spark_330(), reason='DayTimeInterval is not supported before Pyspark 3.3.0')
+@pytest.mark.parametrize('data_gen', _no_overflow_multiply_gens + [DoubleGen(min_exp=-3, max_exp=5, special_cases=[0.0])], ids=idfn)
+def test_day_time_interval_multiply_number(data_gen):
+    gen_list = [('_c1', DayTimeIntervalGen(min_value=timedelta(seconds=-20 * 86400), max_value=timedelta(seconds=20 * 86400))),
+                ('_c2', data_gen)]
+    assert_gpu_and_cpu_are_equal_collect(
+        lambda spark: gen_df(spark, gen_list).selectExpr("_c1 * _c2"))
+
+
 @pytest.mark.skipif(is_before_spark_330(), reason='DayTimeInterval is not supported before Pyspark 3.3.0')
 @pytest.mark.parametrize('data_gen', _no_overflow_multiply_gens + [DoubleGen(min_exp=0, max_exp=5, special_cases=[])], ids=idfn)
 def test_day_time_interval_division_number_no_overflow1(data_gen):
@@ -922,91 +1008,4 @@
     assert_gpu_and_cpu_error(
         df_fun=lambda spark: _get_overflow_df_2cols(spark, [DayTimeIntervalType(), data_type], value_pair, 'a / b').collect(),
         conf={},
-        error_message='ArithmeticException')
-=======
-
-@pytest.mark.skipif(is_before_spark_330(), reason='DayTimeInterval is not supported before Pyspark 3.3.0')
-@pytest.mark.parametrize('ansi_enabled', ['false', 'true'])
-def test_unary_minus_day_time_interval(ansi_enabled):
-    DAY_TIME_GEN_NO_OVER_FLOW = DayTimeIntervalGen(min_value=timedelta(days=-2000*365), max_value=timedelta(days=3000*365))
-    assert_gpu_and_cpu_are_equal_collect(
-        lambda spark: unary_op_df(spark, DAY_TIME_GEN_NO_OVER_FLOW).selectExpr('-a'),
-        conf={'spark.sql.ansi.enabled': ansi_enabled})
-
-@pytest.mark.skipif(is_before_spark_330(), reason='DayTimeInterval is not supported before Pyspark 3.3.0')
-@pytest.mark.parametrize('ansi_enabled', ['false', 'true'])
-def test_unary_minus_ansi_overflow_day_time_interval(ansi_enabled):
-    assert_gpu_and_cpu_error(
-        df_fun=lambda spark: _get_overflow_df(spark, [timedelta(microseconds=LONG_MIN)], DayTimeIntervalType(), '-a').collect(),
-        conf={'spark.sql.ansi.enabled': ansi_enabled},
-        error_message='ArithmeticException')
-
-@pytest.mark.skipif(is_before_spark_330(), reason='DayTimeInterval is not supported before Pyspark 3.3.0')
-@pytest.mark.parametrize('ansi_enabled', ['false', 'true'])
-def test_abs_ansi_no_overflow_day_time_interval(ansi_enabled):
-    DAY_TIME_GEN_NO_OVER_FLOW = DayTimeIntervalGen(min_value=timedelta(days=-2000*365), max_value=timedelta(days=3000*365))
-    assert_gpu_and_cpu_are_equal_collect(
-        lambda spark: unary_op_df(spark, DAY_TIME_GEN_NO_OVER_FLOW).selectExpr('abs(a)'),
-        conf={'spark.sql.ansi.enabled': ansi_enabled})
-
-@pytest.mark.skipif(is_before_spark_330(), reason='DayTimeInterval is not supported before Pyspark 3.3.0')
-@pytest.mark.parametrize('ansi_enabled', ['false', 'true'])
-def test_abs_ansi_overflow_day_time_interval(ansi_enabled):
-    assert_gpu_and_cpu_error(
-        df_fun=lambda spark: _get_overflow_df(spark, [timedelta(microseconds=LONG_MIN)], DayTimeIntervalType(), 'abs(a)').collect(),
-        conf={'spark.sql.ansi.enabled': ansi_enabled},
-        error_message='ArithmeticException')
-
-@pytest.mark.skipif(is_before_spark_330(), reason='DayTimeInterval is not supported before Pyspark 3.3.0')
-@pytest.mark.parametrize('ansi_enabled', ['false', 'true'])
-def test_addition_day_time_interval(ansi_enabled):
-    DAY_TIME_GEN_NO_OVER_FLOW = DayTimeIntervalGen(min_value=timedelta(days=-2000*365), max_value=timedelta(days=3000*365))
-    assert_gpu_and_cpu_are_equal_collect(
-        lambda spark: two_col_df(spark, DAY_TIME_GEN_NO_OVER_FLOW, DAY_TIME_GEN_NO_OVER_FLOW).select(
-            f.col('a') + f.col('b')),
-        conf={'spark.sql.ansi.enabled': ansi_enabled})
-
-@pytest.mark.skipif(is_before_spark_330(), reason='DayTimeInterval is not supported before Pyspark 3.3.0')
-@pytest.mark.parametrize('ansi_enabled', ['false', 'true'])
-def test_add_overflow_with_ansi_enabled_day_time_interval(ansi_enabled):
-    assert_gpu_and_cpu_error(
-        df_fun=lambda spark: spark.createDataFrame(
-            SparkContext.getOrCreate().parallelize([(timedelta(microseconds=LONG_MAX), timedelta(microseconds=10)),]),
-            StructType([StructField('a', DayTimeIntervalType()), StructField('b', DayTimeIntervalType())])
-        ).selectExpr('a + b').collect(),
-        conf={'spark.sql.ansi.enabled': ansi_enabled},
-        error_message='ArithmeticException')
-
-@pytest.mark.skipif(is_before_spark_330(), reason='DayTimeInterval is not supported before Pyspark 3.3.0')
-@pytest.mark.parametrize('ansi_enabled', ['false', 'true'])
-def test_subtraction_day_time_interval(ansi_enabled):
-    DAY_TIME_GEN_NO_OVER_FLOW = DayTimeIntervalGen(min_value=timedelta(days=-2000*365), max_value=timedelta(days=3000*365))
-    assert_gpu_and_cpu_are_equal_collect(
-        lambda spark: two_col_df(spark, DAY_TIME_GEN_NO_OVER_FLOW, DAY_TIME_GEN_NO_OVER_FLOW).select(
-            f.col('a') - f.col('b')),
-        conf={'spark.sql.ansi.enabled': ansi_enabled})
-
-@pytest.mark.skipif(is_before_spark_330(), reason='DayTimeInterval is not supported before Pyspark 3.3.0')
-@pytest.mark.parametrize('ansi_enabled', ['false', 'true'])
-def test_subtraction_overflow_with_ansi_enabled_day_time_interval(ansi_enabled):
-    assert_gpu_and_cpu_error(
-        df_fun=lambda spark: spark.createDataFrame(
-            SparkContext.getOrCreate().parallelize([(timedelta(microseconds=LONG_MIN), timedelta(microseconds=10)),]),
-            StructType([StructField('a', DayTimeIntervalType()), StructField('b', DayTimeIntervalType())])
-        ).selectExpr('a - b').collect(),
-        conf={'spark.sql.ansi.enabled': ansi_enabled},
-        error_message='ArithmeticException')
-
-@pytest.mark.skipif(is_before_spark_330(), reason='DayTimeInterval is not supported before Pyspark 3.3.0')
-def test_unary_positive_day_time_interval():
-    assert_gpu_and_cpu_are_equal_collect(
-        lambda spark: unary_op_df(spark, DayTimeIntervalGen()).selectExpr('+a'))
-
-@pytest.mark.skipif(is_before_spark_330(), reason='DayTimeInterval is not supported before Pyspark 3.3.0')
-@pytest.mark.parametrize('data_gen', _no_overflow_multiply_gens + [DoubleGen(min_exp=-3, max_exp=5, special_cases=[0.0])], ids=idfn)
-def test_day_time_interval_multiply_number(data_gen):
-    gen_list = [('_c1', DayTimeIntervalGen(min_value=timedelta(seconds=-20 * 86400), max_value=timedelta(seconds=20 * 86400))),
-                ('_c2', data_gen)]
-    assert_gpu_and_cpu_are_equal_collect(
-        lambda spark: gen_df(spark, gen_list).selectExpr("_c1 * _c2"))
->>>>>>> 6c270687
+        error_message='ArithmeticException')