--- conflicted
+++ resolved
@@ -19,7 +19,6 @@
 from spark_session import is_before_spark_311, is_before_spark_330
 from pyspark.sql.types import *
 from pyspark.sql.types import IntegralType
-<<<<<<< HEAD
 from pyspark.sql.functions import array_contains, col, isnan, element_at
 
 # max_val is a little larger than the default max size(20) of ArrayGen
@@ -32,22 +31,13 @@
     special_cases=[(-25, 100), (-20, 100), (-10, 100), (-4, 100), (-3, 100), (-2, 100), (-1, 100), (None, 100)])
 
 array_all_null_gen =  ArrayGen(int_gen, all_null=True)
-array_item_test_gens = array_gens_sample_with_decimal128 + [array_of_map_gen, array_all_null_gen]
+array_item_test_gens = array_gens_sample + [array_of_map_gen, array_all_null_gen]
 
 # Merged "test_nested_array_item" with this one since arrays as literals is supported
 @pytest.mark.parametrize('data_gen', array_item_test_gens, ids=idfn)
-=======
-from pyspark.sql.functions import array_contains, col, first, isnan, lit, element_at
-
-# Once we support arrays as literals then we can support a[null] and
-# negative indexes for all array gens. When that happens
-# test_nested_array_index should go away and this should test with
-# array_gens_sample instead
-@pytest.mark.parametrize('data_gen', single_level_array_gens, ids=idfn)
->>>>>>> d0e14f3c
 def test_array_item(data_gen):
     assert_gpu_and_cpu_are_equal_collect(
-        lambda spark : two_col_df(spark, data_gen, array_index_gen).selectExpr(
+        lambda spark: two_col_df(spark, data_gen, array_index_gen).selectExpr(
             'a[b]',
             'a[0]',
             'a[1]',
@@ -57,13 +47,40 @@
             'a[-1]'))
 
 
+# No need to test this for multiple data types for array. Only one is enough
+@pytest.mark.skipif(is_before_spark_330(), reason="'strictIndexOperator' is introduced from Spark 3.3.0")
+@pytest.mark.parametrize('strict_index_enabled', [True, False])
+@pytest.mark.parametrize('index', [-2, 100, array_neg_index_gen, array_out_index_gen], ids=idfn)
+def test_array_item_with_strict_index(strict_index_enabled, index):
+    # ignore error message until we figure out a way to create a customized
+    # 'SparkArrayIndexOutOfBoundsException' for the case we don't know the exact
+    #  element number of an array or the illegal index value.
+    message = ""
+    if isinstance(index, int):
+        test_df = lambda spark: unary_op_df(spark, ArrayGen(int_gen)).select(col('a')[index])
+    else:
+        test_df = lambda spark: two_col_df(spark, ArrayGen(int_gen), index).selectExpr('a[b]')
+
+    test_conf=copy_and_update(
+        ansi_enabled_conf, {'spark.sql.ansi.strictIndexOperator': strict_index_enabled})
+
+    if strict_index_enabled:
+        assert_gpu_and_cpu_error(
+            lambda spark: test_df(spark).collect(),
+            conf=test_conf,
+            error_message=message)
+    else:
+        assert_gpu_and_cpu_are_equal_collect(
+            test_df,
+            conf=test_conf)
+
+
 # No need to test this for multiple data types for array. Only one is enough, but with two kinds of invalid index.
-@pytest.mark.skipif(is_before_spark_311(), reason="Before Spark 3.1.1 with ANSI mode, returns nulls for invalid index")
+@pytest.mark.skipif(is_before_spark_311() or not is_before_spark_330(),
+                    reason="Only in Spark [3.1.1, 3.3.0) with ANSI mode, it throws exceptions for invalid index")
 @pytest.mark.parametrize('index', [-2, 100, array_neg_index_gen, array_out_index_gen], ids=idfn)
 def test_array_item_ansi_fail_invalid_index(index):
-    # ignore error message until we figure out a way to create a customized 'SparkArrayIndexOutOfBoundsException' for
-    # the case we don't know the exact element number of an array or the illegal index value.
-    message = ""
+    message = "java.lang.ArrayIndexOutOfBoundsException"
     if isinstance(index, int):
         test_func = lambda spark: unary_op_df(spark, ArrayGen(int_gen)).select(col('a')[index]).collect()
     else:
@@ -74,7 +91,8 @@
         error_message=message)
 
 
-@pytest.mark.skipif(not is_before_spark_311(), reason="Spark 3.1.1+ with ANSI mode, throws an exception for invalid index")
+@pytest.mark.skipif(not is_before_spark_311(),
+                    reason="Only before Spark 3.1.1 with ANSI mode, it returns nulls for invalid index")
 def test_array_item_ansi_not_fail_invalid_index():
     assert_gpu_and_cpu_are_equal_collect(
         lambda spark: three_col_df(spark, ArrayGen(int_gen), array_neg_index_gen, array_out_index_gen).selectExpr(
@@ -167,7 +185,6 @@
     assert_gpu_and_cpu_are_equal_collect(main_df)
 
 
-<<<<<<< HEAD
 @pytest.mark.parametrize('data_gen', array_item_test_gens, ids=idfn)
 def test_array_element_at(data_gen):
     assert_gpu_and_cpu_are_equal_collect(
@@ -181,7 +198,8 @@
 
 
 # No need tests for multiple data types for list data. Only one is enough.
-@pytest.mark.skipif(is_before_spark_311(), reason="Before Spark 3.1.1 with ANSI mode, returns nulls for invalid index")
+@pytest.mark.skipif(is_before_spark_311(),
+                    reason="Only for Spark 3.1.1+ with ANSI mode, it throws an exception for invalid index")
 @pytest.mark.parametrize('index', [100, array_out_index_gen], ids=idfn)
 def test_array_element_at_ansi_fail_invalid_index(index):
     # ignore the error message
@@ -192,33 +210,24 @@
     else:
         test_func = lambda spark: two_col_df(spark, ArrayGen(int_gen), index).selectExpr(
             'element_at(a, b)').collect()
+    # For 3.3.0+ strictIndexOperator should not affect element_at
+    test_conf=copy_and_update(ansi_enabled_conf, {'spark.sql.ansi.strictIndexOperator': 'false'})
     assert_gpu_and_cpu_error(
         test_func,
-        conf=ansi_enabled_conf,
+        conf=test_conf,
         error_message=message)
 
 
-@pytest.mark.skipif(not is_before_spark_311(), reason="Spark 3.1.1+ with ANSI mode, throws an exception for invalid index")
+@pytest.mark.skipif(not is_before_spark_311(),
+                    reason="Only before Spark 3.1.1 with ANSI mode, it returns nulls for invalid index")
 def test_array_element_at_ansi_not_fail_invalid_index():
     assert_gpu_and_cpu_are_equal_collect(
         lambda spark: two_col_df(spark, ArrayGen(int_gen), array_out_index_gen).selectExpr(
             'element_at(a, 100)',
             'element_at(a, b)'),
         conf=ansi_enabled_conf)
-=======
-@pytest.mark.skipif(not is_before_spark_330() or is_before_spark_311(),
-                    reason="Only in Spark 3.1.1+ (< 3.3.0) + ANSI mode, array index throws on out of range indexes")
-@pytest.mark.parametrize('data_gen', array_gens_sample, ids=idfn)
-def test_get_array_item_ansi_fail(data_gen):
-    message = "java.lang.ArrayIndexOutOfBoundsException"
-    assert_gpu_and_cpu_error(lambda spark: unary_op_df(
-        spark, data_gen).select(col('a')[100]).collect(),
-                               conf=ansi_enabled_conf,
-                               error_message=message)
->>>>>>> d0e14f3c
-
-
-<<<<<<< HEAD
+
+
 def test_array_element_at_ansi_not_fail_all_null_data():
     # No exception when zero index but all the array rows are null
     assert_gpu_and_cpu_are_equal_collect(
@@ -243,57 +252,6 @@
         test_func,
         conf={'spark.sql.ansi.enabled':ansi_enabled},
         error_message=message)
-=======
-@pytest.mark.skipif(is_before_spark_330(),
-                    reason="For Spark 3.3.0 + ANSI mode + strictIndex, array index throws on out of range indexes")
-@pytest.mark.parametrize('strict_index', ['true', 'false'])
-@pytest.mark.parametrize('data_gen', array_gens_sample, ids=idfn)
-def test_get_array_item_with_strict_index(strict_index, data_gen):
-    message = "org.apache.spark.SparkArrayIndexOutOfBoundsException"
-    test_conf=copy_and_update(ansi_enabled_conf, {'spark.sql.ansi.strictIndexOperator': strict_index})
-    if strict_index == 'true':  
-        assert_gpu_and_cpu_error(lambda spark: unary_op_df(
-            spark, data_gen).select(col('a')[100]).collect(),
-                                conf=test_conf,
-                                error_message=message)
-    else:
-        assert_gpu_and_cpu_are_equal_collect(lambda spark: unary_op_df(
-            spark, data_gen).select(col('a')[100]),
-                                            conf=test_conf)
-
-@pytest.mark.parametrize('data_gen', array_gens_sample, ids=idfn)
-def test_array_element_at(data_gen):
-    assert_gpu_and_cpu_are_equal_collect(lambda spark: unary_op_df(
-        spark, data_gen).select(element_at(col('a'), 1),
-                               element_at(col('a'), -1)),
-                               conf={'spark.sql.ansi.enabled':False})
-
-@pytest.mark.skipif(is_before_spark_311(), reason="Only in Spark 3.1.1 + ANSI mode, array index throws on out of range indexes")
-@pytest.mark.parametrize('data_gen', array_gens_sample, ids=idfn)
-def test_array_element_at_ansi_fail(data_gen):
-    message = "org.apache.spark.SparkArrayIndexOutOfBoundsException" if not is_before_spark_330() else "java.lang.ArrayIndexOutOfBoundsException"
-    # For 3.3.0+ strictIndexOperator should not affect element_at
-    test_conf=copy_and_update(ansi_enabled_conf, {'spark.sql.ansi.strictIndexOperator': 'false'})
-    assert_gpu_and_cpu_error(lambda spark: unary_op_df(
-        spark, data_gen).select(element_at(col('a'), 100)).collect(),
-                               conf=test_conf,
-                               error_message=message)
-
-@pytest.mark.skipif(not is_before_spark_311(), reason="For Spark before 3.1.1 + ANSI mode, null will be returned instead of an exception if index is out of range")
-@pytest.mark.parametrize('data_gen', array_gens_sample, ids=idfn)
-def test_array_element_at_ansi_not_fail(data_gen):
-    assert_gpu_and_cpu_are_equal_collect(lambda spark: unary_op_df(
-        spark, data_gen).select(element_at(col('a'), 100)),
-                               conf=ansi_enabled_conf)
-
-# This corner case is for both Spark 3.0.x and 3.1.x
-# CPU version will return `null` for null[100], not throwing an exception
-@pytest.mark.parametrize('data_gen', [ArrayGen(null_gen,all_null=True)], ids=idfn)
-def test_array_element_at_all_null_ansi_not_fail(data_gen):
-    assert_gpu_and_cpu_are_equal_collect(lambda spark: unary_op_df(
-        spark, data_gen).select(element_at(col('a'), 100)),
-                               conf=ansi_enabled_conf)
->>>>>>> d0e14f3c
 
 
 @pytest.mark.parametrize('data_gen', array_gens_sample, ids=idfn)
