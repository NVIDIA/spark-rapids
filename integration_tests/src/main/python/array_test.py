--- conflicted
+++ resolved
@@ -57,13 +57,8 @@
                 'array(a, b)',
                 'array(b, a, null, {}, {})'.format(s1, s2)))
 
-<<<<<<< HEAD
-
-@ignore_order
-=======
 @pytest.mark.xfail(condition=is_dataproc_runtime(),
                    reason='https://github.com/NVIDIA/spark-rapids/issues/1541')
->>>>>>> 5e07772d
 @pytest.mark.parametrize('data_gen', single_level_array_gens, ids=idfn)
 def test_orderby_array(data_gen):
     assert_gpu_and_cpu_are_equal_sql(
@@ -75,12 +70,9 @@
         conf=allow_negative_scale_of_decimal_conf)
 
 
-<<<<<<< HEAD
-@ignore_order
-=======
 @pytest.mark.xfail(condition=is_dataproc_runtime(),
                    reason='https://github.com/NVIDIA/spark-rapids/issues/1541')
->>>>>>> 5e07772d
+@ignore_order
 @pytest.mark.parametrize('data_gen', [ArrayGen(ArrayGen(short_gen, max_length=10), max_length=10),
                                       ArrayGen(ArrayGen(string_gen, max_length=10), max_length=10)], ids=idfn)
 def test_orderby_array_of_arrays(data_gen):
@@ -92,12 +84,9 @@
         'from array_table order by first_val)')
 
 
-<<<<<<< HEAD
-@ignore_order
-=======
 @pytest.mark.xfail(condition=is_dataproc_runtime(),
                    reason='https://github.com/NVIDIA/spark-rapids/issues/1541')
->>>>>>> 5e07772d
+@ignore_order
 @pytest.mark.parametrize('data_gen', [ArrayGen(StructGen([['child0', byte_gen],
                                                           ['child1', string_gen],
                                                           ['child2', float_gen]]))], ids=idfn)
