--- conflicted
+++ resolved
@@ -745,11 +745,7 @@
 # TODO add in some array generators to this once that is supported for sorting
 # a selection of generators that should be orderable (sortable and compareable)
 orderable_gens = [byte_gen, short_gen, int_gen, long_gen, float_gen, double_gen,
-<<<<<<< HEAD
-        string_gen, boolean_gen, date_gen, timestamp_gen ] + decimal_gens
-=======
-        string_gen, boolean_gen, date_gen, timestamp_gen, null_gen]
->>>>>>> 5f099f2e
+        string_gen, boolean_gen, date_gen, timestamp_gen, null_gen] + decimal_gens
 
 # TODO add in some array generators to this once that is supported for these operations
 # a selection of generators that can be compared for equality
