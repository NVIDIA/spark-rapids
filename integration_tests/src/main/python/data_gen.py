# Copyright (c) 2020, NVIDIA CORPORATION.
#
# Licensed under the Apache License, Version 2.0 (the "License");
# you may not use this file except in compliance with the License.
# You may obtain a copy of the License at
#
#     http://www.apache.org/licenses/LICENSE-2.0
#
# Unless required by applicable law or agreed to in writing, software
# distributed under the License is distributed on an "AS IS" BASIS,
# WITHOUT WARRANTIES OR CONDITIONS OF ANY KIND, either express or implied.
# See the License for the specific language governing permissions and
# limitations under the License.

import copy
from datetime import date, datetime, timedelta, timezone
from decimal import *
import math
from pyspark.sql.types import *
import pyspark.sql.functions as f
import pytest
import random
from spark_session import is_tz_utc
import sre_yield
import struct

class DataGen:
    """Base class for data generation"""

    def __repr__(self):
        return self.__class__.__name__[:-3]

    def __hash__(self):
        return hash(str(self))

    def __eq__(self, other):
        return isinstance(other, self.__class__) and self.__dict__ == other.__dict__

    def __ne__(self, other):
        return not self.__eq__(other)

    def __init__(self, data_type, nullable=True, special_cases =[]):
        self.data_type = data_type
        self.list_of_special_cases = special_cases
        self._special_cases = []
        if isinstance(nullable, tuple):
            self.nullable = nullable[0]
            weight = nullable[1]
        else:
            self.nullable = nullable
            weight = 5.0
        if self.nullable:
            self.with_special_case(None, weight)

        # Special cases can be a value or a tuple of (value, weight). If the
        # special_case itself is a tuple as in the case of StructGen, it MUST be added with a
        # weight like : ((special_case_tuple_v1, special_case_tuple_v2), weight).
        for element in special_cases:
            if isinstance(element, tuple):
                self.with_special_case(element[0], element[1])
            else:
                self.with_special_case(element)

    def copy_special_case(self, special_case, weight=1.0):
        # it would be good to do a deepcopy, but sre_yield is not happy with that.
        c = copy.copy(self)
        c._special_cases = copy.deepcopy(self._special_cases)

        return c.with_special_case(special_case, weight=weight)

    def with_special_case(self, special_case, weight=1.0):
        """
        Add in a special case with a given weight. A special case can either be
        a function that takes an instance of Random and returns the generated data
        or it can be a constant.  By default the weight is 1.0, and the default
        number generation's weight is 100.0.  The number of lines that are generate in
        the data set should be proportional to the its weight/sum weights
        """
        if callable(special_case):
            sc = special_case
        else:
            sc = lambda rand: special_case
        self._special_cases.append((weight, sc))
        return self

    def get_types(self):
        return 'DataType: {}, nullable: {}, special_cases: {}'.format(self.data_type,
          self.nullable, self.list_of_special_cases)

    def start(self, rand):
        """Start data generation using the given rand"""
        raise TypeError('Children should implement this method and call _start')

    def _start(self, rand, gen_func):
        """Start internally, but use the given gen_func as the base"""
        if not self._special_cases:
            self._gen_func = gen_func
        else:
            weighted_choices = [(100.0, lambda rand: gen_func())]
            weighted_choices.extend(self._special_cases)
            total = float(sum(weight for weight,gen in weighted_choices))
            normalized_choices = [(weight/total, gen) for weight,gen in weighted_choices]

            def choose_one():
                pick = rand.random()
                total = 0
                for (weight, gen) in normalized_choices:
                    total += weight
                    if total >= pick:
                        return gen(rand)
                raise RuntimeError('Random did not pick something we expected')
            self._gen_func = choose_one

    def gen(self, force_no_nulls=False):
        """generate the next line"""
        if not self._gen_func:
            raise RuntimeError('start must be called before generating any data')
        v = self._gen_func()
        if force_no_nulls:
            while v is None:
                v = self._gen_func()
        return v

    def contains_ts(self):
        """Checks if this contains a TimestampGen"""
        return False

class ConvertGen(DataGen):
    """Provides a way to modify the data before it is returned"""
    def __init__(self, child_gen, func, data_type=None, nullable=True):
        if data_type is None:
            data_type = child_gen.data_type
        super().__init__(data_type, nullable=nullable)
        self._child_gen = child_gen
        self._func = func

    def __repr__(self):
        return super().__repr__() + '(' + str(self._child_gen) + ')'

    def start(self, rand):
        self._child_gen.start(rand)
        def modify():
            return self._func(self._child_gen.gen())

        self._start(rand, modify)

_MAX_CHOICES = 1 << 64
class StringGen(DataGen):
    """Generate strings that match a pattern"""
    def __init__(self, pattern="(.|\n){1,30}", flags=0, charset=sre_yield.CHARSET, nullable=True):
        super().__init__(StringType(), nullable=nullable)
        self.base_strs = sre_yield.AllStrings(pattern, flags=flags, charset=charset, max_count=_MAX_CHOICES)

    def with_special_pattern(self, pattern, flags=0, charset=sre_yield.CHARSET, weight=1.0):
        """
        Like with_special_case but you can provide a regexp pattern
        instead of a hard coded string value.
        """
        strs = sre_yield.AllStrings(pattern, flags=flags, charset=charset, max_count=_MAX_CHOICES)
        try:
            length = int(len(strs))
        except OverflowError:
            length = _MAX_CHOICES
        return self.with_special_case(lambda rand : strs[rand.randrange(0, length)], weight=weight)

    def start(self, rand):
        strs = self.base_strs
        try:
            length = int(len(strs))
        except OverflowError:
            length = _MAX_CHOICES
        self._start(rand, lambda : strs[rand.randrange(0, length)])

_BYTE_MIN = -(1 << 7)
_BYTE_MAX = (1 << 7) - 1
class ByteGen(DataGen):
    """Generate Bytes"""
    def __init__(self, nullable=True, min_val =_BYTE_MIN, max_val = _BYTE_MAX, special_cases=[]):
        super().__init__(ByteType(), nullable=nullable, special_cases=special_cases)
        self._min_val = min_val
        self._max_val = max_val

    def start(self, rand):
        self._start(rand, lambda : rand.randint(self._min_val, self._max_val))

SHORT_MIN = -(1 << 15)
SHORT_MAX = (1 << 15) - 1
class ShortGen(DataGen):
    """Generate Shorts, which some built in corner cases."""
    def __init__(self, nullable=True, min_val = SHORT_MIN, max_val = SHORT_MAX,
                 special_cases = [SHORT_MIN, SHORT_MAX, 0, 1, -1]):
        super().__init__(ShortType(), nullable=nullable, special_cases=special_cases)
        self._min_val = min_val
        self._max_val = max_val

    def start(self, rand):
        self._start(rand, lambda : rand.randint(self._min_val, self._max_val))

INT_MIN = -(1 << 31)
INT_MAX = (1 << 31) - 1
class IntegerGen(DataGen):
    """Generate Ints, which some built in corner cases."""
    def __init__(self, nullable=True, min_val = INT_MIN, max_val = INT_MAX,
                 special_cases = [INT_MIN, INT_MAX, 0, 1, -1]):
        super().__init__(IntegerType(), nullable=nullable, special_cases=special_cases)
        self._min_val = min_val
        self._max_val = max_val

    def start(self, rand):
        self._start(rand, lambda : rand.randint(self._min_val, self._max_val))


class DecimalGen(DataGen):
    """Generate Decimals, with some built in corner cases."""
<<<<<<< HEAD
    def __init__(self, nullable=True):
        super().__init__(DecimalType(7,3), nullable=nullable)

    def start(self, rand):
        self._start(rand, lambda : Decimal(str(round(random.uniform(2000, 4000), 2))))
=======
    def __init__(self, precision=7, scale=3, nullable=True, special_cases=None):
        if special_cases is None:
            # TODO need to add in special cases, like max value and min value
            special_cases = [Decimal('0')]
        super().__init__(DecimalType(precision, scale), nullable=nullable, special_cases=special_cases)
        self._scale = scale
        self._precision = precision
        if (scale > 0):
            pattern = "[0-9]{1,"+ str(precision - scale) + "}\.[0-9]{0," + str(scale) + "}"
        else:
            pattern = "[0-9]{1,"+ str(precision) + "}e" + str(-scale)
        self.base_strs = sre_yield.AllStrings(pattern, flags=0, charset=sre_yield.CHARSET, max_count=_MAX_CHOICES)

    def __repr__(self):
        return super().__repr__() + '(' + str(self._precision) + ',' + str(self._scale) + ')'

    def start(self, rand):
        strs = self.base_strs
        try:
            length = int(len(strs))
        except OverflowError:
            length = _MAX_CHOICES
        self._start(rand, lambda : Decimal(strs[rand.randrange(0, length)]))
>>>>>>> 46933a03

LONG_MIN = -(1 << 63)
LONG_MAX = (1 << 63) - 1
class LongGen(DataGen):
    """Generate Longs, which some built in corner cases."""
    def __init__(self, nullable=True, min_val =LONG_MIN, max_val = LONG_MAX,
                 special_cases = [LONG_MIN, LONG_MAX, 0, 1, -1]):
        super().__init__(LongType(), nullable=nullable, special_cases=special_cases)
        self._min_val = min_val
        self._max_val = max_val

    def start(self, rand):
        self._start(rand, lambda : rand.randint(self._min_val, self._max_val))

class RepeatSeqGen(DataGen):
    """Generate Repeated seq of `length` random items"""
    def __init__(self, child, length):
        super().__init__(child.data_type, nullable=False)
        self.nullable = child.nullable
        self._child = child
        self._vals = []
        self._length = length
        self._index = 0

    def __repr__(self):
        return super().__repr__() + '(' + str(self._child) + ')'

    def _loop_values(self):
        ret = self._vals[self._index]
        self._index = (self._index + 1) % self._length
        return ret

    def start(self, rand):
        self._index = 0
        self._child.start(rand)
        self._start(rand, self._loop_values)
        self._vals = [self._child.gen() for _ in range(0, self._length)]

FLOAT_MIN = -3.4028235E38
FLOAT_MAX = 3.4028235E38
NEG_FLOAT_NAN_MIN_VALUE = struct.unpack('f', struct.pack('I', 0xffffffff))[0]
NEG_FLOAT_NAN_MAX_VALUE = struct.unpack('f', struct.pack('I', 0xff800001))[0]
POS_FLOAT_NAN_MIN_VALUE = struct.unpack('f', struct.pack('I', 0x7f800001))[0]
POS_FLOAT_NAN_MAX_VALUE = struct.unpack('f', struct.pack('I', 0x7fffffff))[0]
class FloatGen(DataGen):
    """Generate floats, which some built in corner cases."""
    def __init__(self, nullable=True, 
            no_nans=False, special_cases=None):
        self._no_nans = no_nans
        if special_cases is None:
            special_cases = [FLOAT_MIN, FLOAT_MAX, 0.0, -0.0, 1.0, -1.0]
            if not no_nans:
                special_cases.append(float('inf'))
                special_cases.append(float('-inf'))
                special_cases.append(float('nan'))
                special_cases.append(NEG_FLOAT_NAN_MAX_VALUE)
        super().__init__(FloatType(), nullable=nullable, special_cases=special_cases)

    def _fixup_nans(self, v):
        if self._no_nans and (math.isnan(v) or v == math.inf or v == -math.inf):
            v = None
        return v

    def start(self, rand):
        def gen_float():
            i = rand.randint(INT_MIN, INT_MAX)
            p = struct.pack('i', i)
            return self._fixup_nans(struct.unpack('f', p)[0])
        self._start(rand, gen_float)

DOUBLE_MIN_EXP = -1022
DOUBLE_MAX_EXP = 1023
DOUBLE_MAX_FRACTION = int('1'*52, 2)
DOUBLE_MIN = -1.7976931348623157E308
DOUBLE_MAX = 1.7976931348623157E308
NEG_DOUBLE_NAN_MIN_VALUE = struct.unpack('d', struct.pack('L', 0xffffffffffffffff))[0]
NEG_DOUBLE_NAN_MAX_VALUE = struct.unpack('d', struct.pack('L', 0xfff0000000000001))[0]
POS_DOUBLE_NAN_MIN_VALUE = struct.unpack('d', struct.pack('L', 0x7ff0000000000001))[0]
POS_DOUBLE_NAN_MAX_VALUE = struct.unpack('d', struct.pack('L', 0x7fffffffffffffff))[0]
class DoubleGen(DataGen):
    """Generate doubles, which some built in corner cases."""
    def __init__(self, min_exp=DOUBLE_MIN_EXP, max_exp=DOUBLE_MAX_EXP, no_nans=False, 
            nullable=True, special_cases = None):
        self._min_exp = min_exp
        self._max_exp = max_exp
        self._no_nans = no_nans
        self._use_full_range = (self._min_exp == DOUBLE_MIN_EXP) and (self._max_exp == DOUBLE_MAX_EXP)
        if special_cases is None:
            special_cases = [
                self.make_from(1, self._max_exp, DOUBLE_MAX_FRACTION),
                self.make_from(0, self._max_exp, DOUBLE_MAX_FRACTION),
                self.make_from(1, self._min_exp, DOUBLE_MAX_FRACTION),
                self.make_from(0, self._min_exp, DOUBLE_MAX_FRACTION)
            ]
            if self._min_exp <= 0 and self._max_exp >= 0:
                special_cases.append(0.0)
                special_cases.append(-0.0)
            if self._min_exp <= 3 and self._max_exp >= 3:
                special_cases.append(1.0)
                special_cases.append(-1.0)
            if not no_nans:
                special_cases.append(float('inf'))
                special_cases.append(float('-inf'))
                special_cases.append(float('nan'))
                special_cases.append(NEG_DOUBLE_NAN_MAX_VALUE)
        super().__init__(DoubleType(), nullable=nullable, special_cases=special_cases)

    @staticmethod
    def make_from(sign, exp, fraction):
        sign = sign & 1 # 1 bit
        exp = (exp + 1023) & 0x7FF # add bias and 11 bits
        fraction = fraction & DOUBLE_MAX_FRACTION
        i = (sign << 63) | (exp << 52) | fraction
        p = struct.pack('L', i)
        ret = struct.unpack('d', p)[0]
        return ret

    def _fixup_nans(self, v):
        if self._no_nans and (math.isnan(v) or v == math.inf or v == -math.inf):
            v = None
        return v

    def start(self, rand):
        if self._use_full_range:
            def gen_double():
                i = rand.randint(LONG_MIN, LONG_MAX)
                p = struct.pack('l', i)
                return self._fixup_nans(struct.unpack('d', p)[0])
            self._start(rand, gen_double)
        else:
            def gen_part_double():
                sign = rand.getrandbits(1)
                exp = rand.randint(self._min_exp, self._max_exp)
                fraction = rand.getrandbits(52)
                return self._fixup_nans(self.make_from(sign, exp, fraction))
            self._start(rand, gen_part_double)

class BooleanGen(DataGen):
    """Generate Bools (True/False)"""
    def __init__(self, nullable=True):
        super().__init__(BooleanType(), nullable=nullable)

    def start(self, rand):
        self._start(rand, lambda : bool(rand.getrandbits(1)))

class StructGen(DataGen):
    """Generate a Struct"""
    def __init__(self, children, nullable=True, special_cases=[]):
        """
        Initialize the struct with children.  The children should be of the form:
        [('name', Gen),('name_2', Gen2)]
        Where name is the name of the strict field and Gens are Generators of
        the type for that entry.
        """
        tmp = [StructField(name, child.data_type, nullable=child.nullable) for name, child in children]
        super().__init__(StructType(tmp), nullable=nullable, special_cases=special_cases)
        self.children = children

    def __repr__(self):
        return super().__repr__() + '(' + ','.join([str(i) for i in self.children]) + ')'

    def start(self, rand):
        for name, child in self.children:
            child.start(rand)
        def make_tuple():
            data = [child.gen() for name, child in self.children]
            return tuple(data)
        self._start(rand, make_tuple)

    def contains_ts(self):
        return any(child[1].contains_ts() for child in self.children)

class DateGen(DataGen):
    """Generate Dates in a given range"""
    def __init__(self, start=None, end=None, nullable=True):
        super().__init__(DateType(), nullable=nullable)
        if start is None:
            # spark supports times starting at
            # "0001-01-01 00:00:00.000000"
            start = date(1, 1, 1)
        elif not isinstance(start, date):
            raise RuntimeError('Unsupported type passed in for start {}'.format(start))

        if end is None:
            # spark supports time through
            # "9999-12-31 23:59:59.999999"
            end = date(9999, 12, 31)
        elif isinstance(end, timedelta):
            end = start + end
        elif not isinstance(start, date):
            raise RuntimeError('Unsupported type passed in for end {}'.format(end))

        self._start_day = self._to_days_since_epoch(start)
        self._end_day = self._to_days_since_epoch(end)
        
        self.with_special_case(start)
        self.with_special_case(end)

        # we want a few around the leap year if possible
        step = int((end.year - start.year) / 5.0)
        if (step != 0):
            years = {self._guess_leap_year(y) for y in range(start.year, end.year, step)}
            for y in years:
                leap_day = date(y, 2, 29)
                if (leap_day > start and leap_day < end):
                    self.with_special_case(leap_day)
                next_day = date(y, 3, 1)
                if (next_day > start and next_day < end):
                    self.with_special_case(next_day)

    @staticmethod
    def _guess_leap_year(t):
        y = int(math.ceil(t/4.0)) * 4
        if ((y % 100) == 0) and ((y % 400) != 0):
            y = y + 4
        if (y == 10000):
            y = y - 4
        return y

    _epoch = date(1970, 1, 1)
    _days = timedelta(days=1)
    def _to_days_since_epoch(self, val):
        return int((val - self._epoch)/self._days)

    def _from_days_since_epoch(self, days):
        return self._epoch + timedelta(days=days)

    def start(self, rand):
        start = self._start_day
        end = self._end_day
        self._start(rand, lambda : self._from_days_since_epoch(rand.randint(start, end)))

class TimestampGen(DataGen):
    """Generate Timestamps in a given range. All timezones are UTC by default."""
    def __init__(self, start=None, end=None, nullable=True):
        super().__init__(TimestampType(), nullable=nullable)
        if start is None:
            # spark supports times starting at
            # "0001-01-01 00:00:00.000000"
            start = datetime(1, 1, 1, tzinfo=timezone.utc)
        elif not isinstance(start, datetime):
            raise RuntimeError('Unsupported type passed in for start {}'.format(start))

        if end is None:
            # spark supports time through
            # "9999-12-31 23:59:59.999999"
            end = datetime(9999, 12, 31, 23, 59, 59, 999999, tzinfo=timezone.utc)
        elif isinstance(end, timedelta):
            end = start + end
        elif not isinstance(start, date):
            raise RuntimeError('Unsupported type passed in for end {}'.format(end))

        self._start_time = self._to_ms_since_epoch(start)
        self._end_time = self._to_ms_since_epoch(end)
        if (self._epoch >= start and self._epoch <= end):
            self.with_special_case(self._epoch)

    _epoch = datetime(1970, 1, 1, tzinfo=timezone.utc)
    _ms = timedelta(milliseconds=1)
    def _to_ms_since_epoch(self, val):
        return int((val - self._epoch)/self._ms)

    def _from_ms_since_epoch(self, ms):
        return self._epoch + timedelta(milliseconds=ms)

    def start(self, rand):
        start = self._start_time
        end = self._end_time
        self._start(rand, lambda : self._from_ms_since_epoch(rand.randint(start, end)))

    def contains_ts(self):
        return True

class ArrayGen(DataGen):
    """Generate Arrays of data."""
    def __init__(self, child_gen, min_length=0, max_length=20, nullable=True):
        super().__init__(ArrayType(child_gen.data_type, containsNull=child_gen.nullable), nullable=nullable)
        self._min_length = min_length
        self._max_length = max_length
        self._child_gen = child_gen

    def __repr__(self):
        return super().__repr__() + '(' + str(self._child_gen) + ')'

    def start(self, rand):
        self._child_gen.start(rand)
        def gen_array():
            length = rand.randint(self._min_length, self._max_length)
            return [self._child_gen.gen() for _ in range(0, length)]
        self._start(rand, gen_array)

    def contains_ts(self):
        return self._child_gen.contains_ts()

class MapGen(DataGen):
    """Generate a Map"""
    def __init__(self, key_gen, value_gen, min_length=0, max_length=20, nullable=True, special_cases=[]):
        # keys cannot be nullable
        assert not key_gen.nullable
        self._min_length = min_length
        self._max_length = max_length
        self._key_gen = key_gen
        self._value_gen = value_gen
        super().__init__(MapType(key_gen.data_type, value_gen.data_type, valueContainsNull=value_gen.nullable), nullable=nullable, special_cases=special_cases)

    def __repr__(self):
        return super().__repr__() + '(' + str(self._key_gen) + ',' + str(self._value_gen) + ')'

    def start(self, rand):
        self._key_gen.start(rand)
        self._value_gen.start(rand)
        def make_dict():
            length = rand.randint(self._min_length, self._max_length)
            return {self._key_gen.gen(): self._value_gen.gen() for idx in range(0, length)}
        self._start(rand, make_dict)

    def contains_ts(self):
        return self._key_gen.contains_ts() or self._value_gen.contains_ts()


def skip_if_not_utc():
    if (not is_tz_utc()):
        pytest.skip('The java system time zone is not set to UTC')

def gen_df(spark, data_gen, length=2048, seed=0):
    """Generate a spark dataframe from the given data generators."""
    if isinstance(data_gen, list):
        src = StructGen(data_gen, nullable=False)
    else:
        src = data_gen
        # we cannot create a data frame from a nullable struct
        assert not data_gen.nullable

    # Before we get too far we need to verify that we can run with timestamps
    if src.contains_ts():
        skip_if_not_utc()

    rand = random.Random(seed)
    src.start(rand)
    data = [src.gen() for index in range(0, length)]
    return spark.createDataFrame(data, src.data_type)

def _mark_as_lit(data):
    # Sadly you cannot create a literal from just an array in pyspark
    if isinstance(data, list):
        return f.array([_mark_as_lit(x) for x in data])
    return f.lit(data)

def _gen_scalars_common(data_gen, count, seed=0):
    if isinstance(data_gen, list):
        src = StructGen(data_gen, nullable=False)
    else:
        src = data_gen

    # Before we get too far we need to verify that we can run with timestamps
    if src.contains_ts():
        skip_if_not_utc()

    rand = random.Random(seed)
    src.start(rand)
    return src

def gen_scalars(data_gen, count, seed=0, force_no_nulls=False):
    """Generate scalar values."""
    src = _gen_scalars_common(data_gen, count, seed=seed)
    return (_mark_as_lit(src.gen(force_no_nulls=force_no_nulls)) for i in range(0, count))

def gen_scalar(data_gen, seed=0, force_no_nulls=False):
    """Generate a single scalar value."""
    v = list(gen_scalars(data_gen, 1, seed=seed, force_no_nulls=force_no_nulls))
    return v[0]

def gen_scalar_values(data_gen, count, seed=0, force_no_nulls=False):
    """Generate scalar values."""
    src = _gen_scalars_common(data_gen, count, seed=seed)
    return (src.gen(force_no_nulls=force_no_nulls) for i in range(0, count))

def gen_scalar_value(data_gen, seed=0, force_no_nulls=False):
    """Generate a single scalar value."""
    v = list(gen_scalar_values(data_gen, 1, seed=seed, force_no_nulls=force_no_nulls))
    return v[0]

def debug_df(df):
    """print out the contents of a dataframe for debugging."""
    print('COLLECTED\n{}'.format(df.collect()))
    df.explain()
    return df

def print_params(data_gen):
    print('Test Datagen Params=' + str([(a, b.get_types()) for a, b in data_gen]))

def idfn(val):
    """Provide an API to provide display names for data type generators."""
    return str(val)

def three_col_df(spark, a_gen, b_gen, c_gen, length=2048, seed=0):
    gen = StructGen([('a', a_gen),('b', b_gen),('c', c_gen)], nullable=False)
    return gen_df(spark, gen, length=length, seed=seed)

def two_col_df(spark, a_gen, b_gen, length=2048, seed=0):
    gen = StructGen([('a', a_gen),('b', b_gen)], nullable=False)
    return gen_df(spark, gen, length=length, seed=seed)

def binary_op_df(spark, gen, length=2048, seed=0):
    return two_col_df(spark, gen, gen, length=length, seed=seed)

def unary_op_df(spark, gen, length=2048, seed=0):
    return gen_df(spark, StructGen([('a', gen)], nullable=False), length=length, seed=seed)

def to_cast_string(spark_type):
    if isinstance(spark_type, ByteType):
        return 'BYTE'
    elif isinstance(spark_type, ShortType):
        return 'SHORT'
    elif isinstance(spark_type, IntegerType):
        return 'INT'
    elif isinstance(spark_type, LongType):
        return 'LONG'
    elif isinstance(spark_type, FloatType):
        return 'FLOAT'
    elif isinstance(spark_type, DoubleType):
        return 'DOUBLE'
    elif isinstance(spark_type, BooleanType):
        return 'BOOLEAN'
    elif isinstance(spark_type, DateType):
        return 'DATE'
    elif isinstance(spark_type, TimestampType):
        return 'TIMESTAMP'
    elif isinstance(spark_type, StringType):
        return 'STRING'
    else:
        raise RuntimeError('CAST TO TYPE {} NOT SUPPORTED YET'.format(spark_type))

def _convert_to_sql(t, data):
    if isinstance(data, str):
        d = "'" + data.replace("'", "\\'") + "'"
    elif isinstance(data, datetime):
        d = "'" + data.strftime('%Y-%m-%d T%H:%M:%S.%f').zfill(26) + "'"
    elif isinstance(data, date):
        d = "'" + data.strftime('%Y-%m-%d').zfill(10) + "'"
    else:
        d = str(data)

    return 'CAST({} as {})'.format(d, t)

def gen_scalars_for_sql(data_gen, count, seed=0, force_no_nulls=False):
    """Generate scalar values, but strings that can be used in selectExpr or SQL"""
    src = _gen_scalars_common(data_gen, count, seed=seed)
    string_type = to_cast_string(data_gen.data_type)
    return (_convert_to_sql(string_type, src.gen(force_no_nulls=force_no_nulls)) for i in range(0, count))

byte_gen = ByteGen()
short_gen = ShortGen()
int_gen = IntegerGen()
long_gen = LongGen()
float_gen = FloatGen()
double_gen = DoubleGen()
string_gen = StringGen()
boolean_gen = BooleanGen()
date_gen = DateGen()
timestamp_gen = TimestampGen()
decimal_gen = DecimalGen()

numeric_gens = [byte_gen, short_gen, int_gen, long_gen, float_gen, double_gen]

integral_gens = [byte_gen, short_gen, int_gen, long_gen]
# A lot of mathematical expressions only support a double as input
# by parametrizing even for a single param for the test it makes the tests consistent
double_gens = [double_gen]
double_n_long_gens = [double_gen, long_gen]
int_n_long_gens = [int_gen, long_gen]

# all of the basic gens
all_basic_gens = [byte_gen, short_gen, int_gen, long_gen, float_gen, double_gen,
        string_gen, boolean_gen, date_gen, timestamp_gen]

# TODO add in some array generators to this once that is supported for sorting
# a selection of generators that should be orderable (sortable and compareable)
orderable_gens = [byte_gen, short_gen, int_gen, long_gen, float_gen, double_gen,
        string_gen, boolean_gen, date_gen, timestamp_gen]
orderable_gens_with_decimal_gen = [byte_gen, short_gen, int_gen, long_gen, float_gen, double_gen,
        string_gen, boolean_gen, date_gen, timestamp_gen, decimal_gen]

# TODO add in some array generators to this once that is supported for these operations
# a selection of generators that can be compared for equality
eq_gens = [byte_gen, short_gen, int_gen, long_gen, float_gen, double_gen,
        string_gen, boolean_gen, date_gen, timestamp_gen]

date_gens = [date_gen]
date_n_time_gens = [date_gen, timestamp_gen]

boolean_gens = [boolean_gen]

single_level_array_gens = [ArrayGen(sub_gen) for sub_gen in all_basic_gens]

# Be careful to not make these too large of data generation takes for ever
# This is only a few nested array gens, because nesting can be very deep
nested_array_gens_sample = [ArrayGen(ArrayGen(short_gen, max_length=10), max_length=10),
        ArrayGen(ArrayGen(string_gen, max_length=10), max_length=10),
        ArrayGen(StructGen([['child0', byte_gen], ['child1', string_gen], ['child2', float_gen]]))]

# Some array gens, but not all because of nesting
array_gens_sample = single_level_array_gens + nested_array_gens_sample

# all of the basic types in a single struct
all_basic_struct_gen = StructGen([['child'+str(ind), sub_gen] for ind, sub_gen in enumerate(all_basic_gens)])

# Some struct gens, but not all because of nesting
struct_gens_sample = [all_basic_struct_gen,
        StructGen([['child0', byte_gen]]),
        StructGen([['child0', ArrayGen(short_gen)], ['child1', double_gen]])]

simple_string_to_string_map_gen = MapGen(StringGen(pattern='key_[0-9]', nullable=False),
        StringGen(), max_length=10)

# Some map gens, but not all because of nesting
map_gens_sample = [simple_string_to_string_map_gen,
        MapGen(StringGen(pattern='key_[0-9]', nullable=False), ArrayGen(string_gen), max_length=10),
        MapGen(RepeatSeqGen(IntegerGen(nullable=False), 10), long_gen, max_length=10),
        MapGen(BooleanGen(nullable=False), boolean_gen, max_length=2),
        MapGen(StringGen(pattern='key_[0-9]', nullable=False), simple_string_to_string_map_gen)]<|MERGE_RESOLUTION|>--- conflicted
+++ resolved
@@ -212,13 +212,6 @@
 
 class DecimalGen(DataGen):
     """Generate Decimals, with some built in corner cases."""
-<<<<<<< HEAD
-    def __init__(self, nullable=True):
-        super().__init__(DecimalType(7,3), nullable=nullable)
-
-    def start(self, rand):
-        self._start(rand, lambda : Decimal(str(round(random.uniform(2000, 4000), 2))))
-=======
     def __init__(self, precision=7, scale=3, nullable=True, special_cases=None):
         if special_cases is None:
             # TODO need to add in special cases, like max value and min value
@@ -242,7 +235,6 @@
         except OverflowError:
             length = _MAX_CHOICES
         self._start(rand, lambda : Decimal(strs[rand.randrange(0, length)]))
->>>>>>> 46933a03
 
 LONG_MIN = -(1 << 63)
 LONG_MAX = (1 << 63) - 1
