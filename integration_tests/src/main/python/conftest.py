# Copyright (c) 2020-2023, NVIDIA CORPORATION.
#
# Licensed under the Apache License, Version 2.0 (the "License");
# you may not use this file except in compliance with the License.
# You may obtain a copy of the License at
#
#     http://www.apache.org/licenses/LICENSE-2.0
#
# Unless required by applicable law or agreed to in writing, software
# distributed under the License is distributed on an "AS IS" BASIS,
# WITHOUT WARRANTIES OR CONDITIONS OF ANY KIND, either express or implied.
# See the License for the specific language governing permissions and
# limitations under the License.

import os
import pytest
import random
import warnings

from time_zone_utils import *

# TODO redo _spark stuff using fixtures
#
# Don't import pyspark / _spark directly in conftest globally
# import as a plugin to do a lazy per-pytest-session initialization
#
pytest_plugins = [
    'spark_init_internal'
]

_approximate_float_args = None

def get_float_check():
    if not _approximate_float_args is None:
        return lambda lhs,rhs: lhs == pytest.approx(rhs, **_approximate_float_args)
    else:
        return lambda lhs,rhs: lhs == rhs

_incompat = False

def is_incompat():
    return _incompat

_sort_on_spark = False
_sort_locally = False

def should_sort_on_spark():
    return _sort_on_spark

def should_sort_locally():
    return _sort_locally

_allow_any_non_gpu = False
_non_gpu_allowed = []

def is_allowing_any_non_gpu():
    return _allow_any_non_gpu

def get_non_gpu_allowed():
    return _non_gpu_allowed

def get_validate_execs_in_gpu_plan():
    return _validate_execs_in_gpu_plan

_runtime_env = "apache"

def runtime_env():
    return _runtime_env.lower()

def is_apache_runtime():
    return runtime_env() == "apache"

def is_databricks_runtime():
    return runtime_env() == "databricks"

def is_emr_runtime():
    return runtime_env() == "emr"

def is_dataproc_runtime():
    return runtime_env() == "dataproc"

def get_test_tz():
    return os.environ.get('TZ', 'UTC')

def is_utc():
    return get_test_tz() == "UTC"

def is_not_utc():
    return not is_utc()

<<<<<<< HEAD
def is_dst_time_zone():
    """
    Is current TZ is Daylight Saving Time zone
    """
    tz = get_test_tz()
    assert tz in all_valid_time_zones
    return tz in dst_time_zones
=======
# key is time zone, value is recorded boolean value
_support_info_cache_for_time_zone = {}

def is_supported_time_zone():
    """
    Is current TZ supported, forward to Java TimeZoneDB to check
    """
    tz = get_test_tz()
    if tz in _support_info_cache_for_time_zone:
        # already cached
        return _support_info_cache_for_time_zone[tz]
    else:
        jvm = spark_jvm()
        support = jvm.com.nvidia.spark.rapids.jni.GpuTimeZoneDB.isSupportedTimeZone(tz)
        # cache support info
        _support_info_cache_for_time_zone[tz] = support
        return support
>>>>>>> 018193b3

_is_nightly_run = False
_is_precommit_run = False

def is_nightly_run():
    return _is_nightly_run

def is_precommit_run():
    return _is_precommit_run

def is_at_least_precommit_run():
    return _is_nightly_run or _is_precommit_run

def skip_unless_nightly_tests(description):
    if (_is_nightly_run):
        raise AssertionError(description + ' during nightly test run')
    else:
        pytest.skip(description)

def skip_unless_precommit_tests(description):
    if (_is_nightly_run):
        raise AssertionError(description + ' during nightly test run')
    elif (_is_precommit_run):
        raise AssertionError(description + ' during pre-commit test run')
    else:
        pytest.skip(description)

_is_parquet_testing_tests_forced = False

def is_parquet_testing_tests_forced():
    return _is_parquet_testing_tests_forced

_limit = -1

_inject_oom = None

def should_inject_oom():
    return _inject_oom != None

# For datagen: we expect a seed to be provided by the environment, or default to 0.
# Note that tests can override their seed when calling into datagen by setting seed= in their tests.
_test_datagen_random_seed = int(os.getenv("SPARK_RAPIDS_TEST_DATAGEN_SEED", 0))
print(f"Starting with datagen test seed: {_test_datagen_random_seed}. " 
      "Set env variable SPARK_RAPIDS_TEST_DATAGEN_SEED to override.")

def get_datagen_seed():
    return _test_datagen_random_seed

def get_limit():
    return _limit

def _get_limit_from_mark(mark):
    if mark.args:
        return mark.args[0]
    else:
        return mark.kwargs.get('num_rows', 100000)

_std_input_path = None
def get_std_input_path():
    return _std_input_path

def pytest_runtest_setup(item):
    global _sort_on_spark
    global _sort_locally
    global _inject_oom
    global _test_datagen_random_seed
    _inject_oom = item.get_closest_marker('inject_oom')
    datagen_overrides = item.get_closest_marker('datagen_overrides')
    if datagen_overrides:
        try:
            seed = datagen_overrides.kwargs["seed"]
        except KeyError:
            raise Exception("datagen_overrides requires an override seed value")

        override_seed = datagen_overrides.kwargs.get('condition', True)
        if override_seed:
            _test_datagen_random_seed = seed

    order = item.get_closest_marker('ignore_order')
    if order:
        if order.kwargs.get('local', False):
            _sort_on_spark = False
            _sort_locally = True
        else:
            _sort_on_spark = True
            _sort_locally = False
    else:
        _sort_on_spark = False
        _sort_locally = False

    global _incompat
    if item.get_closest_marker('incompat'):
        _incompat = True
    else:
        _incompat = False

    global _approximate_float_args
    app_f = item.get_closest_marker('approximate_float')
    if app_f:
        _approximate_float_args = app_f.kwargs
    else:
        _approximate_float_args = None

    global _allow_any_non_gpu
    global _non_gpu_allowed
    _non_gpu_allowed_databricks = []
    _allow_any_non_gpu_databricks = False
    non_gpu_databricks = item.get_closest_marker('allow_non_gpu_databricks')
    non_gpu = item.get_closest_marker('allow_non_gpu')
    if non_gpu_databricks:
        if is_databricks_runtime():
            if non_gpu_databricks.kwargs and non_gpu_databricks.kwargs['any']:
                _allow_any_non_gpu_databricks = True
            elif non_gpu_databricks.args:
                _non_gpu_allowed_databricks = non_gpu_databricks.args
            else:
                warnings.warn('allow_non_gpu_databricks marker without anything allowed')
    if non_gpu:
        if non_gpu.kwargs and non_gpu.kwargs['any']:
            _allow_any_non_gpu = True
            _non_gpu_allowed = []
        elif non_gpu.args:
            _allow_any_non_gpu = False
            _non_gpu_allowed = non_gpu.args
        else:
            warnings.warn('allow_non_gpu marker without anything allowed')
            _allow_any_non_gpu = False
            _non_gpu_allowed = []
    else:
        _allow_any_non_gpu = False
        _non_gpu_allowed = []

    _allow_any_non_gpu = _allow_any_non_gpu | _allow_any_non_gpu_databricks
    if _non_gpu_allowed and _non_gpu_allowed_databricks:
        _non_gpu_allowed = _non_gpu_allowed + _non_gpu_allowed_databricks
    elif _non_gpu_allowed_databricks:
        _non_gpu_allowed = _non_gpu_allowed_databricks

    global _validate_execs_in_gpu_plan
    validate_execs = item.get_closest_marker('validate_execs_in_gpu_plan')
    if validate_execs and validate_execs.args:
        _validate_execs_in_gpu_plan = validate_execs.args
    else:
        _validate_execs_in_gpu_plan = []

    global _limit
    limit_mrk = item.get_closest_marker('limit')
    if limit_mrk:
        _limit = _get_limit_from_mark(limit_mrk)
    else:
        _limit = -1

    if item.get_closest_marker('iceberg'):
        if not item.config.getoption('iceberg'):
            pytest.skip('Iceberg tests not configured to run')
        elif is_databricks_runtime():
            pytest.skip('Iceberg tests skipped on Databricks')

    if item.get_closest_marker('delta_lake'):
        if not item.config.getoption('delta_lake'):
            pytest.skip('delta lake tests not configured to run')

    if item.get_closest_marker('large_data_test'):
        if not item.config.getoption('large_data_test'):
            pytest.skip('tests for large data not configured to run')

    if item.get_closest_marker('pyarrow_test'):
        if not item.config.getoption('pyarrow_test'):
            pytest.skip('tests for pyarrow not configured to run')

def pytest_configure(config):
    global _runtime_env
    _runtime_env = config.getoption('runtime_env')
    global _std_input_path
    _std_input_path = config.getoption("std_input_path")
    global _is_nightly_run
    global _is_precommit_run
    test_type = config.getoption('test_type').lower()
    if "nightly" == test_type:
        _is_nightly_run = True
    elif "pre-commit" == test_type:
        _is_precommit_run = True
    elif "developer" != test_type:
        raise Exception("not supported test type {}".format(test_type))
    global _is_parquet_testing_tests_forced
    _is_parquet_testing_tests_forced = config.getoption("force_parquet_testing_tests")

# For OOM injection: we expect a seed to be provided by the environment, or default to 1.
# This is done such that any worker started by the xdist plugin for pytest will
# have the same seed. Since each worker creates a list of tests independently and then
# pytest expects this starting list to match for all workers, it is important that the same seed
# is set for all, either from the environment or as a constant.
oom_random_injection_seed = int(os.getenv("SPARK_RAPIDS_TEST_INJECT_OOM_SEED", 1))
print(f"Starting with OOM injection seed: {oom_random_injection_seed}. " 
      "Set env variable SPARK_RAPIDS_TEST_INJECT_OOM_SEED to override.")

def pytest_collection_modifyitems(config, items):
    r = random.Random(oom_random_injection_seed)
    for item in items:
        extras = []
        order = item.get_closest_marker('ignore_order')
        # decide if OOMs should be injected, and when
        injection_mode = config.getoption('test_oom_injection_mode').lower()
        inject_choice = False
        datagen_overrides = item.get_closest_marker('datagen_overrides')
        if datagen_overrides:
            test_datagen_random_seed_choice = datagen_overrides.kwargs.get('seed', _test_datagen_random_seed)
            if test_datagen_random_seed_choice != _test_datagen_random_seed:
                extras.append('DATAGEN_SEED_OVERRIDE=%s' % str(test_datagen_random_seed_choice))
            else:
                extras.append('DATAGEN_SEED=%s' % str(test_datagen_random_seed_choice))
        else:
            extras.append('DATAGEN_SEED=%s' % str(_test_datagen_random_seed))

        if injection_mode == 'random':
            inject_choice = r.randrange(0, 2) == 1
        elif injection_mode == 'always':
            inject_choice = True
        if inject_choice:
            extras.append('INJECT_OOM')
            item.add_marker('inject_oom', append=True)
        if order:
            if order.kwargs:
                extras.append('IGNORE_ORDER(' + str(order.kwargs) + ')')
            else:
                extras.append('IGNORE_ORDER')
        if item.get_closest_marker('incompat'):
            extras.append('INCOMPAT')
        app_f = item.get_closest_marker('approximate_float')
        if app_f:
            if app_f.kwargs:
                extras.append('APPROXIMATE_FLOAT(' + str(app_f.kwargs) + ')')
            else:
                extras.append('APPROXIMATE_FLOAT')
        non_gpu = item.get_closest_marker('allow_non_gpu')
        if non_gpu:
            if non_gpu.kwargs and non_gpu.kwargs['any']:
                extras.append('ALLOW_NON_GPU(ANY)')
            elif non_gpu.args:
                extras.append('ALLOW_NON_GPU(' + ','.join(non_gpu.args) + ')')

        limit_mrk = item.get_closest_marker('limit')
        if limit_mrk:
            extras.append('LIMIT({})'.format(_get_limit_from_mark(limit_mrk)))

        if extras:
            # This is not ideal because we are reaching into an internal value
            item._nodeid = item.nodeid + '[' + ', '.join(extras) + ']'

@pytest.fixture(scope="session")
def std_input_path(request):
    path = request.config.getoption("std_input_path")
    if path is None:
        skip_unless_precommit_tests("std_input_path is not configured")
    else:
        yield path

def get_worker_id(request):
    try:
        import xdist
        return xdist.plugin.get_xdist_worker_id(request)
    except ImportError:
        return 'main'

@pytest.fixture
def spark_tmp_path(request):
    from spark_init_internal import get_spark_i_know_what_i_am_doing
    debug = request.config.getoption('debug_tmp_path')
    ret = request.config.getoption('tmp_path')
    if ret is None:
        ret = '/tmp/pyspark_tests/'
    worker_id = get_worker_id(request)
    pid = os.getpid()
    hostname = os.uname()[1]
    ret = f'{ret}/{hostname}-{worker_id}-{pid}-{random.randrange(0, 1<<31)}/'
    # Make sure it is there and accessible
    sc = get_spark_i_know_what_i_am_doing().sparkContext
    config = sc._jsc.hadoopConfiguration()
    path = sc._jvm.org.apache.hadoop.fs.Path(ret)
    fs = sc._jvm.org.apache.hadoop.fs.FileSystem.get(config)
    fs.mkdirs(path)
    yield ret
    if not debug:
        fs.delete(path)

class TmpTableFactory:
  def __init__(self, base_id):
      self.base_id = base_id
      self.running_id = 0

  def get(self):
      ret = '{}_{}'.format(self.base_id, self.running_id)
      self.running_id = self.running_id + 1
      return ret

@pytest.fixture
def spark_tmp_table_factory(request):
    from spark_init_internal import get_spark_i_know_what_i_am_doing
    worker_id = get_worker_id(request)
    table_id = random.getrandbits(31)
    base_id = f'tmp_table_{worker_id}_{table_id}'
    yield TmpTableFactory(base_id)
    sp = get_spark_i_know_what_i_am_doing()
    tables = sp.sql("SHOW TABLES".format(base_id)).collect()
    for row in tables:
        t_name = row['tableName']
        if (t_name.startswith(base_id)):
            sp.sql("DROP TABLE IF EXISTS {}".format(t_name))

def _get_jvm_session(spark):
    return spark._jsparkSession

def _get_jvm(spark):
    return spark.sparkContext._jvm

def spark_jvm():
    from spark_init_internal import get_spark_i_know_what_i_am_doing
    return _get_jvm(get_spark_i_know_what_i_am_doing())

class MortgageRunner:
  def __init__(self, mortgage_format, mortgage_acq_path, mortgage_perf_path):
    self.mortgage_format = mortgage_format
    self.mortgage_acq_path = mortgage_acq_path
    self.mortgage_perf_path = mortgage_perf_path

  def do_test_query(self, spark):
    from pyspark.sql.dataframe import DataFrame
    jvm_session = _get_jvm_session(spark)
    jvm = _get_jvm(spark)
    acq = self.mortgage_acq_path
    perf = self.mortgage_perf_path
    run = jvm.com.nvidia.spark.rapids.tests.mortgage.Run
    if self.mortgage_format == 'csv':
        df = run.csv(jvm_session, perf, acq)
    elif self.mortgage_format == 'parquet':
        df = run.parquet(jvm_session, perf, acq)
    elif self.mortgage_format == 'orc':
        df = run.orc(jvm_session, perf, acq)
    else:
        raise AssertionError('Not Supported Format {}'.format(self.mortgage_format))

    return DataFrame(df, spark.getActiveSession())

@pytest.fixture(scope="session")
def mortgage(request):
    mortgage_format = request.config.getoption("mortgage_format")
    mortgage_path = request.config.getoption("mortgage_path")
    if mortgage_path is None:
        std_path = request.config.getoption("std_input_path")
        if std_path is None:
            skip_unless_precommit_tests("Mortgage tests are not configured to run")
        else:
            yield MortgageRunner('parquet', std_path + '/parquet_acq', std_path + '/parquet_perf')
    else:
        yield MortgageRunner(mortgage_format, mortgage_path + '/acq', mortgage_path + '/perf')

@pytest.fixture(scope="session")
def enable_cudf_udf(request):
    enable_udf_cudf = request.config.getoption("cudf_udf")
    if not enable_udf_cudf:
        # cudf_udf tests are not required for any test runs
        pytest.skip("cudf_udf not configured to run")

@pytest.fixture(scope="session")
def enable_fuzz_test(request):
    enable_fuzz_test = request.config.getoption("fuzz_test")
    if not enable_fuzz_test:
        # fuzz tests are not required for any test runs
        pytest.skip("fuzz_test not configured to run")<|MERGE_RESOLUTION|>--- conflicted
+++ resolved
@@ -88,15 +88,6 @@
 def is_not_utc():
     return not is_utc()
 
-<<<<<<< HEAD
-def is_dst_time_zone():
-    """
-    Is current TZ is Daylight Saving Time zone
-    """
-    tz = get_test_tz()
-    assert tz in all_valid_time_zones
-    return tz in dst_time_zones
-=======
 # key is time zone, value is recorded boolean value
 _support_info_cache_for_time_zone = {}
 
@@ -114,7 +105,6 @@
         # cache support info
         _support_info_cache_for_time_zone[tz] = support
         return support
->>>>>>> 018193b3
 
 _is_nightly_run = False
 _is_precommit_run = False
