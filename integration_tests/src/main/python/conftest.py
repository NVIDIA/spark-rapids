# Copyright (c) 2020-2021, NVIDIA CORPORATION.
#
# Licensed under the Apache License, Version 2.0 (the "License");
# you may not use this file except in compliance with the License.
# You may obtain a copy of the License at
#
#     http://www.apache.org/licenses/LICENSE-2.0
#
# Unless required by applicable law or agreed to in writing, software
# distributed under the License is distributed on an "AS IS" BASIS,
# WITHOUT WARRANTIES OR CONDITIONS OF ANY KIND, either express or implied.
# See the License for the specific language governing permissions and
# limitations under the License.

import pytest
import random
from spark_init_internal import get_spark_i_know_what_i_am_doing
from pyspark.sql.dataframe import DataFrame

_approximate_float_args = None

def get_float_check():
    if not _approximate_float_args is None:
        return lambda lhs,rhs: lhs == pytest.approx(rhs, **_approximate_float_args)
    else:
        return lambda lhs,rhs: lhs == rhs

_incompat = False

def is_incompat():
    return _incompat

_sort_on_spark = False
_sort_locally = False

def should_sort_on_spark():
    return _sort_on_spark

def should_sort_locally():
    return _sort_locally

_allow_any_non_gpu = False
_non_gpu_allowed = []

def is_allowing_any_non_gpu():
    return _allow_any_non_gpu

def get_non_gpu_allowed():
    return _non_gpu_allowed

_runtime_env = "apache"

def runtime_env():
    return _runtime_env.lower()

def is_apache_runtime():
    return runtime_env() == "apache"

def is_databricks_runtime():
    return runtime_env() == "databricks"

def is_emr_runtime():
    return runtime_env() == "emr"

<<<<<<< HEAD
def is_dataproc_runtime():
    return runtime_env() == "dataproc"
=======
_is_nightly_run = False
_is_precommit_run = False

def is_nightly_run():
    return _is_nightly_run

def is_at_least_precommit_run():
    return _is_nightly_run or _is_precommit_run

def skip_unless_nightly_tests(description):
    if (_is_nightly_run):
        raise AssertionError(description + ' during nightly test run')
    else: 
        pytest.skip(description)

def skip_unless_precommit_tests(description):
    if (_is_nightly_run):
        raise AssertionError(description + ' during nightly test run')
    elif (_is_precommit_run):
        raise AssertionError(description + ' during pre-commit test run')
    else: 
        pytest.skip(description)
>>>>>>> e513fe48

_limit = -1

def get_limit():
    return _limit

def _get_limit_from_mark(mark):
    if mark.args:
        return mark.args[0]
    else:
        return mark.kwargs.get('num_rows', 100000)

def pytest_runtest_setup(item):
    global _sort_on_spark
    global _sort_locally
    order = item.get_closest_marker('ignore_order')
    if order:
        if order.kwargs.get('local', False):
            _sort_on_spark = False
            _sort_locally = True
        else:
            _sort_on_spark = True
            _sort_locally = False
    else:
        _sort_on_spark = False
        _sort_locally = False

    global _incompat
    if item.get_closest_marker('incompat'):
        _incompat = True
    else:
        _incompat = False

    global _approximate_float_args
    app_f = item.get_closest_marker('approximate_float')
    if app_f:
        _approximate_float_args = app_f.kwargs
    else:
        _approximate_float_args = None

    global _allow_any_non_gpu
    global _non_gpu_allowed
    non_gpu = item.get_closest_marker('allow_non_gpu')
    if non_gpu:
        if non_gpu.kwargs and non_gpu.kwargs['any']:
            _allow_any_non_gpu = True
            _non_gpu_allowed = []
        elif non_gpu.args:
            _allow_any_non_gpu = False
            _non_gpu_allowed = non_gpu.args
        else:
            pytest.warn('allow_non_gpu marker without anything allowed')
            _allow_any_non_gpu = False
            _non_gpu_allowed = []
    else:
        _allow_any_non_gpu = False
        _non_gpu_allowed = []

    global _limit
    limit_mrk = item.get_closest_marker('limit')
    if limit_mrk:
        _limit = _get_limit_from_mark(limit_mrk)
    else:
        _limit = -1

def pytest_configure(config):
    global _runtime_env
    _runtime_env = config.getoption('runtime_env')
    global _is_nightly_run
    global _is_precommit_run
    test_type = config.getoption('test_type').lower()
    if "nightly" == test_type:
        _is_nightly_run = True
    elif "pre-commit" == test_type:
        _is_precommit_run = True
    elif "developer" != test_type:
        raise Exception("not supported test type {}".format(test_type))

def pytest_collection_modifyitems(config, items):
    for item in items:
        extras = []
        order = item.get_closest_marker('ignore_order')
        if order:
            if order.kwargs:
                extras.append('IGNORE_ORDER(' + str(order.kwargs) + ')')
            else:
                extras.append('IGNORE_ORDER')
        if item.get_closest_marker('incompat'):
            extras.append('INCOMPAT')
        app_f = item.get_closest_marker('approximate_float')
        if app_f:
            if app_f.kwargs:
                extras.append('APPROXIMATE_FLOAT(' + str(app_f.kwargs) + ')')
            else:
                extras.append('APPROXIMATE_FLOAT')
        non_gpu = item.get_closest_marker('allow_non_gpu')
        if non_gpu:
            if non_gpu.kwargs and non_gpu.kwargs['any']:
                extras.append('ALLOW_NON_GPU(ANY)')
            elif non_gpu.args:
                extras.append('ALLOW_NON_GPU(' + ','.join(non_gpu.args) + ')')

        limit_mrk = item.get_closest_marker('limit')
        if limit_mrk:
            extras.append('LIMIT({})'.format(_get_limit_from_mark(limit_mrk)))

        if extras:
            # This is not ideal because we are reaching into an internal value
            item._nodeid = item.nodeid + '[' + ', '.join(extras) + ']'

@pytest.fixture(scope="session")
def std_input_path(request):
    path = request.config.getoption("std_input_path")
    if path is None:
        skip_unless_precommit_tests("std_input_path is not configured")
    else:
        yield path

@pytest.fixture
def spark_tmp_path(request):
    debug = request.config.getoption('debug_tmp_path')
    ret = request.config.getoption('tmp_path')
    if ret is None:
        ret = '/tmp/pyspark_tests/'
    ret = ret + '/' + str(random.randint(0, 1000000)) + '/'
    # Make sure it is there and accessible
    sc = get_spark_i_know_what_i_am_doing().sparkContext
    config = sc._jsc.hadoopConfiguration()
    path = sc._jvm.org.apache.hadoop.fs.Path(ret)
    fs = sc._jvm.org.apache.hadoop.fs.FileSystem.get(config)
    fs.mkdirs(path)
    yield ret
    if not debug:
        fs.delete(path)

class TmpTableFactory:
  def __init__(self, base_id):
      self.base_id = base_id
      self.running_id = 0

  def get(self):
      ret = '{}_{}'.format(self.base_id, self.running_id)
      self.running_id = self.running_id + 1
      return ret

@pytest.fixture
def spark_tmp_table_factory(request):
    base_id = 'tmp_table_{}'.format(random.randint(0, 1000000))
    yield TmpTableFactory(base_id)
    sp = get_spark_i_know_what_i_am_doing()
    tables = sp.sql("SHOW TABLES".format(base_id)).collect()
    for row in tables:
        t_name = row['tableName']
        if (t_name.startswith(base_id)):
            sp.sql("DROP TABLE IF EXISTS {}".format(t_name))

def _get_jvm_session(spark):
    return spark._jsparkSession

def _get_jvm(spark):
    return spark.sparkContext._jvm

def spark_jvm():
    return _get_jvm(get_spark_i_know_what_i_am_doing())

class TpchRunner:
  def __init__(self, tpch_format, tpch_path):
    self.tpch_format = tpch_format
    self.tpch_path = tpch_path
    self.setup(get_spark_i_know_what_i_am_doing())

  def setup(self, spark):
    jvm_session = _get_jvm_session(spark)
    jvm = _get_jvm(spark)
    formats = {
      "csv": jvm.com.nvidia.spark.rapids.tests.tpch.TpchLikeSpark.setupAllCSV,
      "parquet": jvm.com.nvidia.spark.rapids.tests.tpch.TpchLikeSpark.setupAllParquet,
      "orc": jvm.com.nvidia.spark.rapids.tests.tpch.TpchLikeSpark.setupAllOrc
    }
    if not self.tpch_format in formats:
        raise RuntimeError("{} is not a supported tpch input type".format(self.tpch_format))
    formats.get(self.tpch_format)(jvm_session, self.tpch_path)

  def do_test_query(self, query):
    spark = get_spark_i_know_what_i_am_doing()
    jvm_session = _get_jvm_session(spark)
    jvm = _get_jvm(spark)
    tests = {
      "q1": jvm.com.nvidia.spark.rapids.tests.tpch.Q1Like,
      "q2": jvm.com.nvidia.spark.rapids.tests.tpch.Q2Like,
      "q3": jvm.com.nvidia.spark.rapids.tests.tpch.Q3Like,
      "q4": jvm.com.nvidia.spark.rapids.tests.tpch.Q4Like,
      "q5": jvm.com.nvidia.spark.rapids.tests.tpch.Q5Like,
      "q6": jvm.com.nvidia.spark.rapids.tests.tpch.Q6Like,
      "q7": jvm.com.nvidia.spark.rapids.tests.tpch.Q7Like,
      "q8": jvm.com.nvidia.spark.rapids.tests.tpch.Q8Like,
      "q9": jvm.com.nvidia.spark.rapids.tests.tpch.Q9Like,
      "q10": jvm.com.nvidia.spark.rapids.tests.tpch.Q10Like,
      "q11": jvm.com.nvidia.spark.rapids.tests.tpch.Q11Like,
      "q12": jvm.com.nvidia.spark.rapids.tests.tpch.Q12Like,
      "q13": jvm.com.nvidia.spark.rapids.tests.tpch.Q13Like,
      "q14": jvm.com.nvidia.spark.rapids.tests.tpch.Q14Like,
      "q15": jvm.com.nvidia.spark.rapids.tests.tpch.Q15Like,
      "q16": jvm.com.nvidia.spark.rapids.tests.tpch.Q16Like,
      "q17": jvm.com.nvidia.spark.rapids.tests.tpch.Q17Like,
      "q18": jvm.com.nvidia.spark.rapids.tests.tpch.Q18Like,
      "q19": jvm.com.nvidia.spark.rapids.tests.tpch.Q19Like,
      "q20": jvm.com.nvidia.spark.rapids.tests.tpch.Q20Like,
      "q21": jvm.com.nvidia.spark.rapids.tests.tpch.Q21Like,
      "q22": jvm.com.nvidia.spark.rapids.tests.tpch.Q22Like
    }
    df = tests.get(query).apply(jvm_session)
    return DataFrame(df, spark.getActiveSession())
   
@pytest.fixture(scope="session")
def tpch(request):
    tpch_format = request.config.getoption("tpch_format")
    tpch_path = request.config.getoption("tpch_path")
    if tpch_path is None:
        std_path = request.config.getoption("std_input_path")
        if std_path is None:
            skip_unless_precommit_tests("TPCH is not configured to run")
        else:
            tpch_path = std_path + '/tpch/'
            tpch_format = 'parquet'
    yield TpchRunner(tpch_format, tpch_path)

class TpcxbbRunner:
  def __init__(self, tpcxbb_format, tpcxbb_path):
    self.tpcxbb_format = tpcxbb_format
    self.tpcxbb_path = tpcxbb_path
    self.setup(get_spark_i_know_what_i_am_doing())

  def setup(self, spark):
    jvm_session = _get_jvm_session(spark)
    jvm = _get_jvm(spark)
    formats = {
      "csv": jvm.com.nvidia.spark.rapids.tests.tpcxbb.TpcxbbLikeSpark.setupAllCSV,
      "parquet": jvm.com.nvidia.spark.rapids.tests.tpcxbb.TpcxbbLikeSpark.setupAllParquet,
      "orc": jvm.com.nvidia.spark.rapids.tests.tpcxbb.TpcxbbLikeSpark.setupAllOrc
    }
    if not self.tpcxbb_format in formats:
        raise RuntimeError("{} is not a supported tpcxbb input type".format(self.tpcxbb_format))
    formats.get(self.tpcxbb_format)(jvm_session,self.tpcxbb_path)

  def do_test_query(self, query):
    spark = get_spark_i_know_what_i_am_doing()
    jvm_session = _get_jvm_session(spark)
    jvm = _get_jvm(spark)
    tests = {
      "q5": jvm.com.nvidia.spark.rapids.tests.tpcxbb.Q5Like,
      "q16": jvm.com.nvidia.spark.rapids.tests.tpcxbb.Q16Like,
      "q21": jvm.com.nvidia.spark.rapids.tests.tpcxbb.Q21Like,
      "q22": jvm.com.nvidia.spark.rapids.tests.tpcxbb.Q22Like
    }
    df = tests.get(query).apply(jvm_session)
    return DataFrame(df, spark.getActiveSession())
   
@pytest.fixture(scope="session")
def tpcxbb(request):
  tpcxbb_format = request.config.getoption("tpcxbb_format")
  tpcxbb_path = request.config.getoption("tpcxbb_path")
  if tpcxbb_path is None:
    # TPCxBB is not required for any test runs
    pytest.skip("TPCxBB not configured to run")
  else:
    yield TpcxbbRunner(tpcxbb_format, tpcxbb_path)

class MortgageRunner:
  def __init__(self, mortgage_format, mortgage_acq_path, mortgage_perf_path):
    self.mortgage_format = mortgage_format
    self.mortgage_acq_path = mortgage_acq_path
    self.mortgage_perf_path = mortgage_perf_path

  def do_test_query(self, spark):
    jvm_session = _get_jvm_session(spark)
    jvm = _get_jvm(spark)
    acq = self.mortgage_acq_path
    perf = self.mortgage_perf_path
    run = jvm.com.nvidia.spark.rapids.tests.mortgage.Run
    if self.mortgage_format == 'csv':
        df = run.csv(jvm_session, perf, acq)
    elif self.mortgage_format == 'parquet':
        df = run.parquet(jvm_session, perf, acq)
    elif self.mortgage_format == 'orc':
        df = run.orc(jvm_session, perf, acq)
    else:
        raise AssertionError('Not Supported Format {}'.format(self.mortgage_format))

    return DataFrame(df, spark.getActiveSession())
   
@pytest.fixture(scope="session")
def mortgage(request):
    mortgage_format = request.config.getoption("mortgage_format")
    mortgage_path = request.config.getoption("mortgage_path")
    if mortgage_path is None:
        std_path = request.config.getoption("std_input_path")
        if std_path is None:
            skip_unless_precommit_tests("Mortgage tests are not configured to run")
        else:
            yield MortgageRunner('parquet', std_path + '/parquet_acq', std_path + '/parquet_perf')
    else:
        yield MortgageRunner(mortgage_format, mortgage_path + '/acq', mortgage_path + '/perf')

class TpcdsRunner:
  def __init__(self, tpcds_format, tpcds_path):
    self.tpcds_format = tpcds_format
    self.tpcds_path = tpcds_path
    self.setup(get_spark_i_know_what_i_am_doing())

  def setup(self, spark):
    jvm_session = _get_jvm_session(spark)
    jvm = _get_jvm(spark)
    formats = {
      "csv": jvm.com.nvidia.spark.rapids.tests.tpcds.TpcdsLikeSpark.setupAllCSV,
      "parquet": jvm.com.nvidia.spark.rapids.tests.tpcds.TpcdsLikeSpark.setupAllParquet,
      "orc": jvm.com.nvidia.spark.rapids.tests.tpcds.TpcdsLikeSpark.setupAllOrc
    }
    if not self.tpcds_format in formats:
        raise RuntimeError("{} is not a supported tpcds input type".format(self.tpcds_format))
    formats.get(self.tpcds_format)(jvm_session, self.tpcds_path, True, True)

  def do_test_query(self, query):
    spark = get_spark_i_know_what_i_am_doing()
    jvm_session = _get_jvm_session(spark)
    jvm = _get_jvm(spark)
    df = jvm.com.nvidia.spark.rapids.tests.tpcds.TpcdsLikeSpark.run(jvm_session, query)
    return DataFrame(df, spark.getActiveSession())
   
@pytest.fixture(scope="session")
def tpcds(request):
  tpcds_format = request.config.getoption("tpcds_format")
  tpcds_path = request.config.getoption("tpcds_path")
  if tpcds_path is None:
    # TPC-DS is not required for any test runs
    pytest.skip("TPC-DS not configured to run")
  else:
    yield TpcdsRunner(tpcds_format, tpcds_path)

@pytest.fixture(scope="session")
def enable_cudf_udf(request):
    enable_udf_cudf = request.config.getoption("cudf_udf")
    if not enable_udf_cudf:
        # cudf_udf tests are not required for any test runs
        pytest.skip("cudf_udf not configured to run")

@pytest.fixture(scope="session")
def enable_rapids_udf_example_native(request):
    native_enabled = request.config.getoption("rapids_udf_example_native")
    if not native_enabled:
        # udf_example_native tests are not required for any test runs
        pytest.skip("rapids_udf_example_native is not configured to run")<|MERGE_RESOLUTION|>--- conflicted
+++ resolved
@@ -62,10 +62,9 @@
 def is_emr_runtime():
     return runtime_env() == "emr"
 
-<<<<<<< HEAD
 def is_dataproc_runtime():
     return runtime_env() == "dataproc"
-=======
+
 _is_nightly_run = False
 _is_precommit_run = False
 
@@ -78,7 +77,7 @@
 def skip_unless_nightly_tests(description):
     if (_is_nightly_run):
         raise AssertionError(description + ' during nightly test run')
-    else: 
+    else:
         pytest.skip(description)
 
 def skip_unless_precommit_tests(description):
@@ -86,9 +85,8 @@
         raise AssertionError(description + ' during nightly test run')
     elif (_is_precommit_run):
         raise AssertionError(description + ' during pre-commit test run')
-    else: 
+    else:
         pytest.skip(description)
->>>>>>> e513fe48
 
 _limit = -1
 
