# Copyright (c) 2020-2022, NVIDIA CORPORATION.
#
# Licensed under the Apache License, Version 2.0 (the "License");
# you may not use this file except in compliance with the License.
# You may obtain a copy of the License at
#
#     http://www.apache.org/licenses/LICENSE-2.0
#
# Unless required by applicable law or agreed to in writing, software
# distributed under the License is distributed on an "AS IS" BASIS,
# WITHOUT WARRANTIES OR CONDITIONS OF ANY KIND, either express or implied.
# See the License for the specific language governing permissions and
# limitations under the License.

import pytest

from asserts import assert_gpu_and_cpu_are_equal_collect, assert_gpu_and_cpu_are_equal_sql, \
    assert_gpu_sql_fallback_collect, assert_gpu_fallback_collect, assert_gpu_and_cpu_error, \
    assert_cpu_and_gpu_are_equal_collect_with_capture
from conftest import is_databricks_runtime
from data_gen import *
from marks import *
from pyspark.sql.types import *
import pyspark.sql.functions as f
from spark_session import is_before_spark_320

_regexp_conf = { 'spark.rapids.sql.regexp.enabled': 'true' }

def mk_str_gen(pattern):
    return StringGen(pattern).with_special_case('').with_special_pattern('.{0,10}')

def test_split_no_limit():
    data_gen = mk_str_gen('([ABC]{0,3}_?){0,7}')
    assert_gpu_and_cpu_are_equal_collect(
            lambda spark : unary_op_df(spark, data_gen).selectExpr(
                'split(a, "AB")',
                'split(a, "C")',
                'split(a, "_")'),
                conf=_regexp_conf)

def test_split_negative_limit():
    data_gen = mk_str_gen('([ABC]{0,3}_?){0,7}')
    assert_gpu_and_cpu_are_equal_collect(
        lambda spark : unary_op_df(spark, data_gen).selectExpr(
            'split(a, "AB", -1)',
            'split(a, "C", -2)',
            'split(a, "_", -999)'),
            conf=_regexp_conf)

# https://github.com/NVIDIA/spark-rapids/issues/4720
@allow_non_gpu('ProjectExec', 'StringSplit')
def test_split_zero_limit_fallback():
    data_gen = mk_str_gen('([ABC]{0,3}_?){0,7}')
    assert_cpu_and_gpu_are_equal_collect_with_capture(
        lambda spark : unary_op_df(spark, data_gen).selectExpr(
            'split(a, "AB", 0)'),
        conf=_regexp_conf,
        exist_classes= "ProjectExec",
        non_exist_classes= "GpuProjectExec")

# https://github.com/NVIDIA/spark-rapids/issues/4720
@allow_non_gpu('ProjectExec', 'StringSplit')
def test_split_one_limit_fallback():
    data_gen = mk_str_gen('([ABC]{0,3}_?){0,7}')
    assert_cpu_and_gpu_are_equal_collect_with_capture(
        lambda spark : unary_op_df(spark, data_gen).selectExpr(
            'split(a, "AB", 1)'),
        conf=_regexp_conf,
        exist_classes= "ProjectExec",
        non_exist_classes= "GpuProjectExec")

def test_split_positive_limit():
    data_gen = mk_str_gen('([ABC]{0,3}_?){0,7}')
    assert_gpu_and_cpu_are_equal_collect(
        lambda spark : unary_op_df(spark, data_gen).selectExpr(
            'split(a, "AB", 2)',
            'split(a, "C", 3)',
            'split(a, "_", 999)'))

def test_split_re_negative_limit():
    data_gen = mk_str_gen('([bf]o{0,2}:){1,7}') \
        .with_special_case('boo:and:foo')
    assert_gpu_and_cpu_are_equal_collect(
        lambda spark : unary_op_df(spark, data_gen).selectExpr(
            'split(a, "[:]", -1)',
            'split(a, "[o:]", -1)',
            'split(a, "[^:]", -1)',
            'split(a, "[^o]", -1)',
            'split(a, "[o]{1,2}", -1)',
            'split(a, "[bf]", -1)',
            'split(a, "[o]", -2)'),
            conf=_regexp_conf)

# https://github.com/NVIDIA/spark-rapids/issues/4720
@allow_non_gpu('ProjectExec', 'StringSplit')
def test_split_re_zero_limit_fallback():
    data_gen = mk_str_gen('([bf]o{0,2}:){1,7}') \
        .with_special_case('boo:and:foo')
    assert_cpu_and_gpu_are_equal_collect_with_capture(
        lambda spark : unary_op_df(spark, data_gen).selectExpr(
            'split(a, "[:]", 0)',
            'split(a, "[o:]", 0)',
            'split(a, "[o]", 0)'),
            exist_classes= "ProjectExec",
            non_exist_classes= "GpuProjectExec")

# https://github.com/NVIDIA/spark-rapids/issues/4720
@allow_non_gpu('ProjectExec', 'StringSplit')
def test_split_re_one_limit_fallback():
    data_gen = mk_str_gen('([bf]o{0,2}:){1,7}') \
        .with_special_case('boo:and:foo')
    assert_cpu_and_gpu_are_equal_collect_with_capture(
        lambda spark : unary_op_df(spark, data_gen).selectExpr(
            'split(a, "[:]", 1)',
            'split(a, "[o:]", 1)',
            'split(a, "[o]", 1)'),
        exist_classes= "ProjectExec",
        non_exist_classes= "GpuProjectExec")

def test_split_re_positive_limit():
    data_gen = mk_str_gen('([bf]o{0,2}:){1,7}') \
        .with_special_case('boo:and:foo')
    assert_gpu_and_cpu_are_equal_collect(
        lambda spark : unary_op_df(spark, data_gen).selectExpr(
            'split(a, "[:]", 2)',
            'split(a, "[o:]", 5)',
            'split(a, "[^:]", 2)',
            'split(a, "[^o]", 55)',
            'split(a, "[o]{1,2}", 999)',
            'split(a, "[bf]", 2)',
            'split(a, "[o]", 5)'),
            conf=_regexp_conf)

def test_split_re_no_limit():
    data_gen = mk_str_gen('([bf]o{0,2}:){1,7}') \
        .with_special_case('boo:and:foo')
    assert_gpu_and_cpu_are_equal_collect(
        lambda spark : unary_op_df(spark, data_gen).selectExpr(
            'split(a, "[:]")',
            'split(a, "[o:]")',
            'split(a, "[^:]")',
            'split(a, "[^o]")',
            'split(a, "[o]{1,2}")',
            'split(a, "[bf]")',
            'split(a, "[o]")'),
            conf=_regexp_conf)

def test_split_optimized_no_re():
    data_gen = mk_str_gen('([bf]o{0,2}[.?+\\^$|{}]{1,2}){1,7}') \
        .with_special_case('boo.and.foo') \
        .with_special_case('boo?and?foo') \
        .with_special_case('boo+and+foo') \
        .with_special_case('boo^and^foo') \
        .with_special_case('boo$and$foo') \
        .with_special_case('boo|and|foo') \
        .with_special_case('boo{and}foo') \
        .with_special_case('boo$|and$|foo')
    assert_gpu_and_cpu_are_equal_collect(
        lambda spark : unary_op_df(spark, data_gen).selectExpr(
            'split(a, "\\\\.")',
            'split(a, "\\\\?")',
            'split(a, "\\\\+")',
            'split(a, "\\\\^")',
            'split(a, "\\\\$")',
            'split(a, "\\\\|")',
            'split(a, "\\\\{")',
            'split(a, "\\\\}")',
            'split(a, "\\\\$\\\\|")'),
            conf=_regexp_conf)

def test_split_optimized_no_re_combined():
    data_gen = mk_str_gen('([bf]o{0,2}[AZ.?+\\^$|{}]{1,2}){1,7}') \
        .with_special_case('booA.ZandA.Zfoo') \
        .with_special_case('booA?ZandA?Zfoo') \
        .with_special_case('booA+ZandA+Zfoo') \
        .with_special_case('booA^ZandA^Zfoo') \
        .with_special_case('booA$ZandA$Zfoo') \
        .with_special_case('booA|ZandA|Zfoo') \
        .with_special_case('boo{Zand}Zfoo')
    assert_gpu_and_cpu_are_equal_collect(
        lambda spark : unary_op_df(spark, data_gen).selectExpr(
            'split(a, "A\\\\.Z")',
            'split(a, "A\\\\?Z")',
            'split(a, "A\\\\+Z")',
            'split(a, "A\\\\^Z")',
            'split(a, "A\\\\$Z")',
            'split(a, "A\\\\|Z")',
            'split(a, "\\\\{Z")',
            'split(a, "\\\\}Z")'),
            conf=_regexp_conf)

def test_split_regexp_disabled_no_fallback():
    conf = { 'spark.rapids.sql.regexp.enabled': 'false' }
    data_gen = mk_str_gen('([bf]o{0,2}[.?+\\^$|&_]{1,2}){1,7}') \
        .with_special_case('boo.and.foo') \
        .with_special_case('boo?and?foo') \
        .with_special_case('boo+and+foo') \
        .with_special_case('boo^and^foo') \
        .with_special_case('boo$and$foo') \
        .with_special_case('boo|and|foo') \
        .with_special_case('boo&and&foo') \
        .with_special_case('boo_and_foo')
    assert_gpu_and_cpu_are_equal_collect(
        lambda spark : unary_op_df(spark, data_gen).selectExpr(
            'split(a, "\\\\.")',
            'split(a, "\\\\?")',
            'split(a, "\\\\+")',
            'split(a, "\\\\^")',
            'split(a, "\\\\$")',
            'split(a, "\\\\|")',
            'split(a, "&")',
            'split(a, "_")',
        ), conf
    )

@allow_non_gpu('ProjectExec', 'StringSplit')
def test_split_regexp_disabled_fallback():
    conf = { 'spark.rapids.sql.regexp.enabled': 'false' }
    data_gen = mk_str_gen('([bf]o{0,2}:){1,7}') \
        .with_special_case('boo:and:foo')
    assert_gpu_sql_fallback_collect(
        lambda spark : unary_op_df(spark, data_gen),
            'StringSplit',
            'string_split_table',
            'select ' +
            'split(a, "[:]", 2), ' +
            'split(a, "[o:]", 5), ' +
            'split(a, "[^:]", 2), ' +
            'split(a, "[^o]", 55), ' +
            'split(a, "[o]{1,2}", 999), ' +
            'split(a, "[bf]", 2), ' +
            'split(a, "[o]", 5) from string_split_table',
            conf)


@pytest.mark.parametrize('data_gen,delim', [(mk_str_gen('([ABC]{0,3}_?){0,7}'), '_'),
    (mk_str_gen('([MNP_]{0,3}\\.?){0,5}'), '.'),
    (mk_str_gen('([123]{0,3}\\^?){0,5}'), '^')], ids=idfn)
def test_substring_index(data_gen,delim):
    assert_gpu_and_cpu_are_equal_collect(
            lambda spark : unary_op_df(spark, data_gen).select(
                f.substring_index(f.col('a'), delim, 1),
                f.substring_index(f.col('a'), delim, 3),
                f.substring_index(f.col('a'), delim, 0),
                f.substring_index(f.col('a'), delim, -1),
                f.substring_index(f.col('a'), delim, -4)))

# ONLY LITERAL WIDTH AND PAD ARE SUPPORTED
def test_lpad():
    gen = mk_str_gen('.{0,5}')
    assert_gpu_and_cpu_are_equal_collect(
            lambda spark: unary_op_df(spark, gen).selectExpr(
                'LPAD(a, 2, " ")',
                'LPAD(a, NULL, " ")',
                'LPAD(a, 5, NULL)',
                'LPAD(a, 5, "G")',
                'LPAD(a, -1, "G")'))

# ONLY LITERAL WIDTH AND PAD ARE SUPPORTED
def test_rpad():
    gen = mk_str_gen('.{0,5}')
    assert_gpu_and_cpu_are_equal_collect(
            lambda spark: unary_op_df(spark, gen).selectExpr(
                'RPAD(a, 2, " ")',
                'RPAD(a, NULL, " ")',
                'RPAD(a, 5, NULL)',
                'RPAD(a, 5, "G")',
                'RPAD(a, -1, "G")'))

# ONLY LITERAL SEARCH PARAMS ARE SUPPORTED
def test_position():
    gen = mk_str_gen('.{0,3}Z_Z.{0,3}A.{0,3}')
    assert_gpu_and_cpu_are_equal_collect(
            lambda spark: unary_op_df(spark, gen).selectExpr(
                'POSITION(NULL IN a)',
                'POSITION("Z_" IN a)',
                'POSITION("" IN a)',
                'POSITION("_" IN a)',
                'POSITION("A" IN a)'))

def test_locate():
    gen = mk_str_gen('.{0,3}Z_Z.{0,3}A.{0,3}')
    assert_gpu_and_cpu_are_equal_collect(
            lambda spark: unary_op_df(spark, gen).selectExpr(
                'locate("Z", a, -1)',
                'locate("Z", a, 4)',
                'locate("A", a, 500)',
                'locate("_", a, NULL)'))

def test_contains():
    gen = mk_str_gen('.{0,3}Z?_Z?.{0,3}A?.{0,3}')
    assert_gpu_and_cpu_are_equal_collect(
            lambda spark: unary_op_df(spark, gen).select(
                f.col('a').contains('Z'),
                f.col('a').contains('Z_'),
                f.col('a').contains(''),
                f.col('a').contains(None)
                ))

def test_trim():
    gen = mk_str_gen('[Ab \ud720]{0,3}A.{0,3}Z[ Ab]{0,3}')
    assert_gpu_and_cpu_are_equal_collect(
            lambda spark: unary_op_df(spark, gen).selectExpr(
                'TRIM(a)',
                'TRIM("Ab" FROM a)',
                'TRIM("A\ud720" FROM a)',
                'TRIM(BOTH NULL FROM a)',
                'TRIM("" FROM a)'))

def test_ltrim():
    gen = mk_str_gen('[Ab \ud720]{0,3}A.{0,3}Z[ Ab]{0,3}')
    assert_gpu_and_cpu_are_equal_collect(
            lambda spark: unary_op_df(spark, gen).selectExpr(
                'LTRIM(a)',
                'LTRIM("Ab", a)',
                'TRIM(LEADING "A\ud720" FROM a)',
                'TRIM(LEADING NULL FROM a)',
                'TRIM(LEADING "" FROM a)'))

def test_rtrim():
    gen = mk_str_gen('[Ab \ud720]{0,3}A.{0,3}Z[ Ab]{0,3}')
    assert_gpu_and_cpu_are_equal_collect(
            lambda spark: unary_op_df(spark, gen).selectExpr(
                'RTRIM(a)',
                'RTRIM("Ab", a)',
                'TRIM(TRAILING "A\ud720" FROM a)',
                'TRIM(TRAILING NULL FROM a)',
                'TRIM(TRAILING "" FROM a)'))

def test_startswith():
    gen = mk_str_gen('[Ab\ud720]{3}A.{0,3}Z[Ab\ud720]{3}')
    assert_gpu_and_cpu_are_equal_collect(
            lambda spark: unary_op_df(spark, gen).select(
                f.col('a').startswith('A'),
                f.col('a').startswith(''),
                f.col('a').startswith(None),
                f.col('a').startswith('A\ud720')))


def test_endswith():
    gen = mk_str_gen('[Ab\ud720]{3}A.{0,3}Z[Ab\ud720]{3}')
    assert_gpu_and_cpu_are_equal_collect(
            lambda spark: unary_op_df(spark, gen).select(
                f.col('a').endswith('A'),
                f.col('a').endswith(''),
                f.col('a').endswith(None),
                f.col('a').endswith('A\ud720')))

def test_concat_ws_basic():
    gen = StringGen(nullable=True)
    (s1, s2) = gen_scalars(gen, 2, force_no_nulls=True)
    assert_gpu_and_cpu_are_equal_collect(
            lambda spark: binary_op_df(spark, gen).select(
                f.concat_ws("-"),
                f.concat_ws("-", f.col('a')),
                f.concat_ws(None, f.col('a')),
                f.concat_ws("-", f.col('a'), f.col('b')),
                f.concat_ws("-", f.col('a'), f.lit('')),
                f.concat_ws("*", f.col('a'), f.col('b'), f.col('a')),
                f.concat_ws("*", s1, f.col('b')),
                f.concat_ws("+", f.col('a'), s2),
                f.concat_ws("-", f.lit(None), f.lit(None)),
                f.concat_ws("-", f.lit(None).cast('string'), f.col('b')),
                f.concat_ws("+", f.col('a'), f.lit(None).cast('string')),
                f.concat_ws(None, f.col('a'), f.col('b')),
                f.concat_ws("+", f.col('a'), f.lit(''))))

def test_concat_ws_arrays():
    gen = ArrayGen(StringGen(nullable=True), nullable=True)
    (s1, s2) = gen_scalars(gen, 2, force_no_nulls=True)
    assert_gpu_and_cpu_are_equal_collect(
            lambda spark: binary_op_df(spark, gen).select(
                f.concat_ws("*", f.array(f.lit('2'), f.lit(''), f.lit('3'), f.lit('Z'))),
                f.concat_ws("*", s1, s2),
                f.concat_ws("-", f.array()),
                f.concat_ws("-", f.array(), f.lit('u')),
                f.concat_ws(None, f.lit('z'), s1, f.lit('b'), s2, f.array()),
                f.concat_ws("+", f.lit('z'), s1, f.lit('b'), s2, f.array()),
                f.concat_ws("*", f.col('b'), f.lit('z')),
                f.concat_ws("*", f.lit('z'), s1, f.lit('b'), s2, f.array(), f.col('b')),
                f.concat_ws("-", f.array(f.lit(None))),
                f.concat_ws("-", f.array(f.lit('')))))

def test_concat_ws_nulls_arrays():
    gen = ArrayGen(StringGen(nullable=True), nullable=True)
    assert_gpu_and_cpu_are_equal_collect(
            lambda spark: binary_op_df(spark, gen).select(
                f.concat_ws("*", f.lit('z'), f.array(f.lit('2'), f.lit(None), f.lit('Z'))),
                f.concat_ws("*", f.array(f.lit(None), f.lit(None))),
                f.concat_ws("*", f.array(f.lit(None), f.lit(None)), f.col('b'), f.lit('a'))))

def test_concat_ws_sql_basic():
    gen = StringGen(nullable=True)
    assert_gpu_and_cpu_are_equal_sql(
            lambda spark: binary_op_df(spark, gen),
            'concat_ws_table',
            'select ' +
                'concat_ws("-"), ' +
                'concat_ws("-", a), ' +
                'concat_ws(null, a), ' +
                'concat_ws("-", a, b), ' +
                'concat_ws("-", null, null), ' +
                'concat_ws("+", \'aaa\', \'bbb\', \'zzz\'), ' +
                'concat_ws(null, b, \'aaa\', \'bbb\', \'zzz\'), ' +
                'concat_ws("=", b, \'\', \'bbb\', \'zzz\'), ' +
                'concat_ws("*", b, a, cast(null as string)) from concat_ws_table')

def test_concat_ws_sql_col_sep():
    gen = StringGen(nullable=True)
    sep = StringGen('[-,*,+,!]', nullable=True)
    assert_gpu_and_cpu_are_equal_sql(
            lambda spark: three_col_df(spark, gen, gen, sep),
            'concat_ws_table',
            'select ' +
                'concat_ws(c, a), ' +
                'concat_ws(c, a, b), ' +
                'concat_ws(c, null, null), ' +
                'concat_ws(c, \'aaa\', \'bbb\', \'zzz\'), ' +
                'concat_ws(c, b, \'\', \'bbb\', \'zzz\'), ' +
                'concat_ws(c, b, a, cast(null as string)) from concat_ws_table')


@pytest.mark.skipif(is_databricks_runtime(),
    reason='Databricks optimizes out concat_ws call in this case')
@allow_non_gpu('ProjectExec', 'Alias', 'ConcatWs')
def test_concat_ws_sql_col_sep_only_sep_specified():
    gen = StringGen(nullable=True)
    sep = StringGen('[-,*,+,!]', nullable=True)
    assert_gpu_sql_fallback_collect(
            lambda spark: three_col_df(spark, gen, gen, sep),
            'ConcatWs',
            'concat_ws_table',
            'select ' +
                'concat_ws(c) from concat_ws_table')

def test_concat_ws_sql_arrays():
    gen = ArrayGen(StringGen(nullable=True), nullable=True)
    assert_gpu_and_cpu_are_equal_sql(
            lambda spark: three_col_df(spark, gen, gen, StringGen(nullable=True)),
            'concat_ws_table',
            'select ' +
                'concat_ws("-", array()), ' +
                'concat_ws(null, c, c, array(c)), ' +
                'concat_ws("-", array(), c), ' +
                'concat_ws("-", a, b), ' +
                'concat_ws("-", a, array(null, c), b, array()), ' +
                'concat_ws("-", array(null, null)), ' +
                'concat_ws("-", a, array(null), b, array()), ' +
                'concat_ws("*", array(\'2\', \'\', \'3\', \'Z\', c)) from concat_ws_table')

def test_concat_ws_sql_arrays_col_sep():
    gen = ArrayGen(StringGen(nullable=True), nullable=True)
    sep = StringGen('[-,*,+,!]', nullable=True)
    assert_gpu_and_cpu_are_equal_sql(
            lambda spark: three_col_df(spark, gen, StringGen(nullable=True), sep),
            'concat_ws_table',
            'select ' +
                'concat_ws(c, array()) as emptyCon, ' +
                'concat_ws(c, b, b, array(b)), ' +
                'concat_ws(c, a, array(null, c), b, array()), ' +
                'concat_ws(c, array(null, null)), ' +
                'concat_ws(c, a, array(null), b, array()), ' +
                'concat_ws(c, array(\'2\', \'\', \'3\', \'Z\', b)) from concat_ws_table')

def test_concat_ws_sql_arrays_all_null_col_sep():
    gen = ArrayGen(StringGen(nullable=True), nullable=True)
    sep = NullGen()
    assert_gpu_and_cpu_are_equal_sql(
            lambda spark: three_col_df(spark, gen, StringGen(nullable=True), sep),
            'concat_ws_table',
            'select ' +
                'concat_ws(c, array(null, null)), ' +
                'concat_ws(c, a, array(null), b, array()), ' +
                'concat_ws(c, b, b, array(b)) from concat_ws_table')

def test_substring():
    gen = mk_str_gen('.{0,30}')
    assert_gpu_and_cpu_are_equal_collect(
            lambda spark: unary_op_df(spark, gen).selectExpr(
                'SUBSTRING(a, 1, 5)',
                'SUBSTRING(a, 1)',
                'SUBSTRING(a, -3)',
                'SUBSTRING(a, 3, -2)',
                'SUBSTRING(a, 100)',
                'SUBSTRING(a, NULL)',
                'SUBSTRING(a, 1, NULL)',
                'SUBSTRING(a, 0, 0)'))

def test_repeat_scalar_and_column():
    gen_s = StringGen(nullable=False)
    gen_r = IntegerGen(min_val=-100, max_val=100, special_cases=[0], nullable=True)
    (s,) = gen_scalars_for_sql(gen_s, 1)
    assert_gpu_and_cpu_are_equal_collect(
            lambda spark: unary_op_df(spark, gen_r).selectExpr(
                'repeat({}, a)'.format(s),
                'repeat({}, null)'.format(s)))

def test_repeat_column_and_scalar():
    gen_s = StringGen(nullable=True)
    assert_gpu_and_cpu_are_equal_collect(
            lambda spark: unary_op_df(spark, gen_s).selectExpr(
                'repeat(a, -10)',
                'repeat(a, 0)',
                'repeat(a, 10)',
                'repeat(a, null)'
            ))

def test_repeat_null_column_and_scalar():
    assert_gpu_and_cpu_are_equal_collect(
            lambda spark: spark.range(100).selectExpr('CAST(NULL as STRING) AS a').selectExpr(
                'repeat(a, -10)',
                'repeat(a, 0)',
                'repeat(a, 10)'
            ))

def test_repeat_column_and_column():
    gen_s = StringGen(nullable=True)
    gen_r = IntegerGen(min_val=-100, max_val=100, special_cases=[0], nullable=True)
    assert_gpu_and_cpu_are_equal_collect(
            lambda spark: two_col_df(spark, gen_s, gen_r).selectExpr('repeat(a, b)'))

def test_replace():
    gen = mk_str_gen('.{0,5}TEST[\ud720 A]{0,5}')
    assert_gpu_and_cpu_are_equal_collect(
            lambda spark: unary_op_df(spark, gen).selectExpr(
                'REPLACE(a, "TEST", "PROD")',
                'REPLACE(a, "T\ud720", "PROD")',
                'REPLACE(a, "", "PROD")',
                'REPLACE(a, "T", NULL)',
                'REPLACE(a, NULL, "PROD")',
                'REPLACE(a, "T", "")'))

def test_re_replace():
    gen = mk_str_gen('.{0,5}TEST[\ud720 A]{0,5}')
    assert_gpu_and_cpu_are_equal_collect(
            lambda spark: unary_op_df(spark, gen).selectExpr(
                'REGEXP_REPLACE(a, "TEST", "PROD")',
                'REGEXP_REPLACE(a, "^TEST", "PROD")',
                'REGEXP_REPLACE(a, "^TEST\\z", "PROD")',
                'REGEXP_REPLACE(a, "TEST\\z", "PROD")',
                'REGEXP_REPLACE(a, "\\zTEST", "PROD")',
                'REGEXP_REPLACE(a, "TEST\\z", "PROD")',
                'REGEXP_REPLACE(a, "\\^TEST\\z", "PROD")',
                'REGEXP_REPLACE(a, "\\^TEST\\z", "PROD")',
                'REGEXP_REPLACE(a, "TEST", "")',
                'REGEXP_REPLACE(a, "TEST", "%^[]\ud720")',
                'REGEXP_REPLACE(a, "TEST", NULL)'),
        conf=_regexp_conf)

@allow_non_gpu('ProjectExec', 'RegExpReplace')
def test_re_replace_issue_5492():
    # https://github.com/NVIDIA/spark-rapids/issues/5492
    gen = mk_str_gen('.{0,5}TEST[\ud720 A]{0,5}')
    assert_gpu_fallback_collect(
        lambda spark: unary_op_df(spark, gen).selectExpr(
            'REGEXP_REPLACE(a, "[^\\\\sa-zA-Z0-9]", "x")'),
        'RegExpReplace',
        conf=_regexp_conf)

def test_re_replace_backrefs():
    gen = mk_str_gen('.{0,5}TEST[\ud720 A]{0,5}TEST')
    assert_gpu_and_cpu_are_equal_collect(
        lambda spark: unary_op_df(spark, gen).selectExpr(
            'REGEXP_REPLACE(a, "(TEST)", "$1")',
            'REGEXP_REPLACE(a, "(TEST)", "[$0]")',
            'REGEXP_REPLACE(a, "(TEST)", "[\\1]")',
            'REGEXP_REPLACE(a, "(T)[a-z]+(T)", "[$2][$1][$0]")',
            'REGEXP_REPLACE(a, "([0-9]+)(T)[a-z]+(T)", "[$3][$2][$1]")',
            'REGEXP_REPLACE(a, "(.)([0-9]+TEST)", "$0 $1 $2")',
            'REGEXP_REPLACE(a, "(TESTT)", "\\0 \\1")'  # no match
        ),
        conf=_regexp_conf)

def test_re_replace_anchors():
    gen = mk_str_gen('.{0,2}TEST[\ud720 A]{0,5}TEST[\r\n\u0085\u2028\u2029]?') \
        .with_special_case("TEST") \
        .with_special_case("TEST\n") \
        .with_special_case("TEST\r\n") \
        .with_special_case("TEST\r")
    assert_gpu_and_cpu_are_equal_collect(
        lambda spark: unary_op_df(spark, gen).selectExpr(
            'REGEXP_REPLACE(a, "TEST$", "")',
            'REGEXP_REPLACE(a, "TEST$", "PROD")',
            'REGEXP_REPLACE(a, "\ud720[A-Z]+$", "PROD")',
            'REGEXP_REPLACE(a, "(\ud720[A-Z]+)$", "PROD")',
            'REGEXP_REPLACE(a, "(TEST)$", "$1")',
            'REGEXP_REPLACE(a, "^(TEST)$", "$1")',
            'REGEXP_REPLACE(a, "\\\\ATEST\\\\Z", "PROD")',
            'REGEXP_REPLACE(a, "\\\\ATEST$", "PROD")',
            'REGEXP_REPLACE(a, "^TEST\\\\Z", "PROD")',
            'REGEXP_REPLACE(a, "TEST\\\\Z", "PROD")',
            'REGEXP_REPLACE(a, "TEST\\\\z", "PROD")',
            'REGEXP_REPLACE(a, "\\\\zTEST", "PROD")',
            'REGEXP_REPLACE(a, "^TEST$", "PROD")',
            'REGEXP_REPLACE(a, "^TEST\\\\z", "PROD")',
            'REGEXP_REPLACE(a, "TEST\\\\z", "PROD")',
        ),
        conf=_regexp_conf)

# For GPU runs, cuDF will check the range and throw exception if index is out of range
def test_re_replace_backrefs_idx_out_of_bounds():
    gen = mk_str_gen('.{0,5}TEST[\ud720 A]{0,5}')
    assert_gpu_and_cpu_error(lambda spark: unary_op_df(spark, gen).selectExpr(
        'REGEXP_REPLACE(a, "(T)(E)(S)(T)", "[$5]")').collect(),
        conf=_regexp_conf,
        error_message='')

def test_re_replace_backrefs_escaped():
    gen = mk_str_gen('.{0,5}TEST[\ud720 A]{0,5}')
    assert_gpu_and_cpu_are_equal_collect(
        lambda spark: unary_op_df(spark, gen).selectExpr(
            'REGEXP_REPLACE(a, "(TEST)", "[\\\\$0]")',
            'REGEXP_REPLACE(a, "(TEST)", "[\\\\$1]")'),
        conf=_regexp_conf)

def test_re_replace_escaped():
    gen = mk_str_gen('.{0,5}TEST[\ud720 A]{0,5}')
    assert_gpu_and_cpu_are_equal_collect(
        lambda spark: unary_op_df(spark, gen).selectExpr(
            'REGEXP_REPLACE(a, "[A-Z]+", "\\\\A\\A\\\\t\\\\r\\\\n\\t\\r\\n")'),
        conf=_regexp_conf)

def test_re_replace_null():
    gen = mk_str_gen('[\u0000 ]{0,2}TE[\u0000 ]{0,2}ST[\u0000 ]{0,2}')\
        .with_special_case("\u0000")\
        .with_special_case("\u0000\u0000")
    assert_gpu_and_cpu_are_equal_collect(
            lambda spark: unary_op_df(spark, gen).selectExpr(
                'REGEXP_REPLACE(a, "\u0000", "")',
                'REGEXP_REPLACE(a, "\000", "")',
                'REGEXP_REPLACE(a, "\00", "")',
                'REGEXP_REPLACE(a, "\x00", "")',
                'REGEXP_REPLACE(a, "\0", "")',
                'REGEXP_REPLACE(a, "\u0000", "NULL")',
                'REGEXP_REPLACE(a, "\000", "NULL")',
                'REGEXP_REPLACE(a, "\00", "NULL")',
                'REGEXP_REPLACE(a, "\x00", "NULL")',
                'REGEXP_REPLACE(a, "\0", "NULL")',
                'REGEXP_REPLACE(a, "TE\u0000ST", "PROD")',
                'REGEXP_REPLACE(a, "TE\u0000\u0000ST", "PROD")'),
        conf=_regexp_conf)

def test_length():
    gen = mk_str_gen('.{0,5}TEST[\ud720 A]{0,5}')
    assert_gpu_and_cpu_are_equal_collect(
            lambda spark: unary_op_df(spark, gen).selectExpr(
                'LENGTH(a)',
                'CHAR_LENGTH(a)',
                'CHARACTER_LENGTH(a)'))

def test_byte_length():
    gen = mk_str_gen('.{0,5}TEST[\ud720 A]{0,5}')
    assert_gpu_and_cpu_are_equal_collect(
            lambda spark: unary_op_df(spark, gen).selectExpr(
                'BIT_LENGTH(a)', 'OCTET_LENGTH(a)'))

@incompat
def test_initcap():
    # Because we don't use the same unicode version we need to limit
    # the charicter set to something more reasonable
    # upper and lower should cover the corner cases, this is mostly to
    # see if there are issues with spaces
    gen = mk_str_gen('([aAbB1357ȺéŸ_@%-]{0,15}[ \r\n\t]{1,2}){1,5}')
    assert_gpu_and_cpu_are_equal_collect(
            lambda spark: unary_op_df(spark, gen).select(
                f.initcap(f.col('a'))))

@incompat
@pytest.mark.xfail(reason='Spark initcap will not convert ŉ to ʼN')
def test_initcap_special_chars():
    gen = mk_str_gen('ŉ([aAbB13ȺéŸ]{0,5}){1,5}')
    assert_gpu_and_cpu_are_equal_collect(
            lambda spark: unary_op_df(spark, gen).select(
                f.initcap(f.col('a'))))

def test_like_null():
    gen = mk_str_gen('.{0,3}a[|b*.$\r\n]{0,2}c.{0,3}')\
            .with_special_pattern('.{0,3}oo.{0,3}', weight=100.0)\
            .with_special_case('_')\
            .with_special_case('\r')\
            .with_special_case('\n')\
            .with_special_case('%SystemDrive%\\Users\\John')
    assert_gpu_and_cpu_are_equal_collect(
            lambda spark: unary_op_df(spark, gen).select(
                f.col('a').like('_'))) 

def test_like():
    gen = mk_str_gen('(\u20ac|\\w){0,3}a[|b*.$\r\n]{0,2}c\\w{0,3}')\
            .with_special_pattern('\\w{0,3}oo\\w{0,3}', weight=100.0)\
            .with_special_case('_')\
            .with_special_case('\r')\
            .with_special_case('\n')\
            .with_special_case('a{3}bar')\
            .with_special_case('12345678')\
            .with_special_case('12345678901234')\
            .with_special_case('%SystemDrive%\\Users\\John')
    assert_gpu_and_cpu_are_equal_collect(
            lambda spark: unary_op_df(spark, gen).select(
                f.col('a').like('%o%'), # turned into contains
                f.col('a').like('%a%'), # turned into contains
                f.col('a').like(''), #turned into equals
                f.col('a').like('12345678'), #turned into equals
                f.col('a').like('\\%SystemDrive\\%\\\\Users%'),
                f.col('a').like('_'),
                f.col('a').like('_oo_'),
                f.col('a').like('_oo%'),
                f.col('a').like('%oo_'),
                f.col('a').like('_\u201c%'),
                f.col('a').like('_a[d]%'),
                f.col('a').like('_a(d)%'),
                f.col('a').like('_$'),
                f.col('a').like('_$%'),
                f.col('a').like('_._'),
                f.col('a').like('_?|}{_%'),
                f.col('a').like('%a{3}%'))) 

def test_like_simple_escape():
    gen = mk_str_gen('(\u20ac|\\w){0,3}a[|b*.$\r\n]{0,2}c\\w{0,3}')\
            .with_special_pattern('\\w{0,3}oo\\w{0,3}', weight=100.0)\
            .with_special_case('_')\
            .with_special_case('\r')\
            .with_special_case('\n')\
            .with_special_case('a{3}bar')\
            .with_special_case('12345678')\
            .with_special_case('12345678901234')\
            .with_special_case('%SystemDrive%\\Users\\John')
    assert_gpu_and_cpu_are_equal_collect(
            lambda spark: unary_op_df(spark, gen).selectExpr(
                'a like "_a^d%" escape "c"',
                'a like "a_a" escape "c"',
                'a like "a%a" escape "c"',
                'a like "c_" escape "c"',
                'a like x "6162632325616263" escape "#"',
                'a like x "61626325616263" escape "#"'))
 
def test_like_complex_escape():
    gen = mk_str_gen('(\u20ac|\\w){0,3}a[|b*.$\r\n]{0,2}c\\w{0,3}')\
            .with_special_pattern('\\w{0,3}oo\\w{0,3}', weight=100.0)\
            .with_special_case('_')\
            .with_special_case('\r')\
            .with_special_case('\n')\
            .with_special_case('a{3}bar')\
            .with_special_case('12345678')\
            .with_special_case('12345678901234')\
            .with_special_case('%SystemDrive%\\Users\\John')
    assert_gpu_and_cpu_are_equal_collect(
            lambda spark: unary_op_df(spark, gen).selectExpr(
                'a like x "256f6f5f"',
                'a like x "6162632325616263" escape "#"',
                'a like x "61626325616263" escape "#"',
                'a like ""',
                'a like "_oo_"',
                'a like "_oo%"',
                'a like "%oo_"',
                'a like "_\u20AC_"',
                'a like "\\%SystemDrive\\%\\\\\\\\Users%"',
                'a like "_oo"'),
            conf={'spark.sql.parser.escapedStringLiterals': 'true'})
 
def test_regexp_replace():
    gen = mk_str_gen('[abcd]{0,3}')
    assert_gpu_and_cpu_are_equal_collect(
            lambda spark: unary_op_df(spark, gen).selectExpr(
                'regexp_replace(a, "a", "A")',
                'regexp_replace(a, "[^xyz]", "A")',
                'regexp_replace(a, "([^x])|([^y])", "A")',
                'regexp_replace(a, "(?:aa)+", "A")',
                'regexp_replace(a, "a|b|c", "A")'),
        conf=_regexp_conf)

@pytest.mark.skipif(is_before_spark_320(), reason='regexp is synonym for RLike starting in Spark 3.2.0')
def test_regexp():
    gen = mk_str_gen('[abcd]{1,3}')
    assert_gpu_and_cpu_are_equal_collect(
            lambda spark: unary_op_df(spark, gen).selectExpr(
                'regexp(a, "a{2}")',
                'regexp(a, "a{1,3}")',
                'regexp(a, "a{1,}")',
                'regexp(a, "a[bc]d")'),
        conf=_regexp_conf)

@pytest.mark.skipif(is_before_spark_320(), reason='regexp_like is synonym for RLike starting in Spark 3.2.0')
def test_regexp_like():
    gen = mk_str_gen('[abcd]{1,3}')
    assert_gpu_and_cpu_are_equal_collect(
            lambda spark: unary_op_df(spark, gen).selectExpr(
                'regexp_like(a, "a{2}")',
                'regexp_like(a, "a{1,3}")',
                'regexp_like(a, "a{1,}")',
                'regexp_like(a, "a[bc]d")'),
        conf=_regexp_conf)

def test_regexp_replace_character_set_negated():
    gen = mk_str_gen('[abcd]{0,3}[\r\n]{0,2}[abcd]{0,3}')
    assert_gpu_and_cpu_are_equal_collect(
            lambda spark: unary_op_df(spark, gen).selectExpr(
                'regexp_replace(a, "([^a])|([^b])", "1")',
                'regexp_replace(a, "[^a]", "1")',
                'regexp_replace(a, "([^a]|[\r\n])", "1")',
                'regexp_replace(a, "[^a\r\n]", "1")',
                'regexp_replace(a, "[^a\r]", "1")',
                'regexp_replace(a, "[^a\n]", "1")',
                'regexp_replace(a, "[^\r\n]", "1")',
                'regexp_replace(a, "[^\r]", "1")',
                'regexp_replace(a, "[^\n]", "1")'),
        conf=_regexp_conf)

def test_regexp_extract():
    gen = mk_str_gen('[abcd]{1,3}[0-9]{1,3}[abcd]{1,3}')
    assert_gpu_and_cpu_are_equal_collect(
            lambda spark: unary_op_df(spark, gen).selectExpr(
                'regexp_extract(a, "([0-9]+)", 1)',
                'regexp_extract(a, "([0-9])([abcd]+)", 1)',
                'regexp_extract(a, "([0-9])([abcd]+)", 2)',
                'regexp_extract(a, "^([a-d]*)([0-9]*)([a-d]*)\\z", 1)',
                'regexp_extract(a, "^([a-d]*)([0-9]*)([a-d]*)\\z", 2)',
                'regexp_extract(a, "^([a-d]*)([0-9]*)([a-d]*)\\z", 3)'),
        conf=_regexp_conf)

def test_regexp_extract_no_match():
    gen = mk_str_gen('[abcd]{1,3}[0-9]{1,3}[abcd]{1,3}')
    assert_gpu_and_cpu_are_equal_collect(
            lambda spark: unary_op_df(spark, gen).selectExpr(
                'regexp_extract(a, "^([0-9]+)([a-z]+)([0-9]+)\\z", 0)',
                'regexp_extract(a, "^([0-9]+)([a-z]+)([0-9]+)\\z", 1)',
                'regexp_extract(a, "^([0-9]+)([a-z]+)([0-9]+)\\z", 2)',
                'regexp_extract(a, "^([0-9]+)([a-z]+)([0-9]+)\\z", 3)'),
        conf=_regexp_conf)

# if we determine that the index is out of range we fall back to CPU and let
# Spark take care of the error handling
@allow_non_gpu('ProjectExec', 'RegExpExtract')
def test_regexp_extract_idx_negative():
    gen = mk_str_gen('[abcd]{1,3}[0-9]{1,3}[abcd]{1,3}')
    assert_gpu_and_cpu_error(
            lambda spark: unary_op_df(spark, gen).selectExpr(
                'regexp_extract(a, "^([a-d]*)([0-9]*)([a-d]*)$", -1)').collect(),
            error_message = "The specified group index cannot be less than zero",
        conf=_regexp_conf)

# if we determine that the index is out of range we fall back to CPU and let
# Spark take care of the error handling
@allow_non_gpu('ProjectExec', 'RegExpExtract')
def test_regexp_extract_idx_out_of_bounds():
    gen = mk_str_gen('[abcd]{1,3}[0-9]{1,3}[abcd]{1,3}')
    assert_gpu_and_cpu_error(
            lambda spark: unary_op_df(spark, gen).selectExpr(
                'regexp_extract(a, "^([a-d]*)([0-9]*)([a-d]*)$", 4)').collect(),
            error_message = "Regex group count is 3, but the specified group index is 4",
            conf=_regexp_conf)

def test_regexp_extract_multiline():
    gen = mk_str_gen('[abcd]{2}[\r\n]{0,2}[0-9]{2}[\r\n]{0,2}[abcd]{2}')
    assert_gpu_and_cpu_are_equal_collect(
            lambda spark: unary_op_df(spark, gen).selectExpr(
                'regexp_extract(a, "^([a-d]*)([\r\n]*)", 2)'),
        conf=_regexp_conf)

def test_regexp_extract_multiline_negated_character_class():
    gen = mk_str_gen('[abcd]{2}[\r\n]{0,2}[0-9]{2}[\r\n]{0,2}[abcd]{2}')
    assert_gpu_and_cpu_are_equal_collect(
            lambda spark: unary_op_df(spark, gen).selectExpr(
                'regexp_extract(a, "^([a-d]*)([^a-z]*)([a-d]*)\\z", 2)'),
        conf=_regexp_conf)

def test_regexp_extract_idx_0():
    gen = mk_str_gen('[abcd]{1,3}[0-9]{1,3}[abcd]{1,3}')
    assert_gpu_and_cpu_are_equal_collect(
            lambda spark: unary_op_df(spark, gen).selectExpr(
                'regexp_extract(a, "([0-9]+)[abcd]([abcd]+)", 0)',
                'regexp_extract(a, "^([a-d]*)([0-9]*)([a-d]*)\\z", 0)',
                'regexp_extract(a, "^([a-d]*)[0-9]*([a-d]*)\\z", 0)'),
        conf=_regexp_conf)

<<<<<<< HEAD
def test_word_boundaries():
    gen = StringGen('([abc]{1,3}[\r\n\t \f]{0,2}[123]){1,5}')
    assert_gpu_and_cpu_are_equal_collect(
            lambda spark: debug_df(unary_op_df(spark, gen).selectExpr(
                'rlike(a, "\\\\b")',
                'rlike(a, "\\\\B")',
                'rlike(a, "\\\\b\\\\B")',
                'regexp_extract(a, "([a-d]+)\\\\b([e-h]+)", 1)',
                'regexp_extract(a, "([a-d]+)\\\\B", 1)',
                'regexp_replace(a, "\\\\b", "#")',
                'regexp_replace(a, "\\\\B", "#")',
            )),
=======
def test_character_classes():
    gen = mk_str_gen('[abcd]{1,3}[0-9]{1,3}[abcd]{1,3}[ \n\t\r]{0,2}')
    assert_gpu_and_cpu_are_equal_collect(
            lambda spark: unary_op_df(spark, gen).selectExpr(
                'rlike(a, "[abcd]")',
                'rlike(a, "[^\n\r]")',
                'rlike(a, "[\n-\\]")',
                'rlike(a, "[+--]")',
                'regexp_extract(a, "[123]", 0)',
                'regexp_replace(a, "[\\\\x41-\\\\x5a]", "@")',
            ),
>>>>>>> 9b227b18
        conf=_regexp_conf)

def test_regexp_hexadecimal_digits():
    gen = mk_str_gen(
        '[abcd]\\\\x00\\\\x7f\\\\x80\\\\xff\\\\x{10ffff}\\\\x{00eeee}[\\\\xa0-\\\\xb0][abcd]')
    assert_gpu_and_cpu_are_equal_collect(
            lambda spark: unary_op_df(spark, gen).selectExpr(
                'rlike(a, "\\\\x7f")',
                'rlike(a, "\\\\x80")',
                'rlike(a, "[\\\\xa0-\\\\xf0]")',
                'rlike(a, "\\\\x{00eeee}")',
                'regexp_extract(a, "([a-d]+)\\\\xa0([a-d]+)", 1)',
                'regexp_extract(a, "([a-d]+)[\\\\xa0\nabcd]([a-d]+)", 1)',
                'regexp_replace(a, "\\\\xff", "@")',
                'regexp_replace(a, "[\\\\xa0-\\\\xb0]", "@")',
                'regexp_replace(a, "\\\\x{10ffff}", "@")',
            ),
        conf=_regexp_conf)

def test_regexp_whitespace():
    gen = mk_str_gen('\u001e[abcd]\t\n{1,3} [0-9]\n {1,3}\x0b\t[abcd]\r\f[0-9]{0,10}')
    assert_gpu_and_cpu_are_equal_collect(
            lambda spark: unary_op_df(spark, gen).selectExpr(
                'rlike(a, "\\\\s")',
                'rlike(a, "\\\\s{3}")',
                'rlike(a, "[abcd]+\\\\s+[0-9]+")',
                'rlike(a, "\\\\S{3}")',
                'rlike(a, "[abcd]+\\\\s+\\\\S{2,3}")',
                'regexp_extract(a, "([a-d]+)(\\\\s[0-9]+)([a-d]+)", 2)',
                'regexp_extract(a, "([a-d]+)(\\\\S+)([0-9]+)", 2)',
                'regexp_extract(a, "([a-d]+)(\\\\S+)([0-9]+)", 3)',
                'regexp_replace(a, "(\\\\s+)", "@")',
                'regexp_replace(a, "(\\\\S+)", "#")',
            ),
        conf=_regexp_conf)

def test_regexp_horizontal_vertical_whitespace():
    gen = mk_str_gen(
        '''\xA0\u1680\u180e[abcd]\t\n{1,3} [0-9]\n {1,3}\x0b\t[abcd]\r\f[0-9]{0,10}
            [\u2001-\u200a]{1,3}\u202f\u205f\u3000\x85\u2028\u2029
        ''')
    assert_gpu_and_cpu_are_equal_collect(
            lambda spark: unary_op_df(spark, gen).selectExpr(
                'rlike(a, "\\\\h{2}")',
                'rlike(a, "\\\\v{3}")',
                'rlike(a, "[abcd]+\\\\h+[0-9]+")',
                'rlike(a, "[abcd]+\\\\v+[0-9]+")',
                'rlike(a, "\\\\H")',
                'rlike(a, "\\\\V")',
                'rlike(a, "[abcd]+\\\\h+\\\\V{2,3}")',
                'regexp_extract(a, "([a-d]+)([0-9]+\\\\v)([a-d]+)", 2)',
                'regexp_extract(a, "([a-d]+)(\\\\H+)([0-9]+)", 2)',
                'regexp_extract(a, "([a-d]+)(\\\\V+)([0-9]+)", 3)',
                'regexp_replace(a, "(\\\\v+)", "@")',
                'regexp_replace(a, "(\\\\H+)", "#")',
            ),
        conf=_regexp_conf)

def test_regexp_linebreak():
    gen = mk_str_gen(
        '[abc]{1,3}\u000D\u000A[def]{1,3}[\u000A\u000B\u000C\u000D\u0085\u2028\u2029]{0,5}[123]')
    assert_gpu_and_cpu_are_equal_collect(
            lambda spark: unary_op_df(spark, gen).selectExpr(
                'rlike(a, "\\\\R")',
                'regexp_extract(a, "([a-d]+)(\\\\R)([a-d]+)", 1)',
                'regexp_replace(a, "\\\\R", "")',
            ),
        conf=_regexp_conf)

def test_regexp_octal_digits():
    gen = mk_str_gen('[abcd]\u0000\u0041\u007f\u0080\u00ff[\\\\xa0-\\\\xb0][abcd]')
    assert_gpu_and_cpu_are_equal_collect(
            lambda spark: unary_op_df(spark, gen).selectExpr(
                'rlike(a, "\\\\0177")',
                'rlike(a, "\\\\0200")',
                'rlike(a, "\\\\0101")',
                'regexp_extract(a, "([a-d]+)\\\\0240([a-d]+)", 1)',
                'regexp_replace(a, "\\\\0377", "")',
                'regexp_replace(a, "\\\\0260", "")',
            ),
        conf=_regexp_conf)

def test_regexp_replace_digit():
    gen = mk_str_gen('[a-z]{0,2}[0-9]{0,2}') \
        .with_special_case('䤫畍킱곂⬡❽ࢅ獰᳌蛫青')
    assert_gpu_and_cpu_are_equal_collect(
        lambda spark: unary_op_df(spark, gen).selectExpr(
            'regexp_replace(a, "\\\\d", "x")',
            'regexp_replace(a, "[0-9]", "x")',
        ),
        conf=_regexp_conf)

def test_regexp_replace_word():
    gen = mk_str_gen('[a-z]{0,2}[_]{0,1}[0-9]{0,2}') \
        .with_special_case('䤫畍킱곂⬡❽ࢅ獰᳌蛫青')
    assert_gpu_and_cpu_are_equal_collect(
        lambda spark: unary_op_df(spark, gen).selectExpr(
            'regexp_replace(a, "\\\\w", "x")',
            'regexp_replace(a, "[a-zA-Z_0-9]", "x")',
        ),
        conf=_regexp_conf)

def test_rlike():
    gen = mk_str_gen('[abcd]{1,3}')
    assert_gpu_and_cpu_are_equal_collect(
            lambda spark: unary_op_df(spark, gen).selectExpr(
                'a rlike "a{2}"',
                'a rlike "a{1,3}"',
                'a rlike "a{1,}"',
                'a rlike "a[bc]d"'),
        conf=_regexp_conf)

def test_rlike_embedded_null():
    gen = mk_str_gen('[abcd]{1,3}')\
            .with_special_case('\u0000aaa')
    assert_gpu_and_cpu_are_equal_collect(
            lambda spark: unary_op_df(spark, gen).selectExpr(
                'a rlike "a{2}"',
                'a rlike "a{1,3}"',
                'a rlike "a{1,}"',
                'a rlike "a[bc]d"'),
        conf=_regexp_conf)

def test_rlike_null_pattern():
    gen = mk_str_gen('[abcd]{1,3}')
    # Spark optimizes out `RLIKE NULL` in this test
    assert_gpu_and_cpu_are_equal_collect(
            lambda spark: unary_op_df(spark, gen).selectExpr(
                'a rlike NULL'))

@allow_non_gpu('ProjectExec', 'RLike')
def test_rlike_fallback_null_pattern():
    gen = mk_str_gen('[abcd]{1,3}')
    assert_gpu_fallback_collect(
            lambda spark: unary_op_df(spark, gen).selectExpr(
                'a rlike "a\u0000"'),
            'RLike',
        conf=_regexp_conf)

@allow_non_gpu('ProjectExec', 'RLike')
def test_rlike_fallback_empty_group():
    gen = mk_str_gen('[abcd]{1,3}')
    assert_gpu_fallback_collect(
            lambda spark: unary_op_df(spark, gen).selectExpr(
                'a rlike "a()?"'),
            'RLike',
        conf=_regexp_conf)

def test_rlike_escape():
    gen = mk_str_gen('[ab]{0,2}[\\-\\+]{0,2}')
    assert_gpu_and_cpu_are_equal_collect(
            lambda spark: unary_op_df(spark, gen).selectExpr(
                'a rlike "a[\\\\-]"'),
        conf=_regexp_conf)

def test_rlike_multi_line():
    gen = mk_str_gen('[abc]\n[def]')
    assert_gpu_and_cpu_are_equal_collect(
            lambda spark: unary_op_df(spark, gen).selectExpr(
                'a rlike "^a"',
                'a rlike "^d"',
                'a rlike "c\\z"',
                'a rlike "e\\z"'),
        conf=_regexp_conf)

def test_rlike_missing_escape():
    gen = mk_str_gen('a[\\-\\+]')
    assert_gpu_and_cpu_are_equal_collect(
            lambda spark: unary_op_df(spark, gen).selectExpr(
                'a rlike "a[-]"',
                'a rlike "a[+-]"',
                'a rlike "a[a-b-]"'),
        conf=_regexp_conf)

@allow_non_gpu('ProjectExec', 'RLike')
def test_rlike_fallback_possessive_quantifier():
    gen = mk_str_gen('(\u20ac|\\w){0,3}a[|b*.$\r\n]{0,2}c\\w{0,3}')
    assert_gpu_fallback_collect(
            lambda spark: unary_op_df(spark, gen).selectExpr(
                'a rlike "a*+"'),
                'RLike',
        conf=_regexp_conf)<|MERGE_RESOLUTION|>--- conflicted
+++ resolved
@@ -872,11 +872,10 @@
                 'regexp_extract(a, "^([a-d]*)[0-9]*([a-d]*)\\z", 0)'),
         conf=_regexp_conf)
 
-<<<<<<< HEAD
 def test_word_boundaries():
     gen = StringGen('([abc]{1,3}[\r\n\t \f]{0,2}[123]){1,5}')
     assert_gpu_and_cpu_are_equal_collect(
-            lambda spark: debug_df(unary_op_df(spark, gen).selectExpr(
+            lambda spark: unary_op_df(spark, gen).selectExpr(
                 'rlike(a, "\\\\b")',
                 'rlike(a, "\\\\B")',
                 'rlike(a, "\\\\b\\\\B")',
@@ -884,8 +883,9 @@
                 'regexp_extract(a, "([a-d]+)\\\\B", 1)',
                 'regexp_replace(a, "\\\\b", "#")',
                 'regexp_replace(a, "\\\\B", "#")',
-            )),
-=======
+            ),
+        conf=_regexp_conf)
+        
 def test_character_classes():
     gen = mk_str_gen('[abcd]{1,3}[0-9]{1,3}[abcd]{1,3}[ \n\t\r]{0,2}')
     assert_gpu_and_cpu_are_equal_collect(
@@ -897,7 +897,6 @@
                 'regexp_extract(a, "[123]", 0)',
                 'regexp_replace(a, "[\\\\x41-\\\\x5a]", "@")',
             ),
->>>>>>> 9b227b18
         conf=_regexp_conf)
 
 def test_regexp_hexadecimal_digits():
