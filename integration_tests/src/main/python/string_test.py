--- conflicted
+++ resolved
@@ -73,167 +73,6 @@
             'split(a, "C", 3)',
             'split(a, "_", 999)'))
 
-<<<<<<< HEAD
-=======
-def test_split_re_negative_limit():
-    data_gen = mk_str_gen('([bf]o{0,2}:){1,7}') \
-        .with_special_case('boo:and:foo')
-    assert_gpu_and_cpu_are_equal_collect(
-        lambda spark : unary_op_df(spark, data_gen).selectExpr(
-            'split(a, "[:]", -1)',
-            'split(a, "[o:]", -1)',
-            'split(a, "[^:]", -1)',
-            'split(a, "[^o]", -1)',
-            'split(a, "[o]{1,2}", -1)',
-            'split(a, "[bf]", -1)',
-            'split(a, "[o]", -2)'),
-        conf=_regexp_conf)
-
-def test_split_re_zero_limit():
-    data_gen = mk_str_gen('([bf]o{0,2}:){1,7}') \
-        .with_special_case('boo:and:foo')
-    assert_gpu_and_cpu_are_equal_collect(
-        lambda spark : unary_op_df(spark, data_gen).selectExpr(
-            'split(a, "[:]", 0)',
-            'split(a, "[o:]", 0)',
-            'split(a, "[^:]", 0)',
-            'split(a, "[^o]", 0)',
-            'split(a, "[o]{1,2}", 0)',
-            'split(a, "[bf]", 0)',
-            'split(a, "[o]", 0)'),
-        conf=_regexp_conf)
-
-def test_split_re_one_limit():
-    data_gen = mk_str_gen('([bf]o{0,2}:){1,7}') \
-        .with_special_case('boo:and:foo')
-    assert_gpu_and_cpu_are_equal_collect(
-        lambda spark : unary_op_df(spark, data_gen).selectExpr(
-            'split(a, "[:]", 1)',
-            'split(a, "[o:]", 1)',
-            'split(a, "[^:]", 1)',
-            'split(a, "[^o]", 1)',
-            'split(a, "[o]{1,2}", 1)',
-            'split(a, "[bf]", 1)',
-            'split(a, "[o]", 1)'),
-        conf=_regexp_conf)
-
-def test_split_re_positive_limit():
-    data_gen = mk_str_gen('([bf]o{0,2}:){1,7}') \
-        .with_special_case('boo:and:foo')
-    assert_gpu_and_cpu_are_equal_collect(
-        lambda spark : unary_op_df(spark, data_gen).selectExpr(
-            'split(a, "[:]", 2)',
-            'split(a, "[o:]", 5)',
-            'split(a, "[^:]", 2)',
-            'split(a, "[^o]", 55)',
-            'split(a, "[o]{1,2}", 999)',
-            'split(a, "[bf]", 2)',
-            'split(a, "[o]", 5)'),
-            conf=_regexp_conf)
-
-def test_split_re_no_limit():
-    data_gen = mk_str_gen('([bf]o{0,2}:){1,7}') \
-        .with_special_case('boo:and:foo')
-    assert_gpu_and_cpu_are_equal_collect(
-        lambda spark : unary_op_df(spark, data_gen).selectExpr(
-            'split(a, "[:]")',
-            'split(a, "[o:]")',
-            'split(a, "[^:]")',
-            'split(a, "[^o]")',
-            'split(a, "[o]{1,2}")',
-            'split(a, "[bf]")',
-            'split(a, "[o]")'),
-            conf=_regexp_conf)
-
-def test_split_optimized_no_re():
-    data_gen = mk_str_gen('([bf]o{0,2}[.?+\\^$|{}]{1,2}){1,7}') \
-        .with_special_case('boo.and.foo') \
-        .with_special_case('boo?and?foo') \
-        .with_special_case('boo+and+foo') \
-        .with_special_case('boo^and^foo') \
-        .with_special_case('boo$and$foo') \
-        .with_special_case('boo|and|foo') \
-        .with_special_case('boo{and}foo') \
-        .with_special_case('boo$|and$|foo')
-    assert_gpu_and_cpu_are_equal_collect(
-        lambda spark : unary_op_df(spark, data_gen).selectExpr(
-            'split(a, "\\\\.")',
-            'split(a, "\\\\?")',
-            'split(a, "\\\\+")',
-            'split(a, "\\\\^")',
-            'split(a, "\\\\$")',
-            'split(a, "\\\\|")',
-            'split(a, "\\\\{")',
-            'split(a, "\\\\}")',
-            'split(a, "\\\\$\\\\|")'),
-            conf=_regexp_conf)
-
-def test_split_optimized_no_re_combined():
-    data_gen = mk_str_gen('([bf]o{0,2}[AZ.?+\\^$|{}]{1,2}){1,7}') \
-        .with_special_case('booA.ZandA.Zfoo') \
-        .with_special_case('booA?ZandA?Zfoo') \
-        .with_special_case('booA+ZandA+Zfoo') \
-        .with_special_case('booA^ZandA^Zfoo') \
-        .with_special_case('booA$ZandA$Zfoo') \
-        .with_special_case('booA|ZandA|Zfoo') \
-        .with_special_case('boo{Zand}Zfoo')
-    assert_gpu_and_cpu_are_equal_collect(
-        lambda spark : unary_op_df(spark, data_gen).selectExpr(
-            'split(a, "A\\\\.Z")',
-            'split(a, "A\\\\?Z")',
-            'split(a, "A\\\\+Z")',
-            'split(a, "A\\\\^Z")',
-            'split(a, "A\\\\$Z")',
-            'split(a, "A\\\\|Z")',
-            'split(a, "\\\\{Z")',
-            'split(a, "\\\\}Z")'),
-            conf=_regexp_conf)
-
-def test_split_regexp_disabled_no_fallback():
-    conf = { 'spark.rapids.sql.regexp.enabled': 'false' }
-    data_gen = mk_str_gen('([bf]o{0,2}[.?+\\^$|&_]{1,2}){1,7}') \
-        .with_special_case('boo.and.foo') \
-        .with_special_case('boo?and?foo') \
-        .with_special_case('boo+and+foo') \
-        .with_special_case('boo^and^foo') \
-        .with_special_case('boo$and$foo') \
-        .with_special_case('boo|and|foo') \
-        .with_special_case('boo&and&foo') \
-        .with_special_case('boo_and_foo')
-    assert_gpu_and_cpu_are_equal_collect(
-        lambda spark : unary_op_df(spark, data_gen).selectExpr(
-            'split(a, "\\\\.")',
-            'split(a, "\\\\?")',
-            'split(a, "\\\\+")',
-            'split(a, "\\\\^")',
-            'split(a, "\\\\$")',
-            'split(a, "\\\\|")',
-            'split(a, "&")',
-            'split(a, "_")',
-        ), conf
-    )
-
-@allow_non_gpu('ProjectExec', 'StringSplit')
-def test_split_regexp_disabled_fallback():
-    conf = { 'spark.rapids.sql.regexp.enabled': 'false' }
-    data_gen = mk_str_gen('([bf]o{0,2}:){1,7}') \
-        .with_special_case('boo:and:foo')
-    assert_gpu_sql_fallback_collect(
-        lambda spark : unary_op_df(spark, data_gen),
-            'StringSplit',
-            'string_split_table',
-            'select ' +
-            'split(a, "[:]", 2), ' +
-            'split(a, "[o:]", 5), ' +
-            'split(a, "[^:]", 2), ' +
-            'split(a, "[^o]", 55), ' +
-            'split(a, "[o]{1,2}", 999), ' +
-            'split(a, "[bf]", 2), ' +
-            'split(a, "[o]", 5) from string_split_table',
-            conf)
-
-
->>>>>>> adf2f952
 @pytest.mark.parametrize('data_gen,delim', [(mk_str_gen('([ABC]{0,3}_?){0,7}'), '_'),
     (mk_str_gen('([MNP_]{0,3}\\.?){0,5}'), '.'),
     (mk_str_gen('([123]{0,3}\\^?){0,5}'), '^')], ids=idfn)
