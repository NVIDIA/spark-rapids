--- conflicted
+++ resolved
@@ -462,7 +462,6 @@
                 'a rlike "a[bc]d"'),
             conf={'spark.rapids.sql.expression.RLike': 'true'})
 
-<<<<<<< HEAD
 def test_rlike_embedded_null():
     gen = mk_str_gen('[abcd]{1,3}')\
             .with_special_case('\u0000aaa')
@@ -474,9 +473,7 @@
                 'a rlike "a[bc]d"'),
             conf={'spark.rapids.sql.expression.RLike': 'true'})
 
-=======
 @pytest.mark.xfail(is_databricks_runtime(), reason='Fails on Azure Databricks 7.3 - https://github.com/NVIDIA/spark-rapids/issues/3866')
->>>>>>> 3185eb54
 def test_rlike_escape():
     gen = mk_str_gen('[ab]{0,2}[\\-\\+]{0,2}')
     assert_gpu_and_cpu_are_equal_collect(
