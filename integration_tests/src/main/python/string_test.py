# Copyright (c) 2020-2021, NVIDIA CORPORATION.
#
# Licensed under the Apache License, Version 2.0 (the "License");
# you may not use this file except in compliance with the License.
# You may obtain a copy of the License at
#
#     http://www.apache.org/licenses/LICENSE-2.0
#
# Unless required by applicable law or agreed to in writing, software
# distributed under the License is distributed on an "AS IS" BASIS,
# WITHOUT WARRANTIES OR CONDITIONS OF ANY KIND, either express or implied.
# See the License for the specific language governing permissions and
# limitations under the License.

import pytest

from asserts import assert_gpu_and_cpu_are_equal_collect, assert_gpu_and_cpu_are_equal_sql, assert_gpu_sql_fallback_collect, assert_gpu_fallback_collect
from conftest import is_databricks_runtime
from data_gen import *
from marks import *
from pyspark.sql.types import *
import pyspark.sql.functions as f
from spark_session import is_before_spark_320

def mk_str_gen(pattern):
    return StringGen(pattern).with_special_case('').with_special_pattern('.{0,10}')

def test_split():
    data_gen = mk_str_gen('([ABC]{0,3}_?){0,7}')
    delim = '_'
    assert_gpu_and_cpu_are_equal_collect(
            lambda spark : unary_op_df(spark, data_gen).selectExpr(
                'split(a, "AB")',
                'split(a, "C")',
                'split(a, "_")'))

@pytest.mark.parametrize('data_gen,delim', [(mk_str_gen('([ABC]{0,3}_?){0,7}'), '_'),
    (mk_str_gen('([MNP_]{0,3}\\.?){0,5}'), '.'),
    (mk_str_gen('([123]{0,3}\\^?){0,5}'), '^')], ids=idfn)
def test_substring_index(data_gen,delim):
    assert_gpu_and_cpu_are_equal_collect(
            lambda spark : unary_op_df(spark, data_gen).select(
                f.substring_index(f.col('a'), delim, 1),
                f.substring_index(f.col('a'), delim, 3),
                f.substring_index(f.col('a'), delim, 0),
                f.substring_index(f.col('a'), delim, -1),
                f.substring_index(f.col('a'), delim, -4)))

# ONLY LITERAL WIDTH AND PAD ARE SUPPORTED
def test_lpad():
    gen = mk_str_gen('.{0,5}')
    assert_gpu_and_cpu_are_equal_collect(
            lambda spark: unary_op_df(spark, gen).selectExpr(
                'LPAD(a, 2, " ")',
                'LPAD(a, NULL, " ")',
                'LPAD(a, 5, NULL)',
                'LPAD(a, 5, "G")',
                'LPAD(a, -1, "G")'))

# ONLY LITERAL WIDTH AND PAD ARE SUPPORTED
def test_rpad():
    gen = mk_str_gen('.{0,5}')
    assert_gpu_and_cpu_are_equal_collect(
            lambda spark: unary_op_df(spark, gen).selectExpr(
                'RPAD(a, 2, " ")',
                'RPAD(a, NULL, " ")',
                'RPAD(a, 5, NULL)',
                'RPAD(a, 5, "G")',
                'RPAD(a, -1, "G")'))

# ONLY LITERAL SEARCH PARAMS ARE SUPPORTED
def test_position():
    gen = mk_str_gen('.{0,3}Z_Z.{0,3}A.{0,3}')
    assert_gpu_and_cpu_are_equal_collect(
            lambda spark: unary_op_df(spark, gen).selectExpr(
                'POSITION(NULL IN a)',
                'POSITION("Z_" IN a)',
                'POSITION("" IN a)',
                'POSITION("_" IN a)',
                'POSITION("A" IN a)'))

def test_locate():
    gen = mk_str_gen('.{0,3}Z_Z.{0,3}A.{0,3}')
    assert_gpu_and_cpu_are_equal_collect(
            lambda spark: unary_op_df(spark, gen).selectExpr(
                'locate("Z", a, -1)',
                'locate("Z", a, 4)',
                'locate("A", a, 500)',
                'locate("_", a, NULL)'))

def test_contains():
    gen = mk_str_gen('.{0,3}Z?_Z?.{0,3}A?.{0,3}')
    assert_gpu_and_cpu_are_equal_collect(
            lambda spark: unary_op_df(spark, gen).select(
                f.col('a').contains('Z'),
                f.col('a').contains('Z_'),
                f.col('a').contains(''),
                f.col('a').contains(None)
                ))

def test_trim():
    gen = mk_str_gen('[Ab \ud720]{0,3}A.{0,3}Z[ Ab]{0,3}')
    assert_gpu_and_cpu_are_equal_collect(
            lambda spark: unary_op_df(spark, gen).selectExpr(
                'TRIM(a)',
                'TRIM("Ab" FROM a)',
                'TRIM("A\ud720" FROM a)',
                'TRIM(BOTH NULL FROM a)',
                'TRIM("" FROM a)'))

def test_ltrim():
    gen = mk_str_gen('[Ab \ud720]{0,3}A.{0,3}Z[ Ab]{0,3}')
    assert_gpu_and_cpu_are_equal_collect(
            lambda spark: unary_op_df(spark, gen).selectExpr(
                'LTRIM(a)',
                'LTRIM("Ab", a)',
                'TRIM(LEADING "A\ud720" FROM a)',
                'TRIM(LEADING NULL FROM a)',
                'TRIM(LEADING "" FROM a)'))

def test_rtrim():
    gen = mk_str_gen('[Ab \ud720]{0,3}A.{0,3}Z[ Ab]{0,3}')
    assert_gpu_and_cpu_are_equal_collect(
            lambda spark: unary_op_df(spark, gen).selectExpr(
                'RTRIM(a)',
                'RTRIM("Ab", a)',
                'TRIM(TRAILING "A\ud720" FROM a)',
                'TRIM(TRAILING NULL FROM a)',
                'TRIM(TRAILING "" FROM a)'))

def test_startswith():
    gen = mk_str_gen('[Ab\ud720]{3}A.{0,3}Z[Ab\ud720]{3}')
    assert_gpu_and_cpu_are_equal_collect(
            lambda spark: unary_op_df(spark, gen).select(
                f.col('a').startswith('A'),
                f.col('a').startswith(''),
                f.col('a').startswith(None),
                f.col('a').startswith('A\ud720')))


def test_endswith():
    gen = mk_str_gen('[Ab\ud720]{3}A.{0,3}Z[Ab\ud720]{3}')
    assert_gpu_and_cpu_are_equal_collect(
            lambda spark: unary_op_df(spark, gen).select(
                f.col('a').endswith('A'),
                f.col('a').endswith(''),
                f.col('a').endswith(None),
                f.col('a').endswith('A\ud720')))

def test_concat_ws_basic():
    gen = StringGen(nullable=True)
    (s1, s2) = gen_scalars(gen, 2, force_no_nulls=True)
    assert_gpu_and_cpu_are_equal_collect(
            lambda spark: binary_op_df(spark, gen).select(
                f.concat_ws("-"),
                f.concat_ws("-", f.col('a')),
                f.concat_ws(None, f.col('a')),
                f.concat_ws("-", f.col('a'), f.col('b')),
                f.concat_ws("-", f.col('a'), f.lit('')),
                f.concat_ws("*", f.col('a'), f.col('b'), f.col('a')),
                f.concat_ws("*", s1, f.col('b')),
                f.concat_ws("+", f.col('a'), s2),
                f.concat_ws("-", f.lit(None), f.lit(None)),
                f.concat_ws("-", f.lit(None).cast('string'), f.col('b')),
                f.concat_ws("+", f.col('a'), f.lit(None).cast('string')),
                f.concat_ws(None, f.col('a'), f.col('b')),
                f.concat_ws("+", f.col('a'), f.lit(''))))

def test_concat_ws_arrays():
    gen = ArrayGen(StringGen(nullable=True), nullable=True)
    (s1, s2) = gen_scalars(gen, 2, force_no_nulls=True)
    assert_gpu_and_cpu_are_equal_collect(
            lambda spark: binary_op_df(spark, gen).select(
                f.concat_ws("*", f.array(f.lit('2'), f.lit(''), f.lit('3'), f.lit('Z'))),
                f.concat_ws("*", s1, s2),
                f.concat_ws("-", f.array()),
                f.concat_ws("-", f.array(), f.lit('u')),
                f.concat_ws(None, f.lit('z'), s1, f.lit('b'), s2, f.array()),
                f.concat_ws("+", f.lit('z'), s1, f.lit('b'), s2, f.array()),
                f.concat_ws("*", f.col('b'), f.lit('z')),
                f.concat_ws("*", f.lit('z'), s1, f.lit('b'), s2, f.array(), f.col('b')),
                f.concat_ws("-", f.array(f.lit(None))),
                f.concat_ws("-", f.array(f.lit('')))))

def test_concat_ws_nulls_arrays():
    gen = ArrayGen(StringGen(nullable=True), nullable=True)
    assert_gpu_and_cpu_are_equal_collect(
            lambda spark: binary_op_df(spark, gen).select(
                f.concat_ws("*", f.lit('z'), f.array(f.lit('2'), f.lit(None), f.lit('Z'))),
                f.concat_ws("*", f.array(f.lit(None), f.lit(None))),
                f.concat_ws("*", f.array(f.lit(None), f.lit(None)), f.col('b'), f.lit('a'))))

def test_concat_ws_sql_basic():
    gen = StringGen(nullable=True)
    assert_gpu_and_cpu_are_equal_sql(
            lambda spark: binary_op_df(spark, gen),
            'concat_ws_table',
            'select ' +
                'concat_ws("-"), ' +
                'concat_ws("-", a), ' +
                'concat_ws(null, a), ' +
                'concat_ws("-", a, b), ' +
                'concat_ws("-", null, null), ' +
                'concat_ws("+", \'aaa\', \'bbb\', \'zzz\'), ' +
                'concat_ws(null, b, \'aaa\', \'bbb\', \'zzz\'), ' +
                'concat_ws("=", b, \'\', \'bbb\', \'zzz\'), ' +
                'concat_ws("*", b, a, cast(null as string)) from concat_ws_table')

def test_concat_ws_sql_col_sep():
    gen = StringGen(nullable=True)
    sep = StringGen('[-,*,+,!]', nullable=True)
    assert_gpu_and_cpu_are_equal_sql(
            lambda spark: three_col_df(spark, gen, gen, sep),
            'concat_ws_table',
            'select ' +
                'concat_ws(c, a), ' +
                'concat_ws(c, a, b), ' +
                'concat_ws(c, null, null), ' +
                'concat_ws(c, \'aaa\', \'bbb\', \'zzz\'), ' +
                'concat_ws(c, b, \'\', \'bbb\', \'zzz\'), ' +
                'concat_ws(c, b, a, cast(null as string)) from concat_ws_table')


@pytest.mark.skipif(is_databricks_runtime(),
    reason='Databricks optimizes out concat_ws call in this case')
@allow_non_gpu('ProjectExec', 'Alias', 'ConcatWs')
def test_concat_ws_sql_col_sep_only_sep_specified():
    gen = StringGen(nullable=True)
    sep = StringGen('[-,*,+,!]', nullable=True)
    assert_gpu_sql_fallback_collect(
            lambda spark: three_col_df(spark, gen, gen, sep),
            'ConcatWs',
            'concat_ws_table',
            'select ' +
                'concat_ws(c) from concat_ws_table')

def test_concat_ws_sql_arrays():
    gen = ArrayGen(StringGen(nullable=True), nullable=True)
    assert_gpu_and_cpu_are_equal_sql(
            lambda spark: three_col_df(spark, gen, gen, StringGen(nullable=True)),
            'concat_ws_table',
            'select ' +
                'concat_ws("-", array()), ' +
                'concat_ws(null, c, c, array(c)), ' +
                'concat_ws("-", array(), c), ' +
                'concat_ws("-", a, b), ' +
                'concat_ws("-", a, array(null, c), b, array()), ' +
                'concat_ws("-", array(null, null)), ' +
                'concat_ws("-", a, array(null), b, array()), ' +
                'concat_ws("*", array(\'2\', \'\', \'3\', \'Z\', c)) from concat_ws_table')

def test_concat_ws_sql_arrays_col_sep():
    gen = ArrayGen(StringGen(nullable=True), nullable=True)
    sep = StringGen('[-,*,+,!]', nullable=True)
    assert_gpu_and_cpu_are_equal_sql(
            lambda spark: three_col_df(spark, gen, StringGen(nullable=True), sep),
            'concat_ws_table',
            'select ' +
                'concat_ws(c, array()) as emptyCon, ' +
                'concat_ws(c, b, b, array(b)), ' +
                'concat_ws(c, a, array(null, c), b, array()), ' +
                'concat_ws(c, array(null, null)), ' +
                'concat_ws(c, a, array(null), b, array()), ' +
                'concat_ws(c, array(\'2\', \'\', \'3\', \'Z\', b)) from concat_ws_table')

def test_concat_ws_sql_arrays_all_null_col_sep():
    gen = ArrayGen(StringGen(nullable=True), nullable=True)
    sep = NullGen()
    assert_gpu_and_cpu_are_equal_sql(
            lambda spark: three_col_df(spark, gen, StringGen(nullable=True), sep),
            'concat_ws_table',
            'select ' +
                'concat_ws(c, array(null, null)), ' +
                'concat_ws(c, a, array(null), b, array()), ' +
                'concat_ws(c, b, b, array(b)) from concat_ws_table')

def test_substring():
    gen = mk_str_gen('.{0,30}')
    assert_gpu_and_cpu_are_equal_collect(
            lambda spark: unary_op_df(spark, gen).selectExpr(
                'SUBSTRING(a, 1, 5)',
                'SUBSTRING(a, 1)',
                'SUBSTRING(a, -3)',
                'SUBSTRING(a, 3, -2)',
                'SUBSTRING(a, 100)',
                'SUBSTRING(a, NULL)',
                'SUBSTRING(a, 1, NULL)',
                'SUBSTRING(a, 0, 0)'))

def test_repeat_scalar_and_column():
    gen_s = StringGen(nullable=False)
    gen_r = IntegerGen(min_val=-100, max_val=100, special_cases=[0], nullable=True)
    (s,) = gen_scalars_for_sql(gen_s, 1)
    assert_gpu_and_cpu_are_equal_collect(
            lambda spark: unary_op_df(spark, gen_r).selectExpr(
                'repeat({}, a)'.format(s),
                'repeat({}, null)'.format(s)))

def test_repeat_column_and_scalar():
    gen_s = StringGen(nullable=True)
    assert_gpu_and_cpu_are_equal_collect(
            lambda spark: unary_op_df(spark, gen_s).selectExpr(
                'repeat(a, -10)',
                'repeat(a, 0)',
                'repeat(a, 10)',
                'repeat(a, null)'
            ))

def test_repeat_null_column_and_scalar():
    assert_gpu_and_cpu_are_equal_collect(
            lambda spark: spark.range(100).selectExpr('CAST(NULL as STRING) AS a').selectExpr(
                'repeat(a, -10)',
                'repeat(a, 0)',
                'repeat(a, 10)'
            ))

def test_repeat_column_and_column():
    gen_s = StringGen(nullable=True)
    gen_r = IntegerGen(min_val=-100, max_val=100, special_cases=[0], nullable=True)
    assert_gpu_and_cpu_are_equal_collect(
            lambda spark: two_col_df(spark, gen_s, gen_r).selectExpr('repeat(a, b)'))

def test_replace():
    gen = mk_str_gen('.{0,5}TEST[\ud720 A]{0,5}')
    assert_gpu_and_cpu_are_equal_collect(
            lambda spark: unary_op_df(spark, gen).selectExpr(
                'REPLACE(a, "TEST", "PROD")',
                'REPLACE(a, "T\ud720", "PROD")',
                'REPLACE(a, "", "PROD")',
                'REPLACE(a, "T", NULL)',
                'REPLACE(a, NULL, "PROD")',
                'REPLACE(a, "T", "")'))

def test_re_replace():
    gen = mk_str_gen('.{0,5}TEST[\ud720 A]{0,5}')
    assert_gpu_and_cpu_are_equal_collect(
            lambda spark: unary_op_df(spark, gen).selectExpr(
                'REGEXP_REPLACE(a, "TEST", "PROD")',
                'REGEXP_REPLACE(a, "TEST", "")',
                'REGEXP_REPLACE(a, "TEST", "%^[]\ud720")',
                'REGEXP_REPLACE(a, "TEST", NULL)'),
            conf={'spark.rapids.sql.expression.RegExpReplace': 'true'})

def test_re_replace_null():
    gen = mk_str_gen('[\u0000 ]{0,2}TE[\u0000 ]{0,2}ST[\u0000 ]{0,2}')\
        .with_special_case("\u0000")\
        .with_special_case("\u0000\u0000")
    assert_gpu_and_cpu_are_equal_collect(
            lambda spark: unary_op_df(spark, gen).selectExpr(
                'REGEXP_REPLACE(a, "\u0000", "")',
                'REGEXP_REPLACE(a, "\000", "")',
                'REGEXP_REPLACE(a, "\00", "")',
                'REGEXP_REPLACE(a, "\x00", "")',
                'REGEXP_REPLACE(a, "\0", "")',
                'REGEXP_REPLACE(a, "\u0000", "NULL")',
                'REGEXP_REPLACE(a, "\000", "NULL")',
                'REGEXP_REPLACE(a, "\00", "NULL")',
                'REGEXP_REPLACE(a, "\x00", "NULL")',
                'REGEXP_REPLACE(a, "\0", "NULL")',
                'REGEXP_REPLACE(a, "TE\u0000ST", "PROD")',
                'REGEXP_REPLACE(a, "TE\u0000\u0000ST", "PROD")'),
            conf={'spark.rapids.sql.expression.RegExpReplace': 'true'})

def test_length():
    gen = mk_str_gen('.{0,5}TEST[\ud720 A]{0,5}')
    assert_gpu_and_cpu_are_equal_collect(
            lambda spark: unary_op_df(spark, gen).selectExpr(
                'LENGTH(a)',
                'CHAR_LENGTH(a)',
                'CHARACTER_LENGTH(a)'))

@incompat
def test_initcap():
    # Because we don't use the same unicode version we need to limit
    # the charicter set to something more reasonable
    # upper and lower should cover the corner cases, this is mostly to
    # see if there are issues with spaces
    gen = mk_str_gen('([aAbB1357ȺéŸ_@%-]{0,15}[ \r\n\t]{1,2}){1,5}')
    assert_gpu_and_cpu_are_equal_collect(
            lambda spark: unary_op_df(spark, gen).select(
                f.initcap(f.col('a'))))

@incompat
@pytest.mark.xfail(reason='Spark initcap will not convert ŉ to ʼN')
def test_initcap_special_chars():
    gen = mk_str_gen('ŉ([aAbB13ȺéŸ]{0,5}){1,5}')
    assert_gpu_and_cpu_are_equal_collect(
            lambda spark: unary_op_df(spark, gen).select(
                f.initcap(f.col('a'))))

@pytest.mark.xfail(reason='https://github.com/NVIDIA/spark-rapids/issues/119')
def test_like_null_xfail():
    gen = mk_str_gen('.{0,3}a[|b*.$\r\n]{0,2}c.{0,3}')\
            .with_special_pattern('.{0,3}oo.{0,3}', weight=100.0)\
            .with_special_case('_')\
            .with_special_case('\r')\
            .with_special_case('\n')\
            .with_special_case('%SystemDrive%\\Users\\John')
    assert_gpu_and_cpu_are_equal_collect(
            lambda spark: unary_op_df(spark, gen).select(
                f.col('a').like('_'))) 

def test_like():
    gen = mk_str_gen('(\u20ac|\\w){0,3}a[|b*.$\r\n]{0,2}c\\w{0,3}')\
            .with_special_pattern('\\w{0,3}oo\\w{0,3}', weight=100.0)\
            .with_special_case('_')\
            .with_special_case('\r')\
            .with_special_case('\n')\
            .with_special_case('a{3}bar')\
            .with_special_case('12345678')\
            .with_special_case('12345678901234')\
            .with_special_case('%SystemDrive%\\Users\\John')
    assert_gpu_and_cpu_are_equal_collect(
            lambda spark: unary_op_df(spark, gen).select(
                f.col('a').like('%o%'), # turned into contains
                f.col('a').like('%a%'), # turned into contains
                f.col('a').like(''), #turned into equals
                f.col('a').like('12345678'), #turned into equals
                f.col('a').like('\\%SystemDrive\\%\\\\Users%'),
                f.col('a').like('_'),
                f.col('a').like('_oo_'),
                f.col('a').like('_oo%'),
                f.col('a').like('%oo_'),
                f.col('a').like('_\u201c%'),
                f.col('a').like('_a[d]%'),
                f.col('a').like('_a(d)%'),
                f.col('a').like('_$'),
                f.col('a').like('_$%'),
                f.col('a').like('_._'),
                f.col('a').like('_?|}{_%'),
                f.col('a').like('%a{3}%'))) 

def test_like_simple_escape():
    gen = mk_str_gen('(\u20ac|\\w){0,3}a[|b*.$\r\n]{0,2}c\\w{0,3}')\
            .with_special_pattern('\\w{0,3}oo\\w{0,3}', weight=100.0)\
            .with_special_case('_')\
            .with_special_case('\r')\
            .with_special_case('\n')\
            .with_special_case('a{3}bar')\
            .with_special_case('12345678')\
            .with_special_case('12345678901234')\
            .with_special_case('%SystemDrive%\\Users\\John')
    assert_gpu_and_cpu_are_equal_collect(
            lambda spark: unary_op_df(spark, gen).selectExpr(
                'a like "_a^d%" escape "c"',
                'a like "a_a" escape "c"',
                'a like "a%a" escape "c"',
                'a like "c_" escape "c"',
                'a like x "6162632325616263" escape "#"',
                'a like x "61626325616263" escape "#"'))
 
def test_like_complex_escape():
    gen = mk_str_gen('(\u20ac|\\w){0,3}a[|b*.$\r\n]{0,2}c\\w{0,3}')\
            .with_special_pattern('\\w{0,3}oo\\w{0,3}', weight=100.0)\
            .with_special_case('_')\
            .with_special_case('\r')\
            .with_special_case('\n')\
            .with_special_case('a{3}bar')\
            .with_special_case('12345678')\
            .with_special_case('12345678901234')\
            .with_special_case('%SystemDrive%\\Users\\John')
    assert_gpu_and_cpu_are_equal_collect(
            lambda spark: unary_op_df(spark, gen).selectExpr(
                'a like x "256f6f5f"',
                'a like x "6162632325616263" escape "#"',
                'a like x "61626325616263" escape "#"',
                'a like ""',
                'a like "_oo_"',
                'a like "_oo%"',
                'a like "%oo_"',
                'a like "_\u20AC_"',
                'a like "\\%SystemDrive\\%\\\\\\\\Users%"',
                'a like "_oo"'),
            conf={'spark.sql.parser.escapedStringLiterals': 'true'})
 
def test_regexp_replace():
    gen = mk_str_gen('[abcd]{0,3}')
    assert_gpu_and_cpu_are_equal_collect(
            lambda spark: unary_op_df(spark, gen).selectExpr(
                'regexp_replace(a, "a", "A")',
                'regexp_replace(a, "[^xyz]", "A")',
                'regexp_replace(a, "([^x])|([^y])", "A")',
                'regexp_replace(a, "(?:aa)+", "A")',
                'regexp_replace(a, "a|b|c", "A")'),
            conf={'spark.rapids.sql.expression.RegExpReplace': 'true'})

<<<<<<< HEAD
@pytest.mark.skipif(is_before_spark_320(), reason='regexp is synonym for RLike starting in Spark 3.2.0')
def test_regexp():
    gen = mk_str_gen('[abcd]{1,3}')
    assert_gpu_and_cpu_are_equal_collect(
            lambda spark: unary_op_df(spark, gen).selectExpr(
                'regexp(a, "a{2}")',
                'regexp(a, "a{1,3}")',
                'regexp(a, "a{1,}")',
                'regexp(a, "a[bc]d")'),
            conf={'spark.rapids.sql.expression.RLike': 'true'})

@pytest.mark.skipif(is_before_spark_320(), reason='regexp_like is synonym for RLike starting in Spark 3.2.0')
def test_regexp_like():
    gen = mk_str_gen('[abcd]{1,3}')
    assert_gpu_and_cpu_are_equal_collect(
            lambda spark: unary_op_df(spark, gen).selectExpr(
                'regexp_like(a, "a{2}")',
                'regexp_like(a, "a{1,3}")',
                'regexp_like(a, "a{1,}")',
                'regexp_like(a, "a[bc]d")'),
            conf={'spark.rapids.sql.expression.RLike': 'true'})
=======
@pytest.mark.skipif(is_databricks_runtime(),
    reason='Databricks optimizes out regexp_replace call in this case')
>>>>>>> daa12215
@allow_non_gpu('ProjectExec', 'RegExpReplace')
def test_regexp_replace_null_pattern_fallback():
    gen = mk_str_gen('[abcd]{0,3}')
    # Apache Spark translates `NULL` to `CAST(NULL as STRING)` and we only support
    # literal expressions for the regex pattern
    # Databricks Spark replaces the whole regexp_replace expression with a literal null
    assert_gpu_fallback_collect(
            lambda spark: unary_op_df(spark, gen).selectExpr(
                'regexp_replace(a, NULL, "A")'),
            'RegExpReplace',
            conf={'spark.rapids.sql.expression.RegExpReplace': 'true'})

def test_rlike():
    gen = mk_str_gen('[abcd]{1,3}')
    assert_gpu_and_cpu_are_equal_collect(
            lambda spark: unary_op_df(spark, gen).selectExpr(
                'a rlike "a{2}"',
                'a rlike "a{1,3}"',
                'a rlike "a{1,}"',
                'a rlike "a[bc]d"'),
            conf={'spark.rapids.sql.expression.RLike': 'true'})

def test_rlike_embedded_null():
    gen = mk_str_gen('[abcd]{1,3}')\
            .with_special_case('\u0000aaa')
    assert_gpu_and_cpu_are_equal_collect(
            lambda spark: unary_op_df(spark, gen).selectExpr(
                'a rlike "a{2}"',
                'a rlike "a{1,3}"',
                'a rlike "a{1,}"',
                'a rlike "a[bc]d"'),
            conf={'spark.rapids.sql.expression.RLike': 'true'})

def test_rlike_null_pattern():
    gen = mk_str_gen('[abcd]{1,3}')
    # Spark optimizes out `RLIKE NULL` in this test
    assert_gpu_and_cpu_are_equal_collect(
            lambda spark: unary_op_df(spark, gen).selectExpr(
                'a rlike NULL'),
            conf={'spark.rapids.sql.expression.RLike': 'true'})

@allow_non_gpu('ProjectExec', 'RLike')
def test_rlike_fallback_null_pattern():
    gen = mk_str_gen('[abcd]{1,3}')
    assert_gpu_fallback_collect(
            lambda spark: unary_op_df(spark, gen).selectExpr(
                'a rlike "a\u0000"'),
            'RLike',
            conf={'spark.rapids.sql.expression.RLike': 'true'})

@allow_non_gpu('ProjectExec', 'RLike')
def test_rlike_fallback_empty_group():
    gen = mk_str_gen('[abcd]{1,3}')
    assert_gpu_fallback_collect(
            lambda spark: unary_op_df(spark, gen).selectExpr(
                'a rlike "a()?"'),
            'RLike',
            conf={'spark.rapids.sql.expression.RLike': 'true'})

def test_rlike_escape():
    gen = mk_str_gen('[ab]{0,2}[\\-\\+]{0,2}')
    assert_gpu_and_cpu_are_equal_collect(
            lambda spark: unary_op_df(spark, gen).selectExpr(
                'a rlike "a[\\\\-]"'),
            conf={'spark.rapids.sql.expression.RLike': 'true'})

def test_rlike_multi_line():
    gen = mk_str_gen('[abc]\n[def]')
    assert_gpu_and_cpu_are_equal_collect(
            lambda spark: unary_op_df(spark, gen).selectExpr(
                'a rlike "^a"',
                'a rlike "^d"',
                'a rlike "c$"',
                'a rlike "e$"'),
            conf={'spark.rapids.sql.expression.RLike': 'true'})

def test_rlike_missing_escape():
    gen = mk_str_gen('a[\\-\\+]')
    assert_gpu_and_cpu_are_equal_collect(
            lambda spark: unary_op_df(spark, gen).selectExpr(
                'a rlike "a[-]"',
                'a rlike "a[+-]"',
                'a rlike "a[a-b-]"'),
            conf={'spark.rapids.sql.expression.RLike': 'true'})

@allow_non_gpu('ProjectExec', 'RLike')
def test_rlike_fallback_possessive_quantifier():
    gen = mk_str_gen('(\u20ac|\\w){0,3}a[|b*.$\r\n]{0,2}c\\w{0,3}')
    assert_gpu_fallback_collect(
            lambda spark: unary_op_df(spark, gen).selectExpr(
                'a rlike "a*+"'),
                'RLike',
            conf={'spark.rapids.sql.expression.RLike': 'true'})<|MERGE_RESOLUTION|>--- conflicted
+++ resolved
@@ -484,7 +484,6 @@
                 'regexp_replace(a, "a|b|c", "A")'),
             conf={'spark.rapids.sql.expression.RegExpReplace': 'true'})
 
-<<<<<<< HEAD
 @pytest.mark.skipif(is_before_spark_320(), reason='regexp is synonym for RLike starting in Spark 3.2.0')
 def test_regexp():
     gen = mk_str_gen('[abcd]{1,3}')
@@ -506,10 +505,9 @@
                 'regexp_like(a, "a{1,}")',
                 'regexp_like(a, "a[bc]d")'),
             conf={'spark.rapids.sql.expression.RLike': 'true'})
-=======
+
 @pytest.mark.skipif(is_databricks_runtime(),
     reason='Databricks optimizes out regexp_replace call in this case')
->>>>>>> daa12215
 @allow_non_gpu('ProjectExec', 'RegExpReplace')
 def test_regexp_replace_null_pattern_fallback():
     gen = mk_str_gen('[abcd]{0,3}')
