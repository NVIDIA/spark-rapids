# Copyright (c) 2020-2022, NVIDIA CORPORATION.
#
# Licensed under the Apache License, Version 2.0 (the "License");
# you may not use this file except in compliance with the License.
# You may obtain a copy of the License at
#
#     http://www.apache.org/licenses/LICENSE-2.0
#
# Unless required by applicable law or agreed to in writing, software
# distributed under the License is distributed on an "AS IS" BASIS,
# WITHOUT WARRANTIES OR CONDITIONS OF ANY KIND, either express or implied.
# See the License for the specific language governing permissions and
# limitations under the License.

import pytest

from asserts import assert_gpu_and_cpu_are_equal_collect, assert_gpu_and_cpu_are_equal_sql, \
    assert_gpu_sql_fallback_collect, assert_gpu_fallback_collect, assert_gpu_and_cpu_error, \
    assert_cpu_and_gpu_are_equal_collect_with_capture
from conftest import is_databricks_runtime
from data_gen import *
from marks import *
from pyspark.sql.types import *
import pyspark.sql.functions as f
from spark_session import is_before_spark_320

_regexp_conf = { 'spark.rapids.sql.regexp.enabled': 'true' }

def mk_str_gen(pattern):
    return StringGen(pattern).with_special_case('').with_special_pattern('.{0,10}')

def test_split_no_limit():
    data_gen = mk_str_gen('([ABC]{0,3}_?){0,7}')
    assert_gpu_and_cpu_are_equal_collect(
            lambda spark : unary_op_df(spark, data_gen).selectExpr(
                'split(a, "AB")',
                'split(a, "C")',
                'split(a, "_")'),
                conf=_regexp_conf)

def test_split_negative_limit():
    data_gen = mk_str_gen('([ABC]{0,3}_?){0,7}')
    assert_gpu_and_cpu_are_equal_collect(
        lambda spark : unary_op_df(spark, data_gen).selectExpr(
            'split(a, "AB", -1)',
            'split(a, "C", -2)',
            'split(a, "_", -999)'),
            conf=_regexp_conf)

# https://github.com/NVIDIA/spark-rapids/issues/4720
@allow_non_gpu('ProjectExec', 'StringSplit')
def test_split_zero_limit_fallback():
    data_gen = mk_str_gen('([ABC]{0,3}_?){0,7}')
    assert_cpu_and_gpu_are_equal_collect_with_capture(
        lambda spark : unary_op_df(spark, data_gen).selectExpr(
            'split(a, "AB", 0)'),
        conf=_regexp_conf,
        exist_classes= "ProjectExec",
        non_exist_classes= "GpuProjectExec")

# https://github.com/NVIDIA/spark-rapids/issues/4720
@allow_non_gpu('ProjectExec', 'StringSplit')
def test_split_one_limit_fallback():
    data_gen = mk_str_gen('([ABC]{0,3}_?){0,7}')
    assert_cpu_and_gpu_are_equal_collect_with_capture(
        lambda spark : unary_op_df(spark, data_gen).selectExpr(
            'split(a, "AB", 1)'),
        conf=_regexp_conf,
        exist_classes= "ProjectExec",
        non_exist_classes= "GpuProjectExec")

def test_split_positive_limit():
    data_gen = mk_str_gen('([ABC]{0,3}_?){0,7}')
    assert_gpu_and_cpu_are_equal_collect(
        lambda spark : unary_op_df(spark, data_gen).selectExpr(
            'split(a, "AB", 2)',
            'split(a, "C", 3)',
            'split(a, "_", 999)'))

def test_split_re_negative_limit():
    data_gen = mk_str_gen('([bf]o{0,2}:){1,7}') \
        .with_special_case('boo:and:foo')
    assert_gpu_and_cpu_are_equal_collect(
        lambda spark : unary_op_df(spark, data_gen).selectExpr(
            'split(a, "[:]", -1)',
            'split(a, "[o:]", -1)',
            'split(a, "[^:]", -1)',
            'split(a, "[^o]", -1)',
            'split(a, "[o]{1,2}", -1)',
            'split(a, "[bf]", -1)',
            'split(a, "[o]", -2)'),
            conf=_regexp_conf)

# https://github.com/NVIDIA/spark-rapids/issues/4720
@allow_non_gpu('ProjectExec', 'StringSplit')
def test_split_re_zero_limit_fallback():
    data_gen = mk_str_gen('([bf]o{0,2}:){1,7}') \
        .with_special_case('boo:and:foo')
    assert_cpu_and_gpu_are_equal_collect_with_capture(
        lambda spark : unary_op_df(spark, data_gen).selectExpr(
            'split(a, "[:]", 0)',
            'split(a, "[o:]", 0)',
            'split(a, "[o]", 0)'),
            exist_classes= "ProjectExec",
            non_exist_classes= "GpuProjectExec")

# https://github.com/NVIDIA/spark-rapids/issues/4720
@allow_non_gpu('ProjectExec', 'StringSplit')
def test_split_re_one_limit_fallback():
    data_gen = mk_str_gen('([bf]o{0,2}:){1,7}') \
        .with_special_case('boo:and:foo')
    assert_cpu_and_gpu_are_equal_collect_with_capture(
        lambda spark : unary_op_df(spark, data_gen).selectExpr(
            'split(a, "[:]", 1)',
            'split(a, "[o:]", 1)',
            'split(a, "[o]", 1)'),
        exist_classes= "ProjectExec",
        non_exist_classes= "GpuProjectExec")

def test_split_re_positive_limit():
    data_gen = mk_str_gen('([bf]o{0,2}:){1,7}') \
        .with_special_case('boo:and:foo')
    assert_gpu_and_cpu_are_equal_collect(
        lambda spark : unary_op_df(spark, data_gen).selectExpr(
            'split(a, "[:]", 2)',
            'split(a, "[o:]", 5)',
            'split(a, "[^:]", 2)',
            'split(a, "[^o]", 55)',
            'split(a, "[o]{1,2}", 999)',
            'split(a, "[bf]", 2)',
            'split(a, "[o]", 5)'),
            conf=_regexp_conf)

def test_split_re_no_limit():
    data_gen = mk_str_gen('([bf]o{0,2}:){1,7}') \
        .with_special_case('boo:and:foo')
    assert_gpu_and_cpu_are_equal_collect(
        lambda spark : unary_op_df(spark, data_gen).selectExpr(
            'split(a, "[:]")',
            'split(a, "[o:]")',
            'split(a, "[^:]")',
            'split(a, "[^o]")',
            'split(a, "[o]{1,2}")',
            'split(a, "[bf]")',
            'split(a, "[o]")'),
            conf=_regexp_conf)

def test_split_optimized_no_re():
    data_gen = mk_str_gen('([bf]o{0,2}[.?+\\^$|{}]{1,2}){1,7}') \
        .with_special_case('boo.and.foo') \
        .with_special_case('boo?and?foo') \
        .with_special_case('boo+and+foo') \
        .with_special_case('boo^and^foo') \
        .with_special_case('boo$and$foo') \
        .with_special_case('boo|and|foo') \
        .with_special_case('boo{and}foo') \
        .with_special_case('boo$|and$|foo')
    assert_gpu_and_cpu_are_equal_collect(
        lambda spark : unary_op_df(spark, data_gen).selectExpr(
            'split(a, "\\\\.")',
            'split(a, "\\\\?")',
            'split(a, "\\\\+")',
            'split(a, "\\\\^")',
            'split(a, "\\\\$")',
            'split(a, "\\\\|")',
            'split(a, "\\\\{")',
            'split(a, "\\\\}")',
            'split(a, "\\\\$\\\\|")'),
            conf=_regexp_conf)

def test_split_optimized_no_re_combined():
    data_gen = mk_str_gen('([bf]o{0,2}[AZ.?+\\^$|{}]{1,2}){1,7}') \
        .with_special_case('booA.ZandA.Zfoo') \
        .with_special_case('booA?ZandA?Zfoo') \
        .with_special_case('booA+ZandA+Zfoo') \
        .with_special_case('booA^ZandA^Zfoo') \
        .with_special_case('booA$ZandA$Zfoo') \
        .with_special_case('booA|ZandA|Zfoo') \
        .with_special_case('boo{Zand}Zfoo')
    assert_gpu_and_cpu_are_equal_collect(
        lambda spark : unary_op_df(spark, data_gen).selectExpr(
            'split(a, "A\\\\.Z")',
            'split(a, "A\\\\?Z")',
            'split(a, "A\\\\+Z")',
            'split(a, "A\\\\^Z")',
            'split(a, "A\\\\$Z")',
            'split(a, "A\\\\|Z")',
            'split(a, "\\\\{Z")',
            'split(a, "\\\\}Z")'),
            conf=_regexp_conf)

def test_split_regexp_disabled_no_fallback():
    conf = { 'spark.rapids.sql.regexp.enabled': 'false' }
    data_gen = mk_str_gen('([bf]o{0,2}[.?+\\^$|&_]{1,2}){1,7}') \
        .with_special_case('boo.and.foo') \
        .with_special_case('boo?and?foo') \
        .with_special_case('boo+and+foo') \
        .with_special_case('boo^and^foo') \
        .with_special_case('boo$and$foo') \
        .with_special_case('boo|and|foo') \
        .with_special_case('boo&and&foo') \
        .with_special_case('boo_and_foo')
    assert_gpu_and_cpu_are_equal_collect(
        lambda spark : unary_op_df(spark, data_gen).selectExpr(
            'split(a, "\\\\.")',
            'split(a, "\\\\?")',
            'split(a, "\\\\+")',
            'split(a, "\\\\^")',
            'split(a, "\\\\$")',
            'split(a, "\\\\|")',
            'split(a, "&")',
            'split(a, "_")',
        ), conf
    )

@allow_non_gpu('ProjectExec', 'StringSplit')
def test_split_regexp_disabled_fallback():
    conf = { 'spark.rapids.sql.regexp.enabled': 'false' }
    data_gen = mk_str_gen('([bf]o{0,2}:){1,7}') \
        .with_special_case('boo:and:foo')
    assert_gpu_sql_fallback_collect(
        lambda spark : unary_op_df(spark, data_gen),
            'StringSplit',
            'string_split_table',
            'select ' +
            'split(a, "[:]", 2), ' +
            'split(a, "[o:]", 5), ' +
            'split(a, "[^:]", 2), ' +
            'split(a, "[^o]", 55), ' +
            'split(a, "[o]{1,2}", 999), ' +
            'split(a, "[bf]", 2), ' +
            'split(a, "[o]", 5) from string_split_table',
            conf)


@pytest.mark.parametrize('data_gen,delim', [(mk_str_gen('([ABC]{0,3}_?){0,7}'), '_'),
    (mk_str_gen('([MNP_]{0,3}\\.?){0,5}'), '.'),
    (mk_str_gen('([123]{0,3}\\^?){0,5}'), '^')], ids=idfn)
def test_substring_index(data_gen,delim):
    assert_gpu_and_cpu_are_equal_collect(
            lambda spark : unary_op_df(spark, data_gen).select(
                f.substring_index(f.col('a'), delim, 1),
                f.substring_index(f.col('a'), delim, 3),
                f.substring_index(f.col('a'), delim, 0),
                f.substring_index(f.col('a'), delim, -1),
                f.substring_index(f.col('a'), delim, -4)))

# ONLY LITERAL WIDTH AND PAD ARE SUPPORTED
def test_lpad():
    gen = mk_str_gen('.{0,5}')
    assert_gpu_and_cpu_are_equal_collect(
            lambda spark: unary_op_df(spark, gen).selectExpr(
                'LPAD(a, 2, " ")',
                'LPAD(a, NULL, " ")',
                'LPAD(a, 5, NULL)',
                'LPAD(a, 5, "G")',
                'LPAD(a, -1, "G")'))

# ONLY LITERAL WIDTH AND PAD ARE SUPPORTED
def test_rpad():
    gen = mk_str_gen('.{0,5}')
    assert_gpu_and_cpu_are_equal_collect(
            lambda spark: unary_op_df(spark, gen).selectExpr(
                'RPAD(a, 2, " ")',
                'RPAD(a, NULL, " ")',
                'RPAD(a, 5, NULL)',
                'RPAD(a, 5, "G")',
                'RPAD(a, -1, "G")'))

# ONLY LITERAL SEARCH PARAMS ARE SUPPORTED
def test_position():
    gen = mk_str_gen('.{0,3}Z_Z.{0,3}A.{0,3}')
    assert_gpu_and_cpu_are_equal_collect(
            lambda spark: unary_op_df(spark, gen).selectExpr(
                'POSITION(NULL IN a)',
                'POSITION("Z_" IN a)',
                'POSITION("" IN a)',
                'POSITION("_" IN a)',
                'POSITION("A" IN a)'))

def test_locate():
    gen = mk_str_gen('.{0,3}Z_Z.{0,3}A.{0,3}')
    assert_gpu_and_cpu_are_equal_collect(
            lambda spark: unary_op_df(spark, gen).selectExpr(
                'locate("Z", a, -1)',
                'locate("Z", a, 4)',
                'locate("A", a, 500)',
                'locate("_", a, NULL)'))

def test_contains():
    gen = mk_str_gen('.{0,3}Z?_Z?.{0,3}A?.{0,3}')
    assert_gpu_and_cpu_are_equal_collect(
            lambda spark: unary_op_df(spark, gen).select(
                f.col('a').contains('Z'),
                f.col('a').contains('Z_'),
                f.col('a').contains(''),
                f.col('a').contains(None)
                ))

def test_trim():
    gen = mk_str_gen('[Ab \ud720]{0,3}A.{0,3}Z[ Ab]{0,3}')
    assert_gpu_and_cpu_are_equal_collect(
            lambda spark: unary_op_df(spark, gen).selectExpr(
                'TRIM(a)',
                'TRIM("Ab" FROM a)',
                'TRIM("A\ud720" FROM a)',
                'TRIM(BOTH NULL FROM a)',
                'TRIM("" FROM a)'))

def test_ltrim():
    gen = mk_str_gen('[Ab \ud720]{0,3}A.{0,3}Z[ Ab]{0,3}')
    assert_gpu_and_cpu_are_equal_collect(
            lambda spark: unary_op_df(spark, gen).selectExpr(
                'LTRIM(a)',
                'LTRIM("Ab", a)',
                'TRIM(LEADING "A\ud720" FROM a)',
                'TRIM(LEADING NULL FROM a)',
                'TRIM(LEADING "" FROM a)'))

def test_rtrim():
    gen = mk_str_gen('[Ab \ud720]{0,3}A.{0,3}Z[ Ab]{0,3}')
    assert_gpu_and_cpu_are_equal_collect(
            lambda spark: unary_op_df(spark, gen).selectExpr(
                'RTRIM(a)',
                'RTRIM("Ab", a)',
                'TRIM(TRAILING "A\ud720" FROM a)',
                'TRIM(TRAILING NULL FROM a)',
                'TRIM(TRAILING "" FROM a)'))

def test_startswith():
    gen = mk_str_gen('[Ab\ud720]{3}A.{0,3}Z[Ab\ud720]{3}')
    assert_gpu_and_cpu_are_equal_collect(
            lambda spark: unary_op_df(spark, gen).select(
                f.col('a').startswith('A'),
                f.col('a').startswith(''),
                f.col('a').startswith(None),
                f.col('a').startswith('A\ud720')))


def test_endswith():
    gen = mk_str_gen('[Ab\ud720]{3}A.{0,3}Z[Ab\ud720]{3}')
    assert_gpu_and_cpu_are_equal_collect(
            lambda spark: unary_op_df(spark, gen).select(
                f.col('a').endswith('A'),
                f.col('a').endswith(''),
                f.col('a').endswith(None),
                f.col('a').endswith('A\ud720')))

def test_concat_ws_basic():
    gen = StringGen(nullable=True)
    (s1, s2) = gen_scalars(gen, 2, force_no_nulls=True)
    assert_gpu_and_cpu_are_equal_collect(
            lambda spark: binary_op_df(spark, gen).select(
                f.concat_ws("-"),
                f.concat_ws("-", f.col('a')),
                f.concat_ws(None, f.col('a')),
                f.concat_ws("-", f.col('a'), f.col('b')),
                f.concat_ws("-", f.col('a'), f.lit('')),
                f.concat_ws("*", f.col('a'), f.col('b'), f.col('a')),
                f.concat_ws("*", s1, f.col('b')),
                f.concat_ws("+", f.col('a'), s2),
                f.concat_ws("-", f.lit(None), f.lit(None)),
                f.concat_ws("-", f.lit(None).cast('string'), f.col('b')),
                f.concat_ws("+", f.col('a'), f.lit(None).cast('string')),
                f.concat_ws(None, f.col('a'), f.col('b')),
                f.concat_ws("+", f.col('a'), f.lit(''))))

def test_concat_ws_arrays():
    gen = ArrayGen(StringGen(nullable=True), nullable=True)
    (s1, s2) = gen_scalars(gen, 2, force_no_nulls=True)
    assert_gpu_and_cpu_are_equal_collect(
            lambda spark: binary_op_df(spark, gen).select(
                f.concat_ws("*", f.array(f.lit('2'), f.lit(''), f.lit('3'), f.lit('Z'))),
                f.concat_ws("*", s1, s2),
                f.concat_ws("-", f.array()),
                f.concat_ws("-", f.array(), f.lit('u')),
                f.concat_ws(None, f.lit('z'), s1, f.lit('b'), s2, f.array()),
                f.concat_ws("+", f.lit('z'), s1, f.lit('b'), s2, f.array()),
                f.concat_ws("*", f.col('b'), f.lit('z')),
                f.concat_ws("*", f.lit('z'), s1, f.lit('b'), s2, f.array(), f.col('b')),
                f.concat_ws("-", f.array(f.lit(None))),
                f.concat_ws("-", f.array(f.lit('')))))

def test_concat_ws_nulls_arrays():
    gen = ArrayGen(StringGen(nullable=True), nullable=True)
    assert_gpu_and_cpu_are_equal_collect(
            lambda spark: binary_op_df(spark, gen).select(
                f.concat_ws("*", f.lit('z'), f.array(f.lit('2'), f.lit(None), f.lit('Z'))),
                f.concat_ws("*", f.array(f.lit(None), f.lit(None))),
                f.concat_ws("*", f.array(f.lit(None), f.lit(None)), f.col('b'), f.lit('a'))))

def test_concat_ws_sql_basic():
    gen = StringGen(nullable=True)
    assert_gpu_and_cpu_are_equal_sql(
            lambda spark: binary_op_df(spark, gen),
            'concat_ws_table',
            'select ' +
                'concat_ws("-"), ' +
                'concat_ws("-", a), ' +
                'concat_ws(null, a), ' +
                'concat_ws("-", a, b), ' +
                'concat_ws("-", null, null), ' +
                'concat_ws("+", \'aaa\', \'bbb\', \'zzz\'), ' +
                'concat_ws(null, b, \'aaa\', \'bbb\', \'zzz\'), ' +
                'concat_ws("=", b, \'\', \'bbb\', \'zzz\'), ' +
                'concat_ws("*", b, a, cast(null as string)) from concat_ws_table')

def test_concat_ws_sql_col_sep():
    gen = StringGen(nullable=True)
    sep = StringGen('[-,*,+,!]', nullable=True)
    assert_gpu_and_cpu_are_equal_sql(
            lambda spark: three_col_df(spark, gen, gen, sep),
            'concat_ws_table',
            'select ' +
                'concat_ws(c, a), ' +
                'concat_ws(c, a, b), ' +
                'concat_ws(c, null, null), ' +
                'concat_ws(c, \'aaa\', \'bbb\', \'zzz\'), ' +
                'concat_ws(c, b, \'\', \'bbb\', \'zzz\'), ' +
                'concat_ws(c, b, a, cast(null as string)) from concat_ws_table')


@pytest.mark.skipif(is_databricks_runtime(),
    reason='Databricks optimizes out concat_ws call in this case')
@allow_non_gpu('ProjectExec', 'Alias', 'ConcatWs')
def test_concat_ws_sql_col_sep_only_sep_specified():
    gen = StringGen(nullable=True)
    sep = StringGen('[-,*,+,!]', nullable=True)
    assert_gpu_sql_fallback_collect(
            lambda spark: three_col_df(spark, gen, gen, sep),
            'ConcatWs',
            'concat_ws_table',
            'select ' +
                'concat_ws(c) from concat_ws_table')

def test_concat_ws_sql_arrays():
    gen = ArrayGen(StringGen(nullable=True), nullable=True)
    assert_gpu_and_cpu_are_equal_sql(
            lambda spark: three_col_df(spark, gen, gen, StringGen(nullable=True)),
            'concat_ws_table',
            'select ' +
                'concat_ws("-", array()), ' +
                'concat_ws(null, c, c, array(c)), ' +
                'concat_ws("-", array(), c), ' +
                'concat_ws("-", a, b), ' +
                'concat_ws("-", a, array(null, c), b, array()), ' +
                'concat_ws("-", array(null, null)), ' +
                'concat_ws("-", a, array(null), b, array()), ' +
                'concat_ws("*", array(\'2\', \'\', \'3\', \'Z\', c)) from concat_ws_table')

def test_concat_ws_sql_arrays_col_sep():
    gen = ArrayGen(StringGen(nullable=True), nullable=True)
    sep = StringGen('[-,*,+,!]', nullable=True)
    assert_gpu_and_cpu_are_equal_sql(
            lambda spark: three_col_df(spark, gen, StringGen(nullable=True), sep),
            'concat_ws_table',
            'select ' +
                'concat_ws(c, array()) as emptyCon, ' +
                'concat_ws(c, b, b, array(b)), ' +
                'concat_ws(c, a, array(null, c), b, array()), ' +
                'concat_ws(c, array(null, null)), ' +
                'concat_ws(c, a, array(null), b, array()), ' +
                'concat_ws(c, array(\'2\', \'\', \'3\', \'Z\', b)) from concat_ws_table')

def test_concat_ws_sql_arrays_all_null_col_sep():
    gen = ArrayGen(StringGen(nullable=True), nullable=True)
    sep = NullGen()
    assert_gpu_and_cpu_are_equal_sql(
            lambda spark: three_col_df(spark, gen, StringGen(nullable=True), sep),
            'concat_ws_table',
            'select ' +
                'concat_ws(c, array(null, null)), ' +
                'concat_ws(c, a, array(null), b, array()), ' +
                'concat_ws(c, b, b, array(b)) from concat_ws_table')

def test_substring():
    gen = mk_str_gen('.{0,30}')
    assert_gpu_and_cpu_are_equal_collect(
            lambda spark: unary_op_df(spark, gen).selectExpr(
                'SUBSTRING(a, 1, 5)',
                'SUBSTRING(a, 1)',
                'SUBSTRING(a, -3)',
                'SUBSTRING(a, 3, -2)',
                'SUBSTRING(a, 100)',
                'SUBSTRING(a, NULL)',
                'SUBSTRING(a, 1, NULL)',
                'SUBSTRING(a, 0, 0)'))

def test_repeat_scalar_and_column():
    gen_s = StringGen(nullable=False)
    gen_r = IntegerGen(min_val=-100, max_val=100, special_cases=[0], nullable=True)
    (s,) = gen_scalars_for_sql(gen_s, 1)
    assert_gpu_and_cpu_are_equal_collect(
            lambda spark: unary_op_df(spark, gen_r).selectExpr(
                'repeat({}, a)'.format(s),
                'repeat({}, null)'.format(s)))

def test_repeat_column_and_scalar():
    gen_s = StringGen(nullable=True)
    assert_gpu_and_cpu_are_equal_collect(
            lambda spark: unary_op_df(spark, gen_s).selectExpr(
                'repeat(a, -10)',
                'repeat(a, 0)',
                'repeat(a, 10)',
                'repeat(a, null)'
            ))

def test_repeat_null_column_and_scalar():
    assert_gpu_and_cpu_are_equal_collect(
            lambda spark: spark.range(100).selectExpr('CAST(NULL as STRING) AS a').selectExpr(
                'repeat(a, -10)',
                'repeat(a, 0)',
                'repeat(a, 10)'
            ))

def test_repeat_column_and_column():
    gen_s = StringGen(nullable=True)
    gen_r = IntegerGen(min_val=-100, max_val=100, special_cases=[0], nullable=True)
    assert_gpu_and_cpu_are_equal_collect(
            lambda spark: two_col_df(spark, gen_s, gen_r).selectExpr('repeat(a, b)'))

def test_replace():
    gen = mk_str_gen('.{0,5}TEST[\ud720 A]{0,5}')
    assert_gpu_and_cpu_are_equal_collect(
            lambda spark: unary_op_df(spark, gen).selectExpr(
                'REPLACE(a, "TEST", "PROD")',
                'REPLACE(a, "T\ud720", "PROD")',
                'REPLACE(a, "", "PROD")',
                'REPLACE(a, "T", NULL)',
                'REPLACE(a, NULL, "PROD")',
                'REPLACE(a, "T", "")'))

def test_re_replace():
    gen = mk_str_gen('.{0,5}TEST[\ud720 A]{0,5}')
    assert_gpu_and_cpu_are_equal_collect(
            lambda spark: unary_op_df(spark, gen).selectExpr(
                'REGEXP_REPLACE(a, "TEST", "PROD")',
                'REGEXP_REPLACE(a, "^TEST", "PROD")',
                'REGEXP_REPLACE(a, "^TEST\\z", "PROD")',
                'REGEXP_REPLACE(a, "TEST\\z", "PROD")',
                'REGEXP_REPLACE(a, "\\zTEST", "PROD")',
                'REGEXP_REPLACE(a, "TEST\\z", "PROD")',
                'REGEXP_REPLACE(a, "\\^TEST\\z", "PROD")',
                'REGEXP_REPLACE(a, "\\^TEST\\z", "PROD")',
                'REGEXP_REPLACE(a, "TEST", "")',
                'REGEXP_REPLACE(a, "TEST", "%^[]\ud720")',
                'REGEXP_REPLACE(a, "TEST", NULL)'),
        conf=_regexp_conf)

def test_re_replace_backrefs():
    gen = mk_str_gen('.{0,5}TEST[\ud720 A]{0,5}TEST')
    assert_gpu_and_cpu_are_equal_collect(
        lambda spark: unary_op_df(spark, gen).selectExpr(
            'REGEXP_REPLACE(a, "(TEST)", "$1")',
            'REGEXP_REPLACE(a, "(TEST)", "[$0]")',
            'REGEXP_REPLACE(a, "(TEST)", "[\\1]")',
            'REGEXP_REPLACE(a, "(T)[a-z]+(T)", "[$2][$1][$0]")',
            'REGEXP_REPLACE(a, "([0-9]+)(T)[a-z]+(T)", "[$3][$2][$1]")',
            'REGEXP_REPLACE(a, "(.)([0-9]+TEST)", "$0 $1 $2")',
            'REGEXP_REPLACE(a, "(TESTT)", "\\0 \\1")'  # no match
        ),
        conf=_regexp_conf)

def test_re_replace_anchors():
    gen = mk_str_gen('.{0,2}TEST[\ud720 A]{0,5}TEST[\r\n\u0085\u2028\u2029]?') \
        .with_special_case("TEST") \
        .with_special_case("TEST\n") \
        .with_special_case("TEST\r\n") \
        .with_special_case("TEST\r")
    assert_gpu_and_cpu_are_equal_collect(
        lambda spark: unary_op_df(spark, gen).selectExpr(
            'REGEXP_REPLACE(a, "TEST$", "")',
            'REGEXP_REPLACE(a, "TEST$", "PROD")',
            'REGEXP_REPLACE(a, "\ud720[A-Z]+$", "PROD")',
            'REGEXP_REPLACE(a, "(\ud720[A-Z]+)$", "PROD")',
            'REGEXP_REPLACE(a, "(TEST)$", "$1")',
            'REGEXP_REPLACE(a, "^(TEST)$", "$1")',
            'REGEXP_REPLACE(a, "\\\\ATEST\\\\Z", "PROD")',
            'REGEXP_REPLACE(a, "\\\\ATEST$", "PROD")',
            'REGEXP_REPLACE(a, "^TEST\\\\Z", "PROD")',
            'REGEXP_REPLACE(a, "TEST\\\\Z", "PROD")',
            'REGEXP_REPLACE(a, "TEST\\\\z", "PROD")',
            'REGEXP_REPLACE(a, "\\\\zTEST", "PROD")',
            'REGEXP_REPLACE(a, "^TEST$", "PROD")',
            'REGEXP_REPLACE(a, "^TEST\\\\z", "PROD")',
            'REGEXP_REPLACE(a, "TEST\\\\z", "PROD")',
        ),
        conf=_regexp_conf)

# For GPU runs, cuDF will check the range and throw exception if index is out of range
def test_re_replace_backrefs_idx_out_of_bounds():
    gen = mk_str_gen('.{0,5}TEST[\ud720 A]{0,5}')
    assert_gpu_and_cpu_error(lambda spark: unary_op_df(spark, gen).selectExpr(
        'REGEXP_REPLACE(a, "(T)(E)(S)(T)", "[$5]")').collect(),
        conf=_regexp_conf,
        error_message='')

def test_re_replace_backrefs_escaped():
    gen = mk_str_gen('.{0,5}TEST[\ud720 A]{0,5}')
    assert_gpu_and_cpu_are_equal_collect(
        lambda spark: unary_op_df(spark, gen).selectExpr(
            'REGEXP_REPLACE(a, "(TEST)", "[\\\\$0]")',
            'REGEXP_REPLACE(a, "(TEST)", "[\\\\$1]")'),
        conf=_regexp_conf)

def test_re_replace_escaped():
    gen = mk_str_gen('.{0,5}TEST[\ud720 A]{0,5}')
    assert_gpu_and_cpu_are_equal_collect(
        lambda spark: unary_op_df(spark, gen).selectExpr(
            'REGEXP_REPLACE(a, "[A-Z]+", "\\\\A\\A\\\\t\\\\r\\\\n\\t\\r\\n")'),
        conf=_regexp_conf)

def test_re_replace_null():
    gen = mk_str_gen('[\u0000 ]{0,2}TE[\u0000 ]{0,2}ST[\u0000 ]{0,2}')\
        .with_special_case("\u0000")\
        .with_special_case("\u0000\u0000")
    assert_gpu_and_cpu_are_equal_collect(
            lambda spark: unary_op_df(spark, gen).selectExpr(
                'REGEXP_REPLACE(a, "\u0000", "")',
                'REGEXP_REPLACE(a, "\000", "")',
                'REGEXP_REPLACE(a, "\00", "")',
                'REGEXP_REPLACE(a, "\x00", "")',
                'REGEXP_REPLACE(a, "\0", "")',
                'REGEXP_REPLACE(a, "\u0000", "NULL")',
                'REGEXP_REPLACE(a, "\000", "NULL")',
                'REGEXP_REPLACE(a, "\00", "NULL")',
                'REGEXP_REPLACE(a, "\x00", "NULL")',
                'REGEXP_REPLACE(a, "\0", "NULL")',
                'REGEXP_REPLACE(a, "TE\u0000ST", "PROD")',
                'REGEXP_REPLACE(a, "TE\u0000\u0000ST", "PROD")'),
        conf=_regexp_conf)

def test_length():
    gen = mk_str_gen('.{0,5}TEST[\ud720 A]{0,5}')
    assert_gpu_and_cpu_are_equal_collect(
            lambda spark: unary_op_df(spark, gen).selectExpr(
                'LENGTH(a)',
                'CHAR_LENGTH(a)',
                'CHARACTER_LENGTH(a)'))

def test_byte_length():
    gen = mk_str_gen('.{0,5}TEST[\ud720 A]{0,5}')
    assert_gpu_and_cpu_are_equal_collect(
            lambda spark: unary_op_df(spark, gen).selectExpr(
                'BIT_LENGTH(a)', 'OCTET_LENGTH(a)'))

@incompat
def test_initcap():
    # Because we don't use the same unicode version we need to limit
    # the charicter set to something more reasonable
    # upper and lower should cover the corner cases, this is mostly to
    # see if there are issues with spaces
    gen = mk_str_gen('([aAbB1357ȺéŸ_@%-]{0,15}[ \r\n\t]{1,2}){1,5}')
    assert_gpu_and_cpu_are_equal_collect(
            lambda spark: unary_op_df(spark, gen).select(
                f.initcap(f.col('a'))))

@incompat
@pytest.mark.xfail(reason='Spark initcap will not convert ŉ to ʼN')
def test_initcap_special_chars():
    gen = mk_str_gen('ŉ([aAbB13ȺéŸ]{0,5}){1,5}')
    assert_gpu_and_cpu_are_equal_collect(
            lambda spark: unary_op_df(spark, gen).select(
                f.initcap(f.col('a'))))

def test_like_null():
    gen = mk_str_gen('.{0,3}a[|b*.$\r\n]{0,2}c.{0,3}')\
            .with_special_pattern('.{0,3}oo.{0,3}', weight=100.0)\
            .with_special_case('_')\
            .with_special_case('\r')\
            .with_special_case('\n')\
            .with_special_case('%SystemDrive%\\Users\\John')
    assert_gpu_and_cpu_are_equal_collect(
            lambda spark: unary_op_df(spark, gen).select(
                f.col('a').like('_'))) 

def test_like():
    gen = mk_str_gen('(\u20ac|\\w){0,3}a[|b*.$\r\n]{0,2}c\\w{0,3}')\
            .with_special_pattern('\\w{0,3}oo\\w{0,3}', weight=100.0)\
            .with_special_case('_')\
            .with_special_case('\r')\
            .with_special_case('\n')\
            .with_special_case('a{3}bar')\
            .with_special_case('12345678')\
            .with_special_case('12345678901234')\
            .with_special_case('%SystemDrive%\\Users\\John')
    assert_gpu_and_cpu_are_equal_collect(
            lambda spark: unary_op_df(spark, gen).select(
                f.col('a').like('%o%'), # turned into contains
                f.col('a').like('%a%'), # turned into contains
                f.col('a').like(''), #turned into equals
                f.col('a').like('12345678'), #turned into equals
                f.col('a').like('\\%SystemDrive\\%\\\\Users%'),
                f.col('a').like('_'),
                f.col('a').like('_oo_'),
                f.col('a').like('_oo%'),
                f.col('a').like('%oo_'),
                f.col('a').like('_\u201c%'),
                f.col('a').like('_a[d]%'),
                f.col('a').like('_a(d)%'),
                f.col('a').like('_$'),
                f.col('a').like('_$%'),
                f.col('a').like('_._'),
                f.col('a').like('_?|}{_%'),
                f.col('a').like('%a{3}%'))) 

def test_like_simple_escape():
    gen = mk_str_gen('(\u20ac|\\w){0,3}a[|b*.$\r\n]{0,2}c\\w{0,3}')\
            .with_special_pattern('\\w{0,3}oo\\w{0,3}', weight=100.0)\
            .with_special_case('_')\
            .with_special_case('\r')\
            .with_special_case('\n')\
            .with_special_case('a{3}bar')\
            .with_special_case('12345678')\
            .with_special_case('12345678901234')\
            .with_special_case('%SystemDrive%\\Users\\John')
    assert_gpu_and_cpu_are_equal_collect(
            lambda spark: unary_op_df(spark, gen).selectExpr(
                'a like "_a^d%" escape "c"',
                'a like "a_a" escape "c"',
                'a like "a%a" escape "c"',
                'a like "c_" escape "c"',
                'a like x "6162632325616263" escape "#"',
                'a like x "61626325616263" escape "#"'))
 
def test_like_complex_escape():
    gen = mk_str_gen('(\u20ac|\\w){0,3}a[|b*.$\r\n]{0,2}c\\w{0,3}')\
            .with_special_pattern('\\w{0,3}oo\\w{0,3}', weight=100.0)\
            .with_special_case('_')\
            .with_special_case('\r')\
            .with_special_case('\n')\
            .with_special_case('a{3}bar')\
            .with_special_case('12345678')\
            .with_special_case('12345678901234')\
            .with_special_case('%SystemDrive%\\Users\\John')
    assert_gpu_and_cpu_are_equal_collect(
            lambda spark: unary_op_df(spark, gen).selectExpr(
                'a like x "256f6f5f"',
                'a like x "6162632325616263" escape "#"',
                'a like x "61626325616263" escape "#"',
                'a like ""',
                'a like "_oo_"',
                'a like "_oo%"',
                'a like "%oo_"',
                'a like "_\u20AC_"',
                'a like "\\%SystemDrive\\%\\\\\\\\Users%"',
                'a like "_oo"'),
            conf={'spark.sql.parser.escapedStringLiterals': 'true'})
 
def test_regexp_replace():
    gen = mk_str_gen('[abcd]{0,3}')
    assert_gpu_and_cpu_are_equal_collect(
            lambda spark: unary_op_df(spark, gen).selectExpr(
                'regexp_replace(a, "a", "A")',
                'regexp_replace(a, "[^xyz]", "A")',
                'regexp_replace(a, "([^x])|([^y])", "A")',
                'regexp_replace(a, "(?:aa)+", "A")',
                'regexp_replace(a, "a|b|c", "A")'),
        conf=_regexp_conf)

@pytest.mark.skipif(is_before_spark_320(), reason='regexp is synonym for RLike starting in Spark 3.2.0')
def test_regexp():
    gen = mk_str_gen('[abcd]{1,3}')
    assert_gpu_and_cpu_are_equal_collect(
            lambda spark: unary_op_df(spark, gen).selectExpr(
                'regexp(a, "a{2}")',
                'regexp(a, "a{1,3}")',
                'regexp(a, "a{1,}")',
                'regexp(a, "a[bc]d")'),
        conf=_regexp_conf)

@pytest.mark.skipif(is_before_spark_320(), reason='regexp_like is synonym for RLike starting in Spark 3.2.0')
def test_regexp_like():
    gen = mk_str_gen('[abcd]{1,3}')
    assert_gpu_and_cpu_are_equal_collect(
            lambda spark: unary_op_df(spark, gen).selectExpr(
                'regexp_like(a, "a{2}")',
                'regexp_like(a, "a{1,3}")',
                'regexp_like(a, "a{1,}")',
                'regexp_like(a, "a[bc]d")'),
        conf=_regexp_conf)

def test_regexp_replace_character_set_negated():
    gen = mk_str_gen('[abcd]{0,3}[\r\n]{0,2}[abcd]{0,3}')
    assert_gpu_and_cpu_are_equal_collect(
            lambda spark: unary_op_df(spark, gen).selectExpr(
                'regexp_replace(a, "([^a])|([^b])", "1")',
                'regexp_replace(a, "[^a]", "1")',
                'regexp_replace(a, "([^a]|[\r\n])", "1")',
                'regexp_replace(a, "[^a\r\n]", "1")',
                'regexp_replace(a, "[^a\r]", "1")',
                'regexp_replace(a, "[^a\n]", "1")',
                'regexp_replace(a, "[^\r\n]", "1")',
                'regexp_replace(a, "[^\r]", "1")',
                'regexp_replace(a, "[^\n]", "1")'),
        conf=_regexp_conf)

def test_regexp_extract():
    gen = mk_str_gen('[abcd]{1,3}[0-9]{1,3}[abcd]{1,3}')
    assert_gpu_and_cpu_are_equal_collect(
            lambda spark: unary_op_df(spark, gen).selectExpr(
                'regexp_extract(a, "([0-9]+)", 1)',
                'regexp_extract(a, "([0-9])([abcd]+)", 1)',
                'regexp_extract(a, "([0-9])([abcd]+)", 2)',
                'regexp_extract(a, "^([a-d]*)([0-9]*)([a-d]*)\\z", 1)',
                'regexp_extract(a, "^([a-d]*)([0-9]*)([a-d]*)\\z", 2)',
                'regexp_extract(a, "^([a-d]*)([0-9]*)([a-d]*)\\z", 3)'),
        conf=_regexp_conf)

def test_regexp_extract_no_match():
    gen = mk_str_gen('[abcd]{1,3}[0-9]{1,3}[abcd]{1,3}')
    assert_gpu_and_cpu_are_equal_collect(
            lambda spark: unary_op_df(spark, gen).selectExpr(
                'regexp_extract(a, "^([0-9]+)([a-z]+)([0-9]+)\\z", 0)',
                'regexp_extract(a, "^([0-9]+)([a-z]+)([0-9]+)\\z", 1)',
                'regexp_extract(a, "^([0-9]+)([a-z]+)([0-9]+)\\z", 2)',
                'regexp_extract(a, "^([0-9]+)([a-z]+)([0-9]+)\\z", 3)'),
        conf=_regexp_conf)

# if we determine that the index is out of range we fall back to CPU and let
# Spark take care of the error handling
@allow_non_gpu('ProjectExec', 'RegExpExtract')
def test_regexp_extract_idx_negative():
    gen = mk_str_gen('[abcd]{1,3}[0-9]{1,3}[abcd]{1,3}')
    assert_gpu_and_cpu_error(
            lambda spark: unary_op_df(spark, gen).selectExpr(
                'regexp_extract(a, "^([a-d]*)([0-9]*)([a-d]*)$", -1)').collect(),
            error_message = "The specified group index cannot be less than zero",
        conf=_regexp_conf)

# if we determine that the index is out of range we fall back to CPU and let
# Spark take care of the error handling
@allow_non_gpu('ProjectExec', 'RegExpExtract')
def test_regexp_extract_idx_out_of_bounds():
    gen = mk_str_gen('[abcd]{1,3}[0-9]{1,3}[abcd]{1,3}')
    assert_gpu_and_cpu_error(
            lambda spark: unary_op_df(spark, gen).selectExpr(
                'regexp_extract(a, "^([a-d]*)([0-9]*)([a-d]*)$", 4)').collect(),
            error_message = "Regex group count is 3, but the specified group index is 4",
            conf=_regexp_conf)

def test_regexp_extract_multiline():
    gen = mk_str_gen('[abcd]{2}[\r\n]{0,2}[0-9]{2}[\r\n]{0,2}[abcd]{2}')
    assert_gpu_and_cpu_are_equal_collect(
            lambda spark: unary_op_df(spark, gen).selectExpr(
                'regexp_extract(a, "^([a-d]*)([\r\n]*)", 2)'),
        conf=_regexp_conf)

def test_regexp_extract_multiline_negated_character_class():
    gen = mk_str_gen('[abcd]{2}[\r\n]{0,2}[0-9]{2}[\r\n]{0,2}[abcd]{2}')
    assert_gpu_and_cpu_are_equal_collect(
            lambda spark: unary_op_df(spark, gen).selectExpr(
                'regexp_extract(a, "^([a-d]*)([^a-z]*)([a-d]*)\\z", 2)'),
        conf=_regexp_conf)

def test_regexp_extract_idx_0():
    gen = mk_str_gen('[abcd]{1,3}[0-9]{1,3}[abcd]{1,3}')
    assert_gpu_and_cpu_are_equal_collect(
            lambda spark: unary_op_df(spark, gen).selectExpr(
                'regexp_extract(a, "([0-9]+)[abcd]([abcd]+)", 0)',
                'regexp_extract(a, "^([a-d]*)([0-9]*)([a-d]*)\\z", 0)',
                'regexp_extract(a, "^([a-d]*)[0-9]*([a-d]*)\\z", 0)'),
        conf=_regexp_conf)

def test_regexp_hexadecimal_digits():
<<<<<<< HEAD
    gen = mk_str_gen('[abcd]\\\\x00\\\\x7f\\\\x80\\\\xff[\\\\xa0-\\\\xb0][abcd]')
=======
    gen = mk_str_gen(
        '[abcd]\\\\x00\\\\x7f\\\\x80\\\\xff\\\\x{10ffff}\\\\x{00eeee}[\\\\xa0-\\\\xb0][abcd]')
>>>>>>> 3fd561ac
    assert_gpu_and_cpu_are_equal_collect(
            lambda spark: unary_op_df(spark, gen).selectExpr(
                'rlike(a, "\\\\x7f")',
                'rlike(a, "\\\\x80")',
<<<<<<< HEAD
                'rlike(a, "[\\\\xa0-\\\\xaf]+")',
                'regexp_extract(a, "([a-d]+)([\\\\xa0-\\\\xb0]+)([a-d]+)", 1)',
                'regexp_replace(a, "\\\\xff", "")',
=======
                'rlike(a, "\\\\x{00eeee}")',
                'regexp_extract(a, "([a-d]+)\\\\xa0([a-d]+)", 1)',
                'regexp_replace(a, "\\\\xff", "")',
                'regexp_replace(a, "\\\\x{10ffff}", "")',
>>>>>>> 3fd561ac
            ),
        conf=_regexp_conf)

def test_regexp_whitespace():
    gen = mk_str_gen('\u001e[abcd]\t\n{1,3} [0-9]\n {1,3}\x0b\t[abcd]\r\f[0-9]{0,10}')
    assert_gpu_and_cpu_are_equal_collect(
            lambda spark: unary_op_df(spark, gen).selectExpr(
                'rlike(a, "\\s{2}")',
                'rlike(a, "\\s{3}")',
                'rlike(a, "[abcd]+\\s+[0-9]+")',
                'rlike(a, "\\S{3}")',
                'rlike(a, "[abcd]+\\s+\\S{2,3}")',
                'regexp_extract(a, "([a-d]+)([0-9\\s]+)([a-d]+)", 2)',
                'regexp_extract(a, "([a-d]+)(\\S+)([0-9]+)", 2)',
                'regexp_extract(a, "([a-d]+)(\\S+)([0-9]+)", 3)',
                'regexp_replace(a, "(\\s+)", "@")',
                'regexp_replace(a, "(\\S+)", "#")',
            ),
        conf=_regexp_conf)

def test_regexp_horizontal_vertical_whitespace():
    gen = mk_str_gen(
        '''\xA0\u1680\u180e[abcd]\t\n{1,3} [0-9]\n {1,3}\x0b\t[abcd]\r\f[0-9]{0,10}
            [\u2001-\u200a]{1,3}\u202f\u205f\u3000\x85\u2028\u2029
        ''')
    assert_gpu_and_cpu_are_equal_collect(
            lambda spark: unary_op_df(spark, gen).selectExpr(
                'rlike(a, "\\\\h{2}")',
                'rlike(a, "\\\\v{3}")',
                'rlike(a, "[abcd]+\\\\h+[0-9]+")',
                'rlike(a, "[abcd]+\\\\v+[0-9]+")',
                'rlike(a, "\\\\H")',
                'rlike(a, "\\\\V")',
                'rlike(a, "[abcd]+\\\\h+\\\\V{2,3}")',
                'regexp_extract(a, "([a-d]+)([0-9]+\\\\v)([a-d]+)", 2)',
                'regexp_extract(a, "([a-d]+)(\\\\H+)([0-9]+)", 2)',
                'regexp_extract(a, "([a-d]+)(\\\\V+)([0-9]+)", 3)',
                'regexp_replace(a, "(\\\\v+)", "@")',
                'regexp_replace(a, "(\\\\H+)", "#")',
            ),
        conf=_regexp_conf)

def test_regexp_linebreak():
    gen = mk_str_gen(
        '[abc]{1,3}\u000D\u000A[def]{1,3}[\u000A\u000B\u000C\u000D\u0085\u2028\u2029]{0,5}[123]')
    assert_gpu_and_cpu_are_equal_collect(
            lambda spark: unary_op_df(spark, gen).selectExpr(
                'rlike(a, "\\\\R")',
                'regexp_extract(a, "([a-d]+)(\\\\R)([a-d]+)", 1)',
                'regexp_replace(a, "\\\\R", "")',
            ),
        conf=_regexp_conf)

def test_regexp_octal_digits():
    gen = mk_str_gen('[abcd]\u0000\u0041\u007f\u0080\u00ff[\\\\xa0-\\\\xb0][abcd]')
    assert_gpu_and_cpu_are_equal_collect(
            lambda spark: unary_op_df(spark, gen).selectExpr(
                'rlike(a, "\\\\0177")',
                'rlike(a, "\\\\0200")',
                'rlike(a, "\\\\0101")',
                'regexp_extract(a, "([a-d]+)\\\\0240([a-d]+)", 1)',
                'regexp_replace(a, "\\\\0377", "")',
                'regexp_replace(a, "\\\\0260", "")',
            ),
        conf=_regexp_conf)

def test_rlike():
    gen = mk_str_gen('[abcd]{1,3}')
    assert_gpu_and_cpu_are_equal_collect(
            lambda spark: unary_op_df(spark, gen).selectExpr(
                'a rlike "a{2}"',
                'a rlike "a{1,3}"',
                'a rlike "a{1,}"',
                'a rlike "a[bc]d"'),
        conf=_regexp_conf)

def test_rlike_embedded_null():
    gen = mk_str_gen('[abcd]{1,3}')\
            .with_special_case('\u0000aaa')
    assert_gpu_and_cpu_are_equal_collect(
            lambda spark: unary_op_df(spark, gen).selectExpr(
                'a rlike "a{2}"',
                'a rlike "a{1,3}"',
                'a rlike "a{1,}"',
                'a rlike "a[bc]d"'),
        conf=_regexp_conf)

def test_rlike_null_pattern():
    gen = mk_str_gen('[abcd]{1,3}')
    # Spark optimizes out `RLIKE NULL` in this test
    assert_gpu_and_cpu_are_equal_collect(
            lambda spark: unary_op_df(spark, gen).selectExpr(
                'a rlike NULL'))

@allow_non_gpu('ProjectExec', 'RLike')
def test_rlike_fallback_null_pattern():
    gen = mk_str_gen('[abcd]{1,3}')
    assert_gpu_fallback_collect(
            lambda spark: unary_op_df(spark, gen).selectExpr(
                'a rlike "a\u0000"'),
            'RLike',
        conf=_regexp_conf)

@allow_non_gpu('ProjectExec', 'RLike')
def test_rlike_fallback_empty_group():
    gen = mk_str_gen('[abcd]{1,3}')
    assert_gpu_fallback_collect(
            lambda spark: unary_op_df(spark, gen).selectExpr(
                'a rlike "a()?"'),
            'RLike',
        conf=_regexp_conf)

def test_rlike_escape():
    gen = mk_str_gen('[ab]{0,2}[\\-\\+]{0,2}')
    assert_gpu_and_cpu_are_equal_collect(
            lambda spark: unary_op_df(spark, gen).selectExpr(
                'a rlike "a[\\\\-]"'),
        conf=_regexp_conf)

def test_rlike_multi_line():
    gen = mk_str_gen('[abc]\n[def]')
    assert_gpu_and_cpu_are_equal_collect(
            lambda spark: unary_op_df(spark, gen).selectExpr(
                'a rlike "^a"',
                'a rlike "^d"',
                'a rlike "c\\z"',
                'a rlike "e\\z"'),
        conf=_regexp_conf)

def test_rlike_missing_escape():
    gen = mk_str_gen('a[\\-\\+]')
    assert_gpu_and_cpu_are_equal_collect(
            lambda spark: unary_op_df(spark, gen).selectExpr(
                'a rlike "a[-]"',
                'a rlike "a[+-]"',
                'a rlike "a[a-b-]"'),
        conf=_regexp_conf)

@allow_non_gpu('ProjectExec', 'RLike')
def test_rlike_fallback_possessive_quantifier():
    gen = mk_str_gen('(\u20ac|\\w){0,3}a[|b*.$\r\n]{0,2}c\\w{0,3}')
    assert_gpu_fallback_collect(
            lambda spark: unary_op_df(spark, gen).selectExpr(
                'a rlike "a*+"'),
                'RLike',
        conf=_regexp_conf)<|MERGE_RESOLUTION|>--- conflicted
+++ resolved
@@ -863,26 +863,16 @@
         conf=_regexp_conf)
 
 def test_regexp_hexadecimal_digits():
-<<<<<<< HEAD
-    gen = mk_str_gen('[abcd]\\\\x00\\\\x7f\\\\x80\\\\xff[\\\\xa0-\\\\xb0][abcd]')
-=======
     gen = mk_str_gen(
         '[abcd]\\\\x00\\\\x7f\\\\x80\\\\xff\\\\x{10ffff}\\\\x{00eeee}[\\\\xa0-\\\\xb0][abcd]')
->>>>>>> 3fd561ac
     assert_gpu_and_cpu_are_equal_collect(
             lambda spark: unary_op_df(spark, gen).selectExpr(
                 'rlike(a, "\\\\x7f")',
                 'rlike(a, "\\\\x80")',
-<<<<<<< HEAD
-                'rlike(a, "[\\\\xa0-\\\\xaf]+")',
-                'regexp_extract(a, "([a-d]+)([\\\\xa0-\\\\xb0]+)([a-d]+)", 1)',
-                'regexp_replace(a, "\\\\xff", "")',
-=======
                 'rlike(a, "\\\\x{00eeee}")',
                 'regexp_extract(a, "([a-d]+)\\\\xa0([a-d]+)", 1)',
                 'regexp_replace(a, "\\\\xff", "")',
                 'regexp_replace(a, "\\\\x{10ffff}", "")',
->>>>>>> 3fd561ac
             ),
         conf=_regexp_conf)
 
