--- conflicted
+++ resolved
@@ -547,8 +547,7 @@
                 'REGEXP_REPLACE(a, "TEST", NULL)'),
         conf=_regexp_conf)
 
-<<<<<<< HEAD
-# Note regexp_replace with empty string will not match 
+# Note regexp_replace with empty string will not match
 # unless we are using Spark 3.1.4, 3.2.2, or 3.3.0
 # See https://issues.apache.org/jira/browse/SPARK-39107
 # See https://github.com/NVIDIA/spark-rapids/issues/5456
@@ -565,7 +564,6 @@
         conf=_regexp_conf)
 
 
-=======
 @allow_non_gpu('ProjectExec', 'RegExpReplace')
 def test_re_replace_issue_5492():
     # https://github.com/NVIDIA/spark-rapids/issues/5492
@@ -576,7 +574,6 @@
         'RegExpReplace',
         conf=_regexp_conf)
 
->>>>>>> 67c34e2b
 def test_re_replace_backrefs():
     gen = mk_str_gen('.{0,5}TEST[\ud720 A]{0,5}TEST')
     assert_gpu_and_cpu_are_equal_collect(
