--- conflicted
+++ resolved
@@ -56,8 +56,8 @@
     assert_gpu_and_cpu_are_equal_sql(
         lambda spark : append_unique_int_col_to_df(spark, unary_op_df(spark, data_gen)),
         'struct_table',
-<<<<<<< HEAD
-        'select struct_table.a, struct_table.a.second[0] as val from struct_table order by val')
+        'select struct_table.a, struct_table.uniq_int from struct_table order by uniq_int')
+
 
 @pytest.mark.parametrize('data_gen', [StructGen([["first", long_gen], ["second", ArrayGen(short_gen)], ["third", ArrayGen(byte_gen)], ["fourth", boolean_gen]])], ids=idfn)
 def test_cast_struct_to_string(data_gen):
@@ -87,7 +87,4 @@
         #         f.lit(None).cast(data_type) + f.col('a'),
         #         f.col('b') + f.lit(None).cast(data_type),
         #         f.col('a') + f.col('b')),
-    # )
-=======
-        'select struct_table.a, struct_table.uniq_int from struct_table order by uniq_int')
->>>>>>> d3960e56
+    # )