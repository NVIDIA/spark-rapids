--- conflicted
+++ resolved
@@ -101,21 +101,6 @@
             data_path,
             conf={'spark.sql.orc.impl': orc_impl, 'spark.rapids.sql.format.orc.write.enabled': True})
 
-<<<<<<< HEAD
-@pytest.mark.parametrize('orc_gen', [pytest.param(boolean_gen, marks=pytest.mark.xfail(reason='https://github.com/NVIDIA/spark-rapids/issues/11736'))], ids=idfn)
-@pytest.mark.parametrize('orc_impl', ["native", "hive"])
-@allow_non_gpu(*non_utc_allow)
-def test_write_more_than_one_stripe_round_trip(spark_tmp_path, orc_gen, orc_impl):
-    gen_list = [('_c0', orc_gen)]
-    data_path = spark_tmp_path + '/ORC_DATA'
-    assert_gpu_and_cpu_writes_are_equal_collect(
-            # Generate a large enough dataframe to produce more than one stripe
-            # Preferably use only one partition to avoid splitting the data
-            lambda spark, path: gen_df(spark, gen_list, 12800, num_slices=1).write.orc(path),
-            lambda spark, path: spark.read.orc(path),
-            data_path,
-            conf={'spark.sql.orc.impl': orc_impl, 'spark.rapids.sql.format.orc.write.enabled': True})
-=======
 @pytest.mark.parametrize('orc_gen', [int_gen], ids=idfn)
 @pytest.mark.parametrize('orc_impl', ["native", "hive"])
 def test_write_with_stripe_size_rows(spark_tmp_path, orc_gen, orc_impl):
@@ -158,7 +143,6 @@
         data_path,
         conf={'spark.sql.orc.impl': orc_impl, 'spark.rapids.sql.format.orc.write.enabled': True,
               'spark.rapids.sql.format.orc.write.boolType.enabled': True})
->>>>>>> d777948e
 
 @pytest.mark.parametrize('orc_gen', orc_write_odd_empty_strings_gens_sample, ids=idfn)
 @pytest.mark.parametrize('orc_impl', ["native", "hive"])
