# Copyright (c) 2020-2021, NVIDIA CORPORATION.
#
# Licensed under the Apache License, Version 2.0 (the "License");
# you may not use this file except in compliance with the License.
# You may obtain a copy of the License at
#
#     http://www.apache.org/licenses/LICENSE-2.0
#
# Unless required by applicable law or agreed to in writing, software
# distributed under the License is distributed on an "AS IS" BASIS,
# WITHOUT WARRANTIES OR CONDITIONS OF ANY KIND, either express or implied.
# See the License for the specific language governing permissions and
# limitations under the License.

import pytest
from pyspark.sql.functions import broadcast
from asserts import assert_gpu_and_cpu_are_equal_collect, assert_gpu_fallback_collect
from conftest import is_databricks_runtime, is_emr_runtime
from data_gen import *
from marks import ignore_order, allow_non_gpu, incompat, validate_execs_in_gpu_plan
from spark_session import with_cpu_session, with_spark_session

all_gen = [StringGen(), ByteGen(), ShortGen(), IntegerGen(), LongGen(),
           BooleanGen(), DateGen(), TimestampGen(), null_gen,
           pytest.param(FloatGen(), marks=[incompat]),
           pytest.param(DoubleGen(), marks=[incompat]),
           decimal_gen_default, decimal_gen_scale_precision, decimal_gen_same_scale_precision,
           decimal_gen_neg_scale, decimal_gen_64bit]

all_gen_no_nulls = [StringGen(nullable=False), ByteGen(nullable=False),
        ShortGen(nullable=False), IntegerGen(nullable=False), LongGen(nullable=False),
        BooleanGen(nullable=False), DateGen(nullable=False), TimestampGen(nullable=False),
        pytest.param(FloatGen(nullable=False), marks=[incompat]),
        pytest.param(DoubleGen(nullable=False), marks=[incompat])]

basic_struct_gen = StructGen([
    ['child' + str(ind), sub_gen]
    for ind, sub_gen in enumerate([StringGen(), ByteGen(), ShortGen(), IntegerGen(), LongGen(),
                                   BooleanGen(), DateGen(), TimestampGen(), null_gen, decimal_gen_default])],
    nullable=True)

basic_struct_gen_with_no_null_child = StructGen([
    ['child' + str(ind), sub_gen]
    for ind, sub_gen in enumerate([StringGen(nullable=False), ByteGen(nullable=False),
                                   ShortGen(nullable=False), IntegerGen(nullable=False), LongGen(nullable=False),
                                   BooleanGen(nullable=False), DateGen(nullable=False), TimestampGen(nullable=False)])],
    nullable=True)

basic_struct_gen_with_floats = StructGen([['child0', FloatGen()], ['child1', DoubleGen()]], nullable=False)

struct_gens = [basic_struct_gen, basic_struct_gen_with_no_null_child]

double_gen = [pytest.param(DoubleGen(), marks=[incompat])]

_sortmerge_join_conf = {'spark.sql.autoBroadcastJoinThreshold': '-1',
                        'spark.sql.join.preferSortMergeJoin': 'True',
                        'spark.sql.shuffle.partitions': '2',
                        'spark.sql.legacy.allowNegativeScaleOfDecimal': 'true',
                        }

# For spark to insert a shuffled hash join it has to be enabled with
# "spark.sql.join.preferSortMergeJoin" = "false" and both sides have to
# be larger than a broadcast hash join would want
# "spark.sql.autoBroadcastJoinThreshold", but one side has to be smaller
# than the number of splits * broadcast threshold and also be at least
# 3 times smaller than the other side.  So it is not likely to happen
# unless we can give it some help.
_hash_join_conf = {'spark.sql.autoBroadcastJoinThreshold': '160',
                   'spark.sql.join.preferSortMergeJoin': 'false',
                   'spark.sql.shuffle.partitions': '2',
                   'spark.sql.legacy.allowNegativeScaleOfDecimal': 'true'
                  }

_cartesean_join_conf = {'spark.rapids.sql.exec.CartesianProductExec': 'true',
                        'spark.sql.legacy.allowNegativeScaleOfDecimal': 'true'
                       }

_broadcastnestedloop_join_conf = {'spark.rapids.sql.exec.BroadcastNestedLoopJoinExec': 'true',
                                  'spark.sql.legacy.allowNegativeScaleOfDecimal': 'true'
                                 }

def create_df(spark, data_gen, left_length, right_length):
    left = binary_op_df(spark, data_gen, length=left_length)
    right = binary_op_df(spark, data_gen, length=right_length).withColumnRenamed("a", "r_a")\
            .withColumnRenamed("b", "r_b")
    return left, right

# create a dataframe with 2 columns where one is a nested type to be passed
# along but not used as key and the other can be used as join key
def create_nested_df(spark, key_data_gen, data_gen, left_length, right_length):
    left = two_col_df(spark, key_data_gen, data_gen, length=left_length).withColumnRenamed("a", "key")
    right = two_col_df(spark, key_data_gen, data_gen, length=right_length).withColumnRenamed("a", "r_key")\
            .withColumnRenamed("b", "r_b")
    return left, right

# local sort because of https://github.com/NVIDIA/spark-rapids/issues/84
# After 3.1.0 is the min spark version we can drop this
@ignore_order(local=True)
@pytest.mark.parametrize('data_gen', all_gen, ids=idfn)
@pytest.mark.parametrize('join_type', ['Left', 'Right', 'Inner', 'LeftSemi', 'LeftAnti', 'Cross', 'FullOuter'], ids=idfn)
@pytest.mark.parametrize('batch_size', ['1000', '1g'], ids=idfn) # set the batch size so we can test multiple stream batches
def test_sortmerge_join(data_gen, join_type, batch_size):
    def do_join(spark):
        left, right = create_df(spark, data_gen, 500, 500)
        return left.join(right, left.a == right.r_a, join_type)
    conf = {'spark.rapids.sql.batchSizeBytes': batch_size}
    conf.update(_sortmerge_join_conf)
    assert_gpu_and_cpu_are_equal_collect(do_join, conf=conf)

@ignore_order(local=True)
@pytest.mark.parametrize('data_gen', single_level_array_gens_no_decimal, ids=idfn)
@pytest.mark.parametrize('join_type', ['Left', 'Right', 'Inner', 'LeftSemi', 'LeftAnti', 'Cross', 'FullOuter'], ids=idfn)
@pytest.mark.parametrize('batch_size', ['1000', '1g'], ids=idfn) # set the batch size so we can test multiple stream batches
def test_sortmerge_join_array(data_gen, join_type, batch_size):
    def do_join(spark):
        left, right = create_nested_df(spark, short_gen, data_gen, 500, 500)
        return left.join(right, left.key == right.r_key, join_type)
    conf = {'spark.rapids.sql.batchSizeBytes': batch_size}
    conf.update(_sortmerge_join_conf)
    assert_gpu_and_cpu_are_equal_collect(do_join, conf=conf)

# For floating point values the normalization is done using a higher order function. We could probably work around this
# for now it falls back to the CPU
@allow_non_gpu('SortMergeJoinExec', 'SortExec', 'KnownFloatingPointNormalized', 'ArrayTransform', 'LambdaFunction',
        'NamedLambdaVariable', 'NormalizeNaNAndZero', 'ShuffleExchangeExec', 'HashPartitioning')
@ignore_order(local=True)
@pytest.mark.parametrize('data_gen', single_level_array_gens, ids=idfn)
@pytest.mark.parametrize('join_type', ['Left', 'Right', 'Inner', 'LeftSemi', 'LeftAnti', 'Cross', 'FullOuter'], ids=idfn)
def test_sortmerge_join_array_as_key(data_gen, join_type):
    def do_join(spark):
        left, right = create_df(spark, data_gen, 500, 500)
        return left.join(right, left.a == right.r_a, join_type)
    assert_gpu_fallback_collect(do_join, 'SortMergeJoinExec', conf=_sortmerge_join_conf)

@ignore_order(local=True)
@pytest.mark.parametrize('data_gen', [all_basic_struct_gen], ids=idfn)
@pytest.mark.parametrize('join_type', ['Left', 'Right', 'Inner', 'LeftSemi', 'LeftAnti', 'Cross', 'FullOuter'], ids=idfn)
@pytest.mark.parametrize('batch_size', ['1000', '1g'], ids=idfn) # set the batch size so we can test out of core joins too
def test_sortmerge_join_struct(data_gen, join_type, batch_size):
    def do_join(spark):
        left, right = create_nested_df(spark, short_gen, data_gen, 500, 500)
        return left.join(right, left.key == right.r_key, join_type)
<<<<<<< HEAD
    assert_gpu_and_cpu_are_equal_collect(do_join, conf=_sortmerge_join_conf)

# For floating point values in the struct we cannot normalize them until we support a few more things so the shuffle falls back to the CPU
@allow_non_gpu('SortMergeJoinExec', 'SortExec', 'KnownFloatingPointNormalized', 'NormalizeNaNAndZero', 'CreateNamedStruct',
        'GetStructField', 'Literal', 'If', 'IsNull', 'ShuffleExchangeExec', 'HashPartitioning')
@ignore_order(local=True)
@pytest.mark.parametrize('data_gen', [all_basic_struct_gen], ids=idfn)
@pytest.mark.parametrize('join_type', ['Left', 'Right', 'Inner', 'LeftSemi', 'LeftAnti', 'Cross', 'FullOuter'], ids=idfn)
def test_sortmerge_join_struct_as_key(data_gen, join_type):
    def do_join(spark):
        left, right = create_df(spark, data_gen, 500, 500)
        return left.join(right, left.a == right.r_a, join_type)
    assert_gpu_fallback_collect(do_join, 'SortMergeJoinExec', conf=_sortmerge_join_conf)
=======
    conf = {'spark.rapids.sql.batchSizeBytes': batch_size}
    conf.update(_sortmerge_join_conf)
    assert_gpu_and_cpu_are_equal_collect(do_join, conf=conf)
>>>>>>> 8acac678

# For spark to insert a shuffled hash join it has to be enabled with
# "spark.sql.join.preferSortMergeJoin" = "false" and both sides have to
# be larger than a broadcast hash join would want
# "spark.sql.autoBroadcastJoinThreshold", but one side has to be smaller
# than the number of splits * broadcast threshold and also be at least
# 3 times smaller than the other side.  So it is not likely to happen
# unless we can give it some help. Parameters are setup to try to make
# this happen, if test fails something might have changed related to that.
@validate_execs_in_gpu_plan('GpuShuffledHashJoinExec')
@ignore_order(local=True)
@pytest.mark.parametrize('data_gen', single_level_array_gens_no_decimal, ids=idfn)
@pytest.mark.parametrize('join_type', ['Left', 'Right', 'Inner', 'LeftSemi', 'LeftAnti', 'Cross', 'FullOuter'], ids=idfn)
def test_hash_join_array(data_gen, join_type):
    def do_join(spark):
        left, right = create_nested_df(spark, short_gen, data_gen, 50, 500)
        return left.join(right, left.key == right.r_key, join_type)
    assert_gpu_and_cpu_are_equal_collect(do_join, conf=_hash_join_conf)

# local sort because of https://github.com/NVIDIA/spark-rapids/issues/84
# After 3.1.0 is the min spark version we can drop this
@ignore_order(local=True)
@pytest.mark.parametrize('data_gen', all_gen, ids=idfn)
# Not all join types can be translated to a broadcast join, but this tests them to be sure we
# can handle what spark is doing
@pytest.mark.parametrize('join_type', ['Left', 'Right', 'Inner', 'LeftSemi', 'LeftAnti', 'Cross', 'FullOuter'], ids=idfn)
def test_broadcast_join_right_table(data_gen, join_type):
    def do_join(spark):
        left, right = create_df(spark, data_gen, 500, 250)
        return left.join(broadcast(right), left.a == right.r_a, join_type)
    assert_gpu_and_cpu_are_equal_collect(do_join, conf=allow_negative_scale_of_decimal_conf)

@ignore_order(local=True)
@pytest.mark.parametrize('data_gen', single_level_array_gens_no_decimal, ids=idfn)
# Not all join types can be translated to a broadcast join, but this tests them to be sure we
# can handle what spark is doing
@pytest.mark.parametrize('join_type', ['Left', 'Right', 'Inner', 'LeftSemi', 'LeftAnti', 'Cross', 'FullOuter'], ids=idfn)
def test_broadcast_join_right_table_array(data_gen, join_type):
    def do_join(spark):
        left, right = create_nested_df(spark, short_gen, data_gen, 500, 500)
        return left.join(broadcast(right), left.key == right.r_key, join_type)
    assert_gpu_and_cpu_are_equal_collect(do_join, conf=allow_negative_scale_of_decimal_conf)

@ignore_order(local=True)
@pytest.mark.parametrize('data_gen', [all_basic_struct_gen], ids=idfn)
# Not all join types can be translated to a broadcast join, but this tests them to be sure we
# can handle what spark is doing
@pytest.mark.parametrize('join_type', ['Left', 'Right', 'Inner', 'LeftSemi', 'LeftAnti', 'Cross', 'FullOuter'], ids=idfn)
def test_broadcast_join_right_table_struct(data_gen, join_type):
    def do_join(spark):
        left, right = create_nested_df(spark, short_gen, data_gen, 500, 500)
        return left.join(broadcast(right), left.key == right.r_key, join_type)
    assert_gpu_and_cpu_are_equal_collect(do_join, conf=allow_negative_scale_of_decimal_conf)

# local sort because of https://github.com/NVIDIA/spark-rapids/issues/84
# After 3.1.0 is the min spark version we can drop this
@ignore_order(local=True)
@pytest.mark.parametrize('data_gen', all_gen, ids=idfn)
# Not all join types can be translated to a broadcast join, but this tests them to be sure we
# can handle what spark is doing
@pytest.mark.parametrize('join_type', ['Left', 'Right', 'Inner', 'LeftSemi', 'LeftAnti', 'Cross', 'FullOuter'], ids=idfn)
def test_broadcast_join_right_table_with_job_group(data_gen, join_type):
    with_cpu_session(lambda spark : spark.sparkContext.setJobGroup("testjob1", "test", False))
    def do_join(spark):
        left, right = create_df(spark, data_gen, 500, 250)
        return left.join(broadcast(right), left.a == right.r_a, join_type)
    assert_gpu_and_cpu_are_equal_collect(do_join, conf=allow_negative_scale_of_decimal_conf)

# local sort because of https://github.com/NVIDIA/spark-rapids/issues/84
# After 3.1.0 is the min spark version we can drop this
@ignore_order(local=True)
@pytest.mark.parametrize('data_gen', all_gen, ids=idfn)
def test_cartesean_join(data_gen):
    def do_join(spark):
        left, right = create_df(spark, data_gen, 50, 25)
        return left.crossJoin(right)
    assert_gpu_and_cpu_are_equal_collect(do_join, conf=_cartesean_join_conf)

# local sort because of https://github.com/NVIDIA/spark-rapids/issues/84
# After 3.1.0 is the min spark version we can drop this
@ignore_order(local=True)
@pytest.mark.xfail(condition=is_databricks_runtime(),
    reason='https://github.com/NVIDIA/spark-rapids/issues/334')
@pytest.mark.parametrize('data_gen', all_gen, ids=idfn)
def test_cartesean_join_special_case(data_gen):
    def do_join(spark):
        left, right = create_df(spark, data_gen, 500, 250)
        return left.crossJoin(right).selectExpr('COUNT(*)')
    assert_gpu_and_cpu_are_equal_collect(do_join, conf=_cartesean_join_conf)

# local sort because of https://github.com/NVIDIA/spark-rapids/issues/84
# After 3.1.0 is the min spark version we can drop this
@ignore_order(local=True)
@pytest.mark.parametrize('data_gen', all_gen, ids=idfn)
def test_broadcast_nested_loop_join(data_gen):
    def do_join(spark):
        left, right = create_df(spark, data_gen, 50, 25)
        return left.crossJoin(broadcast(right))
    assert_gpu_and_cpu_are_equal_collect(do_join, conf=_broadcastnestedloop_join_conf)

# local sort because of https://github.com/NVIDIA/spark-rapids/issues/84
# After 3.1.0 is the min spark version we can drop this
@ignore_order(local=True)
@pytest.mark.parametrize('data_gen', all_gen, ids=idfn)
def test_broadcast_nested_loop_join_special_case(data_gen):
    def do_join(spark):
        left, right = create_df(spark, data_gen, 50, 25)
        return left.crossJoin(broadcast(right)).selectExpr('COUNT(*)')
    assert_gpu_and_cpu_are_equal_collect(do_join, conf=_broadcastnestedloop_join_conf)

# local sort because of https://github.com/NVIDIA/spark-rapids/issues/84
# After 3.1.0 is the min spark version we can drop this
@ignore_order(local=True)
@pytest.mark.parametrize('data_gen', all_gen, ids=idfn)
@pytest.mark.parametrize('join_type', ['Inner', 'Cross'], ids=idfn)
def test_broadcast_nested_loop_join_with_conditionals(data_gen, join_type):
    def do_join(spark):
        left, right = create_df(spark, data_gen, 50, 25)
        # This test is impacted by https://github.com/NVIDIA/spark-rapids/issues/294 
        # if the sizes are large enough to have both 0.0 and -0.0 show up 500 and 250
        # but these take a long time to verify so we run with smaller numbers by default
        # that do not expose the error
        return left.join(broadcast(right),
                (left.b >= right.r_b), join_type)
    assert_gpu_and_cpu_are_equal_collect(do_join, conf=_broadcastnestedloop_join_conf)

# local sort because of https://github.com/NVIDIA/spark-rapids/issues/84
# After 3.1.0 is the min spark version we can drop this
@ignore_order(local=True)
@pytest.mark.parametrize('data_gen', all_gen, ids=idfn)
# Not all join types can be translated to a broadcast join, but this tests them to be sure we
# can handle what spark is doing
@pytest.mark.parametrize('join_type', ['Left', 'Right', 'Inner', 'LeftSemi', 'LeftAnti', 'Cross', 'FullOuter'], ids=idfn)
def test_broadcast_join_left_table(data_gen, join_type):
    def do_join(spark):
        left, right = create_df(spark, data_gen, 250, 500)
        return broadcast(left).join(right, left.a == right.r_a, join_type)
    assert_gpu_and_cpu_are_equal_collect(do_join, conf=allow_negative_scale_of_decimal_conf)

# local sort because of https://github.com/NVIDIA/spark-rapids/issues/84
# After 3.1.0 is the min spark version we can drop this
@ignore_order(local=True)
@pytest.mark.parametrize('data_gen', all_gen, ids=idfn)
@pytest.mark.parametrize('join_type', ['Inner', 'Cross'], ids=idfn)
def test_broadcast_join_with_conditionals(data_gen, join_type):
    def do_join(spark):
        left, right = create_df(spark, data_gen, 500, 250)
        return left.join(broadcast(right),
                   (left.a == right.r_a) & (left.b >= right.r_b), join_type)
    assert_gpu_and_cpu_are_equal_collect(do_join, conf=allow_negative_scale_of_decimal_conf)


_mixed_df1_with_nulls = [('a', RepeatSeqGen(LongGen(nullable=(True, 20.0)), length= 10)),
                         ('b', IntegerGen()), ('c', LongGen())]
_mixed_df2_with_nulls = [('a', RepeatSeqGen(LongGen(nullable=(True, 20.0)), length= 10)),
                         ('b', StringGen()), ('c', BooleanGen())]

@ignore_order
@pytest.mark.parametrize('join_type', ['Left', 'Right', 'Inner', 'LeftSemi', 'LeftAnti', 'FullOuter', 'Cross'], ids=idfn)
def test_broadcast_join_mixed(join_type):
    def do_join(spark):
        left = gen_df(spark, _mixed_df1_with_nulls, length=500)
        right = gen_df(spark, _mixed_df2_with_nulls, length=500).withColumnRenamed("a", "r_a")\
                .withColumnRenamed("b", "r_b").withColumnRenamed("c", "r_c")
        return left.join(broadcast(right), left.a.eqNullSafe(right.r_a), join_type)
    assert_gpu_and_cpu_are_equal_collect(do_join, conf=allow_negative_scale_of_decimal_conf)

@ignore_order
@allow_non_gpu('DataWritingCommandExec')
@pytest.mark.xfail(condition=is_emr_runtime(),
    reason='https://github.com/NVIDIA/spark-rapids/issues/821')
@pytest.mark.parametrize('repartition', ["true", "false"], ids=idfn)
def test_join_bucketed_table(repartition, spark_tmp_table_factory):
    def do_join(spark):
        table_name = spark_tmp_table_factory.get()
        data = [("http://fooblog.com/blog-entry-116.html", "https://fooblog.com/blog-entry-116.html"),
                ("http://fooblog.com/blog-entry-116.html", "http://fooblog.com/blog-entry-116.html")]
        resolved = spark.sparkContext.parallelize(data).toDF(['Url','ResolvedUrl'])
        feature_data = [("http://fooblog.com/blog-entry-116.html", "21")]
        feature = spark.sparkContext.parallelize(feature_data).toDF(['Url','Count'])
        feature.write.bucketBy(400, 'Url').sortBy('Url').format('parquet').mode('overwrite')\
                 .saveAsTable(table_name)
        testurls = spark.sql("SELECT Url, Count FROM {}".format(table_name))
        if (repartition == "true"):
                return testurls.repartition(20).join(resolved, "Url", "inner")
        else:
                return testurls.join(resolved, "Url", "inner")
    assert_gpu_and_cpu_are_equal_collect(do_join, conf={'spark.sql.autoBroadcastJoinThreshold': '-1'})

# Because we disable ShuffleExchangeExec in some cases we need to allow it to not be on the GPU
# and we do the result sorting in python to avoid that shuffle also being off the GPU
@allow_non_gpu('ShuffleExchangeExec', 'HashPartitioning')
@ignore_order(local=True)
@pytest.mark.parametrize('join_type', ['Left', 'Right', 'Inner', 'LeftSemi', 'LeftAnti'], ids=idfn)
@pytest.mark.parametrize('cache_side', ['cache_left', 'cache_right'], ids=idfn)
@pytest.mark.parametrize('cpu_side', ['cache', 'not_cache'], ids=idfn)
def test_half_cache_join(join_type, cache_side, cpu_side):
    left_gen = [('a', SetValuesGen(LongType(), range(500))), ('b', IntegerGen())]
    right_gen = [('r_a', SetValuesGen(LongType(), range(500))), ('c', LongGen())]
    def do_join(spark):
        # Try to force the shuffle to be split between CPU and GPU for the join
        # so don't let the shuffle be on the GPU/CPU depending on how the test is configured
        # when we repartition and cache the data
        spark.conf.set('spark.rapids.sql.exec.ShuffleExchangeExec', cpu_side != 'cache')
        left = gen_df(spark, left_gen, length=500)
        right = gen_df(spark, right_gen, length=500)

        if (cache_side == 'cache_left'):
            # Try to force the shuffle to be split between CPU and GPU for the join
            # by default if the operation after the shuffle is not on the GPU then 
            # don't do a GPU shuffle, so do something simple after the repartition
            # to make sure that the GPU shuffle is used.
            left = left.repartition('a').selectExpr('b + 1 as b', 'a').cache()
            left.count() # populate the cache
        else:
            #cache_right
            # Try to force the shuffle to be split between CPU and GPU for the join
            # by default if the operation after the shuffle is not on the GPU then 
            # don't do a GPU shuffle, so do something simple after the repartition
            # to make sure that the GPU shuffle is used.
            right = right.repartition('r_a').selectExpr('c + 1 as c', 'r_a').cache()
            right.count() # populate the cache
        # Now turn it back so the other half of the shuffle will be on the oposite side
        spark.conf.set('spark.rapids.sql.exec.ShuffleExchangeExec', cpu_side == 'cache')
        return left.join(right, left.a == right.r_a, join_type)

    # Even though Spark does not know the size of an RDD input so it will not do a broadcast join unless
    # we tell it to, this is just to be safe
    assert_gpu_and_cpu_are_equal_collect(do_join, {'spark.sql.autoBroadcastJoinThreshold': '1'})

# local sort because of https://github.com/NVIDIA/spark-rapids/issues/84
# After 3.1.0 is the min spark version we can drop this
@ignore_order(local=True)
@pytest.mark.parametrize('data_gen', struct_gens, ids=idfn)
@pytest.mark.parametrize('join_type', ['Inner', 'Left', 'Right', 'Cross', 'LeftSemi', 'LeftAnti'], ids=idfn)
def test_sortmerge_join_struct_as_key(data_gen, join_type):
    def do_join(spark):
        left, right = create_df(spark, data_gen, 500, 250)
        return left.join(right, left.a == right.r_a, join_type)
    assert_gpu_and_cpu_are_equal_collect(do_join, conf=_sortmerge_join_conf)

# local sort because of https://github.com/NVIDIA/spark-rapids/issues/84
# After 3.1.0 is the min spark version we can drop this
@ignore_order(local=True)
@pytest.mark.parametrize('data_gen', struct_gens, ids=idfn)
@pytest.mark.parametrize('join_type', ['Inner', 'Left', 'Right', 'Cross', 'LeftSemi', 'LeftAnti'], ids=idfn)
def test_sortmerge_join_struct_mixed_key(data_gen, join_type):
    def do_join(spark):
        left = two_col_df(spark, data_gen, int_gen, length=500)
        right = two_col_df(spark, data_gen, int_gen, length=500)
        return left.join(right, (left.a == right.a) & (left.b == right.b), join_type)
    assert_gpu_and_cpu_are_equal_collect(do_join, conf=_sortmerge_join_conf)

# local sort because of https://github.com/NVIDIA/spark-rapids/issues/84
# After 3.1.0 is the min spark version we can drop this
@ignore_order(local=True)
@pytest.mark.parametrize('data_gen', struct_gens, ids=idfn)
@pytest.mark.parametrize('join_type', ['Inner', 'Left', 'Right', 'Cross', 'LeftSemi', 'LeftAnti'], ids=idfn)
def test_sortmerge_join_struct_mixed_key_with_null_filter(data_gen, join_type):
    def do_join(spark):
        left = two_col_df(spark, data_gen, int_gen, length=500)
        right = two_col_df(spark, data_gen, int_gen, length=500)
        return left.join(right, (left.a == right.a) & (left.b == right.b), join_type)
    # Disable constraintPropagation to test null filter on built table with nullable structures.
    conf = {'spark.sql.constraintPropagation.enabled': 'false', **_sortmerge_join_conf}
    assert_gpu_and_cpu_are_equal_collect(do_join, conf=conf)

# local sort because of https://github.com/NVIDIA/spark-rapids/issues/84
# After 3.1.0 is the min spark version we can drop this
@ignore_order(local=True)
@pytest.mark.parametrize('data_gen', struct_gens, ids=idfn)
@pytest.mark.parametrize('join_type', ['Inner', 'Left', 'Right', 'Cross', 'LeftSemi', 'LeftAnti'], ids=idfn)
def test_broadcast_join_right_struct_as_key(data_gen, join_type):
    def do_join(spark):
        left, right = create_df(spark, data_gen, 500, 250)
        return left.join(broadcast(right), left.a == right.r_a, join_type)
    assert_gpu_and_cpu_are_equal_collect(do_join, conf=allow_negative_scale_of_decimal_conf)

# local sort because of https://github.com/NVIDIA/spark-rapids/issues/84
# After 3.1.0 is the min spark version we can drop this
@ignore_order(local=True)
@pytest.mark.parametrize('data_gen', struct_gens, ids=idfn)
@pytest.mark.parametrize('join_type', ['Inner', 'Left', 'Right', 'Cross', 'LeftSemi', 'LeftAnti'], ids=idfn)
def test_broadcast_join_right_struct_mixed_key(data_gen, join_type):
    def do_join(spark):
        left = two_col_df(spark, data_gen, int_gen, length=500)
        right = two_col_df(spark, data_gen, int_gen, length=250)
        return left.join(broadcast(right), (left.a == right.a) & (left.b == right.b), join_type)
    assert_gpu_and_cpu_are_equal_collect(do_join, conf=allow_negative_scale_of_decimal_conf)

# local sort because of https://github.com/NVIDIA/spark-rapids/issues/84
# After 3.1.0 is the min spark version we can drop this
@ignore_order(local=True)
@pytest.mark.xfail(reason='https://github.com/NVIDIA/spark-rapids/issues/2140')
@pytest.mark.parametrize('data_gen', [basic_struct_gen_with_floats], ids=idfn)
@pytest.mark.parametrize('join_type', ['Inner', 'Left', 'Right', 'Cross', 'LeftSemi', 'LeftAnti'], ids=idfn)
def test_sortmerge_join_struct_with_floats_key(data_gen, join_type):
    def do_join(spark):
        left, right = create_df(spark, data_gen, 500, 250)
        return left.join(right, left.a == right.r_a, join_type)
    assert_gpu_and_cpu_are_equal_collect(do_join, conf=_sortmerge_join_conf)

@allow_non_gpu('SortMergeJoinExec', 'SortExec', 'KnownFloatingPointNormalized', 'NormalizeNaNAndZero', 'CreateNamedStruct', 'GetStructField', 'Literal', 'If', 'IsNull')
@ignore_order(local=True)
@pytest.mark.parametrize('data_gen', struct_gens, ids=idfn)
@pytest.mark.parametrize('join_type', ['FullOuter'], ids=idfn)
def test_sortmerge_join_struct_as_key_fallback(data_gen, join_type):
    def do_join(spark):
        left, right = create_df(spark, data_gen, 500, 500)
        return left.join(right, left.a == right.r_a, join_type)
    assert_gpu_fallback_collect(do_join, 'SortMergeJoinExec', conf=_sortmerge_join_conf)<|MERGE_RESOLUTION|>--- conflicted
+++ resolved
@@ -107,6 +107,10 @@
     conf.update(_sortmerge_join_conf)
     assert_gpu_and_cpu_are_equal_collect(do_join, conf=conf)
 
+# Cudf had some issues with hash partitioning of some arrays
+# https://github.com/NVIDIA/spark-rapids/issues/2330 should fix that, and then the allow_non_gpu
+# can be removed
+@allow_non_gpu('ShuffleExchangeExec', 'HashPartitioning')
 @ignore_order(local=True)
 @pytest.mark.parametrize('data_gen', single_level_array_gens_no_decimal, ids=idfn)
 @pytest.mark.parametrize('join_type', ['Left', 'Right', 'Inner', 'LeftSemi', 'LeftAnti', 'Cross', 'FullOuter'], ids=idfn)
@@ -140,25 +144,9 @@
     def do_join(spark):
         left, right = create_nested_df(spark, short_gen, data_gen, 500, 500)
         return left.join(right, left.key == right.r_key, join_type)
-<<<<<<< HEAD
-    assert_gpu_and_cpu_are_equal_collect(do_join, conf=_sortmerge_join_conf)
-
-# For floating point values in the struct we cannot normalize them until we support a few more things so the shuffle falls back to the CPU
-@allow_non_gpu('SortMergeJoinExec', 'SortExec', 'KnownFloatingPointNormalized', 'NormalizeNaNAndZero', 'CreateNamedStruct',
-        'GetStructField', 'Literal', 'If', 'IsNull', 'ShuffleExchangeExec', 'HashPartitioning')
-@ignore_order(local=True)
-@pytest.mark.parametrize('data_gen', [all_basic_struct_gen], ids=idfn)
-@pytest.mark.parametrize('join_type', ['Left', 'Right', 'Inner', 'LeftSemi', 'LeftAnti', 'Cross', 'FullOuter'], ids=idfn)
-def test_sortmerge_join_struct_as_key(data_gen, join_type):
-    def do_join(spark):
-        left, right = create_df(spark, data_gen, 500, 500)
-        return left.join(right, left.a == right.r_a, join_type)
-    assert_gpu_fallback_collect(do_join, 'SortMergeJoinExec', conf=_sortmerge_join_conf)
-=======
     conf = {'spark.rapids.sql.batchSizeBytes': batch_size}
     conf.update(_sortmerge_join_conf)
     assert_gpu_and_cpu_are_equal_collect(do_join, conf=conf)
->>>>>>> 8acac678
 
 # For spark to insert a shuffled hash join it has to be enabled with
 # "spark.sql.join.preferSortMergeJoin" = "false" and both sides have to
@@ -169,6 +157,10 @@
 # unless we can give it some help. Parameters are setup to try to make
 # this happen, if test fails something might have changed related to that.
 @validate_execs_in_gpu_plan('GpuShuffledHashJoinExec')
+# Cudf had some issues with hash partitioning of some arrays
+# https://github.com/NVIDIA/spark-rapids/issues/2330 should fix that, and then the allow_non_gpu
+# can be removed
+@allow_non_gpu('ShuffleExchangeExec', 'HashPartitioning')
 @ignore_order(local=True)
 @pytest.mark.parametrize('data_gen', single_level_array_gens_no_decimal, ids=idfn)
 @pytest.mark.parametrize('join_type', ['Left', 'Right', 'Inner', 'LeftSemi', 'LeftAnti', 'Cross', 'FullOuter'], ids=idfn)
@@ -191,6 +183,12 @@
         return left.join(broadcast(right), left.a == right.r_a, join_type)
     assert_gpu_and_cpu_are_equal_collect(do_join, conf=allow_negative_scale_of_decimal_conf)
 
+# Cudf had some issues with hash partitioning of some arrays. Yes a broadcast join
+# should not be doing hash partitioning, but in some cases (FullOuter and Right) it cannot do the
+# broadcast so it falls back to a SortMergeJoin
+# https://github.com/NVIDIA/spark-rapids/issues/2330 should fix that, and then the allow_non_gpu
+# can be removed
+@allow_non_gpu('ShuffleExchangeExec', 'HashPartitioning')
 @ignore_order(local=True)
 @pytest.mark.parametrize('data_gen', single_level_array_gens_no_decimal, ids=idfn)
 # Not all join types can be translated to a broadcast join, but this tests them to be sure we
@@ -461,7 +459,8 @@
         return left.join(right, left.a == right.r_a, join_type)
     assert_gpu_and_cpu_are_equal_collect(do_join, conf=_sortmerge_join_conf)
 
-@allow_non_gpu('SortMergeJoinExec', 'SortExec', 'KnownFloatingPointNormalized', 'NormalizeNaNAndZero', 'CreateNamedStruct', 'GetStructField', 'Literal', 'If', 'IsNull')
+@allow_non_gpu('SortMergeJoinExec', 'SortExec', 'KnownFloatingPointNormalized', 'NormalizeNaNAndZero', 'CreateNamedStruct',
+        'GetStructField', 'Literal', 'If', 'IsNull', 'ShuffleExchangeExec', 'HashPartitioning')
 @ignore_order(local=True)
 @pytest.mark.parametrize('data_gen', struct_gens, ids=idfn)
 @pytest.mark.parametrize('join_type', ['FullOuter'], ids=idfn)
