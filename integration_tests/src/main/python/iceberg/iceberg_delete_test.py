# Copyright (c) 2025, NVIDIA CORPORATION.
#
# Licensed under the Apache License, Version 2.0 (the "License");
# you may not use this file except in compliance with the License.
# You may obtain a copy of the License at
#
#     http://www.apache.org/licenses/LICENSE-2.0
#
# Unless required by applicable law or agreed to in writing, software
# distributed under the License is distributed on an "AS IS" BASIS,
# WITHOUT WARRANTIES OR CONDITIONS OF ANY KIND, either express or implied.
# See the License for the specific language governing permissions and
# limitations under the License.

import pytest

from asserts import assert_equal_with_local_sort, assert_gpu_fallback_write_sql
from data_gen import *
from iceberg import (create_iceberg_table, get_full_table_name, iceberg_write_enabled_conf,
                     iceberg_base_table_cols, iceberg_gens_list, iceberg_full_gens_list, rapids_reader_types)
from marks import allow_non_gpu, iceberg, ignore_order
from spark_session import is_spark_35x, with_cpu_session, with_gpu_session

pytestmark = pytest.mark.skipif(not is_spark_35x(),
                                reason="Current spark-rapids only support spark 3.5.x")

# Configuration for copy-on-write DELETE operations
iceberg_delete_cow_enabled_conf = copy_and_update(iceberg_write_enabled_conf, {})

# Configuration for merge-on-read DELETE operations
iceberg_delete_mor_enabled_conf = copy_and_update(iceberg_write_enabled_conf, {})

# Fixed seed for reproducible test data. Iceberg's delete test plan will be different with different data and filter. For example, 
# if deleted data exactly match some data files, we could remove all files using delete metadata only operation, then the physical plan 
# would be DeleteFromTableExec.
DELETE_TEST_SEED = 42
DELETE_TEST_SEED_OVERRIDE_REASON = "Ensure reproducible test data for DELETE operations"

def create_iceberg_table_with_data(table_name: str, 
                                   partition_col_sql=None,
                                   data_gen_func=None,
                                   table_properties=None,
                                   delete_mode='copy-on-write'):
    """Helper function to create and populate an Iceberg table for DELETE tests."""
    # Default to copy-on-write mode, but allow override for merge-on-read tests
    base_props = {
        'format-version': '2',
        'write.delete.mode': delete_mode
    }
    if table_properties:
        base_props.update(table_properties)
    
    # Use standard iceberg table definition if no custom generator provided
    if data_gen_func is None:
        data_gen_func = lambda spark: gen_df(spark, list(zip(iceberg_base_table_cols, iceberg_gens_list)))
    
    create_iceberg_table(table_name, 
                        partition_col_sql=partition_col_sql,
                        table_prop=base_props,
                        df_gen=data_gen_func)
    
    # Insert data
    def insert_data(spark):
        df = data_gen_func(spark)
        df.writeTo(table_name).append()
    
    with_cpu_session(insert_data)

def do_delete_test(spark_tmp_table_factory, delete_sql_func, data_gen_func=None, 
                  partition_col_sql=None, table_properties=None, reader_type='COALESCING',
                  delete_mode='copy-on-write'):
    """
    Helper function to test DELETE operations by comparing CPU and GPU results.
    
    Args:
        spark_tmp_table_factory: Factory for generating unique table names
        delete_sql_func: Function that takes (spark, table_name) and executes DELETE
        data_gen_func: Function to generate test data
        partition_col_sql: SQL for partitioning clause
        table_properties: Additional table properties
        reader_type: Rapids reader type for parquet reading
        delete_mode: 'copy-on-write' or 'merge-on-read'
    """
    base_table_name = get_full_table_name(spark_tmp_table_factory)
    cpu_table_name = f"{base_table_name}_cpu"
    gpu_table_name = f"{base_table_name}_gpu"
    
    # Create identical tables for CPU and GPU
    create_iceberg_table_with_data(cpu_table_name, partition_col_sql, 
                                   data_gen_func, table_properties, delete_mode)
    create_iceberg_table_with_data(gpu_table_name, partition_col_sql, 
                                   data_gen_func, table_properties, delete_mode)
    
    # Merge reader_type into configuration
    test_conf = copy_and_update(iceberg_delete_cow_enabled_conf, {
        "spark.rapids.sql.format.parquet.reader.type": reader_type
    })
    
    # Execute DELETE on GPU
    def do_gpu_delete(spark):
        delete_sql_func(spark, gpu_table_name)
        
    with_gpu_session(do_gpu_delete, conf=test_conf)
    
    # Execute DELETE on CPU
    def do_cpu_delete(spark):
        delete_sql_func(spark, cpu_table_name)
        
    with_cpu_session(do_cpu_delete)
    
    # Compare results
    cpu_data = with_cpu_session(lambda spark: spark.table(cpu_table_name).collect())
    gpu_data = with_cpu_session(lambda spark: spark.table(gpu_table_name).collect())
    assert_equal_with_local_sort(cpu_data, gpu_data)


# This requires reading of _partition field, which is a struct
@allow_non_gpu("ColumnarToRowExec", "BatchScanExec")
@iceberg
@ignore_order(local=True)
@pytest.mark.datagen_overrides(seed=DELETE_TEST_SEED, reason=DELETE_TEST_SEED_OVERRIDE_REASON)
@pytest.mark.parametrize('reader_type', rapids_reader_types)
@pytest.mark.parametrize('delete_mode', ['copy-on-write', 'merge-on-read'])
def test_iceberg_delete_unpartitioned_table(spark_tmp_table_factory, reader_type, delete_mode):
    """Test DELETE on unpartitioned table with both copy-on-write and merge-on-read modes"""
    do_delete_test(
        spark_tmp_table_factory,
        lambda spark, table: spark.sql(f"DELETE FROM {table} WHERE _c2 % 3 = 0"),
        reader_type=reader_type,
        delete_mode=delete_mode
    )

# This requires reading of _partition field, which is a struct
@allow_non_gpu("ColumnarToRowExec", "BatchScanExec")
@iceberg
@ignore_order(local=True)
@pytest.mark.datagen_overrides(seed=DELETE_TEST_SEED, reason=DELETE_TEST_SEED_OVERRIDE_REASON)
@pytest.mark.parametrize('reader_type', rapids_reader_types)
@pytest.mark.parametrize('delete_mode', ['copy-on-write', 'merge-on-read'])
def test_iceberg_delete_partitioned_table(spark_tmp_table_factory, reader_type, delete_mode):
    """Test DELETE on bucket-partitioned table with both copy-on-write and merge-on-read modes"""
    do_delete_test(
        spark_tmp_table_factory,
        lambda spark, table: spark.sql(f"DELETE FROM {table} WHERE _c2 % 3 = 0"),
        partition_col_sql="bucket(16, _c2)",
        reader_type=reader_type,
        delete_mode=delete_mode
    )

@allow_non_gpu("ColumnarToRowExec", "BatchScanExec")
@iceberg
@ignore_order(local=True)
@pytest.mark.datagen_overrides(seed=DELETE_TEST_SEED, reason=DELETE_TEST_SEED_OVERRIDE_REASON)
@pytest.mark.parametrize('reader_type', rapids_reader_types)
@pytest.mark.parametrize('delete_mode', ['copy-on-write', 'merge-on-read'])
def test_iceberg_delete_with_complex_predicate(spark_tmp_table_factory, reader_type, delete_mode):
    """Test DELETE with complex predicate"""
    do_delete_test(
        spark_tmp_table_factory,
        lambda spark, table: spark.sql(
            f"DELETE FROM {table} WHERE _c2 > 100 AND _c3 < 50 OR _c1 IS NULL"
        ),
        reader_type=reader_type,
        delete_mode=delete_mode
    )


@allow_non_gpu("ReplaceDataExec", "WriteDeltaExec", "BatchScanExec", "ShuffleExchangeExec", "SortExec", "ProjectExec", "ColumnarToRowExec")
@iceberg
@ignore_order(local=True)
@pytest.mark.datagen_overrides(seed=DELETE_TEST_SEED, reason=DELETE_TEST_SEED_OVERRIDE_REASON)
@pytest.mark.parametrize('reader_type', rapids_reader_types)
@pytest.mark.parametrize('delete_mode,fallback_exec', [
    pytest.param('copy-on-write', 'ReplaceDataExec', id='cow'),
    pytest.param('merge-on-read', 'WriteDeltaExec', id='mor')
])
def test_iceberg_delete_fallback_write_disabled(spark_tmp_table_factory, reader_type, delete_mode, fallback_exec):
    """Test DELETE falls back when Iceberg write is disabled (both modes)"""
    base_table_name = get_full_table_name(spark_tmp_table_factory)
    
    # Phase 1: Initialize tables with data (separate for CPU and GPU)
    cpu_table_name = f'{base_table_name}_cpu'
    gpu_table_name = f'{base_table_name}_gpu'
    create_iceberg_table_with_data(cpu_table_name, delete_mode=delete_mode)
    create_iceberg_table_with_data(gpu_table_name, delete_mode=delete_mode)
    
    # Phase 2: DELETE operation (to be tested with fallback)
    def write_func(spark, table_name):
        spark.sql(f"DELETE FROM {table_name} WHERE _c2 % 3 = 0")
    
    # Read function to verify results
    def read_func(spark, table_name):
        return spark.sql(f"SELECT * FROM {table_name}")
    
    assert_gpu_fallback_write_sql(
        write_func,
        read_func,
        base_table_name,
        [fallback_exec],
        conf=copy_and_update(iceberg_delete_cow_enabled_conf, {
            "spark.rapids.sql.format.iceberg.write.enabled": "false",
            "spark.rapids.sql.format.parquet.reader.type": reader_type
        })
    )

@allow_non_gpu("ReplaceDataExec", "WriteDeltaExec", "BatchScanExec", "ShuffleExchangeExec", "SortExec", "ProjectExec", "ColumnarToRowExec")
@iceberg
@ignore_order(local=True)
@pytest.mark.datagen_overrides(seed=DELETE_TEST_SEED, reason=DELETE_TEST_SEED_OVERRIDE_REASON)
@pytest.mark.parametrize('reader_type', rapids_reader_types)
@pytest.mark.parametrize('delete_mode,fallback_exec', [
    pytest.param('copy-on-write', 'ReplaceDataExec', id='cow'),
    pytest.param('merge-on-read', 'WriteDeltaExec', id='mor')
])
@pytest.mark.parametrize("partition_col_sql", [
    pytest.param("_c2", id="identity"),
    pytest.param("truncate(5, _c6)", id="truncate"),
    pytest.param("year(_c9)", id="year"),
    pytest.param("month(_c9)", id="month"),
    pytest.param("day(_c9)", id="day"),
    pytest.param("hour(_c9)", id="hour"),
    pytest.param("bucket(8, _c6)", id="bucket_unsupported_type"),
])
def test_iceberg_delete_fallback_unsupported_partition_transform(spark_tmp_table_factory, reader_type, delete_mode, fallback_exec, partition_col_sql):
    """Test DELETE falls back with unsupported partition transforms (both modes use same fallback)"""
    base_table_name = get_full_table_name(spark_tmp_table_factory)
    
    def data_gen(spark):
        return gen_df(spark, list(zip(iceberg_base_table_cols, iceberg_gens_list)))
    
    # Phase 1: Initialize tables with data (separate for CPU and GPU)
    def init_table(table_name):
        table_props = {
            'format-version': '2',
            'write.delete.mode': delete_mode
        }
        
        create_iceberg_table(table_name,
                            partition_col_sql=partition_col_sql,
                            table_prop=table_props,
                            df_gen=data_gen)
        
        def insert_data(spark):
            df = data_gen(spark)
            df.writeTo(table_name).append()
        
        with_cpu_session(insert_data)
    
    # Initialize both CPU and GPU tables
    cpu_table_name = f'{base_table_name}_cpu'
    gpu_table_name = f'{base_table_name}_gpu'
    init_table(cpu_table_name)
    init_table(gpu_table_name)
    
    # Phase 2: DELETE operation (to be tested with fallback)
    def write_func(spark, table_name):
        spark.sql(f"DELETE FROM {table_name} WHERE _c2 % 3 = 0")
    
    # Read function to verify results
    def read_func(spark, table_name):
        return spark.sql(f"SELECT * FROM {table_name}")
    
    assert_gpu_fallback_write_sql(
        write_func,
        read_func,
        base_table_name,
        [fallback_exec],
        conf=copy_and_update(iceberg_delete_cow_enabled_conf, {
            "spark.rapids.sql.format.parquet.reader.type": reader_type
        })
    )

@allow_non_gpu("ReplaceDataExec", "WriteDeltaExec", "BatchScanExec", "ShuffleExchangeExec", "SortExec", "ProjectExec", "ColumnarToRowExec")
@iceberg
@ignore_order(local=True)
@pytest.mark.datagen_overrides(seed=DELETE_TEST_SEED, reason=DELETE_TEST_SEED_OVERRIDE_REASON)
@pytest.mark.parametrize('reader_type', rapids_reader_types)
@pytest.mark.parametrize('delete_mode,fallback_exec', [
    pytest.param('copy-on-write', 'ReplaceDataExec', id='cow'),
    pytest.param('merge-on-read', 'WriteDeltaExec', id='mor')
])
@pytest.mark.parametrize("file_format", ["orc", "avro"], ids=lambda x: f"file_format={x}")
def test_iceberg_delete_fallback_unsupported_file_format(spark_tmp_table_factory, reader_type, delete_mode, fallback_exec, file_format):
    """Test DELETE falls back with unsupported file formats (ORC, Avro) for both modes"""
    base_table_name = get_full_table_name(spark_tmp_table_factory)
    
    def data_gen(spark):
        return gen_df(spark, list(zip(iceberg_base_table_cols, iceberg_gens_list)))
    
    # Phase 1: Initialize tables with data (separate for CPU and GPU)
    def init_table(table_name):
        # Step 1: Create table with parquet as default write format
        table_props = {
            'format-version': '2',
            'write.delete.mode': delete_mode,
            'write.format.default': 'parquet'
        }
        
        create_iceberg_table(table_name,
                            table_prop=table_props,
                            df_gen=data_gen)
        
        # Step 2: Insert data into the table (creates parquet files)
        def insert_data(spark):
            df = data_gen(spark)
            df.writeTo(table_name).append()
        
        with_cpu_session(insert_data)
        
        # Step 3: Change default write format to unsupported format
        def change_format(spark):
            spark.sql(f"ALTER TABLE {table_name} SET TBLPROPERTIES ('write.format.default' = '{file_format}')")
        
        with_cpu_session(change_format)
    
    # Initialize both CPU and GPU tables
    cpu_table_name = f'{base_table_name}_cpu'
    gpu_table_name = f'{base_table_name}_gpu'
    init_table(cpu_table_name)
    init_table(gpu_table_name)
    
    # Phase 2: DELETE operation (to be tested with fallback)
    def write_func(spark, table_name):
        spark.sql(f"DELETE FROM {table_name} WHERE _c2 % 3 = 0")
    
    # Read function to verify results
    def read_func(spark, table_name):
        # We should select 1 here to avoid throwing exception for unsupported file format
        return spark.sql(f"SELECT 1")
    
    assert_gpu_fallback_write_sql(
        write_func,
        read_func,
        base_table_name,
        [fallback_exec],
        conf=copy_and_update(iceberg_delete_cow_enabled_conf, {
            "spark.rapids.sql.format.parquet.reader.type": reader_type
        })
    )

@allow_non_gpu("ReplaceDataExec", "WriteDeltaExec", "BatchScanExec", "ShuffleExchangeExec", "SortExec", "ProjectExec", "ColumnarToRowExec")
@iceberg
@ignore_order(local=True)
@pytest.mark.datagen_overrides(seed=DELETE_TEST_SEED, reason=DELETE_TEST_SEED_OVERRIDE_REASON)
@pytest.mark.parametrize('reader_type', rapids_reader_types)
@pytest.mark.parametrize('delete_mode,fallback_exec', [
    pytest.param('copy-on-write', 'ReplaceDataExec', id='cow'),
    pytest.param('merge-on-read', 'WriteDeltaExec', id='mor')
])
def test_iceberg_delete_fallback_nested_types(spark_tmp_table_factory, reader_type, delete_mode, fallback_exec):
    """Test DELETE falls back with nested types (arrays, structs, maps) - currently unsupported"""
    base_table_name = get_full_table_name(spark_tmp_table_factory)

    # Use table with all iceberg types including nested types (arrays, structs, maps)
    def data_gen(spark):
        cols = [f"_c{idx}" for idx, _ in enumerate(iceberg_full_gens_list)]
        return gen_df(spark, list(zip(cols, iceberg_full_gens_list)))

    # Phase 1: Initialize tables with data (separate for CPU and GPU)
    def init_table(table_name):
        table_props = {
            'format-version': '2',
            'write.delete.mode': delete_mode
        }

        create_iceberg_table(table_name,
                             table_prop=table_props,
                             df_gen=data_gen)

        def insert_data(spark):
            df = data_gen(spark)
            df.writeTo(table_name).append()

        with_cpu_session(insert_data)

    # Initialize both CPU and GPU tables
    cpu_table_name = f'{base_table_name}_cpu'
    gpu_table_name = f'{base_table_name}_gpu'
    init_table(cpu_table_name)
    init_table(gpu_table_name)

    # Phase 2: DELETE operation (to be tested with fallback)
    # Use _c2 (IntegerGen) for DELETE condition as it's a simple type
    def write_func(spark, table_name):
        spark.sql(f"DELETE FROM {table_name} WHERE _c2 % 3 = 0")

    # Read function to verify results
    def read_func(spark, table_name):
        return spark.sql(f"SELECT * FROM {table_name}")

    assert_gpu_fallback_write_sql(
        write_func,
        read_func,
        base_table_name,
        fallback_exec,
        conf=copy_and_update(iceberg_delete_cow_enabled_conf, {
            "spark.rapids.sql.format.parquet.reader.type": reader_type
        })
    )


@allow_non_gpu("ReplaceDataExec", "WriteDeltaExec", "BatchScanExec", "ShuffleExchangeExec", "SortExec", "ProjectExec", "ColumnarToRowExec")
@iceberg
@ignore_order(local=True)
@pytest.mark.datagen_overrides(seed=DELETE_TEST_SEED, reason=DELETE_TEST_SEED_OVERRIDE_REASON)
@pytest.mark.parametrize('reader_type', rapids_reader_types)
@pytest.mark.parametrize('delete_mode,fallback_exec', [
    pytest.param('copy-on-write', 'ReplaceDataExec', id='cow'),
    pytest.param('merge-on-read', 'WriteDeltaExec', id='mor')
])
<<<<<<< HEAD
=======
@pytest.mark.xfail(reason="https://github.com/NVIDIA/spark-rapids/issues/13649")
>>>>>>> 24d1c77a
def test_iceberg_delete_fallback_iceberg_disabled(spark_tmp_table_factory, reader_type, delete_mode, fallback_exec):
    """Test DELETE falls back when Iceberg is completely disabled (both modes)"""
    base_table_name = get_full_table_name(spark_tmp_table_factory)
    
    # Phase 1: Initialize tables with data (separate for CPU and GPU)
    cpu_table_name = f'{base_table_name}_cpu'
    gpu_table_name = f'{base_table_name}_gpu'
    create_iceberg_table_with_data(cpu_table_name, delete_mode=delete_mode)
    create_iceberg_table_with_data(gpu_table_name, delete_mode=delete_mode)
    
    # Phase 2: DELETE operation (to be tested with fallback)
    def write_func(spark, table_name):
        spark.sql(f"DELETE FROM {table_name} WHERE _c2 % 3 = 0")
    
    # Read function to verify results
    def read_func(spark, table_name):
        return spark.sql(f"SELECT * from {table_name}")
    
    assert_gpu_fallback_write_sql(
        write_func,
        read_func,
        base_table_name,
        [fallback_exec],
        conf=copy_and_update(iceberg_delete_cow_enabled_conf, {
            "spark.rapids.sql.format.iceberg.enabled": "false",
            "spark.rapids.sql.format.parquet.reader.type": reader_type
        })
    )<|MERGE_RESOLUTION|>--- conflicted
+++ resolved
@@ -30,7 +30,7 @@
 # Configuration for merge-on-read DELETE operations
 iceberg_delete_mor_enabled_conf = copy_and_update(iceberg_write_enabled_conf, {})
 
-# Fixed seed for reproducible test data. Iceberg's delete test plan will be different with different data and filter. For example, 
+# Fixed seed for reproducible test data. Iceberg's delete test plan will be different with different data and filter. For example,
 # if deleted data exactly match some data files, we could remove all files using delete metadata only operation, then the physical plan 
 # would be DeleteFromTableExec.
 DELETE_TEST_SEED = 42
@@ -408,10 +408,7 @@
     pytest.param('copy-on-write', 'ReplaceDataExec', id='cow'),
     pytest.param('merge-on-read', 'WriteDeltaExec', id='mor')
 ])
-<<<<<<< HEAD
-=======
 @pytest.mark.xfail(reason="https://github.com/NVIDIA/spark-rapids/issues/13649")
->>>>>>> 24d1c77a
 def test_iceberg_delete_fallback_iceberg_disabled(spark_tmp_table_factory, reader_type, delete_mode, fallback_exec):
     """Test DELETE falls back when Iceberg is completely disabled (both modes)"""
     base_table_name = get_full_table_name(spark_tmp_table_factory)
