--- conflicted
+++ resolved
@@ -269,12 +269,6 @@
 
 @pytest.fixture(scope="function", autouse=True)
 def set_spark_job_timeout(request):
-<<<<<<< HEAD
-    # TODO dial down after identifying all long tests
-    # and set exceptions there
-    default_timeout_seconds = 900
-=======
->>>>>>> 69729a23
     logger.debug("set_spark_job_timeout: BEFORE TEST\n")
     tm = request.node.get_closest_marker("spark_job_timeout")
     if tm:
