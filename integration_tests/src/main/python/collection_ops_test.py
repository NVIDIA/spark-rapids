--- conflicted
+++ resolved
@@ -20,12 +20,7 @@
 from string_test import mk_str_gen
 import pyspark.sql.functions as f
 import pyspark.sql.utils
-<<<<<<< HEAD
 from spark_session import with_cpu_session, with_gpu_session, is_before_spark_334, is_before_spark_351, is_before_spark_342, is_before_spark_340, is_spark_350
-from spark_init_internal import spark_version
-=======
-from spark_session import with_cpu_session, with_gpu_session, is_before_spark_351
->>>>>>> c38ef2dc
 from conftest import get_datagen_seed
 from marks import allow_non_gpu
 
@@ -331,12 +326,8 @@
 @pytest.mark.parametrize('stop_gen', sequence_too_long_length_gens, ids=idfn)
 @allow_non_gpu(*non_utc_allow)
 def test_sequence_too_long_sequence(stop_gen):
-<<<<<<< HEAD
     msg = "Too long sequence" if is_before_spark_334() or (not is_before_spark_340() and is_before_spark_342()) \
     or is_spark_350() else "Unsuccessful try to create array with"
-=======
-    msg = "Too long sequence" if is_before_spark_351() else "Unsuccessful try to create array with"
->>>>>>> c38ef2dc
     assert_gpu_and_cpu_error(
         # To avoid OOM, reduce the row number to 1, it is enough to verify this case.
         lambda spark:unary_op_df(spark, stop_gen, 1).selectExpr(
