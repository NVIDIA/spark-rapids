# Copyright (c) 2023-2025, NVIDIA CORPORATION.
#
# Licensed under the Apache License, Version 2.0 (the "License");
# you may not use this file except in compliance with the License.
# You may obtain a copy of the License at
#
#     http://www.apache.org/licenses/LICENSE-2.0
#
# Unless required by applicable law or agreed to in writing, software
# distributed under the License is distributed on an "AS IS" BASIS,
# WITHOUT WARRANTIES OR CONDITIONS OF ANY KIND, either express or implied.
# See the License for the specific language governing permissions and
# limitations under the License.

import pytest

from asserts import assert_equal, assert_gpu_and_cpu_writes_are_equal_collect, assert_gpu_fallback_write, assert_gpu_and_cpu_are_equal_collect, assert_gpu_fallback_collect
from data_gen import *
from delta_lake_utils import *
from marks import *
from spark_session import is_before_spark_320, is_databricks_runtime, supports_delta_lake_deletion_vectors, \
    with_cpu_session, with_gpu_session, is_before_spark_353
from src.main.python.spark_session import is_spark_353_or_later

delta_delete_enabled_conf = copy_and_update(delta_writes_enabled_conf,
                                            {"spark.rapids.sql.command.DeleteCommand": "true",
                                             "spark.rapids.sql.command.DeleteCommandEdge": "true"})

def delta_sql_delete_test(spark_tmp_path, use_cdf, dest_table_func, delete_sql,
                          check_func, enable_deletion_vectors, partition_columns=None):
    data_path = spark_tmp_path + "/DELTA_DATA"
    def setup_tables(spark):
        setup_delta_dest_tables(spark, data_path, dest_table_func, use_cdf, enable_deletion_vectors, partition_columns)
    def do_delete(spark, path):
        return spark.sql(delete_sql.format(path=path))
    with_cpu_session(setup_tables)
    check_func(data_path, do_delete)

def assert_delta_sql_delete_collect(spark_tmp_path, use_cdf, dest_table_func, delete_sql,
                                    enable_deletion_vectors,
                                    partition_columns=None,
                                    conf=delta_delete_enabled_conf,
                                    skip_sql_result_check=False):
    def read_data(spark, path):
        read_func = read_delta_path_with_cdf if use_cdf else read_delta_path
        df = read_func(spark, path)
        return df.sort(df.columns)
    def checker(data_path, do_delete):
        cpu_path = data_path + "/CPU"
        gpu_path = data_path + "/GPU"
        if not skip_sql_result_check:
            # compare resulting dataframe from the delete operation (some older Spark versions return empty here)
            cpu_result = with_cpu_session(lambda spark: do_delete(spark, cpu_path).collect(), conf=conf)
            gpu_result = with_gpu_session(lambda spark: do_delete(spark, gpu_path).collect(), conf=conf)
            assert_equal(cpu_result, gpu_result)
        # compare table data results, read both via CPU to make sure GPU write can be read by CPU
        cpu_result = with_cpu_session(lambda spark: read_data(spark, cpu_path).collect(), conf=conf)
        gpu_result = with_cpu_session(lambda spark: read_data(spark, gpu_path).collect(), conf=conf)
        assert_equal(cpu_result, gpu_result)
        # Using partition columns involves sorting, and there's no guarantees on the task
        # partitioning due to random sampling.
        if not partition_columns:
            with_cpu_session(lambda spark: assert_gpu_and_cpu_delta_logs_equivalent(spark, data_path))
    delta_sql_delete_test(spark_tmp_path, use_cdf, dest_table_func, delete_sql, checker, enable_deletion_vectors,
                          partition_columns)

fallback_test_params = [{"spark.rapids.sql.format.delta.write.enabled": "false"},
                        {"spark.rapids.sql.format.parquet.enabled": "false"},
                        {"spark.rapids.sql.format.parquet.write.enabled": "false"},
                        {"spark.rapids.sql.command.DeleteCommand": "false"},
                        ]
if is_before_spark_353():
    # DeleteCommand is disabled by default before Spark 3.5.3
    fallback_test_params.append(delta_writes_enabled_conf)

@allow_non_gpu("ExecutedCommandExec", *delta_meta_allow)
@delta_lake
@ignore_order
@pytest.mark.parametrize("disable_conf", fallback_test_params, ids=idfn)
@pytest.mark.skipif(is_before_spark_320(), reason="Delta Lake writes are not supported before Spark 3.2.x")
@pytest.mark.parametrize("enable_deletion_vectors", deletion_vector_values, ids=idfn)
def test_delta_delete_disabled_fallback(spark_tmp_path, disable_conf, enable_deletion_vectors):
    data_path = spark_tmp_path + "/DELTA_DATA"
    def setup_tables(spark):
        setup_delta_dest_tables(spark, data_path,
                                dest_table_func=lambda spark: unary_op_df(spark, int_gen),
                                use_cdf=False, enable_deletion_vectors=enable_deletion_vectors)
    def write_func(spark, path):
        delete_sql="DELETE FROM delta.`{}`".format(path)
        spark.sql(delete_sql)
    with_cpu_session(setup_tables)
    assert_gpu_fallback_write(write_func, read_delta_path, data_path,
                              "ExecutedCommandExec", disable_conf)

@allow_non_gpu("ExecutedCommandExec", *delta_meta_allow)
@delta_lake
@ignore_order
@pytest.mark.parametrize("use_cdf", [True, False], ids=idfn)
@pytest.mark.skipif(not supports_delta_lake_deletion_vectors(), \
    reason="Deletion vectors new in Delta Lake 2.4 / Apache Spark 3.4")
def test_delta_deletion_vector_fallback(spark_tmp_path, use_cdf):
    data_path = spark_tmp_path + "/DELTA_DATA"
    def setup_tables(spark):
        setup_delta_dest_tables(spark, data_path,
                                dest_table_func=lambda spark: unary_op_df(spark, int_gen),
                                use_cdf=use_cdf, enable_deletion_vectors=True)
    def write_func(spark, path):
        delete_sql="DELETE FROM delta.`{}`".format(path)
        spark.sql(delete_sql)
    with_cpu_session(setup_tables)
    disable_conf = copy_and_update(delta_delete_enabled_conf,
        {"spark.databricks.delta.delete.deletionVectors.persistent": "true"})

    assert_gpu_fallback_write(write_func, read_delta_path, data_path,
                              "ExecutedCommandExec", disable_conf)

@allow_non_gpu("SortExec, ColumnarToRowExec", *delta_meta_allow)
@delta_lake
@ignore_order
@pytest.mark.skipif(not supports_delta_lake_deletion_vectors(), \
    reason="Deletion vectors new in Delta Lake 2.4 / Apache Spark 3.4")
def test_delta_deletion_vector(spark_tmp_path):
    data_path = spark_tmp_path + "/DELTA_DATA"
    def setup_tables(spark):
        setup_delta_dest_table(spark, data_path,
                                dest_table_func=lambda spark: unary_op_df(spark, int_gen),
                                use_cdf=False, enable_deletion_vectors=True)
    def write_func(path):
        delete_sql="DELETE FROM delta.`{}` where a = 0".format(path)
        def delete_func(spark):
            spark.sql(delete_sql)
        return delete_func

    def read_parquet_sql(data_path):
        return lambda spark : spark.sql('select * from delta.`{}`'.format(data_path))

    with_cpu_session(setup_tables)
    with_cpu_session(write_func(data_path))

    assert_gpu_and_cpu_are_equal_collect(read_parquet_sql(data_path))

@allow_non_gpu("SortExec, ColumnarToRowExec", *delta_meta_allow)
@delta_lake
@ignore_order
@pytest.mark.skipif(not supports_delta_lake_deletion_vectors() or is_spark_353_or_later(), \
                    reason="Deletion vectors new in Delta Lake 2.4 / Apache Spark 3.4")
def test_delta_deletion_vector_perfile_read_fallback(spark_tmp_path):
    data_path = spark_tmp_path + "/DELTA_DATA"
    def setup_tables(spark):
        setup_delta_dest_table(spark, data_path,
                               dest_table_func=lambda spark: unary_op_df(spark, int_gen),
                               use_cdf=False, enable_deletion_vectors=True)
    def write_func(path):
        delete_sql="DELETE FROM delta.`{}` where a = 0".format(path)
        def delete_func(spark):
            spark.sql(delete_sql)
        return delete_func

    def read_parquet_sql(data_path):
        return lambda spark : spark.sql('select * from delta.`{}`'.format(data_path))

    enable_conf = copy_and_update(delta_delete_enabled_conf,
                                   {"spark.databricks.delta.delete.deletionVectors.persistent": "true"})

    with_cpu_session(setup_tables, conf=enable_conf)
    with_cpu_session(write_func(data_path), conf=enable_conf)

    assert_gpu_fallback_collect(read_parquet_sql(data_path), "FileSourceScanExec", conf={"spark.rapids.sql.format.parquet.reader.type": "PERFILE"})

@allow_non_gpu("SerializeFromObjectExec", "DeserializeToObjectExec",
               "FilterExec", "MapElementsExec", "ProjectExec")
@delta_lake
@ignore_order
<<<<<<< HEAD
@pytest.mark.skipif(not supports_delta_lake_deletion_vectors() or not is_spark_353_or_later(), \
                    reason="Deletion vectors new in Delta Lake 2.4 / Apache Spark 3.4")
@pytest.mark.parametrize("reader_type", ["PERFILE", "COALESCING", "MULTITHREADED"])
def test_delta_deletion_vector_read(spark_tmp_path, reader_type):
=======
@pytest.mark.skipif(not supports_delta_lake_deletion_vectors() or is_before_spark_353(), \
                    reason="Deletion vectors new in Delta Lake 2.4 / Apache Spark 3.4")
# a='' shouldn't match anything as a is an int
@pytest.mark.parametrize("condition", ["where a = 0", "", "where a = ''"])
def test_delta_deletion_vector_perfile_read(spark_tmp_path, condition):
>>>>>>> 837ba27d
    data_path = spark_tmp_path + "/DELTA_DATA"
    def setup_tables(spark):
        setup_delta_dest_table(spark, data_path,
                               dest_table_func=lambda spark: unary_op_df(spark, int_gen),
                               use_cdf=False, enable_deletion_vectors=True)
    def write_func(path):
<<<<<<< HEAD
        delete_sql="DELETE FROM delta.`{}` where a = 0".format(path)
        def delete_func(spark):
            spark.sql(delete_sql)
        return delete_func

    def read_parquet_sql(data_path):
        return lambda spark : spark.sql('select * from delta.`{}`'.format(data_path))
=======
        delete_sql=f"DELETE FROM delta.`{path}` {condition}"
        def delete_func(spark):
            count = spark.sql(delete_sql).collect()[0][0]
            if condition != "where a = ''":
                assert(count > 0)
            else:
                assert(count == 0)
        return delete_func

    def read_parquet_sql(data_path):
        return lambda spark : spark.sql(f"select * from delta.`{data_path}`")
>>>>>>> 837ba27d

    enable_conf = copy_and_update(delta_delete_enabled_conf,
                                  {"spark.databricks.delta.delete.deletionVectors.persistent": "true"})

    with_cpu_session(setup_tables, conf=enable_conf)
    with_cpu_session(write_func(data_path), conf=enable_conf)

<<<<<<< HEAD
    assert_gpu_and_cpu_are_equal_collect(read_parquet_sql(data_path), conf={"spark.rapids.sql.format.parquet.reader.type": reader_type,
=======
    assert_gpu_and_cpu_are_equal_collect(read_parquet_sql(data_path), conf={"spark.rapids.sql.format.parquet.reader.type": "PERFILE",
>>>>>>> 837ba27d
                                                                            # we need to set the useMetadataRowIndex = false as there are other
                                                                            # hidden metadata columns that we don't support on the GPU
                                                                            "spark.databricks.delta.deletionVectors.useMetadataRowIndex": "false"})

@allow_non_gpu(*delta_meta_allow)
@delta_lake
@ignore_order
@pytest.mark.parametrize("use_cdf", [True, False], ids=idfn)
@pytest.mark.parametrize("partition_columns", [None, ["a"]], ids=idfn)
@pytest.mark.parametrize("enable_deletion_vectors", deletion_vector_values, ids=idfn)
@pytest.mark.skipif(is_before_spark_320(), reason="Delta Lake writes are not supported before Spark 3.2.x")
def test_delta_delete_entire_table(spark_tmp_path, use_cdf, partition_columns, enable_deletion_vectors):
    def generate_dest_data(spark):
        return three_col_df(spark,
                            SetValuesGen(IntegerType(), range(5)),
                            SetValuesGen(StringType(), "abcdefg"),
                            string_gen)
    delete_sql = "DELETE FROM delta.`{path}`"
    # Databricks recently changed how the num_affected_rows is computed
    # on deletes of entire files, RAPIDS Accelerator has yet to be updated.
    # https://github.com/NVIDIA/spark-rapids/issues/8123
    skip_sql_result = is_databricks_runtime()
    assert_delta_sql_delete_collect(spark_tmp_path, use_cdf, generate_dest_data,
                                    delete_sql, enable_deletion_vectors, partition_columns,
                                    skip_sql_result_check=skip_sql_result)

@allow_non_gpu(*delta_meta_allow)
@delta_lake
@ignore_order
@pytest.mark.parametrize("use_cdf", [True, False], ids=idfn)
@pytest.mark.parametrize("partition_columns", [["a"], ["a", "b"]], ids=idfn)
@pytest.mark.parametrize("enable_deletion_vectors", deletion_vector_values, ids=idfn)
@pytest.mark.skipif(is_before_spark_320(), reason="Delta Lake writes are not supported before Spark 3.2.x")
def test_delta_delete_partitions(spark_tmp_path, use_cdf, partition_columns, enable_deletion_vectors):
    def generate_dest_data(spark):
        return three_col_df(spark,
                            SetValuesGen(IntegerType(), range(5)),
                            SetValuesGen(StringType(), "abcdefg"),
                            string_gen)
    delete_sql = "DELETE FROM delta.`{path}` WHERE a = 3"
    # Databricks recently changed how the num_affected_rows is computed
    # on deletes of entire files, RAPIDS Accelerator has yet to be updated.
    # https://github.com/NVIDIA/spark-rapids/issues/8123
    skip_sql_result = is_databricks_runtime()
    assert_delta_sql_delete_collect(spark_tmp_path, use_cdf, generate_dest_data,
                                    delete_sql, enable_deletion_vectors, partition_columns,
                                    skip_sql_result_check=skip_sql_result)

@allow_non_gpu(*delta_meta_allow)
@delta_lake
@ignore_order
@pytest.mark.parametrize("use_cdf", [True, False], ids=idfn)
@pytest.mark.parametrize("partition_columns", [None, ["a"]], ids=idfn)
@pytest.mark.skipif(is_before_spark_320(), reason="Delta Lake writes are not supported before Spark 3.2.x")
@datagen_overrides(seed=0, permanent=True, reason='https://github.com/NVIDIA/spark-rapids/issues/9884')
@pytest.mark.parametrize("enable_deletion_vectors", deletion_vector_values_with_350DB143_xfail_reasons(
                                        enabled_xfail_reason="https://github.com/NVIDIA/spark-rapids/issues/12041",
                                        disabled_xfail_reason="https://github.com/NVIDIA/spark-rapids/issues/12047"), ids=idfn)
def test_delta_delete_rows(spark_tmp_path, use_cdf, partition_columns, enable_deletion_vectors):
    # Databricks changes the number of files being written, so we cannot compare logs unless there's only one slice
    num_slices_to_test = 1 if is_databricks_runtime() else 10
    def generate_dest_data(spark):
        return three_col_df(spark,
                            SetValuesGen(IntegerType(), range(5)),
                            SetValuesGen(StringType(), "abcdefg"),
                            string_gen, num_slices=num_slices_to_test)
    delete_sql = "DELETE FROM delta.`{path}` WHERE b < 'd'"
    assert_delta_sql_delete_collect(spark_tmp_path, use_cdf, generate_dest_data,
                                    delete_sql, enable_deletion_vectors, partition_columns)

@allow_non_gpu(*delta_meta_allow)
@delta_lake
@ignore_order
@pytest.mark.parametrize("use_cdf", [True, False], ids=idfn)
@pytest.mark.parametrize("partition_columns", [None, ["a"]], ids=idfn)
@pytest.mark.skipif(is_before_spark_320(), reason="Delta Lake writes are not supported before Spark 3.2.x")
@datagen_overrides(seed=0, permanent=True, reason='https://github.com/NVIDIA/spark-rapids/issues/9884')
@pytest.mark.parametrize("enable_deletion_vectors", deletion_vector_values_with_350DB143_xfail_reasons(
                                        enabled_xfail_reason="https://github.com/NVIDIA/spark-rapids/issues/12041",
                                        disabled_xfail_reason="https://github.com/NVIDIA/spark-rapids/issues/12047"), ids=idfn)
def test_delta_delete_dataframe_api(spark_tmp_path, use_cdf, partition_columns, enable_deletion_vectors):
    from delta.tables import DeltaTable
    data_path = spark_tmp_path + "/DELTA_DATA"
    # Databricks changes the number of files being written, so we cannot compare logs unless there's only one slice
    num_slices_to_test = 1 if is_databricks_runtime() else 10
    def generate_dest_data(spark):
        return three_col_df(spark,
                            SetValuesGen(IntegerType(), range(5)),
                            SetValuesGen(StringType(), "abcdefg"),
                            string_gen, num_slices=num_slices_to_test)
    with_cpu_session(lambda spark: setup_delta_dest_tables(spark, data_path, generate_dest_data, use_cdf, enable_deletion_vectors, partition_columns))
    def do_delete(spark, path):
        dest_table = DeltaTable.forPath(spark, path)
        dest_table.delete("b > 'c'")
    read_func = read_delta_path_with_cdf if use_cdf else read_delta_path
    assert_gpu_and_cpu_writes_are_equal_collect(do_delete, read_func, data_path,
                                                conf=delta_delete_enabled_conf)
    with_cpu_session(lambda spark: assert_gpu_and_cpu_delta_logs_equivalent(spark, data_path))<|MERGE_RESOLUTION|>--- conflicted
+++ resolved
@@ -19,8 +19,7 @@
 from delta_lake_utils import *
 from marks import *
 from spark_session import is_before_spark_320, is_databricks_runtime, supports_delta_lake_deletion_vectors, \
-    with_cpu_session, with_gpu_session, is_before_spark_353
-from src.main.python.spark_session import is_spark_353_or_later
+    with_cpu_session, with_gpu_session, is_before_spark_353, is_spark_353_or_later
 
 delta_delete_enabled_conf = copy_and_update(delta_writes_enabled_conf,
                                             {"spark.rapids.sql.command.DeleteCommand": "true",
@@ -171,33 +170,18 @@
                "FilterExec", "MapElementsExec", "ProjectExec")
 @delta_lake
 @ignore_order
-<<<<<<< HEAD
-@pytest.mark.skipif(not supports_delta_lake_deletion_vectors() or not is_spark_353_or_later(), \
+@pytest.mark.skipif(not supports_delta_lake_deletion_vectors() or is_before_spark_353(), \
                     reason="Deletion vectors new in Delta Lake 2.4 / Apache Spark 3.4")
 @pytest.mark.parametrize("reader_type", ["PERFILE", "COALESCING", "MULTITHREADED"])
-def test_delta_deletion_vector_read(spark_tmp_path, reader_type):
-=======
-@pytest.mark.skipif(not supports_delta_lake_deletion_vectors() or is_before_spark_353(), \
-                    reason="Deletion vectors new in Delta Lake 2.4 / Apache Spark 3.4")
 # a='' shouldn't match anything as a is an int
 @pytest.mark.parametrize("condition", ["where a = 0", "", "where a = ''"])
-def test_delta_deletion_vector_perfile_read(spark_tmp_path, condition):
->>>>>>> 837ba27d
+def test_delta_deletion_vector_read(spark_tmp_path, reader_type, condition):
     data_path = spark_tmp_path + "/DELTA_DATA"
     def setup_tables(spark):
         setup_delta_dest_table(spark, data_path,
                                dest_table_func=lambda spark: unary_op_df(spark, int_gen),
                                use_cdf=False, enable_deletion_vectors=True)
     def write_func(path):
-<<<<<<< HEAD
-        delete_sql="DELETE FROM delta.`{}` where a = 0".format(path)
-        def delete_func(spark):
-            spark.sql(delete_sql)
-        return delete_func
-
-    def read_parquet_sql(data_path):
-        return lambda spark : spark.sql('select * from delta.`{}`'.format(data_path))
-=======
         delete_sql=f"DELETE FROM delta.`{path}` {condition}"
         def delete_func(spark):
             count = spark.sql(delete_sql).collect()[0][0]
@@ -209,7 +193,6 @@
 
     def read_parquet_sql(data_path):
         return lambda spark : spark.sql(f"select * from delta.`{data_path}`")
->>>>>>> 837ba27d
 
     enable_conf = copy_and_update(delta_delete_enabled_conf,
                                   {"spark.databricks.delta.delete.deletionVectors.persistent": "true"})
@@ -217,11 +200,7 @@
     with_cpu_session(setup_tables, conf=enable_conf)
     with_cpu_session(write_func(data_path), conf=enable_conf)
 
-<<<<<<< HEAD
     assert_gpu_and_cpu_are_equal_collect(read_parquet_sql(data_path), conf={"spark.rapids.sql.format.parquet.reader.type": reader_type,
-=======
-    assert_gpu_and_cpu_are_equal_collect(read_parquet_sql(data_path), conf={"spark.rapids.sql.format.parquet.reader.type": "PERFILE",
->>>>>>> 837ba27d
                                                                             # we need to set the useMetadataRowIndex = false as there are other
                                                                             # hidden metadata columns that we don't support on the GPU
                                                                             "spark.databricks.delta.deletionVectors.useMetadataRowIndex": "false"})
