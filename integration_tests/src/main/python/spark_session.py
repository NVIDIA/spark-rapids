--- conflicted
+++ resolved
@@ -130,13 +130,11 @@
     copy['spark.rapids.sql.test.validateExecsInGpuPlan'] = ','.join(get_validate_execs_in_gpu_plan())
     return with_spark_session(func, conf=copy)
 
-<<<<<<< HEAD
 def is_before_spark_312():
     return spark_version() < "3.1.2"
-=======
+
 def is_before_spark_314():
     return spark_version() < "3.1.4"
->>>>>>> ed7de6e2
 
 def is_before_spark_320():
     return spark_version() < "3.2.0"
