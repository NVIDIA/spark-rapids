# Copyright (c) 2020-2022, NVIDIA CORPORATION.
#
# Licensed under the Apache License, Version 2.0 (the "License");
# you may not use this file except in compliance with the License.
# You may obtain a copy of the License at
#
#     http://www.apache.org/licenses/LICENSE-2.0
#
# Unless required by applicable law or agreed to in writing, software
# distributed under the License is distributed on an "AS IS" BASIS,
# WITHOUT WARRANTIES OR CONDITIONS OF ANY KIND, either express or implied.
# See the License for the specific language governing permissions and
# limitations under the License.

import pytest

from asserts import assert_gpu_and_cpu_are_equal_collect, assert_gpu_fallback_collect, assert_cpu_and_gpu_are_equal_collect_with_capture
from data_gen import *
from marks import *
from pyspark.sql.types import *
from spark_session import with_cpu_session, is_before_spark_320, is_before_spark_330
from parquet_test import _nested_pruning_schemas
from conftest import is_databricks_runtime

pytestmark = pytest.mark.nightly_resource_consuming_test

def read_orc_df(data_path):
    return lambda spark : spark.read.orc(data_path)

def read_orc_sql(data_path):
    return lambda spark : spark.sql('select * from orc.`{}`'.format(data_path))

# test with original orc file reader, the multi-file parallel reader for cloud
original_orc_file_reader_conf = {'spark.rapids.sql.format.orc.reader.type': 'PERFILE'}
multithreaded_orc_file_reader_conf = {'spark.rapids.sql.format.orc.reader.type': 'MULTITHREADED'}
coalescing_orc_file_reader_conf = {'spark.rapids.sql.format.orc.reader.type': 'COALESCING'}
reader_opt_confs = [original_orc_file_reader_conf, multithreaded_orc_file_reader_conf, coalescing_orc_file_reader_conf]

@pytest.mark.parametrize('name', ['timestamp-date-test.orc'])
@pytest.mark.parametrize('read_func', [read_orc_df, read_orc_sql])
@pytest.mark.parametrize('v1_enabled_list', ["", "orc"])
@pytest.mark.parametrize('orc_impl', ["native", "hive"])
@pytest.mark.parametrize('reader_confs', reader_opt_confs, ids=idfn)
def test_basic_read(std_input_path, name, read_func, v1_enabled_list, orc_impl, reader_confs):
    all_confs = copy_and_update(reader_confs, {
        'spark.sql.sources.useV1SourceList': v1_enabled_list,
        'spark.sql.orc.impl': orc_impl})
    assert_gpu_and_cpu_are_equal_collect(
            read_func(std_input_path + '/' + name),
            conf=all_confs)

# ORC does not support negative scale for decimal. So here is "decimal_gens_no_neg".
# Otherwsie it will get the below exception.
# ...
#E                   Caused by: java.lang.IllegalArgumentException: Missing integer at
#   'struct<`_c0`:decimal(7,^-3),`_c1`:decimal(7,3),`_c2`:decimal(7,7),`_c3`:decimal(12,2)>'
#E                   	at org.apache.orc.TypeDescription.parseInt(TypeDescription.java:244)
#E                   	at org.apache.orc.TypeDescription.parseType(TypeDescription.java:362)
# ...
orc_basic_gens = [byte_gen, short_gen, int_gen, long_gen, float_gen, double_gen,
    string_gen, boolean_gen, DateGen(start=date(1590, 1, 1)),
    TimestampGen(start=datetime(1590, 1, 1, tzinfo=timezone.utc))
                  ] + decimal_gens

orc_basic_struct_gen = StructGen([['child'+str(ind), sub_gen] for ind, sub_gen in enumerate(orc_basic_gens)])

# Some array gens, but not all because of nesting
orc_array_gens_sample = [ArrayGen(sub_gen) for sub_gen in orc_basic_gens] + [
    ArrayGen(ArrayGen(short_gen, max_length=10), max_length=10),
    ArrayGen(ArrayGen(string_gen, max_length=10), max_length=10),
    ArrayGen(ArrayGen(decimal_gen_64bit, max_length=10), max_length=10),
    ArrayGen(StructGen([['child0', byte_gen], ['child1', string_gen], ['child2', float_gen]]))]

# Some struct gens, but not all because of nesting.
# No empty struct gen because it leads to an error as below.
#   '''
#     E               pyspark.sql.utils.AnalysisException:
#     E               Datasource does not support writing empty or nested empty schemas.
#     E               Please make sure the data schema has at least one or more column(s).
#   '''
orc_struct_gens_sample = [orc_basic_struct_gen,
    StructGen([['child0', byte_gen], ['child1', orc_basic_struct_gen]]),
    StructGen([['child0', ArrayGen(short_gen)], ['child1', double_gen]])]

orc_basic_map_gens = [simple_string_to_string_map_gen] + [MapGen(f(nullable=False), f()) for f in [
    BooleanGen, ByteGen, ShortGen, IntegerGen, LongGen, FloatGen, DoubleGen,
    lambda nullable=True: TimestampGen(start=datetime(1900, 1, 1, tzinfo=timezone.utc), nullable=nullable),
    lambda nullable=True: DateGen(start=date(1590, 1, 1), nullable=nullable),
    lambda nullable=True: DecimalGen(precision=15, scale=1, nullable=nullable),
    lambda nullable=True: DecimalGen(precision=36, scale=5, nullable=nullable)]]

# Some map gens, but not all because of nesting
orc_map_gens_sample = orc_basic_map_gens + [
    MapGen(StringGen(pattern='key_[0-9]', nullable=False), ArrayGen(string_gen), max_length=10),
    MapGen(StringGen(pattern='key_[0-9]', nullable=False), ArrayGen(decimal_gen_128bit), max_length=10),
    MapGen(StringGen(pattern='key_[0-9]', nullable=False),
           ArrayGen(StructGen([["c0", decimal_gen_64bit], ["c1", decimal_gen_128bit]])), max_length=10),
    MapGen(RepeatSeqGen(IntegerGen(nullable=False), 10), long_gen, max_length=10),
    MapGen(StringGen(pattern='key_[0-9]', nullable=False), simple_string_to_string_map_gen),
    MapGen(StructGen([['child0', byte_gen], ['child1', long_gen]], nullable=False),
           StructGen([['child0', byte_gen], ['child1', long_gen]]))]

orc_gens_list = [orc_basic_gens,
    orc_array_gens_sample,
    orc_struct_gens_sample,
    orc_map_gens_sample,
    pytest.param([date_gen], marks=pytest.mark.xfail(reason='https://github.com/NVIDIA/spark-rapids/issues/131')),
    pytest.param([timestamp_gen], marks=pytest.mark.xfail(reason='https://github.com/NVIDIA/spark-rapids/issues/131'))]

flattened_orc_gens = orc_basic_gens + orc_array_gens_sample + orc_struct_gens_sample

@allow_non_gpu('FileSourceScanExec')
@pytest.mark.parametrize('read_func', [read_orc_df, read_orc_sql])
@pytest.mark.parametrize('disable_conf', ['spark.rapids.sql.format.orc.enabled', 'spark.rapids.sql.format.orc.read.enabled'])
def test_orc_fallback(spark_tmp_path, read_func, disable_conf):
    data_gens =[string_gen,
        byte_gen, short_gen, int_gen, long_gen, boolean_gen]
 
    gen_list = [('_c' + str(i), gen) for i, gen in enumerate(data_gens)]
    gen = StructGen(gen_list, nullable=False)
    data_path = spark_tmp_path + '/ORC_DATA'
    reader = read_func(data_path)
    with_cpu_session(
            lambda spark : gen_df(spark, gen).write.orc(data_path))
    assert_gpu_fallback_collect(
            lambda spark : reader(spark).select(f.col('*'), f.col('_c2') + f.col('_c3')),
            'FileSourceScanExec',
            conf={disable_conf: 'false',
                "spark.sql.sources.useV1SourceList": "orc"})

@pytest.mark.order(2)
@pytest.mark.parametrize('orc_gens', orc_gens_list, ids=idfn)
@pytest.mark.parametrize('read_func', [read_orc_df, read_orc_sql])
@pytest.mark.parametrize('reader_confs', reader_opt_confs, ids=idfn)
@pytest.mark.parametrize('v1_enabled_list', ["", "orc"])
def test_read_round_trip(spark_tmp_path, orc_gens, read_func, reader_confs, v1_enabled_list):
    gen_list = [('_c' + str(i), gen) for i, gen in enumerate(orc_gens)]
    data_path = spark_tmp_path + '/ORC_DATA'
    with_cpu_session(
            lambda spark : gen_df(spark, gen_list).write.orc(data_path))
    all_confs = copy_and_update(reader_confs, {'spark.sql.sources.useV1SourceList': v1_enabled_list})
    assert_gpu_and_cpu_are_equal_collect(
            read_func(data_path),
            conf=all_confs)

orc_pred_push_gens = [
        byte_gen, short_gen, int_gen, long_gen, float_gen, double_gen, boolean_gen,
        string_gen,
        # Once https://github.com/NVIDIA/spark-rapids/issues/139 is fixed replace this with
        # date_gen
        DateGen(start=date(1590, 1, 1)),
        # Once https://github.com/NVIDIA/spark-rapids/issues/140 is fixed replace this with
        # timestamp_gen 
        TimestampGen(start=datetime(1970, 1, 1, tzinfo=timezone.utc))]

@pytest.mark.order(2)
@pytest.mark.parametrize('orc_gen', orc_pred_push_gens, ids=idfn)
@pytest.mark.parametrize('read_func', [read_orc_df, read_orc_sql])
@pytest.mark.parametrize('v1_enabled_list', ["", "orc"])
@pytest.mark.parametrize('reader_confs', reader_opt_confs, ids=idfn)
def test_pred_push_round_trip(spark_tmp_path, orc_gen, read_func, v1_enabled_list, reader_confs):
    data_path = spark_tmp_path + '/ORC_DATA'
    # Append two struct columns to verify nested predicate pushdown.
    gen_list = [('a', RepeatSeqGen(orc_gen, 100)), ('b', orc_gen),
        ('s1', StructGen([['sa', orc_gen]])),
        ('s2', StructGen([['sa', StructGen([['ssa', orc_gen]])]]))]
    s0 = gen_scalar(orc_gen, force_no_nulls=True)
    with_cpu_session(
            lambda spark : gen_df(spark, gen_list).orderBy('a').write.orc(data_path))
    all_confs = copy_and_update(reader_confs, {'spark.sql.sources.useV1SourceList': v1_enabled_list})
    rf = read_func(data_path)
    assert_gpu_and_cpu_are_equal_collect(
            lambda spark: rf(spark).select(f.col('a') >= s0, f.col('s1.sa') >= s0, f.col('s2.sa.ssa') >= s0),
            conf=all_confs)

orc_compress_options = ['none', 'uncompressed', 'snappy', 'zlib']
# The following need extra jars 'lzo'
# https://github.com/NVIDIA/spark-rapids/issues/143

# Test the different compress combinations
@ignore_order
@pytest.mark.parametrize('v1_enabled_list', ["", "orc"])
@pytest.mark.parametrize('reader_confs', reader_opt_confs, ids=idfn)
def test_mixed_compress_read(spark_tmp_path, v1_enabled_list, reader_confs):
    data_pathes = []
    for compress in orc_compress_options:
        data_path = spark_tmp_path + '/ORC_DATA' + compress
        with_cpu_session(
                lambda spark : binary_op_df(spark, long_gen).write.orc(data_path),
                conf={'spark.sql.orc.compression.codec': compress})
        data_pathes.append(data_path)

    all_confs = copy_and_update(reader_confs, {'spark.sql.sources.useV1SourceList': v1_enabled_list})
    assert_gpu_and_cpu_are_equal_collect(
            lambda spark : spark.read.orc(data_pathes),
            conf=all_confs)

@pytest.mark.parametrize('compress', orc_compress_options)
@pytest.mark.parametrize('v1_enabled_list', ["", "orc"])
@pytest.mark.parametrize('reader_confs', reader_opt_confs, ids=idfn)
def test_compress_read_round_trip(spark_tmp_path, compress, v1_enabled_list, reader_confs):
    data_path = spark_tmp_path + '/ORC_DATA'
    with_cpu_session(
            lambda spark : binary_op_df(spark, long_gen).write.orc(data_path),
            conf={'spark.sql.orc.compression.codec': compress})
    all_confs = copy_and_update(reader_confs, {'spark.sql.sources.useV1SourceList': v1_enabled_list})
    assert_gpu_and_cpu_are_equal_collect(
            lambda spark : spark.read.orc(data_path),
            conf=all_confs)

@pytest.mark.parametrize('v1_enabled_list', ["", "orc"])
@pytest.mark.parametrize('reader_confs', reader_opt_confs, ids=idfn)
def test_simple_partitioned_read(spark_tmp_path, v1_enabled_list, reader_confs):
    # Once https://github.com/NVIDIA/spark-rapids/issues/131 is fixed
    # we should go with a more standard set of generators
    orc_gens = [byte_gen, short_gen, int_gen, long_gen, float_gen, double_gen,
    string_gen, boolean_gen, DateGen(start=date(1590, 1, 1)),
    TimestampGen(start=datetime(1590, 1, 1, tzinfo=timezone.utc))]
    gen_list = [('_c' + str(i), gen) for i, gen in enumerate(orc_gens)]
    first_data_path = spark_tmp_path + '/ORC_DATA/key=0/key2=20'
    with_cpu_session(
            lambda spark : gen_df(spark, gen_list).write.orc(first_data_path))
    second_data_path = spark_tmp_path + '/ORC_DATA/key=1/key2=21'
    with_cpu_session(
            lambda spark : gen_df(spark, gen_list).write.orc(second_data_path))
    third_data_path = spark_tmp_path + '/ORC_DATA/key=2/key2=22'
    with_cpu_session(
            lambda spark : gen_df(spark, gen_list).write.orc(third_data_path))
    data_path = spark_tmp_path + '/ORC_DATA'
    all_confs = copy_and_update(reader_confs, {'spark.sql.sources.useV1SourceList': v1_enabled_list})
    assert_gpu_and_cpu_are_equal_collect(
            lambda spark : spark.read.orc(data_path),
            conf=all_confs)

# Setup external table by altering column names
def setup_external_table_with_forced_positions(spark, table_name, data_path):
    rename_cols_query = "CREATE EXTERNAL TABLE `{}` (`col10` INT, `_c1` STRING, `col30` DOUBLE) STORED AS orc LOCATION '{}'".format(table_name, data_path)
    spark.sql(rename_cols_query).collect

@pytest.mark.skipif(is_before_spark_320(), reason='ORC forced positional evolution support is added in Spark-3.2')
@pytest.mark.parametrize('reader_confs', reader_opt_confs, ids=idfn)
@pytest.mark.parametrize('forced_position', ["true", "false"])
@pytest.mark.parametrize('orc_impl', ["native", "hive"])
def test_orc_forced_position(spark_tmp_path, spark_tmp_table_factory, reader_confs, forced_position, orc_impl):
    orc_gens = [int_gen, string_gen, double_gen]
    gen_list = [('_c' + str(i), gen) for i, gen in enumerate(orc_gens)]
    data_path = spark_tmp_path + 'ORC_DATA'
    with_cpu_session(lambda spark : gen_df(spark, gen_list).write.orc(data_path))
    table_name = spark_tmp_table_factory.get()
    with_cpu_session(lambda spark : setup_external_table_with_forced_positions(spark, table_name, data_path))

    all_confs = copy_and_update(reader_confs, {
        'orc.force.positional.evolution': forced_position,
        'spark.sql.orc.impl': orc_impl})
    assert_gpu_and_cpu_are_equal_collect(
        lambda spark : spark.sql("SELECT * FROM {}".format(table_name)),
        conf=all_confs)

# In this we are reading the data, but only reading the key the data was partitioned by
@pytest.mark.parametrize('v1_enabled_list', ["", "orc"])
@pytest.mark.parametrize('reader_confs', reader_opt_confs, ids=idfn)
def test_partitioned_read_just_partitions(spark_tmp_path, v1_enabled_list, reader_confs):
    orc_gens = [byte_gen]
    gen_list = [('_c' + str(i), gen) for i, gen in enumerate(orc_gens)]
    first_data_path = spark_tmp_path + '/ORC_DATA/key=0'
    with_cpu_session(
            lambda spark : gen_df(spark, gen_list).write.orc(first_data_path))
    second_data_path = spark_tmp_path + '/ORC_DATA/key=1'
    with_cpu_session(
            lambda spark : gen_df(spark, gen_list).write.orc(second_data_path))
    data_path = spark_tmp_path + '/ORC_DATA'
    all_confs = copy_and_update(reader_confs, {'spark.sql.sources.useV1SourceList': v1_enabled_list})
    assert_gpu_and_cpu_are_equal_collect(
            lambda spark : spark.read.orc(data_path).select("key"),
            conf=all_confs)

@pytest.mark.xfail(reason='https://github.com/NVIDIA/spark-rapids/issues/135')
@pytest.mark.parametrize('v1_enabled_list', ["", "orc"])
@pytest.mark.parametrize('reader_confs', reader_opt_confs, ids=idfn)
def test_merge_schema_read(spark_tmp_path, v1_enabled_list, reader_confs):
    # Once https://github.com/NVIDIA/spark-rapids/issues/131 is fixed
    # we should go with a more standard set of generators
    orc_gens = [byte_gen, short_gen, int_gen, long_gen, float_gen, double_gen,
    string_gen, boolean_gen, DateGen(start=date(1590, 1, 1)),
    TimestampGen(start=datetime(1590, 1, 1, tzinfo=timezone.utc))]
    first_gen_list = [('_c' + str(i), gen) for i, gen in enumerate(orc_gens)]
    first_data_path = spark_tmp_path + '/ORC_DATA/key=0'
    with_cpu_session(
            lambda spark : gen_df(spark, first_gen_list).write.orc(first_data_path))
    second_gen_list = [(('_c' if i % 2 == 0 else '_b') + str(i), gen) for i, gen in enumerate(orc_gens)]
    second_data_path = spark_tmp_path + '/ORC_DATA/key=1'
    with_cpu_session(
            lambda spark : gen_df(spark, second_gen_list).write.orc(second_data_path))
    data_path = spark_tmp_path + '/ORC_DATA'
    all_confs = copy_and_update(reader_confs, {'spark.sql.sources.useV1SourceList': v1_enabled_list})
    assert_gpu_and_cpu_are_equal_collect(
            lambda spark : spark.read.option('mergeSchema', 'true').orc(data_path),
            conf=all_confs)

@pytest.mark.parametrize('v1_enabled_list', ["", "orc"])
@pytest.mark.parametrize('reader_confs', reader_opt_confs, ids=idfn)
<<<<<<< HEAD
def test_read_orc_with_empty_clipped_schema(spark_tmp_path, v1_enabled_list, reader_confs):
    data_path = spark_tmp_path + '/ORC_DATA'
    with_cpu_session(
        lambda spark: gen_df(spark, [('a', int_gen)], length=100).write.orc(data_path))
    schema = StructType([StructField('b', IntegerType()), StructField('c', StringType())])
    all_confs = copy_and_update(reader_confs, {'spark.sql.sources.useV1SourceList': v1_enabled_list})
    assert_gpu_and_cpu_are_equal_collect(
        lambda spark: spark.read.schema(schema).orc(data_path), conf=all_confs)
=======
def test_orc_read_multiple_schema(spark_tmp_path, v1_enabled_list, reader_confs):
    first_gen_list = [('a', int_gen), ('b', int_gen)]
    first_data_path = spark_tmp_path + '/ORC_DATA/key=0'
    with_cpu_session(
        lambda spark: gen_df(spark, first_gen_list, num_slices=10).write.orc(first_data_path))
    second_gen_list = [('c', int_gen), ('b', int_gen), ('a', int_gen)]
    second_data_path = spark_tmp_path + '/ORC_DATA/key=1'
    with_cpu_session(
        lambda spark: gen_df(spark, second_gen_list, num_slices=10).write.orc(second_data_path))
    data_path = spark_tmp_path + '/ORC_DATA'
    read_schema = StructType([StructField("b", IntegerType()),
                              StructField("a", IntegerType()),
                              StructField("c", IntegerType())])
    all_confs = copy_and_update(reader_confs, {'spark.sql.sources.useV1SourceList': v1_enabled_list})
    assert_gpu_and_cpu_are_equal_collect(
        lambda spark: spark.read.schema(read_schema).orc(data_path),
        conf=all_confs)
>>>>>>> e31b0877

@pytest.mark.parametrize('v1_enabled_list', ["", "orc"])
@pytest.mark.parametrize('reader_confs', reader_opt_confs, ids=idfn)
def test_input_meta(spark_tmp_path, v1_enabled_list, reader_confs):
    first_data_path = spark_tmp_path + '/ORC_DATA/key=0'
    with_cpu_session(
            lambda spark : unary_op_df(spark, long_gen).write.orc(first_data_path))
    second_data_path = spark_tmp_path + '/ORC_DATA/key=1'
    with_cpu_session(
            lambda spark : unary_op_df(spark, long_gen).write.orc(second_data_path))
    data_path = spark_tmp_path + '/ORC_DATA'
    all_confs = copy_and_update(reader_confs, {'spark.sql.sources.useV1SourceList': v1_enabled_list})
    assert_gpu_and_cpu_are_equal_collect(
            lambda spark : spark.read.orc(data_path)\
                    .filter(f.col('a') > 0)\
                    .selectExpr('a',
                        'input_file_name()',
                        'input_file_block_start()',
                        'input_file_block_length()'),
            conf=all_confs)

@allow_non_gpu('ProjectExec', 'Alias', 'InputFileName', 'InputFileBlockStart', 'InputFileBlockLength',
               'FilterExec', 'And', 'IsNotNull', 'GreaterThan', 'Literal',
               'FileSourceScanExec', 'ColumnarToRowExec',
               'BatchScanExec', 'OrcScan')
@pytest.mark.parametrize('v1_enabled_list', ["", "orc"])
@pytest.mark.parametrize('disable_conf', ['spark.rapids.sql.format.orc.enabled', 'spark.rapids.sql.format.orc.read.enabled'])
@pytest.mark.parametrize('reader_confs', reader_opt_confs, ids=idfn)
def test_input_meta_fallback(spark_tmp_path, v1_enabled_list, reader_confs, disable_conf):
    first_data_path = spark_tmp_path + '/ORC_DATA/key=0'
    with_cpu_session(
            lambda spark : unary_op_df(spark, long_gen).write.orc(first_data_path))
    second_data_path = spark_tmp_path + '/ORC_DATA/key=1'
    with_cpu_session(
            lambda spark : unary_op_df(spark, long_gen).write.orc(second_data_path))
    data_path = spark_tmp_path + '/ORC_DATA'
    all_confs = copy_and_update(reader_confs, {
        'spark.sql.sources.useV1SourceList': v1_enabled_list,
        disable_conf: 'false'})
    assert_gpu_and_cpu_are_equal_collect(
            lambda spark : spark.read.orc(data_path)\
                    .filter(f.col('a') > 0)\
                    .selectExpr('a',
                        'input_file_name()',
                        'input_file_block_start()',
                        'input_file_block_length()'),
            conf=all_confs)

def setup_orc_file_no_column_names(spark, table_name):
    drop_query = "DROP TABLE IF EXISTS {}".format(table_name)
    create_query = "CREATE TABLE `{}` (`_col1` INT, `_col2` STRING, `_col3` INT) USING orc".format(table_name)
    insert_query = "INSERT INTO {} VALUES(13, '155', 2020)".format(table_name)
    spark.sql(drop_query).collect
    spark.sql(create_query).collect
    spark.sql(insert_query).collect

@pytest.mark.parametrize('reader_confs', reader_opt_confs, ids=idfn)
def test_missing_column_names(spark_tmp_table_factory, reader_confs):
    table_name = spark_tmp_table_factory.get()
    with_cpu_session(lambda spark : setup_orc_file_no_column_names(spark, table_name))
    assert_gpu_and_cpu_are_equal_collect(
        lambda spark : spark.sql("SELECT _col3,_col2 FROM {}".format(table_name)),
        reader_confs)

def setup_orc_file_with_column_names(spark, table_name):
    drop_query = "DROP TABLE IF EXISTS {}".format(table_name)
    create_query = "CREATE TABLE `{}` (`c_1` INT, `c_2` STRING, `c_3` ARRAY<INT>) USING orc".format(table_name)
    insert_query = "INSERT INTO {} VALUES(13, '155', array(2020))".format(table_name)
    spark.sql(drop_query).collect
    spark.sql(create_query).collect
    spark.sql(insert_query).collect

@pytest.mark.parametrize('reader_confs', reader_opt_confs, ids=idfn)
def test_disorder_read_schema(spark_tmp_table_factory, reader_confs):
    table_name = spark_tmp_table_factory.get()
    with_cpu_session(lambda spark : setup_orc_file_with_column_names(spark, table_name))
    assert_gpu_and_cpu_are_equal_collect(
        lambda spark : spark.sql("SELECT c_2,c_1 FROM {}".format(table_name)),
        reader_confs)
    assert_gpu_and_cpu_are_equal_collect(
        lambda spark : spark.sql("SELECT c_3,c_1 FROM {}".format(table_name)),
        reader_confs)
    assert_gpu_and_cpu_are_equal_collect(
        lambda spark : spark.sql("SELECT c_3,c_2 FROM {}".format(table_name)),
        reader_confs)
    assert_gpu_and_cpu_are_equal_collect(
        lambda spark : spark.sql("SELECT c_1,c_3,c_2 FROM {}".format(table_name)),
        reader_confs)
    assert_gpu_and_cpu_are_equal_collect(
        lambda spark : spark.sql("SELECT c_1,c_2,c_3 FROM {}".format(table_name)),
        reader_confs)
    assert_gpu_and_cpu_are_equal_collect(
        lambda spark : spark.sql("SELECT c_2,c_1,c_3 FROM {}".format(table_name)),
        reader_confs)
    assert_gpu_and_cpu_are_equal_collect(
        lambda spark : spark.sql("SELECT c_2,c_3,c_1 FROM {}".format(table_name)),
        reader_confs)
    assert_gpu_and_cpu_are_equal_collect(
        lambda spark : spark.sql("SELECT c_3,c_1,c_2 FROM {}".format(table_name)),
        reader_confs)
    assert_gpu_and_cpu_are_equal_collect(
        lambda spark : spark.sql("SELECT c_3,c_2,c_1 FROM {}".format(table_name)),
        reader_confs)


@pytest.mark.parametrize('reader_confs', reader_opt_confs, ids=idfn)
def test_missing_column_names_filter(spark_tmp_table_factory, reader_confs):
    table_name = spark_tmp_table_factory.get()
    with_cpu_session(lambda spark : setup_orc_file_no_column_names(spark, table_name))
    assert_gpu_and_cpu_are_equal_collect(
        lambda spark : spark.sql("SELECT _col3,_col2 FROM {} WHERE _col2 = '155'".format(table_name)),
        reader_confs)


@pytest.mark.parametrize('data_gen,read_schema', _nested_pruning_schemas, ids=idfn)
@pytest.mark.parametrize('reader_confs', reader_opt_confs, ids=idfn)
@pytest.mark.parametrize('v1_enabled_list', ["", "orc"])
@pytest.mark.parametrize('nested_enabled', ["true", "false"])
def test_read_nested_pruning(spark_tmp_path, data_gen, read_schema, reader_confs, v1_enabled_list, nested_enabled):
    data_path = spark_tmp_path + '/ORC_DATA'
    with_cpu_session(
            lambda spark : gen_df(spark, data_gen).write.orc(data_path))
    all_confs = copy_and_update(reader_confs, {
        'spark.sql.sources.useV1SourceList': v1_enabled_list,
        'spark.sql.optimizer.nestedSchemaPruning.enabled': nested_enabled})
    # This is a hack to get the type in a slightly less verbose way
    rs = StructGen(read_schema, nullable=False).data_type
    assert_gpu_and_cpu_are_equal_collect(
            lambda spark : spark.read.schema(rs).orc(data_path),
            conf=all_confs)


# This is for the corner case of reading only a struct column that has no nulls.
# Then there will be no streams in a stripe connecting to this column (Its ROW_INDEX
# streams have been pruned by the Plugin.), and CUDF throws an exception for such case.
# Here is the tracking issue: 'https://github.com/rapidsai/cudf/issues/8878'. But it has
# been fixed. Still keep the test here to have this corner case tested.
def test_read_struct_without_stream(spark_tmp_path):
    data_gen = StructGen([['c_byte', ByteGen(nullable=False)]], nullable=False)
    data_path = spark_tmp_path + '/ORC_DATA'
    with_cpu_session(
            lambda spark : unary_op_df(spark, data_gen, 10).write.orc(data_path))
    assert_gpu_and_cpu_are_equal_collect(
            lambda spark : spark.read.orc(data_path))


@pytest.mark.parametrize('orc_gen', flattened_orc_gens, ids=idfn)
@pytest.mark.parametrize('reader_confs', reader_opt_confs, ids=idfn)
@pytest.mark.parametrize('v1_enabled_list', ["", "orc"])
@pytest.mark.parametrize('case_sensitive', ["false", "true"])
def test_read_with_more_columns(spark_tmp_path, orc_gen, reader_confs, v1_enabled_list, case_sensitive):
    struct_gen = StructGen([('nested_col', orc_gen)])
    # Map is not supported yet.
    gen_list = [("top_pri", orc_gen),
                ("top_st", struct_gen),
                ("top_ar", ArrayGen(struct_gen, max_length=10))]
    data_path = spark_tmp_path + '/ORC_DATA'
    with_cpu_session(
            lambda spark : gen_df(spark, gen_list).write.orc(data_path))
    all_confs = reader_confs.copy()
    all_confs.update({'spark.sql.sources.useV1SourceList': v1_enabled_list,
        'spark.sql.caseSensitive': case_sensitive})
    # This is a hack to get the type in a slightly less verbose way
    extra_struct_gen = StructGen([('nested_col', orc_gen), ("nested_non_existing", orc_gen)])
    extra_gen_list = [("top_pri", orc_gen),
                      ("top_non_existing_mid", orc_gen),
                      ("TOP_AR", ArrayGen(extra_struct_gen, max_length=10)),
                      ("top_ST", extra_struct_gen),
                      ("top_non_existing_end", orc_gen)]
    rs = StructGen(extra_gen_list, nullable=False).data_type
    assert_gpu_and_cpu_are_equal_collect(
            lambda spark : spark.read.schema(rs).orc(data_path),
            conf=all_confs)

@pytest.mark.skipif(is_before_spark_330(), reason='Hidden file metadata columns are a new feature of Spark 330')
@allow_non_gpu(any = True)
@pytest.mark.parametrize('metadata_column', ["file_path", "file_name", "file_size", "file_modification_time"])
def test_orc_scan_with_hidden_metadata_fallback(spark_tmp_path, metadata_column):
    data_path = spark_tmp_path + "/hidden_metadata.orc"
    with_cpu_session(lambda spark : spark.range(10) \
                     .selectExpr("id", "id % 3 as p") \
                     .write \
                     .partitionBy("p") \
                     .mode("overwrite") \
                     .orc(data_path))

    def do_orc_scan(spark):
        df = spark.read.orc(data_path).selectExpr("id", "_metadata.{}".format(metadata_column))
        return df

    assert_cpu_and_gpu_are_equal_collect_with_capture(
        do_orc_scan,
        exist_classes= "FileSourceScanExec",
        non_exist_classes= "GpuBatchScanExec")


@ignore_order
@pytest.mark.parametrize('v1_enabled_list', ["", "orc"])
@pytest.mark.parametrize('reader_confs', reader_opt_confs, ids=idfn)
@pytest.mark.skipif(is_databricks_runtime(), reason="Databricks does not support ignoreCorruptFiles")
def test_orc_read_with_corrupt_files(spark_tmp_path, reader_confs, v1_enabled_list):
    first_data_path = spark_tmp_path + '/ORC_DATA/first'
    with_cpu_session(lambda spark : spark.range(1).toDF("a").write.orc(first_data_path))
    second_data_path = spark_tmp_path + '/ORC_DATA/second'
    with_cpu_session(lambda spark : spark.range(1, 2).toDF("a").write.orc(second_data_path))
    third_data_path = spark_tmp_path + '/ORC_DATA/third'
    with_cpu_session(lambda spark : spark.range(2, 3).toDF("a").write.json(third_data_path))

    all_confs = copy_and_update(reader_confs,
                                {'spark.sql.files.ignoreCorruptFiles': "true",
                                 'spark.sql.sources.useV1SourceList': v1_enabled_list})

    assert_gpu_and_cpu_are_equal_collect(
            lambda spark : spark.read.orc([first_data_path, second_data_path, third_data_path]),
            conf=all_confs)

# Spark(330,_) allows aggregate pushdown on ORC by enabling spark.sql.orc.aggregatePushdown.
# Note that Min/Max don't push down partition column. Only Count does.
# The following tests that GPU falls back to CPU when aggregates are pushed down on ORC.
#
# When the spark configuration is enabled we check the following:
# ----------------------------------------------+
# | Aggregate | Partition Column | FallBack CPU |
# +-----------+------------------+--------------+
# |   COUNT   |        Y         |      Y       |
# |    MIN    |        Y         |      N       |
# |    MAX    |        Y         |      N       |
# |   COUNT   |        N         |      Y       |
# |    MIN    |        N         |      Y       |
# |    MAX    |        N         |      Y       |

_aggregate_orc_list_col_partition = ['COUNT']
_aggregate_orc_list_no_col_partition = ['MAX', 'MIN']
_aggregate_orc_list = _aggregate_orc_list_col_partition + _aggregate_orc_list_no_col_partition
_orc_aggregate_pushdown_enabled_conf = {'spark.sql.orc.aggregatePushdown': 'true',
                                        "spark.sql.sources.useV1SourceList": ""}

def _do_orc_scan_with_agg(spark, path, agg):
    return spark.read.orc(path).selectExpr('{}(p)'.format(agg))

@pytest.mark.skipif(is_before_spark_330(), reason='Aggregate push down on ORC is a new feature of Spark 330')
@pytest.mark.parametrize('aggregate', _aggregate_orc_list)
@allow_non_gpu(any = True)
def test_orc_scan_with_aggregate_pushdown(spark_tmp_path, aggregate):
    """
    Spark(330,_) allows aggregate pushdown on ORC by enabling spark.sql.orc.aggregatePushdown.
    When the spark configuration is enabled we check the following:
    ---------------------------+
    | Aggregate | FallBack CPU |
    +-----------+--------------+
    |   COUNT   |      Y       |
    |    MIN    |      Y       |
    |    MAX    |      Y       |
    """
    data_path = spark_tmp_path + '/ORC_DATA/pushdown_00.orc'
    # GPU ORC write with statistics is not correctly working.
    # Create ORC file in CPU session as a workaround
    with_cpu_session(lambda spark: spark.range(10).selectExpr("id", "id % 3 as p").write
                                .orc(data_path))
    
    # fallback to CPU
    assert_cpu_and_gpu_are_equal_collect_with_capture(
        lambda spark: _do_orc_scan_with_agg(spark, data_path, aggregate),
        exist_classes="BatchScanExec",
        non_exist_classes="GpuBatchScanExec",
        conf=_orc_aggregate_pushdown_enabled_conf)

@pytest.mark.skipif(is_before_spark_330(), reason='Aggregate push down on ORC is a new feature of Spark 330')
@pytest.mark.parametrize('aggregate', _aggregate_orc_list_col_partition)
@allow_non_gpu(any = True)
def test_orc_scan_with_aggregate_pushdown_on_col_partition(spark_tmp_path, aggregate):
    """
    Spark(330,_) allows aggregate pushdown on ORC by enabling spark.sql.orc.aggregatePushdown.
    Note that Min/Max don't push down partition column. Only Count does.
    This test checks that GPU falls back to CPU when aggregates are pushed down on ORC.
    When the spark configuration is enabled we check the following:
    ----------------------------------------------+
    | Aggregate | Partition Column | FallBack CPU |
    +-----------+------------------+--------------+
    |   COUNT   |        Y         |      Y       |
    """
    data_path = spark_tmp_path + '/ORC_DATA/pushdown_01.orc'
    # GPU ORC write with statistics is not correctly working.
    # Create ORC file in CPU session as a workaround
    # Partition column P
    with_cpu_session(lambda spark: spark.range(10).selectExpr("id", "id % 3 as p").write
                                .partitionBy("p")
                                .orc(data_path))
    
    # fallback to CPU only if aggregate is COUNT
    assert_cpu_and_gpu_are_equal_collect_with_capture(
            lambda spark: _do_orc_scan_with_agg(spark, data_path, aggregate),
            exist_classes="BatchScanExec",
            non_exist_classes="GpuBatchScanExec",
            conf=_orc_aggregate_pushdown_enabled_conf)

@pytest.mark.skipif(is_before_spark_330(), reason='Aggregate push down on ORC is a new feature of Spark 330')
@pytest.mark.parametrize('aggregate', _aggregate_orc_list_no_col_partition)
def test_orc_scan_with_aggregate_no_pushdown_on_col_partition(spark_tmp_path, aggregate):
    """
    Spark(330,_) allows aggregate pushdown on ORC by enabling spark.sql.orc.aggregatePushdown.
    Note that Min/Max don't push down partition column.
    When the spark configuration is enabled we check the following:
    ----------------------------------------------+
    | Aggregate | Partition Column | FallBack CPU |
    +-----------+------------------+--------------+
    |    MIN    |        Y         |      N       |
    |    MAX    |        Y         |      N       |
    """
    data_path = spark_tmp_path + '/ORC_DATA/pushdown_02.orc'
    # GPU ORC write with statistics is not correctly working.
    # Create ORC file in CPU session as a workaround
    # Partition column P
    with_cpu_session(lambda spark: spark.range(10).selectExpr("id", "id % 3 as p").write
                                .partitionBy("p")
                                .orc(data_path))
    
    # should not fallback to CPU
    assert_gpu_and_cpu_are_equal_collect(
                lambda spark: _do_orc_scan_with_agg(spark, data_path, aggregate),
                conf=_orc_aggregate_pushdown_enabled_conf)<|MERGE_RESOLUTION|>--- conflicted
+++ resolved
@@ -299,7 +299,6 @@
 
 @pytest.mark.parametrize('v1_enabled_list', ["", "orc"])
 @pytest.mark.parametrize('reader_confs', reader_opt_confs, ids=idfn)
-<<<<<<< HEAD
 def test_read_orc_with_empty_clipped_schema(spark_tmp_path, v1_enabled_list, reader_confs):
     data_path = spark_tmp_path + '/ORC_DATA'
     with_cpu_session(
@@ -308,7 +307,7 @@
     all_confs = copy_and_update(reader_confs, {'spark.sql.sources.useV1SourceList': v1_enabled_list})
     assert_gpu_and_cpu_are_equal_collect(
         lambda spark: spark.read.schema(schema).orc(data_path), conf=all_confs)
-=======
+
 def test_orc_read_multiple_schema(spark_tmp_path, v1_enabled_list, reader_confs):
     first_gen_list = [('a', int_gen), ('b', int_gen)]
     first_data_path = spark_tmp_path + '/ORC_DATA/key=0'
@@ -326,7 +325,6 @@
     assert_gpu_and_cpu_are_equal_collect(
         lambda spark: spark.read.schema(read_schema).orc(data_path),
         conf=all_confs)
->>>>>>> e31b0877
 
 @pytest.mark.parametrize('v1_enabled_list', ["", "orc"])
 @pytest.mark.parametrize('reader_confs', reader_opt_confs, ids=idfn)
