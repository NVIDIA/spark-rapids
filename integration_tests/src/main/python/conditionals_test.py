--- conflicted
+++ resolved
@@ -22,10 +22,7 @@
 
 all_gens = all_gen + [NullGen()]
 all_nested_gens = array_gens_sample + struct_gens_sample
-<<<<<<< HEAD
 all_nested_gens_nonempty_struct = array_gens_sample + nonempty_struct_gens_sample
-=======
->>>>>>> 3ec89873
 
 @pytest.mark.parametrize('data_gen', all_gens, ids=idfn)
 def test_if_else(data_gen):
@@ -43,14 +40,13 @@
                 'IF(a, b, {})'.format(null_lit),
                 'IF(a, {}, c)'.format(null_lit)))
 
-<<<<<<< HEAD
 # Sadly you can not create literals for nested types in the form of sql string, according to
 # https://spark.apache.org/docs/latest/sql-ref-literals.html, and there is no API in Spark
 # for the 'If' function so far, so the tests can only cover column cases for nested types.
 #
 # However it should be OK because GpuIf and GpuCaseWhen use the same backend 'copy_if' from
-# cudf, and the support for literals of nested types had been verified already by the tests
-# for GpuCaseWhen.
+# cudf, whose abiliy of supporting literals of nested types had been verified already by the
+# tests for GpuCaseWhen.
 @pytest.mark.parametrize('data_gen', all_nested_gens, ids=idfn)
 def test_if_else_nested(data_gen):
     assert_gpu_and_cpu_are_equal_collect(
@@ -61,8 +57,6 @@
                 'IF(a, NULL, c)'),
             conf = allow_negative_scale_of_decimal_conf)
 
-=======
->>>>>>> 3ec89873
 @pytest.mark.parametrize('data_gen', all_gens + all_nested_gens, ids=idfn)
 def test_case_when(data_gen):
     num_cmps = 20
@@ -118,9 +112,10 @@
                 'nvl(a, {})'.format(null_lit)))
 
 #nvl is translated into a 2 param version of coalesce
-#Exclude the empty struct gen 'Struct()' because it leads to an error as below.
-#     E: java.lang.AssertionError: assertion failed: each serializer expression should contain\
-#        at least one `BoundReference`
+# Exclude the empty struct gen 'Struct()' because it leads to an error as below
+# in both cpu and gpu runs.
+#      E: java.lang.AssertionError: assertion failed: each serializer expression should contain\
+#         at least one `BoundReference`
 @pytest.mark.parametrize('data_gen', all_gens + all_nested_gens_nonempty_struct, ids=idfn)
 def test_coalesce(data_gen):
     num_cols = 20
