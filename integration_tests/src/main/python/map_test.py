# Copyright (c) 2020-2022, NVIDIA CORPORATION.
#
# Licensed under the Apache License, Version 2.0 (the "License");
# you may not use this file except in compliance with the License.
# You may obtain a copy of the License at
#
#     http://www.apache.org/licenses/LICENSE-2.0
#
# Unless required by applicable law or agreed to in writing, software
# distributed under the License is distributed on an "AS IS" BASIS,
# WITHOUT WARRANTIES OR CONDITIONS OF ANY KIND, either express or implied.
# See the License for the specific language governing permissions and
# limitations under the License.

import pytest

from asserts import assert_gpu_and_cpu_are_equal_collect, assert_gpu_and_cpu_error, \
    assert_gpu_fallback_collect
from data_gen import *
from marks import incompat, allow_non_gpu
from spark_session import is_before_spark_330, is_databricks104_or_later
from pyspark.sql.types import *
from pyspark.sql.types import IntegralType


basic_struct_gen = StructGen([
    ['child' + str(ind), sub_gen]
    for ind, sub_gen in enumerate([StringGen(), ByteGen(), ShortGen(), IntegerGen(), LongGen(),
                                   BooleanGen(), DateGen(), TimestampGen(), null_gen] + decimal_gens)],
    nullable=False)

<<<<<<< HEAD
maps_with_binary = [MapGen(IntegerGen(nullable=False), BinaryGen(max_length=5))]

@pytest.mark.parametrize('data_gen', map_gens_sample + maps_with_binary + decimal_64_map_gens + decimal_128_map_gens, ids=idfn)
=======

@pytest.mark.parametrize('data_gen', map_gens_sample + decimal_64_map_gens + decimal_128_map_gens, ids=idfn)
>>>>>>> 8642dac6
def test_map_keys(data_gen):
    assert_gpu_and_cpu_are_equal_collect(
            lambda spark: unary_op_df(spark, data_gen).selectExpr(
                # Technically the order of the keys could change, and be different and still correct
                # but it works this way for now so lets see if we can maintain it.
                # Good thing too, because we cannot support sorting all of the types that could be
                # in here yet, and would need some special case code for checking equality
                'map_keys(a)'))

<<<<<<< HEAD
@pytest.mark.parametrize('data_gen', map_gens_sample + maps_with_binary + decimal_64_map_gens + decimal_128_map_gens, ids=idfn)
=======

@pytest.mark.parametrize('data_gen', map_gens_sample + decimal_64_map_gens + decimal_128_map_gens, ids=idfn)
>>>>>>> 8642dac6
def test_map_values(data_gen):
    assert_gpu_and_cpu_are_equal_collect(
            lambda spark: unary_op_df(spark, data_gen).selectExpr(
                # Technically the order of the values could change, and be different and still correct
                # but it works this way for now so lets see if we can maintain it.
                # Good thing too, because we cannot support sorting all of the types that could be
                # in here yet, and would need some special case code for checking equality
                'map_values(a)'))

<<<<<<< HEAD
@pytest.mark.parametrize('data_gen', map_gens_sample  + maps_with_binary + decimal_64_map_gens + decimal_128_map_gens, ids=idfn)
=======

@pytest.mark.parametrize('data_gen', map_gens_sample  + decimal_64_map_gens + decimal_128_map_gens, ids=idfn)
>>>>>>> 8642dac6
def test_map_entries(data_gen):
    assert_gpu_and_cpu_are_equal_collect(
            lambda spark: unary_op_df(spark, data_gen).selectExpr(
                # Technically the order of the values could change, and be different and still correct
                # but it works this way for now so lets see if we can maintain it.
                # Good thing too, because we cannot support sorting all of the types that could be
                # in here yet, and would need some special case code for checking equality
                'map_entries(a)'))


def get_map_value_gens(precision=18, scale=0):
    def simple_struct_value_gen():
        return StructGen([["child", IntegerGen()]])

    def nested_struct_value_gen():
        return StructGen([["child", simple_struct_value_gen()]])

    def nested_map_value_gen():
        return MapGen(StringGen(pattern='key_[0-9]', nullable=False), IntegerGen(), max_length=6)

    def array_value_gen():
        return ArrayGen(IntegerGen(), max_length=6)

    def decimal_value_gen():
        return DecimalGen(precision, scale)

    return [ByteGen, ShortGen, IntegerGen, LongGen, FloatGen, DoubleGen,
            StringGen, DateGen, TimestampGen, decimal_value_gen, BinaryGen,
            simple_struct_value_gen, nested_struct_value_gen, nested_map_value_gen, array_value_gen]


@pytest.mark.parametrize('data_gen',
                         [MapGen(StringGen(pattern='key_[0-9]', nullable=False), value(), max_length=6)
                          for value in get_map_value_gens()],
                         ids=idfn)
def test_get_map_value_string_keys(data_gen):
    assert_gpu_and_cpu_are_equal_collect(
            lambda spark: unary_op_df(spark, data_gen).selectExpr(
                'a["key_0"]',
                'a["key_1"]',
                'a[null]',
                'a["key_9"]',
                'a["NOT_FOUND"]',
                'a["key_5"]'))


numeric_key_gens = [key(nullable=False) if key in [FloatGen, DoubleGen, DecimalGen]
                    else key(nullable=False, min_val=0, max_val=100)
                    for key in [ByteGen, ShortGen, IntegerGen, LongGen, FloatGen, DoubleGen, DecimalGen]]

numeric_key_map_gens = [MapGen(key, value(), max_length=6)
                        for key in numeric_key_gens for value in get_map_value_gens()]


@pytest.mark.parametrize('data_gen', numeric_key_map_gens, ids=idfn)
def test_get_map_value_numeric_keys(data_gen):
    assert_gpu_and_cpu_are_equal_collect(
            lambda spark: unary_op_df(spark, data_gen).selectExpr(
                'a[0]',
                'a[1]',
                'a[null]',
                'a[-9]',
                'a[999]'))


@allow_non_gpu('ProjectExec')
@pytest.mark.parametrize('key_gen', numeric_key_gens, ids=idfn)
def test_cpu_fallback_map_scalars(key_gen):
    def query_map_scalar(spark):
        return unary_op_df(spark, key_gen).selectExpr('map(0, "zero", 1, "one")[a]')
    assert_gpu_fallback_collect(query_map_scalar, "ProjectExec", {"spark.rapids.sql.explain": "NONE"})


@pytest.mark.parametrize('data_gen',
                         [MapGen(DateGen(nullable=False), value(), max_length=6)
                          for value in get_map_value_gens()], ids=idfn)
def test_get_map_value_date_keys(data_gen):
    assert_gpu_and_cpu_are_equal_collect(
        lambda spark: unary_op_df(spark, data_gen).selectExpr(
            'a[date "1997"]',
            'a[date "2022-01-01"]',
            'a[null]'))


@pytest.mark.parametrize('data_gen',
                         [MapGen(TimestampGen(nullable=False), value(), max_length=6)
                          for value in get_map_value_gens()], ids=idfn)
def test_get_map_value_timestamp_keys(data_gen):
    assert_gpu_and_cpu_are_equal_collect(
        lambda spark: unary_op_df(spark, data_gen).selectExpr(
            'a[timestamp "1997"]',
            'a[timestamp "2022-01-01"]',
            'a[null]'))


def test_map_side_effects():
    assert_gpu_and_cpu_are_equal_collect(
            lambda spark: spark.range(10).selectExpr(
                'id',
                'if(id == 0, null, map(id, id, id DIV 2, id)) as m'),
            conf={'spark.sql.mapKeyDedupPolicy': 'EXCEPTION'})


@pytest.mark.parametrize('key_gen', [StringGen(nullable=False), IntegerGen(nullable=False), basic_struct_gen], ids=idfn)
@pytest.mark.parametrize('value_gen', [StringGen(nullable=True), IntegerGen(nullable=True), basic_struct_gen], ids=idfn)
def test_single_entry_map(key_gen, value_gen):
    data_gen = [('a', key_gen), ('b', value_gen)]
    assert_gpu_and_cpu_are_equal_collect(
            lambda spark: gen_df(spark, data_gen).selectExpr(
                'map("literal_key", b) as map1',
                'map(a, b) as map2'))


def test_map_expr_no_pairs():
    data_gen = [('a', StringGen(nullable=False)), ('b', StringGen(nullable=False))]
    assert_gpu_and_cpu_are_equal_collect(
            lambda spark: gen_df(spark, data_gen).selectExpr(
                'map() as m1'))


def test_map_expr_multiple_pairs():
    # we don't hit duplicate keys in this test due to the high cardinality of the generated strings
    data_gen = [('a', StringGen(nullable=False)), ('b', StringGen(nullable=False))]
    assert_gpu_and_cpu_are_equal_collect(
            lambda spark: gen_df(spark, data_gen).selectExpr(
                'map("key1", b, "key2", a) as m1',
                'map(a, b, b, a) as m2'))


def test_map_expr_expr_keys_dupe_last_win():
    data_gen = [('a', StringGen(nullable=False)), ('b', StringGen(nullable=False))]
    assert_gpu_and_cpu_are_equal_collect(
            lambda spark: gen_df(spark, data_gen).selectExpr(
                'map(a, b, a, b) as m2'),
            conf={'spark.sql.mapKeyDedupPolicy':'LAST_WIN'})


def test_map_expr_expr_keys_dupe_exception():
    data_gen = [('a', StringGen(nullable=False)), ('b', StringGen(nullable=False))]
    assert_gpu_and_cpu_error(
            lambda spark: gen_df(spark, data_gen).selectExpr(
                'map(a, b, a, b) as m2').collect(),
            conf={'spark.sql.mapKeyDedupPolicy':'EXCEPTION'},
            error_message = "Duplicate map key")


def test_map_expr_literal_keys_dupe_last_win():
    data_gen = [('a', StringGen(nullable=False)), ('b', StringGen(nullable=False))]
    assert_gpu_and_cpu_are_equal_collect(
            lambda spark: gen_df(spark, data_gen).selectExpr(
                'map("key1", b, "key1", a) as m1'),
            conf={'spark.sql.mapKeyDedupPolicy':'LAST_WIN'})


def test_map_expr_literal_keys_dupe_exception():
    data_gen = [('a', StringGen(nullable=False)), ('b', StringGen(nullable=False))]
    assert_gpu_and_cpu_error(
            lambda spark: gen_df(spark, data_gen).selectExpr(
                'map("key1", b, "key1", a) as m1').collect(),
            conf={'spark.sql.mapKeyDedupPolicy':'EXCEPTION'},
            error_message = "Duplicate map key")


def test_map_expr_multi_non_literal_keys():
    data_gen = [('a', StringGen(nullable=False)), ('b', StringGen(nullable=False))]
    assert_gpu_and_cpu_are_equal_collect(
            lambda spark: gen_df(spark, data_gen).selectExpr(
                'map(a, b, b, a) as m1'))


def test_map_scalar_project():
    assert_gpu_and_cpu_are_equal_collect(
            lambda spark: spark.range(2).selectExpr(
                "map(1, 2, 3, 4) as i",
                "map('a', 'b', 'c', 'd') as s",
                "map('a', named_struct('foo', 10, 'bar', 'bar')) as st"
                "id"))


def test_str_to_map_expr_fixed_pattern_input():
    # Test pattern "key1:val1,key2:val2".
    # In order to prevent duplicate keys, the first key starts with a number [0-9] and the second
    # key start with a letter [a-zA-Z].
    data_gen = [('a', StringGen(pattern='[0-9].{0,10}:.{0,10},[a-zA-Z].{0,10}:.{0,10}',
                                nullable=True))]
    assert_gpu_and_cpu_are_equal_collect(
        lambda spark: gen_df(spark, data_gen).selectExpr(
            'str_to_map(a) as m1',
            'str_to_map(a, ",") as m2',
            'str_to_map(a, ",", ":") as m3'))


def test_str_to_map_expr_fixed_delimiters():
    data_gen = [('a', StringGen(pattern='[0-9a-zA-Z:,]{0,100}', nullable=True)
                 .with_special_pattern('[abc]:.{0,20},[abc]:.{0,20}', weight=100))]
    assert_gpu_and_cpu_are_equal_collect(
        lambda spark: gen_df(spark, data_gen).selectExpr(
            'str_to_map(a) as m1',
            'str_to_map(a, ",") as m2',
            'str_to_map(a, ",", ":") as m3'
        ), conf={'spark.sql.mapKeyDedupPolicy': 'LAST_WIN'})


def test_str_to_map_expr_random_delimiters():
    data_gen = [('a', StringGen(pattern='[0-9a-z:,]{0,100}', nullable=True)
                 .with_special_pattern('[abc]:.{0,20},[abc]:.{0,20}', weight=100))]
    delim_gen = StringGen(pattern='[0-9a-z :,]', nullable=False)
    (pair_delim, keyval_delim) = ('', '')
    while pair_delim == keyval_delim:
        (pair_delim, keyval_delim) = gen_scalars_for_sql(delim_gen, 2, force_no_nulls=True)
    assert_gpu_and_cpu_are_equal_collect(
        lambda spark: gen_df(spark, data_gen).selectExpr(
            'str_to_map(a) as m1',
            'str_to_map(a, {}) as m2'.format(pair_delim),
            'str_to_map(a, {}, {}) as m3'.format(pair_delim, keyval_delim)
        ), conf={'spark.sql.mapKeyDedupPolicy': 'LAST_WIN'})


def test_str_to_map_expr_input_no_delimiter():
    # Test input strings that contain either one delimiter or do not contain delimiters at all.
    data_gen = [('a', StringGen(pattern='[0-9:,]{0,100}', nullable=True)
                 .with_special_pattern('[abc]:.{0,20},[abc]:.{0,20}', weight=100))]
    assert_gpu_and_cpu_are_equal_collect(
        lambda spark: gen_df(spark, data_gen).selectExpr(
            'str_to_map(a, "A", ":") as m1',  # input doesn't contain pair delimiter
            'str_to_map(a, ",", "A") as m2',  # input doesn't contain key-value delimiter
            'str_to_map(a, "A", "A") as m3'   # input doesn't contain any delimiter
        ), conf={'spark.sql.mapKeyDedupPolicy': 'LAST_WIN'})


def test_str_to_map_expr_with_regex_and_non_regex_delimiters():
    data_gen = [('a', StringGen(pattern='(([bf]:{0,5}){1,7},{0,5}[0-9]{1,10}){0,10}',
                                nullable=True))]
    assert_gpu_and_cpu_are_equal_collect(
        lambda spark: gen_df(spark, data_gen).selectExpr(
            'str_to_map(a, "[,]") as m1',
            'str_to_map(a, "[,]{1,5}") as m2',
            'str_to_map(a, "[,b]") as m3',
            'str_to_map(a, ",", "[:]") as m4',
            'str_to_map(a, ",", "[:f]") as m5',
            'str_to_map(a, ",", "[:]{1,10}") as m6'
        ), conf={'spark.sql.mapKeyDedupPolicy': 'LAST_WIN'})


def test_str_to_map_expr_with_all_regex_delimiters():
    data_gen = [('a', StringGen(pattern='(([bf]:{0,5}){1,7},{0,5}[0-9]{1,10}){0,10}',
                                nullable=True))]
    assert_gpu_and_cpu_are_equal_collect(
        lambda spark: gen_df(spark, data_gen).selectExpr(
            'str_to_map(a, "[,]") as m1',
            'str_to_map(a, "[,]", "[:]") as m2',
            'str_to_map(a, "[,b]", "[:f]") as m3',
            'str_to_map(a, "[,]", "[:]{1,10}") as m4',
            'str_to_map(a, "[,]{1,10}", "[:]{1,10}") as m5'
        ), conf={'spark.sql.mapKeyDedupPolicy': 'LAST_WIN'})


@pytest.mark.skipif(not is_before_spark_330(),
                    reason="Only in Spark 3.1.1+ (< 3.3.0) + ANSI mode, map key throws on no such element")
@pytest.mark.parametrize('data_gen', [simple_string_to_string_map_gen], ids=idfn)
def test_simple_get_map_value_ansi_fail(data_gen):
    message = "org.apache.spark.SparkNoSuchElementException" if is_databricks104_or_later() else "java.util.NoSuchElementException"
    assert_gpu_and_cpu_error(
            lambda spark: unary_op_df(spark, data_gen).selectExpr(
                'a["NOT_FOUND"]').collect(),
            conf=ansi_enabled_conf,
            error_message=message)


@pytest.mark.skipif(is_before_spark_330(),
                    reason="Only in Spark 3.3.0 + ANSI mode + Strict Index, map key throws on no such element")
@pytest.mark.parametrize('strict_index', ['true', 'false'])
@pytest.mark.parametrize('data_gen', [simple_string_to_string_map_gen], ids=idfn)
def test_simple_get_map_value_with_strict_index(strict_index, data_gen):
    message = "org.apache.spark.SparkNoSuchElementException"
    test_conf = copy_and_update(ansi_enabled_conf, {'spark.sql.ansi.strictIndexOperator': strict_index})
    if strict_index == 'true':
        assert_gpu_and_cpu_error(
                lambda spark: unary_op_df(spark, data_gen).selectExpr(
                        'a["NOT_FOUND"]').collect(),
                conf=test_conf,
                error_message=message)
    else:
        assert_gpu_and_cpu_are_equal_collect(
                lambda spark: unary_op_df(spark, data_gen).selectExpr(
                        'a["NOT_FOUND"]'),
                conf=test_conf)


@pytest.mark.parametrize('data_gen',
                         [MapGen(StringGen(pattern='key_[0-9]', nullable=False), value(), max_length=6)
                          for value in get_map_value_gens()],
                         ids=idfn)
def test_element_at_map_string_keys(data_gen):
    assert_gpu_and_cpu_are_equal_collect(
            lambda spark: unary_op_df(spark, data_gen).selectExpr(
                'element_at(a, "key_0")',
                'element_at(a, "key_1")',
                'element_at(a, "null")',
                'element_at(a, "key_9")',
                'element_at(a, "NOT_FOUND")',
                'element_at(a, "key_5")'),
            conf={'spark.sql.ansi.enabled': False})


@pytest.mark.parametrize('data_gen', numeric_key_map_gens, ids=idfn)
def test_element_at_map_numeric_keys(data_gen):
    assert_gpu_and_cpu_are_equal_collect(
        lambda spark: unary_op_df(spark, data_gen).selectExpr(
            'element_at(a, 0)',
            'element_at(a, 1)',
            'element_at(a, null)',
            'element_at(a, -9)',
            'element_at(a, 999)'),
        conf={'spark.sql.ansi.enabled': False})


@pytest.mark.parametrize('data_gen',
                         [MapGen(DecimalGen(precision=35, scale=2, nullable=False), value(), max_length=6)
                          for value in get_map_value_gens(precision=37, scale=0)],
                         ids=idfn)
def test_get_map_value_element_at_map_dec_col_keys(data_gen):
    keys = DecimalGen(precision=35, scale=2)
    assert_gpu_and_cpu_are_equal_collect(
        lambda spark: two_col_df(spark, data_gen, keys).selectExpr(
            'element_at(a, b)', 'a[b]'),
        conf={'spark.sql.ansi.enabled': False})


@pytest.mark.parametrize('data_gen',
                         [MapGen(StringGen(pattern='key', nullable=False),
                                 IntegerGen(nullable=False), max_length=1, min_length=1, nullable=False)],
                         ids=idfn)
@pytest.mark.parametrize('ansi', [True, False], ids=idfn)
def test_get_map_value_element_at_map_string_col_keys_ansi(data_gen, ansi):
    keys = StringGen(pattern='key', nullable=False)
    assert_gpu_and_cpu_are_equal_collect(
        lambda spark: two_col_df(spark, data_gen, keys).selectExpr(
            'element_at(a, b)', 'a[b]'),
        conf={'spark.sql.ansi.enabled': ansi})


@pytest.mark.parametrize('data_gen',
                         [MapGen(StringGen(pattern='key_[0-9]', nullable=False), value(), max_length=6)
                          for value in get_map_value_gens(precision=37, scale=0)],
                         ids=idfn)
def test_get_map_value_element_at_map_string_col_keys(data_gen):
    keys = StringGen(pattern='key_[0-9]')
    assert_gpu_and_cpu_are_equal_collect(
        lambda spark: two_col_df(spark, data_gen, keys).selectExpr(
            'element_at(a, b)', 'a[b]'),
        conf={'spark.sql.ansi.enabled': False})


@pytest.mark.parametrize('data_gen', [simple_string_to_string_map_gen], ids=idfn)
def test_element_at_map_string_col_keys_ansi_fail(data_gen):
    keys = StringGen(pattern='NOT_FOUND')
    message = "org.apache.spark.SparkNoSuchElementException" if (not is_before_spark_330() or is_databricks104_or_later()) else "java.util.NoSuchElementException"
    # For 3.3.0+ strictIndexOperator should not affect element_at
    test_conf = copy_and_update(ansi_enabled_conf, {'spark.sql.ansi.strictIndexOperator': 'false'})
    assert_gpu_and_cpu_error(
        lambda spark: two_col_df(spark, data_gen, keys).selectExpr(
            'element_at(a, b)').collect(),
        conf=test_conf,
        error_message=message)


@pytest.mark.parametrize('data_gen', [simple_string_to_string_map_gen], ids=idfn)
def test_get_map_value_string_col_keys_ansi_fail(data_gen):
    keys = StringGen(pattern='NOT_FOUND')
    message = "org.apache.spark.SparkNoSuchElementException" if (not is_before_spark_330() or is_databricks104_or_later()) else "java.util.NoSuchElementException"
    assert_gpu_and_cpu_error(
        lambda spark: two_col_df(spark, data_gen, keys).selectExpr(
            'a[b]').collect(),
        conf=ansi_enabled_conf,
        error_message=message)


@pytest.mark.parametrize('data_gen',
                         [MapGen(DateGen(nullable=False), value(), max_length=6)
                          for value in get_map_value_gens()], ids=idfn)
def test_element_at_map_date_keys(data_gen):
    assert_gpu_and_cpu_are_equal_collect(
        lambda spark: unary_op_df(spark, data_gen).selectExpr(
            'element_at(a, date "1997")',
            'element_at(a, date "2022-01-01")',
            'element_at(a, null)'),
        conf={'spark.sql.ansi.enabled': False})


@pytest.mark.parametrize('data_gen',
                         [MapGen(TimestampGen(nullable=False), value(), max_length=6)
                          for value in get_map_value_gens()],
                         ids=idfn)
def test_element_at_map_timestamp_keys(data_gen):
    assert_gpu_and_cpu_are_equal_collect(
        lambda spark: unary_op_df(spark, data_gen).selectExpr(
            'element_at(a, timestamp "1997")',
            'element_at(a, timestamp "2022-01-01")',
            'element_at(a, null)'),
        conf={'spark.sql.ansi.enabled': False})


@pytest.mark.parametrize('data_gen', [simple_string_to_string_map_gen], ids=idfn)
def test_map_element_at_ansi_fail(data_gen):
    message = "org.apache.spark.SparkNoSuchElementException" if (not is_before_spark_330() or is_databricks104_or_later()) else "java.util.NoSuchElementException"
    # For 3.3.0+ strictIndexOperator should not affect element_at
    test_conf = copy_and_update(ansi_enabled_conf, {'spark.sql.ansi.strictIndexOperator': 'false'})
    assert_gpu_and_cpu_error(
            lambda spark: unary_op_df(spark, data_gen).selectExpr(
                'element_at(a, "NOT_FOUND")').collect(),
            conf=test_conf,
            error_message=message)


@pytest.mark.parametrize('data_gen', map_gens_sample, ids=idfn)
def test_transform_values(data_gen):
    def do_it(spark):
        columns = ['a', 'b',
                   'transform_values(a, (key, value) -> value) as ident',
                   'transform_values(a, (key, value) -> null) as n',
                   'transform_values(a, (key, value) -> 1) as one',
                   'transform_values(a, (key, value) -> key) as indexed',
                   'transform_values(a, (key, value) -> b) as b_val']
        value_type = data_gen.data_type.valueType
        # decimal types can grow too large so we are avoiding those here for now
        if isinstance(value_type, IntegralType):
            columns.extend([
                'transform_values(a, (key, value) -> value + 1) as add',
                'transform_values(a, (key, value) -> value + value) as mul',
                'transform_values(a, (key, value) -> value + b) as all_add'])

        if isinstance(value_type, StringType):
            columns.extend(['transform_values(a, (key, value) -> concat(value, "-test")) as con'])

        if isinstance(value_type, ArrayType):
            columns.extend([
                'transform_values(a, '
                '                 (key, value) -> transform(value, sub_entry -> 1)) as sub_one',
                'transform_values(a, '
                '                 (key, value) -> transform(value, (sub_entry, sub_index) -> sub_index)) as sub_index',
                'transform_values(a, '
                '                 (key, value) -> transform(value, (sub_entry, sub_index) -> sub_index + b)) as add_indexes'])

        if isinstance(value_type, MapType):
            columns.extend([
                'transform_values(a, (key, value) -> transform_values(value, (sub_key, sub_value) -> 1)) as sub_one'])

        return two_col_df(spark, data_gen, byte_gen).selectExpr(columns)

    assert_gpu_and_cpu_are_equal_collect(do_it)


@pytest.mark.parametrize('data_gen', map_gens_sample + decimal_128_map_gens + decimal_64_map_gens, ids=idfn)
def test_transform_keys(data_gen):
    # The processing here is very limited, because we need to be sure we do not create duplicate keys.
    # This can happen because of integer overflow, round off errors in floating point, etc. So for now
    # we really are only looking at a very basic transformation.
    def do_it(spark):
        columns = ['a', 'transform_keys(a, (key, value) -> key) as ident']
        key_type = data_gen.data_type.keyType
        if isinstance(key_type, StringType):
            columns.extend(['transform_keys(a, (key, value) -> concat(key, "-test")) as con'])

        return unary_op_df(spark, data_gen).selectExpr(columns)

    assert_gpu_and_cpu_are_equal_collect(do_it)


@pytest.mark.parametrize('data_gen', [simple_string_to_string_map_gen], ids=idfn)
def test_transform_keys_null_fail(data_gen):
    assert_gpu_and_cpu_error(
            lambda spark: unary_op_df(spark, data_gen).selectExpr(
                'transform_keys(a, (key, value) -> CAST(null as INT))').collect(),
            conf={},
            error_message='Cannot use null as map key')


@pytest.mark.parametrize('data_gen', [simple_string_to_string_map_gen], ids=idfn)
def test_transform_keys_duplicate_fail(data_gen):
    assert_gpu_and_cpu_error(
            lambda spark: unary_op_df(spark, data_gen).selectExpr(
                'transform_keys(a, (key, value) -> 1)').collect(),
            conf={},
            error_message='Duplicate map key')


@pytest.mark.parametrize('data_gen', [simple_string_to_string_map_gen], ids=idfn)
def test_transform_keys_last_win(data_gen):
    assert_gpu_and_cpu_are_equal_collect(
            lambda spark: unary_op_df(spark, data_gen).selectExpr('transform_keys(a, (key, value) -> 1)'),
            conf={'spark.sql.mapKeyDedupPolicy': 'LAST_WIN'})


@pytest.mark.parametrize('data_gen', [MapGen(IntegerGen(nullable=False), long_gen)], ids=idfn)
def test_transform_keys_last_win2(data_gen):
    assert_gpu_and_cpu_are_equal_collect(
        lambda spark: unary_op_df(spark, data_gen).selectExpr('transform_keys(a, (key, value) -> key % 2)'),
        conf={'spark.sql.mapKeyDedupPolicy': 'LAST_WIN'})


# We add in several types of processing for foldable functions because the output
# can be different types.
@pytest.mark.parametrize('query', [
    'map_from_arrays(sequence(1, 5), sequence(1, 5)) as m_a',
    'map("a", "a", "b", "c") as m',
    'map(1, sequence(1, 5)) as m'], ids=idfn)
def test_sql_map_scalars(query):
    assert_gpu_and_cpu_are_equal_collect(
            lambda spark: spark.sql('SELECT {}'.format(query)))


@pytest.mark.parametrize('data_gen', map_gens_sample, ids=idfn)
def test_map_filter(data_gen):
    columns = ['map_filter(a, (key, value) -> isnotnull(value) )',
               'map_filter(a, (key, value) -> isnull(value) )',
               'map_filter(a, (key, value) -> isnull(key) or isnotnull(value) )',
               'map_filter(a, (key, value) -> isnotnull(key) and isnull(value) )']
    assert_gpu_and_cpu_are_equal_collect(
        lambda spark: unary_op_df(spark, data_gen).selectExpr(columns))<|MERGE_RESOLUTION|>--- conflicted
+++ resolved
@@ -29,14 +29,9 @@
                                    BooleanGen(), DateGen(), TimestampGen(), null_gen] + decimal_gens)],
     nullable=False)
 
-<<<<<<< HEAD
 maps_with_binary = [MapGen(IntegerGen(nullable=False), BinaryGen(max_length=5))]
 
 @pytest.mark.parametrize('data_gen', map_gens_sample + maps_with_binary + decimal_64_map_gens + decimal_128_map_gens, ids=idfn)
-=======
-
-@pytest.mark.parametrize('data_gen', map_gens_sample + decimal_64_map_gens + decimal_128_map_gens, ids=idfn)
->>>>>>> 8642dac6
 def test_map_keys(data_gen):
     assert_gpu_and_cpu_are_equal_collect(
             lambda spark: unary_op_df(spark, data_gen).selectExpr(
@@ -46,12 +41,8 @@
                 # in here yet, and would need some special case code for checking equality
                 'map_keys(a)'))
 
-<<<<<<< HEAD
+
 @pytest.mark.parametrize('data_gen', map_gens_sample + maps_with_binary + decimal_64_map_gens + decimal_128_map_gens, ids=idfn)
-=======
-
-@pytest.mark.parametrize('data_gen', map_gens_sample + decimal_64_map_gens + decimal_128_map_gens, ids=idfn)
->>>>>>> 8642dac6
 def test_map_values(data_gen):
     assert_gpu_and_cpu_are_equal_collect(
             lambda spark: unary_op_df(spark, data_gen).selectExpr(
@@ -61,12 +52,8 @@
                 # in here yet, and would need some special case code for checking equality
                 'map_values(a)'))
 
-<<<<<<< HEAD
+
 @pytest.mark.parametrize('data_gen', map_gens_sample  + maps_with_binary + decimal_64_map_gens + decimal_128_map_gens, ids=idfn)
-=======
-
-@pytest.mark.parametrize('data_gen', map_gens_sample  + decimal_64_map_gens + decimal_128_map_gens, ids=idfn)
->>>>>>> 8642dac6
 def test_map_entries(data_gen):
     assert_gpu_and_cpu_are_equal_collect(
             lambda spark: unary_op_df(spark, data_gen).selectExpr(
