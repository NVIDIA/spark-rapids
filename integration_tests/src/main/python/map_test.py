--- conflicted
+++ resolved
@@ -139,7 +139,6 @@
                 "map('a', named_struct('foo', 10, 'bar', 'bar')) as st"
                 "id"))
 
-<<<<<<< HEAD
 def test_str_to_map_expr_fixed_pattern_input():
     # Test pattern "key1:val1,key2:val2".
     # In order to prevent duplicate keys, the first key starts with a number [0-9] and the second
@@ -212,11 +211,8 @@
             'str_to_map(a, "[,]{1,10}", "[:]{1,10}") as m5'
         ), conf={'spark.sql.mapKeyDedupPolicy': 'LAST_WIN'})
 
-@pytest.mark.skipif(is_before_spark_311(), reason="Only in Spark 3.1.1 + ANSI mode, map key throws on no such element")
-=======
 @pytest.mark.skipif(not is_before_spark_330() or is_before_spark_311(),
                     reason="Only in Spark 3.1.1+ (< 3.3.0) + ANSI mode, map key throws on no such element")
->>>>>>> f986670a
 @pytest.mark.parametrize('data_gen', [simple_string_to_string_map_gen], ids=idfn)
 def test_simple_get_map_value_ansi_fail(data_gen):
     message = "java.util.NoSuchElementException"
@@ -233,7 +229,7 @@
 def test_simple_get_map_value_with_strict_index(strict_index, data_gen):
     message = "org.apache.spark.SparkNoSuchElementException"
     test_conf=copy_and_update(ansi_enabled_conf, {'spark.sql.ansi.strictIndexOperator': strict_index})
-    if strict_index == 'true':  
+    if strict_index == 'true':
         assert_gpu_and_cpu_error(
                 lambda spark: unary_op_df(spark, data_gen).selectExpr(
                         'a["NOT_FOUND"]').collect(),
