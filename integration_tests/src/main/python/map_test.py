# Copyright (c) 2020-2025, NVIDIA CORPORATION.
#
# Licensed under the Apache License, Version 2.0 (the "License");
# you may not use this file except in compliance with the License.
# You may obtain a copy of the License at
#
#     http://www.apache.org/licenses/LICENSE-2.0
#
# Unless required by applicable law or agreed to in writing, software
# distributed under the License is distributed on an "AS IS" BASIS,
# WITHOUT WARRANTIES OR CONDITIONS OF ANY KIND, either express or implied.
# See the License for the specific language governing permissions and
# limitations under the License.

import pytest

from asserts import *
from conftest import is_not_utc
from data_gen import *
from conftest import is_databricks_runtime
from marks import allow_non_gpu, datagen_overrides, disable_ansi_mode, ignore_order
from spark_session import *
from pyspark.sql.functions import create_map, col, lit, row_number
from pyspark.sql.types import *
from pyspark.sql.types import IntegralType
from pyspark.sql.window import Window


basic_struct_gen = StructGen([
    ['child' + str(ind), sub_gen]
    for ind, sub_gen in enumerate([StringGen(), ByteGen(), ShortGen(), IntegerGen(), LongGen(),
                                   BooleanGen(), DateGen(), TimestampGen(), null_gen] + decimal_gens)],
    nullable=False)

maps_with_binary_value = [MapGen(IntegerGen(nullable=False), BinaryGen(max_length=5))]
# we need to fix https://github.com/NVIDIA/spark-rapids/issues/8985 and add to
# map_keys, map_values, and map_entries tests
maps_with_binary_key = [MapGen(BinaryGen(nullable=False), BinaryGen(max_length=5))]
maps_with_array_key = [
    MapGen(ArrayGen(IntegerGen(), nullable=False, max_length=5, convert_to_tuple=True),
           IntegerGen())]
maps_with_struct_key = [
    MapGen(StructGen([['child0', IntegerGen()],
                      ['child1', IntegerGen()]], nullable=False),
           IntegerGen())]

supported_key_map_gens = \
    map_gens_sample + \
    maps_with_binary_value + \
    decimal_64_map_gens + \
    decimal_128_map_gens

not_supported_get_map_value_keys_map_gens = \
    maps_with_binary_key + \
    maps_with_array_key + \
    maps_with_struct_key


@pytest.mark.parametrize('data_gen', supported_key_map_gens, ids=idfn)
@allow_non_gpu(*non_utc_allow)
def test_map_keys(data_gen):
    assert_gpu_and_cpu_are_equal_collect(
            lambda spark: unary_op_df(spark, data_gen).selectExpr(
                # Technically the order of the keys could change, and be different and still correct
                # but it works this way for now so lets see if we can maintain it.
                # Good thing too, because we cannot support sorting all of the types that could be
                # in here yet, and would need some special case code for checking equality
                'map_keys(a)'))


@pytest.mark.parametrize('data_gen', supported_key_map_gens, ids=idfn)
@allow_non_gpu(*non_utc_allow)
def test_map_values(data_gen):
    assert_gpu_and_cpu_are_equal_collect(
            lambda spark: unary_op_df(spark, data_gen).selectExpr(
                # Technically the order of the values could change, and be different and still correct
                # but it works this way for now so lets see if we can maintain it.
                # Good thing too, because we cannot support sorting all of the types that could be
                # in here yet, and would need some special case code for checking equality
                'map_values(a)'))


@pytest.mark.parametrize('data_gen', supported_key_map_gens, ids=idfn)
def test_map_entries(data_gen):
    assert_gpu_and_cpu_are_equal_collect(
            lambda spark: unary_op_df(spark, data_gen).selectExpr(
                # Technically the order of the values could change, and be different and still correct
                # but it works this way for now so lets see if we can maintain it.
                # Good thing too, because we cannot support sorting all of the types that could be
                # in here yet, and would need some special case code for checking equality
                'map_entries(a)'))


def get_map_value_gens(precision=18, scale=0):
    def simple_struct_value_gen():
        return StructGen([["child", IntegerGen()]])

    def nested_struct_value_gen():
        return StructGen([["child", simple_struct_value_gen()]])

    def nested_map_value_gen():
        return MapGen(StringGen(pattern='key_[0-9]', nullable=False), IntegerGen(), max_length=6)

    def array_value_gen():
        return ArrayGen(IntegerGen(), max_length=6)

    def decimal_value_gen():
        return DecimalGen(precision, scale)

    return [ByteGen, ShortGen, IntegerGen, LongGen, FloatGen, DoubleGen,
            StringGen, DateGen, TimestampGen, decimal_value_gen, BinaryGen,
            simple_struct_value_gen, nested_struct_value_gen, nested_map_value_gen, array_value_gen]


@pytest.mark.parametrize('data_gen',
                         [MapGen(StringGen(pattern='key_[0-9]', nullable=False), value(), max_length=6)
                          for value in get_map_value_gens()],
                         ids=idfn)
def test_get_map_value_string_keys(data_gen):
    index_gen = StringGen()
    assert_gpu_and_cpu_are_equal_collect(
            lambda spark: gen_df(spark, [("a", data_gen), ("ix", index_gen)]).selectExpr(
                'a[ix]',
                'a["key_0"]',
                'a["key_1"]',
                'a[null]',
                'a["key_9"]',
                'a["NOT_FOUND"]',
                'a["key_5"]'))


numeric_key_gens = [
    key(nullable=False) if key in [FloatGen, DoubleGen, DecimalGen]
    else key(nullable=False, min_val=0, max_val=100)
    for key in [ByteGen, ShortGen, IntegerGen, LongGen, FloatGen, DoubleGen, DecimalGen]]

numeric_key_map_gens = [MapGen(key, value(), max_length=6)
                        for key in numeric_key_gens for value in get_map_value_gens()]


@disable_ansi_mode  # ANSI mode failures are tested separately.
@pytest.mark.parametrize('data_gen', numeric_key_map_gens, ids=idfn)
def test_get_map_value_numeric_keys(data_gen):
    key_gen = data_gen._key_gen
    assert_gpu_and_cpu_are_equal_collect(
        lambda spark: gen_df(spark, [("a", data_gen), ("ix", key_gen)]).selectExpr(
            'a[ix]',
            'a[0]',
            'a[1]',
            'a[null]',
            'a[-9]',
            'a[999]'))


@disable_ansi_mode  # ANSI mode failures are tested separately.
@pytest.mark.parametrize('data_gen', supported_key_map_gens, ids=idfn)
@allow_non_gpu(*non_utc_allow)
def test_get_map_value_supported_keys(data_gen):
    key_gen = data_gen._key_gen
    # first expression is not guaranteed to hit
    # the second expression with map_keys will hit on the first key, or null
    # on an empty dictionary generated in `a`
    assert_cpu_and_gpu_are_equal_collect_with_capture(
        lambda spark: gen_df(spark, [("a", data_gen), ("ix", key_gen)]) \
            .selectExpr('a[ix]', 'a[map_keys(a)[0]]'),
        exist_classes="GpuGetMapValue,GpuMapKeys")


@allow_non_gpu("ProjectExec")
@pytest.mark.parametrize('data_gen', not_supported_get_map_value_keys_map_gens, ids=idfn)
def test_get_map_value_fallback_keys(data_gen):
    key_gen = data_gen._key_gen
    assert_gpu_fallback_collect(
        lambda spark: gen_df(spark, [("a", data_gen), ("ix", key_gen)]) \
            .selectExpr('a[ix]'),
        cpu_fallback_class_name="GetMapValue")


@disable_ansi_mode  # ANSI mode failures are tested separately.
@pytest.mark.parametrize('key_gen', numeric_key_gens, ids=idfn)
def test_basic_scalar_map_get_map_value(key_gen):
    def query_map_scalar(spark):
        return unary_op_df(spark, key_gen).selectExpr('map(0, "zero", 1, "one")[a]')
    assert_cpu_and_gpu_are_equal_collect_with_capture(
        query_map_scalar,
        # check that GpuGetMapValue wasn't optimized out
        exist_classes="GpuGetMapValue",
        conf = {"spark.rapids.sql.explain": "NONE",
                # this is set to True so we don't fall back due to float/double -> int
                # casting (because the keys of the scalar map are integers)
                "spark.rapids.sql.castFloatToIntegralTypes.enabled": True})


@allow_non_gpu('WindowLocalExec')
@datagen_overrides(seed=0, condition=is_before_spark_314()
                             or (not is_before_spark_320() and is_before_spark_323())
                             or (not is_before_spark_330() and is_before_spark_331()), reason="https://issues.apache.org/jira/browse/SPARK-40089")
@pytest.mark.parametrize('data_gen', supported_key_map_gens, ids=idfn)
@allow_non_gpu(*non_utc_allow)
def test_map_scalars_supported_key_types(data_gen):
    key_gen = data_gen._key_gen
    def query_map_scalar(spark):
        key_df = gen_df(spark, [("key", key_gen)], length=100).orderBy(col("key"))\
            .select(col("key"),
                    row_number().over(Window().orderBy(col('key')))\
                        .alias("row_num"))
        key_df.select(col("key").alias("key_at_ix"))\
            .where(col("row_num") == 5)\
            .repartition(100)\
            .createOrReplaceTempView("single_key_tbl")
        key_df.select(col("key").alias("key_at_ix_next")) \
            .where(col("row_num") == 6) \
            .repartition(100) \
            .createOrReplaceTempView("single_key_tbl_next")
        # There will be a single row in single_key_tbl (the row that matched key_ix).
        # We repartition this table to create several empty tables to test empty partitions,
        # and also because the window operation put everything into a one partition prior.
        # Because this is a single key, first(ignore_nulls = true) will be deterministic.
        return spark.sql(
            "select key_at_ix, " +
            "       (select first(map(key_at_ix, 'value'), true) " +
            "        from single_key_tbl)[key_at_ix], " +
            # this one is on purpose using `key_at_ix` to guarantee we won't match the key
            "       (select first(map(key_at_ix_next, 'value'), true) " +
            "        from single_key_tbl_next)[key_at_ix] " +
            "from single_key_tbl")
    assert_cpu_and_gpu_are_equal_collect_with_capture(
        query_map_scalar,
        # check that GpuGetMapValue wasn't optimized out
        exist_classes="GpuGetMapValue",
        conf = {"spark.rapids.sql.explain": "NONE"})


@pytest.mark.parametrize('data_gen',
                         [MapGen(DateGen(nullable=False), value(), max_length=6)
                          for value in get_map_value_gens()], ids=idfn)
@allow_non_gpu(*non_utc_allow)
def test_get_map_value_date_keys(data_gen):
    assert_gpu_and_cpu_are_equal_collect(
        lambda spark: unary_op_df(spark, data_gen).selectExpr(
            'a[date "1997"]',
            'a[date "2022-01-01"]',
            'a[null]'))


@pytest.mark.parametrize('data_gen',
                         [MapGen(TimestampGen(nullable=False), value(), max_length=6)
                          for value in get_map_value_gens()], ids=idfn)
@allow_non_gpu(*non_utc_allow)
def test_get_map_value_timestamp_keys(data_gen):
    assert_gpu_and_cpu_are_equal_collect(
        lambda spark: unary_op_df(spark, data_gen).selectExpr(
            'a[timestamp "1997"]',
            'a[timestamp "2022-01-01"]',
            'a[null]'))


def test_map_side_effects():
    assert_gpu_and_cpu_are_equal_collect(
            lambda spark: spark.range(10).selectExpr(
                'id',
                'if(id == 0, null, map(id, id, id DIV 2, id)) as m'),
            conf={'spark.sql.mapKeyDedupPolicy': 'EXCEPTION'})


@pytest.mark.parametrize('key_gen', [StringGen(nullable=False), IntegerGen(nullable=False), basic_struct_gen], ids=idfn)
@pytest.mark.parametrize('value_gen', [StringGen(nullable=True), IntegerGen(nullable=True), basic_struct_gen], ids=idfn)
@allow_non_gpu(*non_utc_allow)
def test_single_entry_map(key_gen, value_gen):
    data_gen = [('a', key_gen), ('b', value_gen)]
    assert_gpu_and_cpu_are_equal_collect(
            lambda spark: gen_df(spark, data_gen).selectExpr(
                'map("literal_key", b) as map1',
                'map(a, b) as map2'))


def test_map_expr_no_pairs():
    data_gen = [('a', StringGen(nullable=False)), ('b', StringGen(nullable=False))]
    assert_gpu_and_cpu_are_equal_collect(
            lambda spark: gen_df(spark, data_gen).selectExpr(
                'map() as m1'))


def test_map_expr_multiple_pairs():
    # we don't hit duplicate keys in this test due to the high cardinality of the generated strings
    data_gen = [('a', StringGen(nullable=False)), ('b', StringGen(nullable=False))]
    assert_gpu_and_cpu_are_equal_collect(
            lambda spark: gen_df(spark, data_gen).selectExpr(
                'map("key1", b, "key2", a) as m1',
                'map(a, b, b, a) as m2'))


def test_map_expr_expr_keys_dupe_last_win():
    data_gen = [('a', StringGen(nullable=False)), ('b', StringGen(nullable=False))]
    assert_gpu_and_cpu_are_equal_collect(
            lambda spark: gen_df(spark, data_gen).selectExpr(
                'map(a, b, a, b) as m2'),
            conf={'spark.sql.mapKeyDedupPolicy':'LAST_WIN'})


def test_map_expr_expr_keys_dupe_exception():
    data_gen = [('a', StringGen(nullable=False)), ('b', StringGen(nullable=False))]
    assert_gpu_and_cpu_error(
            lambda spark: gen_df(spark, data_gen).selectExpr(
                'map(a, b, a, b) as m2').collect(),
            conf={'spark.sql.mapKeyDedupPolicy':'EXCEPTION'},
            error_message = "Duplicate map key")

def test_map_keys_null_exception():
    assert_gpu_and_cpu_error(
            lambda spark: spark.sql(
                "select map(x, -1) from (select explode(array(1,null)) as x)").collect(),
            conf = {},
            error_message = "Cannot use null as map key")

def test_map_expr_literal_keys_dupe_last_win():
    data_gen = [('a', StringGen(nullable=False)), ('b', StringGen(nullable=False))]
    assert_gpu_and_cpu_are_equal_collect(
            lambda spark: gen_df(spark, data_gen).selectExpr(
                'map("key1", b, "key1", a) as m1'),
            conf={'spark.sql.mapKeyDedupPolicy':'LAST_WIN'})


@pytest.mark.parametrize('map_expr',['map("key1", b, "key1", a) as m1', 
                                     'map(double("NaN"), b, double("NaN"), a) as m1'], ids=idfn)
def test_map_expr_literal_keys_dupe_exception(map_expr):
    data_gen = [('a', StringGen(nullable=False)), ('b', StringGen(nullable=False))]
    assert_gpu_and_cpu_error(
            lambda spark: gen_df(spark, data_gen).selectExpr(map_expr).collect(),
            conf={'spark.sql.mapKeyDedupPolicy':'EXCEPTION'},
            error_message = "Duplicate map key")


def test_map_expr_multi_non_literal_keys():
    data_gen = [('a', StringGen(nullable=False)), ('b', StringGen(nullable=False))]
    assert_gpu_and_cpu_are_equal_collect(
            lambda spark: gen_df(spark, data_gen).selectExpr(
                'map(a, b, b, a) as m1'))


def test_map_scalar_project():
    assert_gpu_and_cpu_are_equal_collect(
            lambda spark: spark.range(2).selectExpr(
                "map(1, 2, 3, 4) as i",
                "map('a', 'b', 'c', 'd') as s",
                "map('a', named_struct('foo', 10, 'bar', 'bar')) as st"
                "id"))


def test_str_to_map_expr_fixed_pattern_input():
    # Test pattern "key1:val1,key2:val2".
    # In order to prevent duplicate keys, the first key starts with a number [0-9] and the second
    # key start with a letter [a-zA-Z].
    data_gen = [('a', StringGen(pattern='[0-9][^:,]{0,10}:[^:,]{0,10},[a-zA-Z][^:,]{0,10}:[^:,]{0,10}',
                                nullable=True))]
    assert_gpu_and_cpu_are_equal_collect(
        lambda spark: gen_df(spark, data_gen).selectExpr(
            'str_to_map(a) as m1',
            'str_to_map(a, ",") as m2',
            'str_to_map(a, ",", ":") as m3'))


def test_str_to_map_expr_fixed_delimiters():
    data_gen = [('a', StringGen(pattern='[0-9a-zA-Z:,]{0,100}', nullable=True)
                 .with_special_pattern('[abc]:.{0,20},[abc]:.{0,20}', weight=100))]
    assert_gpu_and_cpu_are_equal_collect(
        lambda spark: gen_df(spark, data_gen).selectExpr(
            'str_to_map(a) as m1',
            'str_to_map(a, ",") as m2',
            'str_to_map(a, ",", ":") as m3'
        ), conf={'spark.sql.mapKeyDedupPolicy': 'LAST_WIN'})


def test_str_to_map_expr_random_delimiters():
    class UniqueStringGen(StringGen):
        """Generate unique strings"""
        def __init__(self, pattern, nullable):
            super().__init__(pattern=pattern, nullable=nullable)
            self.previous_values = set()

        def start(self, rand):
            super().start(rand)
            self.previous_values = set()

        def gen(self, force_no_nulls=False):
            v = super().gen(force_no_nulls=force_no_nulls)
            while v in self.previous_values:
                v = super().gen(force_no_nulls=force_no_nulls)
            self.previous_values.add(v)
            return v
    data_gen = [('a', StringGen(pattern='[0-9a-z:,]{0,100}', nullable=True)
                 .with_special_pattern('[abc]:.{0,20},[abc]:.{0,20}', weight=100))]
    delim_gen = UniqueStringGen(pattern='[0-9a-z :,]', nullable=False)
    (pair_delim, keyval_delim) = with_cpu_session(
        lambda spark: gen_scalars_for_sql(delim_gen, 2, force_no_nulls=True))
    assert_gpu_and_cpu_are_equal_collect(
        lambda spark: gen_df(spark, data_gen).selectExpr(
            'str_to_map(a) as m1',
            'str_to_map(a, {}) as m2'.format(pair_delim),
            'str_to_map(a, {}, {}) as m3'.format(pair_delim, keyval_delim)
        ), conf={'spark.sql.mapKeyDedupPolicy': 'LAST_WIN'})


def test_str_to_map_expr_input_no_delimiter():
    # Test input strings that contain either one delimiter or do not contain delimiters at all.
    data_gen = [('a', StringGen(pattern='[0-9:,]{0,100}', nullable=True)
                 .with_special_pattern('[abc]:.{0,20},[abc]:.{0,20}', weight=100))]
    assert_gpu_and_cpu_are_equal_collect(
        lambda spark: gen_df(spark, data_gen).selectExpr(
            'str_to_map(a, "A", ":") as m1',  # input doesn't contain pair delimiter
            'str_to_map(a, ",", "A") as m2',  # input doesn't contain key-value delimiter
            'str_to_map(a, "A", "A") as m3'   # input doesn't contain any delimiter
        ), conf={'spark.sql.mapKeyDedupPolicy': 'LAST_WIN'})


def test_str_to_map_expr_with_regex_and_non_regex_delimiters():
    data_gen = [('a', StringGen(pattern='(([bf]:{0,5}){1,7},{0,5}[0-9]{1,10}){0,10}',
                                nullable=True))]
    assert_gpu_and_cpu_are_equal_collect(
        lambda spark: gen_df(spark, data_gen).selectExpr(
            'str_to_map(a, "[,]") as m1',
            'str_to_map(a, "[,]{1,5}") as m2',
            'str_to_map(a, "[,b]") as m3',
            'str_to_map(a, ",", "[:]") as m4',
            'str_to_map(a, ",", "[:f]") as m5',
            'str_to_map(a, ",", "[:]{1,10}") as m6'
        ), conf={'spark.sql.mapKeyDedupPolicy': 'LAST_WIN'})


def test_str_to_map_expr_with_all_regex_delimiters():
    data_gen = [('a', StringGen(pattern='(([bf]:{0,5}){1,7},{0,5}[0-9]{1,10}){0,10}',
                                nullable=True))]
    assert_gpu_and_cpu_are_equal_collect(
        lambda spark: gen_df(spark, data_gen).selectExpr(
            'str_to_map(a, "[,]") as m1',
            'str_to_map(a, "[,]", "[:]") as m2',
            'str_to_map(a, "[,b]", "[:f]") as m3',
            'str_to_map(a, "[,]", "[:]{1,10}") as m4',
            'str_to_map(a, "[,]{1,10}", "[:]{1,10}") as m5'
        ), conf={'spark.sql.mapKeyDedupPolicy': 'LAST_WIN'})


@pytest.mark.parametrize('empty_type', all_empty_string_types)
def test_str_to_map_input_all_empty(empty_type):
    data_gen = mk_empty_str_gen(empty_type)
    assert_gpu_and_cpu_are_equal_collect(
        lambda spark : unary_op_df(spark, data_gen).selectExpr(
            'str_to_map(a) as m0',
            'str_to_map(a, ",") as m1',
            'str_to_map(a, ",", ":") as m2'
        ), conf={'spark.sql.mapKeyDedupPolicy': 'LAST_WIN'})

@pytest.mark.skipif(not is_before_spark_330(),
                    reason="Only in Spark 3.1.1+ (< 3.3.0) + ANSI mode, map key throws on no such element")
@pytest.mark.parametrize('data_gen', [simple_string_to_string_map_gen], ids=idfn)
def test_simple_get_map_value_ansi_fail(data_gen):
    message = "org.apache.spark.SparkNoSuchElementException" if is_databricks104_or_later() else "java.util.NoSuchElementException"
    assert_gpu_and_cpu_error(
            lambda spark: unary_op_df(spark, data_gen).selectExpr(
                'a["NOT_FOUND"]').collect(),
            conf=ansi_enabled_conf,
            error_message=message)

@pytest.mark.skipif(is_before_spark_340() and not is_databricks113_or_later(),
                    reason="Only in Spark 3.4+ with ANSI mode, map key returns null on no such element")
@pytest.mark.parametrize('data_gen', [simple_string_to_string_map_gen], ids=idfn)
def test_simple_get_map_value_ansi_null(data_gen):
        assert_gpu_and_cpu_are_equal_collect(
                lambda spark: unary_op_df(spark, data_gen).selectExpr(
                        'a["NOT_FOUND"]'),
                conf=ansi_enabled_conf)

@pytest.mark.skipif(not is_spark_33X() or is_databricks_runtime(),
                    reason="Only in Spark 3.3.X + ANSI mode + Strict Index, map key throws on no such element")
@pytest.mark.parametrize('strict_index', ['true', 'false'])
@pytest.mark.parametrize('data_gen', [simple_string_to_string_map_gen], ids=idfn)
def test_simple_get_map_value_with_strict_index(strict_index, data_gen):
    message = "org.apache.spark.SparkNoSuchElementException"
    test_conf = copy_and_update(ansi_enabled_conf, {'spark.sql.ansi.strictIndexOperator': strict_index})
    if strict_index == 'true':
        assert_gpu_and_cpu_error(
                lambda spark: unary_op_df(spark, data_gen).selectExpr(
                        'a["NOT_FOUND"]').collect(),
                conf=test_conf,
                error_message=message)
    else:
        assert_gpu_and_cpu_are_equal_collect(
                lambda spark: unary_op_df(spark, data_gen).selectExpr(
                        'a["NOT_FOUND"]'),
                conf=test_conf)


@pytest.mark.parametrize('data_gen',
                         [MapGen(StringGen(pattern='key_[0-9]', nullable=False), value(), max_length=6)
                          for value in get_map_value_gens()],
                         ids=idfn)
@allow_non_gpu(*non_utc_allow)
def test_element_at_map_string_keys(data_gen):
    assert_gpu_and_cpu_are_equal_collect(
            lambda spark: unary_op_df(spark, data_gen).selectExpr(
                'element_at(a, "key_0")',
                'element_at(a, "key_1")',
                'element_at(a, "null")',
                'element_at(a, "key_9")',
                'element_at(a, "NOT_FOUND")',
                'element_at(a, "key_5")'),
            conf={'spark.sql.ansi.enabled': False})


@pytest.mark.parametrize('data_gen', numeric_key_map_gens, ids=idfn)
@allow_non_gpu(*non_utc_allow)
def test_element_at_map_numeric_keys(data_gen):
    assert_gpu_and_cpu_are_equal_collect(
        lambda spark: unary_op_df(spark, data_gen).selectExpr(
            'element_at(a, 0)',
            'element_at(a, 1)',
            'element_at(a, null)',
            'element_at(a, -9)',
            'element_at(a, 999)'),
        conf={'spark.sql.ansi.enabled': False})


@pytest.mark.parametrize('data_gen',
                         [MapGen(DecimalGen(precision=35, scale=2, nullable=False), value(), max_length=6)
                          for value in get_map_value_gens(precision=37, scale=0)],
                         ids=idfn)
@allow_non_gpu(*non_utc_allow)
def test_get_map_value_element_at_map_dec_col_keys(data_gen):
    keys = DecimalGen(precision=35, scale=2)
    assert_gpu_and_cpu_are_equal_collect(
        lambda spark: two_col_df(spark, data_gen, keys).selectExpr(
            'element_at(a, b)', 'a[b]'),
        conf={'spark.sql.ansi.enabled': False})


@pytest.mark.parametrize('data_gen',
                         [MapGen(StringGen(pattern='key', nullable=False),
                                 IntegerGen(nullable=False), max_length=1, min_length=1, nullable=False)],
                         ids=idfn)
@pytest.mark.parametrize('ansi', [True, False], ids=idfn)
def test_get_map_value_element_at_map_string_col_keys_ansi(data_gen, ansi):
    keys = StringGen(pattern='key', nullable=False)
    assert_gpu_and_cpu_are_equal_collect(
        lambda spark: two_col_df(spark, data_gen, keys).selectExpr(
            'element_at(a, b)', 'a[b]'),
        conf={'spark.sql.ansi.enabled': ansi})


@pytest.mark.parametrize('data_gen',
                         [MapGen(StringGen(pattern='key_[0-9]', nullable=False), value(), max_length=6)
                          for value in get_map_value_gens(precision=37, scale=0)],
                         ids=idfn)
@allow_non_gpu(*non_utc_allow)
def test_get_map_value_element_at_map_string_col_keys(data_gen):
    keys = StringGen(pattern='key_[0-9]')
    assert_gpu_and_cpu_are_equal_collect(
        lambda spark: two_col_df(spark, data_gen, keys).selectExpr(
            'element_at(a, b)', 'a[b]'),
        conf={'spark.sql.ansi.enabled': False})

@pytest.mark.parametrize('data_gen', [simple_string_to_string_map_gen], ids=idfn)
@pytest.mark.skipif(is_spark_340_or_later() or is_databricks113_or_later(),
                    reason="Since Spark3.4 and DB11.3, null will always be returned on invalid access to map")
def test_element_at_map_string_col_keys_ansi_fail(data_gen):
    keys = StringGen(pattern='NOT_FOUND')
    message = "org.apache.spark.SparkNoSuchElementException" if (not is_before_spark_330() or is_databricks104_or_later()) else "java.util.NoSuchElementException"
    # For 3.3.X strictIndexOperator should not affect element_at
    test_conf = copy_and_update(ansi_enabled_conf, {'spark.sql.ansi.strictIndexOperator': 'false'})
    assert_gpu_and_cpu_error(
        lambda spark: two_col_df(spark, data_gen, keys).selectExpr(
            'element_at(a, b)').collect(),
        conf=test_conf,
        error_message=message)

@pytest.mark.skipif(is_before_spark_340() and not is_databricks113_or_later(),
                    reason="Only in Spark 3.4 + with ANSI mode, map key returns null on no such element")
@pytest.mark.parametrize('data_gen', [simple_string_to_string_map_gen], ids=idfn)
def test_element_at_map_string_col_keys_ansi_null(data_gen):
    keys = StringGen(pattern='NOT_FOUND')
    assert_gpu_and_cpu_are_equal_collect(
        lambda spark: two_col_df(spark, data_gen, keys).selectExpr(
            'element_at(a, b)'),
        conf=ansi_enabled_conf)

@pytest.mark.parametrize('data_gen', [simple_string_to_string_map_gen], ids=idfn)
@pytest.mark.skipif(is_spark_340_or_later() or is_databricks113_or_later(),
                    reason="Since Spark3.4 and DB11.3, null will always be returned on invalid access to map")
def test_get_map_value_string_col_keys_ansi_fail(data_gen):
    keys = StringGen(pattern='NOT_FOUND')
    message = "org.apache.spark.SparkNoSuchElementException" if (not is_before_spark_330() or is_databricks104_or_later()) else "java.util.NoSuchElementException"
    assert_gpu_and_cpu_error(
        lambda spark: two_col_df(spark, data_gen, keys).selectExpr(
            'a[b]').collect(),
        conf=ansi_enabled_conf,
        error_message=message)

@pytest.mark.skipif(is_before_spark_340() and not is_databricks113_or_later(),
                    reason="Only in Spark 3.4 + ANSI mode, map key returns null on no such element")
@pytest.mark.parametrize('data_gen', [simple_string_to_string_map_gen], ids=idfn)
def test_get_map_value_string_col_keys_ansi_null(data_gen):
    keys = StringGen(pattern='NOT_FOUND')
    assert_gpu_and_cpu_are_equal_collect(
        lambda spark: two_col_df(spark, data_gen, keys).selectExpr(
            'a[b]'),
        conf=ansi_enabled_conf)

@pytest.mark.parametrize('data_gen',
                         [MapGen(DateGen(nullable=False), value(), max_length=6)
                          for value in get_map_value_gens()], ids=idfn)
@allow_non_gpu(*non_utc_allow)
def test_element_at_map_date_keys(data_gen):
    assert_gpu_and_cpu_are_equal_collect(
        lambda spark: unary_op_df(spark, data_gen).selectExpr(
            'element_at(a, date "1997")',
            'element_at(a, date "2022-01-01")',
            'element_at(a, null)'),
        conf={'spark.sql.ansi.enabled': False})


@pytest.mark.parametrize('data_gen',
                         [MapGen(TimestampGen(nullable=False), value(), max_length=6)
                          for value in get_map_value_gens()],
                         ids=idfn)
@allow_non_gpu(*non_utc_allow)
def test_element_at_map_timestamp_keys(data_gen):
    assert_gpu_and_cpu_are_equal_collect(
        lambda spark: unary_op_df(spark, data_gen).selectExpr(
            'element_at(a, timestamp "1997")',
            'element_at(a, timestamp "2022-01-01")',
            'element_at(a, null)'),
        conf={'spark.sql.ansi.enabled': False})

@pytest.mark.parametrize('data_gen', [simple_string_to_string_map_gen], ids=idfn)
@pytest.mark.skipif(is_spark_340_or_later() or is_databricks113_or_later(),
                    reason="Since Spark3.4 and DB11.3, null will always be returned on invalid access to map")
def test_map_element_at_ansi_fail(data_gen):
    message = "org.apache.spark.SparkNoSuchElementException" if (not is_before_spark_330() or is_databricks104_or_later()) else "java.util.NoSuchElementException"
    # For 3.3.0+ strictIndexOperator should not affect element_at
    test_conf = copy_and_update(ansi_enabled_conf, {'spark.sql.ansi.strictIndexOperator': 'false'})
    assert_gpu_and_cpu_error(
            lambda spark: unary_op_df(spark, data_gen).selectExpr(
                'element_at(a, "NOT_FOUND")').collect(),
            conf=test_conf,
            error_message=message)

@pytest.mark.skipif(is_before_spark_340() and not is_databricks113_or_later(),
                    reason="Only in Spark 3.4 + ANSI mode, map key returns null on no such element")
@pytest.mark.parametrize('data_gen', [simple_string_to_string_map_gen], ids=idfn)
def test_map_element_at_ansi_null(data_gen):
    assert_gpu_and_cpu_are_equal_collect(
            lambda spark: unary_op_df(spark, data_gen).selectExpr(
                'element_at(a, "NOT_FOUND")'),
            conf=ansi_enabled_conf)


@disable_ansi_mode  # ANSI mode failures are tested separately.
@pytest.mark.parametrize('data_gen', map_gens_sample, ids=idfn)
@allow_non_gpu(*non_utc_allow)
def test_transform_values(data_gen):
    def do_it(spark):
        columns = ['a', 'b',
                   'transform_values(a, (key, value) -> value) as ident',
                   'transform_values(a, (key, value) -> null) as n',
                   'transform_values(a, (key, value) -> 1) as one',
                   'transform_values(a, (key, value) -> key) as indexed',
                   'transform_values(a, (key, value) -> b) as b_val']
        value_type = data_gen.data_type.valueType
        # decimal types can grow too large so we are avoiding those here for now
        if isinstance(value_type, IntegralType):
            columns.extend([
                'transform_values(a, (key, value) -> value + 1) as add',
                'transform_values(a, (key, value) -> value + value) as mul',
                'transform_values(a, (key, value) -> value + b) as all_add'])

        if isinstance(value_type, StringType):
            columns.extend(['transform_values(a, (key, value) -> concat(value, "-test")) as con'])

        if isinstance(value_type, ArrayType):
            columns.extend([
                'transform_values(a, '
                '                 (key, value) -> transform(value, sub_entry -> 1)) as sub_one',
                'transform_values(a, '
                '                 (key, value) -> transform(value, (sub_entry, sub_index) -> sub_index)) as sub_index',
                'transform_values(a, '
                '                 (key, value) -> transform(value, (sub_entry, sub_index) -> sub_index + b)) as add_indexes'])

        if isinstance(value_type, MapType):
            columns.extend([
                'transform_values(a, (key, value) -> transform_values(value, (sub_key, sub_value) -> 1)) as sub_one'])

        return two_col_df(spark, data_gen, byte_gen).selectExpr(columns)

    assert_gpu_and_cpu_are_equal_collect(do_it)


@pytest.mark.parametrize('data_gen', map_gens_sample + decimal_128_map_gens + decimal_64_map_gens, ids=idfn)
@allow_non_gpu(*non_utc_allow)
def test_transform_keys(data_gen):
    # The processing here is very limited, because we need to be sure we do not create duplicate keys.
    # This can happen because of integer overflow, round off errors in floating point, etc. So for now
    # we really are only looking at a very basic transformation.
    def do_it(spark):
        columns = ['a', 'transform_keys(a, (key, value) -> key) as ident']
        key_type = data_gen.data_type.keyType
        if isinstance(key_type, StringType):
            columns.extend(['transform_keys(a, (key, value) -> concat(key, "-test")) as con'])

        return unary_op_df(spark, data_gen).selectExpr(columns)

    assert_gpu_and_cpu_are_equal_collect(do_it)


@pytest.mark.parametrize('data_gen', [simple_string_to_string_map_gen], ids=idfn)
def test_transform_keys_null_fail(data_gen):
    assert_gpu_and_cpu_error(
            lambda spark: unary_op_df(spark, data_gen).selectExpr(
                'transform_keys(a, (key, value) -> CAST(null as INT))').collect(),
            conf={},
            error_message='Cannot use null as map key')


@pytest.mark.parametrize('data_gen', [simple_string_to_string_map_gen], ids=idfn)
def test_transform_keys_duplicate_fail(data_gen):
    assert_gpu_and_cpu_error(
            lambda spark: unary_op_df(spark, data_gen).selectExpr(
                'transform_keys(a, (key, value) -> 1)').collect(),
            conf={},
            error_message='Duplicate map key')


@pytest.mark.parametrize('data_gen', [simple_string_to_string_map_gen], ids=idfn)
def test_transform_keys_last_win(data_gen):
    assert_gpu_and_cpu_are_equal_collect(
            lambda spark: unary_op_df(spark, data_gen).selectExpr('transform_keys(a, (key, value) -> 1)'),
            conf={'spark.sql.mapKeyDedupPolicy': 'LAST_WIN'})


@pytest.mark.parametrize('data_gen', [MapGen(IntegerGen(nullable=False), long_gen)], ids=idfn)
def test_transform_keys_last_win2(data_gen):
    assert_gpu_and_cpu_are_equal_collect(
        lambda spark: unary_op_df(spark, data_gen).selectExpr('transform_keys(a, (key, value) -> key % 2)'),
        conf={'spark.sql.mapKeyDedupPolicy': 'LAST_WIN'})


# We add in several types of processing for foldable functions because the output
# can be different types.
@pytest.mark.parametrize('query', [
    'map_from_arrays(sequence(1, 5), sequence(1, 5)) as m_a',
    'map("a", "a", "b", "c") as m',
    'map(1, sequence(1, 5)) as m'], ids=idfn)
def test_sql_map_scalars(query):
    assert_gpu_and_cpu_are_equal_collect(
            lambda spark: spark.sql('SELECT {}'.format(query)))


@pytest.mark.parametrize('data_gen', map_gens_sample \
                         + [MapGen(f(nullable=False, min_val=-10, max_val=10), f(), min_length=10) for f in [ByteGen, ShortGen, IntegerGen, LongGen]] \
                         + [MapGen(StringGen(pattern='key_[0-9]', nullable=False), StringGen(), min_length=10)], ids=idfn)
@allow_non_gpu(*non_utc_allow)
def test_map_zip_with(data_gen):
    def do_it(spark):
        columns = ['a', 'b',
                    'map_zip_with(a, b,  (key, value1, value2) -> value1) as ident1',
                    'map_zip_with(a, b,  (key, value1, value2) -> value2) as ident2',
                    'map_zip_with(a, b,  (key, value1, value2) -> null) as n',
                    'map_zip_with(a, b,  (key, value1, value2) -> 1) as one',
                    'map_zip_with(a, b,  (key, value1, value2) -> key) as indexed',]
        value_type = data_gen.data_type.valueType
        if isinstance(value_type, IntegralType):
            columns.extend([
                    'map_zip_with(a, b,  (key, value1, value2) -> coalesce(value1, 0) + coalesce(value2, 0)) as add',
                    'map_zip_with(a, b,  (key, value1, value2) -> coalesce(value1, 0) * coalesce(value2, 0)) as mul',
                    'map_zip_with(a, b,  (key, value1, value2) -> coalesce(value1, 0) - coalesce(value2, 0)) as sub',
                    'map_zip_with(a, b,  (key, value1, value2) -> coalesce(value1, 1) / if(coalesce(value2, 1) == 0, 1, coalesce(value2, 1))) as div',])
        if isinstance(value_type, StringType):
            columns.extend([
                    'map_zip_with(a, b,  (key, value1, value2) -> concat(coalesce(value1, ""), "-test-", coalesce(value2, ""))) as string_concat',])
        if isinstance(value_type, ArrayType):
            {'spark.sql.ansi.enabled': False}
            columns.extend([
                    'map_zip_with(a, b,  (key, value1, value2) -> concat(value1, value2)) as array_concat',])
        df = two_col_df(spark, data_gen, data_gen)
        return df.selectExpr(columns)
    assert_gpu_and_cpu_are_equal_collect(do_it)

@pytest.mark.parametrize('data_gen', [MapGen(IntegerGen(False, min_val=-5, max_val=5), ArrayGen(int_gen, max_length=5), min_length=7)], ids=idfn)
@allow_non_gpu(*non_utc_allow)
def test_map_zip_with_lambda(data_gen):
    def do_it(spark):
        columns = ['a', 'b',
                    'map_zip_with(a, b, (k, arr, v2) -> exists(arr, v1 -> v1 = v2)) as lambdatest',]
        b_gen = MapGen(IntegerGen(False), IntegerGen())
        df = two_col_df(spark, data_gen, b_gen)
        return df.selectExpr(columns)
    assert_gpu_and_cpu_are_equal_collect(do_it)

@pytest.mark.parametrize('data_gen', [MapGen(IntegerGen(False, min_val=-15, max_val=-5), IntegerGen(), min_length=7)], ids=idfn)
@allow_non_gpu(*non_utc_allow)
def test_map_zip_with_bind(data_gen):
    def do_it(spark):
        columns = ['a', 'b', 'c',
                    'map_zip_with(a, b, (k, v1, v2) -> (v1 | v2) & c) as bindtest',]
        df = three_col_df(spark, data_gen, data_gen, int_gen)
        return df.selectExpr(columns)
    assert_gpu_and_cpu_are_equal_collect(do_it)

@pytest.mark.parametrize('data_gen', [MapGen(IntegerGen(False, min_val=5, max_val=15), IntegerGen(), min_length=7)], ids=idfn)
@allow_non_gpu(*non_utc_allow)
def test_map_zip_with_mismatch_keys(data_gen):
    def do_it(spark):
        columns = ['a', 'b',
                    'map_zip_with(a, b, (k, v1, v2) -> v1 + v2) as mismatch',]
        b_gen = MapGen(ByteGen(False), ByteGen())
        df = two_col_df(spark, data_gen, b_gen)
        return df.selectExpr(columns)
    assert_gpu_and_cpu_are_equal_collect(do_it)

@pytest.mark.parametrize('data_gen', map_gens_sample, ids=idfn)
@allow_non_gpu(*non_utc_allow)
def test_map_filter(data_gen):
    columns = ['map_filter(a, (key, value) -> isnotnull(value) )',
               'map_filter(a, (key, value) -> isnull(value) )',
               'map_filter(a, (key, value) -> isnull(key) or isnotnull(value) )',
               'map_filter(a, (key, value) -> isnotnull(key) and isnull(value) )']
    assert_gpu_and_cpu_are_equal_collect(
        lambda spark: unary_op_df(spark, data_gen).selectExpr(columns))
<<<<<<< HEAD
    
=======


@pytest.mark.skipif(is_before_spark_330(), reason="try_element_at is not supported before Spark 3.3.0")
@pytest.mark.parametrize('data_gen', numeric_key_map_gens, ids=idfn)
def test_try_element_at_map_numeric_keys(data_gen):
    assert_gpu_and_cpu_are_equal_collect(
        lambda spark: unary_op_df(spark, data_gen).selectExpr(
            'try_element_at(a, 0)',
            'try_element_at(a, 1)',
            'try_element_at(a, null)',
            'try_element_at(a, -9)',
            'try_element_at(a, 999)'))


@pytest.mark.skipif(is_before_spark_330(), reason="try_element_at is not supported before Spark 3.3.0")
@pytest.mark.parametrize('data_gen', [simple_string_to_string_map_gen], ids=idfn)
def test_try_element_at_map_missing_keys(data_gen):
    missing_keys = StringGen(pattern='MISSING_KEY')

    assert_gpu_and_cpu_are_equal_collect(
        lambda spark: two_col_df(spark, data_gen, missing_keys).selectExpr(
            'try_element_at(a, b)'),
        conf=ansi_disabled_conf)

    assert_gpu_and_cpu_are_equal_collect(
        lambda spark: two_col_df(spark, data_gen, missing_keys).selectExpr(
            'try_element_at(a, b)'),
        conf=ansi_enabled_conf)
>>>>>>> 3d1af765
<|MERGE_RESOLUTION|>--- conflicted
+++ resolved
@@ -824,10 +824,6 @@
                'map_filter(a, (key, value) -> isnotnull(key) and isnull(value) )']
     assert_gpu_and_cpu_are_equal_collect(
         lambda spark: unary_op_df(spark, data_gen).selectExpr(columns))
-<<<<<<< HEAD
-    
-=======
-
 
 @pytest.mark.skipif(is_before_spark_330(), reason="try_element_at is not supported before Spark 3.3.0")
 @pytest.mark.parametrize('data_gen', numeric_key_map_gens, ids=idfn)
@@ -854,5 +850,4 @@
     assert_gpu_and_cpu_are_equal_collect(
         lambda spark: two_col_df(spark, data_gen, missing_keys).selectExpr(
             'try_element_at(a, b)'),
-        conf=ansi_enabled_conf)
->>>>>>> 3d1af765
+        conf=ansi_enabled_conf)