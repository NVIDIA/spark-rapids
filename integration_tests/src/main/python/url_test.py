--- conflicted
+++ resolved
@@ -154,7 +154,6 @@
                 "parse_url(a, 'PROTOCOL')"
                 ))
     
-<<<<<<< HEAD
 @pytest.mark.parametrize('data_gen', [url_gen, edge_cases_gen], ids=idfn)
 def test_parse_url_host(data_gen):
     assert_gpu_and_cpu_are_equal_collect(
@@ -163,10 +162,7 @@
                 "parse_url(a, 'HOST')"
                 ))
     
-unsupported_part = ['HOST', 'PATH', 'QUERY', 'REF', 'FILE', 'AUTHORITY', 'USERINFO']
-=======
 unsupported_parts = ['HOST', 'PATH', 'QUERY', 'REF', 'FILE', 'AUTHORITY', 'USERINFO']
->>>>>>> 1b360909
 
 @allow_non_gpu('ProjectExec', 'ParseUrl')
 @pytest.mark.parametrize('part', unsupported_parts, ids=idfn)
