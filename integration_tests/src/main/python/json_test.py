--- conflicted
+++ resolved
@@ -247,14 +247,8 @@
 def test_json_read_valid_dates(std_input_path, filename, schema, read_func, ansi_enabled, time_parser_policy, spark_tmp_table_factory):
     updated_conf = copy_and_update(_enable_all_types_conf,
                                    {'spark.sql.ansi.enabled': ansi_enabled,
-<<<<<<< HEAD
                                     'spark.sql.legacy.timeParserPolicy': time_parser_policy})
-    f = read_func(std_input_path + '/' + filename, schema, {})
-=======
-                                    'spark.sql.legacy.timeParserPolicy': time_parser_policy,
-                                    'spark.rapids.sql.incompatibleDateFormats.enabled': True})
     f = read_func(std_input_path + '/' + filename, schema, spark_tmp_table_factory, {})
->>>>>>> f1c4024d
     if time_parser_policy == 'LEGACY' and ansi_enabled == 'true':
         assert_gpu_fallback_collect(
             f,
