--- conflicted
+++ resolved
@@ -612,23 +612,15 @@
     long_gen,
     pytest.param(float_gen, marks=pytest.mark.xfail(reason='https://github.com/NVIDIA/spark-rapids/issues/9350')),
     pytest.param(double_gen, marks=pytest.mark.xfail(reason='https://github.com/NVIDIA/spark-rapids/issues/9350')),
-<<<<<<< HEAD
-    date_gen,
-    timestamp_gen,
-    StringGen('[A-Za-z0-9]{0,10}', nullable=True),
-    pytest.param(StringGen(nullable=True), marks=pytest.mark.xfail(reason='https://github.com/NVIDIA/spark-rapids/issues/9514')),
-=======
-    pytest.param(date_gen, marks=pytest.mark.xfail(reason='https://github.com/NVIDIA/spark-rapids/issues/9515')),
-    pytest.param(timestamp_gen, marks=pytest.mark.xfail(reason='https://github.com/NVIDIA/spark-rapids/issues/9515')),
     StringGen('[A-Za-z0-9\r\n\'"\\\\]{0,10}', nullable=True) \
         .with_special_case('\u1f600') \
         .with_special_case('"a"') \
         .with_special_case('\\"a\\"') \
         .with_special_case('\'a\'') \
         .with_special_case('\\\'a\\\''),
+    pytest.param(StringGen(nullable=True), marks=pytest.mark.xfail(reason='https://github.com/NVIDIA/spark-rapids/issues/9514')),
     pytest.param(StringGen('\u001a', nullable=True), marks=pytest.mark.xfail(
         reason='https://github.com/NVIDIA/spark-rapids/issues/9705'))
->>>>>>> 36baf45c
 ], ids=idfn)
 @pytest.mark.parametrize('ignore_null_fields', [True, False])
 @pytest.mark.parametrize('pretty', [
