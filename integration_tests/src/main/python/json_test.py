# Copyright (c) 2021-2022, NVIDIA CORPORATION.
#
# Licensed under the Apache License, Version 2.0 (the "License");
# you may not use this file except in compliance with the License.
# You may obtain a copy of the License at
#
#     http://www.apache.org/licenses/LICENSE-2.0
#
# Unless required by applicable law or agreed to in writing, software
# distributed under the License is distributed on an "AS IS" BASIS,
# WITHOUT WARRANTIES OR CONDITIONS OF ANY KIND, either express or implied.
# See the License for the specific language governing permissions and
# limitations under the License.

import pytest

from asserts import assert_gpu_and_cpu_are_equal_collect
from data_gen import *
from conftest import is_databricks_runtime
from marks import approximate_float, allow_non_gpu, ignore_order

<<<<<<< HEAD
from src.main.python.spark_session import with_cpu_session, is_before_spark_330
=======
from spark_session import with_cpu_session, with_gpu_session
>>>>>>> 97677480

json_supported_gens = [
    # Spark does not escape '\r' or '\n' even though it uses it to mark end of record
    # This would require multiLine reads to work correctly, so we avoid these chars
    StringGen('(\\w| |\t|\ud720){0,10}', nullable=False),
    StringGen('[aAbB ]{0,10}'),
    StringGen('[nN][aA][nN]'),
    StringGen('[+-]?[iI][nN][fF]([iI][nN][iI][tT][yY])?'),
    byte_gen, short_gen, int_gen, long_gen, boolean_gen,
    pytest.param(double_gen),
    pytest.param(FloatGen(no_nans=False)),
    pytest.param(float_gen),
    DoubleGen(no_nans=False)
]

_enable_all_types_conf = {
    'spark.rapids.sql.format.json.enabled': 'true',
    'spark.rapids.sql.format.json.read.enabled': 'true'}

_bool_schema = StructType([
    StructField('number', BooleanType())])

_byte_schema = StructType([
    StructField('number', ByteType())])

_short_schema = StructType([
    StructField('number', ShortType())])

_int_schema = StructType([
    StructField('number', IntegerType())])

_long_schema = StructType([
    StructField('number', LongType())])

_float_schema = StructType([
    StructField('number', FloatType())])

_double_schema = StructType([
    StructField('number', DoubleType())])

_decimal_10_2_schema = StructType([
    StructField('number', DecimalType(10, 2))])

_decimal_10_3_schema = StructType([
    StructField('number', DecimalType(10, 3))])

_string_schema = StructType([
    StructField('a', StringType())])

def read_json_df(data_path, schema, options = {}):
    def read_impl(spark):
        reader = spark.read
        if not schema is None:
            reader = reader.schema(schema)
        for key, value in options.items():
            reader = reader.option(key, value)
        return debug_df(reader.json(data_path))
    return read_impl

def read_json_sql(data_path, schema, options = {}):
    opts = options
    if not schema is None:
        opts = copy_and_update(options, {'schema': schema})
    def read_impl(spark):
        spark.sql('DROP TABLE IF EXISTS `TMP_json_TABLE`')
        return spark.catalog.createTable('TMP_json_TABLE', source='json', path=data_path, **opts)
    return read_impl

@approximate_float
@pytest.mark.parametrize('data_gen', [
    StringGen('(\\w| |\t|\ud720){0,10}', nullable=False),
    StringGen('[aAbB ]{0,10}'),
    byte_gen, short_gen, int_gen, long_gen, boolean_gen,], ids=idfn)
@pytest.mark.parametrize('v1_enabled_list', ["", "json"])
@allow_non_gpu('FileSourceScanExec')
def test_json_infer_schema_round_trip(spark_tmp_path, data_gen, v1_enabled_list):
    gen = StructGen([('a', data_gen)], nullable=False)
    data_path = spark_tmp_path + '/JSON_DATA'
    updated_conf = copy_and_update(_enable_all_types_conf, {'spark.sql.sources.useV1SourceList': v1_enabled_list})
    with_cpu_session(
            lambda spark : gen_df(spark, gen).write.json(data_path))
    assert_gpu_and_cpu_are_equal_collect(
            lambda spark : spark.read.json(data_path),
            conf=updated_conf)

@approximate_float
@pytest.mark.parametrize('data_gen', json_supported_gens, ids=idfn)
@pytest.mark.parametrize('v1_enabled_list', ["", "json"])
def test_json_round_trip(spark_tmp_path, data_gen, v1_enabled_list):
    gen = StructGen([('a', data_gen)], nullable=False)
    data_path = spark_tmp_path + '/JSON_DATA'
    schema = gen.data_type
    updated_conf = copy_and_update(_enable_all_types_conf, {'spark.sql.sources.useV1SourceList': v1_enabled_list})
    with_cpu_session(
            lambda spark : gen_df(spark, gen).write.json(data_path))
    assert_gpu_and_cpu_are_equal_collect(
            lambda spark : spark.read.schema(schema).json(data_path),
            conf=updated_conf)

@pytest.mark.parametrize('v1_enabled_list', ["", "json"])
def test_json_input_meta(spark_tmp_path, v1_enabled_list):
    gen = StructGen([('a', long_gen), ('b', long_gen), ('c', long_gen)], nullable=False)
    first_data_path = spark_tmp_path + '/JSON_DATA/key=0'
    with_cpu_session(
            lambda spark : gen_df(spark, gen).write.json(first_data_path))
    second_data_path = spark_tmp_path + '/JSON_DATA/key=1'
    with_cpu_session(
            lambda spark : gen_df(spark, gen).write.json(second_data_path))
    data_path = spark_tmp_path + '/JSON_DATA'
    updated_conf = copy_and_update(_enable_all_types_conf, {'spark.sql.sources.useV1SourceList': v1_enabled_list})
    assert_gpu_and_cpu_are_equal_collect(
            lambda spark : spark.read.schema(gen.data_type)
                    .json(data_path)
                    .filter(f.col('b') > 0)
                    .selectExpr('b',
                        'input_file_name()',
                        'input_file_block_start()',
                        'input_file_block_length()'),
            conf=updated_conf)

json_supported_date_formats = ['yyyy-MM-dd', 'yyyy/MM/dd', 'yyyy-MM', 'yyyy/MM',
        'MM-yyyy', 'MM/yyyy', 'MM-dd-yyyy', 'MM/dd/yyyy']
@pytest.mark.parametrize('date_format', json_supported_date_formats, ids=idfn)
@pytest.mark.parametrize('v1_enabled_list', ["", "json"])
def test_json_date_formats_round_trip(spark_tmp_path, date_format, v1_enabled_list):
    gen = StructGen([('a', DateGen())], nullable=False)
    data_path = spark_tmp_path + '/JSON_DATA'
    schema = gen.data_type
    updated_conf = copy_and_update(_enable_all_types_conf, {'spark.sql.sources.useV1SourceList': v1_enabled_list})
    with_cpu_session(
            lambda spark : gen_df(spark, gen).write\
                    .option('dateFormat', date_format)\
                    .json(data_path))
    assert_gpu_and_cpu_are_equal_collect(
            lambda spark : spark.read\
                    .schema(schema)\
                    .option('dateFormat', date_format)\
                    .json(data_path),
            conf=updated_conf)

json_supported_ts_parts = ['', # Just the date
        "'T'HH:mm:ss.SSSXXX",
        "'T'HH:mm:ss[.SSS][XXX]",
        "'T'HH:mm:ss.SSS",
        "'T'HH:mm:ss[.SSS]",
        "'T'HH:mm:ss",
        "'T'HH:mm[:ss]",
        "'T'HH:mm"]

@pytest.mark.parametrize('ts_part', json_supported_ts_parts)
@pytest.mark.parametrize('date_format', json_supported_date_formats)
@pytest.mark.parametrize('v1_enabled_list', ["", "json"])
def test_json_ts_formats_round_trip(spark_tmp_path, date_format, ts_part, v1_enabled_list):
    full_format = date_format + ts_part
    data_gen = TimestampGen()
    gen = StructGen([('a', data_gen)], nullable=False)
    data_path = spark_tmp_path + '/JSON_DATA'
    schema = gen.data_type
    with_cpu_session(
            lambda spark : gen_df(spark, gen).write\
                    .option('timestampFormat', full_format)\
                    .json(data_path))
    updated_conf = copy_and_update(_enable_all_types_conf, {'spark.sql.sources.useV1SourceList': v1_enabled_list})
    assert_gpu_and_cpu_are_equal_collect(
            lambda spark : spark.read\
                    .schema(schema)\
                    .option('timestampFormat', full_format)\
                    .json(data_path),
            conf=updated_conf)

@approximate_float
@pytest.mark.parametrize('filename', [
    'boolean.json',
    pytest.param('boolean_invalid.json', marks=pytest.mark.xfail(reason='https://github.com/NVIDIA/spark-rapids/issues/4779')),
    'ints.json',
    pytest.param('ints_invalid.json', marks=pytest.mark.xfail(reason='https://github.com/NVIDIA/spark-rapids/issues/4793')),
    'nan_and_inf.json',
    pytest.param('nan_and_inf_strings.json', marks=pytest.mark.skipif(is_before_spark_330(), reason='https://issues.apache.org/jira/browse/SPARK-38060 fixed in Spark 3.3.0')),
    'nan_and_inf_invalid.json',
    'floats.json',
    'floats_leading_zeros.json',
    'floats_invalid.json',
    pytest.param('floats_edge_cases.json', marks=pytest.mark.xfail(reason='https://github.com/NVIDIA/spark-rapids/issues/4647')),
    'decimals.json',
])
@pytest.mark.parametrize('schema', [_bool_schema, _byte_schema, _short_schema, _int_schema, _long_schema, _float_schema, _double_schema, _decimal_10_2_schema, _decimal_10_3_schema])
@pytest.mark.parametrize('read_func', [read_json_df, read_json_sql])
@pytest.mark.parametrize('allow_non_numeric_numbers', ["true", "false"])
@pytest.mark.parametrize('allow_numeric_leading_zeros', ["true"])
@pytest.mark.parametrize('ansi_enabled', ["true", "false"])
def test_basic_json_read(std_input_path, filename, schema, read_func, allow_non_numeric_numbers, allow_numeric_leading_zeros, ansi_enabled):
    updated_conf = copy_and_update(_enable_all_types_conf, {'spark.sql.ansi.enabled': ansi_enabled})
    assert_gpu_and_cpu_are_equal_collect(
        read_func(std_input_path + '/' + filename,
        schema,
        { "allowNonNumericNumbers": allow_non_numeric_numbers,
          "allowNumericLeadingZeros": allow_numeric_leading_zeros}),
        conf=updated_conf)

@pytest.mark.parametrize('schema', [_string_schema])
@pytest.mark.parametrize('read_func', [read_json_df, read_json_sql])
@pytest.mark.parametrize('allow_unquoted_chars', ["true"])
@pytest.mark.parametrize('filename', ['unquotedChars.json'])
def test_json_unquotedCharacters(std_input_path, filename, schema, read_func, allow_unquoted_chars):
    assert_gpu_and_cpu_are_equal_collect(
        read_func(std_input_path + '/' + filename,
        schema,
        {"allowUnquotedControlChars": allow_unquoted_chars}),
        conf=_enable_all_types_conf)

@ignore_order
@pytest.mark.parametrize('v1_enabled_list', ["", "json"])
@pytest.mark.skipif(is_databricks_runtime(), reason="Databricks does not support ignoreCorruptFiles")
def test_json_read_with_corrupt_files(spark_tmp_path, v1_enabled_list):
    first_data_path = spark_tmp_path + '/JSON_DATA/first'
    with_cpu_session(lambda spark : spark.range(1).toDF("a").write.json(first_data_path))
    second_data_path = spark_tmp_path + '/JSON_DATA/second'
    with_cpu_session(lambda spark : spark.range(1, 2).toDF("a").write.orc(second_data_path))
    third_data_path = spark_tmp_path + '/JSON_DATA/third'
    with_cpu_session(lambda spark : spark.range(2, 3).toDF("a").write.json(third_data_path))

    all_confs = copy_and_update(_enable_all_types_conf,
                                {'spark.sql.files.ignoreCorruptFiles': "true",
                                 'spark.sql.sources.useV1SourceList': v1_enabled_list})
    schema = StructType([StructField("a", IntegerType())])

    # when ignoreCorruptFiles is enabled, gpu reading should not throw exception, while CPU can successfully
    # read the three files without ignore corrupt files. So we just check if GPU will throw exception.
    with_gpu_session(
            lambda spark : spark.read.schema(schema)
                .json([first_data_path, second_data_path, third_data_path])
                .collect(),
            conf=all_confs)<|MERGE_RESOLUTION|>--- conflicted
+++ resolved
@@ -19,11 +19,7 @@
 from conftest import is_databricks_runtime
 from marks import approximate_float, allow_non_gpu, ignore_order
 
-<<<<<<< HEAD
-from src.main.python.spark_session import with_cpu_session, is_before_spark_330
-=======
-from spark_session import with_cpu_session, with_gpu_session
->>>>>>> 97677480
+from spark_session import with_cpu_session, with_gpu_session, is_before_spark_330
 
 json_supported_gens = [
     # Spark does not escape '\r' or '\n' even though it uses it to mark end of record
