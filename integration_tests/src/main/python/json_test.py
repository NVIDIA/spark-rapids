--- conflicted
+++ resolved
@@ -808,10 +808,7 @@
     pytest.param(True, marks=pytest.mark.xfail(reason='https://github.com/NVIDIA/spark-rapids/issues/9517')),
     False
 ])
-<<<<<<< HEAD
-@allow_non_gpu(*non_utc_allow)
-def test_structs_to_json(spark_tmp_path, data_gen, ignore_null_fields, pretty):
-=======
+
 @pytest.mark.parametrize('timezone', [
     'UTC',
     'Etc/UTC',
@@ -819,7 +816,6 @@
 ])
 @pytest.mark.xfail(condition = is_not_utc(), reason = 'xfail non-UTC time zone tests because of https://github.com/NVIDIA/spark-rapids/issues/9653')
 def test_structs_to_json(spark_tmp_path, data_gen, ignore_null_fields, pretty, timezone):
->>>>>>> 8d43a013
     struct_gen = StructGen([
         ('a', data_gen),
         ("b", StructGen([('child', data_gen)], nullable=True)),
