# Copyright (c) 2020-2022, NVIDIA CORPORATION.
#
# Licensed under the Apache License, Version 2.0 (the "License");
# you may not use this file except in compliance with the License.
# You may obtain a copy of the License at
#
#     http://www.apache.org/licenses/LICENSE-2.0
#
# Unless required by applicable law or agreed to in writing, software
# distributed under the License is distributed on an "AS IS" BASIS,
# WITHOUT WARRANTIES OR CONDITIONS OF ANY KIND, either express or implied.
# See the License for the specific language governing permissions and
# limitations under the License.

import pytest

from asserts import assert_gpu_and_cpu_are_equal_collect, assert_gpu_and_cpu_row_counts_equal,\
    assert_gpu_and_cpu_are_equal_sql,\
    assert_gpu_fallback_collect, assert_cpu_and_gpu_are_equal_sql_with_capture,\
    assert_cpu_and_gpu_are_equal_collect_with_capture, run_with_cpu, run_with_cpu_and_gpu
from conftest import is_databricks_runtime
from data_gen import *
from functools import reduce
from pyspark.sql.types import *
from marks import *
import pyspark.sql.functions as f
from spark_session import is_databricks104_or_later, with_cpu_session

pytestmark = pytest.mark.nightly_resource_consuming_test

_no_nans_float_conf = {'spark.rapids.sql.variableFloatAgg.enabled': 'true',
                       'spark.rapids.sql.hasNans': 'false',
                       'spark.rapids.sql.castStringToFloat.enabled': 'true'
                      }

_no_nans_float_smallbatch_conf = copy_and_update(_no_nans_float_conf,
        {'spark.rapids.sql.batchSizeBytes' : '250'})

_no_nans_float_conf_partial = copy_and_update(_no_nans_float_conf,
        {'spark.rapids.sql.hashAgg.replaceMode': 'partial'})

_no_nans_float_conf_final = copy_and_update(_no_nans_float_conf,
        {'spark.rapids.sql.hashAgg.replaceMode': 'final'})

_nans_float_conf = {'spark.rapids.sql.variableFloatAgg.enabled': 'true',
                    'spark.rapids.sql.hasNans': 'true',
                    'spark.rapids.sql.castStringToFloat.enabled': 'true'
                   }

_nans_float_conf_partial = copy_and_update(_nans_float_conf,
        {'spark.rapids.sql.hashAgg.replaceMode': 'partial'})

_nans_float_conf_final = copy_and_update(_nans_float_conf,
        {'spark.rapids.sql.hashAgg.replaceMode': 'final'})

# The input lists or schemas that are used by StructGen.

# grouping longs with nulls
_longs_with_nulls = [('a', LongGen()), ('b', IntegerGen()), ('c', LongGen())]
# grouping longs with no nulls
_longs_with_no_nulls = [
    ('a', LongGen(nullable=False)),
    ('b', IntegerGen(nullable=False)),
    ('c', LongGen(nullable=False))]
# grouping longs with nulls present
_grpkey_longs_with_nulls = [
    ('a', RepeatSeqGen(LongGen(nullable=(True, 10.0)), length= 20)),
    ('b', IntegerGen()),
    ('c', LongGen())]
# grouping doubles with nulls present
_grpkey_dbls_with_nulls = [
    ('a', RepeatSeqGen(DoubleGen(nullable=(True, 10.0), special_cases=[]), length= 20)),
    ('b', IntegerGen()),
    ('c', LongGen())]
# grouping floats with nulls present
_grpkey_floats_with_nulls = [
    ('a', RepeatSeqGen(FloatGen(nullable=(True, 10.0), special_cases=[]), length= 20)),
    ('b', IntegerGen()),
    ('c', LongGen())]
# grouping strings with nulls present
_grpkey_strings_with_nulls = [
    ('a', RepeatSeqGen(StringGen(pattern='[0-9]{0,30}'), length= 20)),
    ('b', IntegerGen()),
    ('c', LongGen())]
# grouping strings with nulls present, and null value
_grpkey_strings_with_extra_nulls = [
    ('a', RepeatSeqGen(StringGen(pattern='[0-9]{0,30}'), length= 20)),
    ('b', IntegerGen()),
    ('c', NullGen())]
# grouping single-level structs
_grpkey_structs_with_non_nested_children = [
    ('a', RepeatSeqGen(StructGen([
        ['aa', IntegerGen()],
        ['ab', StringGen(pattern='[0-9]{0,30}')],
        ['ac', DecimalGen()]]), length=20)),
    ('b', IntegerGen()),
    ('c', NullGen())]
# grouping multiple-level structs
_grpkey_nested_structs = [
    ('a', RepeatSeqGen(StructGen([
        ['aa', IntegerGen()],
        ['ab', StringGen(pattern='[0-9]{0,30}')],
        ['ac', StructGen([['aca', LongGen()],
                          ['acb', BooleanGen()],
                          ['acc', StructGen([['acca', StringGen()]])]])]]),
        length=20)),
    ('b', IntegerGen()),
    ('c', NullGen())]
# grouping multiple-level structs with arrays in children
_grpkey_nested_structs_with_array_child = [
    ('a', RepeatSeqGen(StructGen([
        ['aa', IntegerGen()],
        ['ab', ArrayGen(IntegerGen())],
        ['ac', ArrayGen(StructGen([['aca', LongGen()]]))]]),
        length=20)),
    ('b', IntegerGen()),
    ('c', NullGen())]

# grouping NullType
_grpkey_nulls = [
    ('a', NullGen()),
    ('b', IntegerGen()),
    ('c', LongGen())]

# grouping floats with other columns containing nans and nulls
_grpkey_floats_with_nulls_and_nans = [
    ('a', RepeatSeqGen(FloatGen(nullable=(True, 10.0)), length= 20)),
    ('b', FloatGen(nullable=(True, 10.0), special_cases=[(float('nan'), 10.0)])),
    ('c', LongGen())]

# grouping single-level lists
_grpkey_list_with_non_nested_children = [[('a', RepeatSeqGen(ArrayGen(data_gen), length=3)),
                                          ('b', IntegerGen())] for data_gen in all_basic_gens + decimal_gens]

#grouping mutliple-level structs with arrays
_grpkey_nested_structs_with_array_basic_child = [
    ('a', RepeatSeqGen(StructGen([
        ['aa', IntegerGen()],
        ['ab', ArrayGen(IntegerGen())]]),
        length=20)),
    ('b', IntegerGen()),
    ('c', NullGen())]

_nan_zero_float_special_cases = [
    (float('nan'),  5.0),
    (NEG_FLOAT_NAN_MIN_VALUE, 5.0),
    (NEG_FLOAT_NAN_MAX_VALUE, 5.0),
    (POS_FLOAT_NAN_MIN_VALUE, 5.0),
    (POS_FLOAT_NAN_MAX_VALUE, 5.0),
    (float('0.0'),  5.0),
    (float('-0.0'), 5.0),
]

_grpkey_floats_with_nan_zero_grouping_keys = [
    ('a', RepeatSeqGen(FloatGen(nullable=(True, 10.0), special_cases=_nan_zero_float_special_cases), length=50)),
    ('b', IntegerGen(nullable=(True, 10.0))),
    ('c', LongGen())]

_nan_zero_double_special_cases = [
    (float('nan'),  5.0),
    (NEG_DOUBLE_NAN_MIN_VALUE, 5.0),
    (NEG_DOUBLE_NAN_MAX_VALUE, 5.0),
    (POS_DOUBLE_NAN_MIN_VALUE, 5.0),
    (POS_DOUBLE_NAN_MAX_VALUE, 5.0),
    (float('0.0'),  5.0),
    (float('-0.0'), 5.0),
]

_grpkey_doubles_with_nan_zero_grouping_keys = [
    ('a', RepeatSeqGen(DoubleGen(nullable=(True, 10.0), special_cases=_nan_zero_double_special_cases), length=50)),
    ('b', FloatGen(nullable=(True, 10.0))),
    ('c', LongGen())]

# Schema for xfail cases
struct_gens_xfail = [
    _grpkey_floats_with_nulls_and_nans
]

# List of schemas with no NaNs
_init_list_no_nans = [
    _longs_with_nulls,
    _longs_with_no_nulls,
    _grpkey_longs_with_nulls,
    _grpkey_dbls_with_nulls,
    _grpkey_floats_with_nulls,
    _grpkey_strings_with_nulls,
    _grpkey_nulls,
    _grpkey_strings_with_extra_nulls]

# List of schemas with NaNs included
_init_list_with_nans_and_no_nans = [
    _longs_with_nulls,
    _longs_with_no_nulls,
    _grpkey_longs_with_nulls,
    _grpkey_dbls_with_nulls,
    _grpkey_floats_with_nulls,
    _grpkey_strings_with_nulls,
    _grpkey_floats_with_nulls_and_nans]

# grouping decimals with nulls
_decimals_with_nulls = [('a', DecimalGen()), ('b', DecimalGen()), ('c', DecimalGen())]

# grouping decimals with no nulls
_decimals_with_no_nulls = [
    ('a', DecimalGen(nullable=False)),
    ('b', DecimalGen(nullable=False)),
    ('c', DecimalGen(nullable=False))]

_init_list_with_nans_and_no_nans_with_decimals = _init_list_with_nans_and_no_nans + [
    _decimals_with_nulls, _decimals_with_no_nulls]

# Used to test ANSI-mode fallback
_no_overflow_ansi_gens = [
    ByteGen(min_val = 1, max_val = 10, special_cases=[]),
    ShortGen(min_val = 1, max_val = 100, special_cases=[]),
    IntegerGen(min_val = 1, max_val = 1000, special_cases=[]),
    LongGen(min_val = 1, max_val = 3000, special_cases=[])]

_decimal_gen_36_5 = DecimalGen(precision=36, scale=5)
_decimal_gen_36_neg5 = DecimalGen(precision=36, scale=-5)
_decimal_gen_38_0 = DecimalGen(precision=38, scale=0)
_decimal_gen_38_10 = DecimalGen(precision=38, scale=10)
_decimal_gen_38_neg10 = DecimalGen(precision=38, scale=-10)


def get_params(init_list, marked_params=[]):
    """
    A method to build the test inputs along with their passed in markers to allow testing
    specific params with their relevant markers. Right now it is used to parametrize _confs with
    allow_non_gpu which allows some operators to be enabled.
    However, this can be used with any list of params to the test.
    :arg init_list list of param values to be tested
    :arg marked_params A list of tuples of (params, list of pytest markers)
    Look at params_markers_for_confs as an example.
    """
    list = init_list.copy()
    for index in range(0, len(list)):
        for test_case, marks in marked_params:
            if list[index] == test_case:
                list[index] = pytest.param(list[index], marks=marks)
    return list


# Run these tests with in 3 modes, all on the GPU, only partial aggregates on GPU and
# only final aggregates on the GPU with conf for spark.rapids.sql.hasNans set to false/true
_confs = [_no_nans_float_conf, _no_nans_float_smallbatch_conf, _no_nans_float_conf_final, _no_nans_float_conf_partial]
_confs_with_nans = [_nans_float_conf, _nans_float_conf_partial, _nans_float_conf_final]

# Pytest marker for list of operators allowed to run on the CPU,
# esp. useful in partial and final only modes.
# but this ends up allowing close to everything being off the GPU so I am not sure how
# useful this really is
_excluded_operators_marker = pytest.mark.allow_non_gpu(
    'HashAggregateExec', 'AggregateExpression', 'UnscaledValue', 'MakeDecimal',
    'AttributeReference', 'Alias', 'Sum', 'Count', 'Max', 'Min', 'Average', 'Cast',
    'StddevPop', 'StddevSamp', 'VariancePop', 'VarianceSamp',
    'KnownFloatingPointNormalized', 'NormalizeNaNAndZero', 'GreaterThan', 'Literal', 'If',
    'EqualTo', 'First', 'SortAggregateExec', 'Coalesce', 'IsNull', 'EqualNullSafe',
    'PivotFirst', 'GetArrayItem', 'ShuffleExchangeExec', 'HashPartitioning')

params_markers_for_confs = [
    (_no_nans_float_conf_partial, [_excluded_operators_marker]),
    (_no_nans_float_conf_final, [_excluded_operators_marker])
]

params_markers_for_confs_nans = [
    (_nans_float_conf_partial, [_excluded_operators_marker]),
    (_nans_float_conf_final, [_excluded_operators_marker]),
    (_nans_float_conf, [_excluded_operators_marker])
]

_grpkey_small_decimals = [
    ('a', RepeatSeqGen(DecimalGen(precision=7, scale=3, nullable=(True, 10.0)), length=50)),
    ('b', DecimalGen(precision=5, scale=2)),
    ('c', DecimalGen(precision=8, scale=3))]

_grpkey_big_decimals = [
    ('a', RepeatSeqGen(DecimalGen(precision=32, scale=10, nullable=(True, 10.0)), length=50)),
    ('b', DecimalGen(precision=20, scale=2)),
    ('c', DecimalGen(precision=36, scale=5))]

_grpkey_short_mid_decimals = [
    ('a', RepeatSeqGen(short_gen, length=50)),
    ('b', decimal_gen_64bit),
    ('c', decimal_gen_64bit)]

_grpkey_short_big_decimals = [
    ('a', RepeatSeqGen(short_gen, length=50)),
    ('b', decimal_gen_128bit),
    ('c', decimal_gen_128bit)]

# NOTE on older versions of Spark decimal 38 causes the CPU to crash
#  instead of detect overflows, we have versions of this for both
#  36 and 38 so we can get some coverage for old versions and full
# coverage for newer versions
_grpkey_short_very_big_decimals = [
    ('a', RepeatSeqGen(short_gen, length=50)),
    ('b', _decimal_gen_36_5),
    ('c', _decimal_gen_36_5)]

_grpkey_short_very_big_neg_scale_decimals = [
    ('a', RepeatSeqGen(short_gen, length=50)),
    ('b', _decimal_gen_36_neg5),
    ('c', _decimal_gen_36_neg5)]

_grpkey_short_full_decimals = [
    ('a', RepeatSeqGen(short_gen, length=50)),
    ('b', _decimal_gen_38_0),
    ('c', _decimal_gen_38_0)]

_grpkey_short_full_neg_scale_decimals = [
    ('a', RepeatSeqGen(short_gen, length=50)),
    ('b', _decimal_gen_38_neg10),
    ('c', _decimal_gen_38_neg10)]


_init_list_no_nans_with_decimal = _init_list_no_nans + [
    _grpkey_small_decimals]

_init_list_no_nans_with_decimalbig = _init_list_no_nans + [
    _grpkey_small_decimals, _grpkey_big_decimals, _grpkey_short_mid_decimals,
    _grpkey_short_big_decimals, _grpkey_short_very_big_decimals, 
    _grpkey_short_very_big_neg_scale_decimals]

_init_list_with_nans_and_no_nans_with_decimalbig = _init_list_with_nans_and_no_nans + [
    _grpkey_small_decimals, _grpkey_big_decimals, _grpkey_short_mid_decimals,
    _grpkey_short_big_decimals, _grpkey_short_very_big_decimals, 
    _grpkey_short_very_big_neg_scale_decimals]


_init_list_full_decimal = [_grpkey_short_full_decimals, 
    _grpkey_short_full_neg_scale_decimals]

#Any smaller precision takes way too long to process on the CPU
# or results in using too much memory on the GPU
@nightly_gpu_mem_consuming_case
@pytest.mark.parametrize('precision', [38, 37, 36, 35, 34, 33, 32, 31], ids=idfn)
def test_hash_reduction_decimal_overflow_sum(precision):
    constant = '9' * precision
    count = pow(10, 38 - precision)
    assert_gpu_and_cpu_are_equal_collect(
        lambda spark: spark.range(count)\
                .selectExpr("CAST('{}' as Decimal({}, 0)) as a".format(constant, precision))\
                .selectExpr("SUM(a)"),
        # This is set to 128m because of a number of other bugs that compound to having us
        # run out of memory in some setups. These should not happen in production, because
        # we really are just doing a really bad job at multiplying to get this result so
        # some optimizations are conspiring against us.
        conf = {'spark.rapids.sql.batchSizeBytes': '128m'})

@pytest.mark.parametrize('data_gen', [_grpkey_nested_structs_with_array_basic_child,  _longs_with_nulls] + _grpkey_list_with_non_nested_children, ids=idfn)
def test_hash_grpby_sum_count_action(data_gen):
    assert_gpu_and_cpu_row_counts_equal(
        lambda spark: gen_df(spark, data_gen, length=100).groupby('a').agg(f.sum('b'))
    )

@pytest.mark.parametrize('data_gen', [_longs_with_nulls], ids=idfn)
def test_hash_reduction_sum_count_action(data_gen):
    assert_gpu_and_cpu_row_counts_equal(
        lambda spark: gen_df(spark, data_gen, length=100).agg(f.sum('b'))
    )

# Make sure that we can do computation in the group by columns
@ignore_order
def test_computation_in_grpby_columns():
    conf = {'spark.rapids.sql.batchSizeBytes' : '250'}
    data_gen = [
            ('a', RepeatSeqGen(StringGen('a{1,20}'), length=50)),
            ('b', short_gen)]
    assert_gpu_and_cpu_are_equal_collect(
        lambda spark: gen_df(spark, data_gen).groupby(f.substring(f.col('a'), 2, 10)).agg(f.sum('b')),
        conf = conf)

@shuffle_test
@approximate_float
@ignore_order
@incompat
@pytest.mark.parametrize('data_gen', _init_list_no_nans_with_decimalbig, ids=idfn)
@pytest.mark.parametrize('conf', get_params(_confs, params_markers_for_confs), ids=idfn)
def test_hash_grpby_sum(data_gen, conf):
    assert_gpu_and_cpu_are_equal_collect(
        lambda spark: gen_df(spark, data_gen, length=100).groupby('a').agg(f.sum('b')),
        conf = conf)

@shuffle_test
@approximate_float
@ignore_order
@incompat
@pytest.mark.parametrize('data_gen', _init_list_full_decimal, ids=idfn)
@pytest.mark.parametrize('conf', get_params(_confs, params_markers_for_confs), ids=idfn)
def test_hash_grpby_sum_full_decimal(data_gen, conf):
    assert_gpu_and_cpu_are_equal_collect(
        lambda spark: gen_df(spark, data_gen, length=100).groupby('a').agg(f.sum('b')),
        conf = conf)

@approximate_float
@ignore_order
@incompat
@pytest.mark.parametrize('data_gen', numeric_gens + decimal_gens + [DecimalGen(precision=36, scale=5)], ids=idfn)
@pytest.mark.parametrize('conf', get_params(_confs_with_nans, params_markers_for_confs_nans), ids=idfn)
def test_hash_reduction_sum(data_gen, conf):
    assert_gpu_and_cpu_are_equal_collect(
        lambda spark: unary_op_df(spark, data_gen, length=100).selectExpr("SUM(a)"),
        conf = conf)

@approximate_float
@ignore_order
@incompat
@pytest.mark.parametrize('data_gen', numeric_gens + decimal_gens + [
    DecimalGen(precision=38, scale=0), DecimalGen(precision=38, scale=-10)], ids=idfn)
@pytest.mark.parametrize('conf', get_params(_confs_with_nans, params_markers_for_confs_nans), ids=idfn)
def test_hash_reduction_sum_full_decimal(data_gen, conf):
    assert_gpu_and_cpu_are_equal_collect(
        lambda spark: unary_op_df(spark, data_gen, length=100).selectExpr("SUM(a)"),
        conf = conf)

@approximate_float
@ignore_order
@incompat
@pytest.mark.parametrize('data_gen', _init_list_with_nans_and_no_nans + [_grpkey_short_mid_decimals, 
    _grpkey_short_big_decimals, _grpkey_short_very_big_decimals, _grpkey_short_full_decimals], ids=idfn)
@pytest.mark.parametrize('conf', get_params(_confs, params_markers_for_confs), ids=idfn)
def test_hash_grpby_avg(data_gen, conf):
    assert_gpu_and_cpu_are_equal_collect(
        lambda spark: gen_df(spark, data_gen, length=200).groupby('a').agg(f.avg('b')),
        conf=conf
    )

# tracks https://github.com/NVIDIA/spark-rapids/issues/154
@approximate_float
@ignore_order
@incompat
@pytest.mark.allow_non_gpu(
    'HashAggregateExec', 'AggregateExpression',
    'AttributeReference', 'Alias', 'Sum', 'Count', 'Max', 'Min', 'Average', 'Cast',
    'KnownFloatingPointNormalized', 'NormalizeNaNAndZero', 'GreaterThan', 'Literal', 'If',
    'EqualTo', 'First', 'SortAggregateExec')
@pytest.mark.parametrize('data_gen', [
    StructGen(children=[('a', int_gen), ('b', int_gen)],nullable=False,
        special_cases=[((None, None), 400.0), ((None, -1542301795), 100.0)])], ids=idfn)
@pytest.mark.xfail(condition=is_databricks104_or_later(), reason='https://github.com/NVIDIA/spark-rapids/issues/4963')
def test_hash_avg_nulls_partial_only(data_gen):
    assert_gpu_and_cpu_are_equal_collect(
        lambda spark: gen_df(spark, data_gen, length=2).agg(f.avg('b')),
        conf=_no_nans_float_conf_partial
    )

@approximate_float
@ignore_order
@incompat
@pytest.mark.parametrize('data_gen', _init_list_no_nans_with_decimalbig, ids=idfn)
def test_intersectAll(data_gen):
    assert_gpu_and_cpu_are_equal_collect(
        lambda spark : gen_df(spark, data_gen, length=100).intersectAll(gen_df(spark, data_gen, length=100)))

@approximate_float
@ignore_order
@incompat
@pytest.mark.parametrize('data_gen', _init_list_no_nans_with_decimalbig, ids=idfn)
def test_exceptAll(data_gen):
    assert_gpu_and_cpu_are_equal_collect(
        lambda spark : gen_df(spark, data_gen, length=100).exceptAll(gen_df(spark, data_gen, length=100).filter('a != b')))

# Spark fails to sort some decimal values due to overflow when calculating the sorting prefix.
# See https://issues.apache.org/jira/browse/SPARK-40129
# Since pivot orders by value, avoid generating these extreme values for this test.
_pivot_gen_128bit = DecimalGen(precision=20, scale=2, special_cases=[])
_pivot_big_decimals = [
    ('a', RepeatSeqGen(DecimalGen(precision=32, scale=10, nullable=(True, 10.0)), length=50)),
    ('b', _pivot_gen_128bit),
    ('c', DecimalGen(precision=36, scale=5))]
_pivot_short_big_decimals = [
    ('a', RepeatSeqGen(short_gen, length=50)),
    ('b', _pivot_gen_128bit),
    ('c', decimal_gen_128bit)]

_pivot_gens_with_decimals = _init_list_with_nans_and_no_nans + [
    _grpkey_small_decimals, _pivot_big_decimals, _grpkey_short_mid_decimals,
    _pivot_short_big_decimals, _grpkey_short_very_big_decimals,
    _grpkey_short_very_big_neg_scale_decimals]
@approximate_float
@ignore_order(local=True)
@incompat
@pytest.mark.parametrize('data_gen', _pivot_gens_with_decimals, ids=idfn)
@pytest.mark.parametrize('conf', get_params(_confs_with_nans, params_markers_for_confs_nans), ids=idfn)
def test_hash_grpby_pivot(data_gen, conf):
    assert_gpu_and_cpu_are_equal_collect(
        lambda spark: gen_df(spark, data_gen, length=100)
            .groupby('a')
            .pivot('b')
            .agg(f.sum('c')),
        conf = conf)

@approximate_float
@ignore_order(local=True)
@incompat
@pytest.mark.parametrize('data_gen', _init_list_no_nans, ids=idfn)
@pytest.mark.parametrize('conf', get_params(_confs_with_nans, params_markers_for_confs_nans), ids=idfn)
def test_hash_grpby_pivot_without_nans(data_gen, conf):
    assert_gpu_and_cpu_are_equal_collect(
        lambda spark: gen_df(spark, data_gen, length=100)
            .groupby('a')
            .pivot('b')
            .agg(f.sum('c')),
        conf=conf)

@approximate_float
@ignore_order(local=True)
@incompat
@pytest.mark.parametrize('data_gen', _init_list_with_nans_and_no_nans, ids=idfn)
@pytest.mark.parametrize('conf', get_params(_confs_with_nans, params_markers_for_confs_nans), ids=idfn)
def test_hash_multiple_grpby_pivot(data_gen, conf):
    assert_gpu_and_cpu_are_equal_collect(
        lambda spark: gen_df(spark, data_gen, length=100)
            .groupby('a','b')
            .pivot('b')
            .agg(f.sum('c'), f.max('c')),
        conf=conf)

@approximate_float
@ignore_order(local=True)
@incompat
@pytest.mark.parametrize('data_gen', _init_list_no_nans, ids=idfn)
@pytest.mark.parametrize('conf', get_params(_confs_with_nans, params_markers_for_confs_nans), ids=idfn)
def test_hash_reduction_pivot_without_nans(data_gen, conf):
    assert_gpu_and_cpu_are_equal_collect(
        lambda spark: gen_df(spark, data_gen, length=100)
            .groupby()
            .pivot('b')
            .agg(f.sum('c')),
        conf=conf)

@approximate_float
@ignore_order(local=True)
@incompat
@pytest.mark.parametrize('data_gen', _init_list_with_nans_and_no_nans, ids=idfn)
@pytest.mark.parametrize('conf', get_params(_confs_with_nans, params_markers_for_confs_nans), ids=idfn)
def test_hash_reduction_pivot_with_nans(data_gen, conf):
    assert_gpu_and_cpu_are_equal_collect(
        lambda spark: gen_df(spark, data_gen, length=100)
            .groupby()
            .pivot('b')
            .agg(f.sum('c')),
        conf=conf)

@approximate_float
@ignore_order(local=True)
@allow_non_gpu('HashAggregateExec', 'PivotFirst', 'AggregateExpression', 'Alias', 'GetArrayItem',
        'Literal', 'ShuffleExchangeExec', 'HashPartitioning', 'KnownFloatingPointNormalized',
        'NormalizeNaNAndZero')
@incompat
@pytest.mark.parametrize('data_gen', [_grpkey_floats_with_nulls_and_nans], ids=idfn)
def test_hash_pivot_groupby_duplicates_fallback(data_gen):
    # PivotFirst will not work on the GPU when pivot_values has duplicates
    assert_gpu_fallback_collect(
        lambda spark: gen_df(spark, data_gen, length=100)
            .groupby('a')
            .pivot('b', ['10.0', '10.0'])
            .agg(f.sum('c')),
        "PivotFirst",
        conf=_nans_float_conf)

_repeat_agg_column_for_collect_op = [
    RepeatSeqGen(BooleanGen(), length=15),
    RepeatSeqGen(IntegerGen(), length=15),
    RepeatSeqGen(LongGen(), length=15),
    RepeatSeqGen(ShortGen(), length=15),
    RepeatSeqGen(DateGen(), length=15),
    RepeatSeqGen(TimestampGen(), length=15),
    RepeatSeqGen(ByteGen(), length=15),
    RepeatSeqGen(StringGen(), length=15),
    RepeatSeqGen(FloatGen(), length=15),
    RepeatSeqGen(DoubleGen(), length=15),
    RepeatSeqGen(DecimalGen(precision=8, scale=3), length=15),
    # case to verify the NAN_UNEQUAL strategy
    RepeatSeqGen(FloatGen().with_special_case(math.nan, 200.0), length=5),
]

_full_repeat_agg_column_for_collect_op = [
    RepeatSeqGen(_decimal_gen_38_10, length=15)
]

_gen_data_for_collect_op = [[
    ('a', RepeatSeqGen(LongGen(), length=20)),
    ('b', value_gen),
    ('c', LongRangeGen())] for value_gen in _repeat_agg_column_for_collect_op]

_full_gen_data_for_collect_op = _gen_data_for_collect_op + [[
    ('a', RepeatSeqGen(LongGen(), length=20)),
    ('b', value_gen),
    ('c', LongRangeGen())] for value_gen in _full_repeat_agg_column_for_collect_op]

_repeat_agg_column_for_collect_list_op = [
        RepeatSeqGen(ArrayGen(int_gen), length=15),
        RepeatSeqGen(all_basic_struct_gen, length=15),
        RepeatSeqGen(StructGen([['c0', all_basic_struct_gen]]), length=15),
        RepeatSeqGen(simple_string_to_string_map_gen, length=15)]

_gen_data_for_collect_list_op = _full_gen_data_for_collect_op + [[
    ('a', RepeatSeqGen(LongGen(), length=20)),
    ('b', value_gen)] for value_gen in _repeat_agg_column_for_collect_list_op]

_repeat_agg_column_for_collect_set_op = [
    RepeatSeqGen(all_basic_struct_gen, length=15),
    RepeatSeqGen(StructGen([
        ['c0', all_basic_struct_gen], ['c1', int_gen]]), length=15)]

# data generating for collect_set based-nested Struct[Array] types
_repeat_agg_column_for_collect_set_op_nested = [
    RepeatSeqGen(struct_array_gen_no_nans, length=15),
    RepeatSeqGen(StructGen([
        ['c0', struct_array_gen_no_nans], ['c1', int_gen]]), length=15),
    RepeatSeqGen(ArrayGen(all_basic_struct_gen_no_nan), length=15)]

_array_of_array_gen = [RepeatSeqGen(ArrayGen(sub_gen), length=15) for sub_gen in single_level_array_gens_no_nan]

_gen_data_for_collect_set_op = [[
    ('a', RepeatSeqGen(LongGen(), length=20)),
    ('b', value_gen)] for value_gen in _repeat_agg_column_for_collect_set_op]

_gen_data_for_collect_set_op_nested = [[
    ('a', RepeatSeqGen(LongGen(), length=20)),
    ('b', value_gen)] for value_gen in _repeat_agg_column_for_collect_set_op_nested + _array_of_array_gen]

_all_basic_gens_with_all_nans_cases = all_basic_gens + [SetValuesGen(t, [math.nan, None]) for t in [FloatType(), DoubleType()]]

# very simple test for just a count on decimals 128 values until we can support more with them
@ignore_order(local=True)
@pytest.mark.parametrize('data_gen', [decimal_gen_128bit], ids=idfn)
def test_decimal128_count_reduction(data_gen):
    assert_gpu_and_cpu_are_equal_collect(
        lambda spark: unary_op_df(spark, data_gen).selectExpr('count(a)'))

# very simple test for just a count on decimals 128 values until we can support more with them
@ignore_order(local=True)
@pytest.mark.parametrize('data_gen', [decimal_gen_128bit], ids=idfn)
def test_decimal128_count_group_by(data_gen):
    assert_gpu_and_cpu_are_equal_collect(
        lambda spark: two_col_df(spark, byte_gen, data_gen)
            .groupby('a')
            .agg(f.count('b')))

# very simple test for just a min/max on decimals 128 values until we can support more with them
@ignore_order(local=True)
@pytest.mark.parametrize('data_gen', [decimal_gen_128bit], ids=idfn)
def test_decimal128_min_max_reduction(data_gen):
    assert_gpu_and_cpu_are_equal_collect(
        lambda spark: unary_op_df(spark, data_gen).selectExpr('min(a)', 'max(a)'))

# very simple test for just a min/max on decimals 128 values until we can support more with them
@ignore_order(local=True)
@pytest.mark.parametrize('data_gen', [decimal_gen_128bit], ids=idfn)
def test_decimal128_min_max_group_by(data_gen):
    assert_gpu_and_cpu_are_equal_collect(
        lambda spark: two_col_df(spark, byte_gen, data_gen)
            .groupby('a')
            .agg(f.min('b'), f.max('b')))

@ignore_order(local=True)
@pytest.mark.parametrize('data_gen', _all_basic_gens_with_all_nans_cases, ids=idfn)
def test_min_max_group_by(data_gen):
    assert_gpu_and_cpu_are_equal_collect(
        lambda spark: two_col_df(spark, byte_gen, data_gen)
            .groupby('a')
            .agg(f.min('b'), f.max('b')))

# to avoid ordering issues with collect_list we do it all in a single task
@ignore_order(local=True)
@pytest.mark.parametrize('data_gen', _gen_data_for_collect_list_op, ids=idfn)
@pytest.mark.parametrize('use_obj_hash_agg', [True, False], ids=idfn)
def test_hash_groupby_collect_list(data_gen, use_obj_hash_agg):
    assert_gpu_and_cpu_are_equal_collect(
        lambda spark: gen_df(spark, data_gen, length=100).coalesce(1)
            .groupby('a')
            .agg(f.collect_list('b')),
        conf={'spark.sql.execution.useObjectHashAggregateExec': str(use_obj_hash_agg).lower(),
            'spark.sql.shuffle.partitions': '1'})

@ignore_order(local=True)
@pytest.mark.parametrize('data_gen', _full_gen_data_for_collect_op, ids=idfn)
def test_hash_groupby_collect_set(data_gen):
    assert_gpu_and_cpu_are_equal_collect(
        lambda spark: gen_df(spark, data_gen, length=100)
            .groupby('a')
            .agg(f.sort_array(f.collect_set('b')), f.count('b')))

@ignore_order(local=True)
@pytest.mark.parametrize('data_gen', _gen_data_for_collect_set_op, ids=idfn)
def test_hash_groupby_collect_set_on_nested_type(data_gen):
    assert_gpu_and_cpu_are_equal_collect(
        lambda spark: gen_df(spark, data_gen, length=100)
            .groupby('a')
            .agg(f.sort_array(f.collect_set('b'))))


# Note, using sort_array() on the CPU, because sort_array() does not yet
# support sorting certain nested/arbitrary types on the GPU
# See https://github.com/NVIDIA/spark-rapids/issues/3715
# and https://github.com/rapidsai/cudf/issues/11222
@ignore_order(local=True)
@allow_non_gpu("ProjectExec", "SortArray")
@pytest.mark.parametrize('data_gen', _gen_data_for_collect_set_op_nested, ids=idfn)
def test_hash_groupby_collect_set_on_nested_array_type(data_gen):
    conf = copy_and_update(_no_nans_float_conf, {
        "spark.rapids.sql.castFloatToString.enabled": "true",
        "spark.rapids.sql.castDecimalToString.enabled": "true",
        "spark.rapids.sql.expression.SortArray": "false"
    })

    def do_it(spark):
        df = gen_df(spark, data_gen, length=100)\
            .groupby('a')\
            .agg(f.collect_set('b').alias("collect_set"))
        # pull out the rdd and schema and create a new dataframe to run SortArray
        # to handle Spark 3.3.0+ optimization that moves SortArray from ProjectExec
        # to ObjectHashAggregateExec
        return spark.createDataFrame(df.rdd, schema=df.schema)\
            .selectExpr("sort_array(collect_set)")
        
    assert_gpu_and_cpu_are_equal_collect(do_it, conf=conf)


@ignore_order(local=True)
@pytest.mark.parametrize('data_gen', _full_gen_data_for_collect_op, ids=idfn)
def test_hash_reduction_collect_set(data_gen):
    assert_gpu_and_cpu_are_equal_collect(
        lambda spark: gen_df(spark, data_gen, length=100)
            .agg(f.sort_array(f.collect_set('b')), f.count('b')))

@ignore_order(local=True)
@pytest.mark.parametrize('data_gen', _gen_data_for_collect_set_op, ids=idfn)
def test_hash_reduction_collect_set_on_nested_type(data_gen):
    assert_gpu_and_cpu_are_equal_collect(
        lambda spark: gen_df(spark, data_gen, length=100)
            .agg(f.sort_array(f.collect_set('b'))))


# Note, using sort_array() on the CPU, because sort_array() does not yet
# support sorting certain nested/arbitrary types on the GPU
# See https://github.com/NVIDIA/spark-rapids/issues/3715
# and https://github.com/rapidsai/cudf/issues/11222
@ignore_order(local=True)
@allow_non_gpu("ProjectExec", "SortArray")
@pytest.mark.parametrize('data_gen', _gen_data_for_collect_set_op_nested, ids=idfn)
def test_hash_reduction_collect_set_on_nested_array_type(data_gen):
    conf = copy_and_update(_no_nans_float_conf, {
        "spark.rapids.sql.castFloatToString.enabled": "true",
        "spark.rapids.sql.castDecimalToString.enabled": "true",
        "spark.rapids.sql.expression.SortArray": "false"
    })

    def do_it(spark):
        df = gen_df(spark, data_gen, length=100)\
            .agg(f.collect_set('b').alias("collect_set"))
        # pull out the rdd and schema and create a new dataframe to run SortArray
        # to handle Spark 3.3.0+ optimization that moves SortArray from ProjectExec
        # to ObjectHashAggregateExec
        return spark.createDataFrame(df.rdd, schema=df.schema)\
            .selectExpr("sort_array(collect_set)")
        
    assert_gpu_and_cpu_are_equal_collect(do_it, conf=conf)

@ignore_order(local=True)
@pytest.mark.parametrize('data_gen', _full_gen_data_for_collect_op, ids=idfn)
def test_hash_groupby_collect_with_single_distinct(data_gen):
    # test collect_ops with other distinct aggregations
    assert_gpu_and_cpu_are_equal_collect(
        lambda spark: gen_df(spark, data_gen, length=100)
            .groupby('a')
            .agg(f.sort_array(f.collect_list('b')),
                 f.sort_array(f.collect_set('b')),
                 f.countDistinct('c'),
                 f.count('c')))

@ignore_order(local=True)
@pytest.mark.parametrize('data_gen', _gen_data_for_collect_op, ids=idfn)
def test_hash_groupby_single_distinct_collect(data_gen):
    # test distinct collect
    sql = """select a,
                    sort_array(collect_list(distinct b)),
                    sort_array(collect_set(distinct b))
            from tbl group by a"""
    assert_gpu_and_cpu_are_equal_sql(
        df_fun=lambda spark: gen_df(spark, data_gen, length=100),
        table_name="tbl", sql=sql)

    # test distinct collect with nonDistinct aggregations
    sql = """select a,
                    sort_array(collect_list(distinct b)),
                    sort_array(collect_set(b)),
                    count(distinct b),
                    count(c)
            from tbl group by a"""
    assert_gpu_and_cpu_are_equal_sql(
        df_fun=lambda spark: gen_df(spark, data_gen, length=100),
        table_name="tbl", sql=sql)

@ignore_order(local=True)
@pytest.mark.parametrize('data_gen', _gen_data_for_collect_op, ids=idfn)
def test_hash_groupby_collect_with_multi_distinct(data_gen):
    def spark_fn(spark_session):
        return gen_df(spark_session, data_gen, length=100).groupby('a').agg(
            f.sort_array(f.collect_list('b')),
            f.sort_array(f.collect_set('b')),
            f.countDistinct('b'),
            f.countDistinct('c'))
    assert_gpu_and_cpu_are_equal_collect(spark_fn)

_replace_modes_non_distinct = [
    # Spark: GPU(Final) -> CPU(Partial)
    # Databricks runtime: GPU(Complete)
    'final|complete',
    # Spark: CPU(Final) -> GPU(Partial)
    # Databricks runtime: CPU(Complete)
    'partial',
]
@ignore_order(local=True)
@allow_non_gpu('ObjectHashAggregateExec', 'SortAggregateExec',
               'ShuffleExchangeExec', 'HashPartitioning', 'SortExec',
               'SortArray', 'Alias', 'Literal', 'Count', 'CollectList', 'CollectSet',
               'GpuToCpuCollectBufferTransition', 'CpuToGpuCollectBufferTransition',
               'AggregateExpression')
@pytest.mark.parametrize('data_gen', _full_gen_data_for_collect_op, ids=idfn)
@pytest.mark.parametrize('replace_mode', _replace_modes_non_distinct, ids=idfn)
@pytest.mark.parametrize('aqe_enabled', ['false', 'true'], ids=idfn)
@pytest.mark.parametrize('use_obj_hash_agg', ['false', 'true'], ids=idfn)
def test_hash_groupby_collect_partial_replace_fallback(data_gen,
                                                       replace_mode,
                                                       aqe_enabled,
                                                       use_obj_hash_agg):
    conf = {'spark.rapids.sql.hashAgg.replaceMode': replace_mode,
            'spark.sql.adaptive.enabled': aqe_enabled,
            'spark.sql.execution.useObjectHashAggregateExec': use_obj_hash_agg}

    cpu_clz, gpu_clz = ['CollectList', 'CollectSet'], ['GpuCollectList', 'GpuCollectSet']
    exist_clz, non_exist_clz = [], []
    # For aggregations without distinct, Databricks runtime removes the partial Aggregate stage (
    # map-side combine). There only exists an AggregateExec in Databricks runtimes. So, we need to
    # set the expected exist_classes according to runtime.
    if is_databricks_runtime():
        if replace_mode == 'partial':
            exist_clz, non_exist_clz = cpu_clz, gpu_clz
        else:
            exist_clz, non_exist_clz = gpu_clz, cpu_clz
    else:
        exist_clz = cpu_clz + gpu_clz

    assert_cpu_and_gpu_are_equal_collect_with_capture(
        lambda spark: gen_df(spark, data_gen, length=100)
            .groupby('a')
            .agg(f.sort_array(f.collect_list('b')), f.sort_array(f.collect_set('b'))),
        exist_classes=','.join(exist_clz),
        non_exist_classes=','.join(non_exist_clz),
        conf=conf)

_replace_modes_single_distinct = [
    # Spark: CPU -> CPU -> GPU(PartialMerge) -> GPU(Partial)
    # Databricks runtime: CPU(Final and Complete) -> GPU(PartialMerge)
    'partial|partialMerge',
    # Spark: GPU(Final) -> GPU(PartialMerge&Partial) -> CPU(PartialMerge) -> CPU(Partial)
    # Databricks runtime: GPU(Final&Complete) -> CPU(PartialMerge)
    'final|partialMerge&partial|final&complete',
]
@ignore_order(local=True)
@allow_non_gpu('ObjectHashAggregateExec', 'SortAggregateExec',
               'ShuffleExchangeExec', 'HashPartitioning', 'SortExec',
               'SortArray', 'Alias', 'Literal', 'Count', 'CollectList', 'CollectSet',
               'GpuToCpuCollectBufferTransition', 'CpuToGpuCollectBufferTransition',
               'AggregateExpression')
@pytest.mark.parametrize('data_gen', _full_gen_data_for_collect_op, ids=idfn)
@pytest.mark.parametrize('replace_mode', _replace_modes_single_distinct, ids=idfn)
@pytest.mark.parametrize('aqe_enabled', ['false', 'true'], ids=idfn)
@pytest.mark.parametrize('use_obj_hash_agg', ['false', 'true'], ids=idfn)
@pytest.mark.xfail(condition=is_databricks104_or_later(), reason='https://github.com/NVIDIA/spark-rapids/issues/4963')
def test_hash_groupby_collect_partial_replace_with_distinct_fallback(data_gen,
                                                                     replace_mode,
                                                                     aqe_enabled,
                                                                     use_obj_hash_agg):
    conf = {'spark.rapids.sql.hashAgg.replaceMode': replace_mode,
            'spark.sql.adaptive.enabled': aqe_enabled,
            'spark.sql.execution.useObjectHashAggregateExec': use_obj_hash_agg}
    # test with single Distinct
    assert_cpu_and_gpu_are_equal_collect_with_capture(
        lambda spark: gen_df(spark, data_gen, length=100)
            .groupby('a')
            .agg(f.sort_array(f.collect_list('b')),
                 f.sort_array(f.collect_set('b')),
                 f.countDistinct('c')),
        exist_classes='CollectList,CollectSet,GpuCollectList,GpuCollectSet',
        conf=conf)

    # test with Distinct Collect
    assert_cpu_and_gpu_are_equal_sql_with_capture(
        lambda spark: gen_df(spark, data_gen, length=100),
        table_name='table',
        exist_classes='CollectSet,GpuCollectSet,Count,GpuCount',
        sql="""
    select a,
        sort_array(collect_list(distinct c)),
        sort_array(collect_set(b)),
        count(c)
    from table
    group by a""",
        conf=conf)

@ignore_order(local=True)
@allow_non_gpu('ObjectHashAggregateExec', 'ShuffleExchangeExec',
               'HashAggregateExec', 'HashPartitioning',
               'ApproximatePercentile', 'Alias', 'Literal', 'AggregateExpression')
def test_hash_groupby_typed_imperative_agg_without_gpu_implementation_fallback():
    assert_cpu_and_gpu_are_equal_sql_with_capture(
        lambda spark: gen_df(spark, [('k', RepeatSeqGen(LongGen(), length=20)),
                                     ('v', LongRangeGen())], length=100),
        exist_classes='ApproximatePercentile,ObjectHashAggregateExec',
        non_exist_classes='GpuApproximatePercentile,GpuObjectHashAggregateExec',
        table_name='table',
        sql="""select k,
        approx_percentile(v, array(0.25, 0.5, 0.75)) from table group by k""")

@approximate_float
@ignore_order
@incompat
@pytest.mark.parametrize('data_gen', _init_list_no_nans, ids=idfn)
@pytest.mark.parametrize('conf', get_params(_confs, params_markers_for_confs), ids=idfn)
def test_hash_multiple_mode_query(data_gen, conf):
    print_params(data_gen)
    assert_gpu_and_cpu_are_equal_collect(
        lambda spark: gen_df(spark, data_gen, length=100)
            .groupby('a')
            .agg(f.count('a'),
                 f.avg('b'),
                 f.avg('a'),
                 f.countDistinct('b'),
                 f.sum('a'),
                 f.min('a'),
                 f.max('a'),
                 f.sumDistinct('b'),
                 f.countDistinct('c')
                ), conf=conf)


@approximate_float
@ignore_order
@incompat
@pytest.mark.parametrize('data_gen', _init_list_no_nans, ids=idfn)
@pytest.mark.parametrize('conf', get_params(_confs, params_markers_for_confs),
    ids=idfn)
def test_hash_multiple_mode_query_avg_distincts(data_gen, conf):
    assert_gpu_and_cpu_are_equal_collect(
        lambda spark: gen_df(spark, data_gen, length=100)
            .selectExpr('avg(distinct a)', 'avg(distinct b)','avg(distinct c)'),
        conf=conf)


@approximate_float
@ignore_order
@incompat
@pytest.mark.parametrize('data_gen', _init_list_no_nans, ids=idfn)
@pytest.mark.parametrize('conf', get_params(_confs, params_markers_for_confs), ids=idfn)
def test_hash_query_multiple_distincts_with_non_distinct(data_gen, conf):
    local_conf = copy_and_update(conf, {'spark.sql.legacy.allowParameterlessCount': 'true'})
    assert_gpu_and_cpu_are_equal_sql(
        lambda spark : gen_df(spark, data_gen, length=100),
        "hash_agg_table",
        'select avg(a),' +
        'avg(distinct b),' +
        'avg(distinct c),' +
        'sum(distinct a),' +
        'count(distinct b),' +
        'count(a),' +
        'count(),' +
        'sum(a),' +
        'min(a),'+
        'max(a) from hash_agg_table group by a',
        conf=local_conf)


@approximate_float
@ignore_order
@incompat
@pytest.mark.parametrize('data_gen', _init_list_no_nans, ids=idfn)
@pytest.mark.parametrize('conf', get_params(_confs, params_markers_for_confs), ids=idfn)
def test_hash_query_max_with_multiple_distincts(data_gen, conf):
    local_conf = copy_and_update(conf, {'spark.sql.legacy.allowParameterlessCount': 'true'})
    assert_gpu_and_cpu_are_equal_sql(
        lambda spark : gen_df(spark, data_gen, length=100),
        "hash_agg_table",
        'select max(c),' +
        'sum(distinct a),' +
        'count(),' +
        'count(distinct b) from hash_agg_table group by a',
        conf=local_conf)

@ignore_order
@pytest.mark.parametrize('data_gen', _init_list_no_nans, ids=idfn)
@pytest.mark.parametrize('conf', get_params(_confs, params_markers_for_confs), ids=idfn)
def test_hash_count_with_filter(data_gen, conf):
    assert_gpu_and_cpu_are_equal_collect(
        lambda spark: gen_df(spark, data_gen, length=100)
            .selectExpr('count(a) filter (where c > 50)'),
        conf=conf)


@approximate_float
@ignore_order
@incompat
@pytest.mark.parametrize('data_gen', _init_list_no_nans + [_grpkey_short_mid_decimals, _grpkey_short_big_decimals], ids=idfn)
@pytest.mark.parametrize('conf', get_params(_confs, params_markers_for_confs), ids=idfn)
def test_hash_multiple_filters(data_gen, conf):
    assert_gpu_and_cpu_are_equal_sql(
        lambda spark : gen_df(spark, data_gen, length=100),
        "hash_agg_table",
        'select count(a) filter (where c > 50),' +
        'count(b) filter (where c > 100),' +
        'avg(b) filter (where b > 20),' +
        'min(a), max(b) filter (where c > 250) from hash_agg_table group by a',
        conf)

@approximate_float
@ignore_order
@pytest.mark.parametrize('data_gen', [_grpkey_floats_with_nan_zero_grouping_keys,
                                      _grpkey_doubles_with_nan_zero_grouping_keys], ids=idfn)
def test_hash_agg_with_nan_keys(data_gen):
    local_conf = copy_and_update(_no_nans_float_conf, {'spark.sql.legacy.allowParameterlessCount': 'true'})
    assert_gpu_and_cpu_are_equal_sql(
        lambda spark : gen_df(spark, data_gen, length=1024),
        "hash_agg_table",
        'select a, '
        'count(*) as count_stars, '
        'count() as count_parameterless, '
        'count(b) as count_bees, '
        'sum(b) as sum_of_bees, '
        'max(c) as max_seas, '
        'min(c) as min_seas, '
        'count(distinct c) as count_distinct_cees, '
        'avg(c) as average_seas '
        'from hash_agg_table group by a',
        local_conf)

@ignore_order
@pytest.mark.parametrize('data_gen',  [_grpkey_structs_with_non_nested_children,
                                       _grpkey_nested_structs], ids=idfn)
def test_hash_agg_with_struct_keys(data_gen):
    local_conf = copy_and_update(_no_nans_float_conf, {'spark.sql.legacy.allowParameterlessCount': 'true'})
    assert_gpu_and_cpu_are_equal_sql(
        lambda spark : gen_df(spark, data_gen, length=1024),
        "hash_agg_table",
        'select a, '
        'count(*) as count_stars, '
        'count() as count_parameterless, '
        'count(b) as count_bees, '
        'sum(b) as sum_of_bees, '
        'max(c) as max_seas, '
        'min(c) as min_seas, '
        'count(distinct c) as count_distinct_cees, '
        'avg(c) as average_seas '
        'from hash_agg_table group by a',
        conf=local_conf)

@ignore_order(local=True)
@allow_non_gpu('HashAggregateExec', 'Avg', 'Count', 'Max', 'Min', 'Sum', 'Average',
               'Cast', 'Literal', 'Alias', 'AggregateExpression',
               'ShuffleExchangeExec', 'HashPartitioning')
@pytest.mark.parametrize('data_gen',  [_grpkey_nested_structs_with_array_child], ids=idfn)
def test_hash_agg_with_struct_of_array_fallback(data_gen):
    local_conf = copy_and_update(_no_nans_float_conf, {'spark.sql.legacy.allowParameterlessCount': 'true'})
    assert_cpu_and_gpu_are_equal_sql_with_capture(
        lambda spark : gen_df(spark, data_gen, length=100),
        'select a, '
        'count(*) as count_stars, '
        'count() as count_parameterless, '
        'count(b) as count_bees, '
        'sum(b) as sum_of_bees, '
        'max(c) as max_seas, '
        'min(c) as min_seas, '
        'avg(c) as average_seas '
        'from hash_agg_table group by a',
        "hash_agg_table",
        exist_classes='HashAggregateExec',
        non_exist_classes='GpuHashAggregateExec',
        conf=local_conf)


@approximate_float
@ignore_order
@pytest.mark.parametrize('data_gen', [ _grpkey_doubles_with_nan_zero_grouping_keys], ids=idfn)
def test_count_distinct_with_nan_floats(data_gen):
    assert_gpu_and_cpu_are_equal_sql(
        lambda spark : gen_df(spark, data_gen, length=1024),
        "hash_agg_table",
        'select a, count(distinct b) as count_distinct_bees from hash_agg_table group by a',
        _no_nans_float_conf)

# TODO: Literal tests

# REDUCTIONS

_nested_gens = array_gens_sample + struct_gens_sample + map_gens_sample

@pytest.mark.parametrize('data_gen', decimal_gens, ids=idfn)
def test_first_last_reductions_decimal_types(data_gen):
    assert_gpu_and_cpu_are_equal_collect(
        # Coalesce and sort are to make sure that first and last, which are non-deterministic
        # become deterministic
        lambda spark: unary_op_df(spark, data_gen).coalesce(1).selectExpr(
            'first(a)', 'last(a)', 'first(a, true)', 'last(a, true)'))

@pytest.mark.parametrize('data_gen', _nested_gens, ids=idfn)
def test_first_last_reductions_nested_types(data_gen):
    assert_gpu_and_cpu_are_equal_collect(
        # Coalesce and sort are to make sure that first and last, which are non-deterministic
        # become deterministic
        lambda spark: unary_op_df(spark, data_gen).coalesce(1).selectExpr(
            'first(a)', 'last(a)', 'first(a, true)', 'last(a, true)'))

<<<<<<< HEAD
@pytest.mark.parametrize('data_gen', all_basic_gens, ids=idfn)
=======
@pytest.mark.parametrize('data_gen', _all_basic_gens_with_all_nans_cases, ids=idfn)
>>>>>>> 66450a35
def test_generic_reductions(data_gen):
    local_conf = copy_and_update(_no_nans_float_conf, {'spark.sql.legacy.allowParameterlessCount': 'true'})
    assert_gpu_and_cpu_are_equal_collect(
        # Coalesce and sort are to make sure that first and last, which are non-deterministic
        # become deterministic
        lambda spark : unary_op_df(spark, data_gen) \
            .coalesce(1).selectExpr(
            'min(a)',
            'max(a)',
            'first(a)',
            'last(a)',
            'count(a)',
            'count()',
            'count(1)'),
        conf=local_conf)

@pytest.mark.parametrize('data_gen', all_gen + _nested_gens, ids=idfn)
def test_count(data_gen):
    assert_gpu_and_cpu_are_equal_collect(
        lambda spark : unary_op_df(spark, data_gen) \
            .selectExpr(
            'count(a)',
            'count()',
            'count()',
            'count(1)'),
        conf = {'spark.sql.legacy.allowParameterlessCount': 'true'})

@pytest.mark.parametrize('data_gen', all_basic_gens, ids=idfn)
def test_distinct_count_reductions(data_gen):
    assert_gpu_and_cpu_are_equal_collect(
            lambda spark : binary_op_df(spark, data_gen).selectExpr(
                'count(DISTINCT a)'))

@pytest.mark.parametrize('data_gen', [float_gen, double_gen], ids=idfn)
def test_distinct_float_count_reductions(data_gen):
    assert_gpu_and_cpu_are_equal_collect(
            lambda spark : binary_op_df(spark, data_gen).selectExpr(
                'count(DISTINCT a)'))

@approximate_float
@pytest.mark.parametrize('data_gen', numeric_gens + [decimal_gen_64bit, decimal_gen_128bit], ids=idfn)
def test_arithmetic_reductions(data_gen):
    assert_gpu_and_cpu_are_equal_collect(
            lambda spark : unary_op_df(spark, data_gen).selectExpr(
                'sum(a)',
                'avg(a)'),
            conf = _no_nans_float_conf)

@pytest.mark.parametrize('data_gen',
                         all_basic_gens + decimal_gens + _nested_gens,
                         ids=idfn)
def test_collect_list_reductions(data_gen):
    assert_gpu_and_cpu_are_equal_collect(
        # coalescing because collect_list is not deterministic
        lambda spark: unary_op_df(spark, data_gen).coalesce(1).selectExpr('collect_list(a)'),
        conf=_no_nans_float_conf)

_no_neg_zero_all_basic_gens = [byte_gen, short_gen, int_gen, long_gen,
        # -0.0 cannot work because of -0.0 == 0.0 in cudf for distinct and
        # Spark fixed ordering of 0.0 and -0.0 in Spark 3.1 in the ordering
        FloatGen(special_cases=[FLOAT_MIN, FLOAT_MAX, 0.0, 1.0, -1.0]), DoubleGen(special_cases=[]),
        string_gen, boolean_gen, date_gen, timestamp_gen]

_struct_only_nested_gens = [all_basic_struct_gen,
                            StructGen([['child0', byte_gen], ['child1', all_basic_struct_gen]]),
                            StructGen([])]
@pytest.mark.parametrize('data_gen',
                         _no_neg_zero_all_basic_gens + decimal_gens + _struct_only_nested_gens,
                         ids=idfn)
def test_collect_set_reductions(data_gen):
    assert_gpu_and_cpu_are_equal_collect(
        lambda spark: unary_op_df(spark, data_gen).selectExpr('sort_array(collect_set(a))'),
        conf=_no_nans_float_conf)

def test_collect_empty():
    assert_gpu_and_cpu_are_equal_collect(
        lambda spark: spark.sql("select collect_list(null)"))
    assert_gpu_and_cpu_are_equal_collect(
        lambda spark: spark.sql("select collect_set(null)"))

@ignore_order(local=True)
@pytest.mark.parametrize('data_gen', all_gen + _nested_gens, ids=idfn)
def test_groupby_first_last(data_gen):
    gen_fn = [('a', RepeatSeqGen(LongGen(), length=20)), ('b', data_gen)]
    agg_fn = lambda df: df.groupBy('a').agg(
        f.first('b'), f.last('b'), f.first('b', True), f.last('b', True))
    assert_gpu_and_cpu_are_equal_collect(
        # First and last are not deterministic when they are run in a real distributed setup.
        # We set parallelism 1 to prevent nondeterministic results because of distributed setup.
        lambda spark: agg_fn(gen_df(spark, gen_fn, num_slices=1)))

@ignore_order(local=True)
@pytest.mark.parametrize('data_gen', all_gen + _struct_only_nested_gens, ids=idfn)
def test_sorted_groupby_first_last(data_gen):
    gen_fn = [('a', RepeatSeqGen(LongGen(), length=20)), ('b', data_gen)]
    # sort by more than the group by columns to be sure that first/last don't remove the ordering
    agg_fn = lambda df: df.orderBy('a', 'b').groupBy('a').agg(
        f.first('b'), f.last('b'), f.first('b', True), f.last('b', True))
    assert_gpu_and_cpu_are_equal_collect(
        # First and last are not deterministic when they are run in a real distributed setup.
        # We set parallelism and partitions to 1 to prevent nondeterministic results because
        # of distributed setups.
        lambda spark: agg_fn(gen_df(spark, gen_fn, num_slices=1)),
        conf = {'spark.sql.shuffle.partitions': '1'})

# Spark has a sorting bug with decimals, see https://issues.apache.org/jira/browse/SPARK-40129.
# Have pytest do the sorting rather than Spark as a workaround.
@ignore_order(local=True)
@pytest.mark.parametrize('data_gen', all_gen, ids=idfn)
@pytest.mark.parametrize('count_func', [f.count, f.countDistinct])
def test_agg_count(data_gen, count_func):
    assert_gpu_and_cpu_are_equal_collect(
        lambda spark : gen_df(spark, [('a', data_gen), ('b', data_gen)],
                              length=1024).groupBy('a').agg(count_func("b")))

def subquery_create_temp_views(spark, expr):
    t1 = "select * from values (1,2) as t1(a,b)"
    t2 = "select * from values (3,4) as t2(c,d)"
    spark.sql(t1).createOrReplaceTempView("t1")
    spark.sql(t2).createOrReplaceTempView("t2")
    return spark.sql(expr)

# Adding these tests as they were added in SPARK-31620, and were shown to break in
# SPARK-32031, but our GPU hash aggregate does not seem to exhibit the same failure.
# The tests are being added more as a sanity check.
# Adaptive is being turned on and off so we invoke re-optimization at the logical plan level.
@pytest.mark.parametrize('adaptive', ["true", "false"])
@pytest.mark.parametrize('expr', [
  "select sum(if(c > (select a from t1), d, 0)) as csum from t2",
  "select c, sum(if(c > (select a from t1), d, 0)) as csum from t2 group by c",
  "select avg(distinct(d)), sum(distinct(if(c > (select a from t1), d, 0))) as csum " +
    "from t2 group by c",
  "select sum(distinct(if(c > (select sum(distinct(a)) from t1), d, 0))) as csum " +
    "from t2 group by c"
])
def test_subquery_in_agg(adaptive, expr):
    assert_gpu_and_cpu_are_equal_collect(
      lambda spark: subquery_create_temp_views(spark, expr),
        conf = {"spark.sql.adaptive.enabled" : adaptive})


# TODO support multi-level structs https://github.com/NVIDIA/spark-rapids/issues/2438
def assert_single_level_struct(df):
    first_level_dt = df.schema['a'].dataType
    second_level_dt = first_level_dt['aa'].dataType
    assert isinstance(first_level_dt, StructType)
    assert isinstance(second_level_dt, IntegerType)

# Prevent value deduplication bug across rows and struct columns
# https://github.com/apache/spark/pull/31778 by injecting
# extra literal columns
#
def workaround_dedupe_by_value(df, num_cols):
    col_id_rng = range(0, num_cols)
    return reduce(lambda df, i: df.withColumn(f"fake_col_{i}", f.lit(i)), col_id_rng, df)


@allow_non_gpu(any = True)
@pytest.mark.parametrize('key_data_gen', [
    StructGen([
        ('aa', IntegerGen(min_val=0, max_val=9)),
    ], nullable=False),
    StructGen([
        ('aa', IntegerGen(min_val=0, max_val=4)),
        ('ab', IntegerGen(min_val=5, max_val=9)),
    ], nullable=False),
], ids=idfn)
@ignore_order(local=True)
def test_struct_groupby_count(key_data_gen):
    def group_by_count(spark):
        df = two_col_df(spark, key_data_gen, IntegerGen())
        assert_single_level_struct(df)
        return workaround_dedupe_by_value(df.groupBy(df.a).count(), 3)
    assert_gpu_and_cpu_are_equal_collect(group_by_count)


@pytest.mark.parametrize('cast_struct_tostring', ['LEGACY', 'SPARK311+'])
@pytest.mark.parametrize('key_data_gen', [
    StructGen([
        ('aa', IntegerGen(min_val=0, max_val=9)),
    ], nullable=False),
    StructGen([
        ('aa', IntegerGen(min_val=0, max_val=4)),
        ('ab', IntegerGen(min_val=5, max_val=9)),
    ], nullable=False)
], ids=idfn)
@ignore_order(local=True)
def test_struct_cast_groupby_count(cast_struct_tostring, key_data_gen):
    def _group_by_struct_or_cast(spark):
        df = two_col_df(spark, key_data_gen, IntegerGen())
        assert_single_level_struct(df)
        return df.groupBy(df.a.cast(StringType())).count()
    assert_gpu_and_cpu_are_equal_collect(_group_by_struct_or_cast, {
        'spark.sql.legacy.castComplexTypesToString.enabled': cast_struct_tostring == 'LEGACY'
    })


@allow_non_gpu(any = True)
@pytest.mark.parametrize('key_data_gen', [
    StructGen([
        ('a', StructGen([
            ('aa', IntegerGen(min_val=0, max_val=9))
        ]))], nullable=False),
    StructGen([
        ('a', StructGen([
            ('aa', IntegerGen(min_val=0, max_val=4)),
            ('ab', IntegerGen(min_val=5, max_val=9)),
        ]))], nullable=False),
], ids=idfn)
@ignore_order(local=True)
def test_struct_count_distinct(key_data_gen):
    def _count_distinct_by_struct(spark):
        df = gen_df(spark, key_data_gen)
        assert_single_level_struct(df)
        return df.agg(f.countDistinct(df.a))
    assert_gpu_and_cpu_are_equal_collect(_count_distinct_by_struct)


@pytest.mark.parametrize('cast_struct_tostring', ['LEGACY', 'SPARK311+'])
@pytest.mark.parametrize('key_data_gen', [
    StructGen([
        ('a', StructGen([
            ('aa', IntegerGen(min_val=0, max_val=9))
        ]))], nullable=False),
    StructGen([
        ('a', StructGen([
            ('aa', IntegerGen(min_val=0, max_val=4)),
            ('ab', IntegerGen(min_val=5, max_val=9)),
        ]))], nullable=False),
], ids=idfn)
@ignore_order(local=True)
def test_struct_count_distinct_cast(cast_struct_tostring, key_data_gen):
    def _count_distinct_by_struct(spark):
        df = gen_df(spark, key_data_gen)
        assert_single_level_struct(df)
        return df.agg(f.countDistinct(df.a.cast(StringType())))
    assert_gpu_and_cpu_are_equal_collect(_count_distinct_by_struct, {
        'spark.sql.legacy.castComplexTypesToString.enabled': cast_struct_tostring == 'LEGACY'
    })

@ignore_order(local=True)
def test_reduction_nested_struct():
    def do_it(spark):
        df = unary_op_df(spark, StructGen([('aa', StructGen([('aaa', IntegerGen(min_val=0, max_val=4))]))]))
        return df.agg(f.sum(df.a.aa.aaa))
    assert_gpu_and_cpu_are_equal_collect(do_it)

@ignore_order(local=True)
def test_reduction_nested_array():
    def do_it(spark):
        df = unary_op_df(spark, ArrayGen(StructGen([('aa', IntegerGen(min_val=0, max_val=4))])))
        return df.agg(f.sum(df.a[1].aa))
    assert_gpu_and_cpu_are_equal_collect(do_it)

# The map here is a child not a top level, because we only support GetMapValue on String to String maps.
@ignore_order(local=True)
def test_reduction_nested_map():
    def do_it(spark):
        df = unary_op_df(spark, ArrayGen(MapGen(StringGen('a{1,5}', nullable=False), StringGen('[ab]{1,5}'))))
        return df.agg(f.min(df.a[1]["a"]))
    assert_gpu_and_cpu_are_equal_collect(do_it)

@ignore_order(local=True)
def test_agg_nested_struct():
    def do_it(spark):
        df = two_col_df(spark, StringGen('k{1,5}'), StructGen([('aa', StructGen([('aaa', IntegerGen(min_val=0, max_val=4))]))]))
        return df.groupBy('a').agg(f.sum(df.b.aa.aaa))
    assert_gpu_and_cpu_are_equal_collect(do_it)

@ignore_order(local=True)
def test_agg_nested_array():
    def do_it(spark):
        df = two_col_df(spark, StringGen('k{1,5}'), ArrayGen(StructGen([('aa', IntegerGen(min_val=0, max_val=4))])))
        return df.groupBy('a').agg(f.sum(df.b[1].aa))
    assert_gpu_and_cpu_are_equal_collect(do_it)

# The map here is a child not a top level, because we only support GetMapValue on String to String maps.
@ignore_order(local=True)
def test_agg_nested_map():
    def do_it(spark):
        df = two_col_df(spark, StringGen('k{1,5}'), ArrayGen(MapGen(StringGen('a{1,5}', nullable=False), StringGen('[ab]{1,5}'))))
        return df.groupBy('a').agg(f.min(df.b[1]["a"]))
    assert_gpu_and_cpu_are_equal_collect(do_it)

@incompat
@pytest.mark.parametrize('aqe_enabled', ['false', 'true'], ids=idfn)
def test_hash_groupby_approx_percentile_reduction(aqe_enabled):
    conf = {'spark.sql.adaptive.enabled': aqe_enabled}
    compare_percentile_approx(
        lambda spark: gen_df(spark, [('v', DoubleGen())], length=100),
        [0.05, 0.25, 0.5, 0.75, 0.95], conf, reduction = True)

@incompat
@pytest.mark.parametrize('aqe_enabled', ['false', 'true'], ids=idfn)
def test_hash_groupby_approx_percentile_reduction_single_row(aqe_enabled):
    conf = {'spark.sql.adaptive.enabled': aqe_enabled}
    compare_percentile_approx(
        lambda spark: gen_df(spark, [('v', DoubleGen())], length=1),
        [0.05, 0.25, 0.5, 0.75, 0.95], conf, reduction = True)

@incompat
@pytest.mark.parametrize('aqe_enabled', ['false', 'true'], ids=idfn)
def test_hash_groupby_approx_percentile_reduction_no_rows(aqe_enabled):
    conf = {'spark.sql.adaptive.enabled': aqe_enabled}
    compare_percentile_approx(
        lambda spark: gen_df(spark, [('v', DoubleGen())], length=0),
        [0.05, 0.25, 0.5, 0.75, 0.95], conf, reduction = True)

@incompat
@pytest.mark.parametrize('aqe_enabled', ['false', 'true'], ids=idfn)
def test_hash_groupby_approx_percentile_byte(aqe_enabled):
    conf = {'spark.sql.adaptive.enabled': aqe_enabled}
    compare_percentile_approx(
        lambda spark: gen_df(spark, [('k', StringGen(nullable=False)),
                                     ('v', ByteGen())], length=100),
        [0.05, 0.25, 0.5, 0.75, 0.95], conf)

@incompat
@pytest.mark.parametrize('aqe_enabled', ['false', 'true'], ids=idfn)
def test_hash_groupby_approx_percentile_byte_scalar(aqe_enabled):
    conf = {'spark.sql.adaptive.enabled': aqe_enabled}
    compare_percentile_approx(
        lambda spark: gen_df(spark, [('k', StringGen(nullable=False)),
                                     ('v', ByteGen())], length=100),
        0.5, conf)

@incompat
@pytest.mark.parametrize('aqe_enabled', ['false', 'true'], ids=idfn)
def test_hash_groupby_approx_percentile_long_repeated_keys(aqe_enabled):
    conf = {'spark.sql.adaptive.enabled': aqe_enabled}
    compare_percentile_approx(
        lambda spark: gen_df(spark, [('k', RepeatSeqGen(LongGen(), length=20)),
                                     ('v', LongRangeGen())], length=100),
        [0.05, 0.25, 0.5, 0.75, 0.95], conf)

@incompat
@pytest.mark.parametrize('aqe_enabled', ['false', 'true'], ids=idfn)
def test_hash_groupby_approx_percentile_long(aqe_enabled):
    conf = {'spark.sql.adaptive.enabled': aqe_enabled}
    compare_percentile_approx(
        lambda spark: gen_df(spark, [('k', StringGen(nullable=False)),
                                     ('v', LongRangeGen())], length=100),
        [0.05, 0.25, 0.5, 0.75, 0.95], conf)

@incompat
@pytest.mark.parametrize('aqe_enabled', ['false', 'true'], ids=idfn)
def test_hash_groupby_approx_percentile_long_single(aqe_enabled):
    conf = {'spark.sql.adaptive.enabled': aqe_enabled}
    compare_percentile_approx(
        lambda spark: gen_df(spark, [('k', StringGen(nullable=False)),
                                     ('v', LongRangeGen())], length=100),
        0.5, conf)

@incompat
@pytest.mark.parametrize('aqe_enabled', ['false', 'true'], ids=idfn)
def test_hash_groupby_approx_percentile_double(aqe_enabled):
    conf = {'spark.sql.adaptive.enabled': aqe_enabled}
    compare_percentile_approx(
        lambda spark: gen_df(spark, [('k', StringGen(nullable=False)),
                                     ('v', DoubleGen())], length=100),
        [0.05, 0.25, 0.5, 0.75, 0.95], conf)

@incompat
@pytest.mark.parametrize('aqe_enabled', ['false', 'true'], ids=idfn)
def test_hash_groupby_approx_percentile_double_single(aqe_enabled):
    conf = {'spark.sql.adaptive.enabled': aqe_enabled}
    compare_percentile_approx(
        lambda spark: gen_df(spark, [('k', StringGen(nullable=False)),
                                     ('v', DoubleGen())], length=100),
        0.05, conf)

@incompat
@pytest.mark.parametrize('aqe_enabled', ['false', 'true'], ids=idfn)
@ignore_order(local=True)
@allow_non_gpu('TakeOrderedAndProjectExec', 'Alias', 'Cast', 'ObjectHashAggregateExec', 'AggregateExpression',
    'ApproximatePercentile', 'Literal', 'ShuffleExchangeExec', 'HashPartitioning', 'CollectLimitExec')
def test_hash_groupby_approx_percentile_partial_fallback_to_cpu(aqe_enabled):
    conf = {
        'spark.rapids.sql.hashAgg.replaceMode': 'partial',
        'spark.sql.adaptive.enabled': aqe_enabled
    }

    def approx_percentile_query(spark):
        df = gen_df(spark, [('k', StringGen(nullable=False)),
                            ('v', DoubleGen())], length=100)
        df.createOrReplaceTempView("t")
        return spark.sql("select k, approx_percentile(v, array(0.1, 0.2)) from t group by k")

    assert_gpu_fallback_collect(lambda spark: approx_percentile_query(spark), 'ApproximatePercentile', conf)

@incompat
@ignore_order(local=True)
def test_hash_groupby_approx_percentile_decimal32():
    compare_percentile_approx(
        lambda spark: gen_df(spark, [('k', RepeatSeqGen(ByteGen(nullable=False), length=2)),
                                     ('v', DecimalGen(6, 2))]),
        [0.05, 0.25, 0.5, 0.75, 0.95])

@incompat
@ignore_order(local=True)
def test_hash_groupby_approx_percentile_decimal32_single():
    compare_percentile_approx(
        lambda spark: gen_df(spark, [('k', RepeatSeqGen(ByteGen(nullable=False), length=2)),
                                     ('v', DecimalGen(6, 2))]),
        0.05)

@incompat
@ignore_order(local=True)
def test_hash_groupby_approx_percentile_decimal64():
    compare_percentile_approx(
        lambda spark: gen_df(spark, [('k', RepeatSeqGen(ByteGen(nullable=False), length=2)),
                                     ('v', DecimalGen(10, 9))]),
        [0.05, 0.25, 0.5, 0.75, 0.95])

@incompat
@ignore_order(local=True)
def test_hash_groupby_approx_percentile_decimal64_single():
    compare_percentile_approx(
        lambda spark: gen_df(spark, [('k', RepeatSeqGen(ByteGen(nullable=False), length=2)),
                                     ('v', DecimalGen(10, 9))]),
        0.05)

@incompat
@ignore_order(local=True)
def test_hash_groupby_approx_percentile_decimal128():
    compare_percentile_approx(
        lambda spark: gen_df(spark, [('k', RepeatSeqGen(ByteGen(nullable=False), length=2)),
                                     ('v', DecimalGen(19, 18))]),
        [0.05, 0.25, 0.5, 0.75, 0.95])

@incompat
@ignore_order(local=True)
def test_hash_groupby_approx_percentile_decimal128_single():
    compare_percentile_approx(
        lambda spark: gen_df(spark, [('k', RepeatSeqGen(ByteGen(nullable=False), length=2)),
                                     ('v', DecimalGen(19, 18))]),
        0.05)

# The percentile approx tests differ from other tests because we do not expect the CPU and GPU to produce the same
# results due to the different algorithms being used. Instead we compute an exact percentile on the CPU and then
# compute approximate percentiles on CPU and GPU and assert that the GPU numbers are accurate within some percentage
# of the CPU numbers
def compare_percentile_approx(df_fun, percentiles, conf = {}, reduction = False):

    # create SQL statements for exact and approx percentiles
    p_exact_sql = create_percentile_sql("percentile", percentiles, reduction)
    p_approx_sql = create_percentile_sql("approx_percentile", percentiles, reduction)

    def run_exact(spark):
        df = df_fun(spark)
        df.createOrReplaceTempView("t")
        return spark.sql(p_exact_sql)

    def run_approx(spark):
        df = df_fun(spark)
        df.createOrReplaceTempView("t")
        return spark.sql(p_approx_sql)

    # run exact percentile on CPU
    exact = run_with_cpu(run_exact, 'COLLECT', conf)

    # run approx_percentile on CPU and GPU
    approx_cpu, approx_gpu = run_with_cpu_and_gpu(run_approx, 'COLLECT', conf)

    assert len(exact) == len(approx_cpu)
    assert len(exact) == len(approx_gpu)

    for i in range(len(exact)):
        cpu_exact_result = exact[i]
        cpu_approx_result = approx_cpu[i]
        gpu_approx_result = approx_gpu[i]

        # assert that keys match
        if not reduction:
            assert cpu_exact_result['k'] == cpu_approx_result['k']
            assert cpu_exact_result['k'] == gpu_approx_result['k']

        # extract the percentile result column
        exact_percentile = cpu_exact_result['the_percentile']
        cpu_approx_percentile = cpu_approx_result['the_percentile']
        gpu_approx_percentile = gpu_approx_result['the_percentile']

        if exact_percentile is None:
            assert cpu_approx_percentile is None
            assert gpu_approx_percentile is None
        else:
            assert cpu_approx_percentile is not None
            assert gpu_approx_percentile is not None
            if isinstance(exact_percentile, list):
                for j in range(len(exact_percentile)):
                    assert cpu_approx_percentile[j] is not None
                    assert gpu_approx_percentile[j] is not None
                    gpu_delta = abs(float(gpu_approx_percentile[j]) - float(exact_percentile[j]))
                    cpu_delta = abs(float(cpu_approx_percentile[j]) - float(exact_percentile[j]))
                    if gpu_delta > cpu_delta:
                        # GPU is less accurate so make sure we are within some tolerance
                        if gpu_delta == 0:
                            assert abs(gpu_delta / cpu_delta) - 1 < 0.001
                        else:
                            assert abs(cpu_delta / gpu_delta) - 1 < 0.001
            else:
                gpu_delta = abs(float(gpu_approx_percentile) - float(exact_percentile))
                cpu_delta = abs(float(cpu_approx_percentile) - float(exact_percentile))
                if gpu_delta > cpu_delta:
                    # GPU is less accurate so make sure we are within some tolerance
                    if gpu_delta == 0:
                        assert abs(gpu_delta / cpu_delta) - 1 < 0.001
                    else:
                        assert abs(cpu_delta / gpu_delta) - 1 < 0.001

def create_percentile_sql(func_name, percentiles, reduction):
    if reduction:
        if isinstance(percentiles, list):
            return """select {}(v, array({})) as the_percentile from t""".format(
                func_name, ",".join(str(i) for i in percentiles))
        else:
            return """select {}(v, {}) as the_percentile from t""".format(
                func_name, percentiles)
    else:
        if isinstance(percentiles, list):
            return """select k, {}(v, array({})) as the_percentile from t group by k order by k""".format(
                func_name, ",".join(str(i) for i in percentiles))
        else:
            return """select k, {}(v, {}) as the_percentile from t group by k order by k""".format(
                func_name, percentiles)


@ignore_order
@pytest.mark.parametrize('data_gen', [_grpkey_strings_with_extra_nulls], ids=idfn)
@pytest.mark.parametrize('conf', get_params(_confs, params_markers_for_confs), ids=idfn)
def test_hash_grpby_avg_nulls(data_gen, conf):
    assert_gpu_and_cpu_are_equal_collect(
        lambda spark: gen_df(spark, data_gen, length=100).groupby('a')
          .agg(f.avg('c')),
        conf=conf
    )

@ignore_order
@allow_non_gpu('HashAggregateExec', 'Alias', 'AggregateExpression', 'Cast',
  'HashPartitioning', 'ShuffleExchangeExec', 'Average')
@pytest.mark.parametrize('data_gen', [_grpkey_strings_with_extra_nulls], ids=idfn)
@pytest.mark.parametrize('conf', get_params(_confs, params_markers_for_confs), ids=idfn)
def test_hash_grpby_avg_nulls_ansi(data_gen, conf):
    local_conf = copy_and_update(conf, {'spark.sql.ansi.enabled': 'true'})
    assert_gpu_fallback_collect(
        lambda spark: gen_df(spark, data_gen, length=100).groupby('a')
          .agg(f.avg('c')),
        'Average',
        conf=local_conf
    )

@ignore_order
@pytest.mark.parametrize('data_gen', [_grpkey_strings_with_extra_nulls], ids=idfn)
@pytest.mark.parametrize('conf', get_params(_confs, params_markers_for_confs), ids=idfn)
def test_hash_reduction_avg_nulls(data_gen, conf):
    assert_gpu_and_cpu_are_equal_collect(
        lambda spark: gen_df(spark, data_gen, length=100)
          .agg(f.avg('c')),
        conf=conf
    )

@ignore_order
@allow_non_gpu('HashAggregateExec', 'Alias', 'AggregateExpression', 'Cast',
  'HashPartitioning', 'ShuffleExchangeExec', 'Average')
@pytest.mark.parametrize('data_gen', [_grpkey_strings_with_extra_nulls], ids=idfn)
@pytest.mark.parametrize('conf', get_params(_confs, params_markers_for_confs), ids=idfn)
def test_hash_reduction_avg_nulls_ansi(data_gen, conf):
    local_conf = copy_and_update(conf, {'spark.sql.ansi.enabled': 'true'})
    assert_gpu_fallback_collect(
        lambda spark: gen_df(spark, data_gen, length=100)
          .agg(f.avg('c')),
        'Average',
        conf=local_conf
    )


@ignore_order(local=True)
@allow_non_gpu('HashAggregateExec', 'Alias', 'AggregateExpression', 'Cast',
  'HashPartitioning', 'ShuffleExchangeExec', 'Sum')
@pytest.mark.parametrize('data_gen', _no_overflow_ansi_gens, ids=idfn)
def test_sum_fallback_when_ansi_enabled(data_gen):
    def do_it(spark):
        df = gen_df(spark, [('a', data_gen), ('b', data_gen)], length=100)
        return df.groupBy('a').agg(f.sum("b"))

    assert_gpu_fallback_collect(do_it, 'Sum',
        conf={'spark.sql.ansi.enabled': 'true'})


@ignore_order(local=True)
@allow_non_gpu('HashAggregateExec', 'Alias', 'AggregateExpression', 'Cast',
  'HashPartitioning', 'ShuffleExchangeExec', 'Average')
@pytest.mark.parametrize('data_gen', _no_overflow_ansi_gens, ids=idfn)
def test_avg_fallback_when_ansi_enabled(data_gen):
    def do_it(spark):
        df = gen_df(spark, [('a', data_gen), ('b', data_gen)], length=100)
        return df.groupBy('a').agg(f.avg("b"))

    assert_gpu_fallback_collect(do_it, 'Average',
        conf={'spark.sql.ansi.enabled': 'true'})


@ignore_order(local=True)
@allow_non_gpu('HashAggregateExec', 'Alias', 'AggregateExpression',
  'HashPartitioning', 'ShuffleExchangeExec', 'Count', 'Literal')
@pytest.mark.parametrize('data_gen', _no_overflow_ansi_gens, ids=idfn)
def test_count_fallback_when_ansi_enabled(data_gen):
    def do_it(spark):
        df = gen_df(spark, [('a', data_gen), ('b', data_gen)], length=100)
        return df.groupBy('a').agg(f.count("b"), f.count("*"))

    assert_gpu_fallback_collect(do_it, 'Count',
        conf={'spark.sql.ansi.enabled': 'true'})

@ignore_order(local=True)
@pytest.mark.parametrize('data_gen', _no_overflow_ansi_gens, ids=idfn)
def test_no_fallback_when_ansi_enabled(data_gen):
    def do_it(spark):
        df = gen_df(spark, [('a', data_gen), ('b', data_gen)], length=100)
        # coalescing because first/last are not deterministic
        df = df.coalesce(1).orderBy("a", "b")
        return df.groupBy('a').agg(f.first("b"), f.last("b"), f.min("b"), f.max("b"))

    assert_gpu_and_cpu_are_equal_collect(do_it,
        conf={'spark.sql.ansi.enabled': 'true'})


# Tests for standard deviation and variance aggregations.
@ignore_order(local=True)
@approximate_float
@incompat
@pytest.mark.parametrize('data_gen', _init_list_with_nans_and_no_nans_with_decimals, ids=idfn)
@pytest.mark.parametrize('conf', get_params(_confs, params_markers_for_confs), ids=idfn)
def test_groupby_std_variance(data_gen, conf):
    local_conf = copy_and_update(conf, {
        'spark.rapids.sql.castDecimalToFloat.enabled': 'true'})
    assert_gpu_and_cpu_are_equal_sql(
        lambda spark : gen_df(spark, data_gen, length=1000),
        "data_table",
        'select ' +
        'stddev(b),' +
        'stddev_pop(b),' +
        'stddev_samp(b),' +
        'variance(b),' +
        'var_pop(b),' +
        'var_samp(b)' +
        ' from data_table group by a',
        conf=local_conf)


@ignore_order(local=True)
@approximate_float
@incompat
@pytest.mark.parametrize('data_gen', [_grpkey_strings_with_extra_nulls], ids=idfn)
@pytest.mark.parametrize('conf', get_params(_confs, params_markers_for_confs), ids=idfn)
@pytest.mark.parametrize('ansi_enabled', ['true', 'false'])
def test_groupby_std_variance_nulls(data_gen, conf, ansi_enabled):
    local_conf = copy_and_update(conf, {'spark.sql.ansi.enabled': ansi_enabled})
    assert_gpu_and_cpu_are_equal_sql(
        lambda spark : gen_df(spark, data_gen, length=1000),
        "data_table",
        'select ' +
        'stddev(c),' +
        'stddev_pop(c),' +
        'stddev_samp(c),' +
        'variance(c),' +
        'var_pop(c),' +
        'var_samp(c)' +
        ' from data_table group by a',
        conf=local_conf)


@ignore_order(local=True)
@approximate_float
@allow_non_gpu('KnownFloatingPointNormalized', 'NormalizeNaNAndZero',
               'HashAggregateExec', 'SortAggregateExec',
               'Cast',
               'ShuffleExchangeExec', 'HashPartitioning', 'SortExec',
               'StddevPop', 'StddevSamp', 'VariancePop', 'VarianceSamp',
               'SortArray', 'Alias', 'Literal', 'Count',
               'GpuToCpuCollectBufferTransition', 'CpuToGpuCollectBufferTransition',
               'AggregateExpression')
@pytest.mark.parametrize('data_gen', _init_list_with_nans_and_no_nans, ids=idfn)
@pytest.mark.parametrize('conf', get_params(_confs, params_markers_for_confs), ids=idfn)
@pytest.mark.parametrize('replace_mode', _replace_modes_non_distinct, ids=idfn)
@pytest.mark.parametrize('aqe_enabled', ['false', 'true'], ids=idfn)
@pytest.mark.xfail(condition=is_databricks104_or_later(), reason='https://github.com/NVIDIA/spark-rapids/issues/4963')
def test_groupby_std_variance_partial_replace_fallback(data_gen,
                                                       conf,
                                                       replace_mode,
                                                       aqe_enabled):
    local_conf = copy_and_update(conf, {'spark.rapids.sql.hashAgg.replaceMode': replace_mode,
                                        'spark.sql.adaptive.enabled': aqe_enabled})

    exist_clz = ['StddevPop', 'StddevSamp', 'VariancePop', 'VarianceSamp',
                 'GpuStddevPop', 'GpuStddevSamp', 'GpuVariancePop', 'GpuVarianceSamp']
    non_exist_clz = []

    assert_cpu_and_gpu_are_equal_collect_with_capture(
        lambda spark: gen_df(spark, data_gen, length=1000)
            .groupby('a')
            .agg(
                f.stddev('b'),
                f.stddev_pop('b'),
                f.stddev_samp('b'),
                f.variance('b'),
                f.var_pop('b'),
                f.var_samp('b')
            ),
        exist_classes=','.join(exist_clz),
        non_exist_classes=','.join(non_exist_clz),
        conf=local_conf)

#
# test min max on single level structure
#
gens_for_max_min = [byte_gen, short_gen, int_gen, long_gen,
    float_gen, double_gen,
    string_gen, boolean_gen,
    date_gen, timestamp_gen,
    DecimalGen(precision=12, scale=2),
    DecimalGen(precision=36, scale=5),
    null_gen]
@ignore_order(local=True)
@pytest.mark.parametrize('data_gen',  gens_for_max_min, ids=idfn)
def test_min_max_for_single_level_struct(data_gen):
    df_gen = [
        ('a', StructGen([
                ('aa', data_gen),
                ('ab', data_gen)])),
        ('b', RepeatSeqGen(IntegerGen(), length=20))]

    # test max
    assert_gpu_and_cpu_are_equal_sql(
        lambda spark : gen_df(spark, df_gen),
        "hash_agg_table",
        'select b, max(a) from hash_agg_table group by b',
        _no_nans_float_conf)
    assert_gpu_and_cpu_are_equal_sql(
        lambda spark : gen_df(spark, df_gen),
        "hash_agg_table",
        'select max(a) from hash_agg_table',
        _no_nans_float_conf)

    # test min
    assert_gpu_and_cpu_are_equal_sql(
        lambda spark : gen_df(spark, df_gen, length=1024),
        "hash_agg_table",
        'select b, min(a) from hash_agg_table group by b',
        _no_nans_float_conf)
    assert_gpu_and_cpu_are_equal_sql(
        lambda spark : gen_df(spark, df_gen, length=1024),
        "hash_agg_table",
        'select min(a) from hash_agg_table',
        _no_nans_float_conf)<|MERGE_RESOLUTION|>--- conflicted
+++ resolved
@@ -1113,11 +1113,7 @@
         lambda spark: unary_op_df(spark, data_gen).coalesce(1).selectExpr(
             'first(a)', 'last(a)', 'first(a, true)', 'last(a, true)'))
 
-<<<<<<< HEAD
-@pytest.mark.parametrize('data_gen', all_basic_gens, ids=idfn)
-=======
 @pytest.mark.parametrize('data_gen', _all_basic_gens_with_all_nans_cases, ids=idfn)
->>>>>>> 66450a35
 def test_generic_reductions(data_gen):
     local_conf = copy_and_update(_no_nans_float_conf, {'spark.sql.legacy.allowParameterlessCount': 'true'})
     assert_gpu_and_cpu_are_equal_collect(
