--- conflicted
+++ resolved
@@ -1869,7 +1869,7 @@
         conf=local_conf)
 
 #
-# Test min/max aggregations.
+# Test min/max aggregations on simple type (integer) keys and nested type values.
 #
 gens_for_max_min = [byte_gen, short_gen, int_gen, long_gen,
     float_gen, double_gen,
@@ -1877,21 +1877,11 @@
     date_gen, timestamp_gen,
     DecimalGen(precision=12, scale=2),
     DecimalGen(precision=36, scale=5),
-    null_gen] + array_gens_sample # + struct_gens_sample
-# Nested structs have issues, https://github.com/NVIDIA/spark-rapids/issues/8702
+    null_gen] + array_gens_sample + struct_gens_sample
 @ignore_order(local=True)
 @pytest.mark.parametrize('data_gen',  gens_for_max_min, ids=idfn)
-<<<<<<< HEAD
 def test_min_max_in_groupby_and_reduction(data_gen):
     df_gen = [('a', data_gen), ('b', RepeatSeqGen(IntegerGen(), length=20))]
-=======
-def test_min_max_for_struct(data_gen):
-    df_gen = [
-        ('a', StructGen([
-                ('aa', data_gen),
-                ('ab', data_gen)])),
-        ('b', RepeatSeqGen(IntegerGen(), length=20))]
->>>>>>> c8d99435
 
     # test max
     assert_gpu_and_cpu_are_equal_sql(
