# Copyright (c) 2020-2021, NVIDIA CORPORATION.
#
# Licensed under the Apache License, Version 2.0 (the "License");
# you may not use this file except in compliance with the License.
# You may obtain a copy of the License at
#
#     http://www.apache.org/licenses/LICENSE-2.0
#
# Unless required by applicable law or agreed to in writing, software
# distributed under the License is distributed on an "AS IS" BASIS,
# WITHOUT WARRANTIES OR CONDITIONS OF ANY KIND, either express or implied.
# See the License for the specific language governing permissions and
# limitations under the License.

import pytest

from asserts import assert_gpu_and_cpu_are_equal_collect, assert_gpu_and_cpu_are_equal_sql,\
    assert_gpu_fallback_collect, assert_cpu_and_gpu_are_equal_sql_with_capture,\
    assert_cpu_and_gpu_are_equal_collect_with_capture
from conftest import is_databricks_runtime
from data_gen import *
from functools import reduce
from pyspark.sql.types import *
from marks import *
import pyspark.sql.functions as f
from spark_session import is_before_spark_311, with_cpu_session

_no_nans_float_conf = {'spark.rapids.sql.variableFloatAgg.enabled': 'true',
                       'spark.rapids.sql.hasNans': 'false',
                       'spark.rapids.sql.castStringToFloat.enabled': 'true'
                      }

_no_nans_float_smallbatch_conf = copy_and_update(_no_nans_float_conf,
        {'spark.rapids.sql.batchSizeBytes' : '1000'})

_no_nans_float_conf_partial = copy_and_update(_no_nans_float_conf,
        {'spark.rapids.sql.hashAgg.replaceMode': 'partial'})

_no_nans_float_conf_final = copy_and_update(_no_nans_float_conf,
        {'spark.rapids.sql.hashAgg.replaceMode': 'final'})

_nans_float_conf = {'spark.rapids.sql.variableFloatAgg.enabled': 'true',
                    'spark.rapids.sql.hasNans': 'true',
                    'spark.rapids.sql.castStringToFloat.enabled': 'true'
                   }

_nans_float_conf_partial = copy_and_update(_nans_float_conf,
        {'spark.rapids.sql.hashAgg.replaceMode': 'partial'})

_nans_float_conf_final = copy_and_update(_nans_float_conf,
        {'spark.rapids.sql.hashAgg.replaceMode': 'final'})

# The input lists or schemas that are used by StructGen.

# grouping longs with nulls
_longs_with_nulls = [('a', LongGen()), ('b', IntegerGen()), ('c', LongGen())]
# grouping longs with no nulls
_longs_with_no_nulls = [
    ('a', LongGen(nullable=False)),
    ('b', IntegerGen(nullable=False)),
    ('c', LongGen(nullable=False))]
# grouping longs with nulls present
_grpkey_longs_with_nulls = [
    ('a', RepeatSeqGen(LongGen(nullable=(True, 10.0)), length= 20)),
    ('b', IntegerGen()),
    ('c', LongGen())]
# grouping doubles with nulls present
_grpkey_dbls_with_nulls = [
    ('a', RepeatSeqGen(DoubleGen(nullable=(True, 10.0), special_cases=[]), length= 20)),
    ('b', IntegerGen()),
    ('c', LongGen())]
# grouping floats with nulls present
_grpkey_floats_with_nulls = [
    ('a', RepeatSeqGen(FloatGen(nullable=(True, 10.0), special_cases=[]), length= 20)),
    ('b', IntegerGen()),
    ('c', LongGen())]
# grouping strings with nulls present
_grpkey_strings_with_nulls = [
    ('a', RepeatSeqGen(StringGen(pattern='[0-9]{0,30}'), length= 20)),
    ('b', IntegerGen()),
    ('c', LongGen())]
# grouping strings with nulls present, and null value
_grpkey_strings_with_extra_nulls = [
    ('a', RepeatSeqGen(StringGen(pattern='[0-9]{0,30}'), length= 20)),
    ('b', IntegerGen()),
    ('c', NullGen())]
# grouping single-level structs
_grpkey_structs_with_non_nested_children = [
    ('a', RepeatSeqGen(StructGen([
        ['aa', IntegerGen()],
        ['ab', StringGen(pattern='[0-9]{0,30}')],
        ['ac', DecimalGen()]]), length=20)),
    ('b', IntegerGen()),
    ('c', NullGen())]
# grouping multiple-level structs
_grpkey_nested_structs = [
    ('a', RepeatSeqGen(StructGen([
        ['aa', IntegerGen()],
        ['ab', StringGen(pattern='[0-9]{0,30}')],
        ['ac', StructGen([['aca', LongGen()],
                          ['acb', BooleanGen()],
                          ['acc', StructGen([['acca', StringGen()]])]])]]),
        length=20)),
    ('b', IntegerGen()),
    ('c', NullGen())]
# grouping multiple-level structs with arrays in children
_grpkey_nested_structs_with_array_child = [
    ('a', RepeatSeqGen(StructGen([
        ['aa', IntegerGen()],
        ['ab', ArrayGen(IntegerGen())],
        ['ac', ArrayGen(StructGen([['aca', LongGen()]]))]]),
        length=20)),
    ('b', IntegerGen()),
    ('c', NullGen())]

# grouping NullType
_grpkey_nulls = [
    ('a', NullGen()),
    ('b', IntegerGen()),
    ('c', LongGen())]

# grouping floats with other columns containing nans and nulls
_grpkey_floats_with_nulls_and_nans = [
    ('a', RepeatSeqGen(FloatGen(nullable=(True, 10.0)), length= 20)),
    ('b', FloatGen(nullable=(True, 10.0), special_cases=[(float('nan'), 10.0)])),
    ('c', LongGen())]

_nan_zero_float_special_cases = [
    (float('nan'),  5.0),
    (NEG_FLOAT_NAN_MIN_VALUE, 5.0),
    (NEG_FLOAT_NAN_MAX_VALUE, 5.0),
    (POS_FLOAT_NAN_MIN_VALUE, 5.0),
    (POS_FLOAT_NAN_MAX_VALUE, 5.0),
    (float('0.0'),  5.0),
    (float('-0.0'), 5.0),
]

_grpkey_floats_with_nan_zero_grouping_keys = [
    ('a', RepeatSeqGen(FloatGen(nullable=(True, 10.0), special_cases=_nan_zero_float_special_cases), length=50)),
    ('b', IntegerGen(nullable=(True, 10.0))),
    ('c', LongGen())]

_nan_zero_double_special_cases = [
    (float('nan'),  5.0),
    (NEG_DOUBLE_NAN_MIN_VALUE, 5.0),
    (NEG_DOUBLE_NAN_MAX_VALUE, 5.0),
    (POS_DOUBLE_NAN_MIN_VALUE, 5.0),
    (POS_DOUBLE_NAN_MAX_VALUE, 5.0),
    (float('0.0'),  5.0),
    (float('-0.0'), 5.0),
]

_grpkey_doubles_with_nan_zero_grouping_keys = [
    ('a', RepeatSeqGen(DoubleGen(nullable=(True, 10.0), special_cases=_nan_zero_double_special_cases), length=50)),
    ('b', FloatGen(nullable=(True, 10.0))),
    ('c', LongGen())]

# Schema for xfail cases
struct_gens_xfail = [
    _grpkey_floats_with_nulls_and_nans
]

# List of schemas with no NaNs
_init_list_no_nans = [
    _longs_with_nulls,
    _longs_with_no_nulls,
    _grpkey_longs_with_nulls,
    _grpkey_dbls_with_nulls,
    _grpkey_floats_with_nulls,
    _grpkey_strings_with_nulls,
    _grpkey_nulls,
    _grpkey_strings_with_extra_nulls]

# List of schemas with NaNs included
_init_list_with_nans_and_no_nans = [
    _longs_with_nulls,
    _longs_with_no_nulls,
    _grpkey_longs_with_nulls,
    _grpkey_dbls_with_nulls,
    _grpkey_floats_with_nulls,
    _grpkey_strings_with_nulls,
    _grpkey_floats_with_nulls_and_nans]

# grouping decimals with nulls
_decimals_with_nulls = [('a', DecimalGen()), ('b', DecimalGen()), ('c', DecimalGen())]

# grouping decimals with no nulls
_decimals_with_no_nulls = [
    ('a', DecimalGen(nullable=False)),
    ('b', DecimalGen(nullable=False)),
    ('c', DecimalGen(nullable=False))]

_init_list_with_nans_and_no_nans_with_decimals = _init_list_with_nans_and_no_nans + [
    _decimals_with_nulls, _decimals_with_no_nulls]

# Used to test ANSI-mode fallback
_no_overflow_ansi_gens = [
    ByteGen(min_val = 1, max_val = 10, special_cases=[]),
    ShortGen(min_val = 1, max_val = 100, special_cases=[]),
    IntegerGen(min_val = 1, max_val = 1000, special_cases=[]),
    LongGen(min_val = 1, max_val = 3000, special_cases=[])]


def get_params(init_list, marked_params=[]):
    """
    A method to build the test inputs along with their passed in markers to allow testing
    specific params with their relevant markers. Right now it is used to parametrize _confs with
    allow_non_gpu which allows some operators to be enabled.
    However, this can be used with any list of params to the test.
    :arg init_list list of param values to be tested
    :arg marked_params A list of tuples of (params, list of pytest markers)
    Look at params_markers_for_confs as an example.
    """
    list = init_list.copy()
    for index in range(0, len(list)):
        for test_case, marks in marked_params:
            if list[index] == test_case:
                list[index] = pytest.param(list[index], marks=marks)
    return list


# Run these tests with in 3 modes, all on the GPU, only partial aggregates on GPU and
# only final aggregates on the GPU with conf for spark.rapids.sql.hasNans set to false/true
_confs = [_no_nans_float_conf, _no_nans_float_smallbatch_conf, _no_nans_float_conf_final, _no_nans_float_conf_partial]
_confs_with_nans = [_nans_float_conf, _nans_float_conf_partial, _nans_float_conf_final]

# Pytest marker for list of operators allowed to run on the CPU,
# esp. useful in partial and final only modes.
# but this ends up allowing close to everything being off the GPU so I am not sure how
# useful this really is
_excluded_operators_marker = pytest.mark.allow_non_gpu(
    'HashAggregateExec', 'AggregateExpression', 'UnscaledValue', 'MakeDecimal',
    'AttributeReference', 'Alias', 'Sum', 'Count', 'Max', 'Min', 'Average', 'Cast',
    'StddevPop', 'StddevSamp', 'VariancePop', 'VarianceSamp',
    'KnownFloatingPointNormalized', 'NormalizeNaNAndZero', 'GreaterThan', 'Literal', 'If',
    'EqualTo', 'First', 'SortAggregateExec', 'Coalesce', 'IsNull', 'EqualNullSafe',
    'PivotFirst', 'GetArrayItem', 'ShuffleExchangeExec', 'HashPartitioning')

params_markers_for_confs = [
    (_no_nans_float_conf_partial, [_excluded_operators_marker]),
    (_no_nans_float_conf_final, [_excluded_operators_marker])
]

params_markers_for_confs_nans = [
    (_nans_float_conf_partial, [_excluded_operators_marker]),
    (_nans_float_conf_final, [_excluded_operators_marker]),
    (_nans_float_conf, [_excluded_operators_marker])
]

_grpkey_small_decimals = [
    ('a', RepeatSeqGen(DecimalGen(precision=7, scale=3, nullable=(True, 10.0)), length=50)),
    ('b', DecimalGen(precision=5, scale=2)),
    ('c', DecimalGen(precision=8, scale=3))]

_init_list_no_nans_with_decimal = _init_list_no_nans + [
    _grpkey_small_decimals]

@shuffle_test
@approximate_float
@ignore_order
@incompat
@pytest.mark.parametrize('data_gen', _init_list_no_nans_with_decimal, ids=idfn)
@pytest.mark.parametrize('conf', get_params(_confs, params_markers_for_confs), ids=idfn)
def test_hash_grpby_sum(data_gen, conf):
    assert_gpu_and_cpu_are_equal_collect(
        lambda spark: gen_df(spark, data_gen, length=100).groupby('a').agg(f.sum('b')),
        conf=conf
    )


@approximate_float
@ignore_order
@incompat
@pytest.mark.parametrize('data_gen', _init_list_with_nans_and_no_nans, ids=idfn)
@pytest.mark.parametrize('conf', get_params(_confs, params_markers_for_confs), ids=idfn)
def test_hash_grpby_avg(data_gen, conf):
    assert_gpu_and_cpu_are_equal_collect(
        lambda spark: gen_df(spark, data_gen, length=100).groupby('a').agg(f.avg('b')),
        conf=conf
    )


# tracks https://github.com/NVIDIA/spark-rapids/issues/154
@approximate_float
@ignore_order
@incompat
@pytest.mark.allow_non_gpu(
    'HashAggregateExec', 'AggregateExpression',
    'AttributeReference', 'Alias', 'Sum', 'Count', 'Max', 'Min', 'Average', 'Cast',
    'KnownFloatingPointNormalized', 'NormalizeNaNAndZero', 'GreaterThan', 'Literal', 'If',
    'EqualTo', 'First', 'SortAggregateExec')
@pytest.mark.parametrize('data_gen', [
    StructGen(children=[('a', int_gen), ('b', int_gen)],nullable=False,
        special_cases=[((None, None), 400.0), ((None, -1542301795), 100.0)])], ids=idfn)
def test_hash_avg_nulls_partial_only(data_gen):
    assert_gpu_and_cpu_are_equal_collect(
        lambda spark: gen_df(spark, data_gen, length=2).agg(f.avg('b')),
        conf=_no_nans_float_conf_partial
    )


@approximate_float
@ignore_order(local=True)
@incompat
@pytest.mark.parametrize('data_gen', _init_list_no_nans_with_decimal, ids=idfn)
@pytest.mark.parametrize('conf', get_params(_confs, params_markers_for_confs), ids=idfn)
def test_hash_grpby_pivot(data_gen, conf):
    assert_gpu_and_cpu_are_equal_collect(
        lambda spark: gen_df(spark, data_gen, length=100)
            .groupby('a')
            .pivot('b')
            .agg(f.sum('c')),
        conf=conf)

@approximate_float
@ignore_order(local=True)
@allow_non_gpu('HashAggregateExec', 'PivotFirst', 'AggregateExpression', 'Alias', 'GetArrayItem',
        'Literal', 'ShuffleExchangeExec', 'HashPartitioning', 'KnownFloatingPointNormalized',
        'NormalizeNaNAndZero')
@incompat
@pytest.mark.parametrize('data_gen', [_grpkey_floats_with_nulls_and_nans], ids=idfn)
def test_hash_pivot_groupby_nan_fallback(data_gen):
    # collect values to pivot in previous, to avoid this preparation job being captured
    def fetch_pivot_values(spark):
        max_values = spark._jsparkSession.sessionState().conf().dataFramePivotMaxValues()
        df = gen_df(spark, data_gen, length=100)
        df = df.select('b').distinct().limit(max_values + 1).sort('b')
        return [row[0] for row in df.collect()]

    pivot_values = with_cpu_session(fetch_pivot_values)

    assert_gpu_fallback_collect(
        lambda spark: gen_df(spark, data_gen, length=100)
            .groupby('a')
            .pivot('b', pivot_values)
            .agg(f.sum('c')),
        "PivotFirst",
        conf=_nans_float_conf)


@approximate_float
@ignore_order(local=True)
@incompat
@pytest.mark.parametrize('data_gen', _init_list_no_nans, ids=idfn)
@pytest.mark.parametrize('conf', get_params(_confs_with_nans, params_markers_for_confs_nans), ids=idfn)
def test_hash_grpby_pivot_without_nans(data_gen, conf):
    assert_gpu_and_cpu_are_equal_collect(
        lambda spark: gen_df(spark, data_gen, length=100)
            .groupby('a')
            .pivot('b')
            .agg(f.sum('c')),
        conf=conf)


@approximate_float
@ignore_order(local=True)
@incompat
@pytest.mark.parametrize('data_gen', _init_list_no_nans, ids=idfn)
@pytest.mark.parametrize('conf', get_params(_confs, params_markers_for_confs), ids=idfn)
def test_hash_multiple_grpby_pivot(data_gen, conf):
    assert_gpu_and_cpu_are_equal_collect(
        lambda spark: gen_df(spark, data_gen, length=100)
            .groupby('a','b')
            .pivot('b')
            .agg(f.sum('c'), f.max('c')),
        conf=conf)

@approximate_float
@ignore_order(local=True)
@allow_non_gpu('HashAggregateExec', 'PivotFirst', 'AggregateExpression', 'Alias', 'GetArrayItem',
        'Literal', 'ShuffleExchangeExec')
@incompat
@pytest.mark.parametrize('data_gen', [_grpkey_floats_with_nulls_and_nans], ids=idfn)
def test_hash_pivot_reduction_nan_fallback(data_gen):
    # collect values to pivot in previous, to avoid this preparation job being captured
    def fetch_pivot_values(spark):
        max_values = spark._jsparkSession.sessionState().conf().dataFramePivotMaxValues()
        df = gen_df(spark, data_gen, length=100)
        df = df.select('b').distinct().limit(max_values + 1).sort('b')
        return [row[0] for row in df.collect()]

    pivot_values = with_cpu_session(fetch_pivot_values)

    assert_gpu_fallback_collect(
        lambda spark: gen_df(spark, data_gen, length=100)
            .groupby()
            .pivot('b', pivot_values)
            .agg(f.sum('c')),
        "PivotFirst",
        conf=_nans_float_conf)

@approximate_float
@ignore_order(local=True)
@incompat
@pytest.mark.parametrize('data_gen', _init_list_no_nans, ids=idfn)
@pytest.mark.parametrize('conf', get_params(_confs_with_nans, params_markers_for_confs_nans), ids=idfn)
def test_hash_reduction_pivot_without_nans(data_gen, conf):
    assert_gpu_and_cpu_are_equal_collect(
        lambda spark: gen_df(spark, data_gen, length=100)
            .groupby()
            .pivot('b')
            .agg(f.sum('c')),
        conf=conf)

_repeat_agg_column_for_collect_op = [
    RepeatSeqGen(BooleanGen(), length=15),
    RepeatSeqGen(IntegerGen(), length=15),
    RepeatSeqGen(LongGen(), length=15),
    RepeatSeqGen(ShortGen(), length=15),
    RepeatSeqGen(DateGen(), length=15),
    RepeatSeqGen(TimestampGen(), length=15),
    RepeatSeqGen(ByteGen(), length=15),
    RepeatSeqGen(StringGen(), length=15),
    RepeatSeqGen(FloatGen(), length=15),
    RepeatSeqGen(DoubleGen(), length=15),
    RepeatSeqGen(DecimalGen(precision=8, scale=3), length=15),
    # case to verify the NAN_UNEQUAL strategy
    RepeatSeqGen(FloatGen().with_special_case(math.nan, 200.0), length=5),
]

_gen_data_for_collect_op = [[
    ('a', RepeatSeqGen(LongGen(), length=20)),
    ('b', value_gen),
    ('c', LongRangeGen())] for value_gen in _repeat_agg_column_for_collect_op]

_repeat_agg_column_for_collect_list_op = [
        RepeatSeqGen(ArrayGen(int_gen), length=15),
        RepeatSeqGen(all_basic_struct_gen, length=15),
        RepeatSeqGen(simple_string_to_string_map_gen, length=15)]

_gen_data_for_collect_list_op = _gen_data_for_collect_op + [[
    ('a', RepeatSeqGen(LongGen(), length=20)),
    ('b', value_gen)] for value_gen in _repeat_agg_column_for_collect_list_op]

# to avoid ordering issues with collect_list we do it all in a single task
@ignore_order(local=True)
@pytest.mark.parametrize('data_gen', _gen_data_for_collect_op + _gen_data_for_collect_list_op, ids=idfn)
@pytest.mark.parametrize('use_obj_hash_agg', [True, False], ids=idfn)
def test_hash_groupby_collect_list(data_gen, use_obj_hash_agg):
    assert_gpu_and_cpu_are_equal_collect(
        lambda spark: gen_df(spark, data_gen, length=100).coalesce(1)
            .groupby('a')
            .agg(f.collect_list('b')),
        conf={'spark.sql.execution.useObjectHashAggregateExec': str(use_obj_hash_agg).lower(),
            'spark.sql.shuffle.partitons': '1'})

@approximate_float
@ignore_order(local=True)
@incompat
@pytest.mark.parametrize('data_gen', _gen_data_for_collect_op, ids=idfn)
def test_hash_groupby_collect_set(data_gen):
    assert_gpu_and_cpu_are_equal_collect(
        lambda spark: gen_df(spark, data_gen, length=100)
            .groupby('a')
            .agg(f.sort_array(f.collect_set('b')), f.count('b')))

@approximate_float
@ignore_order(local=True)
@incompat
@pytest.mark.parametrize('data_gen', _gen_data_for_collect_op, ids=idfn)
def test_hash_groupby_collect_with_single_distinct(data_gen):
    # test collect_ops with other distinct aggregations
    assert_gpu_and_cpu_are_equal_collect(
        lambda spark: gen_df(spark, data_gen, length=100)
            .groupby('a')
            .agg(f.sort_array(f.collect_list('b')),
                 f.sort_array(f.collect_set('b')),
                 f.countDistinct('c'),
                 f.count('c')))

@approximate_float
@ignore_order(local=True)
@incompat
@pytest.mark.parametrize('data_gen', _gen_data_for_collect_op, ids=idfn)
def test_hash_groupby_single_distinct_collect(data_gen):
    # test distinct collect
    sql = """select a,
                    sort_array(collect_list(distinct b)),
                    sort_array(collect_set(distinct b))
            from tbl group by a"""
    assert_gpu_and_cpu_are_equal_sql(
        df_fun=lambda spark: gen_df(spark, data_gen, length=100),
        table_name="tbl", sql=sql)

    # test distinct collect with nonDistinct aggregations
    sql = """select a,
                    sort_array(collect_list(distinct b)),
                    sort_array(collect_set(b)),
                    count(distinct b),
                    count(c)
            from tbl group by a"""
    assert_gpu_and_cpu_are_equal_sql(
        df_fun=lambda spark: gen_df(spark, data_gen, length=100),
        table_name="tbl", sql=sql)

@approximate_float
@ignore_order(local=True)
@pytest.mark.parametrize('data_gen', _gen_data_for_collect_op, ids=idfn)
def test_hash_groupby_collect_with_multi_distinct(data_gen):
    def spark_fn(spark_session):
        return gen_df(spark_session, data_gen, length=100).groupby('a').agg(
            f.sort_array(f.collect_list('b')),
            f.sort_array(f.collect_set('b')),
            f.countDistinct('b'),
            f.countDistinct('c'))
    assert_gpu_and_cpu_are_equal_collect(spark_fn)

_replace_modes_non_distinct = [
    # Spark: GPU(Final) -> CPU(Partial)
    # Databricks runtime: GPU(Complete)
    'final|complete',
    # Spark: CPU(Final) -> GPU(Partial)
    # Databricks runtime: CPU(Complete)
    'partial',
]
@ignore_order(local=True)
@allow_non_gpu('ObjectHashAggregateExec', 'SortAggregateExec',
               'ShuffleExchangeExec', 'HashPartitioning', 'SortExec',
               'SortArray', 'Alias', 'Literal', 'Count', 'CollectList', 'CollectSet',
               'GpuToCpuCollectBufferTransition', 'CpuToGpuCollectBufferTransition',
               'AggregateExpression')
@pytest.mark.parametrize('data_gen', _gen_data_for_collect_op, ids=idfn)
@pytest.mark.parametrize('replace_mode', _replace_modes_non_distinct, ids=idfn)
@pytest.mark.parametrize('aqe_enabled', ['false', 'true'], ids=idfn)
@pytest.mark.parametrize('use_obj_hash_agg', ['false', 'true'], ids=idfn)
def test_hash_groupby_collect_partial_replace_fallback(data_gen,
                                                       replace_mode,
                                                       aqe_enabled,
                                                       use_obj_hash_agg):
    conf = {'spark.rapids.sql.hashAgg.replaceMode': replace_mode,
            'spark.sql.adaptive.enabled': aqe_enabled,
            'spark.sql.execution.useObjectHashAggregateExec': use_obj_hash_agg}

    cpu_clz, gpu_clz = ['CollectList', 'CollectSet'], ['GpuCollectList', 'GpuCollectSet']
    exist_clz, non_exist_clz = [], []
    # For aggregations without distinct, Databricks runtime removes the partial Aggregate stage (
    # map-side combine). There only exists an AggregateExec in Databricks runtimes. So, we need to
    # set the expected exist_classes according to runtime.
    if is_databricks_runtime():
        if replace_mode == 'partial':
            exist_clz, non_exist_clz = cpu_clz, gpu_clz
        else:
            exist_clz, non_exist_clz = gpu_clz, cpu_clz
    else:
        exist_clz = cpu_clz + gpu_clz

    assert_cpu_and_gpu_are_equal_collect_with_capture(
        lambda spark: gen_df(spark, data_gen, length=100)
            .groupby('a')
            .agg(f.sort_array(f.collect_list('b')), f.sort_array(f.collect_set('b'))),
        exist_classes=','.join(exist_clz),
        non_exist_classes=','.join(non_exist_clz),
        conf=conf)

_replace_modes_single_distinct = [
    # Spark: CPU -> CPU -> GPU(PartialMerge) -> GPU(Partial)
    # Databricks runtime: CPU(Final and Complete) -> GPU(PartialMerge)
    'partial|partialMerge',
    # Spark: GPU(Final) -> GPU(PartialMerge&Partial) -> CPU(PartialMerge) -> CPU(Partial)
    # Databricks runtime: GPU(Final&Complete) -> CPU(PartialMerge)
    'final|partialMerge&partial|final&complete',
]
# TODO: add param of use_obj_hash_agg after https://github.com/NVIDIA/spark-rapids/issues/3367 getting fixed
@ignore_order(local=True)
@allow_non_gpu('ObjectHashAggregateExec', 'SortAggregateExec',
               'ShuffleExchangeExec', 'HashPartitioning', 'SortExec',
               'SortArray', 'Alias', 'Literal', 'Count', 'CollectList', 'CollectSet',
               'GpuToCpuCollectBufferTransition', 'CpuToGpuCollectBufferTransition',
               'AggregateExpression')
@pytest.mark.parametrize('data_gen', _gen_data_for_collect_op, ids=idfn)
@pytest.mark.parametrize('replace_mode', _replace_modes_single_distinct, ids=idfn)
@pytest.mark.parametrize('aqe_enabled', ['false', 'true'], ids=idfn)
def test_hash_groupby_collect_partial_replace_with_distinct_fallback(data_gen,
                                                                     replace_mode,
                                                                     aqe_enabled):
    conf = {'spark.rapids.sql.hashAgg.replaceMode': replace_mode,
            'spark.sql.adaptive.enabled': aqe_enabled}
    # test with single Distinct
    assert_cpu_and_gpu_are_equal_collect_with_capture(
        lambda spark: gen_df(spark, data_gen, length=100)
            .groupby('a')
            .agg(f.sort_array(f.collect_list('b')),
                 f.sort_array(f.collect_set('b')),
                 f.countDistinct('c')),
        exist_classes='CollectList,CollectSet,GpuCollectList,GpuCollectSet',
        conf=conf)

    # test with Distinct Collect
    assert_cpu_and_gpu_are_equal_sql_with_capture(
        lambda spark: gen_df(spark, data_gen, length=100),
        table_name='table',
        exist_classes='CollectSet,GpuCollectSet,Count,GpuCount',
        sql="""
    select a,
        sort_array(collect_list(distinct c)),
        sort_array(collect_set(b)),
        count(c)
    from table
    group by a""",
        conf=conf)

@ignore_order(local=True)
@allow_non_gpu('ObjectHashAggregateExec', 'ShuffleExchangeExec',
               'HashAggregateExec', 'HashPartitioning',
               'ApproximatePercentile', 'Alias', 'Literal', 'AggregateExpression')
def test_hash_groupby_typed_imperative_agg_without_gpu_implementation_fallback():
    assert_cpu_and_gpu_are_equal_sql_with_capture(
        lambda spark: gen_df(spark, [('k', RepeatSeqGen(LongGen(), length=20)),
                                     ('v', LongRangeGen())], length=100),
        exist_classes='ApproximatePercentile,ObjectHashAggregateExec',
        non_exist_classes='GpuApproximatePercentile,GpuObjectHashAggregateExec',
        table_name='table',
        sql="""select k,
        approx_percentile(v, array(0.25, 0.5, 0.75)) from table group by k""")

@approximate_float
@ignore_order
@incompat
@pytest.mark.parametrize('data_gen', _init_list_no_nans, ids=idfn)
@pytest.mark.parametrize('conf', get_params(_confs, params_markers_for_confs), ids=idfn)
def test_hash_multiple_mode_query(data_gen, conf):
    print_params(data_gen)
    assert_gpu_and_cpu_are_equal_collect(
        lambda spark: gen_df(spark, data_gen, length=100)
            .groupby('a')
            .agg(f.count('a'),
                 f.avg('b'),
                 f.avg('a'),
                 f.countDistinct('b'),
                 f.sum('a'),
                 f.min('a'),
                 f.max('a'),
                 f.sumDistinct('b'),
                 f.countDistinct('c')
                ), conf=conf)


@approximate_float
@ignore_order
@incompat
@pytest.mark.parametrize('data_gen', _init_list_no_nans, ids=idfn)
@pytest.mark.parametrize('conf', get_params(_confs, params_markers_for_confs),
    ids=idfn)
def test_hash_multiple_mode_query_avg_distincts(data_gen, conf):
    assert_gpu_and_cpu_are_equal_collect(
        lambda spark: gen_df(spark, data_gen, length=100)
            .selectExpr('avg(distinct a)', 'avg(distinct b)','avg(distinct c)'),
        conf=conf)


@approximate_float
@ignore_order
@incompat
@pytest.mark.parametrize('data_gen', _init_list_no_nans, ids=idfn)
@pytest.mark.parametrize('conf', get_params(_confs, params_markers_for_confs), ids=idfn)
@pytest.mark.parametrize('parameterless', ['true', pytest.param('false', marks=pytest.mark.xfail(
    condition=not is_before_spark_311(), reason="parameterless count not supported by default in Spark 3.1+"))])
def test_hash_query_multiple_distincts_with_non_distinct(data_gen, conf, parameterless):
    local_conf = copy_and_update(conf, {'spark.sql.legacy.allowParameterlessCount': parameterless})
    assert_gpu_and_cpu_are_equal_sql(
        lambda spark : gen_df(spark, data_gen, length=100),
        "hash_agg_table",
        'select avg(a),' +
        'avg(distinct b),' +
        'avg(distinct c),' +
        'sum(distinct a),' +
        'count(distinct b),' +
        'count(a),' +
        'count(),' +
        'sum(a),' +
        'min(a),'+
        'max(a) from hash_agg_table group by a',
        conf=local_conf)


@approximate_float
@ignore_order
@incompat
@pytest.mark.parametrize('data_gen', _init_list_no_nans, ids=idfn)
@pytest.mark.parametrize('conf', get_params(_confs, params_markers_for_confs),
                         ids=idfn)
@pytest.mark.parametrize('parameterless', ['true', pytest.param('false', marks=pytest.mark.xfail(
    condition=not is_before_spark_311(), reason="parameterless count not supported by default in Spark 3.1+"))])
def test_hash_query_max_with_multiple_distincts(data_gen, conf, parameterless):
    local_conf = copy_and_update(conf, {'spark.sql.legacy.allowParameterlessCount': parameterless})
    assert_gpu_and_cpu_are_equal_sql(
        lambda spark : gen_df(spark, data_gen, length=100),
        "hash_agg_table",
        'select max(c),' +
        'sum(distinct a),' +
        'count(),' +
        'count(distinct b) from hash_agg_table group by a',
        conf=local_conf)

@ignore_order
@pytest.mark.parametrize('data_gen', _init_list_no_nans, ids=idfn)
@pytest.mark.parametrize('conf', get_params(_confs, params_markers_for_confs), ids=idfn)
def test_hash_count_with_filter(data_gen, conf):
    assert_gpu_and_cpu_are_equal_collect(
        lambda spark: gen_df(spark, data_gen, length=100)
            .selectExpr('count(a) filter (where c > 50)'),
        conf=conf)


@approximate_float
@ignore_order
@incompat
@pytest.mark.parametrize('data_gen', _init_list_no_nans, ids=idfn)
@pytest.mark.parametrize('conf', get_params(_confs, params_markers_for_confs), ids=idfn)
def test_hash_multiple_filters(data_gen, conf):
    assert_gpu_and_cpu_are_equal_sql(
        lambda spark : gen_df(spark, data_gen, length=100),
        "hash_agg_table",
        'select count(a) filter (where c > 50),' +
        'count(b) filter (where c > 100),' +
        'avg(b) filter (where b > 20),' +
        'min(a), max(b) filter (where c > 250) from hash_agg_table group by a',
        conf)


@ignore_order
@allow_non_gpu('HashAggregateExec', 'AggregateExpression', 'AttributeReference', 'Alias', 'Max',
               'KnownFloatingPointNormalized', 'NormalizeNaNAndZero', 'ShuffleExchangeExec',
               'HashPartitioning')
@pytest.mark.parametrize('data_gen', struct_gens_xfail, ids=idfn)
def test_hash_query_max_nan_fallback(data_gen):
    print_params(data_gen)
    assert_gpu_fallback_collect(
        lambda spark: gen_df(spark, data_gen, length=100).groupby('a').agg(f.max('b')),
        "Max")

@approximate_float
@ignore_order
@pytest.mark.parametrize('data_gen', [_grpkey_floats_with_nan_zero_grouping_keys,
                                      _grpkey_doubles_with_nan_zero_grouping_keys], ids=idfn)
@pytest.mark.parametrize('parameterless', ['true', pytest.param('false', marks=pytest.mark.xfail(
    condition=not is_before_spark_311(), reason="parameterless count not supported by default in Spark 3.1+"))])
def test_hash_agg_with_nan_keys(data_gen, parameterless):
    local_conf = copy_and_update(_no_nans_float_conf, {'spark.sql.legacy.allowParameterlessCount': parameterless})
    assert_gpu_and_cpu_are_equal_sql(
        lambda spark : gen_df(spark, data_gen, length=1024),
        "hash_agg_table",
        'select a, '
        'count(*) as count_stars, '
        'count() as count_parameterless, '
        'count(b) as count_bees, '
        'sum(b) as sum_of_bees, '
        'max(c) as max_seas, '
        'min(c) as min_seas, '
        'count(distinct c) as count_distinct_cees, '
        'avg(c) as average_seas '
        'from hash_agg_table group by a',
        local_conf)

@ignore_order
@pytest.mark.parametrize('data_gen',  [_grpkey_structs_with_non_nested_children,
                                       _grpkey_nested_structs], ids=idfn)
def test_hash_agg_with_struct_keys(data_gen):
    local_conf = copy_and_update(_no_nans_float_conf, {'spark.sql.legacy.allowParameterlessCount': 'true'})
    assert_gpu_and_cpu_are_equal_sql(
        lambda spark : gen_df(spark, data_gen, length=1024),
        "hash_agg_table",
        'select a, '
        'count(*) as count_stars, '
        'count() as count_parameterless, '
        'count(b) as count_bees, '
        'sum(b) as sum_of_bees, '
        'max(c) as max_seas, '
        'min(c) as min_seas, '
        'count(distinct c) as count_distinct_cees, '
        'avg(c) as average_seas '
        'from hash_agg_table group by a',
        conf=local_conf)

@ignore_order(local=True)
@allow_non_gpu('HashAggregateExec', 'Avg', 'Count', 'Max', 'Min', 'Sum', 'Average',
               'Cast', 'Literal', 'Alias', 'AggregateExpression',
               'ShuffleExchangeExec', 'HashPartitioning')
@pytest.mark.parametrize('data_gen',  [_grpkey_nested_structs_with_array_child], ids=idfn)
def test_hash_agg_with_struct_of_array_fallback(data_gen):
    local_conf = copy_and_update(_no_nans_float_conf, {'spark.sql.legacy.allowParameterlessCount': 'true'})
    assert_cpu_and_gpu_are_equal_sql_with_capture(
        lambda spark : gen_df(spark, data_gen, length=100),
        'select a, '
        'count(*) as count_stars, '
        'count() as count_parameterless, '
        'count(b) as count_bees, '
        'sum(b) as sum_of_bees, '
        'max(c) as max_seas, '
        'min(c) as min_seas, '
        'avg(c) as average_seas '
        'from hash_agg_table group by a',
        "hash_agg_table",
        exist_classes='HashAggregateExec',
        non_exist_classes='GpuHashAggregateExec',
        conf=local_conf)


@approximate_float
@ignore_order
@pytest.mark.parametrize('data_gen', [ _grpkey_doubles_with_nan_zero_grouping_keys], ids=idfn)
def test_count_distinct_with_nan_floats(data_gen):
    assert_gpu_and_cpu_are_equal_sql(
        lambda spark : gen_df(spark, data_gen, length=1024),
        "hash_agg_table",
        'select a, count(distinct b) as count_distinct_bees from hash_agg_table group by a',
        _no_nans_float_conf)

# TODO: Literal tests

# REDUCTIONS

non_nan_all_basic_gens = [byte_gen, short_gen, int_gen, long_gen,
        # nans and -0.0 cannot work because of nan support in min/max, -0.0 == 0.0 in cudf for distinct and
        # Spark fixed ordering of 0.0 and -0.0 in Spark 3.1 in the ordering
        FloatGen(no_nans=True, special_cases=[]), DoubleGen(no_nans=True, special_cases=[]),
        string_gen, boolean_gen, date_gen, timestamp_gen]

_nested_gens = array_gens_sample + struct_gens_sample + map_gens_sample

@pytest.mark.parametrize('data_gen', decimal_gens, ids=idfn)
def test_first_last_reductions_extra_types(data_gen):
    assert_gpu_and_cpu_are_equal_collect(
            # Coalesce and sort are to make sure that first and last, which are non-deterministic
            # become deterministic
            lambda spark : unary_op_df(spark, data_gen)\
                    .coalesce(1).selectExpr(
                'first(a)',
                'last(a)'),
            conf = allow_negative_scale_of_decimal_conf)

# TODO: https://github.com/NVIDIA/spark-rapids/issues/3221
@allow_non_gpu('HashAggregateExec', 'SortAggregateExec',
               'ShuffleExchangeExec', 'HashPartitioning',
               'AggregateExpression', 'Alias', 'First', 'Last')
@pytest.mark.parametrize('data_gen', _nested_gens, ids=idfn)
def test_first_last_reductions_nested_types_fallback(data_gen):
    assert_cpu_and_gpu_are_equal_collect_with_capture(
            lambda spark: unary_op_df(spark, data_gen, num_slices=1)\
                    .selectExpr('first(a)', 'last(a)', 'first(a, True)', 'last(a, True)'),
            exist_classes='First,Last',
            non_exist_classes='GpuFirst,GpuLast',
            conf=allow_negative_scale_of_decimal_conf)

@pytest.mark.parametrize('data_gen', non_nan_all_basic_gens, ids=idfn)
@pytest.mark.parametrize('parameterless', ['true', pytest.param('false', marks=pytest.mark.xfail(
    condition=not is_before_spark_311(), reason="parameterless count not supported by default in Spark 3.1+"))])
def test_generic_reductions(data_gen, parameterless):
    local_conf = copy_and_update(_no_nans_float_conf, {'spark.sql.legacy.allowParameterlessCount': parameterless})
    assert_gpu_and_cpu_are_equal_collect(
            # Coalesce and sort are to make sure that first and last, which are non-deterministic
            # become deterministic
            lambda spark : unary_op_df(spark, data_gen)\
                    .coalesce(1).selectExpr(
                'min(a)',
                'max(a)',
                'first(a)',
                'last(a)',
                'count(a)',
                'count()',
                'count(1)'),
            conf = local_conf)

@pytest.mark.parametrize('data_gen', non_nan_all_basic_gens, ids=idfn)
@pytest.mark.parametrize('parameterless', ['true', pytest.param('false', marks=pytest.mark.xfail(
    condition=not is_before_spark_311(), reason="parameterless count not supported by default in Spark 3.1+"))])
def test_count(data_gen, parameterless):
    assert_gpu_and_cpu_are_equal_collect(
        lambda spark : unary_op_df(spark, data_gen) \
            .selectExpr(
            'count(a)',
            'count()',
            'count()',
            'count(1)'),
        conf = {'spark.sql.legacy.allowParameterlessCount': parameterless})

@pytest.mark.parametrize('data_gen', non_nan_all_basic_gens, ids=idfn)
def test_distinct_count_reductions(data_gen):
    assert_gpu_and_cpu_are_equal_collect(
            lambda spark : binary_op_df(spark, data_gen).selectExpr(
                'count(DISTINCT a)'))

@pytest.mark.xfail(condition=is_before_spark_311(),
        reason='Spark fixed distinct count of NaNs in 3.1')
@pytest.mark.parametrize('data_gen', [float_gen, double_gen], ids=idfn)
def test_distinct_float_count_reductions(data_gen):
    assert_gpu_and_cpu_are_equal_collect(
            lambda spark : binary_op_df(spark, data_gen).selectExpr(
                'count(DISTINCT a)'))

@approximate_float
@pytest.mark.parametrize('data_gen', numeric_gens, ids=idfn)
def test_arithmetic_reductions(data_gen):
    assert_gpu_and_cpu_are_equal_collect(
            lambda spark : unary_op_df(spark, data_gen).selectExpr(
                'sum(a)',
                'avg(a)'),
            conf = _no_nans_float_conf)

@ignore_order(local=True)
@pytest.mark.parametrize('data_gen', all_gen + _nested_gens, ids=idfn)
def test_groupby_first_last(data_gen):
    gen_fn = [('a', RepeatSeqGen(LongGen(), length=20)), ('b', data_gen)]
    agg_fn = lambda df: df.groupBy('a').agg(
        f.first('b'), f.last('b'), f.first('b', True), f.last('b', True))
    assert_gpu_and_cpu_are_equal_collect(
        # First and last are not deterministic when they are run in a real distributed setup.
        # We set parallelism 1 to prevent nondeterministic results because of distributed setup.
        lambda spark: agg_fn(gen_df(spark, gen_fn, num_slices=1)),
        conf=allow_negative_scale_of_decimal_conf)

@ignore_order
@pytest.mark.parametrize('data_gen', all_gen, ids=idfn)
@pytest.mark.parametrize('count_func', [f.count, f.countDistinct])
def test_agg_count(data_gen, count_func):
    assert_gpu_and_cpu_are_equal_collect(
        lambda spark : gen_df(spark, [('a', data_gen), ('b', data_gen)],
                              length=1024).groupBy('a').agg(count_func("b")))

def subquery_create_temp_views(spark, expr):
    t1 = "select * from values (1,2) as t1(a,b)"
    t2 = "select * from values (3,4) as t2(c,d)"
    spark.sql(t1).createOrReplaceTempView("t1")
    spark.sql(t2).createOrReplaceTempView("t2")
    return spark.sql(expr)

# Adding these tests as they were added in SPARK-31620, and were shown to break in
# SPARK-32031, but our GPU hash aggregate does not seem to exhibit the same failure.
# The tests are being added more as a sanity check.
# Adaptive is being turned on and off so we invoke re-optimization at the logical plan level.
@pytest.mark.parametrize('adaptive', ["true", "false"])
@pytest.mark.parametrize('expr', [
  "select sum(if(c > (select a from t1), d, 0)) as csum from t2",
  "select c, sum(if(c > (select a from t1), d, 0)) as csum from t2 group by c",
  "select avg(distinct(d)), sum(distinct(if(c > (select a from t1), d, 0))) as csum " +
    "from t2 group by c",
  "select sum(distinct(if(c > (select sum(distinct(a)) from t1), d, 0))) as csum " +
    "from t2 group by c"
])
def test_subquery_in_agg(adaptive, expr):
    assert_gpu_and_cpu_are_equal_collect(
      lambda spark: subquery_create_temp_views(spark, expr),
        conf = {"spark.sql.adaptive.enabled" : adaptive})


# TODO support multi-level structs https://github.com/NVIDIA/spark-rapids/issues/2438
def assert_single_level_struct(df):
    first_level_dt = df.schema['a'].dataType
    second_level_dt = first_level_dt['aa'].dataType
    assert isinstance(first_level_dt, StructType)
    assert isinstance(second_level_dt, IntegerType)

# Prevent value deduplication bug across rows and struct columns
# https://github.com/apache/spark/pull/31778 by injecting
# extra literal columns
#
def workaround_dedupe_by_value(df, num_cols):
    col_id_rng = range(0, num_cols)
    return reduce(lambda df, i: df.withColumn(f"fake_col_{i}", f.lit(i)), col_id_rng, df)


@allow_non_gpu(any = True)
@pytest.mark.parametrize('key_data_gen', [
    StructGen([
        ('aa', IntegerGen(min_val=0, max_val=9)),
    ], nullable=False),
    StructGen([
        ('aa', IntegerGen(min_val=0, max_val=4)),
        ('ab', IntegerGen(min_val=5, max_val=9)),
    ], nullable=False),
], ids=idfn)
@ignore_order(local=True)
def test_struct_groupby_count(key_data_gen):
    def group_by_count(spark):
        df = two_col_df(spark, key_data_gen, IntegerGen())
        assert_single_level_struct(df)
        return workaround_dedupe_by_value(df.groupBy(df.a).count(), 3)
    assert_gpu_and_cpu_are_equal_collect(group_by_count)


@pytest.mark.parametrize('cast_struct_tostring', ['LEGACY', 'SPARK311+'])
@pytest.mark.parametrize('key_data_gen', [
    StructGen([
        ('aa', IntegerGen(min_val=0, max_val=9)),
    ], nullable=False),
    StructGen([
        ('aa', IntegerGen(min_val=0, max_val=4)),
        ('ab', IntegerGen(min_val=5, max_val=9)),
    ], nullable=False)
], ids=idfn)
@ignore_order(local=True)
def test_struct_cast_groupby_count(cast_struct_tostring, key_data_gen):
    def _group_by_struct_or_cast(spark):
        df = two_col_df(spark, key_data_gen, IntegerGen())
        assert_single_level_struct(df)
        return df.groupBy(df.a.cast(StringType())).count()
    assert_gpu_and_cpu_are_equal_collect(_group_by_struct_or_cast, {
        'spark.sql.legacy.castComplexTypesToString.enabled': cast_struct_tostring == 'LEGACY'
    })


@allow_non_gpu(any = True)
@pytest.mark.parametrize('key_data_gen', [
    StructGen([
        ('a', StructGen([
            ('aa', IntegerGen(min_val=0, max_val=9))
        ]))], nullable=False),
    StructGen([
        ('a', StructGen([
            ('aa', IntegerGen(min_val=0, max_val=4)),
            ('ab', IntegerGen(min_val=5, max_val=9)),
        ]))], nullable=False),
], ids=idfn)
@ignore_order(local=True)
def test_struct_count_distinct(key_data_gen):
    def _count_distinct_by_struct(spark):
        df = gen_df(spark, key_data_gen)
        assert_single_level_struct(df)
        return df.agg(f.countDistinct(df.a))
    assert_gpu_and_cpu_are_equal_collect(_count_distinct_by_struct)


@pytest.mark.parametrize('cast_struct_tostring', ['LEGACY', 'SPARK311+'])
@pytest.mark.parametrize('key_data_gen', [
    StructGen([
        ('a', StructGen([
            ('aa', IntegerGen(min_val=0, max_val=9))
        ]))], nullable=False),
    StructGen([
        ('a', StructGen([
            ('aa', IntegerGen(min_val=0, max_val=4)),
            ('ab', IntegerGen(min_val=5, max_val=9)),
        ]))], nullable=False),
], ids=idfn)
@ignore_order(local=True)
def test_struct_count_distinct_cast(cast_struct_tostring, key_data_gen):
    def _count_distinct_by_struct(spark):
        df = gen_df(spark, key_data_gen)
        assert_single_level_struct(df)
        return df.agg(f.countDistinct(df.a.cast(StringType())))
    assert_gpu_and_cpu_are_equal_collect(_count_distinct_by_struct, {
        'spark.sql.legacy.castComplexTypesToString.enabled': cast_struct_tostring == 'LEGACY'
    })

@ignore_order(local=True)
def test_reduction_nested_struct():
    def do_it(spark):
        df = unary_op_df(spark, StructGen([('aa', StructGen([('aaa', IntegerGen(min_val=0, max_val=4))]))]))
        return df.agg(f.sum(df.a.aa.aaa))
    assert_gpu_and_cpu_are_equal_collect(do_it)

@ignore_order(local=True)
def test_reduction_nested_array():
    def do_it(spark):
        df = unary_op_df(spark, ArrayGen(StructGen([('aa', IntegerGen(min_val=0, max_val=4))])))
        return df.agg(f.sum(df.a[1].aa))
    assert_gpu_and_cpu_are_equal_collect(do_it)

# The map here is a child not a top level, because we only support GetMapValue on String to String maps.
@ignore_order(local=True)
def test_reduction_nested_map():
    def do_it(spark):
        df = unary_op_df(spark, ArrayGen(MapGen(StringGen('a{1,5}', nullable=False), StringGen('[ab]{1,5}'))))
        return df.agg(f.min(df.a[1]["a"]))
    assert_gpu_and_cpu_are_equal_collect(do_it)

@ignore_order(local=True)
def test_agg_nested_struct():
    def do_it(spark):
        df = two_col_df(spark, StringGen('k{1,5}'), StructGen([('aa', StructGen([('aaa', IntegerGen(min_val=0, max_val=4))]))]))
        return df.groupBy('a').agg(f.sum(df.b.aa.aaa))
    assert_gpu_and_cpu_are_equal_collect(do_it)

@ignore_order(local=True)
def test_agg_nested_array():
    def do_it(spark):
        df = two_col_df(spark, StringGen('k{1,5}'), ArrayGen(StructGen([('aa', IntegerGen(min_val=0, max_val=4))])))
        return df.groupBy('a').agg(f.sum(df.b[1].aa))
    assert_gpu_and_cpu_are_equal_collect(do_it)

# The map here is a child not a top level, because we only support GetMapValue on String to String maps.
@ignore_order(local=True)
def test_agg_nested_map():
    def do_it(spark):
        df = two_col_df(spark, StringGen('k{1,5}'), ArrayGen(MapGen(StringGen('a{1,5}', nullable=False), StringGen('[ab]{1,5}'))))
        return df.groupBy('a').agg(f.min(df.b[1]["a"]))
    assert_gpu_and_cpu_are_equal_collect(do_it)

<<<<<<< HEAD

# Tests for standard deviation and variance aggregations.
@approximate_float
@ignore_order
@incompat
@pytest.mark.parametrize('data_gen', _init_list_with_nans_and_no_nans, ids=idfn)
@pytest.mark.parametrize('conf', get_params(_confs, params_markers_for_confs), ids=idfn)
def test_groupby_std_variance(data_gen, conf):
    assert_gpu_and_cpu_are_equal_sql(
        lambda spark : gen_df(spark, data_gen, length=100),
        "data_table",
        'select ' +
        'stddev(b),' +
        'stddev_pop(b),' +
        'stddev_samp(b),' +
        'variance(b),' +
        'var_pop(b),' +
        'var_samp(b)' +
        ' from data_table group by a',
        conf=conf)


# xfail because GPU-casting directly from decimal to double is not yet supported.
# This test also includes the test above thus let remove the test above when this one can be enabled.
@pytest.mark.xfail(reason='https://github.com/NVIDIA/spark-rapids/issues/3610')
@approximate_float
@ignore_order
@incompat
@pytest.mark.parametrize('data_gen', _init_list_with_nans_and_no_nans_with_decimals, ids=idfn)
@pytest.mark.parametrize('conf', get_params(_confs, params_markers_for_confs), ids=idfn)
def test_groupby_std_variance_with_decimals(data_gen, conf):
    local_conf = copy_and_update(conf, {'spark.rapids.sql.decimalType.enabled': 'true'})
    assert_gpu_and_cpu_are_equal_sql(
        lambda spark : gen_df(spark, data_gen, length=100),
        "data_table",
        'select ' +
        'stddev(b),' +
        'stddev_pop(b),' +
        'stddev_samp(b),' +
        'variance(b),' +
        'var_pop(b),' +
        'var_samp(b)' +
        ' from data_table group by a',
        conf=local_conf)


@ignore_order
@incompat
@pytest.mark.parametrize('data_gen', [_grpkey_strings_with_extra_nulls], ids=idfn)
@pytest.mark.parametrize('conf', get_params(_confs, params_markers_for_confs), ids=idfn)
@pytest.mark.parametrize('ansi_enabled', ['true', 'false'])
def test_groupby_std_variance_nulls(data_gen, conf, ansi_enabled):
    local_conf = copy_and_update(conf, {'spark.sql.ansi.enabled': ansi_enabled})
    assert_gpu_and_cpu_are_equal_sql(
        lambda spark : gen_df(spark, data_gen, length=100),
        "data_table",
        'select ' +
        'stddev(c),' +
        'stddev_pop(c),' +
        'stddev_samp(c),' +
        'variance(c),' +
        'var_pop(c),' +
        'var_samp(c)' +
        ' from data_table group by a',
        conf=local_conf)
=======
@ignore_order
@pytest.mark.parametrize('data_gen', [_grpkey_strings_with_extra_nulls], ids=idfn)
@pytest.mark.parametrize('conf', get_params(_confs, params_markers_for_confs), ids=idfn)
def test_hash_grpby_avg_nulls(data_gen, conf):
    assert_gpu_and_cpu_are_equal_collect(
        lambda spark: gen_df(spark, data_gen, length=100).groupby('a')
          .agg(f.avg('c')),
        conf=conf
    )

@ignore_order
@allow_non_gpu('HashAggregateExec', 'Alias', 'AggregateExpression', 'Cast',
  'HashPartitioning', 'ShuffleExchangeExec', 'Average')
@pytest.mark.parametrize('data_gen', [_grpkey_strings_with_extra_nulls], ids=idfn)
@pytest.mark.parametrize('conf', get_params(_confs, params_markers_for_confs), ids=idfn)
def test_hash_grpby_avg_nulls_ansi(data_gen, conf):
    local_conf = copy_and_update(conf, {'spark.sql.ansi.enabled': 'true'})
    assert_gpu_fallback_collect(
        lambda spark: gen_df(spark, data_gen, length=100).groupby('a')
          .agg(f.avg('c')),
        'Average',
        conf=local_conf
    )

@ignore_order
@pytest.mark.parametrize('data_gen', [_grpkey_strings_with_extra_nulls], ids=idfn)
@pytest.mark.parametrize('conf', get_params(_confs, params_markers_for_confs), ids=idfn)
def test_hash_reduction_avg_nulls(data_gen, conf):
    assert_gpu_and_cpu_are_equal_collect(
        lambda spark: gen_df(spark, data_gen, length=100)
          .agg(f.avg('c')),
        conf=conf
    )

@ignore_order
@allow_non_gpu('HashAggregateExec', 'Alias', 'AggregateExpression', 'Cast',
  'HashPartitioning', 'ShuffleExchangeExec', 'Average')
@pytest.mark.parametrize('data_gen', [_grpkey_strings_with_extra_nulls], ids=idfn)
@pytest.mark.parametrize('conf', get_params(_confs, params_markers_for_confs), ids=idfn)
def test_hash_reduction_avg_nulls_ansi(data_gen, conf):
    local_conf = copy_and_update(conf, {'spark.sql.ansi.enabled': 'true'})
    assert_gpu_fallback_collect(
        lambda spark: gen_df(spark, data_gen, length=100)
          .agg(f.avg('c')),
        'Average',
        conf=local_conf
    )


@allow_non_gpu('HashAggregateExec', 'Alias', 'AggregateExpression', 'Cast',
  'HashPartitioning', 'ShuffleExchangeExec', 'Sum')
@pytest.mark.parametrize('data_gen', _no_overflow_ansi_gens, ids=idfn)
def test_sum_fallback_when_ansi_enabled(data_gen):
    def do_it(spark):
        df = gen_df(spark, [('a', data_gen), ('b', data_gen)], length=100)
        return df.groupBy('a').agg(f.sum("b"))

    assert_gpu_fallback_collect(do_it, 'Sum',
        conf={'spark.sql.ansi.enabled': 'true'})


@allow_non_gpu('HashAggregateExec', 'Alias', 'AggregateExpression', 'Cast',
  'HashPartitioning', 'ShuffleExchangeExec', 'Average')
@pytest.mark.parametrize('data_gen', _no_overflow_ansi_gens, ids=idfn)
def test_avg_fallback_when_ansi_enabled(data_gen):
    def do_it(spark):
        df = gen_df(spark, [('a', data_gen), ('b', data_gen)], length=100)
        return df.groupBy('a').agg(f.avg("b"))

    assert_gpu_fallback_collect(do_it, 'Average',
        conf={'spark.sql.ansi.enabled': 'true'})


@allow_non_gpu('HashAggregateExec', 'Alias', 'AggregateExpression',
  'HashPartitioning', 'ShuffleExchangeExec', 'Count', 'Literal')
@pytest.mark.parametrize('data_gen', _no_overflow_ansi_gens, ids=idfn)
def test_count_fallback_when_ansi_enabled(data_gen):
    def do_it(spark):
        df = gen_df(spark, [('a', data_gen), ('b', data_gen)], length=100)
        return df.groupBy('a').agg(f.count("b"), f.count("*"))

    assert_gpu_fallback_collect(do_it, 'Count',
        conf={'spark.sql.ansi.enabled': 'true'})


@pytest.mark.parametrize('data_gen', _no_overflow_ansi_gens, ids=idfn)
def test_no_fallback_when_ansi_enabled(data_gen):
    def do_it(spark):
        df = gen_df(spark, [('a', data_gen), ('b', data_gen)], length=100)
        # coalescing because of first/last are not deterministic
        df = df.coalesce(1).orderBy("a", "b")
        return df.groupBy('a').agg(f.first("b"), f.last("b"), f.min("b"), f.max("b"))

    assert_gpu_and_cpu_are_equal_collect(do_it,
        conf={'spark.sql.ansi.enabled': 'true'})
>>>>>>> 54c56cf9
<|MERGE_RESOLUTION|>--- conflicted
+++ resolved
@@ -1086,7 +1086,103 @@
         return df.groupBy('a').agg(f.min(df.b[1]["a"]))
     assert_gpu_and_cpu_are_equal_collect(do_it)
 
-<<<<<<< HEAD
+
+@ignore_order
+@pytest.mark.parametrize('data_gen', [_grpkey_strings_with_extra_nulls], ids=idfn)
+@pytest.mark.parametrize('conf', get_params(_confs, params_markers_for_confs), ids=idfn)
+def test_hash_grpby_avg_nulls(data_gen, conf):
+    assert_gpu_and_cpu_are_equal_collect(
+        lambda spark: gen_df(spark, data_gen, length=100).groupby('a')
+          .agg(f.avg('c')),
+        conf=conf
+    )
+
+@ignore_order
+@allow_non_gpu('HashAggregateExec', 'Alias', 'AggregateExpression', 'Cast',
+  'HashPartitioning', 'ShuffleExchangeExec', 'Average')
+@pytest.mark.parametrize('data_gen', [_grpkey_strings_with_extra_nulls], ids=idfn)
+@pytest.mark.parametrize('conf', get_params(_confs, params_markers_for_confs), ids=idfn)
+def test_hash_grpby_avg_nulls_ansi(data_gen, conf):
+    local_conf = copy_and_update(conf, {'spark.sql.ansi.enabled': 'true'})
+    assert_gpu_fallback_collect(
+        lambda spark: gen_df(spark, data_gen, length=100).groupby('a')
+          .agg(f.avg('c')),
+        'Average',
+        conf=local_conf
+    )
+
+@ignore_order
+@pytest.mark.parametrize('data_gen', [_grpkey_strings_with_extra_nulls], ids=idfn)
+@pytest.mark.parametrize('conf', get_params(_confs, params_markers_for_confs), ids=idfn)
+def test_hash_reduction_avg_nulls(data_gen, conf):
+    assert_gpu_and_cpu_are_equal_collect(
+        lambda spark: gen_df(spark, data_gen, length=100)
+          .agg(f.avg('c')),
+        conf=conf
+    )
+
+@ignore_order
+@allow_non_gpu('HashAggregateExec', 'Alias', 'AggregateExpression', 'Cast',
+  'HashPartitioning', 'ShuffleExchangeExec', 'Average')
+@pytest.mark.parametrize('data_gen', [_grpkey_strings_with_extra_nulls], ids=idfn)
+@pytest.mark.parametrize('conf', get_params(_confs, params_markers_for_confs), ids=idfn)
+def test_hash_reduction_avg_nulls_ansi(data_gen, conf):
+    local_conf = copy_and_update(conf, {'spark.sql.ansi.enabled': 'true'})
+    assert_gpu_fallback_collect(
+        lambda spark: gen_df(spark, data_gen, length=100)
+          .agg(f.avg('c')),
+        'Average',
+        conf=local_conf
+    )
+
+
+@allow_non_gpu('HashAggregateExec', 'Alias', 'AggregateExpression', 'Cast',
+  'HashPartitioning', 'ShuffleExchangeExec', 'Sum')
+@pytest.mark.parametrize('data_gen', _no_overflow_ansi_gens, ids=idfn)
+def test_sum_fallback_when_ansi_enabled(data_gen):
+    def do_it(spark):
+        df = gen_df(spark, [('a', data_gen), ('b', data_gen)], length=100)
+        return df.groupBy('a').agg(f.sum("b"))
+
+    assert_gpu_fallback_collect(do_it, 'Sum',
+        conf={'spark.sql.ansi.enabled': 'true'})
+
+
+@allow_non_gpu('HashAggregateExec', 'Alias', 'AggregateExpression', 'Cast',
+  'HashPartitioning', 'ShuffleExchangeExec', 'Average')
+@pytest.mark.parametrize('data_gen', _no_overflow_ansi_gens, ids=idfn)
+def test_avg_fallback_when_ansi_enabled(data_gen):
+    def do_it(spark):
+        df = gen_df(spark, [('a', data_gen), ('b', data_gen)], length=100)
+        return df.groupBy('a').agg(f.avg("b"))
+
+    assert_gpu_fallback_collect(do_it, 'Average',
+        conf={'spark.sql.ansi.enabled': 'true'})
+
+
+@allow_non_gpu('HashAggregateExec', 'Alias', 'AggregateExpression',
+  'HashPartitioning', 'ShuffleExchangeExec', 'Count', 'Literal')
+@pytest.mark.parametrize('data_gen', _no_overflow_ansi_gens, ids=idfn)
+def test_count_fallback_when_ansi_enabled(data_gen):
+    def do_it(spark):
+        df = gen_df(spark, [('a', data_gen), ('b', data_gen)], length=100)
+        return df.groupBy('a').agg(f.count("b"), f.count("*"))
+
+    assert_gpu_fallback_collect(do_it, 'Count',
+        conf={'spark.sql.ansi.enabled': 'true'})
+
+
+@pytest.mark.parametrize('data_gen', _no_overflow_ansi_gens, ids=idfn)
+def test_no_fallback_when_ansi_enabled(data_gen):
+    def do_it(spark):
+        df = gen_df(spark, [('a', data_gen), ('b', data_gen)], length=100)
+        # coalescing because of first/last are not deterministic
+        df = df.coalesce(1).orderBy("a", "b")
+        return df.groupBy('a').agg(f.first("b"), f.last("b"), f.min("b"), f.max("b"))
+
+    assert_gpu_and_cpu_are_equal_collect(do_it,
+        conf={'spark.sql.ansi.enabled': 'true'})
+
 
 # Tests for standard deviation and variance aggregations.
 @approximate_float
@@ -1151,101 +1247,4 @@
         'var_pop(c),' +
         'var_samp(c)' +
         ' from data_table group by a',
-        conf=local_conf)
-=======
-@ignore_order
-@pytest.mark.parametrize('data_gen', [_grpkey_strings_with_extra_nulls], ids=idfn)
-@pytest.mark.parametrize('conf', get_params(_confs, params_markers_for_confs), ids=idfn)
-def test_hash_grpby_avg_nulls(data_gen, conf):
-    assert_gpu_and_cpu_are_equal_collect(
-        lambda spark: gen_df(spark, data_gen, length=100).groupby('a')
-          .agg(f.avg('c')),
-        conf=conf
-    )
-
-@ignore_order
-@allow_non_gpu('HashAggregateExec', 'Alias', 'AggregateExpression', 'Cast',
-  'HashPartitioning', 'ShuffleExchangeExec', 'Average')
-@pytest.mark.parametrize('data_gen', [_grpkey_strings_with_extra_nulls], ids=idfn)
-@pytest.mark.parametrize('conf', get_params(_confs, params_markers_for_confs), ids=idfn)
-def test_hash_grpby_avg_nulls_ansi(data_gen, conf):
-    local_conf = copy_and_update(conf, {'spark.sql.ansi.enabled': 'true'})
-    assert_gpu_fallback_collect(
-        lambda spark: gen_df(spark, data_gen, length=100).groupby('a')
-          .agg(f.avg('c')),
-        'Average',
-        conf=local_conf
-    )
-
-@ignore_order
-@pytest.mark.parametrize('data_gen', [_grpkey_strings_with_extra_nulls], ids=idfn)
-@pytest.mark.parametrize('conf', get_params(_confs, params_markers_for_confs), ids=idfn)
-def test_hash_reduction_avg_nulls(data_gen, conf):
-    assert_gpu_and_cpu_are_equal_collect(
-        lambda spark: gen_df(spark, data_gen, length=100)
-          .agg(f.avg('c')),
-        conf=conf
-    )
-
-@ignore_order
-@allow_non_gpu('HashAggregateExec', 'Alias', 'AggregateExpression', 'Cast',
-  'HashPartitioning', 'ShuffleExchangeExec', 'Average')
-@pytest.mark.parametrize('data_gen', [_grpkey_strings_with_extra_nulls], ids=idfn)
-@pytest.mark.parametrize('conf', get_params(_confs, params_markers_for_confs), ids=idfn)
-def test_hash_reduction_avg_nulls_ansi(data_gen, conf):
-    local_conf = copy_and_update(conf, {'spark.sql.ansi.enabled': 'true'})
-    assert_gpu_fallback_collect(
-        lambda spark: gen_df(spark, data_gen, length=100)
-          .agg(f.avg('c')),
-        'Average',
-        conf=local_conf
-    )
-
-
-@allow_non_gpu('HashAggregateExec', 'Alias', 'AggregateExpression', 'Cast',
-  'HashPartitioning', 'ShuffleExchangeExec', 'Sum')
-@pytest.mark.parametrize('data_gen', _no_overflow_ansi_gens, ids=idfn)
-def test_sum_fallback_when_ansi_enabled(data_gen):
-    def do_it(spark):
-        df = gen_df(spark, [('a', data_gen), ('b', data_gen)], length=100)
-        return df.groupBy('a').agg(f.sum("b"))
-
-    assert_gpu_fallback_collect(do_it, 'Sum',
-        conf={'spark.sql.ansi.enabled': 'true'})
-
-
-@allow_non_gpu('HashAggregateExec', 'Alias', 'AggregateExpression', 'Cast',
-  'HashPartitioning', 'ShuffleExchangeExec', 'Average')
-@pytest.mark.parametrize('data_gen', _no_overflow_ansi_gens, ids=idfn)
-def test_avg_fallback_when_ansi_enabled(data_gen):
-    def do_it(spark):
-        df = gen_df(spark, [('a', data_gen), ('b', data_gen)], length=100)
-        return df.groupBy('a').agg(f.avg("b"))
-
-    assert_gpu_fallback_collect(do_it, 'Average',
-        conf={'spark.sql.ansi.enabled': 'true'})
-
-
-@allow_non_gpu('HashAggregateExec', 'Alias', 'AggregateExpression',
-  'HashPartitioning', 'ShuffleExchangeExec', 'Count', 'Literal')
-@pytest.mark.parametrize('data_gen', _no_overflow_ansi_gens, ids=idfn)
-def test_count_fallback_when_ansi_enabled(data_gen):
-    def do_it(spark):
-        df = gen_df(spark, [('a', data_gen), ('b', data_gen)], length=100)
-        return df.groupBy('a').agg(f.count("b"), f.count("*"))
-
-    assert_gpu_fallback_collect(do_it, 'Count',
-        conf={'spark.sql.ansi.enabled': 'true'})
-
-
-@pytest.mark.parametrize('data_gen', _no_overflow_ansi_gens, ids=idfn)
-def test_no_fallback_when_ansi_enabled(data_gen):
-    def do_it(spark):
-        df = gen_df(spark, [('a', data_gen), ('b', data_gen)], length=100)
-        # coalescing because of first/last are not deterministic
-        df = df.coalesce(1).orderBy("a", "b")
-        return df.groupBy('a').agg(f.first("b"), f.last("b"), f.min("b"), f.max("b"))
-
-    assert_gpu_and_cpu_are_equal_collect(do_it,
-        conf={'spark.sql.ansi.enabled': 'true'})
->>>>>>> 54c56cf9
+        conf=local_conf)