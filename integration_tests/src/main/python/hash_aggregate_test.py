# Copyright (c) 2020-2021, NVIDIA CORPORATION.
#
# Licensed under the Apache License, Version 2.0 (the "License");
# you may not use this file except in compliance with the License.
# You may obtain a copy of the License at
#
#     http://www.apache.org/licenses/LICENSE-2.0
#
# Unless required by applicable law or agreed to in writing, software
# distributed under the License is distributed on an "AS IS" BASIS,
# WITHOUT WARRANTIES OR CONDITIONS OF ANY KIND, either express or implied.
# See the License for the specific language governing permissions and
# limitations under the License.

import pytest

from asserts import assert_gpu_and_cpu_are_equal_collect, assert_gpu_and_cpu_are_equal_sql, assert_gpu_fallback_collect
<<<<<<< HEAD
from conftest import get_non_gpu_allowed
=======
>>>>>>> fc1216e9
from data_gen import *
from pyspark.sql.types import *
from marks import *
import pyspark.sql.functions as f
from spark_session import with_spark_session, is_before_spark_311

_no_nans_float_conf = {'spark.rapids.sql.variableFloatAgg.enabled': 'true',
                       'spark.rapids.sql.hasNans': 'false',
                       'spark.rapids.sql.castStringToFloat.enabled': 'true'
                      }

_no_nans_float_conf_partial = _no_nans_float_conf.copy()
_no_nans_float_conf_partial.update(
    {'spark.rapids.sql.hashAgg.replaceMode': 'partial'})

_no_nans_float_conf_final = _no_nans_float_conf.copy()
_no_nans_float_conf_final.update({'spark.rapids.sql.hashAgg.replaceMode': 'final'})

_nans_float_conf = {'spark.rapids.sql.variableFloatAgg.enabled': 'true',
                    'spark.rapids.sql.hasNans': 'true',
                    'spark.rapids.sql.castStringToFloat.enabled': 'true'
                   }

_nans_float_conf_partial = _nans_float_conf.copy()
_nans_float_conf_partial.update(
    {'spark.rapids.sql.hashAgg.replaceMode': 'partial'})

_nans_float_conf_final = _nans_float_conf.copy()
_nans_float_conf_final.update({'spark.rapids.sql.hashAgg.replaceMode': 'final'})

# The input lists or schemas that are used by StructGen.

# grouping longs with nulls
_longs_with_nulls = [('a', LongGen()), ('b', IntegerGen()), ('c', LongGen())]
# grouping longs with no nulls
_longs_with_no_nulls = [
    ('a', LongGen(nullable=False)),
    ('b', IntegerGen(nullable=False)),
    ('c', LongGen(nullable=False))]
# grouping longs with nulls present
_grpkey_longs_with_nulls = [
    ('a', RepeatSeqGen(LongGen(nullable=(True, 10.0)), length= 20)),
    ('b', IntegerGen()),
    ('c', LongGen())]
# grouping doubles with nulls present
_grpkey_dbls_with_nulls = [
    ('a', RepeatSeqGen(DoubleGen(nullable=(True, 10.0), special_cases=[]), length= 20)),
    ('b', IntegerGen()),
    ('c', LongGen())]
# grouping floats with nulls present
_grpkey_floats_with_nulls = [
    ('a', RepeatSeqGen(FloatGen(nullable=(True, 10.0), special_cases=[]), length= 20)),
    ('b', IntegerGen()),
    ('c', LongGen())]
# grouping strings with nulls present
_grpkey_strings_with_nulls = [
    ('a', RepeatSeqGen(StringGen(pattern='[0-9]{0,30}'), length= 20)),
    ('b', IntegerGen()),
    ('c', LongGen())]
# grouping strings with nulls present, and null value
_grpkey_strings_with_extra_nulls = [
    ('a', RepeatSeqGen(StringGen(pattern='[0-9]{0,30}'), length= 20)),
    ('b', IntegerGen()),
    ('c', NullGen())]
# grouping NullType
_grpkey_nulls = [
    ('a', NullGen()),
    ('b', IntegerGen()),
    ('c', LongGen())]

# grouping floats with other columns containing nans and nulls
_grpkey_floats_with_nulls_and_nans = [
    ('a', RepeatSeqGen(FloatGen(nullable=(True, 10.0)), length= 20)),
    ('b', FloatGen(nullable=(True, 10.0), special_cases=[(float('nan'), 10.0)])),
    ('c', LongGen())]

_nan_zero_float_special_cases = [
    (float('nan'),  5.0),
    (NEG_FLOAT_NAN_MIN_VALUE, 5.0),
    (NEG_FLOAT_NAN_MAX_VALUE, 5.0),
    (POS_FLOAT_NAN_MIN_VALUE, 5.0),
    (POS_FLOAT_NAN_MAX_VALUE, 5.0),
    (float('0.0'),  5.0),
    (float('-0.0'), 5.0),
]

_grpkey_floats_with_nan_zero_grouping_keys = [
    ('a', RepeatSeqGen(FloatGen(nullable=(True, 10.0), special_cases=_nan_zero_float_special_cases), length=50)),
    ('b', IntegerGen(nullable=(True, 10.0))),
    ('c', LongGen())]

_nan_zero_double_special_cases = [
    (float('nan'),  5.0),
    (NEG_DOUBLE_NAN_MIN_VALUE, 5.0),
    (NEG_DOUBLE_NAN_MAX_VALUE, 5.0),
    (POS_DOUBLE_NAN_MIN_VALUE, 5.0),
    (POS_DOUBLE_NAN_MAX_VALUE, 5.0),
    (float('0.0'),  5.0),
    (float('-0.0'), 5.0),
]

_grpkey_doubles_with_nan_zero_grouping_keys = [
    ('a', RepeatSeqGen(DoubleGen(nullable=(True, 10.0), special_cases=_nan_zero_double_special_cases), length=50)),
    ('b', FloatGen(nullable=(True, 10.0))),
    ('c', LongGen())]

# Schema for xfail cases
struct_gens_xfail = [
    _grpkey_floats_with_nulls_and_nans
]

# List of schemas with no NaNs
_init_list_no_nans = [
    _longs_with_nulls,
    _longs_with_no_nulls,
    _grpkey_longs_with_nulls,
    _grpkey_dbls_with_nulls,
    _grpkey_floats_with_nulls,
    _grpkey_strings_with_nulls,
    _grpkey_nulls,
    _grpkey_strings_with_extra_nulls]

# List of schemas with NaNs included
_init_list_with_nans_and_no_nans = [
    _longs_with_nulls,
    _longs_with_no_nulls,
    _grpkey_longs_with_nulls,
    _grpkey_dbls_with_nulls,
    _grpkey_floats_with_nulls,
    _grpkey_strings_with_nulls,
    _grpkey_floats_with_nulls_and_nans]


def get_params(init_list, marked_params=[]):
    """
    A method to build the test inputs along with their passed in markers to allow testing
    specific params with their relevant markers. Right now it is used to parametrize _confs with
    allow_non_gpu which allows some operators to be enabled.
    However, this can be used with any list of params to the test.
    :arg init_list list of param values to be tested
    :arg marked_params A list of tuples of (params, list of pytest markers)
    Look at params_markers_for_confs as an example.
    """
    list = init_list.copy()
    for index in range(0, len(list)):
        for test_case, marks in marked_params:
            if list[index] == test_case:
                list[index] = pytest.param(list[index], marks=marks)
    return list


# Run these tests with in 3 modes, all on the GPU, only partial aggregates on GPU and
# only final aggregates on the GPU with conf for spark.rapids.sql.hasNans set to false/true
_confs = [_no_nans_float_conf, _no_nans_float_conf_final, _no_nans_float_conf_partial]
_confs_with_nans = [_nans_float_conf, _nans_float_conf_partial, _nans_float_conf_final]

# Pytest marker for list of operators allowed to run on the CPU,
# esp. useful in partial and final only modes.
# but this ends up allowing close to everything being off the GPU so I am not sure how
# useful this really is
_excluded_operators_marker = pytest.mark.allow_non_gpu(
    'HashAggregateExec', 'AggregateExpression', 'UnscaledValue', 'MakeDecimal',
    'AttributeReference', 'Alias', 'Sum', 'Count', 'Max', 'Min', 'Average', 'Cast',
    'KnownFloatingPointNormalized', 'NormalizeNaNAndZero', 'GreaterThan', 'Literal', 'If',
    'EqualTo', 'First', 'SortAggregateExec', 'Coalesce', 'IsNull', 'EqualNullSafe',
    'PivotFirst', 'GetArrayItem', 'ShuffleExchangeExec', 'HashPartitioning')

params_markers_for_confs = [
    (_no_nans_float_conf_partial, [_excluded_operators_marker]),
    (_no_nans_float_conf_final, [_excluded_operators_marker])
]

params_markers_for_confs_nans = [
    (_nans_float_conf_partial, [_excluded_operators_marker]),
    (_nans_float_conf_final, [_excluded_operators_marker]),
    (_nans_float_conf, [_excluded_operators_marker])
]

_grpkey_small_decimals = [
    ('a', RepeatSeqGen(DecimalGen(precision=7, scale=3, nullable=(True, 10.0)), length=50)),
    ('b', DecimalGen(precision=5, scale=2)),
    ('c', DecimalGen(precision=8, scale=3))]

_init_list_no_nans_with_decimal = _init_list_no_nans + [
    _grpkey_small_decimals]

@approximate_float
@ignore_order
@incompat
@pytest.mark.parametrize('data_gen', _init_list_no_nans_with_decimal, ids=idfn)
@pytest.mark.parametrize('conf', get_params(_confs, params_markers_for_confs), ids=idfn)
def test_hash_grpby_sum(data_gen, conf):
    assert_gpu_and_cpu_are_equal_collect(
        lambda spark: gen_df(spark, data_gen, length=100).groupby('a').agg(f.sum('b')),
        conf=conf
    )


@approximate_float
@ignore_order
@incompat
@pytest.mark.parametrize('data_gen', _init_list_with_nans_and_no_nans, ids=idfn)
@pytest.mark.parametrize('conf', get_params(_confs, params_markers_for_confs), ids=idfn)
def test_hash_grpby_avg(data_gen, conf):
    assert_gpu_and_cpu_are_equal_collect(
        lambda spark: gen_df(spark, data_gen, length=100).groupby('a').agg(f.avg('b')),
        conf=conf
    )

@ignore_order
@pytest.mark.parametrize('data_gen', [_grpkey_strings_with_extra_nulls], ids=idfn)
@pytest.mark.parametrize('conf', get_params(_confs, params_markers_for_confs), ids=idfn)
@pytest.mark.parametrize('ansi_enabled', ['true', 'false'])
def test_hash_grpby_avg_nulls(data_gen, conf, ansi_enabled):
    conf.update({'spark.sql.ansi.enabled': ansi_enabled})
    assert_gpu_and_cpu_are_equal_collect(
        lambda spark: gen_df(spark, data_gen, length=100).groupby('a')
          .agg(f.avg('c')),
        conf=conf
    )

@ignore_order
@pytest.mark.parametrize('data_gen', [_grpkey_strings_with_extra_nulls], ids=idfn)
@pytest.mark.parametrize('conf', get_params(_confs, params_markers_for_confs), ids=idfn)
@pytest.mark.parametrize('ansi_enabled', ['true', 'false'])
def test_hash_reduction_avg_nulls(data_gen, conf, ansi_enabled):
    conf.update({'spark.sql.ansi.enabled': ansi_enabled})
    assert_gpu_and_cpu_are_equal_collect(
        lambda spark: gen_df(spark, data_gen, length=100)
          .agg(f.avg('c')),
        conf=conf
    )

# tracks https://github.com/NVIDIA/spark-rapids/issues/154
@approximate_float
@ignore_order
@incompat
@pytest.mark.allow_non_gpu(
    'HashAggregateExec', 'AggregateExpression',
    'AttributeReference', 'Alias', 'Sum', 'Count', 'Max', 'Min', 'Average', 'Cast',
    'KnownFloatingPointNormalized', 'NormalizeNaNAndZero', 'GreaterThan', 'Literal', 'If',
    'EqualTo', 'First', 'SortAggregateExec')
@pytest.mark.parametrize('data_gen', [
    StructGen(children=[('a', int_gen), ('b', int_gen)],nullable=False,
        special_cases=[((None, None), 400.0), ((None, -1542301795), 100.0)])], ids=idfn)
def test_hash_avg_nulls_partial_only(data_gen):
    assert_gpu_and_cpu_are_equal_collect(
        lambda spark: gen_df(spark, data_gen, length=2).agg(f.avg('b')),
        conf=_no_nans_float_conf_partial
    )


@approximate_float
@ignore_order(local=True)
@incompat
@pytest.mark.parametrize('data_gen', _init_list_no_nans_with_decimal, ids=idfn)
@pytest.mark.parametrize('conf', get_params(_confs, params_markers_for_confs), ids=idfn)
def test_hash_grpby_pivot(data_gen, conf):
    assert_gpu_and_cpu_are_equal_collect(
        lambda spark: gen_df(spark, data_gen, length=100)
            .groupby('a')
            .pivot('b')
            .agg(f.sum('c')),
        conf=conf)


@approximate_float
@ignore_order(local=True)
@allow_non_gpu('HashAggregateExec', 'PivotFirst', 'AggregateExpression', 'Alias', 'GetArrayItem',
        'Literal', 'ShuffleExchangeExec', 'HashPartitioning', 'KnownFloatingPointNormalized',
        'NormalizeNaNAndZero')
@incompat
@pytest.mark.parametrize('data_gen', [_grpkey_floats_with_nulls_and_nans], ids=idfn)
def test_hash_pivot_groupby_nan_fallback(data_gen):
    assert_gpu_fallback_collect(
        lambda spark: gen_df(spark, data_gen, length=100)
            .groupby('a')
            .pivot('b')
            .agg(f.sum('c')),
        "PivotFirst",
        conf=_nans_float_conf)


@approximate_float
@ignore_order(local=True)
@incompat
@pytest.mark.parametrize('data_gen', _init_list_no_nans, ids=idfn)
@pytest.mark.parametrize('conf', get_params(_confs_with_nans, params_markers_for_confs_nans), ids=idfn)
def test_hash_grpby_pivot_without_nans(data_gen, conf):
    assert_gpu_and_cpu_are_equal_collect(
        lambda spark: gen_df(spark, data_gen, length=100)
            .groupby('a')
            .pivot('b')
            .agg(f.sum('c')),
        conf=conf)


@approximate_float
@ignore_order(local=True)
@incompat
@pytest.mark.parametrize('data_gen', _init_list_no_nans, ids=idfn)
@pytest.mark.parametrize('conf', get_params(_confs, params_markers_for_confs), ids=idfn)
def test_hash_multiple_grpby_pivot(data_gen, conf):
    assert_gpu_and_cpu_are_equal_collect(
        lambda spark: gen_df(spark, data_gen, length=100)
            .groupby('a','b')
            .pivot('b')
            .agg(f.sum('c'), f.max('c')),
        conf=conf)

@approximate_float
@ignore_order(local=True)
@allow_non_gpu('HashAggregateExec', 'PivotFirst', 'AggregateExpression', 'Alias', 'GetArrayItem',
        'Literal', 'ShuffleExchangeExec')
@incompat
@pytest.mark.parametrize('data_gen', [_grpkey_floats_with_nulls_and_nans], ids=idfn)
def test_hash_pivot_reduction_nan_fallback(data_gen):
    assert_gpu_fallback_collect(
        lambda spark: gen_df(spark, data_gen, length=100)
            .groupby()
            .pivot('b')
            .agg(f.sum('c')),
        "PivotFirst",
        conf=_nans_float_conf)

@approximate_float
@ignore_order(local=True)
@incompat
@pytest.mark.parametrize('data_gen', _init_list_no_nans, ids=idfn)
@pytest.mark.parametrize('conf', get_params(_confs_with_nans, params_markers_for_confs_nans), ids=idfn)
def test_hash_reduction_pivot_without_nans(data_gen, conf):
    assert_gpu_and_cpu_are_equal_collect(
        lambda spark: gen_df(spark, data_gen, length=100)
            .groupby()
            .pivot('b')
            .agg(f.sum('c')),
        conf=conf)

@approximate_float
@ignore_order
@incompat
@pytest.mark.parametrize('data_gen', _init_list_no_nans, ids=idfn)
@pytest.mark.parametrize('conf', get_params(_confs, params_markers_for_confs), ids=idfn)
def test_hash_multiple_mode_query(data_gen, conf):
    print_params(data_gen)
    assert_gpu_and_cpu_are_equal_collect(
        lambda spark: gen_df(spark, data_gen, length=100)
            .groupby('a')
            .agg(f.count('a'),
                 f.avg('b'),
                 f.avg('a'),
                 f.countDistinct('b'),
                 f.sum('a'),
                 f.min('a'),
                 f.max('a'),
                 f.sumDistinct('b'),
                 f.countDistinct('c')
                ), conf=conf)


@approximate_float
@ignore_order
@incompat
@pytest.mark.parametrize('data_gen', _init_list_no_nans, ids=idfn)
@pytest.mark.parametrize('conf', get_params(_confs, params_markers_for_confs),
    ids=idfn)
def test_hash_multiple_mode_query_avg_distincts(data_gen, conf):
    assert_gpu_and_cpu_are_equal_collect(
        lambda spark: gen_df(spark, data_gen, length=100)
            .selectExpr('avg(distinct a)', 'avg(distinct b)','avg(distinct c)'),
        conf=conf)


@approximate_float
@ignore_order
@incompat
@pytest.mark.parametrize('data_gen', _init_list_no_nans, ids=idfn)
@pytest.mark.parametrize('conf', get_params(_confs, params_markers_for_confs), ids=idfn)
@pytest.mark.parametrize('parameterless', ['true', pytest.param('false', marks=pytest.mark.xfail(
    condition=not is_before_spark_311(), reason="parameterless count not supported by default in Spark 3.1+"))])
def test_hash_query_multiple_distincts_with_non_distinct(data_gen, conf, parameterless):
    conf.update({'spark.sql.legacy.allowParameterlessCount': parameterless})
    assert_gpu_and_cpu_are_equal_sql(
        lambda spark : gen_df(spark, data_gen, length=100),
        "hash_agg_table",
        'select avg(a),' +
        'avg(distinct b),' +
        'avg(distinct c),' +
        'sum(distinct a),' +
        'count(distinct b),' +
        'count(a),' +
        'count(),' +
        'sum(a),' +
        'min(a),'+
        'max(a) from hash_agg_table group by a',
        conf)


@approximate_float
@ignore_order
@incompat
@pytest.mark.parametrize('data_gen', _init_list_no_nans, ids=idfn)
@pytest.mark.parametrize('conf', get_params(_confs, params_markers_for_confs),
                         ids=idfn)
@pytest.mark.parametrize('parameterless', ['true', pytest.param('false', marks=pytest.mark.xfail(
    condition=not is_before_spark_311(), reason="parameterless count not supported by default in Spark 3.1+"))])
def test_hash_query_max_with_multiple_distincts(data_gen, conf, parameterless):
    conf.update({'spark.sql.legacy.allowParameterlessCount': parameterless})
    assert_gpu_and_cpu_are_equal_sql(
        lambda spark : gen_df(spark, data_gen, length=100),
        "hash_agg_table",
        'select max(c),' +
        'sum(distinct a),' +
        'count(),' +
        'count(distinct b) from hash_agg_table group by a',
        conf)

@ignore_order
@pytest.mark.parametrize('data_gen', _init_list_no_nans, ids=idfn)
@pytest.mark.parametrize('conf', get_params(_confs, params_markers_for_confs), ids=idfn)
def test_hash_count_with_filter(data_gen, conf):
    assert_gpu_and_cpu_are_equal_collect(
        lambda spark: gen_df(spark, data_gen, length=100)
            .selectExpr('count(a) filter (where c > 50)'),
        conf=conf)


@approximate_float
@ignore_order
@incompat
@pytest.mark.parametrize('data_gen', _init_list_no_nans, ids=idfn)
@pytest.mark.parametrize('conf', get_params(_confs, params_markers_for_confs), ids=idfn)
def test_hash_multiple_filters(data_gen, conf):
    assert_gpu_and_cpu_are_equal_sql(
        lambda spark : gen_df(spark, data_gen, length=100),
        "hash_agg_table",
        'select count(a) filter (where c > 50),' +
        'count(b) filter (where c > 100),' +
        'avg(b) filter (where b > 20),' +
        'min(a), max(b) filter (where c > 250) from hash_agg_table group by a',
        conf)


@ignore_order
@allow_non_gpu('HashAggregateExec', 'AggregateExpression', 'AttributeReference', 'Alias', 'Max',
               'KnownFloatingPointNormalized', 'NormalizeNaNAndZero', 'ShuffleExchangeExec',
               'HashPartitioning')
@pytest.mark.parametrize('data_gen', struct_gens_xfail, ids=idfn)
def test_hash_query_max_nan_fallback(data_gen):
    print_params(data_gen)
    assert_gpu_fallback_collect(
        lambda spark: gen_df(spark, data_gen, length=100).groupby('a').agg(f.max('b')),
        "Max")

@approximate_float
@ignore_order
@pytest.mark.parametrize('data_gen', [_grpkey_floats_with_nan_zero_grouping_keys,
                                      _grpkey_doubles_with_nan_zero_grouping_keys], ids=idfn)
@pytest.mark.parametrize('parameterless', ['true', pytest.param('false', marks=pytest.mark.xfail(
    condition=not is_before_spark_311(), reason="parameterless count not supported by default in Spark 3.1+"))])
def test_hash_agg_with_nan_keys(data_gen, parameterless):
    _no_nans_float_conf.update({'spark.sql.legacy.allowParameterlessCount': parameterless})
    assert_gpu_and_cpu_are_equal_sql(
        lambda spark : gen_df(spark, data_gen, length=1024),
        "hash_agg_table",
        'select a, '
        'count(*) as count_stars, '
        'count() as count_parameterless, '
        'count(b) as count_bees, '
        'sum(b) as sum_of_bees, '
        'max(c) as max_seas, '
        'min(c) as min_seas, '
        'count(distinct c) as count_distinct_cees, '
        'avg(c) as average_seas '
        'from hash_agg_table group by a',
        _no_nans_float_conf)


@approximate_float
@ignore_order
@pytest.mark.parametrize('data_gen', [ _grpkey_doubles_with_nan_zero_grouping_keys], ids=idfn)
def test_count_distinct_with_nan_floats(data_gen):
    assert_gpu_and_cpu_are_equal_sql(
        lambda spark : gen_df(spark, data_gen, length=1024),
        "hash_agg_table",
        'select a, count(distinct b) as count_distinct_bees from hash_agg_table group by a',
        _no_nans_float_conf)

# TODO: Literal tests
# TODO: First and Last tests

# REDUCTIONS

non_nan_all_basic_gens = [byte_gen, short_gen, int_gen, long_gen,
        # nans and -0.0 cannot work because of nan support in min/max, -0.0 == 0.0 in cudf for distinct and
        # Spark fixed ordering of 0.0 and -0.0 in Spark 3.1 in the ordering
        FloatGen(no_nans=True, special_cases=[]), DoubleGen(no_nans=True, special_cases=[]),
        string_gen, boolean_gen, date_gen, timestamp_gen]


@pytest.mark.parametrize('data_gen', non_nan_all_basic_gens, ids=idfn)
@pytest.mark.parametrize('parameterless', ['true', pytest.param('false', marks=pytest.mark.xfail(
    condition=not is_before_spark_311(), reason="parameterless count not supported by default in Spark 3.1+"))])
def test_generic_reductions(data_gen, parameterless):
    _no_nans_float_conf.update({'spark.sql.legacy.allowParameterlessCount': parameterless})
    assert_gpu_and_cpu_are_equal_collect(
            # Coalesce and sort are to make sure that first and last, which are non-deterministic
            # become deterministic
            lambda spark : unary_op_df(spark, data_gen)\
                    .coalesce(1).selectExpr(
                'min(a)',
                'max(a)',
                'first(a)',
                'last(a)',
                'count(a)',
                'count()',
                'count(1)'),
            conf = _no_nans_float_conf)

@pytest.mark.parametrize('data_gen', non_nan_all_basic_gens, ids=idfn)
@pytest.mark.parametrize('parameterless', ['true', pytest.param('false', marks=pytest.mark.xfail(
    condition=not is_before_spark_311(), reason="parameterless count not supported by default in Spark 3.1+"))])
def test_count(data_gen, parameterless):
    assert_gpu_and_cpu_are_equal_collect(
        lambda spark : unary_op_df(spark, data_gen) \
            .selectExpr(
            'count(a)',
            'count()',
            'count()',
            'count(1)'),
        conf = {'spark.sql.legacy.allowParameterlessCount': parameterless})

@pytest.mark.parametrize('data_gen', non_nan_all_basic_gens, ids=idfn)
def test_distinct_count_reductions(data_gen):
    assert_gpu_and_cpu_are_equal_collect(
            lambda spark : binary_op_df(spark, data_gen).selectExpr(
                'count(DISTINCT a)'))

@pytest.mark.xfail(condition=is_before_spark_311(),
        reason='Spark fixed distinct count of NaNs in 3.1')
@pytest.mark.parametrize('data_gen', [float_gen, double_gen], ids=idfn)
def test_distinct_float_count_reductions(data_gen):
    assert_gpu_and_cpu_are_equal_collect(
            lambda spark : binary_op_df(spark, data_gen).selectExpr(
                'count(DISTINCT a)'))

@approximate_float
@pytest.mark.parametrize('data_gen', numeric_gens, ids=idfn)
def test_arithmetic_reductions(data_gen):
    assert_gpu_and_cpu_are_equal_collect(
            lambda spark : unary_op_df(spark, data_gen).selectExpr(
                'sum(a)',
                'avg(a)'),
            conf = _no_nans_float_conf)

@ignore_order
@pytest.mark.parametrize('data_gen', all_gen, ids=idfn)
@pytest.mark.parametrize('count_func', [f.count, f.countDistinct])
def test_agg_count(data_gen, count_func):
    assert_gpu_and_cpu_are_equal_collect(
        lambda spark : gen_df(spark, [('a', data_gen), ('b', data_gen)],
                              length=1024).groupBy('a').agg(count_func("b")))

def subquery_create_temp_views(spark, expr):
    t1 = "select * from values (1,2) as t1(a,b)"
    t2 = "select * from values (3,4) as t2(c,d)"
    spark.sql(t1).createOrReplaceTempView("t1")
    spark.sql(t2).createOrReplaceTempView("t2")
    return spark.sql(expr)

# Adding these tests as they were added in SPARK-31620, and were shown to break in
# SPARK-32031, but our GPU hash aggregate does not seem to exhibit the same failure.
# The tests are being added more as a sanity check.
# Adaptive is being turned on and off so we invoke re-optimization at the logical plan level.
@pytest.mark.parametrize('adaptive', ["true", "false"])
@pytest.mark.parametrize('expr', [
  "select sum(if(c > (select a from t1), d, 0)) as csum from t2",
  "select c, sum(if(c > (select a from t1), d, 0)) as csum from t2 group by c",
  "select avg(distinct(d)), sum(distinct(if(c > (select a from t1), d, 0))) as csum " +
    "from t2 group by c",
  "select sum(distinct(if(c > (select sum(distinct(a)) from t1), d, 0))) as csum " +
    "from t2 group by c"
])
def test_subquery_in_agg(adaptive, expr):
    assert_gpu_and_cpu_are_equal_collect(
      lambda spark: subquery_create_temp_views(spark, expr),
        conf = {"spark.sql.adaptive.enabled" : adaptive})


@allow_non_gpu('HashAggregateExec')
@pytest.mark.parametrize('cast_struct_tostring', [
    pytest.param('NO_CAST'),
    pytest.param('LEGACY', marks=pytest.mark.xfail(
        reason='https://github.com/NVIDIA/spark-rapids/issues/2315')),
    pytest.param('SPARK311+', marks=pytest.mark.xfail(condition=is_before_spark_311(),
        reason='https://github.com/NVIDIA/spark-rapids/issues/2315')),
    ])
@pytest.mark.parametrize('key_data_gen', [
    StructGen([
        ('a', IntegerGen(min_val=0, max_val=9)),
    ], nullable=False),
    StructGen([
        ('a', IntegerGen(min_val=0, max_val=4)),
        ('b', IntegerGen(min_val=5, max_val=9)),
    ], nullable=False)
    ], ids=idfn)
@pytest.mark.parametrize('val_data_gen', [IntegerGen()], ids=idfn)
@ignore_order(local=True)
def test_struct_groupby_count(cast_struct_tostring, key_data_gen, val_data_gen):
    def _group_by_struct_or_cast(spark):
        df = two_col_df(spark, key_data_gen, val_data_gen)
        return df.groupBy(df.a).count() if cast_struct_tostring == 'NO_CAST'\
            else df.groupBy(df.a.cast(StringType())).count()
    conf = {
        'spark.sql.legacy.castComplexTypesToString.enabled': cast_struct_tostring == 'LEGACY'
    }
    if cast_struct_tostring == 'NO_CAST':
        assert_gpu_fallback_collect(_group_by_struct_or_cast, get_non_gpu_allowed()[0], conf)
    else:
        assert_gpu_and_cpu_are_equal_collect(_group_by_struct_or_cast, conf)


@pytest.mark.parametrize('cast_struct_tostring', [
    pytest.param('NO_CAST'),
    pytest.param('LEGACY', marks=pytest.mark.xfail(
        reason='https://github.com/NVIDIA/spark-rapids/issues/2309')),
    pytest.param('SPARK311+', marks=pytest.mark.xfail(condition=is_before_spark_311(),
        reason='https://github.com/NVIDIA/spark-rapids/issues/2309')),
    ], ids=idfn)
@pytest.mark.parametrize('key_data_gen', [
    StructGen([
        ('a', StructGen([
            ('aa', IntegerGen(min_val=0, max_val=9))
        ]))], nullable=False),
    StructGen([
        ('a', StructGen([
            ('aa', IntegerGen(min_val=0, max_val=4)),
            ('ab', IntegerGen(min_val=5, max_val=9)),
        ]))], nullable=False),
], ids=idfn)
@ignore_order(local=True)
def test_struct_count_distinct(cast_struct_tostring, key_data_gen):
    def _count_distinct_by_struct_or_cast(spark):
        df = gen_df(spark, key_data_gen)
        return df.agg(f.countDistinct(df.a)) if cast_struct_tostring == 'NO_CAST'\
            else df.agg(f.countDistinct(df.a.cast(StringType())))
    conf = {
        'spark.sql.legacy.castComplexTypesToString.enabled': cast_struct_tostring == 'LEGACY',
    }
    if cast_struct_tostring == 'NO_CAST':
        assert_gpu_fallback_collect(_count_distinct_by_struct_or_cast, 'HashAggregateExec', conf)
    else:
        assert_gpu_and_cpu_are_equal_collect(_count_distinct_by_struct_or_cast, conf)<|MERGE_RESOLUTION|>--- conflicted
+++ resolved
@@ -15,10 +15,7 @@
 import pytest
 
 from asserts import assert_gpu_and_cpu_are_equal_collect, assert_gpu_and_cpu_are_equal_sql, assert_gpu_fallback_collect
-<<<<<<< HEAD
 from conftest import get_non_gpu_allowed
-=======
->>>>>>> fc1216e9
 from data_gen import *
 from pyspark.sql.types import *
 from marks import *
