--- conflicted
+++ resolved
@@ -474,13 +474,6 @@
 
 @approximate_float
 @ignore_order(local=True)
-<<<<<<< HEAD
-=======
-@allow_non_gpu('SortAggregateExec',
-               'SortArray', 'Alias', 'Literal', 'First', 'If', 'EqualTo', 'Count', 'Coalesce',
-               'CollectList', 'CollectSet', 'AggregateExpression')
-@incompat
->>>>>>> 57c5e874
 @pytest.mark.parametrize('data_gen', _gen_data_for_collect_op, ids=idfn)
 def test_hash_groupby_collect_with_multi_distinct(data_gen):
     def spark_fn(spark_session):
