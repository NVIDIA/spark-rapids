--- conflicted
+++ resolved
@@ -2443,7 +2443,6 @@
             kudo_enabled_conf_key: kudo_enabled})
 
 @ignore_order(local=True)
-<<<<<<< HEAD
 def test_kudo_serializer_debug_dump(spark_tmp_path):
     dump_prefix = spark_tmp_path + "/kudo_dump/"
     conf = {
@@ -2464,7 +2463,8 @@
     assert os.path.exists(dump_prefix)
     assert os.path.isdir(dump_prefix)
     assert len(os.listdir(dump_prefix)) > 0
-=======
+
+@ignore_order(local=True)
 @pytest.mark.parametrize("gen", [
     binary_gen,
     ArrayGen(binary_gen),
@@ -2478,4 +2478,40 @@
         lambda spark: gen_df(spark, gen_list),
         "tab",
         "select c_binary, sum(c_int) from tab group by c_binary")
->>>>>>> 823dd1d2
+
+@ignore_order(local=True)
+@pytest.mark.parametrize("gen", [
+    binary_gen,
+    ArrayGen(binary_gen),
+    ArrayGen(ArrayGen(binary_gen)),
+    StructGen([('s1', int_gen), ('b2', binary_gen)]),
+    StructGen([('s1', int_gen), ('b2', ArrayGen(ArrayGen(binary_gen)))])], ids=idfn)
+@allow_non_gpu('ShuffleExchangeExec')
+def test_group_by_binary(gen):
+    gen_list = [('c_binary', gen), ('c_int', int_gen)]
+    assert_gpu_and_cpu_are_equal_sql(
+        lambda spark: gen_df(spark, gen_list),
+        "tab",
+        "select c_binary, sum(c_int) from tab group by c_binary")
+
+@ignore_order(local=True)
+def test_kudo_serializer_debug_dump(spark_tmp_path):
+    dump_prefix = spark_tmp_path + "/kudo_dump/"
+    conf = {
+        kudo_enabled_conf_key: "true",
+        "spark.rapids.shuffle.kudo.serializer.debug.mode": "ALWAYS",
+        "spark.rapids.shuffle.kudo.serializer.debug.dump.prefix": dump_prefix
+    }
+
+    def shuffle_operation(spark):
+        df = gen_df(spark, [('id', int_gen)])
+        return df.groupBy(df.id % 10).agg(
+            f.count("*").alias("count"),
+            f.sum("id").alias("sum")
+        )
+    
+    assert_gpu_and_cpu_are_equal_collect(shuffle_operation, conf=conf)
+
+    assert os.path.exists(dump_prefix)
+    assert os.path.isdir(dump_prefix)
+    assert len(os.listdir(dump_prefix)) > 0