# Copyright (c) 2020-2023, NVIDIA CORPORATION.
#
# Licensed under the Apache License, Version 2.0 (the "License");
# you may not use this file except in compliance with the License.
# You may obtain a copy of the License at
#
#     http://www.apache.org/licenses/LICENSE-2.0
#
# Unless required by applicable law or agreed to in writing, software
# distributed under the License is distributed on an "AS IS" BASIS,
# WITHOUT WARRANTIES OR CONDITIONS OF ANY KIND, either express or implied.
# See the License for the specific language governing permissions and
# limitations under the License.

import pytest
from asserts import assert_gpu_and_cpu_are_equal_collect, assert_gpu_fallback_collect, assert_gpu_and_cpu_error
from conftest import is_supported_time_zone
from data_gen import *
from datetime import date, datetime, timezone
from marks import ignore_order, incompat, allow_non_gpu
from pyspark.sql.types import *
from spark_session import with_cpu_session, is_before_spark_330, is_before_spark_350
import pyspark.sql.functions as f

# We only support literal intervals for TimeSub
vals = [(-584, 1563), (1943, 1101), (2693, 2167), (2729, 0), (44, 1534), (2635, 3319),
            (1885, -2828), (0, 2463), (932, 2286), (0, 0)]
@pytest.mark.parametrize('data_gen', vals, ids=idfn)
@allow_non_gpu(*non_utc_allow)
def test_timesub(data_gen):
    days, seconds = data_gen
    assert_gpu_and_cpu_are_equal_collect(
        # We are starting at year 0015 to make sure we don't go before year 0001 while doing TimeSub
        lambda spark: unary_op_df(spark, TimestampGen(start=datetime(15, 1, 1, tzinfo=timezone.utc)), seed=1)
            .selectExpr("a - (interval {} days {} seconds)".format(days, seconds)))

@pytest.mark.parametrize('data_gen', vals, ids=idfn)
@allow_non_gpu(*non_utc_allow)
def test_timeadd(data_gen):
    days, seconds = data_gen
    assert_gpu_and_cpu_are_equal_collect(
        # We are starting at year 0005 to make sure we don't go before year 0001
        # and beyond year 10000 while doing TimeAdd
        lambda spark: unary_op_df(spark, TimestampGen(start=datetime(5, 1, 1, tzinfo=timezone.utc), end=datetime(15, 1, 1, tzinfo=timezone.utc)), seed=1)
            .selectExpr("a + (interval {} days {} seconds)".format(days, seconds)))

@pytest.mark.skipif(is_before_spark_330(), reason='DayTimeInterval is not supported before Pyspark 3.3.0')
@allow_non_gpu(*non_utc_allow)
def test_timeadd_daytime_column():
    gen_list = [
        # timestamp column max year is 1000
        ('t', TimestampGen(end=datetime(1000, 1, 1, tzinfo=timezone.utc))),
        # max days is 8000 year, so added result will not be out of range
        ('d', DayTimeIntervalGen(min_value=timedelta(days=0), max_value=timedelta(days=8000 * 365)))]
    assert_gpu_and_cpu_are_equal_collect(
        lambda spark: gen_df(spark, gen_list).selectExpr("t + d", "t + INTERVAL '1 02:03:04' DAY TO SECOND"))

@pytest.mark.skipif(is_before_spark_350(), reason='DayTimeInterval overflow check for seconds is not supported before Spark 3.5.0')
def test_interval_seconds_overflow_exception():
    assert_gpu_and_cpu_error(
        lambda spark : spark.sql(""" select cast("interval '10 01:02:69' day to second" as interval day to second) """).collect(),
        conf={},
        error_message="IllegalArgumentException")

@pytest.mark.parametrize('data_gen', vals, ids=idfn)
@allow_non_gpu(*non_utc_allow)
def test_timeadd_from_subquery(data_gen):

    def fun(spark):
        df = unary_op_df(spark, TimestampGen(start=datetime(5, 1, 1, tzinfo=timezone.utc), end=datetime(15, 1, 1, tzinfo=timezone.utc)), seed=1)
        df.createOrReplaceTempView("testTime")
        spark.sql("select a, ((select max(a) from testTime) + interval 1 day) as datePlus from testTime").createOrReplaceTempView("testTime2")
        return spark.sql("select * from testTime2 where datePlus > current_timestamp")

    assert_gpu_and_cpu_are_equal_collect(fun)

@pytest.mark.parametrize('data_gen', vals, ids=idfn)
@allow_non_gpu(*non_utc_allow)
def test_timesub_from_subquery(data_gen):

    def fun(spark):
        df = unary_op_df(spark, TimestampGen(start=datetime(5, 1, 1, tzinfo=timezone.utc), end=datetime(15, 1, 1, tzinfo=timezone.utc)), seed=1)
        df.createOrReplaceTempView("testTime")
        spark.sql("select a, ((select min(a) from testTime) - interval 1 day) as dateMinus from testTime").createOrReplaceTempView("testTime2")
        return spark.sql("select * from testTime2 where dateMinus < current_timestamp")

    assert_gpu_and_cpu_are_equal_collect(fun)

# Should specify `spark.sql.legacy.interval.enabled` to test `DateAddInterval` after Spark 3.2.0,
# refer to https://issues.apache.org/jira/browse/SPARK-34896
# [SPARK-34896][SQL] Return day-time interval from dates subtraction
# 1. Add the SQL config `spark.sql.legacy.interval.enabled` which will control when Spark SQL should use `CalendarIntervalType` instead of ANSI intervals.
@pytest.mark.parametrize('data_gen', vals, ids=idfn)
@allow_non_gpu(*non_utc_allow)
def test_dateaddinterval(data_gen):
    days, seconds = data_gen
    assert_gpu_and_cpu_are_equal_collect(
        lambda spark : unary_op_df(spark, DateGen(start=date(200, 1, 1), end=date(800, 1, 1)), seed=1)
            .selectExpr('a + (interval {} days {} seconds)'.format(days, seconds),
            'a - (interval {} days {} seconds)'.format(days, seconds)),
        legacy_interval_enabled_conf)

# test add days(not specify hours, minutes, seconds, milliseconds, microseconds) in ANSI mode.
@pytest.mark.parametrize('data_gen', vals, ids=idfn)
@allow_non_gpu(*non_utc_allow)
def test_dateaddinterval_ansi(data_gen):
    days, _ = data_gen
    # only specify the `days`
    assert_gpu_and_cpu_are_equal_collect(
        lambda spark : unary_op_df(spark, DateGen(start=date(200, 1, 1), end=date(800, 1, 1)), seed=1)
            .selectExpr('a + (interval {} days)'.format(days)),
        conf=copy_and_update(ansi_enabled_conf, legacy_interval_enabled_conf))

# Throws if add hours, minutes or seconds, milliseconds, microseconds to a date in ANSI mode
def test_dateaddinterval_ansi_exception():
    assert_gpu_and_cpu_error(
        # specify the `seconds`
        lambda spark : unary_op_df(spark, DateGen(start=date(200, 1, 1), end=date(800, 1, 1)), seed=1)
            .selectExpr('a + (interval {} days {} seconds)'.format(1, 5)).collect(),
        conf=copy_and_update(ansi_enabled_conf, legacy_interval_enabled_conf),
        error_message="IllegalArgumentException")

@pytest.mark.parametrize('data_gen', date_gens, ids=idfn)
def test_datediff(data_gen):
    assert_gpu_and_cpu_are_equal_collect(
        lambda spark : binary_op_df(spark, data_gen).selectExpr(
            'datediff(a, b)',
            'datediff(\'2016-03-02\', b)',
            'datediff(date(null), b)',
            'datediff(a, date(null))',
            'datediff(a, \'2016-03-02\')'))

@allow_non_gpu(*non_utc_allow)
def test_hour():
    assert_gpu_and_cpu_are_equal_collect(
        lambda spark : unary_op_df(spark, timestamp_gen).selectExpr('hour(a)'))

@allow_non_gpu(*non_utc_allow)
def test_minute():
    assert_gpu_and_cpu_are_equal_collect(
        lambda spark : unary_op_df(spark, timestamp_gen).selectExpr('minute(a)'))

@allow_non_gpu(*non_utc_allow)
def test_second():
    assert_gpu_and_cpu_are_equal_collect(
        lambda spark : unary_op_df(spark, timestamp_gen).selectExpr('second(a)'))

def test_quarter():
    assert_gpu_and_cpu_are_equal_collect(
        lambda spark : unary_op_df(spark, date_gen).selectExpr('quarter(a)'))

def test_weekday():
    assert_gpu_and_cpu_are_equal_collect(
        lambda spark : unary_op_df(spark, date_gen).selectExpr('weekday(a)'))

def test_dayofweek():
    assert_gpu_and_cpu_are_equal_collect(
        lambda spark : unary_op_df(spark, date_gen).selectExpr('dayofweek(a)'))

def test_last_day():
    assert_gpu_and_cpu_are_equal_collect(
        lambda spark : unary_op_df(spark, date_gen).selectExpr('last_day(a)'))

# We have to set the upper/lower limit on IntegerGen so the date_add doesn't overflow
# Python uses proleptic gregorian date which extends Gregorian calendar as it always existed and
# always exist in future. When performing date_sub('0001-01-01', 1), it will blow up because python
# doesn't recognize dates before Jan 01, 0001. Samething with date_add('9999-01-01', 1), because
# python doesn't recognize dates after Dec 31, 9999. To get around this problem, we have limited the
# Integer value for days to stay within ~ 200 years or ~70000 days to stay within the legal limits
# python date
days_gen = [ByteGen(), ShortGen(), IntegerGen(min_val=-70000, max_val=70000, special_cases=[-70000, 7000,0,1,-1])]
@pytest.mark.parametrize('data_gen', days_gen, ids=idfn)
def test_dateadd(data_gen):
    string_type = to_cast_string(data_gen.data_type)
    assert_gpu_and_cpu_are_equal_collect(
            lambda spark : two_col_df(spark, DateGen(start=date(200, 1, 1), end=date(800, 1, 1)), data_gen)
                .selectExpr('date_add(a, b)',
               'date_add(date(\'2016-03-02\'), b)',
               'date_add(date(null), b)',
               'date_add(a, cast(null as {}))'.format(string_type),
               'date_add(a, cast(24 as {}))'.format(string_type)))

@pytest.mark.parametrize('data_gen', days_gen, ids=idfn)
def test_datesub(data_gen):
    string_type = to_cast_string(data_gen.data_type)
    assert_gpu_and_cpu_are_equal_collect(
            lambda spark : two_col_df(spark, DateGen(start=date(200, 1, 1), end=date(800, 1, 1)), data_gen)
                .selectExpr('date_sub(a, b)',
                'date_sub(date(\'2016-03-02\'), b)',
                'date_sub(date(null), b)',
                'date_sub(a, cast(null as {}))'.format(string_type),
                'date_sub(a, cast(24 as {}))'.format(string_type)))

# In order to get a bigger range of values tested for Integer days for date_sub and date_add
# we are casting the output to unix_timestamp. Even that overflows if the integer value is greater
# than 103819094 and less than -109684887 for date('9999-12-31') or greater than 107471152 and less
# than -106032829 for date('0001-01-01') so we have to cap the days values to the lower upper and
# lower ranges.
to_unix_timestamp_days_gen=[ByteGen(), ShortGen(), IntegerGen(min_val=-106032829, max_val=103819094, special_cases=[-106032829, 103819094,0,1,-1])]
@pytest.mark.parametrize('data_gen', to_unix_timestamp_days_gen, ids=idfn)
@incompat
@allow_non_gpu(*non_utc_allow)
def test_dateadd_with_date_overflow(data_gen):
    string_type = to_cast_string(data_gen.data_type)
    assert_gpu_and_cpu_are_equal_collect(
        lambda spark : two_col_df(spark, DateGen(),
           data_gen).selectExpr('unix_timestamp(date_add(a, b))',
           'unix_timestamp(date_add( date(\'2016-03-02\'), b))',
           'unix_timestamp(date_add(date(null), b))',
           'unix_timestamp(date_add(a, cast(null as {})))'.format(string_type),
           'unix_timestamp(date_add(a, cast(24 as {})))'.format(string_type)))

to_unix_timestamp_days_gen=[ByteGen(), ShortGen(), IntegerGen(max_val=106032829, min_val=-103819094, special_cases=[106032829, -103819094,0,1,-1])]
@pytest.mark.parametrize('data_gen', to_unix_timestamp_days_gen, ids=idfn)
@incompat
@allow_non_gpu(*non_utc_allow)
def test_datesub_with_date_overflow(data_gen):
    string_type = to_cast_string(data_gen.data_type)
    assert_gpu_and_cpu_are_equal_collect(
        lambda spark : two_col_df(spark, DateGen(),
           data_gen).selectExpr('unix_timestamp(date_sub(a, b))',
           'unix_timestamp(date_sub( date(\'2016-03-02\'), b))',
           'unix_timestamp(date_sub(date(null), b))',
           'unix_timestamp(date_sub(a, cast(null as {})))'.format(string_type),
           'unix_timestamp(date_sub(a, cast(24 as {})))'.format(string_type)))

@pytest.mark.parametrize('data_gen', date_gens, ids=idfn)
def test_year(data_gen):
    assert_gpu_and_cpu_are_equal_collect(
            lambda spark : unary_op_df(spark, data_gen).select(f.year(f.col('a'))))

@pytest.mark.parametrize('data_gen', date_gens, ids=idfn)
def test_month(data_gen):
    assert_gpu_and_cpu_are_equal_collect(
            lambda spark : unary_op_df(spark, data_gen).select(f.month(f.col('a'))))

@pytest.mark.parametrize('data_gen', date_gens, ids=idfn)
def test_dayofmonth(data_gen):
    assert_gpu_and_cpu_are_equal_collect(
            lambda spark : unary_op_df(spark, data_gen).select(f.dayofmonth(f.col('a'))))

@pytest.mark.parametrize('data_gen', date_gens, ids=idfn)
def test_dayofyear(data_gen):
    assert_gpu_and_cpu_are_equal_collect(
            lambda spark : unary_op_df(spark, data_gen).select(f.dayofyear(f.col('a'))))

@pytest.mark.parametrize('data_gen', date_n_time_gens, ids=idfn)
@allow_non_gpu(*non_utc_allow)
def test_unix_timestamp(data_gen):
    assert_gpu_and_cpu_are_equal_collect(
            lambda spark : unary_op_df(spark, data_gen).select(f.unix_timestamp(f.col('a'))))


@allow_non_gpu('ProjectExec')
@pytest.mark.parametrize('data_gen', date_n_time_gens, ids=idfn)
def test_unsupported_fallback_unix_timestamp(data_gen):
    assert_gpu_fallback_collect(lambda spark: gen_df(
        spark, [("a", data_gen), ("b", string_gen)], length=10).selectExpr(
        "unix_timestamp(a, b)"),
        "UnixTimestamp")


@pytest.mark.parametrize('ansi_enabled', [True, False], ids=['ANSI_ON', 'ANSI_OFF'])
@pytest.mark.parametrize('data_gen', date_n_time_gens, ids=idfn)
@allow_non_gpu(*non_utc_allow)
def test_to_unix_timestamp(data_gen, ansi_enabled):
    assert_gpu_and_cpu_are_equal_collect(
        lambda spark : unary_op_df(spark, data_gen).selectExpr("to_unix_timestamp(a)"),
        {'spark.sql.ansi.enabled': ansi_enabled})


@allow_non_gpu('ProjectExec')
@pytest.mark.parametrize('data_gen', date_n_time_gens, ids=idfn)
def test_unsupported_fallback_to_unix_timestamp(data_gen):
    assert_gpu_fallback_collect(lambda spark: gen_df(
        spark, [("a", data_gen), ("b", string_gen)], length=10).selectExpr(
        "to_unix_timestamp(a, b)"),
        "ToUnixTimestamp")


@pytest.mark.parametrize('time_zone', ["UTC", "UTC+0", "UTC-0", "GMT", "GMT+0", "GMT-0"], ids=idfn)
@pytest.mark.parametrize('data_gen', [timestamp_gen], ids=idfn)
@allow_non_gpu(*non_utc_allow)
def test_from_utc_timestamp(data_gen, time_zone):
    assert_gpu_and_cpu_are_equal_collect(
        lambda spark: unary_op_df(spark, data_gen).select(f.from_utc_timestamp(f.col('a'), time_zone)))

@allow_non_gpu('ProjectExec')
@pytest.mark.parametrize('time_zone', ["Asia/Shanghai", "EST", "MST", "VST", "PST", "NST", "AST", "America/Los_Angeles", "America/New_York", "America/Chicago"], ids=idfn)
@pytest.mark.parametrize('data_gen', [timestamp_gen], ids=idfn)
def test_from_utc_timestamp_non_utc_fallback(data_gen, time_zone):
    assert_gpu_fallback_collect(
        lambda spark: unary_op_df(spark, data_gen).select(f.from_utc_timestamp(f.col('a'), time_zone)),
    'FromUTCTimestamp')

@allow_non_gpu('ProjectExec')
@pytest.mark.parametrize('time_zone', ["PST", "NST", "AST", "America/Los_Angeles", "America/New_York", "America/Chicago"], ids=idfn)
@pytest.mark.parametrize('data_gen', [timestamp_gen], ids=idfn)
def test_from_utc_timestamp_unsupported_timezone_fallback(data_gen, time_zone):
    assert_gpu_fallback_collect(
        lambda spark: unary_op_df(spark, data_gen).select(f.from_utc_timestamp(f.col('a'), time_zone)),
    'FromUTCTimestamp',
    conf = {"spark.rapids.sql.nonUTC.enabled": "true"})


@pytest.mark.parametrize('time_zone', ["UTC", "Asia/Shanghai", "EST", "MST", "VST"], ids=idfn)
@pytest.mark.parametrize('data_gen', [timestamp_gen], ids=idfn)
@allow_non_gpu(*non_utc_allow)
def test_from_utc_timestamp_supported_timezones(data_gen, time_zone):
    # TODO: Remove spark.rapids.sql.nonUTC.enabled configuration 
    assert_gpu_and_cpu_are_equal_collect(
        lambda spark: unary_op_df(spark, data_gen).select(f.from_utc_timestamp(f.col('a'), time_zone)),
        conf = {"spark.rapids.sql.nonUTC.enabled": "true"})

@allow_non_gpu('ProjectExec')
@pytest.mark.parametrize('data_gen', [timestamp_gen], ids=idfn)
def test_unsupported_fallback_from_utc_timestamp(data_gen):
    time_zone_gen = StringGen(pattern="UTC")
    assert_gpu_fallback_collect(
        lambda spark: gen_df(spark, [("a", data_gen), ("tzone", time_zone_gen)]).selectExpr(
            "from_utc_timestamp(a, tzone)"),
        'FromUTCTimestamp')


@allow_non_gpu('ProjectExec')
@pytest.mark.parametrize('data_gen', [long_gen], ids=idfn)
def test_unsupported_fallback_from_unixtime(data_gen):
    fmt_gen = StringGen(pattern="[M]")
    assert_gpu_fallback_collect(
        lambda spark: gen_df(spark, [("a", data_gen), ("fmt", fmt_gen)]).selectExpr(
            "from_unixtime(a, fmt)"),
        'FromUnixTime')


@pytest.mark.parametrize('invalid,fmt', [
    ('2021-01/01', 'yyyy-MM-dd'),
    ('2021/01-01', 'yyyy/MM/dd'),
    ('2021/01', 'yyyy-MM'),
    ('2021-01', 'yyyy/MM'),
    ('01/02/201', 'dd/MM/yyyy'),
    ('2021-01-01 00:00', 'yyyy-MM-dd HH:mm:ss'),
    ('01#01', 'MM-dd'),
    ('01T01', 'MM/dd'),
    ('29-02', 'dd-MM'),  # 1970-02-29 is invalid
    ('01-01', 'dd/MM'),
    ('2021-01', 'MM/yyyy'),
    ('2021-01', 'MM-yyyy'),
    ('01-02-2022', 'MM/dd/yyyy'),
    ('99-01-2022', 'MM-dd-yyyy'),
], ids=idfn)
@pytest.mark.parametrize('parser_policy', ["CORRECTED", "EXCEPTION"], ids=idfn)
@pytest.mark.parametrize('operator', ["to_unix_timestamp", "unix_timestamp", "to_timestamp", "to_date"], ids=idfn)
def test_string_to_timestamp_functions_ansi_invalid(invalid, fmt, parser_policy, operator):
    sql = "{operator}(a, '{fmt}')".format(fmt=fmt, operator=operator)
    parser_policy_dic = {"spark.sql.legacy.timeParserPolicy": "{}".format(parser_policy)}

    def fun(spark):
        df = spark.createDataFrame([(invalid,)], "a string")
        return df.selectExpr(sql).collect()

    assert_gpu_and_cpu_error(fun, conf=copy_and_update(parser_policy_dic, ansi_enabled_conf), error_message="Exception")


@pytest.mark.parametrize('parser_policy', ["CORRECTED", "EXCEPTION"], ids=idfn)
# first get expected string via `date_format`
@allow_non_gpu(*non_utc_allow)
def test_string_to_timestamp_functions_ansi_valid(parser_policy):
    expr_format = "{operator}(date_format(a, '{fmt}'), '{fmt}')"
    formats = ['yyyy-MM-dd', 'yyyy/MM/dd', 'yyyy-MM', 'yyyy/MM', 'dd/MM/yyyy', 'yyyy-MM-dd HH:mm:ss',
               'MM-dd', 'MM/dd', 'dd-MM', 'dd/MM', 'MM/yyyy', 'MM-yyyy', 'MM/dd/yyyy', 'MM-dd-yyyy']
    operators = ["to_unix_timestamp", "unix_timestamp", "to_timestamp", "to_date"]
    format_operator_pairs = [(fmt, operator) for fmt in formats for operator in operators]
    expr_list = [expr_format.format(operator=operator, fmt=fmt) for (fmt, operator) in format_operator_pairs]
    parser_policy_dic = {"spark.sql.legacy.timeParserPolicy": "{}".format(parser_policy)}

    def fun(spark):
        df = spark.createDataFrame([(datetime(1970, 8, 12, tzinfo=timezone.utc),)], "a timestamp")
        return df.selectExpr(expr_list)

    assert_gpu_and_cpu_are_equal_collect(fun, conf=copy_and_update(parser_policy_dic, ansi_enabled_conf))

@pytest.mark.parametrize('ansi_enabled', [True, False], ids=['ANSI_ON', 'ANSI_OFF'])
@pytest.mark.parametrize('data_gen', date_n_time_gens, ids=idfn)
@allow_non_gpu(*non_utc_allow)
def test_unix_timestamp(data_gen, ansi_enabled):
    assert_gpu_and_cpu_are_equal_collect(
        lambda spark : unary_op_df(spark, data_gen).select(f.unix_timestamp(f.col("a"))),
        {'spark.sql.ansi.enabled': ansi_enabled})

str_date_and_format_gen = [pytest.param(StringGen('[0-9]{4}/[01][0-9]'),'yyyy/MM', marks=pytest.mark.xfail(reason="cudf does no checks")),
        (StringGen('[0-9]{4}/[01][12]/[0-2][1-8]'),'yyyy/MM/dd'),
        (StringGen('[01][12]/[0-2][1-8]'), 'MM/dd'),
        (StringGen('[0-2][1-8]/[01][12]'), 'dd/MM'),
        (ConvertGen(DateGen(nullable=False), lambda d: d.strftime('%Y/%m').zfill(7), data_type=StringType()), 'yyyy/MM')]

# get invalid date string df
def invalid_date_string_df(spark):
    return spark.createDataFrame([['invalid_date_string']], "a string")

@pytest.mark.parametrize('ansi_enabled', [True, False], ids=['ANSI_ON', 'ANSI_OFF'])
@pytest.mark.parametrize('data_gen,date_form', str_date_and_format_gen, ids=idfn)
@allow_non_gpu(*non_utc_allow)
def test_string_to_unix_timestamp(data_gen, date_form, ansi_enabled):
    assert_gpu_and_cpu_are_equal_collect(
        lambda spark : unary_op_df(spark, data_gen, seed=1).selectExpr("to_unix_timestamp(a, '{}')".format(date_form)),
        {'spark.sql.ansi.enabled': ansi_enabled})

def test_string_to_unix_timestamp_ansi_exception():
    assert_gpu_and_cpu_error(
        lambda spark : invalid_date_string_df(spark).selectExpr("to_unix_timestamp(a, '{}')".format('yyyy/MM/dd')).collect(),
        error_message="Exception",
        conf=ansi_enabled_conf)

@pytest.mark.parametrize('ansi_enabled', [True, False], ids=['ANSI_ON', 'ANSI_OFF'])
@pytest.mark.parametrize('data_gen,date_form', str_date_and_format_gen, ids=idfn)
@allow_non_gpu(*non_utc_allow)
def test_string_unix_timestamp(data_gen, date_form, ansi_enabled):
    assert_gpu_and_cpu_are_equal_collect(
        lambda spark : unary_op_df(spark, data_gen, seed=1).select(f.unix_timestamp(f.col('a'), date_form)),
        {'spark.sql.ansi.enabled': ansi_enabled})

def test_string_unix_timestamp_ansi_exception():
    assert_gpu_and_cpu_error(
        lambda spark : invalid_date_string_df(spark).select(f.unix_timestamp(f.col('a'), 'yyyy/MM/dd')).collect(),
        error_message="Exception",
        conf=ansi_enabled_conf)

@pytest.mark.parametrize('data_gen', [StringGen('200[0-9]-0[1-9]-[0-2][1-8]')], ids=idfn)
@pytest.mark.parametrize('ansi_enabled', [True, False], ids=['ANSI_ON', 'ANSI_OFF'])
@allow_non_gpu(*non_utc_allow)
def test_gettimestamp(data_gen, ansi_enabled):
    assert_gpu_and_cpu_are_equal_collect(
        lambda spark : unary_op_df(spark, data_gen).select(f.to_date(f.col("a"), "yyyy-MM-dd")),
        {'spark.sql.ansi.enabled': ansi_enabled})


@pytest.mark.parametrize('data_gen', [StringGen('0[1-9]200[0-9]')], ids=idfn)
@allow_non_gpu(*non_utc_allow)
def test_gettimestamp_format_MMyyyy(data_gen):
    assert_gpu_and_cpu_are_equal_collect(
        lambda spark: unary_op_df(spark, data_gen).select(f.to_date(f.col("a"), "MMyyyy")))

def test_gettimestamp_ansi_exception():
    assert_gpu_and_cpu_error(
        lambda spark : invalid_date_string_df(spark).select(f.to_date(f.col("a"), "yyyy-MM-dd")).collect(),
        error_message="Exception",
        conf=ansi_enabled_conf)

supported_date_formats = ['yyyy-MM-dd', 'yyyy-MM', 'yyyy/MM/dd', 'yyyy/MM', 'dd/MM/yyyy',
                          'MM-dd', 'MM/dd', 'dd-MM', 'dd/MM']
@pytest.mark.parametrize('date_format', supported_date_formats, ids=idfn)
@pytest.mark.parametrize('data_gen', [date_gen], ids=idfn)
@allow_non_gpu('ProjectExec')
def test_date_format_for_date(data_gen, date_format):
    assert_gpu_and_cpu_are_equal_collect(
        lambda spark : unary_op_df(spark, data_gen).selectExpr("date_format(a, '{}')".format(date_format)))

<<<<<<< HEAD
@pytest.mark.parametrize('date_format', supported_date_formats, ids=idfn)
@pytest.mark.parametrize('data_gen', [timestamp_gen], ids=idfn)
@pytest.mark.skipif(not is_supported_time_zone(), reason="not all time zones are supported now, refer to https://github.com/NVIDIA/spark-rapids/issues/6839, please update after all time zones are supported")
def test_date_format_for_time(data_gen, date_format):
    conf = {'spark.rapids.sql.nonUTC.enabled': True}
    assert_gpu_and_cpu_are_equal_collect(
        lambda spark : unary_op_df(spark, data_gen).selectExpr("date_format(a, '{}')".format(date_format)),
        conf)

@pytest.mark.parametrize('date_format', supported_date_formats, ids=idfn)
@pytest.mark.parametrize('data_gen', [timestamp_gen], ids=idfn)
@pytest.mark.skipif(is_supported_time_zone(), reason="not all time zones are supported now, refer to https://github.com/NVIDIA/spark-rapids/issues/6839, please update after all time zones are supported")
@allow_non_gpu('ProjectExec')
def test_date_format_for_time_fall_back(data_gen, date_format):
    conf = {'spark.rapids.sql.nonUTC.enabled': True}
    assert_gpu_fallback_collect(
        lambda spark : unary_op_df(spark, data_gen).selectExpr("date_format(a, '{}')".format(date_format)),
        'ProjectExec',
        conf)

@pytest.mark.parametrize('date_format', supported_date_formats, ids=idfn)
=======
@pytest.mark.parametrize('date_format', supported_date_formats + ['yyyyMMdd'], ids=idfn)
>>>>>>> b309f70a
# from 0001-02-01 to 9999-12-30 to avoid 'year 0 is out of range'
@pytest.mark.parametrize('data_gen', [LongGen(min_val=int(datetime(1, 2, 1).timestamp()), max_val=int(datetime(9999, 12, 30).timestamp()))], ids=idfn)
@pytest.mark.skipif(not is_supported_time_zone(), reason="not all time zones are supported now, refer to https://github.com/NVIDIA/spark-rapids/issues/6839, please update after all time zones are supported")
def test_from_unixtime(data_gen, date_format):
    conf = {'spark.rapids.sql.nonUTC.enabled': True}
    assert_gpu_and_cpu_are_equal_collect(
        lambda spark : unary_op_df(spark, data_gen, length=5).selectExpr("from_unixtime(a, '{}')".format(date_format)),
        conf)

@allow_non_gpu('ProjectExec')
@pytest.mark.parametrize('date_format', supported_date_formats, ids=idfn)
# from 0001-02-01 to 9999-12-30 to avoid 'year 0 is out of range'
@pytest.mark.parametrize('data_gen', [LongGen(min_val=int(datetime(1, 2, 1).timestamp()), max_val=int(datetime(9999, 12, 30).timestamp()))], ids=idfn)
@pytest.mark.skipif(is_supported_time_zone(), reason="not all time zones are supported now, refer to https://github.com/NVIDIA/spark-rapids/issues/6839, please update after all time zones are supported")
def test_from_unixtime_fall_back(data_gen, date_format):
    conf = {'spark.rapids.sql.nonUTC.enabled': True}
    assert_gpu_fallback_collect(lambda spark : unary_op_df(spark, data_gen, length=5).selectExpr("from_unixtime(a, '{}')".format(date_format)),
        'ProjectExec',
        conf)

unsupported_date_formats = ['F']
@pytest.mark.parametrize('date_format', unsupported_date_formats, ids=idfn)
@pytest.mark.parametrize('data_gen', date_n_time_gens, ids=idfn)
@allow_non_gpu('ProjectExec')
def test_date_format_f(data_gen, date_format):
    assert_gpu_fallback_collect(
        lambda spark : unary_op_df(spark, data_gen).selectExpr("date_format(a, '{}')".format(date_format)),
        'DateFormatClass')

@pytest.mark.parametrize('date_format', unsupported_date_formats, ids=idfn)
@pytest.mark.parametrize('data_gen', date_n_time_gens, ids=idfn)
@allow_non_gpu('ProjectExec')
def test_date_format_f_incompat(data_gen, date_format):
    # note that we can't support it even with incompatibleDateFormats enabled
    conf = {"spark.rapids.sql.incompatibleDateFormats.enabled": "true"}
    assert_gpu_fallback_collect(
        lambda spark : unary_op_df(spark, data_gen).selectExpr("date_format(a, '{}')".format(date_format)),
        'DateFormatClass', conf)

maybe_supported_date_formats = ['dd-MM-yyyy', 'yyyy-MM-dd HH:mm:ss.SSS', 'yyyy-MM-dd HH:mm:ss.SSSSSS']
@pytest.mark.parametrize('date_format', maybe_supported_date_formats, ids=idfn)
@pytest.mark.parametrize('data_gen', date_n_time_gens, ids=idfn)
@allow_non_gpu('ProjectExec')
def test_date_format_maybe(data_gen, date_format):
    assert_gpu_fallback_collect(
        lambda spark : unary_op_df(spark, data_gen).selectExpr("date_format(a, '{}')".format(date_format)),
        'DateFormatClass')

@pytest.mark.parametrize('date_format', maybe_supported_date_formats, ids=idfn)
@pytest.mark.parametrize('data_gen', date_n_time_gens, ids=idfn)
@allow_non_gpu(*non_utc_allow)
def test_date_format_maybe_incompat(data_gen, date_format):
    conf = {"spark.rapids.sql.incompatibleDateFormats.enabled": "true"}
    assert_gpu_and_cpu_are_equal_collect(
        lambda spark : unary_op_df(spark, data_gen).selectExpr("date_format(a, '{}')".format(date_format)), conf)

# Reproduce conditions for https://github.com/NVIDIA/spark-rapids/issues/5670
# where we had a failure due to GpuCast canonicalization with timezone.
# In this case it was doing filter after project, the way I get that to happen is by adding in the
# input_file_name(), otherwise filter happens before project.
@allow_non_gpu("CollectLimitExec", "FileSourceScanExec" ,"DeserializeToObjectExec", *non_utc_allow)
@ignore_order()
def test_date_format_mmyyyy_cast_canonicalization(spark_tmp_path):
    data_path = spark_tmp_path + '/CSV_DATA'
    gen = StringGen(pattern='[0][0-9][1][8-9][1-9][1-9]', nullable=False)
    schema = gen.data_type
    with_cpu_session(lambda spark : gen_df(spark, gen, length=100).write.csv(data_path))
    def do_join_cast(spark):
        left = spark.read.csv(data_path)\
            .selectExpr("date_format(to_date(_c0, 'MMyyyy'), 'MM/dd/yyyy') as monthly_reporting_period", "substring_index(substring_index(input_file_name(),'/',-1),'.',1) as filename")
        right = spark.read.csv(data_path).withColumnRenamed("_c0", "r_c0")\
            .selectExpr("date_format(to_date(r_c0, 'MMyyyy'), 'MM/dd/yyyy') as monthly_reporting_period", "substring_index(substring_index(input_file_name(),'/',-1),'.',1) as filename")\
            .withColumnRenamed("monthly_reporting_period", "r_monthly_reporting_period")\
            .withColumnRenamed("filename", "r_filename")
        return left.join(right, left.monthly_reporting_period == right.r_monthly_reporting_period, how='inner')
    assert_gpu_and_cpu_are_equal_collect(do_join_cast)


@allow_non_gpu('ProjectExec')
@pytest.mark.parametrize('data_gen', date_n_time_gens, ids=idfn)
def test_unsupported_fallback_date_format(data_gen):
    conf = {"spark.rapids.sql.incompatibleDateFormats.enabled": "true"}
    assert_gpu_fallback_collect(
        lambda spark : gen_df(spark, [("a", data_gen)]).selectExpr(
            "date_format(a, a)"),
        "DateFormatClass",
        conf)


@allow_non_gpu('ProjectExec')
def test_unsupported_fallback_to_date():
    date_gen = StringGen(pattern="2023-08-01")
    pattern_gen = StringGen(pattern="[M]")
    conf = {"spark.rapids.sql.incompatibleDateFormats.enabled": "true"}
    assert_gpu_fallback_collect(
        lambda spark: gen_df(spark, [("a", date_gen), ("b", pattern_gen)]).selectExpr(
            "to_date(a, b)"),
        'GetTimestamp',
        conf)


# (-62135510400, 253402214400) is the range of seconds that can be represented by timestamp_seconds 
# considering the influence of time zone.
ts_float_gen = SetValuesGen(FloatType(), [0.0, -0.0, 1.0, -1.0, 1.234567, -1.234567, 16777215.0, float('inf'), float('-inf'), float('nan')])
seconds_gens = [LongGen(min_val=-62135510400, max_val=253402214400), IntegerGen(), ShortGen(), ByteGen(), 
                DoubleGen(min_exp=0, max_exp=32), ts_float_gen, DecimalGen(16, 6), DecimalGen(13, 3), DecimalGen(10, 0), DecimalGen(7, -3), DecimalGen(6, 6)]
@pytest.mark.parametrize('data_gen', seconds_gens, ids=idfn)
@allow_non_gpu(*non_utc_allow)
def test_timestamp_seconds(data_gen):
    assert_gpu_and_cpu_are_equal_collect(
        lambda spark : unary_op_df(spark, data_gen).selectExpr("timestamp_seconds(a)"))

@allow_non_gpu(*non_utc_allow)
def test_timestamp_seconds_long_overflow():
    assert_gpu_and_cpu_error(
        lambda spark : unary_op_df(spark, long_gen).selectExpr("timestamp_seconds(a)").collect(),
        conf={},
        error_message='long overflow')

# For Decimal(20, 7) case, the data is both 'Overflow' and 'Rounding necessary', this case is to verify
# that 'Rounding necessary' check is before 'Overflow' check. So we should make sure that every decimal 
# value in test data is 'Rounding necessary' by setting full_precision=True to avoid leading and trailing zeros.
# Otherwise, the test data will bypass the 'Rounding necessary' check and throw an 'Overflow' error.
@pytest.mark.parametrize('data_gen', [DecimalGen(7, 7, full_precision=True), DecimalGen(20, 7, full_precision=True)], ids=idfn)
@allow_non_gpu(*non_utc_allow)
def test_timestamp_seconds_rounding_necessary(data_gen):
    assert_gpu_and_cpu_error(
        lambda spark : unary_op_df(spark, data_gen).selectExpr("timestamp_seconds(a)").collect(),
        conf={},
        error_message='Rounding necessary')
    
@pytest.mark.parametrize('data_gen', [DecimalGen(19, 6), DecimalGen(20, 6)], ids=idfn)
@allow_non_gpu(*non_utc_allow)
def test_timestamp_seconds_decimal_overflow(data_gen):
    assert_gpu_and_cpu_error(
        lambda spark : unary_op_df(spark, data_gen).selectExpr("timestamp_seconds(a)").collect(),
        conf={},
        error_message='Overflow')

millis_gens = [LongGen(min_val=-62135510400000, max_val=253402214400000), IntegerGen(), ShortGen(), ByteGen()]
@pytest.mark.parametrize('data_gen', millis_gens, ids=idfn)
@allow_non_gpu(*non_utc_allow)
def test_timestamp_millis(data_gen):
    assert_gpu_and_cpu_are_equal_collect(
        lambda spark : unary_op_df(spark, data_gen).selectExpr("timestamp_millis(a)"))
    
@allow_non_gpu(*non_utc_allow)
def test_timestamp_millis_long_overflow():
    assert_gpu_and_cpu_error(
        lambda spark : unary_op_df(spark, long_gen).selectExpr("timestamp_millis(a)").collect(),
        conf={},
        error_message='long overflow')

micros_gens = [LongGen(min_val=-62135510400000000, max_val=253402214400000000), IntegerGen(), ShortGen(), ByteGen()]
@pytest.mark.parametrize('data_gen', micros_gens, ids=idfn)
@allow_non_gpu(*non_utc_allow)
def test_timestamp_micros(data_gen):
    assert_gpu_and_cpu_are_equal_collect(
        lambda spark : unary_op_df(spark, data_gen).selectExpr("timestamp_micros(a)"))<|MERGE_RESOLUTION|>--- conflicted
+++ resolved
@@ -455,7 +455,6 @@
     assert_gpu_and_cpu_are_equal_collect(
         lambda spark : unary_op_df(spark, data_gen).selectExpr("date_format(a, '{}')".format(date_format)))
 
-<<<<<<< HEAD
 @pytest.mark.parametrize('date_format', supported_date_formats, ids=idfn)
 @pytest.mark.parametrize('data_gen', [timestamp_gen], ids=idfn)
 @pytest.mark.skipif(not is_supported_time_zone(), reason="not all time zones are supported now, refer to https://github.com/NVIDIA/spark-rapids/issues/6839, please update after all time zones are supported")
@@ -476,10 +475,7 @@
         'ProjectExec',
         conf)
 
-@pytest.mark.parametrize('date_format', supported_date_formats, ids=idfn)
-=======
 @pytest.mark.parametrize('date_format', supported_date_formats + ['yyyyMMdd'], ids=idfn)
->>>>>>> b309f70a
 # from 0001-02-01 to 9999-12-30 to avoid 'year 0 is out of range'
 @pytest.mark.parametrize('data_gen', [LongGen(min_val=int(datetime(1, 2, 1).timestamp()), max_val=int(datetime(9999, 12, 30).timestamp()))], ids=idfn)
 @pytest.mark.skipif(not is_supported_time_zone(), reason="not all time zones are supported now, refer to https://github.com/NVIDIA/spark-rapids/issues/6839, please update after all time zones are supported")
@@ -600,7 +596,7 @@
         error_message='long overflow')
 
 # For Decimal(20, 7) case, the data is both 'Overflow' and 'Rounding necessary', this case is to verify
-# that 'Rounding necessary' check is before 'Overflow' check. So we should make sure that every decimal 
+# that 'Rounding necessary' check is before 'Overflow' check. So we should make sure that every decimal
 # value in test data is 'Rounding necessary' by setting full_precision=True to avoid leading and trailing zeros.
 # Otherwise, the test data will bypass the 'Rounding necessary' check and throw an 'Overflow' error.
 @pytest.mark.parametrize('data_gen', [DecimalGen(7, 7, full_precision=True), DecimalGen(20, 7, full_precision=True)], ids=idfn)
