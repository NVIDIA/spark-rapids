--- conflicted
+++ resolved
@@ -14,11 +14,7 @@
 
 import pytest
 from asserts import assert_gpu_and_cpu_are_equal_collect, assert_gpu_fallback_collect, assert_gpu_and_cpu_error
-<<<<<<< HEAD
-from conftest import is_dst_time_zone
-=======
 from conftest import is_supported_time_zone
->>>>>>> 018193b3
 from data_gen import *
 from datetime import date, datetime, timezone
 from marks import ignore_order, incompat, allow_non_gpu
@@ -479,24 +475,6 @@
         lambda spark : unary_op_df(spark, data_gen).selectExpr("date_format(a, '{}')".format(date_format)))
 
 @pytest.mark.parametrize('date_format', supported_date_formats, ids=idfn)
-<<<<<<< HEAD
-@pytest.mark.parametrize('data_gen', [timestamp_gen], ids=idfn)
-@pytest.mark.xfail(is_dst_time_zone(), reason="only support non-DST time zone, refer to https://github.com/NVIDIA/spark-rapids/issues/6839")
-def test_date_format_for_time(data_gen, date_format):
-    conf = {'spark.rapids.sql.nonUTC.enabled': True}
-    assert_gpu_and_cpu_are_equal_collect(
-        lambda spark : unary_op_df(spark, data_gen).selectExpr("date_format(a, '{}')".format(date_format)),
-        conf)
-
-@pytest.mark.parametrize('date_format', supported_date_formats, ids=idfn)
-# from 0001-02-01 to 9999-12-30
-@pytest.mark.parametrize('data_gen', [LongGen(min_val=int(datetime(1, 2, 1).timestamp()), max_val=int(datetime(9999, 12, 30).timestamp()))], ids=idfn)
-@pytest.mark.xfail(is_dst_time_zone(), reason="only support non-DST time zone, refer to https://github.com/NVIDIA/spark-rapids/issues/6839")
-def test_from_unixtime(data_gen, date_format):
-    conf = {'spark.rapids.sql.nonUTC.enabled': True}
-    assert_gpu_and_cpu_are_equal_collect(
-        lambda spark : unary_op_df(spark, data_gen, length=5).selectExpr("from_unixtime(a, '{}')".format(date_format)),
-=======
 # from 0001-02-01 to 9999-12-30 to avoid 'year 0 is out of range'
 @pytest.mark.parametrize('data_gen', [LongGen(min_val=int(datetime(1, 2, 1).timestamp()), max_val=int(datetime(9999, 12, 30).timestamp()))], ids=idfn)
 @pytest.mark.skipif(not is_supported_time_zone(), reason="not all time zones are supported now, refer to https://github.com/NVIDIA/spark-rapids/issues/6839, please update after all time zones are supported")
@@ -515,7 +493,6 @@
     conf = {'spark.rapids.sql.nonUTC.enabled': True}
     assert_gpu_fallback_collect(lambda spark : unary_op_df(spark, data_gen, length=5).selectExpr("from_unixtime(a, '{}')".format(date_format)),
         'ProjectExec',
->>>>>>> 018193b3
         conf)
 
 unsupported_date_formats = ['F']
