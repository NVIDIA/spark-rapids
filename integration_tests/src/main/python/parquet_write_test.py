--- conflicted
+++ resolved
@@ -345,7 +345,6 @@
             lambda spark, path: spark.read.parquet(path),
             data_path)
 
-<<<<<<< HEAD
 @pytest.mark.parametrize('ts_write_data_gen', [('INT96', limited_int96()), ('TIMESTAMP_MICROS', TimestampGen(start=datetime(1, 1, 1, tzinfo=timezone.utc), end=datetime(1582, 1, 1, tzinfo=timezone.utc)))])
 @pytest.mark.parametrize('date_time_rebase_write', ["CORRECTED"])
 @pytest.mark.parametrize('date_time_rebase_read', ["EXCEPTION", "CORRECTED"])
@@ -366,9 +365,8 @@
         lambda spark, path: spark.read.parquet(path),
         data_path,
         conf=all_confs)
-=======
+
 @pytest.mark.xfail(reason='https://github.com/NVIDIA/spark-rapids/issues/3476')
->>>>>>> fd4c9bc1
 @pytest.mark.allow_non_gpu("DataWritingCommandExec", "HiveTableScanExec")
 @pytest.mark.parametrize('allow_non_empty', [True, False])
 def test_non_empty_ctas(spark_tmp_path, spark_tmp_table_factory, allow_non_empty):
