--- conflicted
+++ resolved
@@ -457,36 +457,6 @@
             lambda spark, path: spark.read.parquet(path),
             data_path)
 
-<<<<<<< HEAD
-@datagen_overrides(seed=0, reason='https://github.com/NVIDIA/spark-rapids/issues/9701')
-@pytest.mark.parametrize('ts_write_data_gen', [('INT96', TimestampGen()),
-                                               ('TIMESTAMP_MICROS', TimestampGen(start=datetime(1, 1, 1, tzinfo=timezone.utc), end=datetime(1582, 1, 1, tzinfo=timezone.utc))),
-                                               ('TIMESTAMP_MILLIS', TimestampGen(start=datetime(1, 1, 1, tzinfo=timezone.utc), end=datetime(1582, 1, 1, tzinfo=timezone.utc)))])
-@pytest.mark.parametrize('date_time_rebase_write', ["CORRECTED"])
-@pytest.mark.parametrize('date_time_rebase_read', ["EXCEPTION", "CORRECTED"])
-@pytest.mark.parametrize('int96_rebase_write', ["CORRECTED"])
-@pytest.mark.parametrize('int96_rebase_read', ["EXCEPTION", "CORRECTED"])
-def test_timestamp_roundtrip_no_legacy_rebase(spark_tmp_path, ts_write_data_gen,
-                                              date_time_rebase_read, date_time_rebase_write,
-                                              int96_rebase_read, int96_rebase_write):
-    ts_write, gen = ts_write_data_gen
-    data_path = spark_tmp_path + '/PARQUET_DATA'
-    all_confs = {'spark.sql.parquet.outputTimestampType': ts_write}
-    all_confs.update({'spark.sql.legacy.parquet.datetimeRebaseModeInWrite': date_time_rebase_write,
-                      'spark.sql.legacy.parquet.int96RebaseModeInWrite': int96_rebase_write})
-    all_confs.update({'spark.sql.legacy.parquet.datetimeRebaseModeInRead': date_time_rebase_read,
-                      'spark.sql.legacy.parquet.int96RebaseModeInRead': int96_rebase_read})
-    assert_gpu_and_cpu_writes_are_equal_collect(
-        lambda spark, path: unary_op_df(spark, gen).coalesce(1).write.parquet(path),
-        lambda spark, path: spark.read.parquet(path),
-        data_path,
-        conf=all_confs)
-
-# This should be merged to `test_timestamp_roundtrip_no_legacy_rebase` above when
-# we have rebase for int96 supported.
-@pytest.mark.parametrize('ts_write', ['TIMESTAMP_MICROS', 'TIMESTAMP_MILLIS'])
-=======
->>>>>>> 4fdd7bd6
 @pytest.mark.parametrize('data_gen', parquet_nested_datetime_gen, ids=idfn)
 @pytest.mark.parametrize('ts_write', parquet_ts_write_options)
 @pytest.mark.parametrize('ts_rebase_write', ['CORRECTED', 'LEGACY'])
