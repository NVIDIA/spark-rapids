# Copyright (c) 2020-2023, NVIDIA CORPORATION.
#
# Licensed under the Apache License, Version 2.0 (the "License");
# you may not use this file except in compliance with the License.
# You may obtain a copy of the License at
#
#     http://www.apache.org/licenses/LICENSE-2.0
#
# Unless required by applicable law or agreed to in writing, software
# distributed under the License is distributed on an "AS IS" BASIS,
# WITHOUT WARRANTIES OR CONDITIONS OF ANY KIND, either express or implied.
# See the License for the specific language governing permissions and
# limitations under the License.

import pytest

from asserts import assert_gpu_and_cpu_sql_writes_are_equal_collect, assert_gpu_and_cpu_writes_are_equal_collect, assert_gpu_fallback_write, assert_spark_exception, assert_gpu_and_cpu_are_equal_collect
from datetime import date, datetime, timezone
from data_gen import *
from enum import Enum
from marks import *
from pyspark.sql.types import *
from spark_session import with_cpu_session, with_gpu_session, is_before_spark_330, is_before_spark_320, is_spark_cdh, \
    is_databricks_runtime, is_before_spark_340, is_spark_340_or_later, is_databricks122_or_later

import pyspark.sql.functions as f
import pyspark.sql.utils
import random

pytestmark = pytest.mark.nightly_resource_consuming_test

# test with original parquet file reader, the multi-file parallel reader for cloud, and coalesce file reader for
# non-cloud
original_parquet_file_reader_conf={'spark.rapids.sql.format.parquet.reader.type': 'PERFILE'}
multithreaded_parquet_file_reader_conf={'spark.rapids.sql.format.parquet.reader.type': 'MULTITHREADED'}
coalesce_parquet_file_reader_conf={'spark.rapids.sql.format.parquet.reader.type': 'COALESCING'}
reader_opt_confs = [original_parquet_file_reader_conf, multithreaded_parquet_file_reader_conf,
        coalesce_parquet_file_reader_conf]
parquet_decimal_struct_gen= StructGen([['child'+str(ind), sub_gen] for ind, sub_gen in enumerate(decimal_gens)])
writer_confs={'spark.sql.legacy.parquet.datetimeRebaseModeInWrite': 'CORRECTED',
              'spark.sql.legacy.parquet.int96RebaseModeInWrite': 'CORRECTED'}


def limited_timestamp(nullable=True):
    return TimestampGen(start=datetime(1677, 9, 22, tzinfo=timezone.utc), end=datetime(2262, 4, 11, tzinfo=timezone.utc),
                        nullable=nullable)

# TODO - we are limiting the INT96 values, see https://github.com/rapidsai/cudf/issues/8070
def limited_int96():
    return TimestampGen(start=datetime(1677, 9, 22, tzinfo=timezone.utc), end=datetime(2262, 4, 11, tzinfo=timezone.utc))

parquet_basic_gen =[byte_gen, short_gen, int_gen, long_gen, float_gen, double_gen,
                    string_gen, boolean_gen, date_gen,
                    # we are limiting TimestampGen to avoid overflowing the INT96 value
                    # see https://github.com/rapidsai/cudf/issues/8070
                    limited_timestamp(), binary_gen]

parquet_basic_map_gens = [MapGen(f(nullable=False), f()) for f in [
    BooleanGen, ByteGen, ShortGen, IntegerGen, LongGen, FloatGen, DoubleGen, DateGen,
    limited_timestamp]] + [simple_string_to_string_map_gen,
                           MapGen(DecimalGen(20, 2, nullable=False), decimal_gen_128bit),
                           # python is not happy with binary values being keys of a map
                           MapGen(StringGen("a{1,5}", nullable=False), binary_gen)]

parquet_struct_gen_no_maps = [
    StructGen([['child' + str(ind), sub_gen] for ind, sub_gen in enumerate(parquet_basic_gen)]),
    StructGen([['child0', StructGen([['child1', byte_gen]])]])
]

parquet_struct_of_map_gen = StructGen([['child0', MapGen(StringGen(nullable=False), StringGen(), max_length=5)], ['child1', IntegerGen()]])

parquet_struct_gen = parquet_struct_gen_no_maps + [parquet_struct_of_map_gen]

parquet_array_gen = [ArrayGen(sub_gen, max_length=10) for sub_gen in parquet_basic_gen + parquet_struct_gen] + [
    ArrayGen(ArrayGen(sub_gen, max_length=10), max_length=10) for sub_gen in parquet_basic_gen + parquet_struct_gen_no_maps] + [
    ArrayGen(ArrayGen(parquet_struct_of_map_gen, max_length=4), max_length=4)]

parquet_map_gens_sample = parquet_basic_map_gens + [MapGen(StringGen(pattern='key_[0-9]', nullable=False),
                                                           ArrayGen(string_gen), max_length=10),
                                                    MapGen(RepeatSeqGen(IntegerGen(nullable=False), 10), long_gen,
                                                           max_length=10),
                                                    MapGen(StringGen(pattern='key_[0-9]', nullable=False),
                                                           simple_string_to_string_map_gen)]

parquet_map_gens = parquet_map_gens_sample + [
    MapGen(StructGen([['child0', StringGen()], ['child1', StringGen()]], nullable=False), FloatGen()),
    MapGen(StructGen([['child0', StringGen(nullable=True)]], nullable=False), StringGen())]
parquet_write_gens_list = [[binary_gen], parquet_basic_gen, decimal_gens] +  [ [single_gen] for single_gen in parquet_struct_gen + parquet_array_gen + parquet_map_gens]
parquet_ts_write_options = ['INT96', 'TIMESTAMP_MICROS', 'TIMESTAMP_MILLIS']

@pytest.mark.order(1) # at the head of xdist worker queue if pytest-order is installed
@pytest.mark.parametrize('parquet_gens', parquet_write_gens_list, ids=idfn)
def test_write_round_trip(spark_tmp_path, parquet_gens):
    gen_list = [('_c' + str(i), gen) for i, gen in enumerate(parquet_gens)]
    data_path = spark_tmp_path + '/PARQUET_DATA'
    assert_gpu_and_cpu_writes_are_equal_collect(
            lambda spark, path: gen_df(spark, gen_list).coalesce(1).write.parquet(path),
            lambda spark, path: spark.read.parquet(path),
            data_path,
            conf=writer_confs)

@pytest.mark.parametrize('parquet_gens', [[
    limited_timestamp(),
    ArrayGen(limited_timestamp(), max_length=10),
    MapGen(limited_timestamp(nullable=False), limited_timestamp())]], ids=idfn)
@pytest.mark.parametrize('ts_type', parquet_ts_write_options)
def test_timestamp_write_round_trip(spark_tmp_path, parquet_gens, ts_type):
    gen_list = [('_c' + str(i), gen) for i, gen in enumerate(parquet_gens)]
    data_path = spark_tmp_path + '/PARQUET_DATA'
    all_confs = copy_and_update(writer_confs, {'spark.sql.parquet.outputTimestampType': ts_type})
    assert_gpu_and_cpu_writes_are_equal_collect(
        lambda spark, path: gen_df(spark, gen_list).coalesce(1).write.parquet(path),
        lambda spark, path: spark.read.parquet(path),
        data_path,
        conf=all_confs)

@pytest.mark.parametrize('ts_type', parquet_ts_write_options)
@pytest.mark.parametrize('ts_rebase', ['CORRECTED'])
@ignore_order
def test_write_ts_millis(spark_tmp_path, ts_type, ts_rebase):
    # we are limiting TimestampGen to avoid overflowing the INT96 value
    # see https://github.com/rapidsai/cudf/issues/8070
    gen = TimestampGen(start=datetime(1677, 9, 22, tzinfo=timezone.utc), end=datetime(2262, 4, 11, tzinfo=timezone.utc))
    data_path = spark_tmp_path + '/PARQUET_DATA'
    assert_gpu_and_cpu_writes_are_equal_collect(
        lambda spark, path: unary_op_df(spark, gen).write.parquet(path),
        lambda spark, path: spark.read.parquet(path),
        data_path,
        conf={'spark.sql.legacy.parquet.datetimeRebaseModeInWrite': ts_rebase,
              'spark.sql.legacy.parquet.int96RebaseModeInWrite': ts_rebase,
              'spark.sql.parquet.outputTimestampType': ts_type})


parquet_part_write_gens = [
    byte_gen, short_gen, int_gen, long_gen, float_gen, double_gen,
    # Some file systems have issues with UTF8 strings so to help the test pass even there
    StringGen('(\\w| ){0,50}'),
    boolean_gen, date_gen,
    # we are limiting TimestampGen to avoid overflowing the INT96 value
    # see https://github.com/rapidsai/cudf/issues/8070
    TimestampGen(start=datetime(1677, 9, 22, tzinfo=timezone.utc), end=datetime(2262, 4, 11, tzinfo=timezone.utc))]

# There are race conditions around when individual files are read in for partitioned data
@ignore_order
@pytest.mark.order(1) # at the head of xdist worker queue if pytest-order is installed
@pytest.mark.parametrize('parquet_gen', parquet_part_write_gens, ids=idfn)
def test_part_write_round_trip(spark_tmp_path, parquet_gen):
    gen_list = [('a', RepeatSeqGen(parquet_gen, 10)),
            ('b', parquet_gen)]
    data_path = spark_tmp_path + '/PARQUET_DATA'
    assert_gpu_and_cpu_writes_are_equal_collect(
            lambda spark, path: gen_df(spark, gen_list).coalesce(1).write.partitionBy('a').parquet(path),
            lambda spark, path: spark.read.parquet(path),
            data_path,
            conf=writer_confs)

# we are limiting TimestampGen to avoid overflowing the INT96 value
# see https://github.com/rapidsai/cudf/issues/8070
@pytest.mark.parametrize('data_gen', [TimestampGen(end=datetime(1677, 9, 22, tzinfo=timezone.utc)),
                                      TimestampGen(start=datetime(2262, 4, 11, tzinfo=timezone.utc))], ids=idfn)
def test_catch_int96_overflow(spark_tmp_path, data_gen):
    data_path = spark_tmp_path + '/PARQUET_DATA'
    confs = copy_and_update(writer_confs, {'spark.sql.parquet.outputTimestampType': 'INT96'})
    assert_spark_exception(lambda: with_gpu_session(
        lambda spark: unary_op_df(spark, data_gen).coalesce(1).write.parquet(data_path), conf=confs), "org.apache.spark.SparkException: Job aborted.")


@pytest.mark.skipif(is_spark_340_or_later() or is_databricks122_or_later(), reason="`WriteFilesExec` is only supported in Spark 340+")
@pytest.mark.parametrize('data_gen', [TimestampGen()], ids=idfn)
@pytest.mark.allow_non_gpu("DataWritingCommandExec")
def test_int96_write_conf(spark_tmp_path, data_gen):
    data_path = spark_tmp_path + '/PARQUET_DATA'
    confs = copy_and_update(writer_confs, {
        'spark.sql.parquet.outputTimestampType': 'INT96',
        'spark.rapids.sql.format.parquet.writer.int96.enabled': 'false'})

    assert_gpu_fallback_write(
        lambda spark, path: unary_op_df(spark, data_gen).coalesce(1).write.parquet(path),
        lambda spark, path: spark.read.parquet(path),
        data_path,
        ['DataWritingCommandExec'],
        confs)

@pytest.mark.skipif(is_before_spark_340() and not is_databricks122_or_later(), reason="`WriteFilesExec` is only supported in Spark 340+")
@pytest.mark.parametrize('data_gen', [TimestampGen()], ids=idfn)
# Note: From Spark 340, WriteFilesExec is introduced.
@pytest.mark.allow_non_gpu("DataWritingCommandExec", "WriteFilesExec")
def test_int96_write_conf_with_write_exec(spark_tmp_path, data_gen):
    data_path = spark_tmp_path + '/PARQUET_DATA'
    confs = copy_and_update(writer_confs, {
        'spark.sql.parquet.outputTimestampType': 'INT96',
        'spark.rapids.sql.format.parquet.writer.int96.enabled': 'false'})

    assert_gpu_fallback_write(
        lambda spark, path: unary_op_df(spark, data_gen).coalesce(1).write.parquet(path),
        lambda spark, path: spark.read.parquet(path),
        data_path,
        ['DataWritingCommandExec', 'WriteFilesExec'],
        confs)

def test_all_null_int96(spark_tmp_path):
    class AllNullTimestampGen(TimestampGen):
        def start(self, rand):
            self._start(rand, lambda : None)
    data_path = spark_tmp_path + '/PARQUET_DATA'
    confs = copy_and_update(writer_confs, {'spark.sql.parquet.outputTimestampType': 'INT96'})
    assert_gpu_and_cpu_writes_are_equal_collect(
        lambda spark, path : unary_op_df(spark, AllNullTimestampGen()).coalesce(1).write.parquet(path),
        lambda spark, path : spark.read.parquet(path),
        data_path,
        conf=confs)

parquet_write_compress_options = ['none', 'uncompressed', 'snappy']
# zstd is available in spark 3.2.0 and later.
if not is_before_spark_320():
    parquet_write_compress_options.append('zstd')

@pytest.mark.parametrize('compress', parquet_write_compress_options)
def test_compress_write_round_trip(spark_tmp_path, compress):
    data_path = spark_tmp_path + '/PARQUET_DATA'
    all_confs = {'spark.sql.parquet.compression.codec': compress}
    assert_gpu_and_cpu_writes_are_equal_collect(
            lambda spark, path : binary_op_df(spark, long_gen).coalesce(1).write.parquet(path),
            lambda spark, path : spark.read.parquet(path),
            data_path,
            conf=all_confs)

@pytest.mark.order(2)
@pytest.mark.parametrize('parquet_gens', parquet_write_gens_list, ids=idfn)
def test_write_save_table(spark_tmp_path, parquet_gens, spark_tmp_table_factory):
    gen_list = [('_c' + str(i), gen) for i, gen in enumerate(parquet_gens)]
    data_path = spark_tmp_path + '/PARQUET_DATA'
    assert_gpu_and_cpu_writes_are_equal_collect(
            lambda spark, path: gen_df(spark, gen_list).coalesce(1).write.format("parquet").mode('overwrite').option("path", path).saveAsTable(spark_tmp_table_factory.get()),
            lambda spark, path: spark.read.parquet(path),
            data_path,
            conf=writer_confs)

def write_parquet_sql_from(spark, df, data_path, write_to_table):
    tmp_view_name = 'tmp_view_{}'.format(random.randint(0, 1000000))
    df.createOrReplaceTempView(tmp_view_name)
    write_cmd = 'CREATE TABLE `{}` USING PARQUET location \'{}\' AS SELECT * from `{}`'.format(write_to_table, data_path, tmp_view_name)
    spark.sql(write_cmd)

@pytest.mark.order(2)
@pytest.mark.parametrize('parquet_gens', parquet_write_gens_list, ids=idfn)
def test_write_sql_save_table(spark_tmp_path, parquet_gens, spark_tmp_table_factory):
    gen_list = [('_c' + str(i), gen) for i, gen in enumerate(parquet_gens)]
    data_path = spark_tmp_path + '/PARQUET_DATA'
    assert_gpu_and_cpu_writes_are_equal_collect(
            lambda spark, path: write_parquet_sql_from(spark, gen_df(spark, gen_list).coalesce(1), path, spark_tmp_table_factory.get()),
            lambda spark, path: spark.read.parquet(path),
            data_path,
            conf=writer_confs)

def writeParquetUpgradeCatchException(spark, df, data_path, spark_tmp_table_factory, int96_rebase, datetime_rebase, ts_write):
    spark.conf.set('spark.sql.parquet.outputTimestampType', ts_write)
    spark.conf.set('spark.sql.legacy.parquet.datetimeRebaseModeInWrite', datetime_rebase)
    spark.conf.set('spark.sql.legacy.parquet.int96RebaseModeInWrite', int96_rebase) # for spark 310
    with pytest.raises(Exception) as e_info:
        df.coalesce(1).write.format("parquet").mode('overwrite').option("path", data_path).saveAsTable(spark_tmp_table_factory.get())
    assert e_info.match(r".*SparkUpgradeException.*")

# TODO - we are limiting the INT96 values, see https://github.com/rapidsai/cudf/issues/8070
@pytest.mark.parametrize('ts_write_data_gen', 
                        [('INT96', TimestampGen(start=datetime(1677, 9, 22, tzinfo=timezone.utc), end=datetime(1899, 12, 31, tzinfo=timezone.utc))), 
                         ('TIMESTAMP_MICROS', TimestampGen(start=datetime(1, 1, 1, tzinfo=timezone.utc), end=datetime(1899, 12, 31, tzinfo=timezone.utc))), 
                         ('TIMESTAMP_MILLIS', TimestampGen(start=datetime(1, 1, 1, tzinfo=timezone.utc), end=datetime(1899, 12, 31, tzinfo=timezone.utc)))])
@pytest.mark.parametrize('rebase', ["CORRECTED","EXCEPTION"])
def test_ts_write_fails_datetime_exception(spark_tmp_path, ts_write_data_gen, spark_tmp_table_factory, rebase):
    ts_write, gen = ts_write_data_gen
    data_path = spark_tmp_path + '/PARQUET_DATA'
    int96_rebase = "EXCEPTION" if (ts_write == "INT96") else rebase
    date_time_rebase = "EXCEPTION" if (ts_write == "TIMESTAMP_MICROS" or ts_write == "TIMESTAMP_MILLIS") else rebase
    with_gpu_session(
        lambda spark : writeParquetUpgradeCatchException(spark,
                                                         unary_op_df(spark, gen), data_path,
                                                         spark_tmp_table_factory,
                                                         int96_rebase, date_time_rebase, ts_write))
    with_cpu_session(
        lambda spark: writeParquetUpgradeCatchException(spark,
                                                        unary_op_df(spark, gen), data_path,
                                                        spark_tmp_table_factory,
                                                        int96_rebase, date_time_rebase, ts_write))

def writeParquetNoOverwriteCatchException(spark, df, data_path, table_name):
    with pytest.raises(Exception) as e_info:
        df.coalesce(1).write.format("parquet").option("path", data_path).saveAsTable(table_name)
    assert e_info.match(r".*already exists.*")

def test_ts_write_twice_fails_exception(spark_tmp_path, spark_tmp_table_factory):
    gen = IntegerGen()
    data_path = spark_tmp_path + '/PARQUET_DATA'
    table_name = spark_tmp_table_factory.get()
    with_gpu_session(
            lambda spark : unary_op_df(spark, gen).coalesce(1).write.format("parquet").mode('overwrite').option("path", data_path).saveAsTable(table_name))
    with_gpu_session(
            lambda spark : writeParquetNoOverwriteCatchException(spark, unary_op_df(spark, gen), data_path, table_name))

@allow_non_gpu('DataWritingCommandExec,ExecutedCommandExec,WriteFilesExec')
@pytest.mark.parametrize('ts_write', parquet_ts_write_options)
@pytest.mark.parametrize('ts_rebase', ['LEGACY'])
def test_parquet_write_legacy_fallback(spark_tmp_path, ts_write, ts_rebase, spark_tmp_table_factory):
    gen = TimestampGen(start=datetime(1590, 1, 1, tzinfo=timezone.utc))
    data_path = spark_tmp_path + '/PARQUET_DATA'
    all_confs={'spark.sql.legacy.parquet.datetimeRebaseModeInWrite': ts_rebase,
            'spark.sql.legacy.parquet.int96RebaseModeInWrite': ts_rebase,
            'spark.sql.parquet.outputTimestampType': ts_write}
    assert_gpu_fallback_write(
            lambda spark, path: unary_op_df(spark, gen).coalesce(1).write.format("parquet").mode('overwrite').option("path", path).saveAsTable(spark_tmp_table_factory.get()),
            lambda spark, path: spark.read.parquet(path),
            data_path,
            'DataWritingCommandExec',
            conf=all_confs)

@allow_non_gpu('DataWritingCommandExec,ExecutedCommandExec,WriteFilesExec')
@pytest.mark.parametrize('write_options', [{"parquet.encryption.footer.key": "k1"},
                                           {"parquet.encryption.column.keys": "k2:a"},
                                           {"parquet.encryption.footer.key": "k1", "parquet.encryption.column.keys": "k2:a"}])
def test_parquet_write_encryption_option_fallback(spark_tmp_path, spark_tmp_table_factory, write_options):
    def write_func(spark, path):
        writer = unary_op_df(spark, gen).coalesce(1).write
        for key in write_options:
            writer.option(key , write_options[key])
        writer.format("parquet").mode('overwrite').option("path", path).saveAsTable(spark_tmp_table_factory.get())
    gen = IntegerGen()
    data_path = spark_tmp_path + '/PARQUET_DATA'
    assert_gpu_fallback_write(
        write_func,
        lambda spark, path: spark.read.parquet(path),
        data_path,
        'DataWritingCommandExec')

@allow_non_gpu('DataWritingCommandExec,ExecutedCommandExec,WriteFilesExec')
@pytest.mark.parametrize("write_options", [{"parquet.encryption.footer.key": "k1"},
                                           {"parquet.encryption.column.keys": "k2:a"},
                                           {"parquet.encryption.footer.key": "k1", "parquet.encryption.column.keys": "k2:a"}])
def test_parquet_write_encryption_runtimeconfig_fallback(spark_tmp_path, write_options):
    gen = IntegerGen()
    data_path = spark_tmp_path + '/PARQUET_DATA'
    assert_gpu_fallback_write(
        lambda spark, path: unary_op_df(spark, gen).coalesce(1).write.parquet(path),
        lambda spark, path: spark.read.parquet(path),
        data_path,
        "DataWritingCommandExec",
        conf=write_options)

@allow_non_gpu('DataWritingCommandExec,ExecutedCommandExec,WriteFilesExec')
@pytest.mark.parametrize("write_options", [{"parquet.encryption.footer.key": "k1"},
                                           {"parquet.encryption.column.keys": "k2:a"},
                                           {"parquet.encryption.footer.key": "k1", "parquet.encryption.column.keys": "k2:a"}])
def test_parquet_write_encryption_hadoopconfig_fallback(spark_tmp_path, write_options):
    gen = IntegerGen()
    data_path = spark_tmp_path + '/PARQUET_DATA'
    def setup_hadoop_confs(spark):
        for k, v in write_options.items():
            spark.sparkContext._jsc.hadoopConfiguration().set(k, v)
    def reset_hadoop_confs(spark):
        for k in write_options.keys():
            spark.sparkContext._jsc.hadoopConfiguration().unset(k)
    try:
        with_cpu_session(setup_hadoop_confs)
        assert_gpu_fallback_write(
            lambda spark, path: unary_op_df(spark, gen).coalesce(1).write.parquet(path),
            lambda spark, path: spark.read.parquet(path),
            data_path,
            "DataWritingCommandExec")
    finally:
        with_cpu_session(reset_hadoop_confs)

@allow_non_gpu('DataWritingCommandExec,ExecutedCommandExec,WriteFilesExec')
# note that others should fail as well but requires you to load the libraries for them
# 'lzo', 'brotli', 'lz4', 'zstd' should all fallback
@pytest.mark.parametrize('codec', ['gzip'])
def test_parquet_write_compression_fallback(spark_tmp_path, codec, spark_tmp_table_factory):
    gen = IntegerGen()
    data_path = spark_tmp_path + '/PARQUET_DATA'
    all_confs={'spark.sql.parquet.compression.codec': codec}
    assert_gpu_fallback_write(
            lambda spark, path: unary_op_df(spark, gen).coalesce(1).write.format("parquet").mode('overwrite').option("path", path).saveAsTable(spark_tmp_table_factory.get()),
            lambda spark, path: spark.read.parquet(path),
            data_path,
            'DataWritingCommandExec',
            conf=all_confs)

@allow_non_gpu('DataWritingCommandExec,ExecutedCommandExec,WriteFilesExec')
def test_parquet_writeLegacyFormat_fallback(spark_tmp_path, spark_tmp_table_factory):
    gen = IntegerGen()
    data_path = spark_tmp_path + '/PARQUET_DATA'
    all_confs={'spark.sql.parquet.writeLegacyFormat': 'true'}
    assert_gpu_fallback_write(
            lambda spark, path: unary_op_df(spark, gen).coalesce(1).write.format("parquet").mode('overwrite').option("path", path).saveAsTable(spark_tmp_table_factory.get()),
            lambda spark, path: spark.read.parquet(path),
            data_path,
            'DataWritingCommandExec',
            conf=all_confs)

@ignore_order
@allow_non_gpu('DataWritingCommandExec,ExecutedCommandExec,WriteFilesExec')
def test_buckets_write_fallback(spark_tmp_path, spark_tmp_table_factory):
    data_path = spark_tmp_path + '/PARQUET_DATA'
    assert_gpu_fallback_write(
            lambda spark, path: spark.range(10e4).write.bucketBy(4, "id").sortBy("id").format('parquet').mode('overwrite').option("path", path).saveAsTable(spark_tmp_table_factory.get()),
            lambda spark, path: spark.read.parquet(path),
            data_path,
            'DataWritingCommandExec')


@ignore_order
@allow_non_gpu('DataWritingCommandExec,ExecutedCommandExec,WriteFilesExec')
def test_parquet_write_bloom_filter_with_options_cpu_fallback(spark_tmp_path, spark_tmp_table_factory):
    data_path = spark_tmp_path + '/PARQUET_DATA'
    assert_gpu_fallback_write(
      lambda spark, path: spark.range(10e4).write.mode('overwrite')
                               .option("parquet.bloom.filter.enabled#id", "true")
                               .parquet(path),
      lambda spark, path: spark.read.parquet(path),
      data_path,
      'DataWritingCommandExec')


@ignore_order
@allow_non_gpu('DataWritingCommandExec,ExecutedCommandExec,WriteFilesExec')
def test_parquet_write_bloom_filter_sql_cpu_fallback(spark_tmp_path, spark_tmp_table_factory):
    data_path = spark_tmp_path + '/PARQUET_DATA'
    base_table_name = spark_tmp_table_factory.get()

    def sql_write(spark, path):
        is_gpu = path.endswith('GPU')
        table_name = base_table_name + '_GPU' if is_gpu else base_table_name + '_CPU'
        spark.sql('CREATE TABLE `{}` STORED AS PARQUET location \'{}\' '
                  'TBLPROPERTIES("parquet.bloom.filter.enabled#id"="true") '
                  'AS SELECT id from range(100)'.format(table_name, path))

    assert_gpu_fallback_write(
        sql_write,
        lambda spark, path: spark.read.parquet(path),
        data_path,
        'DataWritingCommandExec')


# This test is testing how the parquet_writer will behave if column has a validity mask without having any nulls.
# There is no straight forward to do it besides creating a vector with nulls and then dropping nulls
# cudf will create a vector with a null_mask even though we have just filtered them
def test_write_map_nullable(spark_tmp_path):
    data_path = spark_tmp_path + '/PARQUET_DATA'

    def generate_map_with_empty_validity(spark, path):
        gen_data = StructGen([['number', IntegerGen()], ['word', LongGen()]], nullable=False)
        gen_df(spark, gen_data)
        df = gen_df(spark, gen_data)
        df_noNulls = df.filter("number is not null")
        df_map = df_noNulls.withColumn("map", f.create_map(["number", "word"])).drop("number").drop("word")
        df_map.coalesce(1).write.parquet(path)

    assert_gpu_and_cpu_writes_are_equal_collect(
            generate_map_with_empty_validity,
            lambda spark, path: spark.read.parquet(path),
            data_path)

@pytest.mark.parametrize('ts_write_data_gen', [('INT96', limited_int96()), 
                                               ('TIMESTAMP_MICROS', TimestampGen(start=datetime(1, 1, 1, tzinfo=timezone.utc), end=datetime(1582, 1, 1, tzinfo=timezone.utc))), 
                                               ('TIMESTAMP_MILLIS', TimestampGen(start=datetime(1, 1, 1, tzinfo=timezone.utc), end=datetime(1582, 1, 1, tzinfo=timezone.utc)))])
@pytest.mark.parametrize('date_time_rebase_write', ["CORRECTED"])
@pytest.mark.parametrize('date_time_rebase_read', ["EXCEPTION", "CORRECTED"])
@pytest.mark.parametrize('int96_rebase_write', ["CORRECTED"])
@pytest.mark.parametrize('int96_rebase_read', ["EXCEPTION", "CORRECTED"])
def test_roundtrip_with_rebase_values(spark_tmp_path, ts_write_data_gen, date_time_rebase_read,
                                       date_time_rebase_write, int96_rebase_read, int96_rebase_write):
    ts_write, gen = ts_write_data_gen
    data_path = spark_tmp_path + '/PARQUET_DATA'
    all_confs = {'spark.sql.parquet.outputTimestampType': ts_write}
    all_confs.update({'spark.sql.legacy.parquet.datetimeRebaseModeInWrite': date_time_rebase_write,
                      'spark.sql.legacy.parquet.int96RebaseModeInWrite': int96_rebase_write})
    all_confs.update({'spark.sql.legacy.parquet.datetimeRebaseModeInRead': date_time_rebase_read,
                      'spark.sql.legacy.parquet.int96RebaseModeInRead': int96_rebase_read})

    assert_gpu_and_cpu_writes_are_equal_collect(
        lambda spark, path: unary_op_df(spark, gen).coalesce(1).write.parquet(path),
        lambda spark, path: spark.read.parquet(path),
        data_path,
        conf=all_confs)


test_non_empty_ctas_non_gpu_execs = ["DataWritingCommandExec", "InsertIntoHiveTable", "WriteFilesExec"] if is_spark_340_or_later() or is_databricks122_or_later() else ["DataWritingCommandExec", "HiveTableScanExec"]

@pytest.mark.allow_non_gpu(*test_non_empty_ctas_non_gpu_execs)
@pytest.mark.parametrize('allow_non_empty', [True, False])
def test_non_empty_ctas(spark_tmp_path, spark_tmp_table_factory, allow_non_empty):
    data_path = spark_tmp_path + "/CTAS"
    conf = {
        "spark.sql.hive.convertCTAS": "true",
        "spark.sql.legacy.allowNonEmptyLocationInCTAS": str(allow_non_empty)
    }
    def test_it(spark):
        src_name = spark_tmp_table_factory.get()
        spark.sql("CREATE TABLE {}(id string) LOCATION '{}/src1'".format(src_name, data_path))
        spark.sql("INSERT INTO TABLE {} SELECT 'A'".format(src_name))
        ctas1_name = spark_tmp_table_factory.get()
        spark.sql("CREATE TABLE {}(id string) LOCATION '{}/ctas/ctas1'".format(ctas1_name, data_path))
        spark.sql("INSERT INTO TABLE {} SELECT 'A'".format(ctas1_name))
        try:
            ctas_with_existing_name = spark_tmp_table_factory.get()
            spark.sql("CREATE TABLE {} LOCATION '{}/ctas' AS SELECT * FROM {}".format(
                ctas_with_existing_name, data_path, src_name))
        except pyspark.sql.utils.AnalysisException as e:
            if allow_non_empty or e.desc.find('non-empty directory') == -1:
                raise e
    with_gpu_session(test_it, conf)

@pytest.mark.parametrize('parquet_gens', parquet_write_gens_list, ids=idfn)
def test_write_empty_parquet_round_trip(spark_tmp_path, parquet_gens):
    def create_empty_df(spark, path):
        gen_list = [('_c' + str(i), gen) for i, gen in enumerate(parquet_gens)]
        return gen_df(spark, gen_list, length=0).write.parquet(path)
    data_path = spark_tmp_path + '/PARQUET_DATA'
    assert_gpu_and_cpu_writes_are_equal_collect(
        create_empty_df,
        lambda spark, path: spark.read.parquet(path),
        data_path,
        conf=writer_confs)

def get_nested_parquet_meta_data_for_field_id():
    schema = StructType([
        StructField("c1", IntegerType(), metadata={'parquet.field.id': -1}),
        StructField("c2", StructType(
            [StructField("c3", IntegerType(), metadata={'parquet.field.id': -3})]),
                    metadata={'parquet.field.id': -2})
    ])
    data = [(1, (2,)), (11, (22,)), (33, (33,)), ]
    return schema, data


@pytest.mark.skipif(is_before_spark_330(), reason='Field ID is not supported before Spark 330')
def test_parquet_write_field_id(spark_tmp_path):
    data_path = spark_tmp_path + '/PARQUET_DATA'
    schema, data = get_nested_parquet_meta_data_for_field_id()
    with_gpu_session(
        # default write Parquet IDs
        lambda spark: spark.createDataFrame(data, schema).coalesce(1).write.mode("overwrite")
            .parquet(data_path), conf=enable_parquet_field_id_write)

    # check data, for schema check refer to Scala test case `ParquetFieldIdSuite`
    assert_gpu_and_cpu_writes_are_equal_collect(
        lambda spark, path: spark.createDataFrame(data, schema).coalesce(1).write
            .mode("overwrite").parquet(path),
        lambda spark, path: spark.read.parquet(path),
        data_path,
        conf=enable_parquet_field_id_read)

@pytest.mark.skipif(is_before_spark_330(), reason='Field ID is not supported before Spark 330')
def test_parquet_write_field_id_disabled(spark_tmp_path):
    data_path = spark_tmp_path + '/PARQUET_DATA'
    schema, data = get_nested_parquet_meta_data_for_field_id()
    with_gpu_session(
        lambda spark: spark.createDataFrame(data, schema).coalesce(1).write.mode("overwrite")
            .parquet(data_path),
        conf=disable_parquet_field_id_write)  # disable write Parquet IDs

    # check data, for schema check refer to Scala test case `ParquetFieldIdSuite`
    assert_gpu_and_cpu_writes_are_equal_collect(
        lambda spark, path: spark.createDataFrame(data, schema).coalesce(1).write
            .mode("overwrite").parquet(path),
        lambda spark, path: spark.read.parquet(path),
        data_path,
        conf=enable_parquet_field_id_read)

@pytest.mark.order(1) # at the head of xdist worker queue if pytest-order is installed
@pytest.mark.skipif(is_before_spark_330(), reason='DayTimeInterval is not supported before Pyspark 3.3.0')
def test_write_daytime_interval(spark_tmp_path):
    gen_list = [('_c1', DayTimeIntervalGen())]
    data_path = spark_tmp_path + '/PARQUET_DATA'
    assert_gpu_and_cpu_writes_are_equal_collect(
            lambda spark, path: gen_df(spark, gen_list).coalesce(1).write.parquet(path),
            lambda spark, path: spark.read.parquet(path),
            data_path,
            conf=writer_confs)

@ignore_order
@pytest.mark.skipif(is_before_spark_320(), reason="is only supported in Spark 320+")
def test_concurrent_writer(spark_tmp_path):
    data_path = spark_tmp_path + '/PARQUET_DATA'
    assert_gpu_and_cpu_writes_are_equal_collect(
        lambda spark, path: get_25_partitions_df(spark)  # df has 25 partitions for (c1, c2)
            .repartition(2)
            .write.mode("overwrite").partitionBy('c1', 'c2').parquet(path),
        lambda spark, path: spark.read.parquet(path),
        data_path,
        copy_and_update(
            # 26 > 25, will not fall back to single writer
            {"spark.sql.maxConcurrentOutputFileWriters": 26}
        ))


@ignore_order
@pytest.mark.skipif(is_before_spark_320(), reason="is only supported in Spark 320+")
@allow_non_gpu(any=True)
@pytest.mark.parametrize('aqe_enabled', [True, False])
def test_fallback_to_single_writer_from_concurrent_writer(spark_tmp_path, aqe_enabled):
    data_path = spark_tmp_path + '/PARQUET_DATA'
    assert_gpu_and_cpu_writes_are_equal_collect(
        lambda spark, path: get_25_partitions_df(spark)  # df has 25 partitions for (c1, c2)
            .repartition(2)
            .write.mode("overwrite").partitionBy('c1', 'c2').parquet(path),
        lambda spark, path: spark.read.parquet(path),
        data_path,
        copy_and_update(
            # 10 < 25, will fall back to single writer
            {"spark.sql.maxConcurrentOutputFileWriters": 10},
            {"spark.rapids.sql.concurrentWriterPartitionFlushSize": 64 * 1024 * 1024},
            {"spark.sql.adaptive.enabled": aqe_enabled},
        ))


@pytest.mark.skipif(True, reason="currently not support write emtpy data: https://github.com/NVIDIA/spark-rapids/issues/6453")
def test_write_empty_data_concurrent_writer(spark_tmp_path):
    schema = StructType(
        [StructField("c1", StringType()), StructField("c2", IntegerType()), StructField("c3", IntegerType())])
    data = []  # empty data
    data_path = spark_tmp_path + '/PARQUET_DATA'
    with_gpu_session(lambda spark: spark.createDataFrame(spark.sparkContext.parallelize(data), schema)
                     .write.mode("overwrite").partitionBy('c1', 'c2').parquet(data_path),
                     # concurrent writer
                     {"spark.sql.maxConcurrentOutputFileWriters": 10})
    with_cpu_session(lambda spark: spark.read.parquet(data_path).collect())


@pytest.mark.skipif(True, reason="currently not support write emtpy data: https://github.com/NVIDIA/spark-rapids/issues/6453")
def test_write_empty_data_single_writer(spark_tmp_path):
    schema = StructType(
        [StructField("c1", StringType()), StructField("c2", IntegerType()), StructField("c3", IntegerType())])
    data = []  # empty data
    data_path = spark_tmp_path + '/PARQUET_DATA'
    with_gpu_session(lambda spark: spark.createDataFrame(spark.sparkContext.parallelize(data), schema)
                     .write.mode("overwrite").partitionBy('c1', 'c2').parquet(data_path))
    with_cpu_session(lambda spark: spark.read.parquet(data_path).collect())


PartitionWriteMode = Enum('PartitionWriteMode', ['Static', 'Dynamic'])


@pytest.mark.skipif(is_databricks_runtime() or is_spark_cdh(),
                    reason="On Databricks and CDH, Hive partitioned SQL writes are routed through InsertIntoHiveTable; "
                           "GpuInsertIntoHiveTable does not support Parquet writes.")
@ignore_order(local=True)
@pytest.mark.parametrize('mode', [PartitionWriteMode.Static, PartitionWriteMode.Dynamic])
def test_partitioned_sql_parquet_write(mode, spark_tmp_table_factory):

    def create_input_table(spark):
        tmp_input = spark_tmp_table_factory.get()
        spark.sql("CREATE TABLE " + tmp_input +
                  " (make STRING, model STRING, year INT, type STRING, comment STRING)" +
                  " STORED AS PARQUET")
        spark.sql("INSERT INTO TABLE " + tmp_input + " VALUES " +
                  "('Ford',   'F-150',       2020, 'ICE',      'Popular' ),"
                  "('GMC',    'Sierra 1500', 1997, 'ICE',      'Older'),"
                  "('Chevy',  'D-Max',       2015, 'ICE',      'Isuzu?' ),"
                  "('Tesla',  'CyberTruck',  2025, 'Electric', 'BladeRunner'),"
                  "('Rivian', 'R1T',         2022, 'Electric', 'Heavy'),"
                  "('Jeep',   'Gladiator',   2024, 'Hybrid',   'Upcoming')")
        return tmp_input

    input_table_name = with_cpu_session(create_input_table)

    def write_partitions(spark, table_name):
        if mode == PartitionWriteMode.Static:
            return [
                "CREATE TABLE {} (make STRING, model STRING, year INT, comment STRING) "
                "PARTITIONED BY (type STRING) STORED AS PARQUET ".format(table_name),

                "INSERT INTO TABLE {} PARTITION (type='ICE') "
                "SELECT make, model, year, comment FROM {} "
                "WHERE type = 'ICE'".format(table_name, input_table_name),

                "INSERT OVERWRITE TABLE {} PARTITION (type='Electric') "
                "SELECT make, model, year, comment FROM {} "
                "WHERE type = 'ICE'".format(table_name, input_table_name),

                "INSERT OVERWRITE TABLE {} PARTITION (type='Hybrid') "
                "SELECT make, model, year, comment FROM {} "
                "WHERE type = 'ICE'".format(table_name, input_table_name)
            ]
        elif mode == PartitionWriteMode.Dynamic:
            return [
                "CREATE TABLE {} (make STRING, model STRING, year INT, comment STRING) "
                "PARTITIONED BY (type STRING) STORED AS PARQUET ".format(table_name),

                "INSERT OVERWRITE TABLE {} "
                "SELECT * FROM {} ".format(table_name, input_table_name)
            ]
        else:
            raise Exception("Unsupported PartitionWriteMode {}".format(mode))

    assert_gpu_and_cpu_sql_writes_are_equal_collect(
        spark_tmp_table_factory, write_partitions,
        conf={"hive.exec.dynamic.partition.mode": "nonstrict"}
    )


@ignore_order(local=True)
def test_dynamic_partitioned_parquet_write(spark_tmp_table_factory, spark_tmp_path):

    def create_input_table(spark):
        tmp_input = spark_tmp_table_factory.get()
        spark.sql("CREATE TABLE " + tmp_input +
                  " (make STRING, model STRING, year INT, type STRING, comment STRING)" +
                  " STORED AS PARQUET")
        spark.sql("INSERT INTO TABLE " + tmp_input + " VALUES " +
                  "('Ford',   'F-150',       2020, 'ICE',      'Popular' ),"
                  "('GMC',    'Sierra 1500', 1997, 'ICE',      'Older'),"
                  "('Chevy',  'D-Max',       2015, 'ICE',      'Isuzu?' ),"
                  "('Tesla',  'CyberTruck',  2025, 'Electric', 'BladeRunner'),"
                  "('Rivian', 'R1T',         2022, 'Electric', 'Heavy'),"
                  "('Jeep',   'Gladiator',   2024, 'Hybrid',   'Upcoming')")
        return tmp_input

    input_table_name = with_cpu_session(create_input_table)
    base_output_path = spark_tmp_path + "/PARQUET_DYN_WRITE"

    def write_partitions(spark, table_path):
        input_df = spark.sql("SELECT * FROM {}".format(input_table_name))
        input_df.write.mode("overwrite").partitionBy("type").parquet(table_path)
        # Second write triggers the actual overwrite.
        input_df.write.mode("overwrite").partitionBy("type").parquet(table_path)

    assert_gpu_and_cpu_writes_are_equal_collect(
        lambda spark, path: write_partitions(spark, path),
        lambda spark, path: spark.read.parquet(path),
        base_output_path,
        conf={}
    )


@ignore_order
@pytest.mark.skipif(is_before_spark_340(), reason="`spark.sql.optimizer.plannedWrite.enabled` is only supported in Spark 340+")
# empty string will not set the `planned_write_enabled` option
@pytest.mark.parametrize('planned_write_enabled', ["", "true", "false"])
# df to be written has 25 partitions
#   0 will not set the concurrent writers option
#   100 > 25 will always use concurrent writer without fallback
#   20 <25 will fall back to single writer from concurrent writer
@pytest.mark.parametrize('max_concurrent_writers', [0, 100, 20])
def test_write_with_planned_write_enabled(spark_tmp_path, planned_write_enabled, max_concurrent_writers):
    data_path = spark_tmp_path + '/PARQUET_DATA'
    conf = {}
    if planned_write_enabled != "":
        conf = copy_and_update(conf, {"spark.sql.optimizer.plannedWrite.enabled": planned_write_enabled})
    if max_concurrent_writers != 0:
        conf = copy_and_update(conf, {"spark.sql.maxConcurrentOutputFileWriters": max_concurrent_writers})

    assert_gpu_and_cpu_writes_are_equal_collect(
        lambda spark, path: get_25_partitions_df(spark)  # df has 25 partitions for (c1, c2)
            .repartition(2)
            .write.mode("overwrite").partitionBy('c1', 'c2').parquet(path),
        lambda spark, path: spark.read.parquet(path),
        data_path,
        conf)

<<<<<<< HEAD
# Issue to test a known bug https://github.com/NVIDIA/spark-rapids/issues/8694 to avoid regression
@ignore_order
@allow_non_gpu("SortExec", "ShuffleExchangeExec")
def test_write_list_struct_single_element(spark_tmp_path):
    data_path = spark_tmp_path + '/PARQUET_DATA'
    data_gen = ArrayGen(StructGen([('element', long_gen)], nullable=False), max_length=10, nullable=False)
    conf = {}
    assert_gpu_and_cpu_writes_are_equal_collect(
        lambda spark, path: gen_df(spark, data_gen).write.parquet(path),
        lambda spark, path: spark.read.parquet(path), data_path, conf)
    cpu_path = data_path + '/CPU'
    assert_gpu_and_cpu_are_equal_collect(lambda spark: spark.read.parquet(cpu_path), conf)
=======
@ignore_order
def test_parquet_write_column_name_with_dots(spark_tmp_path):
    data_path = spark_tmp_path + "/PARQUET_DATA"
    gens = [
        ("a.b", StructGen([
            ("c.d.e", StructGen([
                ("f.g", int_gen),
                ("h", string_gen)])),
            ("i.j", long_gen)])),
        ("k", boolean_gen)]
    assert_gpu_and_cpu_writes_are_equal_collect(
        lambda spark, path:  gen_df(spark, gens).coalesce(1).write.parquet(path),
        lambda spark, path: spark.read.parquet(path),
        data_path)
>>>>>>> 42a94234
<|MERGE_RESOLUTION|>--- conflicted
+++ resolved
@@ -756,7 +756,6 @@
         data_path,
         conf)
 
-<<<<<<< HEAD
 # Issue to test a known bug https://github.com/NVIDIA/spark-rapids/issues/8694 to avoid regression
 @ignore_order
 @allow_non_gpu("SortExec", "ShuffleExchangeExec")
@@ -769,7 +768,7 @@
         lambda spark, path: spark.read.parquet(path), data_path, conf)
     cpu_path = data_path + '/CPU'
     assert_gpu_and_cpu_are_equal_collect(lambda spark: spark.read.parquet(cpu_path), conf)
-=======
+
 @ignore_order
 def test_parquet_write_column_name_with_dots(spark_tmp_path):
     data_path = spark_tmp_path + "/PARQUET_DATA"
@@ -783,5 +782,4 @@
     assert_gpu_and_cpu_writes_are_equal_collect(
         lambda spark, path:  gen_df(spark, gens).coalesce(1).write.parquet(path),
         lambda spark, path: spark.read.parquet(path),
-        data_path)
->>>>>>> 42a94234
+        data_path)