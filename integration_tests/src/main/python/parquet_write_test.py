--- conflicted
+++ resolved
@@ -401,8 +401,7 @@
         create_empty_df,
         lambda spark, path: spark.read.parquet(path),
         data_path,
-<<<<<<< HEAD
-        conf=all_confs)
+        conf=writer_confs)
 
 from spark_session import is_before_spark_330
 @pytest.mark.skipif(is_before_spark_330(), reason='DayTimeIntervalGen is not supported before Spark 3.3.0')
@@ -433,7 +432,4 @@
             lambda spark, path: gen_df(spark, gen_list).coalesce(1).write.parquet(path),
             lambda spark, path: spark.read.parquet(path),
             data_path,
-            conf=all_confs)
-=======
-        conf=writer_confs)
->>>>>>> d0e14f3c
+            conf=all_confs)