--- conflicted
+++ resolved
@@ -215,12 +215,7 @@
                   'spark.sql.files.maxPartitionBytes': "1g",
                   'spark.sql.files.minPartitionNum': '1'})
 
-<<<<<<< HEAD
-@pytest.mark.xfail(condition=is_databricks_runtime(),
-    reason='https://github.com/NVIDIA/spark-rapids/issues/192')
 @pytest.mark.parametrize('small_file_opt', ["false", "true"])
-=======
->>>>>>> e65684ac
 @pytest.mark.parametrize('v1_enabled_list', ["", "parquet"])
 def test_read_merge_schema(spark_tmp_path, v1_enabled_list, small_file_opt):
     # Once https://github.com/NVIDIA/spark-rapids/issues/133 and https://github.com/NVIDIA/spark-rapids/issues/132 are fixed 
