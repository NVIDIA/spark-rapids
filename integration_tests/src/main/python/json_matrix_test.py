--- conflicted
+++ resolved
@@ -152,7 +152,6 @@
 def test_from_json_allow_single_quotes_off(std_input_path):
     schema = WITH_SQ_SCHEMA
     assert_gpu_and_cpu_are_equal_collect(
-<<<<<<< HEAD
         lambda spark : read_json_as_text(spark, std_input_path + '/' + WITH_SQ_FILE, "json").select(f.col('json'), f.from_json(f.col('json'), schema, {'allowSingleQuotes': "false"})),
         conf =_enable_json_to_structs_conf)
 
@@ -160,8 +159,6 @@
 def test_from_json_allow_single_quotes_off_map(std_input_path):
     schema = WITH_SQ_MAP_SCHEMA
     assert_gpu_and_cpu_are_equal_collect(
-=======
->>>>>>> d3cda269
         lambda spark : read_json_as_text(spark, std_input_path + '/' + WITH_SQ_FILE, "json").select(f.col('json'), f.from_json(f.col('json'), schema, {'allowSingleQuotes': "false"})),
         conf =_enable_json_to_structs_conf)
 
