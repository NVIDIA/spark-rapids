--- conflicted
+++ resolved
@@ -51,12 +51,7 @@
             <outputDirectory>integration_tests</outputDirectory>
         </file>
         <file>
-<<<<<<< HEAD
-            <!--This should point to the proper `dist` directory for the scala version being used-->
-            <source>${project.basedir}/../dist/target/spark-rapids-default-configs.json</source>
-=======
             <source>${project.build.directory}/spark-rapids-default-configs.json</source>
->>>>>>> 31306f5f
             <outputDirectory>integration_tests</outputDirectory>
         </file>
     </files>
