<?xml version="1.0" encoding="UTF-8"?>
<!--
  Copyright (c) 2020-2023, NVIDIA CORPORATION.

  Licensed under the Apache License, Version 2.0 (the "License");
  you may not use this file except in compliance with the License.
  You may obtain a copy of the License at

     http://www.apache.org/licenses/LICENSE-2.0

  Unless required by applicable law or agreed to in writing, software
  distributed under the License is distributed on an "AS IS" BASIS,
  WITHOUT WARRANTIES OR CONDITIONS OF ANY KIND, either express or implied.
  See the License for the specific language governing permissions and
  limitations under the License.
-->
<project xmlns="http://maven.apache.org/POM/4.0.0"
         xmlns:xsi="http://www.w3.org/2001/XMLSchema-instance"
         xsi:schemaLocation="http://maven.apache.org/POM/4.0.0 http://maven.apache.org/xsd/maven-4.0.0.xsd">
    <modelVersion>4.0.0</modelVersion>

    <groupId>com.nvidia</groupId>
    <artifactId>rapids-4-spark-parent_2.13</artifactId>
    <name>RAPIDS Accelerator for Apache Spark Root Project</name>
    <description>The root project of the RAPIDS Accelerator for Apache Spark</description>
    <version>23.12.0-SNAPSHOT</version>
    <packaging>pom</packaging>

    <url>https://nvidia.github.io/spark-rapids/</url>
    <licenses>
        <license>
            <name>Apache License, Version 2.0</name>
            <url>https://www.apache.org/licenses/LICENSE-2.0.txt</url>
            <distribution>repo</distribution>
        </license>
    </licenses>
    <scm>
        <connection>scm:git:https://github.com/NVIDIA/spark-rapids.git</connection>
        <developerConnection>scm:git:git@github.com:NVIDIA/spark-rapids.git</developerConnection>
        <tag>HEAD</tag>
        <url>https://github.com/NVIDIA/spark-rapids</url>
    </scm>
    <developers>
        <developer>
            <id>revans2</id>
            <name>Robert Evans</name>
            <email>roberte@nvidia.com</email>
            <roles>
                <role>Committer</role>
            </roles>
            <timezone>-6</timezone>
        </developer>
        <developer>
            <id>tgravescs</id>
            <name>Thomas Graves</name>
            <email>tgraves@nvidia.com</email>
            <roles>
                <role>Committer</role>
            </roles>
            <timezone>-6</timezone>
        </developer>
        <developer>
            <id>jlowe</id>
            <name>Jason Lowe</name>
            <email>jlowe@nvidia.com</email>
            <roles>
                <role>Committer</role>
            </roles>
            <timezone>-6</timezone>
        </developer>
    </developers>
    <!-- modules shared among profiles -->
    <modules>
        <module>aggregator</module>
        <module>datagen</module>
        <module>dist</module>
        <module>integration_tests</module>

        <!--
            not a real module, workaround to enforce the build order
            ROOT -> jdk-profiles -> shim-deps -> ...
        -->
        <module>shim-deps</module>
        <module>jdk-profiles</module>

        <module>shuffle-plugin</module>
        <module>sql-plugin</module>
        <module>sql-plugin-api</module>
        <module>tests</module>
        <module>udf-compiler</module>
    </modules>
    <profiles>
        <profile>
            <id>release311</id>
            <activation>
                <!-- #if scala-2.12 --><!--
                <activeByDefault>true</activeByDefault>
                --><!-- #endif scala-2.12 -->
                <property>
                    <name>buildver</name>
                    <value>311</value>
                </property>
            </activation>
            <properties>
                <buildver>311</buildver>
                <spark.version>${spark311.version}</spark.version>
                <spark.test.version>${spark311.version}</spark.test.version>
                <parquet.hadoop.version>1.10.1</parquet.hadoop.version>
            </properties>
            <modules>
                <module>delta-lake/delta-stub</module>
                <module>api_validation</module>
            </modules>
        </profile>
        <profile>
            <id>release312</id>
            <activation>
                <property>
                    <name>buildver</name>
                    <value>312</value>
                </property>
            </activation>
            <properties>
                <buildver>312</buildver>
                <spark.version>${spark312.version}</spark.version>
                <spark.test.version>${spark312.version}</spark.test.version>
                <parquet.hadoop.version>1.10.1</parquet.hadoop.version>
            </properties>
            <modules>
                <module>delta-lake/delta-stub</module>
                <module>api_validation</module>
            </modules>
        </profile>
        <profile>
            <id>release313</id>
            <activation>
                <property>
                    <name>buildver</name>
                    <value>313</value>
                </property>
            </activation>
            <properties>
                <buildver>313</buildver>
                <spark.version>${spark313.version}</spark.version>
                <spark.test.version>${spark313.version}</spark.test.version>
                <parquet.hadoop.version>1.10.1</parquet.hadoop.version>
            </properties>
            <modules>
                <module>delta-lake/delta-stub</module>
                <module>api_validation</module>
            </modules>
        </profile>
        <profile>
            <id>release320</id>
            <activation>
                <property>
                    <name>buildver</name>
                    <value>320</value>
                </property>
            </activation>
            <properties>
                <buildver>320</buildver>
                <spark.version>${spark320.version}</spark.version>
                <spark.test.version>${spark320.version}</spark.test.version>
                <parquet.hadoop.version>1.12.1</parquet.hadoop.version>
            </properties>
            <modules>
                <module>delta-lake/delta-20x</module>
            </modules>
        </profile>
        <profile>
            <id>release321</id>
            <activation>
                <property>
                    <name>buildver</name>
                    <value>321</value>
                </property>
            </activation>
            <properties>
                <buildver>321</buildver>
                <spark.version>${spark321.version}</spark.version>
                <spark.test.version>${spark321.version}</spark.test.version>
                <parquet.hadoop.version>1.12.2</parquet.hadoop.version>
            </properties>
            <modules>
                <module>delta-lake/delta-20x</module>
            </modules>
        </profile>
        <profile>
            <id>release321cdh</id>
            <activation>
                <property>
                    <name>buildver</name>
                    <value>321cdh</value>
                </property>
            </activation>
            <properties>
                <buildver>321cdh</buildver>
                <spark.version>${spark321cdh.version}</spark.version>
                <spark.test.version>${spark321cdh.version}</spark.test.version>
                <parquet.hadoop.version>1.10.1</parquet.hadoop.version>
                <cloudera.repo.enabled>true</cloudera.repo.enabled>
            </properties>
            <modules>
                <module>shim-deps/cloudera</module>
                <module>delta-lake/delta-20x</module>
            </modules>
        </profile>
        <profile>
            <id>release322</id>
            <activation>
                <property>
                    <name>buildver</name>
                    <value>322</value>
                </property>
            </activation>
            <properties>
                <buildver>322</buildver>
                <spark.version>${spark322.version}</spark.version>
                <spark.test.version>${spark322.version}</spark.test.version>
                <parquet.hadoop.version>1.12.2</parquet.hadoop.version>
            </properties>
            <modules>
                <module>delta-lake/delta-20x</module>
            </modules>
        </profile>
        <profile>
            <id>release323</id>
            <activation>
                <property>
                    <name>buildver</name>
                    <value>323</value>
                </property>
            </activation>
            <properties>
                <buildver>323</buildver>
                <spark.version>${spark323.version}</spark.version>
                <spark.test.version>${spark323.version}</spark.test.version>
                <parquet.hadoop.version>1.12.2</parquet.hadoop.version>
            </properties>
            <modules>
                <module>delta-lake/delta-20x</module>
            </modules>
        </profile>
        <profile>
            <id>release324</id>
            <activation>
                <property>
                    <name>buildver</name>
                    <value>324</value>
                </property>
            </activation>
            <properties>
                <buildver>324</buildver>
                <spark.version>${spark324.version}</spark.version>
                <spark.test.version>${spark324.version}</spark.test.version>
                <parquet.hadoop.version>1.12.2</parquet.hadoop.version>
            </properties>
            <modules>
                <module>delta-lake/delta-20x</module>
            </modules>
        </profile>
        <profile>
            <!-- Note Databricks requires 2 properties -Ddatabricks and -Dbuildver=321db -->
            <id>release321db</id>
            <activation>
                <property>
                    <name>buildver</name>
                    <value>321db</value>
                </property>
            </activation>
            <properties>
                <buildver>321db</buildver>
                <!-- Downgrade scala plugin version due to: https://github.com/sbt/sbt/issues/4305 -->
                <scala.plugin.version>3.4.4</scala.plugin.version>
                <spark.version.classifier>spark321db</spark.version.classifier>
                <spark.version>${spark321db.version}</spark.version>
                <spark.test.version>${spark321db.version}</spark.test.version>
                <hadoop.client.version>3.3.1</hadoop.client.version>
                <rat.consoleOutput>true</rat.consoleOutput>
                <parquet.hadoop.version>1.12.0</parquet.hadoop.version>
            </properties>
            <modules>
                <module>shim-deps/databricks</module>
                <module>delta-lake/delta-spark321db</module>
            </modules>
        </profile>
        <profile>
            <id>release330</id>
            <activation>
                <!-- #if scala-2.13 -->
                <activeByDefault>true</activeByDefault>
                <!-- #endif scala-2.13 -->
                <property>
                    <name>buildver</name>
                    <value>330</value>
                </property>
            </activation>
            <properties>
                <buildver>330</buildver>
                <spark.version>${spark330.version}</spark.version>
                <spark.test.version>${spark330.version}</spark.test.version>
                <parquet.hadoop.version>1.12.2</parquet.hadoop.version>
                <iceberg.version>${spark330.iceberg.version}</iceberg.version>
            </properties>
            <modules>
                <module>delta-lake/delta-21x</module>
                <module>delta-lake/delta-22x</module>
            </modules>
        </profile>
        <profile>
            <id>release331</id>
            <activation>
                <property>
                    <name>buildver</name>
                    <value>331</value>
                </property>
            </activation>
            <properties>
                <buildver>331</buildver>
                <spark.version>${spark331.version}</spark.version>
                <spark.test.version>${spark331.version}</spark.test.version>
                <parquet.hadoop.version>1.12.2</parquet.hadoop.version>
                <iceberg.version>${spark330.iceberg.version}</iceberg.version>
            </properties>
            <modules>
                <module>delta-lake/delta-21x</module>
                <module>delta-lake/delta-22x</module>
            </modules>
        </profile>
        <profile>
            <id>release332</id>
            <activation>
                <property>
                    <name>buildver</name>
                    <value>332</value>
                </property>
            </activation>
            <properties>
                <buildver>332</buildver>
                <spark.version>${spark332.version}</spark.version>
                <spark.test.version>${spark332.version}</spark.test.version>
                <parquet.hadoop.version>1.12.2</parquet.hadoop.version>
                <iceberg.version>${spark330.iceberg.version}</iceberg.version>
            </properties>
            <modules>
                <module>delta-lake/delta-21x</module>
                <module>delta-lake/delta-22x</module>
            </modules>
        </profile>
        <profile>
            <id>release333</id>
            <activation>
                <property>
                    <name>buildver</name>
                    <value>333</value>
                </property>
            </activation>
            <properties>
                <buildver>333</buildver>
                <spark.version>${spark333.version}</spark.version>
                <spark.test.version>${spark333.version}</spark.test.version>
                <parquet.hadoop.version>1.12.2</parquet.hadoop.version>
                <iceberg.version>${spark330.iceberg.version}</iceberg.version>
            </properties>
            <modules>
                <module>delta-lake/delta-21x</module>
                <module>delta-lake/delta-22x</module>
            </modules>
        </profile>
        <profile>
            <id>release340</id>
            <activation>
                <property>
                    <name>buildver</name>
                    <value>340</value>
                </property>
            </activation>
            <properties>
                <buildver>340</buildver>
                <spark.version>${spark340.version}</spark.version>
                <spark.test.version>${spark340.version}</spark.test.version>
                <parquet.hadoop.version>1.12.3</parquet.hadoop.version>
                <iceberg.version>${spark330.iceberg.version}</iceberg.version>
                <slf4j.version>2.0.6</slf4j.version>
            </properties>
            <modules>
                <module>delta-lake/delta-24x</module>
            </modules>
        </profile>
        <profile>
            <id>release341</id>
            <activation>
                <property>
                    <name>buildver</name>
                    <value>341</value>
                </property>
            </activation>
            <properties>
                <buildver>341</buildver>
                <spark.version>${spark341.version}</spark.version>
                <spark.test.version>${spark341.version}</spark.test.version>
                <parquet.hadoop.version>1.12.3</parquet.hadoop.version>
                <iceberg.version>${spark330.iceberg.version}</iceberg.version>
                <slf4j.version>2.0.6</slf4j.version>
            </properties>
            <modules>
                <module>delta-lake/delta-24x</module>
            </modules>
        </profile>
        <profile>
            <id>release330cdh</id>
            <activation>
                <property>
                    <name>buildver</name>
                    <value>330cdh</value>
                </property>
            </activation>
            <properties>
                <buildver>330cdh</buildver>
                <spark.version>${spark330cdh.version}</spark.version>
                <spark.test.version>${spark330cdh.version}</spark.test.version>
                <parquet.hadoop.version>1.10.99.7.1.8.0-801</parquet.hadoop.version>
                <iceberg.version>${spark330.iceberg.version}</iceberg.version>
                <cloudera.repo.enabled>true</cloudera.repo.enabled>
            </properties>
            <modules>
                <module>shim-deps/cloudera</module>
                <module>delta-lake/delta-21x</module>
                <module>delta-lake/delta-22x</module>
            </modules>
        </profile>
        <profile>
            <id>release332cdh</id>
            <activation>
                <property>
                    <name>buildver</name>
                    <value>332cdh</value>
                </property>
            </activation>
            <properties>
                <buildver>332cdh</buildver>
                <spark.version>${spark332cdh.version}</spark.version>
                <spark.test.version>${spark332cdh.version}</spark.test.version>
                <parquet.hadoop.version>1.10.99.7.1.9.0-387</parquet.hadoop.version>
                <iceberg.version>${spark330.iceberg.version}</iceberg.version>
                <cloudera.repo.enabled>true</cloudera.repo.enabled>
            </properties>
            <modules>
                <module>shim-deps/cloudera</module>
                <module>delta-lake/delta-21x</module>
                <module>delta-lake/delta-22x</module>
            </modules>
        </profile>
        <profile>
            <!-- Note Databricks requires 2 properties -Ddatabricks and -Dbuildver=330db -->
            <!-- Note that 330db backports many features from Spark3.4.0 -->
            <id>release330db</id>
            <activation>
                <property>
                    <name>buildver</name>
                    <value>330db</value>
                </property>
            </activation>
            <properties>
                <!-- Downgrade scala plugin version due to: https://github.com/sbt/sbt/issues/4305 -->
                <scala.plugin.version>3.4.4</scala.plugin.version>
                <spark.version.classifier>spark330db</spark.version.classifier>
                <spark.version>${spark330db.version}</spark.version>
                <spark.test.version>${spark330db.version}</spark.test.version>
                <hadoop.client.version>3.3.1</hadoop.client.version>
                <rat.consoleOutput>true</rat.consoleOutput>
                <parquet.hadoop.version>1.12.0</parquet.hadoop.version>
                <iceberg.version>${spark330.iceberg.version}</iceberg.version>
            </properties>
            <modules>
                <module>shim-deps/databricks</module>
                <module>delta-lake/delta-spark330db</module>
            </modules>
        </profile>
        <profile>
            <!-- Note Databricks requires 2 properties -Ddatabricks and -Dbuildver=332db -->
            <!-- Note that 332db backports many features from Spark3.4.0 -->
            <id>release332db</id>
            <activation>
                <property>
                    <name>buildver</name>
                    <value>332db</value>
                </property>
            </activation>
            <properties>
                <!-- Downgrade scala plugin version due to: https://github.com/sbt/sbt/issues/4305 -->
                <scala.plugin.version>3.4.4</scala.plugin.version>
                <spark.version.classifier>spark332db</spark.version.classifier>
                <spark.version>${spark332db.version}</spark.version>
                <spark.test.version>${spark332db.version}</spark.test.version>
                <hadoop.client.version>3.3.1</hadoop.client.version>
                <rat.consoleOutput>true</rat.consoleOutput>
                <parquet.hadoop.version>1.12.0</parquet.hadoop.version>
                <iceberg.version>${spark330.iceberg.version}</iceberg.version>
            </properties>
            <modules>
                <module>shim-deps/databricks</module>
                <module>delta-lake/delta-spark332db</module>
            </modules>
        </profile>
        <profile>
            <id>release350</id>
            <activation>
                <property>
                    <name>buildver</name>
                    <value>350</value>
                </property>
            </activation>
            <properties>
                <buildver>350</buildver>
                <spark.version>${spark350.version}</spark.version>
                <spark.test.version>${spark350.version}</spark.test.version>
                <parquet.hadoop.version>1.13.1</parquet.hadoop.version>
                <iceberg.version>${spark330.iceberg.version}</iceberg.version>
                <slf4j.version>2.0.7</slf4j.version>
            </properties>
            <modules>
                <module>delta-lake/delta-stub</module>
            </modules>
        </profile>
        <profile>
            <id>source-javadoc</id>
            <build>
                <plugins>
                    <plugin>
                        <groupId>org.apache.maven.plugins</groupId>
                        <artifactId>maven-source-plugin</artifactId>
                        <version>3.0.0</version>
                        <executions>
                            <execution>
                                <id>attach-source</id>
                                <goals>
                                    <goal>jar-no-fork</goal>
                                </goals>
                            </execution>
                        </executions>
                    </plugin>
                </plugins>
            </build>
        </profile>
        <profile>
            <id>scala-2.12</id>
            <properties>
                <scala.binary.version>2.12</scala.binary.version>
                <scala.version>2.12.15</scala.version>
            </properties>
        </profile>
        <profile>
            <id>scala-2.13</id>
            <properties>
                <scala.binary.version>2.13</scala.binary.version>
                <scala.version>2.13.8</scala.version>
            </properties>
        </profile>
        <profile>
            <id>arm64</id>
            <properties>
                <jni.classifier>${cuda.version}-arm64</jni.classifier>
            </properties>
        </profile>
    </profiles>

    <properties>
        <rapids.module>.</rapids.module>
        <allowConventionalDistJar>false</allowConventionalDistJar>
        <buildver>311</buildver>
        <maven.compiler.source>1.8</maven.compiler.source>
        <maven.compiler.target>1.8</maven.compiler.target>
        <java.major.version>8</java.major.version>
        <spark.version>${spark330.version}</spark.version>
        <spark.test.version>${spark.version}</spark.test.version>
        <parquet.hadoop.version>1.10.1</parquet.hadoop.version>
        <spark.version.classifier>spark${buildver}</spark.version.classifier>
        <cuda.version>cuda11</cuda.version>
        <jni.classifier>${cuda.version}</jni.classifier>
        <spark-rapids-jni.version>23.12.0-SNAPSHOT</spark-rapids-jni.version>
        <spark-rapids-private.version>23.12.0-SNAPSHOT</spark-rapids-private.version>
        <scala.binary.version>2.13</scala.binary.version>
        <alluxio.client.version>2.8.0</alluxio.client.version>
        <scala.recompileMode>incremental</scala.recompileMode>
        <scala.version>2.13.8</scala.version>
        <!--
        -processing
        to suppress unactionable "No processor claimed any of these annotations"
        from various dependencies. Example @UDFType
        https://github.com/openjdk/jdk17/blob/4afbcaf55383ec2f5da53282a1547bac3d099e9d/src/jdk.compiler/share/classes/com/sun/tools/javac/resources/compiler.properties#L1993-L1994
        -->
        <scala.javac.args>-Xlint:all,-serial,-path,-try,-processing|-Werror</scala.javac.args>
        <ucx.version>1.14</ucx.version>
        <rapids.compressed.artifact>true</rapids.compressed.artifact>
        <rapids.default.jar.excludePattern/>
        <rapids.default.jar.phase>package</rapids.default.jar.phase>
        <!--
             If the shade package changes we need to also update jenkins/spark-premerge-build.sh
             so code coverage does not include the shaded classes.
        -->
        <rapids.shade.package>${spark.version.classifier}.com.nvidia.shaded.spark</rapids.shade.package>
        <rapids.shim.jar.phase>none</rapids.shim.jar.phase>
        <rapids.shim.jar.test.phase>package</rapids.shim.jar.test.phase>
        <test.include.tags/>
        <rapids.shuffle.manager.override>true</rapids.shuffle.manager.override>
        <project.build.sourceEncoding>UTF-8</project.build.sourceEncoding>
        <project.reporting.sourceEncoding>UTF-8</project.reporting.sourceEncoding>
        <project.reporting.outputEncoding>UTF-8</project.reporting.outputEncoding>
        <pytest.TEST_TAGS>not qarun</pytest.TEST_TAGS>
        <pytest.TEST_PARALLEL/>
        <pytest.TEST_TYPE>developer</pytest.TEST_TYPE>
        <rat.consoleOutput>false</rat.consoleOutput>
        <!--
         If you update a dependency version so it is no longer a SNAPSHOT
         please update the snapshot-shims profile as well so it is accurate -->
        <spark311.version>3.1.1</spark311.version>
        <spark312.version>3.1.2</spark312.version>
        <spark313.version>3.1.3</spark313.version>
        <spark320.version>3.2.0</spark320.version>
        <spark321.version>3.2.1</spark321.version>
        <spark321cdh.version>3.2.1.3.2.7171000.0-3</spark321cdh.version>
        <spark321db.version>3.2.1-databricks</spark321db.version>
        <spark322.version>3.2.2</spark322.version>
        <spark323.version>3.2.3</spark323.version>
        <spark324.version>3.2.4</spark324.version>
        <spark330.version>3.3.0</spark330.version>
        <spark331.version>3.3.1</spark331.version>
        <spark332.version>3.3.2</spark332.version>
        <spark333.version>3.3.3</spark333.version>
        <spark340.version>3.4.0</spark340.version>
        <spark341.version>3.4.1</spark341.version>
        <spark330cdh.version>3.3.0.3.3.7180.0-274</spark330cdh.version>
        <spark332cdh.version>3.3.2.3.3.7190.0-91</spark332cdh.version>
        <spark330db.version>3.3.0-databricks</spark330db.version>
        <spark332db.version>3.3.2-databricks</spark332db.version>
        <spark350.version>3.5.0</spark350.version>
        <mockito.version>3.12.4</mockito.version>
        <scala.plugin.version>4.3.0</scala.plugin.version>
        <maven.install.plugin.version>3.1.1</maven.install.plugin.version>
        <maven.jar.plugin.version>3.3.0</maven.jar.plugin.version>
        <scalatest-maven-plugin.version>2.0.2</scalatest-maven-plugin.version>
        <guava.cdh.version>30.0-jre</guava.cdh.version>
        <arrow.cdh.version>2.0.0</arrow.cdh.version>
        <slf4j.version>1.7.30</slf4j.version>
        <flatbuffers.java.version>1.11.0</flatbuffers.java.version>
        <hadoop.client.version>3.3.1</hadoop.client.version>
        <iceberg.version>0.13.2</iceberg.version>
        <scala.local-lib.path>org/scala-lang/scala-library/${scala.version}/scala-library-${scala.version}.jar</scala.local-lib.path>
        <target.classifier>${spark.version.classifier}</target.classifier>
        <maven.clean.plugin.version>3.1.0</maven.clean.plugin.version>
        <maven.scalastyle.skip>false</maven.scalastyle.skip>
        <dist.jar.compress>true</dist.jar.compress>
        <spark330.iceberg.version>0.14.1</spark330.iceberg.version>
        <!--
            If true, disables verification that all Shims be built as of one and the same git
            commit hash. Do not use for CI!

            It is intended only for local builds of the dist module when combining locally-built shims
            with the ones deployed to a remote Maven repo
        -->
        <ignore.shim.revisions.check>false</ignore.shim.revisions.check>

        <spark.shim.dest>${project.basedir}/target/${spark.version.classifier}/generated/src</spark.shim.dest>
        <noSnapshot.buildvers>
            311,
            312,
            313,
            320,
            321,
            321cdh,
            322,
            323,
            324,
            330,
            331,
            332,
            333,
            330cdh,
            332cdh,
            340,
            341,
            350
        </noSnapshot.buildvers>
        <snapshot.buildvers>
        </snapshot.buildvers>
        <databricks.buildvers>
            321db,
            330db,
            332db
        </databricks.buildvers>
        <!--
          Build and run unit tests on one specific version for each sub-version (e.g. 311, 320, 330)
          Base shim version (311 currently) should be covered in default mvn verify command of premerge script,
          so base shim version is removed from the premergeUT list.
          Separate the versions to two parts (premergeUT1, premergeUT2) for balancing the duration
        -->
        <premergeUT1.buildvers>
            320
        </premergeUT1.buildvers>
        <premergeUT2.buildvers>
            330,
            340
        </premergeUT2.buildvers>
        <premergeUTF8.buildvers>
            320
        </premergeUTF8.buildvers>
        <premergeScala213.buildvers>
            332,
            340
        </premergeScala213.buildvers>
        <jdk11.buildvers>
            312,
            321,
            331,
            340
        </jdk11.buildvers>
        <jdk17.buildvers>
            330
        </jdk17.buildvers>
        <all.buildvers>
            ${noSnapshot.buildvers},
            ${snapshot.buildvers},
            ${databricks.buildvers},
        </all.buildvers>
        <noSnapshotScala213.buildvers>
            330,
            331,
            332,
            333,
            340,
            341,
            350
        </noSnapshotScala213.buildvers>
        <snapshotScala213.buildvers>
        </snapshotScala213.buildvers>
        <allScala213.buildvers>
            ${noSnapshotScala213.buildvers}
            ${snapshotScala213.buildvers}
        </allScala213.buildvers>
        <shimplify.shims>${all.buildvers}</shimplify.shims>
        <cpd.sourceType>main</cpd.sourceType>
        <!-- SPARK-36796 for JDK-17 test-->
        <extraJavaTestArgs>
            -XX:+IgnoreUnrecognizedVMOptions
            --add-opens=java.base/java.lang=ALL-UNNAMED
            --add-opens=java.base/java.lang.invoke=ALL-UNNAMED
            --add-opens=java.base/java.lang.reflect=ALL-UNNAMED
            --add-opens=java.base/java.io=ALL-UNNAMED
            --add-opens=java.base/java.net=ALL-UNNAMED
            --add-opens=java.base/java.nio=ALL-UNNAMED
            --add-opens=java.base/java.util=ALL-UNNAMED
            --add-opens=java.base/java.util.concurrent=ALL-UNNAMED
            --add-opens=java.base/java.util.concurrent.atomic=ALL-UNNAMED
            --add-opens=java.base/sun.nio.ch=ALL-UNNAMED
            --add-opens=java.base/sun.nio.cs=ALL-UNNAMED
            --add-opens=java.base/sun.security.action=ALL-UNNAMED
            --add-opens=java.base/sun.util.calendar=ALL-UNNAMED
            -Djdk.reflect.useDirectMethodHandle=false
        </extraJavaTestArgs>
        <cloudera.repo.enabled>false</cloudera.repo.enabled>
    </properties>

    <dependencyManagement>
        <dependencies>
            <dependency>
              <groupId>com.nvidia</groupId>
              <artifactId>spark-rapids-jni</artifactId>
              <version>${spark-rapids-jni.version}</version>
              <classifier>${jni.classifier}</classifier>
            </dependency>
            <dependency>
                <groupId>org.openucx</groupId>
                <artifactId>jucx</artifactId>
                <version>${ucx.version}</version>
            </dependency>
            <dependency>
              <groupId>org.slf4j</groupId>
              <artifactId>jul-to-slf4j</artifactId>
              <version>${slf4j.version}</version>
              <!-- runtime scope is appropriate, but causes SBT build problems -->
            </dependency>
            <dependency>
              <groupId>org.slf4j</groupId>
              <artifactId>jcl-over-slf4j</artifactId>
              <version>${slf4j.version}</version>
              <!-- runtime scope is appropriate, but causes SBT build problems -->
            </dependency>
            <dependency>
              <groupId>org.scala-lang</groupId>
              <artifactId>scala-library</artifactId>
              <version>${scala.version}</version>
              <scope>provided</scope>
            </dependency>
            <dependency>
                <groupId>org.apache.iceberg</groupId>
                <artifactId>iceberg-api</artifactId>
                <version>${iceberg.version}</version>
                <scope>provided</scope>
            </dependency>
            <dependency>
                <groupId>org.apache.iceberg</groupId>
                <artifactId>iceberg-bundled-guava</artifactId>
                <version>${iceberg.version}</version>
                <scope>provided</scope>
            </dependency>
            <dependency>
                <groupId>org.apache.iceberg</groupId>
                <artifactId>iceberg-core</artifactId>
                <version>${iceberg.version}</version>
                <scope>provided</scope>
            </dependency>
            <dependency>
              <groupId>org.apache.spark</groupId>
              <artifactId>spark-annotation_${scala.binary.version}</artifactId>
              <version>${spark.version}</version>
              <scope>provided</scope>
            </dependency>
            <dependency>
              <groupId>org.apache.spark</groupId>
              <artifactId>spark-hive_${scala.binary.version}</artifactId>
              <version>${spark.version}</version>
              <scope>provided</scope>
            </dependency>
            <dependency>
              <groupId>org.apache.spark</groupId>
              <artifactId>spark-sql_${scala.binary.version}</artifactId>
              <version>${spark.version}</version>
              <scope>provided</scope>
            </dependency>
            <dependency>
              <groupId>org.apache.spark</groupId>
              <artifactId>spark-avro_${scala.binary.version}</artifactId>
              <version>${spark.version}</version>
              <scope>provided</scope>
            </dependency>
            <dependency>
                <groupId>com.google.flatbuffers</groupId>
                <artifactId>flatbuffers-java</artifactId>
                <version>${flatbuffers.java.version}</version>
                <scope>compile</scope>  <!-- for shade -->
            </dependency>
            <dependency>
              <groupId>org.rogach</groupId>
              <artifactId>scallop_${scala.binary.version}</artifactId>
              <version>3.5.1</version>
            </dependency>
            <dependency>
                <!-- Used for Alluxio mounting -->
                <groupId>org.alluxio</groupId>
                <artifactId>alluxio-shaded-client</artifactId>
                <version>${alluxio.client.version}</version>
                <scope>provided</scope>
            </dependency>
            <dependency>
              <groupId>org.scalatest</groupId>
              <artifactId>scalatest_${scala.binary.version}</artifactId>
              <version>3.2.16</version>
              <scope>test</scope>
            </dependency>
            <dependency>
                <groupId>org.scalatestplus</groupId>
                <artifactId>mockito-4-11_${scala.binary.version}</artifactId>
                <version>3.2.16.0</version>
                <scope>test</scope>
            </dependency>
            <dependency>
              <groupId>org.junit.jupiter</groupId>
              <artifactId>junit-jupiter-api</artifactId>
              <version>5.4.2</version>
              <scope>test</scope>
            </dependency>
            <dependency>
              <groupId>org.mockito</groupId>
              <artifactId>mockito-core</artifactId>
              <version>${mockito.version}</version>
              <scope>test</scope>
            </dependency>
        </dependencies>
    </dependencyManagement>

    <build>
        <directory>${project.basedir}/target/${target.classifier}</directory>
        <pluginManagement>
            <plugins>
                <plugin>
                    <groupId>org.codehaus.mojo</groupId>
                    <artifactId>build-helper-maven-plugin</artifactId>
                    <version>3.3.0</version>
                </plugin>
                <plugin>
                  <groupId>org.apache.maven.plugins</groupId>
                  <artifactId>maven-antrun-plugin</artifactId>
                  <version>3.1.0</version>
                  <executions>
                    <execution>
                        <id>shimplify-shim-sources</id>
                        <goals><goal>run</goal></goals>
                        <phase>generate-sources</phase>
                        <configuration>
                            <target xmlns:ac="antlib:net.sf.antcontrib">
                                <scriptdef name="shimplify" language="jython" src="${spark.rapids.source.basedir}/build/shimplify.py">
                                    <attribute name="if"/>
                                </scriptdef>
                                <shimplify if="shimplify"/>
                            </target>
                        </configuration>
                    </execution>
                    <execution>
                        <id>generate-build-info</id>
                        <phase>generate-resources</phase>
                        <configuration>
                            <!-- Execute the shell script to generate the plugin build information. -->
                            <target name="build-info">
                                <mkdir dir="${project.build.directory}/extra-resources"/>
                                <mkdir dir="${project.build.directory}/tmp"/>
                                <exec executable="bash"
                                      output="${project.build.directory}/extra-resources/rapids4spark-version-info.properties"
                                      resultproperty="build-info.exitCode"
                                      errorproperty="build-info.errorMsg"
                                      failonerror="false">
                                    <arg value="${spark.rapids.source.basedir}/build/build-info"/>
                                    <arg value="${project.version}"/>
                                    <arg value="${spark-rapids-jni.version}"/>
                                </exec>
                                <fail message="exec build-info.sh failed, exit code is ${build-info.exitCode}, error msg is ${build-info.errorMsg}">
                                    <condition>
                                        <not>
                                            <equals arg1="${build-info.exitCode}" arg2="0"/>
                                        </not>
                                    </condition>
                                </fail>
                            </target>
                        </configuration>

                        <goals>
                            <goal>run</goal>
                        </goals>
                    </execution>
                    <execution>
                        <id>duplicate-code-detector</id>
                        <goals>
                            <goal>run</goal>
                        </goals>
                        <phase>none</phase>
                        <configuration>
                            <target>
                                <java classname="net.sourceforge.pmd.cpd.CPD">
                                    <arg line="--dir ${project.basedir}/src/${cpd.sourceType}"/>
                                    <arg line="${cpd.argLine}"/>
                                </java>
                            </target>
                        </configuration>
                    </execution>
                  </executions>
                <dependencies>
                    <dependency>
                        <groupId>org.apache.ant</groupId>
                        <artifactId>ant</artifactId>
                        <version>1.10.12</version>
                    </dependency>
                    <dependency>
                        <groupId>ant-contrib</groupId>
                        <artifactId>ant-contrib</artifactId>
                        <version>1.0b3</version>
                    </dependency>
                    <dependency>
                        <groupId>org.python</groupId>
                        <artifactId>jython-standalone</artifactId>
                        <version>2.7.3</version>
                    </dependency>
                    <dependency>
                        <groupId>net.sourceforge.pmd</groupId>
                        <artifactId>pmd-dist</artifactId>
                        <version>6.55.0</version>
                    </dependency>
                </dependencies>
                </plugin>
                <plugin>
                  <groupId>org.apache.maven.plugins</groupId>
                  <artifactId>maven-shade-plugin</artifactId>
                  <version>3.3.0</version>
                </plugin>
                <plugin>
                    <groupId>org.apache.maven.plugins</groupId>
                    <artifactId>maven-surefire-plugin</artifactId>
                    <version>2.12.4</version>
                </plugin>
                <plugin>
                    <groupId>org.apache.maven.plugins</groupId>
                    <artifactId>maven-compiler-plugin</artifactId>
                    <executions>
                        <execution>
                            <id>default-compile</id>
                            <phase>none</phase>
                        </execution>
                        <execution>
                            <id>default-testCompile</id>
                            <phase>none</phase>
                        </execution>
                    </executions>
                </plugin>
                <plugin>
                    <groupId>net.alchim31.maven</groupId>
                    <artifactId>scala-maven-plugin</artifactId>
                    <version>${scala.plugin.version}</version>
                    <executions>
                        <execution>
                            <id>eclipse-add-source</id>
                            <goals>
                                <goal>add-source</goal>
                            </goals>
                        </execution>
                        <execution>
                            <id>scala-compile-first</id>
                            <phase>process-resources</phase>
                            <goals>
                                <goal>compile</goal>
                            </goals>
                        </execution>
                        <execution>
                            <id>scala-test-compile-first</id>
                            <phase>process-test-resources</phase>
                            <goals>
                                <goal>testCompile</goal>
                            </goals>
                        </execution>
                        <execution>
                            <id>attach-scaladocs</id>
                            <phase>verify</phase>
                            <goals>
                                <goal>doc-jar</goal>
                            </goals>
                            <configuration>
                                <args>
                                    <arg>-doc-external-doc:${java.home}/lib/rt.jar#https://docs.oracle.com/javase/${java.major.version}/docs/api/index.html</arg>
                                    <arg>-doc-external-doc:${settings.localRepository}/${scala.local-lib.path}#https://scala-lang.org/api/${scala.version}/</arg>
                                    <arg>-doc-external-doc:${settings.localRepository}/org/apache/spark/spark-sql_${scala.binary.version}/${spark.version}/spark-sql_${scala.binary.version}-${spark.version}.jar#https://spark.apache.org/docs/${spark.version}/api/scala/index.html</arg>
                                </args>
                            </configuration>
                        </execution>
                    </executions>
                    <configuration>
                        <scalaVersion>${scala.version}</scalaVersion>
                        <checkMultipleScalaVersions>true</checkMultipleScalaVersions>
                        <failOnMultipleScalaVersions>true</failOnMultipleScalaVersions>
                        <recompileMode>${scala.recompileMode}</recompileMode>
                        <args>
                            <arg>-unchecked</arg>
                            <arg>-deprecation</arg>
                            <arg>-feature</arg>
                            <arg>-explaintypes</arg>
                            <arg>-Xlint:missing-interpolator</arg>
                            <!-- #if scala-2.12 --><!--
                            <arg>-Ywarn-unused:imports,locals,patvars,privates</arg>
                            <arg>-Yno-adapted-args</arg>
                            <arg>-Xfatal-warnings</arg>
                            --><!-- #endif scala-2.12 -->
                            <arg>-Wconf:cat=lint-adapted-args:e</arg>
                            <arg>-Xsource:2.13</arg>
                            <!-- #if scala-2.13 -->
                            <arg>-Ywarn-unused:locals,patvars,privates</arg>
                            <arg>-target:jvm-1.8</arg>
                            <arg>-Wconf:cat=deprecation:wv,any:e</arg>
                            <arg>-Wconf:cat=scaladoc:wv</arg>
                            <arg>-Wconf:cat=lint-multiarg-infix:wv</arg>
                            <arg>-Wconf:cat=other-nullary-override:wv</arg>
                            <arg>-Wconf:msg=^(?=.*?method|value|type|object|trait|inheritance)(?=.*?deprecated)(?=.*?since 2.13).+$:s</arg>
                            <arg>-Wconf:msg=^(?=.*?Widening conversion from)(?=.*?is deprecated because it loses precision).+$:s</arg>
                            <arg>-Wconf:msg=Auto-application to \`\(\)\` is deprecated:s</arg>
                            <arg>-Wconf:msg=method with a single empty parameter list overrides method without any parameter list:s</arg>
                            <arg>-Wconf:msg=method without a parameter list overrides a method with a single empty one:s</arg>
                            <arg>-Wconf:cat=deprecation&amp;msg=procedure syntax is deprecated:e</arg>
                            <arg>-Wconf:cat=unchecked&amp;msg=outer reference:s</arg>
                            <arg>-Wconf:cat=unchecked&amp;msg=eliminated by erasure:s</arg>
                            <arg>-Wconf:msg=^(?=.*?a value of type)(?=.*?cannot also be).+$:s</arg>
                            <!-- #endif scala-2.13 -->
                        </args>
                        <jvmArgs>
                            <jvmArg>-Xms1024m</jvmArg>
                            <jvmArg>-Xmx1024m</jvmArg>
                        </jvmArgs>
                        <addJavacArgs>${scala.javac.args}</addJavacArgs>
                        <secondaryCacheDir>${spark.rapids.project.basedir}/target/${spark.version.classifier}/.sbt/1.0/zinc/org.scala-sbt</secondaryCacheDir>
                        <!-- #if scala-2.13 -->
                        <compilerPlugins combine.self="override">
                        </compilerPlugins>
                        <!-- #endif scala-2.13 -->
                    </configuration>
                </plugin>
                <plugin>
                    <groupId>org.scalatest</groupId>
                    <artifactId>scalatest-maven-plugin</artifactId>
                    <version>${scalatest-maven-plugin.version}</version>
                    <configuration>
                        <reportsDirectory>${project.build.directory}/surefire-reports</reportsDirectory>
                        <junitxml>.</junitxml>
                        <filereports>scala-test-output.txt</filereports>
                        <argLine>${argLine} -ea -Xmx4g -Xss4m ${extraJavaTestArgs}</argLine>
                        <stderr/>
                        <systemProperties>
                            <rapids.shuffle.manager.override>${rapids.shuffle.manager.override}</rapids.shuffle.manager.override>
                            <ai.rapids.refcount.debug>true</ai.rapids.refcount.debug>
                            <java.awt.headless>true</java.awt.headless>
                            <java.io.tmpdir>${project.build.directory}/tmp</java.io.tmpdir>
                            <spark.ui.enabled>false</spark.ui.enabled>
                            <spark.ui.showConsoleProgress>false</spark.ui.showConsoleProgress>
                            <spark.unsafe.exceptionOnMemoryLeak>true</spark.unsafe.exceptionOnMemoryLeak>
                        </systemProperties>
                        <tagsToExclude>${test.exclude.tags}</tagsToExclude>
                        <tagsToInclude>${test.include.tags}</tagsToInclude>
                    </configuration>
                    <executions>
                        <execution>
                            <id>test</id>
                            <goals>
                                <goal>test</goal>
                            </goals>
                        </execution>
                    </executions>
                </plugin>
                <plugin>
                    <groupId>org.apache.rat</groupId>
                    <artifactId>apache-rat-plugin</artifactId>
                    <version>0.13</version>
                    <configuration>
                        <consoleOutput>${rat.consoleOutput}</consoleOutput>
                    </configuration>
                    <executions>
                        <execution>
                            <phase>verify</phase>
                            <goals>
                                <goal>check</goal>
                            </goals>
                        </execution>
                    </executions>
                </plugin>
                <plugin>
                    <groupId>org.jacoco</groupId>
                    <artifactId>jacoco-maven-plugin</artifactId>
                    <version>0.8.8</version>
                </plugin>
                <plugin>
                    <groupId>org.apache.maven.plugins</groupId>
                    <artifactId>maven-jar-plugin</artifactId>
                    <version>${maven.jar.plugin.version}</version>
                    <!--
                        Packaging type jar requires an output artifact without a classifier a.k.a.
                        main artifact. Modules whose real "main" output artifact is a shim jar
                        should comply by outputing a main jar without the class bytecode. In the pom
                        of such a module set
                          exludePattern to **/*
                          rapids.shim.jar.phase to package to attach the shim artifact

                       Modules feededing into dist need not be compressed.
                        Set rapids.compressed.artifact to false
                    -->
                    <executions>
                        <execution>
                            <id>default-jar</id>
                            <goals><goal>jar</goal></goals>
                            <phase>${rapids.default.jar.phase}</phase>
                            <configuration>
                                <excludes>
                                    <exclude>${rapids.default.jar.excludePattern}</exclude>
                                </excludes>
                                <archive>
                                    <compress>${rapids.compressed.artifact}</compress>
                                </archive>
                            </configuration>
                        </execution>
                        <execution>
                            <id>create-${spark.version.classifier}-jar</id>
                            <goals><goal>jar</goal></goals>
                            <phase>${rapids.shim.jar.phase}</phase>
                            <configuration>
                                <classifier>${spark.version.classifier}</classifier>
                                <archive>
                                    <compress>${rapids.compressed.artifact}</compress>
                                </archive>
                            </configuration>
                        </execution>
                        <execution>
                            <id>default-test-jar</id>
                            <phase>${rapids.shim.jar.test.phase}</phase>
                            <goals>
                                <goal>test-jar</goal>
                            </goals>
                            <configuration>
                                <classifier>${spark.version.classifier}tests</classifier>
                                <skipIfEmpty>true</skipIfEmpty>
                            </configuration>
                        </execution>
                    </executions>
                </plugin>
                <plugin>
                    <groupId>org.codehaus.mojo</groupId>
                    <artifactId>exec-maven-plugin</artifactId>
                    <version>3.0.0</version>
                </plugin>
                <plugin>
                    <groupId>org.apache.maven.plugins</groupId>
                    <artifactId>maven-install-plugin</artifactId>
                    <version>${maven.install.plugin.version}</version>
                </plugin>
            </plugins>
        </pluginManagement>

        <plugins>
            <plugin>
                <groupId>org.apache.maven.plugins</groupId>
                <artifactId>maven-enforcer-plugin</artifactId>
                <version>3.3.0</version>
                <executions>
                  <execution>
                    <id>rapids-rules</id>
                    <goals>
                      <goal>enforce</goal>
                    </goals>
                    <configuration>
                      <rules>
                        <requireMavenVersion>
                          <message>Minimum Maven version 3.6.x required</message>
                          <version>[3.6,)</version>
                        </requireMavenVersion>
<<<<<<< HEAD
                        <requireJavaVersion>
                            <message>Only Java 8, 11, and 17 are supported!</message>
                            <version>[1.8,1.9),[11,12),[17,18)</version>
                        </requireJavaVersion>
                        <!-- #if scala-2.13 -->
                        <requireProperty>
                            <regexMessage>Unexpected buildver value ${buildver}. Scala 2.13 build is enabled only for Apache Spark 3.3.0+, vendor builds are not yet supported</regexMessage>
=======
                        <!-- #if scala-2.13 -->
                        <requireProperty>
                            <regexMessage>Unexpected buildver value ${buildver} for a Scala 2.13 build, only Apache Spark versions 3.3.0 (330) and higher are supported, no vendor builds such as 330db</regexMessage>
>>>>>>> 375e9835
                            <property>buildver</property>
                            <regex>[3-9][3-9][0-9]</regex>
                        </requireProperty>
                        <!-- #endif scala-2.13 -->
<<<<<<< HEAD
                        <!-- TODO add buildver validation -->
=======
>>>>>>> 375e9835
                      </rules>
                    </configuration>
                  </execution>
                </executions>
            </plugin>
            <plugin>
                <groupId>org.apache.rat</groupId>
                <artifactId>apache-rat-plugin</artifactId>
                <configuration>
                    <excludes>
                        <exclude>**/*.md</exclude>
                        <exclude>**/*.iml</exclude>
                        <exclude>NOTICE-binary</exclude>
                        <exclude>docs/dev/idea-code-style-settings.xml</exclude>
                        <exclude>pom.xml.asc</exclude>
                        <exclude>jenkins/databricks/*.patch</exclude>
                        <exclude>*.jar</exclude>
                        <exclude>docs/demo/**/*.ipynb</exclude>
                        <exclude>docs/demo/**/*.zpln</exclude>
                        <exclude>**/src/main/resources/META-INF/services/*</exclude>
                        <exclude>**/src/test/resources/**</exclude>
                        <exclude>rmm_log.txt</exclude>
                        <exclude>dependency-reduced-pom*.xml</exclude>
                        <exclude>**/.*/**</exclude>
                        <exclude>**/src/main/java/com/nvidia/spark/rapids/format/*</exclude>
                        <exclude>**/*.csv</exclude>
                        <exclude>dist/*.txt</exclude>
                        <exclude>**/META-INF/com.nvidia.spark.rapids.SparkShimServiceProvider</exclude>
                        <!-- Apache Rat excludes target folder for projects that are included by
                        default, but there are some projects that are conditionally included.  -->
                        <exclude>**/target/**/*</exclude>
                        <exclude>**/cufile.log</exclude>
                        <exclude>thirdparty/parquet-testing/**</exclude>
                    </excludes>
                </configuration>
            </plugin>

            <!--use this plugin to configure "spark.rapids.project.basedir" property-->
            <plugin>
                <groupId>org.commonjava.maven.plugins</groupId>
                <artifactId>directory-maven-plugin</artifactId>
                <version>0.1</version>
                <executions>
                    <execution>
                        <id>directories</id>
                        <goals>
                            <goal>highest-basedir</goal>
                        </goals>
                        <phase>initialize</phase>
                        <configuration>
                            <property>spark.rapids.project.basedir</property>
                        </configuration>
                    </execution>
                </executions>
            </plugin>
            <plugin>
                <groupId>org.apache.maven.plugins</groupId>
                <artifactId>maven-antrun-plugin</artifactId>
                <!-- parent-pom only executions -->
                <inherited>false</inherited>
                <executions>
                    <execution>
                        <!--
                        This is an alternative implementation of the scalastyle check invocation,
                        a replacement for scalastyle-maven-plugin. It's motivated to address the following:
                        - All scala files are checked at once regardless of the module, so the developer
                        can focus on addressing violations without being distracted by the build issues
                        in-between
                        - We don't have to hardcode the source code roots added dynamically by other maven
                        plugins to the project
                        - The scalastyle launch cost is amortized across all modules
                        -->
                        <id>scalastyle-all-modules</id>
                        <phase>verify</phase>
                        <goals><goal>run</goal></goals>
                        <configuration>
                            <skip>${maven.scalastyle.skip}</skip>
                            <target>
                                <pathconvert property="scalastyle.dirs" pathsep=" ">
                                    <dirset dir="${spark.rapids.source.basedir}" includes="**/src/main/scala"/>
                                    <dirset dir="${spark.rapids.source.basedir}" includes="**/src/main/*/scala"/>
                                    <dirset dir="${spark.rapids.source.basedir}" includes="**/src/test/scala"/>
                                    <dirset dir="${spark.rapids.source.basedir}" includes="**/src/test/*/scala"/>
                                    <dirset dir="${spark.rapids.source.basedir}" includes="**/src/main/scala-${scala.binary.version}"/>
                                    <dirset dir="${spark.rapids.source.basedir}" includes="**/src/main/*/scala-${scala.binary.version}"/>
                                    <dirset dir="${spark.rapids.source.basedir}" includes="**/src/test/scala-${scala.binary.version}"/>
                                    <dirset dir="${spark.rapids.source.basedir}" includes="**/src/test/*/scala-${scala.binary.version}"/>
                                </pathconvert>
                                <echo>Checking scalastyle for all modules using following paths:
                                    ${scalastyle.dirs}
                                </echo>
                                <java classname="org.scalastyle.Main" failonerror="true">
                                    <arg line="--verbose false"/>
                                    <arg line="--warnings false"/>
                                    <arg line="--config ${spark.rapids.source.basedir}/scalastyle-config.xml"/>
                                    <arg line="--xmlOutput ${project.basedir}/target/scalastyle-output.xml"/>
                                    <arg line="--inputEncoding ${project.build.sourceEncoding}"/>
                                    <arg line="--xmlEncoding ${project.reporting.outputEncoding}"/>
                                    <arg line="${scalastyle.dirs}"/>
                                </java>
                            </target>
                        </configuration>
                    </execution>
                    <execution>
                        <id>clean-all-modules</id>
                        <phase>clean</phase>
                        <goals><goal>run</goal></goals>
                        <configuration>
                            <skip>${maven.cleanall.skip}</skip>
                            <target>
                                <!-- #if scala-2.12 --><!--
                                <dirset dir="${project.basedir}"
                                    includes="**/target"
                                    excludes="scala2.13/**"
                                    id="target.dirs.for.clean"/>
                                --><!-- #endif scala-2.12 -->
                                <!-- #if scala-2.13 -->
                                <dirset dir="${project.basedir}"
                                    includes="**/target"
                                    id="target.dirs.for.clean"/>
                                <!-- #endif scala-2.13 -->
                                <pathconvert property="target.dirs.str" pathsep=" ">
                                   <dirset refid="target.dirs.for.clean"/>
                                </pathconvert>
                                <echo>Cleaning build directories of all modules ${target.dirs.str}</echo>
                                <!-- workaround ant delete does not work with dirset -->
                                <exec dir="${project.basedir}" executable="rm">
                                    <arg value="-rf"/>
                                    <arg line="${target.dirs.str}"/>
                                </exec>
                            </target>
                        </configuration>
                    </execution>
                </executions>
                <dependencies>
                    <dependency>
                        <groupId>com.beautiful-scala</groupId>
                        <artifactId>scalastyle_${scala.binary.version}</artifactId>
                        <version>1.5.1</version>
                    </dependency>
                </dependencies>
            </plugin>
            <plugin>
                <groupId>org.codehaus.mojo</groupId>
                <artifactId>build-helper-maven-plugin</artifactId>
                <executions>
                    <execution>
                        <id>update-highest-source-dir</id>
                        <goals>
                            <goal>regex-property</goal>
                        </goals>
                        <phase>initialize</phase>
                        <configuration>
                            <name>spark.rapids.source.basedir</name>
                            <value>${spark.rapids.project.basedir}</value>
                            <regex>\/scala[0-9.]+</regex>
                            <replacement></replacement>
                            <failIfNoMatch>false</failIfNoMatch>
                        </configuration>
                    </execution>
                    <execution>
                        <id>update-base-source-dir</id>
                        <goals>
                            <goal>regex-property</goal>
                        </goals>
                        <phase>initialize</phase>
                        <configuration>
                            <name>origbasedir</name>
                            <value>${project.basedir}</value>
                            <regex>\/scala[0-9.]+</regex>
                            <replacement></replacement>
                            <failIfNoMatch>false</failIfNoMatch>
                        </configuration>
                    </execution>
                    <execution>
                        <id>update-shimplify-base-source-dir</id>
                        <goals>
                            <goal>regex-property</goal>
                        </goals>
                        <phase>initialize</phase>
                        <configuration>
                            <name>shimplify.src.basedir</name>
                            <value>${project.basedir}</value>
                            <regex>\/scala[0-9.]+</regex>
                            <replacement></replacement>
                            <failIfNoMatch>false</failIfNoMatch>
                        </configuration>
                    </execution>
                    <execution>
                        <id>add-sources</id>
                        <phase>generate-sources</phase>
                        <goals>
                            <goal>add-source</goal>
                        </goals>
                        <configuration>
                            <sources>
                                <!-- #if scala-2.12 --><!--
                                <source>${project.basedir}/src/main/scala-${scala.binary.version}</source>
                                --><!-- #endif scala-2.12 -->
                                <!-- #if scala-2.13 -->
                                <source>${project.basedir}/../../${rapids.module}/src/main/java</source>
                                <source>${project.basedir}/../../${rapids.module}/src/main/scala</source>
                                <source>${project.basedir}/../../${rapids.module}/src/main/scala-${scala.binary.version}</source>
                                <!-- #endif scala-2.13 -->
                            </sources>
                        </configuration>
                    </execution>
                    <execution>
                        <id>add-test-sources</id>
                        <phase>generate-test-sources</phase>
                        <goals>
                            <goal>add-test-source</goal>
                        </goals>
                        <configuration>
                            <sources>
                                <!-- #if scala-2.12 --><!--
                                <source>${project.basedir}/src/test/scala-${scala.binary.version}</source>
                                --><!-- #endif scala-2.12 -->
                                <!-- #if scala-2.13 -->
                                <source>${project.basedir}/../../${rapids.module}/src/test/java</source>
                                <source>${project.basedir}/../../${rapids.module}/src/test/scala</source>
                                <source>${project.basedir}/../../${rapids.module}/src/test/scala-${scala.binary.version}</source>
                                <!-- #endif scala-2.13 -->
                            </sources>
                        </configuration>
                    </execution>
                    <execution>
                        <id>add-shimple-sources</id>
                        <phase>generate-sources</phase>
                        <goals><goal>add-source</goal></goals>
                        <configuration>
                            <sources>
                                <source>${spark.shim.dest}/main/scala</source>
                                <source>${spark.shim.dest}/main/java</source>
                            </sources>
                        </configuration>
                    </execution>
                    <execution>
                        <id>add-shimple-test-sources</id>
                        <phase>generate-test-sources</phase>
                        <goals><goal>add-test-source</goal></goals>
                        <configuration>
                            <sources>
                                <source>${spark.shim.dest}/test/scala</source>
                                <source>${spark.shim.dest}/test/java</source>
                            </sources>
                        </configuration>
                    </execution>
                    <execution>
                        <id>add-resources</id>
                        <phase>generate-resources</phase>
                        <goals>
                            <goal>add-resource</goal>
                        </goals>
                        <configuration>
                            <resources>
                                <resource>
                                    <!-- #if scala-2.12 --><!--
                                    <directory>${project.basedir}/src/main/resources</directory>
                                    --><!-- #endif scala-2.12 -->
                                    <!-- #if scala-2.13 -->
                                    <directory>${project.basedir}/../../${rapids.module}/src/main/resources</directory>
                                    <!-- #endif scala-2.13 -->
                                </resource>
                            </resources>
                        </configuration>
                    </execution>
                    <execution>
                        <id>add-test-resources</id>
                        <phase>generate-test-resources</phase>
                        <goals>
                            <goal>add-test-resource</goal>
                        </goals>
                        <configuration>
                            <resources>
                                <resource>
                                    <!-- #if scala-2.12 --><!--
                                    <directory>${project.basedir}/src/test/resources</directory>
                                    --><!-- #endif scala-2.12 -->
                                    <!-- #if scala-2.13 -->
                                    <directory>${project.basedir}/../../${rapids.module}/src/test/resources</directory>
                                    <!-- #endif scala-2.13 -->
                                </resource>
                            </resources>
                        </configuration>
                    </execution>
                </executions>
            </plugin>
            <plugin>
                <groupId>org.jacoco</groupId>
                <artifactId>jacoco-maven-plugin</artifactId>
                <executions>
                    <execution>
                        <id>prepare-agent</id>
                        <goals>
                            <goal>prepare-agent</goal>
                        </goals>
                        <configuration>
                            <append>true</append>
                            <excludes>
                                <exclude>${rapids.shade.package}.*</exclude>
                            </excludes>
                            <includes>
                                <include>ai.rapids.cudf.*</include>
                                <include>com.nvidia.spark.*</include>
                                <include>org.apache.spark.sql.rapids.*</include>
                            </includes>
                        </configuration>
                    </execution>
                </executions>
            </plugin>
        </plugins>
    </build>
    <repositories>
        <repository>
            <id>snapshots-repo</id>
            <url>https://oss.sonatype.org/content/repositories/snapshots</url>
            <releases>
                <enabled>false</enabled>
            </releases>
            <snapshots>
                <enabled>true</enabled>
            </snapshots>
        </repository>
        <repository>
            <id>apache-snapshots-repo</id>
            <url>https://repository.apache.org/content/repositories/snapshots/</url>
            <releases>
                <enabled>false</enabled>
            </releases>
            <snapshots>
                <enabled>true</enabled>
            </snapshots>
        </repository>
        <repository>
            <id>central</id>
            <name>Maven Repository Switchboard</name>
            <layout>default</layout>
            <url>https://repo1.maven.org/maven2</url>
            <snapshots>
                <enabled>false</enabled>
            </snapshots>
        </repository>
        <repository>
            <id>cloudera-repo</id>
            <url>https://repository.cloudera.com/artifactory/cloudera-repos/</url>
            <releases>
                <enabled>${cloudera.repo.enabled}</enabled>
            </releases>
            <snapshots>
                <enabled>${cloudera.repo.enabled}</enabled>
            </snapshots>
        </repository>
    </repositories>
    <pluginRepositories>
        <pluginRepository>
            <id>central</id>
            <url>https://repo1.maven.org/maven2</url>
            <snapshots>
                <enabled>false</enabled>
            </snapshots>
        </pluginRepository>
        <pluginRepository>
            <id>cloudera-repo</id>
            <url>https://repository.cloudera.com/artifactory/cloudera-repos/</url>
            <releases>
                <enabled>${cloudera.repo.enabled}</enabled>
            </releases>
            <snapshots>
                <enabled>${cloudera.repo.enabled}</enabled>
            </snapshots>
        </pluginRepository>
    </pluginRepositories>
</project><|MERGE_RESOLUTION|>--- conflicted
+++ resolved
@@ -1224,7 +1224,6 @@
                           <message>Minimum Maven version 3.6.x required</message>
                           <version>[3.6,)</version>
                         </requireMavenVersion>
-<<<<<<< HEAD
                         <requireJavaVersion>
                             <message>Only Java 8, 11, and 17 are supported!</message>
                             <version>[1.8,1.9),[11,12),[17,18)</version>
@@ -1232,19 +1231,10 @@
                         <!-- #if scala-2.13 -->
                         <requireProperty>
                             <regexMessage>Unexpected buildver value ${buildver}. Scala 2.13 build is enabled only for Apache Spark 3.3.0+, vendor builds are not yet supported</regexMessage>
-=======
-                        <!-- #if scala-2.13 -->
-                        <requireProperty>
-                            <regexMessage>Unexpected buildver value ${buildver} for a Scala 2.13 build, only Apache Spark versions 3.3.0 (330) and higher are supported, no vendor builds such as 330db</regexMessage>
->>>>>>> 375e9835
                             <property>buildver</property>
                             <regex>[3-9][3-9][0-9]</regex>
                         </requireProperty>
                         <!-- #endif scala-2.13 -->
-<<<<<<< HEAD
-                        <!-- TODO add buildver validation -->
-=======
->>>>>>> 375e9835
                       </rules>
                     </configuration>
                   </execution>
