--- conflicted
+++ resolved
@@ -78,16 +78,10 @@
 
         <!--
             not a real module, workaround to enforce the build order
-<<<<<<< HEAD
             ROOT -> jdk-profiles -> shim-deps -> ...
         -->
         <module>shim-deps</module>
         <module>jdk-profiles</module>
-=======
-            ROOT -> shim
-        -->
-        <module>shim-deps</module>
->>>>>>> 51f933fc
 
         <module>shuffle-plugin</module>
         <module>sql-plugin</module>
