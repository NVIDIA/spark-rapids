<?xml version="1.0" encoding="UTF-8"?>
<!--
  Copyright (c) 2023-2025 NVIDIA CORPORATION.

  Licensed under the Apache License, Version 2.0 (the "License");
  you may not use this file except in compliance with the License.
  You may obtain a copy of the License at

     http://www.apache.org/licenses/LICENSE-2.0

  Unless required by applicable law or agreed to in writing, software
  distributed under the License is distributed on an "AS IS" BASIS,
  WITHOUT WARRANTIES OR CONDITIONS OF ANY KIND, either express or implied.
  See the License for the specific language governing permissions and
  limitations under the License.
-->
<project xmlns="http://maven.apache.org/POM/4.0.0"
    xmlns:xsi="http://www.w3.org/2001/XMLSchema-instance"
    xsi:schemaLocation="http://maven.apache.org/POM/4.0.0 http://maven.apache.org/xsd/maven-4.0.0.xsd">
    <modelVersion>4.0.0</modelVersion>

    <parent>
        <groupId>com.nvidia</groupId>
        <artifactId>rapids-4-spark-parent_2.13</artifactId>
<<<<<<< HEAD
        <version>25.02.0-SNAPSHOT</version>
=======
        <version>24.12.1-SNAPSHOT</version>
>>>>>>> 6e3f6eb2
    </parent>
    <groupId>com.nvidia</groupId>
    <artifactId>rapids-4-spark-jdk-profiles_2.13</artifactId>
    <packaging>pom</packaging>
    <description>Shim JDK Profiles</description>
<<<<<<< HEAD
    <version>25.02.0-SNAPSHOT</version>
=======
    <version>24.12.1-SNAPSHOT</version>
>>>>>>> 6e3f6eb2
    <profiles>
        <profile>
            <id>jdk8</id>
            <activation>
                <jdk>8</jdk>
            </activation>
            <build>
                <pluginManagement>
                    <plugins>
                        <plugin>
                            <groupId>net.alchim31.maven</groupId>
                            <artifactId>scala-maven-plugin</artifactId>
                            <version>${scala.plugin.version}</version>
                            <configuration>
                                <target>${java.major.version}</target>
                            </configuration>
                        </plugin>
                    </plugins>
                </pluginManagement>
            </build>
        </profile>
        <profile>
            <id>jdk9plus</id>
             <activation>
                <!-- activate for all java versions after 9 -->
                <jdk>[9,)</jdk>
            </activation>
            <build>
                <pluginManagement>
                    <plugins>
                        <plugin>
                            <groupId>net.alchim31.maven</groupId>
                            <artifactId>scala-maven-plugin</artifactId>
                            <version>${scala.plugin.version}</version>
                            <configuration>
                                <release>${java.major.version}</release>
                            </configuration>
                        </plugin>
                    </plugins>
                </pluginManagement>
            </build>
        </profile>
    </profiles>
</project><|MERGE_RESOLUTION|>--- conflicted
+++ resolved
@@ -22,21 +22,13 @@
     <parent>
         <groupId>com.nvidia</groupId>
         <artifactId>rapids-4-spark-parent_2.13</artifactId>
-<<<<<<< HEAD
         <version>25.02.0-SNAPSHOT</version>
-=======
-        <version>24.12.1-SNAPSHOT</version>
->>>>>>> 6e3f6eb2
     </parent>
     <groupId>com.nvidia</groupId>
     <artifactId>rapids-4-spark-jdk-profiles_2.13</artifactId>
     <packaging>pom</packaging>
     <description>Shim JDK Profiles</description>
-<<<<<<< HEAD
     <version>25.02.0-SNAPSHOT</version>
-=======
-    <version>24.12.1-SNAPSHOT</version>
->>>>>>> 6e3f6eb2
     <profiles>
         <profile>
             <id>jdk8</id>
