--- conflicted
+++ resolved
@@ -22,22 +22,14 @@
     <parent>
         <groupId>com.nvidia</groupId>
         <artifactId>rapids-4-spark-jdk-profiles_2.13</artifactId>
-<<<<<<< HEAD
-        <version>24.06.0</version>
-=======
         <version>24.06.1-SNAPSHOT</version>
->>>>>>> 15a789e9
         <relativePath>../jdk-profiles/pom.xml</relativePath>
     </parent>
     <artifactId>rapids-4-spark-tools-support</artifactId>
     <packaging>pom</packaging>
     <name>RAPIDS Accelerator for Apache Spark Tools Support</name>
     <description>Supporting code for RAPIDS Accelerator tools</description>
-<<<<<<< HEAD
-    <version>24.06.0</version>
-=======
     <version>24.06.1-SNAPSHOT</version>
->>>>>>> 15a789e9
     <dependencies>
         <dependency>
             <groupId>com.nvidia</groupId>
