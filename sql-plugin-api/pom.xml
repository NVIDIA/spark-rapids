--- conflicted
+++ resolved
@@ -58,15 +58,6 @@
             </dependencies>
         </profile>
         <profile>
-<<<<<<< HEAD
-            <!--
-                 Note that we are using the Spark version for all of the Databricks dependencies as well.
-                 The jenkins/databricks/build.sh script handles installing the jars as maven artifacts.
-                 This is to make it easier and not have to change version numbers for each individual dependency
-                 and deal with differences between Databricks versions
-            -->
-=======
->>>>>>> 93c03e8a
             <id>dbdeps</id>
             <activation>
                 <property>
