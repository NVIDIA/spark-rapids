# Copyright (c) 2022-2023, NVIDIA CORPORATION.
#
# Licensed under the Apache License, Version 2.0 (the "License");
# you may not use this file except in compliance with the License.
# You may obtain a copy of the License at
#
#     http://www.apache.org/licenses/LICENSE-2.0
#
# Unless required by applicable law or agreed to in writing, software
# distributed under the License is distributed on an "AS IS" BASIS,
# WITHOUT WARRANTIES OR CONDITIONS OF ANY KIND, either express or implied.
# See the License for the specific language governing permissions and
# limitations under the License.

# A workflow to run mvn verify check
name: mvn[compile,RAT,scalastyle,docgen]

on:
  pull_request:
    types: [opened, synchronize, reopened]

concurrency:
  group: ${{ github.workflow }}-${{ github.event.pull_request.number || github.ref }}
  cancel-in-progress: true

env:
  COMMON_MVN_FLAGS: >
    -Ddist.jar.compress=false
    -DskipTests
    -Dskip
    -Dmaven.javadoc.skip

jobs:
  get-shim-versions-from-dist:
    runs-on: ubuntu-latest
    outputs:
      sparkHeadVersion: ${{ steps.allShimVersionsStep.outputs.headVersion }}
      sparkTailVersions: ${{ steps.allShimVersionsStep.outputs.tailVersions }}
      sparkJDKVersions: ${{ steps.allShimVersionsStep.outputs.jdkVersions }}
    steps:
      - uses: actions/checkout@v3 # refs/pull/:prNumber/merge

      - name: Setup Java and Maven Env
        uses: actions/setup-java@v3
        with:
          distribution: adopt
          java-version: 8

      - name: all shim versions
        id: allShimVersionsStep
        run: |
          set -x
          . jenkins/version-def.sh
          svArrBodyNoSnapshot=$(printf ",{\"spark-version\":\"%s\",\"isSnapshot\":false}" "${SPARK_SHIM_VERSIONS_NOSNAPSHOTS_TAIL[@]}")
          svArrBodyNoSnapshot=${svArrBodyNoSnapshot:1}
          # do not add empty snapshot versions
          if [ ${#SPARK_SHIM_VERSIONS_SNAPSHOTS_ONLY[@]} -gt 0 ]; then
            svArrBodySnapshot=$(printf ",{\"spark-version\":\"%s\",\"isSnapshot\":true}" "${SPARK_SHIM_VERSIONS_SNAPSHOTS_ONLY[@]}")
            svArrBodySnapshot=${svArrBodySnapshot:1}
            svJsonStr=$(printf {\"include\":[%s]} $svArrBodyNoSnapshot,$svArrBodySnapshot)
          else
            svJsonStr=$(printf {\"include\":[%s]} $svArrBodyNoSnapshot)
          fi

          echo "headVersion=$SPARK_BASE_SHIM_VERSION" >> $GITHUB_OUTPUT
          echo "tailVersions=$svJsonStr" >> $GITHUB_OUTPUT
          # jdk11
          jdk11VersionArrBody=$(printf ",{\"spark-version\":\"%s\",\"java-version\":11}" "${SPARK_SHIM_VERSIONS_JDK11[@]}")
          # jdk17
          jdk17VersionArrBody=$(printf ",{\"spark-version\":\"%s\",\"java-version\":17}" "${SPARK_SHIM_VERSIONS_JDK17[@]}")
          # jdk
          jdkVersionArrBody=$jdk11VersionArrBody$jdk17VersionArrBody
          jdkVersionArrBody=${jdkVersionArrBody:1}
          jdkVersionJsonStr=$(printf {\"include\":[%s]} $jdkVersionArrBody)
          echo "jdkVersions=$jdkVersionJsonStr" >> $GITHUB_OUTPUT

  package-tests:
    needs: get-shim-versions-from-dist
    continue-on-error: ${{ matrix.isSnapshot }}
    strategy:
      matrix: ${{ fromJSON(needs.get-shim-versions-from-dist.outputs.sparkTailVersions) }}
      fail-fast: false
    runs-on: ubuntu-latest
    steps:
      - uses: actions/checkout@v3 # refs/pull/:prNumber/merge

      - name: Setup Java and Maven Env
        uses: actions/setup-java@v3
        with:
          distribution: adopt
          java-version: 8

      - name: package tests check
        run: >
          mvn -Dmaven.wagon.http.retryHandler.count=3 -B package
          -pl integration_tests,tests -am
          -P 'individual,pre-merge'
          -Dbuildver=${{ matrix.spark-version }}
          -Dmaven.scalastyle.skip=true
          -Drat.skip=true
          $COMMON_MVN_FLAGS


  verify-all-modules-with-headSparkVersion:
    needs: get-shim-versions-from-dist
    runs-on: ubuntu-latest
    steps:
      - uses: actions/checkout@v3 # refs/pull/:prNumber/merge

      - name: Setup Java and Maven Env
        uses: actions/setup-java@v3
        with:
          distribution: adopt
          java-version: 8

      # includes RAT, code style and doc-gen checks of default shim
      - name: verify all modules with lowest-supported Spark version
        run: >
          mvn -Dmaven.wagon.http.retryHandler.count=3 -B verify
          -P 'individual,pre-merge'
          -Dbuildver=${{ needs.get-shim-versions-from-dist.outputs.sparkHeadVersion }}
          $COMMON_MVN_FLAGS

  verify-modules-with-jdk:
    needs: get-shim-versions-from-dist
    runs-on: ubuntu-latest
    strategy:
      matrix: ${{ fromJSON(needs.get-shim-versions-from-dist.outputs.sparkJDKVersions) }}
    steps:
      - uses: actions/checkout@v3 # refs/pull/:prNumber/merge

      - name: Setup Java and Maven Env
        uses: actions/setup-java@v3
        with:
          distribution: adopt
<<<<<<< HEAD
          java-version: ${{ matrix.java-version }}
      
      - name: Build JDK
=======
          java-version: 11

      - name: Build JDK11
        run: >
          mvn -Dmaven.wagon.http.retryHandler.count=3 -B verify
          -P 'individual,pre-merge,jdk11'
          -Dbuildver=${{ matrix.spark-version }}
          $COMMON_MVN_FLAGS

  # TODO: use matrix to combine all jdk* jobs
  verify-modules-with-jdk17:
    needs: get-shim-versions-from-dist
    runs-on: ubuntu-latest
    strategy:
      matrix: ${{ fromJSON(needs.get-shim-versions-from-dist.outputs.sparkJDK17Versions) }}
    steps:
      - uses: actions/checkout@v3 # refs/pull/:prNumber/merge

      - name: Setup Java and Maven Env
        uses: actions/setup-java@v3
        with:
          distribution: adopt
          java-version: 17

      - name: Build JDK17
>>>>>>> 9d9d4912
        run: >
          mvn -Dmaven.wagon.http.retryHandler.count=3 -B verify
          -P "individual,pre-merge,jdk${{ matrix.java-version }}"
          -Dbuildver=${{ matrix.spark-version }}
          $COMMON_MVN_FLAGS<|MERGE_RESOLUTION|>--- conflicted
+++ resolved
@@ -133,37 +133,9 @@
         uses: actions/setup-java@v3
         with:
           distribution: adopt
-<<<<<<< HEAD
           java-version: ${{ matrix.java-version }}
       
       - name: Build JDK
-=======
-          java-version: 11
-
-      - name: Build JDK11
-        run: >
-          mvn -Dmaven.wagon.http.retryHandler.count=3 -B verify
-          -P 'individual,pre-merge,jdk11'
-          -Dbuildver=${{ matrix.spark-version }}
-          $COMMON_MVN_FLAGS
-
-  # TODO: use matrix to combine all jdk* jobs
-  verify-modules-with-jdk17:
-    needs: get-shim-versions-from-dist
-    runs-on: ubuntu-latest
-    strategy:
-      matrix: ${{ fromJSON(needs.get-shim-versions-from-dist.outputs.sparkJDK17Versions) }}
-    steps:
-      - uses: actions/checkout@v3 # refs/pull/:prNumber/merge
-
-      - name: Setup Java and Maven Env
-        uses: actions/setup-java@v3
-        with:
-          distribution: adopt
-          java-version: 17
-
-      - name: Build JDK17
->>>>>>> 9d9d4912
         run: >
           mvn -Dmaven.wagon.http.retryHandler.count=3 -B verify
           -P "individual,pre-merge,jdk${{ matrix.java-version }}"
