--- conflicted
+++ resolved
@@ -21,21 +21,13 @@
     <parent>
         <groupId>com.nvidia</groupId>
         <artifactId>rapids-4-spark-shim-deps-parent_2.12</artifactId>
-<<<<<<< HEAD
-        <version>24.06.0</version>
-=======
         <version>24.06.1-SNAPSHOT</version>
->>>>>>> 15a789e9
         <relativePath>../shim-deps/pom.xml</relativePath>
     </parent>
     <artifactId>rapids-4-spark-tests_2.12</artifactId>
     <name>RAPIDS Accelerator for Apache Spark Tests</name>
     <description>RAPIDS plugin for Apache Spark integration tests</description>
-<<<<<<< HEAD
-    <version>24.06.0</version>
-=======
     <version>24.06.1-SNAPSHOT</version>
->>>>>>> 15a789e9
 
     <properties>
         <rapids.module>tests</rapids.module>
