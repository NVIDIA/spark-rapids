<?xml version="1.0" encoding="UTF-8"?>
<!--
  Copyright (c) 2020-2021, NVIDIA CORPORATION.

  Licensed under the Apache License, Version 2.0 (the "License");
  you may not use this file except in compliance with the License.
  You may obtain a copy of the License at

     http://www.apache.org/licenses/LICENSE-2.0

  Unless required by applicable law or agreed to in writing, software
  distributed under the License is distributed on an "AS IS" BASIS,
  WITHOUT WARRANTIES OR CONDITIONS OF ANY KIND, either express or implied.
  See the License for the specific language governing permissions and
  limitations under the License.
-->
<project xmlns="http://maven.apache.org/POM/4.0.0"
         xmlns:xsi="http://www.w3.org/2001/XMLSchema-instance"
         xsi:schemaLocation="http://maven.apache.org/POM/4.0.0 http://maven.apache.org/xsd/maven-4.0.0.xsd">
    <modelVersion>4.0.0</modelVersion>

    <parent>
        <groupId>com.nvidia</groupId>
        <artifactId>rapids-4-spark-parent</artifactId>
<<<<<<< HEAD
        <version>21.06.1</version>
=======
        <version>21.06.2-SNAPSHOT</version>
>>>>>>> bd971b9a
    </parent>
    <artifactId>rapids-4-spark-tests_2.12</artifactId>
    <name>RAPIDS Accelerator for Apache Spark Tests</name>
    <description>RAPIDS plugin for Apache Spark integration tests</description>
<<<<<<< HEAD
    <version>21.06.1</version>
=======
    <version>21.06.2-SNAPSHOT</version>
>>>>>>> bd971b9a

    <dependencies>
        <dependency>
            <groupId>org.slf4j</groupId>
            <artifactId>jul-to-slf4j</artifactId>
        </dependency>
        <dependency>
            <groupId>org.slf4j</groupId>
            <artifactId>jcl-over-slf4j</artifactId>
            <!-- runtime scope is appropriate, but causes SBT build problems -->
        </dependency>
        <dependency>
            <groupId>org.scala-lang</groupId>
            <artifactId>scala-library</artifactId>
        </dependency>
        <dependency>
            <groupId>org.apache.spark</groupId>
            <artifactId>spark-sql_${scala.binary.version}</artifactId>
            <version>${spark.test.version}</version>
        </dependency>
        <dependency>
            <groupId>org.scalatest</groupId>
            <artifactId>scalatest_${scala.binary.version}</artifactId>
            <scope>test</scope>
        </dependency>
        <dependency>
            <groupId>ai.rapids</groupId>
            <artifactId>cudf</artifactId>
            <classifier>${cuda.version}</classifier>
            <scope>provided</scope>
        </dependency>
        <dependency>
            <groupId>com.nvidia</groupId>
            <artifactId>rapids-4-spark_${scala.binary.version}</artifactId>
            <version>${project.version}</version>
            <scope>test</scope>
        </dependency>
        <dependency>
            <groupId>com.nvidia</groupId>
            <artifactId>rapids-4-spark-shims-aggregator_${scala.binary.version}</artifactId>
            <version>${project.version}</version>
            <scope>test</scope>
        </dependency>
        <dependency>
            <groupId>com.nvidia</groupId>
            <artifactId>rapids-4-spark-udf-examples_${scala.binary.version}</artifactId>
            <version>${project.version}</version>
            <scope>test</scope>
        </dependency>
        <dependency>
            <groupId>org.mockito</groupId>
            <artifactId>mockito-core</artifactId>
            <scope>test</scope>
        </dependency>
        <dependency>
          <groupId>org.junit.jupiter</groupId>
          <artifactId>junit-jupiter-api</artifactId>
          <scope>test</scope>
        </dependency>
    </dependencies>

    <build>
        <plugins>
            <plugin>
                <groupId>net.alchim31.maven</groupId>
                <artifactId>scala-maven-plugin</artifactId>
            </plugin>
            <plugin>
                <groupId>org.scalatest</groupId>
                <artifactId>scalatest-maven-plugin</artifactId>
            </plugin>
            <plugin>
                <groupId>org.scalastyle</groupId>
                <artifactId>scalastyle-maven-plugin</artifactId>
                <configuration>
                  <sourceDirectory>${project.basedir}/src/test/scala</sourceDirectory>
                </configuration>
            </plugin>
            <plugin>
                <groupId>org.apache.rat</groupId>
                <artifactId>apache-rat-plugin</artifactId>
            </plugin>
        </plugins>
    </build>
</project><|MERGE_RESOLUTION|>--- conflicted
+++ resolved
@@ -22,20 +22,12 @@
     <parent>
         <groupId>com.nvidia</groupId>
         <artifactId>rapids-4-spark-parent</artifactId>
-<<<<<<< HEAD
-        <version>21.06.1</version>
-=======
-        <version>21.06.2-SNAPSHOT</version>
->>>>>>> bd971b9a
+        <version>21.06.2</version>
     </parent>
     <artifactId>rapids-4-spark-tests_2.12</artifactId>
     <name>RAPIDS Accelerator for Apache Spark Tests</name>
     <description>RAPIDS plugin for Apache Spark integration tests</description>
-<<<<<<< HEAD
-    <version>21.06.1</version>
-=======
-    <version>21.06.2-SNAPSHOT</version>
->>>>>>> bd971b9a
+    <version>21.06.2</version>
 
     <dependencies>
         <dependency>
