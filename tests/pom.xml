--- conflicted
+++ resolved
@@ -56,15 +56,12 @@
             <id>spark311tests</id>
             <properties>
                 <spark.test.version>${spark311.version}</spark.test.version>
-<<<<<<< HEAD
             </properties>
         </profile>
         <profile>
             <id>spark320tests</id>
             <properties>
                 <spark.test.version>${spark320.version}</spark.test.version>
-=======
->>>>>>> 5eb0cfa1
             </properties>
         </profile>
     </profiles>
