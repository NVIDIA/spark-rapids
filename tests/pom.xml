<?xml version="1.0" encoding="UTF-8"?>
<!--
  Copyright (c) 2020-2022, NVIDIA CORPORATION.

  Licensed under the Apache License, Version 2.0 (the "License");
  you may not use this file except in compliance with the License.
  You may obtain a copy of the License at

     http://www.apache.org/licenses/LICENSE-2.0

  Unless required by applicable law or agreed to in writing, software
  distributed under the License is distributed on an "AS IS" BASIS,
  WITHOUT WARRANTIES OR CONDITIONS OF ANY KIND, either express or implied.
  See the License for the specific language governing permissions and
  limitations under the License.
-->
<project xmlns="http://maven.apache.org/POM/4.0.0"
         xmlns:xsi="http://www.w3.org/2001/XMLSchema-instance"
         xsi:schemaLocation="http://maven.apache.org/POM/4.0.0 http://maven.apache.org/xsd/maven-4.0.0.xsd">
    <modelVersion>4.0.0</modelVersion>

    <parent>
        <groupId>com.nvidia</groupId>
        <artifactId>rapids-4-spark-parent</artifactId>
        <version>22.04.0-SNAPSHOT</version>
    </parent>
    <artifactId>rapids-4-spark-tests_2.12</artifactId>
    <name>RAPIDS Accelerator for Apache Spark Tests</name>
    <description>RAPIDS plugin for Apache Spark integration tests</description>
    <version>22.04.0-SNAPSHOT</version>

    <dependencies>
        <dependency>
            <groupId>org.slf4j</groupId>
            <artifactId>jul-to-slf4j</artifactId>
        </dependency>
        <dependency>
            <groupId>org.slf4j</groupId>
            <artifactId>jcl-over-slf4j</artifactId>
            <!-- runtime scope is appropriate, but causes SBT build problems -->
        </dependency>
        <dependency>
            <groupId>org.scala-lang</groupId>
            <artifactId>scala-library</artifactId>
        </dependency>
        <dependency>
            <groupId>org.scalatest</groupId>
            <artifactId>scalatest_${scala.binary.version}</artifactId>
            <scope>test</scope>
        </dependency>
        <dependency>
            <groupId>ai.rapids</groupId>
            <artifactId>cudf</artifactId>
            <classifier>${cuda.version}</classifier>
            <scope>provided</scope>
        </dependency>
        <dependency>
            <groupId>com.nvidia</groupId>
            <artifactId>rapids-4-spark_${scala.binary.version}</artifactId>
            <version>${project.version}</version>
            <scope>provided</scope>
        </dependency>
        <!-- use aggregator jar because accessing internal classes -->
        <dependency>
            <groupId>com.nvidia</groupId>
            <artifactId>rapids-4-spark-aggregator_${scala.binary.version}</artifactId>
            <version>${project.version}</version>
            <classifier>${spark.version.classifier}</classifier>
            <scope>test</scope>
        </dependency>
        <dependency>
            <groupId>com.nvidia</groupId>
<<<<<<< HEAD
            <artifactId>rapids-4-spark-shims-${spark.version.classifier}_${scala.binary.version}</artifactId>
=======
            <artifactId>rapids-4-spark-udf-examples_${scala.binary.version}</artifactId>
>>>>>>> afac1ff9
            <version>${project.version}</version>
            <scope>test</scope>
        </dependency>
        <dependency>
            <groupId>org.mockito</groupId>
            <artifactId>mockito-core</artifactId>
            <scope>test</scope>
        </dependency>
        <dependency>
          <groupId>org.junit.jupiter</groupId>
          <artifactId>junit-jupiter-api</artifactId>
          <scope>test</scope>
        </dependency>
        <dependency>
            <groupId>org.apache.spark</groupId>
            <artifactId>spark-sql_${scala.binary.version}</artifactId>
            <version>${spark.test.version}</version>
        </dependency>
    </dependencies>

    <profiles>
        <profile>
            <id>release311cdh</id>
            <activation>
                <property>
                    <name>buildver</name>
                    <value>311cdh</value>
                </property>
            </activation>
            <dependencies>
                <dependency>
                    <!-- it seems CDH jars pull an old version of Guava but need new version
                         to run with, so here we override Guava version for testing -->
                    <groupId>com.google.guava</groupId>
                    <artifactId>guava</artifactId>
                    <version>${guava.cdh.version}</version>
                    <scope>test</scope>
                </dependency>
                <dependency>
                    <groupId>org.apache.spark</groupId>
                    <artifactId>spark-sql_${scala.binary.version}</artifactId>
                    <version>${spark311cdh.version}</version>
                    <exclusions>
                        <exclusion>
                            <groupId>org.apache.curator</groupId>
                            <artifactId>curator-recipes</artifactId>
                        </exclusion>
                    </exclusions>
                    <scope>provided</scope>
                </dependency>
                <dependency>
                    <groupId>org.apache.curator</groupId>
                    <artifactId>curator-recipes</artifactId>
                    <version>4.3.0.7.2.7.0-184</version>
                    <scope>provided</scope>
                </dependency>
                <dependency>
                    <groupId>org.apache.spark</groupId>
                    <artifactId>spark-hive_${scala.binary.version}</artifactId>
                    <version>${spark311cdh.version}</version>
                    <exclusions>
                        <exclusion>
                            <groupId>org.apache.spark</groupId>
                            <artifactId>spark-core_${scala.binary.version}</artifactId>
                        </exclusion>
                        <exclusion>
                            <groupId>org.apache.arrow</groupId>
                            <artifactId>*</artifactId>
                        </exclusion>
                    </exclusions>
                </dependency>
            </dependencies>
        </profile>
        <profile>
            <!--
                 Note that we are using the Spark version for all of the Databricks dependencies as well.
                 The jenkins/databricks/build.sh script handles installing the jars as maven artifacts.
                 This is to make it easier and not have to change version numbers for each individual dependency
                 and deal with differences between Databricks versions
            -->
            <id>dbdeps</id>
            <activation>
                <property>
                    <name>databricks</name>
                </property>
            </activation>
            <dependencies>
                <dependency>
                    <groupId>org.apache.spark</groupId>
                    <artifactId>spark-sql_${scala.binary.version}</artifactId>
                    <version>${spark.version}</version>
                    <scope>provided</scope>
                </dependency>
                <dependency>
                    <groupId>org.apache.spark</groupId>
                    <artifactId>spark-core_${scala.binary.version}</artifactId>
                    <version>${spark.version}</version>
                    <scope>provided</scope>
                </dependency>
                <dependency>
                    <groupId>org.apache.spark</groupId>
                    <artifactId>spark-annotation_${scala.binary.version}</artifactId>
                    <version>${spark.version}</version>
                    <scope>provided</scope>
                </dependency>
                <dependency>
                    <groupId>org.apache.spark</groupId>
                    <artifactId>spark-catalyst_${scala.binary.version}</artifactId>
                    <version>${spark.version}</version>
                    <scope>provided</scope>
                </dependency>
                <dependency>
                    <groupId>org.apache.spark</groupId>
                    <artifactId>spark-unsafe_${scala.binary.version}</artifactId>
                    <version>${spark.version}</version>
                    <scope>provided</scope>
                </dependency>
                <dependency>
                    <groupId>org.apache.commons</groupId>
                    <artifactId>commons-io</artifactId>
                    <version>${spark.version}</version>
                    <scope>provided</scope>
                </dependency>
                <dependency>
                    <groupId>org.apache.commons</groupId>
                    <artifactId>commons-lang3</artifactId>
                    <version>${spark.version}</version>
                    <scope>provided</scope>
                </dependency>
                <dependency>
                    <groupId>org.apache.hadoop</groupId>
                    <artifactId>hadoop-common</artifactId>
                    <version>${spark.version}</version>
                    <scope>provided</scope>
                </dependency>
                <dependency>
                    <groupId>org.apache.hadoop</groupId>
                    <artifactId>hadoop-mapreduce-client</artifactId>
                    <version>${spark.version}</version>
                    <scope>provided</scope>
                </dependency>
                <dependency>
                    <groupId>com.esotericsoftware.kryo</groupId>
                    <artifactId>kryo-shaded-db</artifactId>
                    <version>${spark.version}</version>
                    <scope>provided</scope>
                </dependency>
                <dependency>
                    <groupId>org.apache.arrow</groupId>
                    <artifactId>arrow-memory</artifactId>
                    <version>${spark.version}</version>
                    <scope>provided</scope>
                </dependency>
                <dependency>
                    <groupId>org.apache.arrow</groupId>
                    <artifactId>arrow-vector</artifactId>
                    <version>${spark.version}</version>
                    <scope>provided</scope>
                </dependency>
                <dependency>
                    <groupId>com.fasterxml.jackson.core</groupId>
                    <artifactId>jackson-annotations</artifactId>
                    <version>${spark.version}</version>
                    <scope>provided</scope>
                </dependency>
                <dependency>
                    <groupId>org.apache.parquet</groupId>
                    <artifactId>parquet-hadoop</artifactId>
                    <version>${spark.version}</version>
                    <scope>provided</scope>
                </dependency>
                <dependency>
                    <groupId>org.apache.parquet</groupId>
                    <artifactId>parquet-column</artifactId>
                    <version>${spark.version}</version>
                    <scope>provided</scope>
                </dependency>
            </dependencies>
        </profile>
    </profiles>

    <build>
        <plugins>
            <plugin>
                <groupId>org.apache.maven.plugins</groupId>
                <artifactId>maven-jar-plugin</artifactId>
                <configuration>
                    <classifier>${spark.version.classifier}</classifier>
                </configuration>
            </plugin>
            <plugin>
                <groupId>net.alchim31.maven</groupId>
                <artifactId>scala-maven-plugin</artifactId>
            </plugin>
            <plugin>
                <groupId>org.scalatest</groupId>
                <artifactId>scalatest-maven-plugin</artifactId>
            </plugin>
            <plugin>
                <groupId>org.apache.rat</groupId>
                <artifactId>apache-rat-plugin</artifactId>
            </plugin>
        </plugins>
    </build>
</project><|MERGE_RESOLUTION|>--- conflicted
+++ resolved
@@ -66,16 +66,6 @@
             <artifactId>rapids-4-spark-aggregator_${scala.binary.version}</artifactId>
             <version>${project.version}</version>
             <classifier>${spark.version.classifier}</classifier>
-            <scope>test</scope>
-        </dependency>
-        <dependency>
-            <groupId>com.nvidia</groupId>
-<<<<<<< HEAD
-            <artifactId>rapids-4-spark-shims-${spark.version.classifier}_${scala.binary.version}</artifactId>
-=======
-            <artifactId>rapids-4-spark-udf-examples_${scala.binary.version}</artifactId>
->>>>>>> afac1ff9
-            <version>${project.version}</version>
             <scope>test</scope>
         </dependency>
         <dependency>
