/*
 * Copyright (c) 2019-2025, NVIDIA CORPORATION.
 *
 * Licensed under the Apache License, Version 2.0 (the "License");
 * you may not use this file except in compliance with the License.
 * You may obtain a copy of the License at
 *
 *     http://www.apache.org/licenses/LICENSE-2.0
 *
 * Unless required by applicable law or agreed to in writing, software
 * distributed under the License is distributed on an "AS IS" BASIS,
 * WITHOUT WARRANTIES OR CONDITIONS OF ANY KIND, either express or implied.
 * See the License for the specific language governing permissions and
 * limitations under the License.
 */

package com.nvidia.spark.rapids

import java.io.File
import java.nio.file.Files
import java.sql.Timestamp
import java.time.LocalDateTime
import java.util.TimeZone

import scala.collection.JavaConverters._
import scala.util.{Failure, Random, Success, Try}

import org.apache.spark.SparkConf
import org.apache.spark.sql.Row
import org.apache.spark.sql.catalyst.expressions.{Cast, Expression, NamedExpression}
import org.apache.spark.sql.functions.col
import org.apache.spark.sql.internal.SQLConf
import org.apache.spark.sql.rapids.shims.TrampolineConnectShims._
import org.apache.spark.sql.types._

class CastOpSuite extends GpuExpressionTestSuite {
  import CastOpSuite._


  private val sparkConf = new SparkConf()
    .set(RapidsConf.ENABLE_CAST_FLOAT_TO_INTEGRAL_TYPES.key, "true")
    .set(RapidsConf.ENABLE_CAST_STRING_TO_FLOAT.key, "true")

  private val timestampDatesMsecParquet = frameFromParquet("timestamp-date-test-msec.parquet")

  /** Data types supported by the plugin. */
  protected val supportedTypes = Seq(
    DataTypes.BooleanType,
    DataTypes.ByteType, DataTypes.ShortType, DataTypes.IntegerType, DataTypes.LongType,
    DataTypes.FloatType, DataTypes.DoubleType,
    DataTypes.DateType,
    DataTypes.TimestampType,
    DataTypes.StringType,
    DataTypes.NullType
  )

  /** Produces a matrix of all possible casts. */
  protected def typeMatrix: Seq[(DataType, DataType)] = {
    for (from <- supportedTypes; to <- supportedTypes) yield (from, to)
  }

  private val BOOL_CHARS = " \t\r\nFALSEfalseTRUEtrue01yesYESnoNO"
  private val NUMERIC_CHARS = "infinityINFINITY \t\r\n0123456789.+-eEfFdD"
  private val DATE_CHARS = " \t\r\n0123456789:-/TZ"

  test("Cast from string to boolean using random inputs") {
    testCastStringTo(DataTypes.BooleanType,
      generateRandomStrings(Some(BOOL_CHARS), maxStringLen = 1))
    testCastStringTo(DataTypes.BooleanType,
      generateRandomStrings(Some(BOOL_CHARS), maxStringLen = 3))
    testCastStringTo(DataTypes.BooleanType, generateRandomStrings(Some(BOOL_CHARS)))
  }

  test("Cast from string to boolean using hand-picked values") {
    testCastStringTo(DataTypes.BooleanType, Seq("\n\nN", "False", "FALSE", "false", "FaLsE",
      "f", "F", "True", "TRUE", "true", "tRuE", "t", "T", "Y", "y", "10", "01", "0", "1"))
  }

  test("Cast from string to byte using random inputs") {
    testCastStringTo(DataTypes.ByteType, generateRandomStrings(Some(NUMERIC_CHARS)))
  }

  test("Cast from string to short using random inputs") {
    testCastStringTo(DataTypes.ShortType, generateRandomStrings(Some(NUMERIC_CHARS)))
  }

  test("Cast from string to int using random inputs") {
    testCastStringTo(DataTypes.IntegerType, generateRandomStrings(Some(NUMERIC_CHARS)))
  }

  test("Cast from string to int using hand-picked values") {
    testCastStringTo(DataTypes.IntegerType, Seq(".--e-37602.n", "\r\r\t\n11.12380", "-.2", ".3",
      ".", "+1.2", "\n123\n456\n", "1e+4", "0.123", "321.123", ".\r123"))
  }

  test("Cast from string to int ANSI mode with mix of valid and invalid values") {
    testCastStringTo(DataTypes.IntegerType, Seq(".--e-37602.n", "\r\r\t\n11.12380", "-.2", ".3",
      ".", "+1.2", "\n123\n456\n", "1 2", null, "123"), ansiMode = AnsiExpectFailure)
  }

  test("Cast from string to int ANSI mode with valid values") {
    testCastStringTo(DataTypes.IntegerType, Seq("1", "-1"),
      ansiMode = AnsiExpectSuccess)
  }

  test("Cast from string to int ANSI mode with invalid values") {
    val values = Seq("1e4", "Inf", "1.2")
    // test the values individually
    for (value <- values ) {
      testCastStringTo(DataTypes.IntegerType, Seq(value), ansiMode = AnsiExpectFailure)
    }
  }

  test("Cast from string to int ANSI mode with nulls") {
    testCastStringTo(DataTypes.IntegerType, Seq(null, null, null), ansiMode = AnsiExpectSuccess)
  }

  test("Cast from string to int ANSI mode with newline in string") {
    testCastStringTo(DataTypes.IntegerType, Seq("1\n2"), ansiMode = AnsiExpectFailure)
  }

  test("Cast from string to long using random inputs") {
    testCastStringTo(DataTypes.LongType, generateRandomStrings(Some(NUMERIC_CHARS)))
  }

  test("Cast from string to float using random inputs") {
    testCastStringTo(DataTypes.FloatType, generateRandomStrings(Some(NUMERIC_CHARS)))
  }

  test("Cast from string to float using hand-picked values") {
    testCastStringTo(DataTypes.FloatType, Seq(".", "e", "Infinity", "+Infinity", "-Infinity",
      "+nAn", "-naN", "Nan", "5f", "1.2f", "\riNf", null))
  }

  test("Cast from string to float ANSI mode with nulls") {
    testCastStringTo(DataTypes.FloatType, Seq(null, null, null), ansiMode = AnsiExpectSuccess)
  }

  test("Cast from string to float ANSI mode with invalid values") {
    val values = Seq(".", "e")
    // test the values individually
    for (value <- values ) {
      testCastStringTo(DataTypes.FloatType, Seq(value), ansiMode = AnsiExpectFailure)
    }
  }

  test("Cast from string to double using random inputs") {
    testCastStringTo(DataTypes.DoubleType, generateRandomStrings(Some(NUMERIC_CHARS)))
  }

  test("Cast from string to date using random inputs") {
    // We cannot do the full range of parsing unless it is prior to 3.2.0
    assumePriorToSpark320
    testCastStringTo(DataTypes.DateType, generateRandomStrings(Some(DATE_CHARS), maxStringLen = 8))
  }

  test("Cast from string to date using random inputs with valid year prefix") {
    // We cannot do the full range of parsing unless it is prior to 3.2.0
    assumePriorToSpark320
    testCastStringTo(DataTypes.DateType,
      generateRandomStrings(Some(DATE_CHARS), maxStringLen = 8, Some("2021")))
  }

  test("Cast from string to timestamp") {
    // issue: https://github.com/NVIDIA/spark-rapids/issues/12019
    assumePriorToSpark400
    testCastStringTo(DataTypes.TimestampType,
      timestampsAsStringsSeq(castStringToTimestamp = true, validOnly = false))
  }

  ignore("Cast from string to timestamp using random inputs") {
    // Test ignored due to known issues
    // https://github.com/NVIDIA/spark-rapids/issues/2889
    testCastStringTo(DataTypes.TimestampType,
      generateRandomStrings(Some(DATE_CHARS), maxStringLen = 32, None))
  }

  ignore("Cast from string to timestamp using random inputs with valid year prefix") {
    // Test ignored due to known issues
    // https://github.com/NVIDIA/spark-rapids/issues/2889
    testCastStringTo(DataTypes.TimestampType,
      generateRandomStrings(Some(DATE_CHARS), maxStringLen = 32, Some("2021-")))
  }

  private def generateRandomStrings(
      validChars: Option[String],
      maxStringLen: Int = 12,
      prefix: Option[String] = None): Seq[String] = {
    val randomValueCount = 8192

    val random = new Random(0)
    val r = new EnhancedRandom(random,
      FuzzerOptions(validChars, maxStringLen))

    (0 until randomValueCount)
      .map(_ => prefix.getOrElse("") + r.nextString())
  }

  private def testCastStringTo(
      toType: DataType,
      strings: Seq[String],
      ansiMode: AnsiTestMode = AnsiDisabled): Unit = {

    def castDf(spark: SparkSession): Seq[Row] = {
      import spark.implicits._
      val df = strings.zipWithIndex.toDF("c0", "id").repartition(2)
      val castDf = df.withColumn("c1", col("c0").cast(toType))
      castDf.collect()
    }

    val INDEX_ID = 1
    val INDEX_C0 = 0
    val INDEX_C1 = 2

    val ansiModeBoolString = (ansiMode != AnsiDisabled).toString

    val cpuConf = new SparkConf()
      .set(SQLConf.ANSI_ENABLED.key, ansiModeBoolString)

    val tryCpu = Try(withCpuSparkSession(castDf, cpuConf)
      .sortBy(_.getInt(INDEX_ID)))

    val gpuConf = new SparkConf()
      .set(SQLConf.ANSI_ENABLED.key, ansiModeBoolString)
      .set(RapidsConf.EXPLAIN.key, "ALL")
      .set(RapidsConf.INCOMPATIBLE_DATE_FORMATS.key, "true")
      .set(RapidsConf.ENABLE_CAST_STRING_TO_TIMESTAMP.key, "true")
      .set(RapidsConf.ENABLE_CAST_STRING_TO_FLOAT.key, "true")
      // Tests that this is not true for are skipped in 3.2.0+
      .set(RapidsConf.HAS_EXTENDED_YEAR_VALUES.key, "false")

    val tryGpu = Try(withGpuSparkSession(castDf, gpuConf)
      .sortBy(_.getInt(INDEX_ID)))

    (tryCpu, tryGpu) match {
      case (Success(cpu), Success(gpu)) if ansiMode != AnsiExpectFailure =>
        for ((cpuRow, gpuRow) <- cpu.zip(gpu)) {
          assert(cpuRow.getString(INDEX_C0) === gpuRow.getString(INDEX_C0))
          assert(cpuRow.getInt(INDEX_ID) === gpuRow.getInt(INDEX_ID))
          val cpuValue = cpuRow.get(INDEX_C1)
          val gpuValue = gpuRow.get(INDEX_C1)
          if (!compare(cpuValue, gpuValue, epsilon = 0.0001)) {
            val inputValue = cpuRow.getString(INDEX_C0)
              .replace("\r", "\\r")
              .replace("\t", "\\t")
              .replace("\n", "\\n")
            fail(s"Mismatch casting string [$inputValue] " +
              s"to $toType. CPU: $cpuValue; GPU: $gpuValue")
          }
        }

      case (Failure(_), Failure(_)) if ansiMode == AnsiExpectFailure =>
        // this is fine

      case (Success(_), Failure(gpu)) =>
        fail(s"Query succeeded on CPU but failed on GPU: $gpu")

      case (Failure(cpu), Success(_)) =>
        fail(s"Query succeeded on GPU but failed on CPU: $cpu")

      case _ =>
        fail(s"Should never reach here")
    }
  }

  test("Test all supported casts with in-range values") {
    // issue: https://github.com/NVIDIA/spark-rapids/issues/12019
    assumePriorToSpark400
    // test cast() and ansi_cast()
    Seq(false, true).foreach { ansiEnabled =>

      val conf = new SparkConf()
        .set(RapidsConf.ENABLE_CAST_FLOAT_TO_INTEGRAL_TYPES.key, "true")
        .set(RapidsConf.ENABLE_CAST_FLOAT_TO_STRING.key, "true")
        .set(RapidsConf.ENABLE_CAST_STRING_TO_TIMESTAMP.key, "true")
        .set(RapidsConf.ENABLE_CAST_STRING_TO_FLOAT.key, "true")
        .set("spark.sql.ansi.enabled", String.valueOf(ansiEnabled))
        .set(RapidsConf.HAS_EXTENDED_YEAR_VALUES.key, "false")

      val checks = getCastChecks(ansiEnabled)
      typeMatrix.foreach {
        case (from, to) =>
          // check if Spark supports this cast
          if (checks.sparkCanCast(from, to)) {
            // check if plugin supports this cast
            if (checks.gpuCanCast(from, to)) {
              // test the cast
              try {
                val (fromCpu, fromGpu) =
                  runOnCpuAndGpu(generateInRangeTestData(from, to, ansiEnabled),
                  frame => frame.select(col("c0").cast(to))
                    .orderBy(col("c0")), conf)

                // perform comparison logic specific to the cast
                (from, to) match {
                  case (DataTypes.FloatType | DataTypes.DoubleType, DataTypes.StringType) =>
                    compareFloatToStringResults(from == DataTypes.FloatType, fromCpu, fromGpu)
                  case _ =>
                    compareResults(sort = false, 0.00001, fromCpu, fromGpu)
                }
              } catch {
                case e: Exception =>
                  fail(s"Cast from $from to $to failed; ansi=$ansiEnabled $e", e)
              }
            }
          } else {
            // if Spark doesn't support this cast then the plugin shouldn't either
            assert(!checks.gpuCanCast(from, to))
          }
      }
    }
  }

  private def compareFloatToStringResults(float: Boolean, fromCpu: Array[Row],
      fromGpu: Array[Row]): Unit = {
    fromCpu.zip(fromGpu).foreach {
      case (c, g) =>
        val cpuValue = c.getAs[String](0)
        val gpuValue = g.getAs[String](0)
        if (!compareStringifiedFloats(float)(cpuValue, gpuValue)) {
          fail(s"Running on the GPU and on the CPU did not match: CPU " +
            s"value: $cpuValue. GPU value: $gpuValue.")
        }
    }
  }

  test("Test unsupported cast") {
    // this test tracks currently unsupported casts and will need updating as more casts are
    // supported
    val unsupported = getUnsupportedCasts(false)
    val expected = List.empty
    assert(unsupported == expected)
  }

  test("Test unsupported ansi_cast") {
    // this test tracks currently unsupported ansi_casts and will need updating as more casts are
    // supported
    val unsupported = getUnsupportedCasts(true)
    val expected = List.empty
    assert(unsupported == expected)
  }

  private def getCastChecks(ansiEnabled: Boolean): CastChecks = {
    // AnsiCast is merged into Cast from Spark 3.4.0.
    // Use reflection to avoid shims.
    val keyString = if (cmpSparkVersion(3, 4, 0) < 0 && ansiEnabled) {
      "org.apache.spark.sql.catalyst.expressions.AnsiCast"
    } else {
      "org.apache.spark.sql.catalyst.expressions.Cast"
    }
    val key = Class.forName(keyString).asInstanceOf[Class[Expression]]
    GpuOverrides.expressions(key).getChecks.get.asInstanceOf[CastChecks]
  }

  private def getUnsupportedCasts(ansiEnabled: Boolean): Seq[(DataType, DataType)] = {
    val checks = getCastChecks(ansiEnabled)
    val unsupported = typeMatrix.flatMap {
      case (from, to) =>
        if (checks.sparkCanCast(from, to) && !checks.gpuCanCast(from, to)) {
          Some((from, to))
        } else {
          None
        }
    }
    unsupported
  }

  protected def generateInRangeTestData(from: DataType,
    to: DataType,
    ansiEnabled: Boolean)(spark: SparkSession): DataFrame = {

    // provide test data that won't cause overflows (separate tests exist for overflow cases)
    (from, to) match {

      case (DataTypes.FloatType, DataTypes.TimestampType) => timestampsAsFloats(spark)
      case (DataTypes.DoubleType, DataTypes.TimestampType) => timestampsAsDoubles(spark)

      case (DataTypes.TimestampType, DataTypes.ByteType) => bytesAsTimestamps(spark)
      case (DataTypes.TimestampType, DataTypes.ShortType) => shortsAsTimestamps(spark)
      case (DataTypes.TimestampType, DataTypes.IntegerType) => intsAsTimestamps(spark)
      case (DataTypes.TimestampType, DataTypes.LongType) => longsAsTimestamps(spark)
      case (DataTypes.TimestampType, DataTypes.StringType) => validTimestamps(spark)

      case (DataTypes.StringType, DataTypes.BooleanType) => validBoolStrings(spark)

      case (DataTypes.StringType, DataTypes.ByteType) if ansiEnabled => bytesAsStrings(spark)
      case (DataTypes.StringType, DataTypes.ShortType) if ansiEnabled => shortsAsStrings(spark)
      case (DataTypes.StringType, DataTypes.IntegerType) if ansiEnabled => intsAsStrings(spark)
      case (DataTypes.StringType, DataTypes.LongType)  => if (ansiEnabled) {
        // ansi_cast does not support decimals
        longsAsStrings(spark)
      } else {
        longsAsDecimalStrings(spark)
      }
      case (DataTypes.StringType, DataTypes.FloatType) if ansiEnabled => floatsAsStrings(spark)
      case (DataTypes.StringType, DataTypes.DoubleType) if ansiEnabled => doublesAsStrings(spark)

      case (DataTypes.StringType, DataTypes.DateType) =>
        timestampsAsStrings(spark, false, ansiEnabled)
      case (DataTypes.StringType, DataTypes.TimestampType) =>
        timestampsAsStrings(spark, true, ansiEnabled)

      case (DataTypes.ShortType, DataTypes.ByteType) if ansiEnabled => bytesAsShorts(spark)
      case (DataTypes.IntegerType, DataTypes.ByteType) if ansiEnabled => bytesAsInts(spark)
      case (DataTypes.LongType, DataTypes.ByteType) if ansiEnabled => bytesAsLongs(spark)
      case (DataTypes.FloatType, DataTypes.ByteType) if ansiEnabled => bytesAsFloats(spark)
      case (DataTypes.DoubleType, DataTypes.ByteType) if ansiEnabled => bytesAsDoubles(spark)

      case (DataTypes.IntegerType, DataTypes.ShortType) if ansiEnabled => shortsAsInts(spark)
      case (DataTypes.LongType, DataTypes.ShortType) if ansiEnabled => shortsAsLongs(spark)
      case (DataTypes.FloatType, DataTypes.ShortType) if ansiEnabled => shortsAsFloats(spark)
      case (DataTypes.DoubleType, DataTypes.ShortType) if ansiEnabled => shortsAsDoubles(spark)

      case (DataTypes.LongType, DataTypes.IntegerType) if ansiEnabled => intsAsLongs(spark)
      case (DataTypes.FloatType, DataTypes.IntegerType) if ansiEnabled => intsAsFloats(spark)
      case (DataTypes.DoubleType, DataTypes.IntegerType) if ansiEnabled => intsAsDoubles(spark)

      case (DataTypes.FloatType, DataTypes.LongType) if ansiEnabled => longsAsFloats(spark)
      case (DataTypes.DoubleType, DataTypes.LongType) if ansiEnabled => longsAsDoubles(spark)

      case (DataTypes.LongType, DataTypes.TimestampType) => longsDivideByMicrosPerSecond(spark)

      case _ => FuzzerUtils.createDataFrame(from)(spark)
    }
  }

  private def castToStringExpectedFun[T]: T => Option[String] = (d: T) => Some(String.valueOf(d))

  test("cast byte to string") {
    testCastToString[Byte](DataTypes.ByteType)
  }

  test("cast short to string") {
    testCastToString[Short](DataTypes.ShortType)
  }

  test("cast int to string") {
    testCastToString[Int](DataTypes.IntegerType)
  }

  test("cast long to string") {
    testCastToString[Long](DataTypes.LongType)
  }

  test("cast float to string") {
    testCastToString[Float](DataTypes.FloatType, comparisonFunc =
        Some(compareStringifiedFloats(true)))
  }

  test("cast double to string") {
    testCastToString[Double](DataTypes.DoubleType, comparisonFunc =
        Some(compareStringifiedFloats(false)))
  }

  test("cast decimal to string") {
    withGpuSparkSession { spark =>
      spark.conf.set("spark.sql.legacy.allowNegativeScaleOfDecimal", true.toString)
      Seq(10, 15, 28).foreach { precision =>
        Seq(-precision, -5, 0, 5, precision).foreach { scale =>
          testCastToString(DataTypes.createDecimalType(precision, scale),
            comparisonFunc = None)
        }
      }
    }
  }

  private def testCastToString[T](
      dataType: DataType,
      comparisonFunc: Option[(String, String) => Boolean] = None): Unit = {
    val checks = GpuOverrides.expressions(classOf[Cast]).getChecks.get.asInstanceOf[CastChecks]

    assert(checks.gpuCanCast(dataType, DataTypes.StringType))
    val schema = FuzzerUtils.createSchema(Seq(dataType))
    val childExpr: GpuBoundReference =
      GpuBoundReference(0, dataType, nullable = false)(NamedExpression.newExprId, "arg")
    checkEvaluateGpuUnaryExpression(GpuCast(childExpr, DataTypes.StringType),
      dataType,
      DataTypes.StringType,
      expectedFun = castToStringExpectedFun[T],
      schema = schema,
      comparisonFunc = comparisonFunc)
  }

  testSparkResultsAreEqual("Test cast from long", longsDf,
    assumeCondition = ignoreAnsi("https://github.com/NVIDIA/spark-rapids/issues/12714")) {
    frame => frame.select(
      col("longs").cast(IntegerType),
      col("longs").cast(LongType),
      col("longs").cast(StringType),
      col("more_longs").cast(BooleanType),
      col("more_longs").cast(ByteType),
      col("longs").cast(BinaryType),
      col("longs").cast(ShortType),
      col("longs").cast(FloatType),
      col("longs").cast(DoubleType),
      col("more_longs").cast(TimestampType))
  }

  testSparkResultsAreEqual("Test cast from float", mixedFloatDf,
      conf = sparkConf,
      assumeCondition = ignoreAnsi("https://github.com/NVIDIA/spark-rapids/issues/12700")) {
    frame => frame.select(
      col("floats").cast(IntegerType),
      col("floats").cast(LongType),
      //      col("doubles").cast(StringType),
      col("more_floats").cast(BooleanType),
      col("more_floats").cast(ByteType),
      col("floats").cast(ShortType),
      col("floats").cast(FloatType),
      col("floats").cast(DoubleType),
      col("floats").cast(TimestampType))
  }

  testSparkResultsAreEqual("Test cast from double", doubleWithNansDf,
      conf = sparkConf,
      assumeCondition = ignoreAnsi("https://github.com/NVIDIA/spark-rapids/issues/12700")) {
    frame => frame.select(
      col("doubles").cast(IntegerType),
      col("doubles").cast(LongType),
//      col("doubles").cast(StringType),
      col("more_doubles").cast(BooleanType),
      col("more_doubles").cast(ByteType),
      col("doubles").cast(ShortType),
      col("doubles").cast(FloatType),
      col("doubles").cast(DoubleType),
      col("doubles").cast(TimestampType))
  }

  testSparkResultsAreEqual("Test cast from boolean", booleanDf) {
    frame => frame.select(
      col("bools").cast(IntegerType),
      col("bools").cast(LongType),
      //col("bools").cast(StringType),
      col("more_bools").cast(BooleanType),
      col("more_bools").cast(ByteType),
      col("bools").cast(ShortType),
      col("bools").cast(FloatType),
      col("bools").cast(DoubleType))
  }

  testSparkResultsAreEqual("Test cast from date", timestampDatesMsecParquet,
    assumeCondition = ignoreAnsi("https://github.com/NVIDIA/spark-rapids/issues/12714")) {
    frame => frame.select(
      col("date"),
      col("date").cast(BooleanType),
      col("date").cast(ByteType),
      col("date").cast(ShortType),
      col("date").cast(IntegerType),
      col("date").cast(LongType),
      col("date").cast(FloatType),
      col("date").cast(DoubleType),
      col("date").cast(LongType),
      col("date").cast(TimestampType))
   }

  testSparkResultsAreEqual("Test cast from string to bool", maybeBoolStrings,
    assumeCondition = ignoreAnsi("https://github.com/NVIDIA/spark-rapids/issues/12715")) {
    frame => frame.select(col("maybe_bool").cast(BooleanType))
  }

  private def maybeBoolStrings(spark: SparkSession): DataFrame = {
    import spark.implicits._
    val trueStrings = Seq("t", "true", "y", "yes", "1")
    val falseStrings = Seq("f", "false", "n", "no", "0")
    val maybeBool: Seq[String] = trueStrings ++ falseStrings ++ Seq(
      "maybe", " true ", " false ", null, "", "12")
    maybeBool.toDF("maybe_bool")
  }

  private val timestampCastFn = { frame: DataFrame =>
    frame.select(
      col("time"),
      col("time").cast(BooleanType),
      col("time").cast(ByteType),
      col("time").cast(ShortType),
      col("time").cast(IntegerType),
      col("time").cast(LongType),
      col("time").cast(FloatType),
      col("time").cast(DoubleType),
      col("time").cast(LongType),
      col("time").cast(DateType))
  }

  testSparkResultsAreEqual(
    "Test cast from timestamp", timestampDatesMsecParquet,
      assumeCondition = _ => (!isSpark400OrLater,
        "Spark version not before 4.0.0, " +
        "non-ansi issue: https://github.com/NVIDIA/spark-rapids/issues/12019," +
        "ansi issue: https://github.com/NVIDIA/spark-rapids/issues/12714"))(timestampCastFn)

  test("Test cast from timestamp in UTC-equivalent timezone") {
<<<<<<< HEAD
    skipIfAnsiEnabled("https://github.com/NVIDIA/spark-rapids/issues/12714")
=======
>>>>>>> ea100ad2
    // issue: https://github.com/NVIDIA/spark-rapids/issues/12019
    assumePriorToSpark400
    val oldtz = TimeZone.getDefault
    try {
      TimeZone.setDefault(TimeZone.getTimeZone("Etc/UTC-0"))
      val (fromCpu, fromGpu) = runOnCpuAndGpu(timestampDatesMsecParquet, timestampCastFn)
      compareResults(sort=false, 0, fromCpu, fromGpu)
    } finally {
      TimeZone.setDefault(oldtz)
    }
  }

  testSparkResultsAreEqual("Test cast to timestamp", mixedDfWithNulls) {
    frame => frame.select(
      col("ints").cast(TimestampType),
      col("longs").cast(TimestampType),
      col("doubles").cast(TimestampType))
  }

  testSparkResultsAreEqual("Test cast from strings to int", doublesAsStrings,
    conf = sparkConf,
    assumeCondition = ignoreAnsi("https://github.com/NVIDIA/spark-rapids/issues/11552")) {
    frame => frame.select(
      col("c0").cast(LongType),
      col("c0").cast(IntegerType),
      col("c0").cast(ShortType),
      col("c0").cast(ByteType))
  }

  testSparkResultsAreEqual("Test cast from strings to doubles", doublesAsStrings,
    conf = sparkConf, maxFloatDiff = 0.0001) {
    frame => frame.select(
      col("c0").cast(DoubleType))
  }

  testSparkResultsAreEqual("Test cast from strings to floats", floatsAsStrings,
    conf = sparkConf, maxFloatDiff = 0.0001) {
    frame => frame.select(
      col("c0").cast(FloatType))
  }

  testSparkResultsAreEqual("Test bad cast from strings to floats", invalidFloatStringsDf,
    conf = sparkConf, maxFloatDiff = 0.0001,
    assumeCondition = ignoreAnsi("https://github.com/NVIDIA/spark-rapids/issues/11552")) {
    frame =>frame.select(
      col("c0").cast(DoubleType),
      col("c0").cast(FloatType),
      col("c1").cast(DoubleType),
      col("c1").cast(FloatType))
  }

  // Currently there is a bug in cudf which doesn't convert some corner cases correctly
  // The bug is documented here https://github.com/rapidsai/cudf/issues/5225
  ignore("Test cast from strings to double that doesn't match") {
    testSparkResultsAreEqual("Test cast from strings to double that doesn't match",
        badDoubleStringsDf, conf = sparkConf, maxFloatDiff = 0.0001) {
      frame => frame.select(
        col("c0").cast(DoubleType))
    }
  }

  testSparkResultsAreEqual("ansi_cast string to double exp", exponentsAsStringsDf,
    conf = sparkConf, maxFloatDiff = 0.0001) {
    frame => frame.select(
      col("c0").cast(DoubleType))
  }

  testSparkResultsAreEqual("ansi_cast string to float exp", exponentsAsStringsDf,
    conf = sparkConf, maxFloatDiff = 0.0001) {
    frame => frame.select(
      col("c0").cast(FloatType))
  }

  testSparkResultsAreEqual("Test cast from strings to binary", floatsAsStrings) {
    frame => frame.select(
      col("c0").cast(BinaryType))
  }

  test("cast short to decimal") {
    List(-4, -2, 0,  1, 5, 15).foreach { scale =>
      testCastToDecimal(DataTypes.ShortType, scale,
        customRandGenerator = Some(new scala.util.Random(1234L)))
    }
  }

  test("cast int to decimal") {
    List(-9, -5, -2, 0, 1, 5, 15).foreach { scale =>
      testCastToDecimal(DataTypes.IntegerType, scale,
        customRandGenerator = Some(new scala.util.Random(1234L)))
    }
  }

  test("ansi cast null ints to decimal") {
    testCastToDecimal(DataTypes.IntegerType, -5,
      customDataGenerator = Some((spark: SparkSession) => {
        import spark.implicits._
        Seq[Integer](null, null, null).toDF("col")
      }),
      ansiEnabled = true)
  }

  test("cast long to decimal") {
    List(-18, -10, -3, 0, 1, 5, 15).foreach { scale =>
      testCastToDecimal(DataTypes.LongType, scale,
        customRandGenerator = Some(new scala.util.Random(1234L)))
    }
  }

  test("cast float to decimal") {
    List(-18, -10, -3, 0, 1, 5, 15).foreach { scale =>
      testCastToDecimal(DataTypes.FloatType, scale,
        customRandGenerator = Some(new scala.util.Random(1234L)))
    }
  }

  test("cast float to decimal (include NaN/INF/-INF)") {
    def floatsIncludeNaNs(ss: SparkSession): DataFrame = {
      mixedFloatDf(ss).select(col("floats").as("col"))
    }
    List(-10, -1, 0, 1, 10).foreach { scale =>
      testCastToDecimal(DataTypes.FloatType, scale,
        customDataGenerator = Some(floatsIncludeNaNs))
      assertThrows[Throwable] {
        testCastToDecimal(DataTypes.FloatType, scale,
          customDataGenerator = Some(floatsIncludeNaNs),
          ansiEnabled = true)
      }
    }
  }

  test("cast double to decimal") {
    List(-18, -10, -3, 0, 1, 5, 15).foreach { scale =>
      testCastToDecimal(DataTypes.DoubleType, scale,
        customRandGenerator = Some(new scala.util.Random(1234L)))
    }
  }

  test("cast double to decimal (include NaN/INF/-INF)") {
    def doublesIncludeNaNs(ss: SparkSession): DataFrame = {
      mixedDoubleDf(ss).select(col("doubles").as("col"))
    }
    List(-10, -1, 0, 1, 10).foreach { scale =>
      testCastToDecimal(DataTypes.DoubleType, scale,
        customDataGenerator = Some(doublesIncludeNaNs))
      assertThrows[Throwable] {
        testCastToDecimal(DataTypes.DoubleType, scale,
          customDataGenerator = Some(doublesIncludeNaNs),
          ansiEnabled = true)
      }
    }
  }

  test("cast float/double to decimal (include upcast of cuDF decimal type)") {
    val genFloats: SparkSession => DataFrame = (ss: SparkSession) => {
      ss.createDataFrame(List(Tuple1(459.288333f), Tuple1(-123.456789f), Tuple1(789.100001f)))
        .selectExpr("_1 AS col")
    }
    testCastToDecimal(DataTypes.FloatType, precision = 9, scale = 6,
      customDataGenerator = Option(genFloats))

    val genDoubles: SparkSession => DataFrame = (ss: SparkSession) => {
      ss.createDataFrame(List(Tuple1(459.288333), Tuple1(-123.456789), Tuple1(789.100001)))
        .selectExpr("_1 AS col")
    }
    testCastToDecimal(DataTypes.DoubleType, precision = 9, scale = 6,
      customDataGenerator = Option(genDoubles))
  }

  test("cast float/double to decimal (borderline value rounding)") {
    val genFloats_12_7: SparkSession => DataFrame = (ss: SparkSession) => {
      ss.createDataFrame(List(Tuple1(3527.61953125f))).selectExpr("_1 AS col")
    }
    testCastToDecimal(DataTypes.FloatType, precision = 12, scale = 7,
      customDataGenerator = Option(genFloats_12_7))

    val genDoubles_12_7: SparkSession => DataFrame = (ss: SparkSession) => {
      ss.createDataFrame(List(Tuple1(3527.61953125))).selectExpr("_1 AS col")
    }
    testCastToDecimal(DataTypes.DoubleType, precision = 12, scale = 7,
      customDataGenerator = Option(genDoubles_12_7))

    val genFloats_3_1: SparkSession => DataFrame = (ss: SparkSession) => {
      ss.createDataFrame(List(Tuple1(9.95f))).selectExpr("_1 AS col")
    }
    testCastToDecimal(DataTypes.FloatType, precision = 3, scale = 1,
      customDataGenerator = Option(genFloats_3_1))

    val genDoubles_3_1: SparkSession => DataFrame = (ss: SparkSession) => {
      ss.createDataFrame(List(Tuple1(9.95))).selectExpr("_1 AS col")
    }
    testCastToDecimal(DataTypes.DoubleType, precision = 3, scale = 1,
      customDataGenerator = Option(genDoubles_3_1))
  }

  test("cast decimal to decimal") {
    // fromScale == toScale
    testCastToDecimal(DataTypes.createDecimalType(18, 0),
      scale = 0, precision = 18,
      customRandGenerator = Some(new scala.util.Random(1234L)))
    testCastToDecimal(DataTypes.createDecimalType(18, 2),
      scale = 2, precision = 18,
      ansiEnabled = true,
      customRandGenerator = Some(new scala.util.Random(1234L)))
    testCastToDecimal(DataTypes.createDecimalType(18, 2),
      precision = 9, scale = 2,
      customRandGenerator = Some(new scala.util.Random(1234L)))

    testCastToDecimal(DataTypes.createDecimalType(8, 0),
      scale = 0,
      customRandGenerator = Some(new scala.util.Random(1234L)))
    testCastToDecimal(DataTypes.createDecimalType(8, 2),
      precision = 18, scale = 2,
      customRandGenerator = Some(new scala.util.Random(1234L)))

    // fromScale > toScale
    testCastToDecimal(DataTypes.createDecimalType(18, 1),
      scale = -1,
      customRandGenerator = Some(new scala.util.Random(1234L)))
    testCastToDecimal(DataTypes.createDecimalType(18, 10),
      scale = 2, precision = 18,
      ansiEnabled = true,
      customRandGenerator = Some(new scala.util.Random(1234L)))
    testCastToDecimal(DataTypes.createDecimalType(18, 10),
      precision = 9, scale = 2,
      customRandGenerator = Some(new scala.util.Random(1234L)))
    testCastToDecimal(DataTypes.createDecimalType(8, 4),
      precision = 18, scale = 15,
      customRandGenerator = Some(new scala.util.Random(1234L)))
    testCastToDecimal(DataTypes.createDecimalType(8, 1),
      scale = -1, precision = 18,
      customRandGenerator = Some(new scala.util.Random(1234L)))
    testCastToDecimal(DataTypes.createDecimalType(8, 7),
      precision = 5, scale = 2,
      customRandGenerator = Some(new scala.util.Random(1234L)))
    testCastToDecimal(DataTypes.createDecimalType(8, 7),
      precision = 18, scale = 5,
      customRandGenerator = Some(new scala.util.Random(1234L)))

    // fromScale < toScale
    testCastToDecimal(DataTypes.createDecimalType(18, 0),
      scale = 3, precision = 18,
      customRandGenerator = Some(new scala.util.Random(1234L)))
    testCastToDecimal(DataTypes.createDecimalType(9, 5),
      precision = 18, scale = 10,
      customRandGenerator = Some(new scala.util.Random(1234L)))
    testCastToDecimal(DataTypes.createDecimalType(18, 3),
      precision = 9, scale = 5,
      customRandGenerator = Some(new scala.util.Random(1234L)))
    testCastToDecimal(DataTypes.createDecimalType(8, 0),
      precision = 8, scale = 3,
      customRandGenerator = Some(new scala.util.Random(1234L)))
    testCastToDecimal(DataTypes.createDecimalType(18, 5),
      precision = 9, scale = 3,
      customRandGenerator = Some(new scala.util.Random(1234L)))
    testCastToDecimal(DataTypes.createDecimalType(8, 5),
      precision = 18, scale = 7,
      customRandGenerator = Some(new scala.util.Random(1234L)))
  }

  test("Detect overflow from numeric types to decimal") {
    def intGenerator(column: Seq[Int])(ss: SparkSession): DataFrame = {
      import ss.implicits._
      column.toDF("col")
    }
    def longGenerator(column: Seq[Long])(ss: SparkSession): DataFrame = {
      import ss.implicits._
      column.toDF("col")
    }
    def floatGenerator(column: Seq[Float])(ss: SparkSession): DataFrame = {
      import ss.implicits._
      column.toDF("col")
    }
    def doubleGenerator(column: Seq[Double])(ss: SparkSession): DataFrame = {
      import ss.implicits._
      column.toDF("col")
    }
    def decimalGenerator(column: Seq[Decimal], decType: DecimalType
    )(ss: SparkSession): DataFrame = {
      val field = StructField("col", decType)
      ss.createDataFrame(column.map(Row(_)).asJava, StructType(Seq(field)))
    }
    def nonOverflowCase(dataType: DataType,
      generator: SparkSession => DataFrame,
      precision: Int,
      scale: Int): Unit = {
      testCastToDecimal(dataType,
        customDataGenerator = Some(generator),
        precision = precision, scale = scale,
        ansiEnabled = true, gpuOnly = true)
    }
    def overflowCase(dataType: DataType,
      generator: SparkSession => DataFrame,
      precision: Int,
      scale: Int): Unit = {
      // Catch out of range exception when AnsiMode is on
      assert(
        exceptionContains(
<<<<<<< HEAD
          if (ShimLoader.getSparkVersion.startsWith("4.")) {
          // For Spark 4.0+, catch the SparkArithmeticException by class name since
          // it is a private class and cannot be caught using intercept[SparkArithmeticException]
=======
          if (isSpark400OrLater) {
            // For Spark 4.0+, catch the SparkArithmeticException by class name since
            // it is a private class and cannot be caught using intercept[SparkArithmeticException]
>>>>>>> ea100ad2
            try {
              nonOverflowCase(dataType, generator, precision, scale)
              new Exception("Expected an arithmetic exception but none was thrown")
            } catch {
              case e: Exception if e.getClass.getName.endsWith("SparkArithmeticException") =>
                e
            }
          } else {
            intercept[org.apache.spark.SparkException] {
              nonOverflowCase(dataType, generator, precision, scale)
            }
          },
        GpuCast.OVERFLOW_MESSAGE)
      )
      // Compare gpu results with cpu ones when AnsiMode is off (most of them should be null)
      testCastToDecimal(dataType,
        customDataGenerator = Some(generator),
        precision = precision, scale = scale)
    }

    // Test 1: overflow caused by half-up rounding
    nonOverflowCase(DataTypes.DoubleType, precision = 5, scale = 2,
      generator = doubleGenerator(Seq(999.994)))
    nonOverflowCase(DataTypes.DoubleType, precision = 4, scale = -2,
      generator = doubleGenerator(Seq(-999940)))

    overflowCase(DataTypes.DoubleType, precision = 5, scale = 2,
      generator = doubleGenerator(Seq(999.995)))
    overflowCase(DataTypes.DoubleType, precision = 5, scale = -3,
      generator = doubleGenerator(Seq(99999500f)))

    // Test 2: overflow caused by out of range integers
    nonOverflowCase(DataTypes.IntegerType, precision = 9, scale = -1,
      generator = intGenerator(Seq(Int.MinValue, Int.MaxValue)))
    nonOverflowCase(DataTypes.LongType, precision = 18, scale = -1,
      generator = longGenerator(Seq(Long.MinValue, Long.MaxValue)))

    overflowCase(DataTypes.IntegerType, precision = 9, scale = 0,
      generator = intGenerator(Seq(Int.MaxValue)))
    overflowCase(DataTypes.IntegerType, precision = 9, scale = 0,
      generator = intGenerator(Seq(Int.MinValue)))
    overflowCase(DataTypes.LongType, precision = 18, scale = 0,
      generator = longGenerator(Seq(Long.MaxValue)))
    overflowCase(DataTypes.LongType, precision = 18, scale = 0,
      generator = longGenerator(Seq(Long.MinValue)))

    // Test 3: overflow caused by out of range floats
    nonOverflowCase(DataTypes.FloatType, precision = 10, scale = 5,
      generator = floatGenerator(Seq(12345.678f)))
    nonOverflowCase(DataTypes.DoubleType, precision = 18, scale = 5,
      generator = doubleGenerator(Seq(123450000000.123456)))

    overflowCase(DataTypes.FloatType, precision = 10, scale = 6,
      generator = floatGenerator(Seq(12345.678f)))
    overflowCase(DataTypes.DoubleType, precision = 15, scale = -5,
      generator = doubleGenerator(Seq(1.23e21)))

    // Test 4: overflow caused by decimal rescaling
    val decType = DataTypes.createDecimalType(18, 0)
    nonOverflowCase(decType,
      precision = 18, scale = 10,
      generator = decimalGenerator(Seq(Decimal(99999999L)), decType))
    overflowCase(decType,
      precision = 18, scale = 10,
      generator = decimalGenerator(Seq(Decimal(100000000L)), decType))
  }

  test("cast string to decimal") {
    // We are limiting the negative scale because of a bug in Spark where it wrongly
    // assumes a Decimal value won't be represented by a given scale when in fact it can be
    // Example:
    // 7.836725755512218E38 can be represented as Decimal(37, -17) but Spark has a check
    // (precision + scale > DecimalType.MAX_PRECISION), in this case (37 + 17) > 38, stops it from
    // being casted that was introduced in 3.1.1 as a performance enhancement but introduced a
    // regression.
    // There is a bug filed against it in Spark https://issues.apache.org/jira/browse/SPARK-37451

    List(-1, 0, 1, 5, 15).foreach { scale =>
      if (cmpSparkVersion(3, 1, 1) < 0 || scale >= 0) {
        testCastToDecimal(DataTypes.StringType, scale, precision = 37,
          customRandGenerator = Some(new scala.util.Random(1234L)))
      }
    }
  }

  test("cast 38,2 string to decimal") {
    testCastToDecimal(DataTypes.StringType, scale = 2, precision = 38,
      customRandGenerator = Some(new scala.util.Random(1234L)))
  }

  test("cast string to decimal (include NaN/INF/-INF)") {
    def doubleStrings(ss: SparkSession): DataFrame = {
      val df1 = floatsAsStrings(ss).selectExpr("cast(c0 as Double) as col")
      val df2 = doublesAsStrings(ss).select(col("c0").as("col"))
      df1.unionAll(df2)
    }
    // Similar to the test above we are limiting the negative scale
    // There is a bug filed against it in Spark https://issues.apache.org/jira/browse/SPARK-37451

    List(-1, 0, 1, 10).foreach { scale =>
      if (cmpSparkVersion(3, 1, 1) < 0 || scale >= 0) {
        testCastToDecimal(DataTypes.StringType, scale = scale, precision = 37,
          customDataGenerator = Some(doubleStrings))
      }
    }
  }

  test("cast string to decimal (truncated cases)") {
    def specialGenerator(column: Seq[String])(ss: SparkSession): DataFrame = {
      import ss.implicits._
      column.toDF("col")
    }

    testCastToDecimal(DataTypes.StringType, scale = 7, precision = 37,
      customDataGenerator = Some(specialGenerator(Seq("9999999999"))))
    testCastToDecimal(DataTypes.StringType, scale = 2, precision = 37,
      customDataGenerator = Some(specialGenerator(Seq("999999999999999"))))
    testCastToDecimal(DataTypes.StringType, scale = 0, precision = 37,
      customDataGenerator = Some(specialGenerator(Seq("99999999999999999"))))
    if (cmpSparkVersion(3, 1, 1) < 0) {
      testCastToDecimal(DataTypes.StringType, scale = -1, precision = 37,
        customDataGenerator = Some(specialGenerator(Seq("99999999999999999"))))
      testCastToDecimal(DataTypes.StringType, scale = -10, precision = 37,
        customDataGenerator = Some(specialGenerator(Seq("99999999999999999"))))
    }
  }

  test("ansi_cast string to decimal exp") {
    def exponentsAsStrings(ss: SparkSession): DataFrame = {
      exponentsAsStringsDf(ss).select(col("c0").as("col"))
    }
    List(-10, -1, 0, 1, 10).foreach { scale =>
      if (cmpSparkVersion(3, 1, 1) < 0 || scale >= 0) {
        testCastToDecimal(DataTypes.StringType, scale = scale, precision = 37,
          customDataGenerator = Some(exponentsAsStrings),
          ansiEnabled = true)
      }
    }
  }

  protected def testCastToDecimal(
    dataType: DataType,
    scale: Int,
    precision: Int = ai.rapids.cudf.DType.DECIMAL128_MAX_PRECISION,
    floatEpsilon: Double = 1e-14,
    customDataGenerator: Option[SparkSession => DataFrame] = None,
    customRandGenerator: Option[scala.util.Random] = None,
    ansiEnabled: Boolean = false,
    gpuOnly: Boolean = false): Unit = {

    val dir = Files.createTempDirectory("spark-rapids-test").toFile
    val path = new File(dir,
      s"GpuAnsiCast-${System.currentTimeMillis()}.parquet").getAbsolutePath

    try {
      val conf = new SparkConf()
        .set(RapidsConf.ENABLE_CAST_FLOAT_TO_DECIMAL.key, "true")
        .set("spark.rapids.sql.exec.FileSourceScanExec", "false")
        .set(RapidsConf.TEST_ALLOWED_NONGPU.key, "FileSourceScanExec")
        .set("spark.sql.legacy.allowNegativeScaleOfDecimal", "true")
        .set("spark.sql.ansi.enabled", ansiEnabled.toString)

      val defaultRandomGenerator: SparkSession => DataFrame = {
        val rnd = customRandGenerator.getOrElse(new scala.util.Random(1234L))
        generateCastToDecimalDataFrame(dataType, precision - scale, rnd, 500)
      }
      val generator = customDataGenerator.getOrElse(defaultRandomGenerator)
      withCpuSparkSession(spark => generator(spark).write.parquet(path), conf)

      val createDF = (ss: SparkSession) => ss.read.parquet(path)
      val decType = DataTypes.createDecimalType(precision, scale)
      val execFun = (df: DataFrame) => {
        df.withColumn("col2", col("col").cast(decType))
      }
      if (!gpuOnly) {
        val (fromCpu, fromGpu) = runOnCpuAndGpu(createDF, execFun, conf, repart = 0)
        val (cpuResult, gpuResult) = dataType match {
          case ShortType | IntegerType | LongType | _: DecimalType =>
            (fromCpu, fromGpu)
          case FloatType | DoubleType | StringType =>
            // There may be tiny difference between CPU and GPU result when casting from double
            val fetchFromRow = (r: Row) => {
              if (r.isNullAt(1)) Double.NaN
              else r.getDecimal(1).unscaledValue().doubleValue()
            }
            fromCpu.map(r => Row(fetchFromRow(r))) -> fromGpu.map(r => Row(fetchFromRow(r)))
        }
        compareResults(sort = false, floatEpsilon, cpuResult, gpuResult)
      } else {
        withGpuSparkSession((ss: SparkSession) => execFun(createDF(ss)).collect(), conf)
      }
    } finally {
      org.apache.commons.io.FileUtils.deleteQuietly(dir)
    }
  }

  private def generateCastToDecimalDataFrame(
    dataType: DataType,
    integralSize: Int,
    rndGenerator: scala.util.Random,
    rowCount: Int)(ss: SparkSession): DataFrame = {

    import ss.implicits._
    val enhancedRnd = new EnhancedRandom(rndGenerator, FuzzerOptions()) {
      override def nextLong(): Long = r.nextInt(11) match {
        case 0 => -999999999999999999L
        case 1 => 999999999999999999L
        case 2 => 0
        case x if x % 2 == 0 => (r.nextDouble() * -999999999999999999L).toLong
        case _ => (r.nextDouble() * 999999999999999999L).toLong
      }
    }
    val scaleRnd = new scala.util.Random(enhancedRnd.nextLong())
    val rawColumn: Seq[Any] = (0 until rowCount).map { _ =>
      val scale = 18 - scaleRnd.nextInt(integralSize + 1)
      dataType match {
        case ShortType =>
          enhancedRnd.nextLong() / math.pow(10, scale max 14).toLong
        case IntegerType =>
          enhancedRnd.nextLong() / math.pow(10, scale max 9).toLong
        case LongType =>
          enhancedRnd.nextLong() / math.pow(10, scale max 0).toLong
        case FloatType | DoubleType | StringType =>
          enhancedRnd.nextLong() / math.pow(10, scale + 2)
        case dt: DecimalType =>
          val unscaledValue = (enhancedRnd.nextLong() * math.pow(10, dt.precision - 18)).toLong
          Decimal.createUnsafe(unscaledValue, dt.precision, dt.scale)
        case _ =>
          throw new IllegalArgumentException(s"unsupported dataType: $dataType")
      }
    }
    dataType match {
      case ShortType =>
        rawColumn.map(_.asInstanceOf[Long].toShort).toDF("col")
      case IntegerType =>
        rawColumn.map(_.asInstanceOf[Long].toInt).toDF("col")
      case LongType =>
        rawColumn.map(_.asInstanceOf[Long]).toDF("col")
      case FloatType =>
        rawColumn.map(_.asInstanceOf[Double].toFloat).toDF("col")
      case DoubleType =>
        rawColumn.map(_.asInstanceOf[Double]).toDF("col")
      case StringType =>
        rawColumn.map(_.asInstanceOf[Double].toString).toDF("col")
      case dt: DecimalType =>
        val row = rawColumn.map(e => Row(e.asInstanceOf[Decimal])).asJava
        ss.createDataFrame(row, StructType(Seq(StructField("col", dt))))
    }
  }
}

/** Data shared between CastOpSuite and AnsiCastOpSuite. */
object CastOpSuite {

  def doublesAsStrings(session: SparkSession): DataFrame = {
    val schema = FuzzerUtils.createSchema(Seq(DoubleType), false)
    val df = FuzzerUtils.generateDataFrame(session, schema, 2048)
    df.withColumn("c0", col("c0").cast(StringType))
  }

  def floatsAsStrings(session: SparkSession): DataFrame = {
    val schema = FuzzerUtils.createSchema(Seq(FloatType), false)
    val df = FuzzerUtils.generateDataFrame(session, schema, 2048)
    df.withColumn("c0", col("c0").cast(StringType))
  }

  def bytesAsShorts(session: SparkSession): DataFrame = {
    import session.implicits._
    byteValues.map(_.toShort).toDF("c0")
  }

  def bytesAsInts(session: SparkSession): DataFrame = {
    import session.implicits._
    byteValues.map(_.toInt).toDF("c0")
  }

  def bytesAsLongs(session: SparkSession): DataFrame = {
    import session.implicits._
    byteValues.map(_.toLong).toDF("c0")
  }

  def bytesAsFloats(session: SparkSession): DataFrame = {
    import session.implicits._
    byteValues.map(_.toFloat).toDF("c0")
  }

  def bytesAsDoubles(session: SparkSession): DataFrame = {
    import session.implicits._
    byteValues.map(_.toDouble).toDF("c0")
  }

  def bytesAsTimestamps(session: SparkSession): DataFrame = {
    import session.implicits._
    byteValues.map(value => new Timestamp(value)).toDF("c0")
  }

  def bytesAsStrings(session: SparkSession): DataFrame = {
    import session.implicits._
    byteValues.map(value => String.valueOf(value)).toDF("c0")
  }

  def shortsAsInts(session: SparkSession): DataFrame = {
    import session.implicits._
    shortValues.map(_.toInt).toDF("c0")
  }

  def shortsAsLongs(session: SparkSession): DataFrame = {
    import session.implicits._
    shortValues.map(_.toLong).toDF("c0")
  }

  def shortsAsFloats(session: SparkSession): DataFrame = {
    import session.implicits._
    shortValues.map(_.toFloat).toDF("c0")
  }

  def shortsAsDoubles(session: SparkSession): DataFrame = {
    import session.implicits._
    shortValues.map(_.toDouble).toDF("c0")
  }

  def shortsAsTimestamps(session: SparkSession): DataFrame = {
    import session.implicits._
    shortValues.map(value => new Timestamp(value)).toDF("c0")
  }

  def shortsAsStrings(session: SparkSession): DataFrame = {
    import session.implicits._
    shortValues.map(value => String.valueOf(value)).toDF("c0")
  }

  def intsAsLongs(session: SparkSession): DataFrame = {
    import session.implicits._
    intValues.map(_.toLong).toDF("c0")
  }

  def intsAsFloats(session: SparkSession): DataFrame = {
    import session.implicits._
    // Spark 3.1.0 changed the range of floats that can be cast to integral types and this
    // required the intsAsFloats to be updated to avoid using Int.MaxValue. The supported
    // range is now `Math.floor(x) <= Int.MaxValue && Math.ceil(x) >= Int.MinValue`
    Seq(Int.MinValue.toFloat, 2147483583.toFloat, 0, -0, -1, 1).toDF("c0")
  }

  def intsAsDoubles(session: SparkSession): DataFrame = {
    import session.implicits._
    intValues.map(_.toDouble).toDF("c0")
  }

  def intsAsTimestamps(session: SparkSession): DataFrame = {
    import session.implicits._
    intValues.map(value => new Timestamp(value)).toDF("c0")
  }

  def intsAsStrings(session: SparkSession): DataFrame = {
    import session.implicits._
    intValues.map(value => String.valueOf(value)).toDF("c0")
  }

  def longsAsFloats(session: SparkSession): DataFrame = {
    import session.implicits._
    longValues.map(_.toFloat).toDF("c0")
  }

  def longsAsDoubles(session: SparkSession): DataFrame = {
    import session.implicits._
    longValues.map(_.toDouble).toDF("c0")
  }

  def longsAsTimestamps(session: SparkSession): DataFrame = {
    import session.implicits._
    timestampValues.map(value => new Timestamp(value)).toDF("c0")
  }

  def longsAsStrings(session: SparkSession): DataFrame = {
    import session.implicits._
    longValues.map(value => String.valueOf(value)).toDF("c0")
  }

  def longsAsDecimalStrings(session: SparkSession): DataFrame = {
    import session.implicits._
    longValues.map(value => String.valueOf(value) + ".1").toDF("c0")
  }

  def timestampsAsFloats(session: SparkSession): DataFrame = {
    import session.implicits._
    timestampValues.map(_.toFloat).toDF("c0")
  }

  def timestampsAsDoubles(session: SparkSession): DataFrame = {
    import session.implicits._
    timestampValues.map(_.toDouble).toDF("c0")
  }

  def timestampsAsStringsSeq(
      castStringToTimestamp: Boolean,
      validOnly: Boolean): Seq[String] = {

    val specialDates = Seq(
      "epoch",
      "now",
      "today",
      "yesterday",
      "tomorrow"
    )

    // `yyyy`
    val validYear = Seq("2006")

    // note that single-digit months are not currently supported on GPU for this format
    val validYearMonth = Seq(
      // `yyyy-[m]m`
      "2007-01",
      "2007-2"
    )

    // note that single-digit days are not currently supported on GPU for this format
    val validYearMonthDay = Seq(
      // `yyyy-[m]m-[d]d`
      "2008-1-02",
      "2008-01-03",
      "2008-01-4",
      "2008-1-05",
      "2008-1-6",
      // `yyyy-[m]m-[d]d `
      "2009-1-02 ",
      "2009-01-03 ",
      "2009-01-4 ",
      "2009-1-05 ",
      "2009-1-6 "
    )

    val validTimestamps = Seq(
      "2030-8-1 1:2:3.012345Z",
      "2030-8-1 11:02:03.012345Z",
      "2030-9-11 11:02:03.012345Z",
      "2030-10-1 11:02:03.012345Z",
      "2030-11-11 12:02:03.012345Z",
      "2031-8-1T11:02:03.012345Z",
      "2031-9-11T11:02:03.012345Z",
      "2031-10-1T11:02:03.012345Z",
      "2031-11-11T12:02:03.012345Z"
    )

    // invalid values that should be cast to null on both CPU and GPU
    val invalidValues = if (validOnly) {
      Seq.empty
    } else {
      Seq(
        "200", // year too few digits
        "20000000", // year too many digits, even for 3.2.0+
        "21\r\n", // year with 4 chars but not all digits
        "3330-7 39 49: 1",
        "1999\rGARBAGE",
        "1999-1\rGARBAGE",
        "1999-12\rGARBAGE",
        "1999-12-31\rGARBAGE",
        "1999-10-1 TGARBAGE\nMORE GARBAGE",
        "200-1-1",
        "2000-1-1-1",
        "2000-1-1-1-1",
        "-1-1-1-",
        "2010-01-6\r\nT\r\n12:34:56.000111Z",
        "2010-01-6\nT 12:34:56.000111Z",
        "2010-01-6\nT\n12:34:56.000111Z",
        "2010-01-6 T 12:34:56.000111Z",
        "2010-01-6\tT\t12:34:56.000111Z",
        "2010-01-6T\t12:34:56.000111Z",
        "2010-01-6T 12:34:56.000111Z",
        "2010-01-6T  12:34:56.000111Z",
        "2010-01-6 T 12:34:56.000111Z",
        "2010-01-6  T12:34:56.000111Z",
        "2010-01-6  T1:3:5.000111Z",
        "2030-11-11 12:02:03.012345Z TRAILING TEXT",
        "2010-01-6 ",
        "2010-01-6 T",
        "2010-01-6 T\n",
        "2010-01-6 T\n12:34:56.000111Z",
        "2018random_text",
        "2018-11random_text",
        "2018-1random_text",
        "2018-11-08random_text",
        "2018-11-9random_text",
        // date component out of range
        "2020-13-01",
        "2020-12-32",
        "2020-02-30",
        "2030-00-11 12:02:03.012345Z",
        "2030-00-11T12:02:03.012345Z",
        // `yyyy-[m]m-[d]dT*` in Spark 3.1+ these no longer work for AnsiCast, but did before
        "2010-1-01T!@#$%",
        "2010-1-02T,",
        "2010-01-03T*",
        "2010-01-04TT",
        "2010-02-3T*",
        "2010-02-4TT",
        // `yyyy-[m]m-[d]d *` in Spark 3.1+ these no longer work for AnsiCast, but did before
        "2010-1-01 !@#$%",
        "2010-1-02 ,",
        "2010-01-03 *",
        "2010-01-04 T",
        "2010-01-5 T",
        "2010-1-06 T",
        "2010-1-7 T")
    }

    val timestampWithoutDate = if (validOnly && !castStringToTimestamp) {
      // 3.2.0+ throws exceptions on string to date ANSI cast errors
      Seq.empty
    } else {
      Seq(
        "23:59:59.333666Z",
        "T21:34:56.333666Z"
      )
    }

    var allValues =
        validYear ++
        validYearMonth ++
        validYearMonthDay ++
        invalidValues ++
        validTimestamps ++
        timestampWithoutDate

    if (!VersionUtils.isSpark320OrLater) {
      allValues = specialDates ++ allValues
    }

    // these partial timestamp formats are not yet supported in cast string to timestamp but are
    // supported by cast string to date
    val partialTimestamps = Seq(
      "2010-01-05T12:34:56Z",
      "2010-02-5T12:34:56Z"
    )

    val values = if (castStringToTimestamp) {
      // filter out "now" because it contains the current time so CPU and GPU will never match
      allValues.filterNot(_ == "now")
    } else {
      allValues ++ partialTimestamps
    }

    val valuesWithWhitespace = values.map(s => s"\t\n\t$s\r\n")

    values ++ valuesWithWhitespace
  }

  def longsDivideByMicrosPerSecond(session: SparkSession): DataFrame = {
    import session.implicits._
    longValues.map(_ / 10000000L).toDF("c0")
  }

  def timestampsAsStrings(
      session: SparkSession,
      castStringToTimestamp: Boolean,
      validOnly: Boolean): DataFrame = {
    import session.implicits._
    timestampsAsStringsSeq(castStringToTimestamp, validOnly).toDF("c0")
  }

  def validTimestamps(session: SparkSession): DataFrame = {
    import session.implicits._
    val timestampStrings = Seq(
      "8669-07-22T04:45:57.73",
      "6233-08-04T19:30:55.701",
      "8220-02-25T10:01:15.106",
      "9754-01-21T16:53:02.137",
      "7649-11-16T15:56:04.996",
      "7027-04-09T15:08:52.627",
      "1920-12-31T11:59:59.999",
      "1969-12-31T23:59:59.999",
      "1969-12-31T23:59:59.999999",
      "1969-12-31T23:59:59.001700",
      "1969-12-31T23:59:59.001070",
      "1969-12-31T23:59:59.010701",
      "1970-01-01T00:00:00.000",
      "1970-01-01T00:00:00.999",
      "1970-01-01T00:00:00.999111",
      "2020-12-31T11:59:59.990",
      "2020-12-31T11:59:59.900",
      "2020-12-31T11:59:59.000",
      "2020-12-31T11:59:50.000",
      "2020-12-31T11:59:00.000",
      "2020-12-31T11:50:00.000",
      "2020-12-31T11:00:00.000"
    )
    val timestamps = timestampStrings
      .map(s => Timestamp.valueOf(LocalDateTime.parse(s)))

    timestamps.toDF("c0")
  }

  protected def validBoolStrings(spark: SparkSession): DataFrame = {
    import spark.implicits._
    val boolStrings: Seq[String] = Seq("t", "true", "y", "yes", "1") ++
      Seq("f", "false", "n", "no", "0")
    boolStrings.toDF("c0")
  }

  private val byteValues: Seq[Byte] = Seq(Byte.MinValue, Byte.MaxValue, 0, -0, -1, 1)
  private val shortValues: Seq[Short] = Seq(Short.MinValue, Short.MaxValue, 0, -0, -1, 1)
  private val intValues: Seq[Int] = Seq(Int.MinValue, Int.MaxValue, 0, -0, -1, 1)
  private val longValues: Seq[Long] = Seq(Long.MinValue, Long.MaxValue, 0, -0, -1, 1)
  private val timestampValues: Seq[Long] = Seq(6321706291000L)

}

sealed trait AnsiTestMode
case object AnsiDisabled extends AnsiTestMode
case object AnsiExpectSuccess extends AnsiTestMode
case object AnsiExpectFailure extends AnsiTestMode<|MERGE_RESOLUTION|>--- conflicted
+++ resolved
@@ -589,10 +589,7 @@
         "ansi issue: https://github.com/NVIDIA/spark-rapids/issues/12714"))(timestampCastFn)
 
   test("Test cast from timestamp in UTC-equivalent timezone") {
-<<<<<<< HEAD
     skipIfAnsiEnabled("https://github.com/NVIDIA/spark-rapids/issues/12714")
-=======
->>>>>>> ea100ad2
     // issue: https://github.com/NVIDIA/spark-rapids/issues/12019
     assumePriorToSpark400
     val oldtz = TimeZone.getDefault
@@ -890,15 +887,9 @@
       // Catch out of range exception when AnsiMode is on
       assert(
         exceptionContains(
-<<<<<<< HEAD
-          if (ShimLoader.getSparkVersion.startsWith("4.")) {
-          // For Spark 4.0+, catch the SparkArithmeticException by class name since
-          // it is a private class and cannot be caught using intercept[SparkArithmeticException]
-=======
           if (isSpark400OrLater) {
             // For Spark 4.0+, catch the SparkArithmeticException by class name since
             // it is a private class and cannot be caught using intercept[SparkArithmeticException]
->>>>>>> ea100ad2
             try {
               nonOverflowCase(dataType, generator, precision, scale)
               new Exception("Expected an arithmetic exception but none was thrown")
