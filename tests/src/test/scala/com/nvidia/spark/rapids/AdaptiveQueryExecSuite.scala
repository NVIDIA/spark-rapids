/*
 * Copyright (c) 2020, NVIDIA CORPORATION.
 *
 * Licensed under the Apache License, Version 2.0 (the "License");
 * you may not use this file except in compliance with the License.
 * You may obtain a copy of the License at
 *
 *     http://www.apache.org/licenses/LICENSE-2.0
 *
 * Unless required by applicable law or agreed to in writing, software
 * distributed under the License is distributed on an "AS IS" BASIS,
 * WITHOUT WARRANTIES OR CONDITIONS OF ANY KIND, either express or implied.
 * See the License for the specific language governing permissions and
 * limitations under the License.
 */

package com.nvidia.spark.rapids

import java.io.File

import com.nvidia.spark.rapids.AdaptiveQueryExecSuite.TEST_FILES_ROOT
import org.scalatest.BeforeAndAfterEach

import org.apache.spark.SparkConf
import org.apache.spark.sql.{Dataset, Row, SaveMode, SparkSession}
import org.apache.spark.sql.execution.{PartialReducerPartitionSpec, SparkPlan}
import org.apache.spark.sql.execution.adaptive.{AdaptiveSparkPlanExec, AdaptiveSparkPlanHelper, BroadcastQueryStageExec, ShuffleQueryStageExec}
import org.apache.spark.sql.execution.command.DataWritingCommandExec
import org.apache.spark.sql.execution.exchange.{Exchange, ReusedExchangeExec}
import org.apache.spark.sql.execution.joins.SortMergeJoinExec
import org.apache.spark.sql.functions.{col, when}
import org.apache.spark.sql.internal.SQLConf
import org.apache.spark.sql.rapids.execution.{GpuCustomShuffleReaderExec, GpuShuffledHashJoinBase}

object AdaptiveQueryExecSuite {
  val TEST_FILES_ROOT: File = TestUtils.getTempDir(this.getClass.getSimpleName)
}

class AdaptiveQueryExecSuite
    extends SparkQueryCompareTestSuite
    with AdaptiveSparkPlanHelper
    with BeforeAndAfterEach {

  override def beforeEach(): Unit = {
    TEST_FILES_ROOT.mkdirs()
  }

  override def afterEach(): Unit = {
    org.apache.commons.io.FileUtils.deleteDirectory(TEST_FILES_ROOT)
  }

  private def runAdaptiveAndVerifyResult(
      spark: SparkSession, query: String): (SparkPlan, SparkPlan) = {

    val dfAdaptive = spark.sql(query)
    val planBefore = dfAdaptive.queryExecution.executedPlan
    // isFinalPlan is a private field so we have to use toString to access it
    assert(planBefore.toString.startsWith("AdaptiveSparkPlan isFinalPlan=false"))

    dfAdaptive.collect()
    val planAfter = dfAdaptive.queryExecution.executedPlan
    // isFinalPlan is a private field so we have to use toString to access it
    assert(planAfter.toString.startsWith("AdaptiveSparkPlan isFinalPlan=true"))
    val adaptivePlan = planAfter.asInstanceOf[AdaptiveSparkPlanExec].executedPlan

    // With AQE, the query is broken down into query stages based on exchange boundaries, so the
    // final query that is executed depends on the results from its child query stages. There
    // cannot be any exchange nodes left when the final query is executed because they will
    // have already been replaced with QueryStageExecs.
    val exchanges = adaptivePlan.collect {
      case e: Exchange => e
    }
    assert(exchanges.isEmpty, "The final plan should not contain any Exchange node.")
    (dfAdaptive.queryExecution.sparkPlan, adaptivePlan)
  }

  private def findTopLevelSortMergeJoin(plan: SparkPlan): Seq[SortMergeJoinExec] = {
    collect(plan) {
      case j: SortMergeJoinExec => j
    }
  }

  private def findTopLevelGpuBroadcastHashJoin(plan: SparkPlan): Seq[GpuExec] = {
    collect(plan) {
      case j: GpuExec if ShimLoader.getSparkShims.isBroadcastExchangeLike(j) => j
    }
  }

  private def findTopLevelGpuShuffleHashJoin(plan: SparkPlan): Seq[GpuShuffledHashJoinBase] = {
    collect(plan) {
      case j: GpuShuffledHashJoinBase => j
    }
  }

  private def findReusedExchange(plan: SparkPlan): Seq[ReusedExchangeExec] = {
    collectWithSubqueries(plan) {
      case ShuffleQueryStageExec(_, e: ReusedExchangeExec) => e
      case BroadcastQueryStageExec(_, e: ReusedExchangeExec) => e
    }
  }

  test("skewed inner join optimization") {
    skewJoinTest { spark =>
      val (_, innerAdaptivePlan) = runAdaptiveAndVerifyResult(
        spark,
        "SELECT * FROM skewData1 join skewData2 ON key1 = key2")
      val innerSmj = findTopLevelGpuShuffleHashJoin(innerAdaptivePlan)
      checkSkewJoin(innerSmj, 2, 1)
    }
  }

  test("skewed left outer join optimization") {
    skewJoinTest { spark =>
      val (_, leftAdaptivePlan) = runAdaptiveAndVerifyResult(
        spark,
        "SELECT * FROM skewData1 left outer join skewData2 ON key1 = key2")
      val leftSmj = findTopLevelGpuShuffleHashJoin(leftAdaptivePlan)
      checkSkewJoin(leftSmj, 2, 0)
    }
  }

  test("skewed right outer join optimization") {
    skewJoinTest { spark =>
      val (_, rightAdaptivePlan) = runAdaptiveAndVerifyResult(
        spark,
        "SELECT * FROM skewData1 right outer join skewData2 ON key1 = key2")
      val rightSmj = findTopLevelGpuShuffleHashJoin(rightAdaptivePlan)
      checkSkewJoin(rightSmj, 0, 1)
    }
  }

  test("Join partitioned tables") {
    assumeSpark301orLater

    val conf = new SparkConf()
        .set(SQLConf.ADAPTIVE_EXECUTION_ENABLED.key, "true")
        .set(SQLConf.AUTO_BROADCASTJOIN_THRESHOLD.key, "-1") // force shuffle exchange
        .set(SQLConf.PARQUET_COMPRESSION.key, "uncompressed")

    withGpuSparkSession(spark => {
      import spark.implicits._

      val path = new File(TEST_FILES_ROOT, "test.parquet").getAbsolutePath
      (0 until 100)
          .map(i => (i,i*5))
          .toDF("a", "b")
          .write
          .mode(SaveMode.Overwrite)
          .parquet(path)
      spark.read.parquet(path).createOrReplaceTempView("testData")

      spark.sql("DROP TABLE IF EXISTS t1").collect()
      spark.sql("DROP TABLE IF EXISTS t2").collect()

      spark.sql("CREATE TABLE t1 (a INT, b INT) USING parquet").collect()
      spark.sql("CREATE TABLE t2 (a INT, b INT) USING parquet PARTITIONED BY (a)").collect()

      spark.sql("INSERT INTO TABLE t1 SELECT a, b FROM testData").collect()
      spark.sql("INSERT INTO TABLE t2 SELECT a, b FROM testData").collect()

      val df = spark.sql(
        "SELECT t1.a, t2.b " +
            "FROM t1 " +
            "JOIN t2 " +
            "ON t1.a = t2.a " +
            "WHERE t2.a = 5" // filter on partition key to force dynamic partition pruning
      )
      df.collect()

      // assert that DPP did cause this to run as a non-AQE plan
      assert(!df.queryExecution.executedPlan.isInstanceOf[AdaptiveSparkPlanExec])

      // assert that both inputs to the SHJ are coalesced
      val shj = TestUtils.findOperator(df.queryExecution.executedPlan,
        _.isInstanceOf[GpuShuffledHashJoinBase]).get
      assert(shj.children.length == 2)
      assert(shj.children.forall(_.isInstanceOf[GpuCoalesceBatches]))

    }, conf)
  }

  test("Plugin should translate child plan of GPU DataWritingCommandExec to GPU") {

    val conf = new SparkConf()
        .set(SQLConf.ADAPTIVE_EXECUTION_ENABLED.key, "true")
        .set(SQLConf.ADAPTIVE_EXECUTION_FORCE_APPLY.key, "true")
        .set(SQLConf.PARQUET_COMPRESSION.key, "uncompressed")

    withGpuSparkSession(spark => {
      import spark.implicits._

      // read from a parquet file so we can test reading on GPU
      val path = new File(TEST_FILES_ROOT, "DataWritingCommandExecGPU.parquet").getAbsolutePath
      (0 until 100).toDF("a")
          .write
          .mode(SaveMode.Overwrite)
          .parquet(path)
      spark.read.parquet(path).createOrReplaceTempView("testData")

      spark.sql("CREATE TABLE IF NOT EXISTS DataWritingCommandExecGPU (a INT) USING parquet")
          .collect()

      val df = spark.sql("INSERT INTO TABLE DataWritingCommandExecGPU SELECT * FROM testData")
      df.collect()

      // write should be on GPU
      val writeCommand = TestUtils.findOperator(df.queryExecution.executedPlan,
        _.isInstanceOf[GpuDataWritingCommandExec])
      assert(writeCommand.isDefined)

      // the read should be an adaptive plan
      val adaptiveSparkPlanExec = TestUtils.findOperator(writeCommand.get,
        _.isInstanceOf[AdaptiveSparkPlanExec])
        .get.asInstanceOf[AdaptiveSparkPlanExec]

      // assert that at least part of the adaptive plan ran on GPU
      assert(TestUtils.findOperator(adaptiveSparkPlanExec, _.isInstanceOf[GpuExec]).isDefined)
    }, conf)
  }

  test("Plugin should translate child plan of CPU DataWritingCommandExec to GPU") {

    val conf = new SparkConf()
      .set(SQLConf.ADAPTIVE_EXECUTION_ENABLED.key, "true")
      .set(SQLConf.ADAPTIVE_EXECUTION_FORCE_APPLY.key, "true")
      // force DataWritingCommandExec onto CPU for this test because we want to verify that
      // the read will still happen on GPU with a CPU write
      .set(RapidsConf.TEST_ALLOWED_NONGPU.key, "DataWritingCommandExec")
      .set("spark.rapids.sql.exec.DataWritingCommandExec", "false")
      .set(SQLConf.PARQUET_COMPRESSION.key, "uncompressed")

      withGpuSparkSession(spark => {
        import spark.implicits._

        // read from a parquet file so we can test reading on GPU
        val path = new File(TEST_FILES_ROOT, "DataWritingCommandExecCPU.parquet").getAbsolutePath
        (0 until 100).toDF("a")
            .write
            .mode(SaveMode.Overwrite)
            .parquet(path)

        spark.read.parquet(path).createOrReplaceTempView("testData")

        spark.sql("CREATE TABLE IF NOT EXISTS DataWritingCommandExecCPU (a INT) USING parquet")
            .collect()

        val df = spark.sql("INSERT INTO TABLE DataWritingCommandExecCPU SELECT * FROM testData")
        df.collect()

        // write should be on CPU
        val writeCommand = TestUtils.findOperator(df.queryExecution.executedPlan,
          _.isInstanceOf[DataWritingCommandExec])
        assert(writeCommand.isDefined)

        // the read should be an adaptive plan
        val adaptiveSparkPlanExec = TestUtils.findOperator(writeCommand.get,
          _.isInstanceOf[AdaptiveSparkPlanExec])
            .get.asInstanceOf[AdaptiveSparkPlanExec]

        // even though the write couldn't run on GPU, the read should have done
        assert(TestUtils.findOperator(adaptiveSparkPlanExec.executedPlan,
          _.isInstanceOf[GpuExec]).isDefined)

    }, conf)
  }

  test("Exchange reuse") {

    assumeSpark301orLater

    val conf = new SparkConf()
        .set(SQLConf.ADAPTIVE_EXECUTION_ENABLED.key, "true")
        .set(SQLConf.AUTO_BROADCASTJOIN_THRESHOLD.key, "-1")
        .set(SQLConf.PARQUET_COMPRESSION.key, "uncompressed")

    withGpuSparkSession(spark => {
      setupTestData(spark)

      val (plan, adaptivePlan) = runAdaptiveAndVerifyResult(spark,
        "SELECT value FROM testData join testData2 ON key = a " +
            "join (SELECT value v from testData join testData3 ON key = a) on value = v")

      // initial plan should have three SMJs
      val smj = findTopLevelSortMergeJoin(plan)
      assert(smj.size == 3)

      // executed GPU plan replaces SMJ with SHJ
      val shj = findTopLevelGpuShuffleHashJoin(adaptivePlan)
      assert(shj.size == 3)

      // one of the GPU exchanges should have been re-used
      val ex = findReusedExchange(adaptivePlan)
      assert(ex.size == 1)
      assert(ShimLoader.getSparkShims.isShuffleExchangeLike(ex.head.child))
      assert(ex.head.child.isInstanceOf[GpuExec])

    }, conf)
  }

  test("Change merge join to broadcast join without local shuffle reader") {

    assumeSpark301orLater

    val conf = new SparkConf()
      .set(SQLConf.ADAPTIVE_EXECUTION_ENABLED.key, "true")
      .set(SQLConf.LOCAL_SHUFFLE_READER_ENABLED.key, "true")
      .set(SQLConf.AUTO_BROADCASTJOIN_THRESHOLD.key, "400")
      .set(RapidsConf.ENABLE_CAST_STRING_TO_INTEGER.key, "true")
      .set(SQLConf.ADVISORY_PARTITION_SIZE_IN_BYTES.key, "50")
      // disable DemoteBroadcastHashJoin rule from removing BHJ due to empty partitions
      .set(SQLConf.NON_EMPTY_PARTITION_RATIO_FOR_BROADCAST_JOIN.key, "0")
      .set(SQLConf.PARQUET_COMPRESSION.key, "uncompressed")

    withGpuSparkSession(spark => {
      setupTestData(spark)
      val (plan, adaptivePlan) = runAdaptiveAndVerifyResult(spark,
        """
          |SELECT * FROM lowerCaseData t1 join testData2 t2
          |ON t1.n = t2.a join testData3 t3 on t2.a = t3.a
          |where t1.l = 1
        """.stripMargin)

      val smj = findTopLevelSortMergeJoin(plan)
      assert(smj.size == 2)
      val bhj = findTopLevelGpuBroadcastHashJoin(adaptivePlan)
      assert(bhj.size == 1)
      // There is still a SMJ, and its two shuffles can't apply local reader.
      checkNumLocalShuffleReaders(adaptivePlan, 2)
    }, conf)
  }

<<<<<<< HEAD
=======
  test("multiple joins with aggregate") {

    assumeSpark301orLater

    val conf = new SparkConf()
      .set(SQLConf.ADAPTIVE_EXECUTION_ENABLED.key, "true")
      .set(SQLConf.AUTO_BROADCASTJOIN_THRESHOLD.key, "500")
      // disable DemoteBroadcastHashJoin rule from removing BHJ due to empty partitions
      .set(SQLConf.NON_EMPTY_PARTITION_RATIO_FOR_BROADCAST_JOIN.key, "0")
      .set(RapidsConf.ENABLE_CAST_STRING_TO_INTEGER.key, "true")
      .set(SQLConf.PARQUET_COMPRESSION.key, "uncompressed")

    withGpuSparkSession(spark => {
      setupTestData(spark)
      val (plan, adaptivePlan) = runAdaptiveAndVerifyResult(spark,
        """
          |WITH t4 AS (
          |  SELECT * FROM lowercaseData t2 JOIN (
          |    select a, sum(b) from testData3 group by a
          |  ) t3 ON t2.n = t3.a where t2.n = '1'
          |)
          |SELECT * FROM testData
          |JOIN testData2 t2 ON key = t2.a
          |JOIN t4 ON t2.b = t4.a
          |WHERE value = 1
        """.stripMargin)

      val smj = findTopLevelSortMergeJoin(plan)
      assert(smj.size == 3)

      val bhj = findTopLevelGpuBroadcastHashJoin(adaptivePlan)
      assert(bhj.size == 3)

      // The shuffle added by Aggregate can't apply local reader.
      checkNumLocalShuffleReaders(adaptivePlan, 1)

    }, conf)
  }

>>>>>>> f06ee924
  test("Verify the reader is LocalShuffleReaderExec") {

    assumeSpark301orLater

    val conf = new SparkConf()
      .set(SQLConf.ADAPTIVE_EXECUTION_ENABLED.key, "true")
      .set(SQLConf.AUTO_BROADCASTJOIN_THRESHOLD.key, "400")
      .set(SQLConf.ADVISORY_PARTITION_SIZE_IN_BYTES.key, "50")
      // disable DemoteBroadcastHashJoin rule from removing BHJ due to empty partitions
      .set(SQLConf.NON_EMPTY_PARTITION_RATIO_FOR_BROADCAST_JOIN.key, "0")
      .set(SQLConf.SHUFFLE_PARTITIONS.key, "5")
      .set(RapidsConf.ENABLE_CAST_STRING_TO_INTEGER.key, "true")
      .set(SQLConf.PARQUET_COMPRESSION.key, "uncompressed")

    withGpuSparkSession(spark => {
      setupTestData(spark)

      val (plan, adaptivePlan) = runAdaptiveAndVerifyResult(spark, "SELECT * FROM testData join " +
        "testData2 ON key = a where value = '1'")

      val smj = findTopLevelSortMergeJoin(plan)
      assert(smj.size == 1)

      val bhj = findTopLevelGpuBroadcastHashJoin(adaptivePlan)
      assert(bhj.size == 1)
      val localReaders = collect(adaptivePlan) {
        case reader: GpuCustomShuffleReaderExec if reader.isLocalReader => reader
      }
      // Verify local readers length
      assert(localReaders.length == 2)
    }, conf)
  }

  private def checkNumLocalShuffleReaders(
    plan: SparkPlan,
    numShufflesWithoutLocalReader: Int = 0): Int = {
    val numShuffles = collect(plan) {
      case s: ShuffleQueryStageExec => s
    }.length

    val numLocalReaders = collect(plan) {
      case reader: GpuCustomShuffleReaderExec if reader.isLocalReader => reader
    }
    numLocalReaders.foreach { r =>
      val rdd = r.executeColumnar()
      val parts = rdd.partitions
      assert(parts.forall(rdd.preferredLocations(_).nonEmpty))
    }
    assert(numShuffles === (numLocalReaders.length + numShufflesWithoutLocalReader))
    numLocalReaders.length
  }

  def skewJoinTest(fun: SparkSession => Unit) {
    assumeSpark301orLater

    val conf = new SparkConf()
      .set(SQLConf.ADAPTIVE_EXECUTION_ENABLED.key, "true")
      .set(SQLConf.AUTO_BROADCASTJOIN_THRESHOLD.key, "-1")
      .set(SQLConf.COALESCE_PARTITIONS_MIN_PARTITION_NUM.key, "1")
      .set(SQLConf.SHUFFLE_PARTITIONS.key, "100")
      .set(SQLConf.SKEW_JOIN_SKEWED_PARTITION_THRESHOLD.key, "800")
      .set(SQLConf.ADVISORY_PARTITION_SIZE_IN_BYTES.key, "800")

    withGpuSparkSession(spark => {
      import spark.implicits._

      spark
          .range(0, 1000, 1, 10)
          .select(
            when('id < 250, 249)
                .when('id >= 750, 1000)
                .otherwise('id).as("key1"),
            'id as "value1")
          .createOrReplaceTempView("skewData1")

      // note that the skew amount here has been modified compared to the original Spark test to
      // compensate for the effects of compression when running on GPU which can change the
      // partition sizes substantially
      spark
          .range(0, 1000, 1, 10)
          .select(
            when('id < 500, 249)
                .otherwise('id).as("key2"),
            'id as "value2")
          .createOrReplaceTempView("skewData2")

      // invoke the test function
      fun(spark)

    }, conf)
  }

  /** most of the AQE tests requires Spark 3.0.1 or later */
  private def assumeSpark301orLater = {
    val sparkShimVersion = ShimLoader.getSparkShims.getSparkShimVersion
    val isValidTestForSparkVersion = sparkShimVersion match {
      case SparkShimVersion(3, 0, 0) => false
      case DatabricksShimVersion(3, 0, 0) => false
      case _ => true
    }
    assume(isValidTestForSparkVersion)
  }

  def checkSkewJoin(
      joins: Seq[GpuShuffledHashJoinBase],
      leftSkewNum: Int,
      rightSkewNum: Int): Unit = {
    assert(joins.size == 1 && joins.head.isSkewJoin)

    val leftSkew = joins.head.left.collect {
      case r: GpuCustomShuffleReaderExec => r
    }.head.partitionSpecs.collect {
      case p: PartialReducerPartitionSpec => p.reducerIndex
    }.distinct
    assert(leftSkew.length == leftSkewNum)

    val rightSkew = joins.head.right.collect {
      case r: GpuCustomShuffleReaderExec => r
    }.head.partitionSpecs.collect {
      case p: PartialReducerPartitionSpec => p.reducerIndex
    }.distinct
    assert(rightSkew.length == rightSkewNum)
  }

  private def setupTestData(spark: SparkSession): Unit = {
    testData(spark)
    testData2(spark)
    testData3(spark)
    lowerCaseData(spark)
  }

  /** Ported from org.apache.spark.sql.test.SQLTestData */
  private def testData(spark: SparkSession) {
    import spark.implicits._
    val data: Seq[(Int, String)] = (1 to 100).map(i => (i, i.toString))
    val df = data.toDF("key", "value")
        .repartition(col("key"))
    registerAsParquetTable(spark, df, "testData")  }

  /** Ported from org.apache.spark.sql.test.SQLTestData */
  private def testData2(spark: SparkSession) {
    import spark.implicits._
    val df = Seq[(Int, Int)]((1, 1), (1, 2), (2, 1), (2, 2), (3, 1), (3, 2))
      .toDF("a", "b")
      .repartition(col("a"))
    registerAsParquetTable(spark, df, "testData2")
  }

  /** Ported from org.apache.spark.sql.test.SQLTestData */
  private def testData3(spark: SparkSession) {
    import spark.implicits._
    val df = Seq[(Int, Option[Int])]((1, None), (2, Some(2)))
      .toDF("a", "b")
        .repartition(col("a"))
    registerAsParquetTable(spark, df, "testData3")
  }

  /** Ported from org.apache.spark.sql.test.SQLTestData */
  private def lowerCaseData(spark: SparkSession) {
    import spark.implicits._
    // note that this differs from the original Spark test by generating a larger data set so that
    // we can trigger larger stats in the logical mode, preventing BHJ, and then our queries filter
    // this down to a smaller data set so that SMJ can be replaced with BHJ at execution time when
    // AQE is enabled`
    val data: Seq[(Int, String)] = (0 to 10000).map(i => (i, if (i<5) i.toString else "z"))
    val df = data
      .toDF("n", "l")
      .repartition(col("n"))
    registerAsParquetTable(spark, df, "lowercaseData")
  }

  private def registerAsParquetTable(spark: SparkSession, df: Dataset[Row], name: String) {
    val path = new File(TEST_FILES_ROOT, s"$name.parquet").getAbsolutePath
    df.write
        .mode(SaveMode.Overwrite)
        .parquet(path)
    spark.read.parquet(path).createOrReplaceTempView(name)
  }

}<|MERGE_RESOLUTION|>--- conflicted
+++ resolved
@@ -329,48 +329,6 @@
     }, conf)
   }
 
-<<<<<<< HEAD
-=======
-  test("multiple joins with aggregate") {
-
-    assumeSpark301orLater
-
-    val conf = new SparkConf()
-      .set(SQLConf.ADAPTIVE_EXECUTION_ENABLED.key, "true")
-      .set(SQLConf.AUTO_BROADCASTJOIN_THRESHOLD.key, "500")
-      // disable DemoteBroadcastHashJoin rule from removing BHJ due to empty partitions
-      .set(SQLConf.NON_EMPTY_PARTITION_RATIO_FOR_BROADCAST_JOIN.key, "0")
-      .set(RapidsConf.ENABLE_CAST_STRING_TO_INTEGER.key, "true")
-      .set(SQLConf.PARQUET_COMPRESSION.key, "uncompressed")
-
-    withGpuSparkSession(spark => {
-      setupTestData(spark)
-      val (plan, adaptivePlan) = runAdaptiveAndVerifyResult(spark,
-        """
-          |WITH t4 AS (
-          |  SELECT * FROM lowercaseData t2 JOIN (
-          |    select a, sum(b) from testData3 group by a
-          |  ) t3 ON t2.n = t3.a where t2.n = '1'
-          |)
-          |SELECT * FROM testData
-          |JOIN testData2 t2 ON key = t2.a
-          |JOIN t4 ON t2.b = t4.a
-          |WHERE value = 1
-        """.stripMargin)
-
-      val smj = findTopLevelSortMergeJoin(plan)
-      assert(smj.size == 3)
-
-      val bhj = findTopLevelGpuBroadcastHashJoin(adaptivePlan)
-      assert(bhj.size == 3)
-
-      // The shuffle added by Aggregate can't apply local reader.
-      checkNumLocalShuffleReaders(adaptivePlan, 1)
-
-    }, conf)
-  }
-
->>>>>>> f06ee924
   test("Verify the reader is LocalShuffleReaderExec") {
 
     assumeSpark301orLater
