/*
 * Copyright (c) 2023-2024, NVIDIA CORPORATION.
 *
 * Licensed under the Apache License, Version 2.0 (the "License");
 * you may not use this file except in compliance with the License.
 * You may obtain a copy of the License at
 *
 *     http://www.apache.org/licenses/LICENSE-2.0
 *
 * Unless required by applicable law or agreed to in writing, software
 * distributed under the License is distributed on an "AS IS" BASIS,
 * WITHOUT WARRANTIES OR CONDITIONS OF ANY KIND, either express or implied.
 * See the License for the specific language governing permissions and
 * limitations under the License.
 */

package com.nvidia.spark.rapids

import ai.rapids.cudf._
import com.nvidia.spark.rapids.Arm.withResource
import com.nvidia.spark.rapids.jni.{GpuSplitAndRetryOOM, RmmSpark}
import com.nvidia.spark.rapids.window._
import org.mockito.Mockito._
import org.scalatestplus.mockito.MockitoSugar

import org.apache.spark.sql.catalyst.expressions.{Ascending, CurrentRow, ExprId, RangeFrame, RowFrame, SortOrder, UnboundedFollowing, UnboundedPreceding}
import org.apache.spark.sql.rapids.aggregate.GpuCount
import org.apache.spark.sql.types.{DataType, DataTypes, IntegerType, LongType}

class WindowRetrySuite
    extends RmmSparkRetrySuiteBase
        with MockitoSugar {
  private def buildInputBatch() = {
    val windowTable = new Table.TestBuilder()
      .column(1.asInstanceOf[java.lang.Integer], 1, 1, 1)
      .column(5L, null.asInstanceOf[java.lang.Long], 3L, 3L)
      .build()
    withResource(windowTable) { tbl =>
      GpuColumnVector.from(tbl, Seq(IntegerType, LongType).toArray[DataType])
    }
  }

  def setupWindowIterator(
      frame: GpuSpecifiedWindowFrame,
      orderSpec: Seq[SortOrder] = Seq.empty,
      boundPartitionSpec: Seq[GpuExpression] = Seq.empty): GpuWindowIterator = {
    val spec = GpuWindowSpecDefinition(Seq.empty, orderSpec, frame)
    val count = GpuWindowExpression(GpuCount(Seq(GpuLiteral.create(1, IntegerType))), spec)
    val it = new GpuWindowIterator(
      input = Seq(buildInputBatch()).iterator,
      boundWindowOps = Seq(GpuAlias(count, "count")()),
      boundPartitionSpec,
      boundOrderSpec = orderSpec,
      outputTypes = Array(DataTypes.LongType),
      numOutputBatches = NoopMetric,
      numOutputRows = NoopMetric,
      opTime = NoopMetric
    )
    // pre-load a spillable batch before injecting the OOM
    // and wrap in mockito
    val spillableBatch = spy(it.getNext())
    it.onDeck = Some(spillableBatch)
    it
  }

  test("row based window handles GpuRetryOOM") {
    val frame = GpuSpecifiedWindowFrame(
      RowFrame,
      GpuSpecialFrameBoundary(UnboundedPreceding),
      GpuSpecialFrameBoundary(UnboundedFollowing))
    val it = setupWindowIterator(frame)
    val inputBatch = it.onDeck.get
    RmmSpark.forceRetryOOM(RmmSpark.getCurrentThreadId, 1,
      RmmSpark.OomInjectionType.GPU, 0)
    withResource(it.next()) { batch =>
      assertResult(4)(batch.numRows())
      withResource(batch.column(0).asInstanceOf[GpuColumnVector].copyToHost()) { hostCol =>
        assertResult(4)(hostCol.getRowCount)
        (0 until hostCol.getRowCount.toInt).foreach { row =>
          assertResult(4)(hostCol.getLong(row))
        }
      }
      verify(inputBatch, times(2)).getColumnarBatch()
      verify(inputBatch, times(1)).close()
    }
  }

  test("optimized-row based window handles GpuRetryOOM") {
    val frame = GpuSpecifiedWindowFrame(
      RowFrame,
      GpuSpecialFrameBoundary(UnboundedPreceding),
      GpuSpecialFrameBoundary(CurrentRow))
    val it = setupWindowIterator(frame)
    val inputBatch = it.onDeck.get
    RmmSpark.forceRetryOOM(RmmSpark.getCurrentThreadId, 1,
      RmmSpark.OomInjectionType.GPU, 0)
    withResource(it.next()) { batch =>
      assertResult(4)(batch.numRows())
      withResource(batch.column(0).asInstanceOf[GpuColumnVector].copyToHost()) { hostCol =>
        assertResult(4)(hostCol.getRowCount)
        (0 until hostCol.getRowCount.toInt).foreach { row =>
          assertResult(row + 1)(hostCol.getLong(row))
        }
      }
      verify(inputBatch, times(2)).getColumnarBatch()
      verify(inputBatch, times(1)).close()
    }
  }

  test("ranged based window handles GpuRetryOOM") {
    val frame = GpuSpecifiedWindowFrame(
      RangeFrame,
      GpuLiteral.create(-1, IntegerType),
      GpuSpecialFrameBoundary(CurrentRow))
    val child = GpuBoundReference(0, IntegerType, nullable = false)(ExprId(0), "test")
    val orderSpec = SortOrder(child, Ascending) :: Nil
    val it = setupWindowIterator(frame, orderSpec = orderSpec)
    val inputBatch = it.onDeck.get
    RmmSpark.forceRetryOOM(RmmSpark.getCurrentThreadId, 1,
      RmmSpark.OomInjectionType.GPU, 0)
    withResource(it.next()) { batch =>
      assertResult(4)(batch.numRows())
      withResource(batch.column(0).asInstanceOf[GpuColumnVector].copyToHost()) { hostCol =>
        assertResult(4)(hostCol.getRowCount)
        (0 until hostCol.getRowCount.toInt).foreach { row =>
          assertResult(4)(hostCol.getLong(row))
        }
      }
      verify(inputBatch, times(2)).getColumnarBatch()
      verify(inputBatch, times(1)).close()
    }
  }

  test("GpuSplitAndRetryOOM is not handled in doAggs") {
    val frame = GpuSpecifiedWindowFrame(
      RowFrame,
      GpuSpecialFrameBoundary(UnboundedPreceding),
      GpuSpecialFrameBoundary(CurrentRow))
    val it = setupWindowIterator(frame)
    val inputBatch = it.onDeck.get
    RmmSpark.forceSplitAndRetryOOM(RmmSpark.getCurrentThreadId, 1,
      RmmSpark.OomInjectionType.GPU, 0)
    assertThrows[GpuSplitAndRetryOOM] {
      it.next()
    }
    verify(inputBatch, times(1)).getColumnarBatch()
    verify(inputBatch, times(1)).close()
  }

  test("row based group by window handles GpuRetryOOM") {
    val frame = GpuSpecifiedWindowFrame(
      RowFrame,
      GpuSpecialFrameBoundary(UnboundedPreceding),
      GpuSpecialFrameBoundary(CurrentRow))
    val it = setupWindowIterator(frame, boundPartitionSpec =
      Seq(GpuBoundReference(1, DataTypes.LongType, false)(ExprId.apply(0), "tbd")))
    val inputBatch = it.onDeck.get
    RmmSpark.forceRetryOOM(RmmSpark.getCurrentThreadId, 1,
      RmmSpark.OomInjectionType.GPU, 0)
    withResource(it.next()) { batch =>
      assertResult(4)(batch.numRows())
      withResource(batch.column(0).asInstanceOf[GpuColumnVector].copyToHost()) { hostCol =>
        assertResult(4)(hostCol.getRowCount)
        (0 until hostCol.getRowCount.toInt).foreach { row =>
          if (row == 0) { // 5
            assertResult(1)(hostCol.getLong(row))
          } else if (row == 1) { // null
            assertResult(1)(hostCol.getLong(row))
          } else if (row == 2) { // 3
            assertResult(1)(hostCol.getLong(row))
          } else if (row == 3) { // 3
            assertResult(2)(hostCol.getLong(row))
          }
        }
      }
      verify(inputBatch, times(2)).getColumnarBatch()
      verify(inputBatch, times(1)).close()
    }
  }

  test("row-based group by running window handles GpuSplitAndRetryOOM") {
    val runningFrame = GpuSpecifiedWindowFrame(RowFrame,
      GpuSpecialFrameBoundary(UnboundedPreceding), GpuSpecialFrameBoundary(CurrentRow))
    val boundOrderSpec = SortOrder(
      GpuBoundReference(0, IntegerType, nullable = true)(ExprId(0), "int"), Ascending) :: Nil
    val boundPartSpec = Seq(
      GpuBoundReference(1, LongType, nullable = true)(ExprId(1), "long"))
    val spec = GpuWindowSpecDefinition(boundPartSpec, boundOrderSpec, runningFrame)
    val count = GpuWindowExpression(GpuCount(Seq(GpuLiteral.create(1, IntegerType))), spec)
    val cb = buildInputBatch()

    val runningIter = new GpuRunningWindowIterator(
      Seq(cb).iterator, Seq(GpuAlias(count, "count")()), boundPartSpec, boundOrderSpec,
      Array(LongType), NoopMetric, NoopMetric, NoopMetric)
<<<<<<< HEAD
    RmmSpark.forceSplitAndRetryOOM(RmmSpark.getCurrentThreadId, 1,
      RmmSpark.OomInjectionType.GPU, 0)
    // there should be two batches, each has two rows
    withResource(runningIter.next()) { first =>
      assertResult(1)(first.numCols())
      assertResult(2)(first.numRows())
      withResource(first.column(0).asInstanceOf[GpuColumnVector].copyToHost()) { hc =>
        // one row one partition
        Seq(1L, 1L).zipWithIndex.foreach { case (cnt, pos) =>
          assert(cnt == hc.getLong(pos))
=======
    withResource(runningIter) { _ =>
      RmmSpark.forceSplitAndRetryOOM(RmmSpark.getCurrentThreadId, 1,
        RmmSpark.OomInjectionType.GPU.ordinal, 0)
      // there should be two batches, each has two rows
      withResource(runningIter.next()) { first =>
        assertResult(1)(first.numCols())
        assertResult(2)(first.numRows())
        withResource(first.column(0).asInstanceOf[GpuColumnVector].copyToHost()) { hc =>
          // one row one partition
          Seq(1L, 1L).zipWithIndex.foreach { case (cnt, pos) =>
            assert(cnt == hc.getLong(pos))
          }
>>>>>>> e253aec2
        }
      }
      withResource(runningIter.next()) { second =>
        assertResult(1)(second.numCols())
        assertResult(2)(second.numRows())
        withResource(second.column(0).asInstanceOf[GpuColumnVector].copyToHost()) { hc =>
          // count for partition [3, 3] are [1L, 2L] by running frame.
          Seq(1L, 2L).zipWithIndex.foreach { case (cnt, pos) =>
            assert(cnt == hc.getLong(pos))
          }
        }
      }
      assert(runningIter.isEmpty)
    }
  }
}<|MERGE_RESOLUTION|>--- conflicted
+++ resolved
@@ -192,21 +192,9 @@
     val runningIter = new GpuRunningWindowIterator(
       Seq(cb).iterator, Seq(GpuAlias(count, "count")()), boundPartSpec, boundOrderSpec,
       Array(LongType), NoopMetric, NoopMetric, NoopMetric)
-<<<<<<< HEAD
-    RmmSpark.forceSplitAndRetryOOM(RmmSpark.getCurrentThreadId, 1,
-      RmmSpark.OomInjectionType.GPU, 0)
-    // there should be two batches, each has two rows
-    withResource(runningIter.next()) { first =>
-      assertResult(1)(first.numCols())
-      assertResult(2)(first.numRows())
-      withResource(first.column(0).asInstanceOf[GpuColumnVector].copyToHost()) { hc =>
-        // one row one partition
-        Seq(1L, 1L).zipWithIndex.foreach { case (cnt, pos) =>
-          assert(cnt == hc.getLong(pos))
-=======
     withResource(runningIter) { _ =>
       RmmSpark.forceSplitAndRetryOOM(RmmSpark.getCurrentThreadId, 1,
-        RmmSpark.OomInjectionType.GPU.ordinal, 0)
+        RmmSpark.OomInjectionType.GPU, 0)
       // there should be two batches, each has two rows
       withResource(runningIter.next()) { first =>
         assertResult(1)(first.numCols())
@@ -216,7 +204,6 @@
           Seq(1L, 1L).zipWithIndex.foreach { case (cnt, pos) =>
             assert(cnt == hc.getLong(pos))
           }
->>>>>>> e253aec2
         }
       }
       withResource(runningIter.next()) { second =>
