--- conflicted
+++ resolved
@@ -133,6 +133,7 @@
     for (zoneStr <- zones) {
       // run 6 rounds, but ignore the first round.
       val elapses = (1 to 6).map { i =>
+      val elapses = (1 to 6).map { i =>
         // run on Cpu
         val startOnCpu = System.nanoTime()
         withCpuSparkSession(
@@ -156,6 +157,9 @@
           (elapseOnCpuMS, elapseOnGpuMS)
         } else {
           (0L, 0L) // skip the first round
+          (elapseOnCpuMS, elapseOnGpuMS)
+        } else {
+          (0L, 0L) // skip the first round
         }
       }
       val meanCpu = elapses.map(_._1).sum / 5.0
@@ -163,6 +167,11 @@
       val speedup = meanCpu.toDouble / meanGpu.toDouble
       println(f"$testName, $zoneStr: mean cpu time: $meanCpu%.2f ms, " +
           f"mean gpu time: $meanGpu%.2f ms, speedup: $speedup%.2f x")
+      val meanCpu = elapses.map(_._1).sum / 5.0
+      val meanGpu = elapses.map(_._2).sum / 5.0
+      val speedup = meanCpu.toDouble / meanGpu.toDouble
+      println(f"$testName, $zoneStr: mean cpu time: $meanCpu%.2f ms, " +
+          f"mean gpu time: $meanGpu%.2f ms, speedup: $speedup%.2f x")
     }
   }
 
@@ -182,11 +191,7 @@
     runAndRecordTime("from_utc_timestamp", perfTest)
   }
 
-<<<<<<< HEAD
   test("test timeadd") {
-=======
-  test("test to_utc_timestamp") {
->>>>>>> 27dd56ee
     assume(enablePerfTest)
 
     // cache time zone DB in advance
@@ -194,7 +199,6 @@
     Thread.sleep(5L)
 
     def perfTest(spark: SparkSession, zone: String): DataFrame = {
-<<<<<<< HEAD
       spark.read.parquet(path).selectExpr(
           "count(c_ts - (interval -584 days 1563 seconds))",
           "count(c_ts - (interval 1943 days 1101 seconds))",
@@ -210,13 +214,21 @@
     }
 
     runAndRecordTime("time_add", perfTest)
-=======
+  }
+
+  test("test to_utc_timestamp") {
+    assume(enablePerfTest)
+
+    // cache time zone DB in advance
+    GpuTimeZoneDB.cacheDatabase()
+    Thread.sleep(5L)
+
+    def perfTest(spark: SparkSession, zone: String): DataFrame = {
       spark.read.parquet(path).select(functions.count(
         functions.to_utc_timestamp(functions.col("c_ts"), zone)
       ))
     }
 
     runAndRecordTime("to_utc_timestamp", perfTest)
->>>>>>> 27dd56ee
   }
 }