--- conflicted
+++ resolved
@@ -767,10 +767,7 @@
       case '\u0085' => "\\u0085"
       case '\u2028' => "\\u2028"
       case '\u2029' => "\\u2029"
-<<<<<<< HEAD
       case '\\' => "\\\\"
-=======
->>>>>>> 67c34e2b
       case other => other
     }.mkString}""""
   }
