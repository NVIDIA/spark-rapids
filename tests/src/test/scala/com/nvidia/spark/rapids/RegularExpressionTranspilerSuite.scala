/*
 * Copyright (c) 2021, NVIDIA CORPORATION.
 *
 * Licensed under the Apache License, Version 2.0 (the "License");
 * you may not use this file except in compliance with the License.
 * You may obtain a copy of the License at
 *
 *     http://www.apache.org/licenses/LICENSE-2.0
 *
 * Unless required by applicable law or agreed to in writing, software
 * distributed under the License is distributed on an "AS IS" BASIS,
 * WITHOUT WARRANTIES OR CONDITIONS OF ANY KIND, either express or implied.
 * See the License for the specific language governing permissions and
 * limitations under the License.
 */
package com.nvidia.spark.rapids

import java.util.regex.{Matcher, Pattern}

import scala.collection.mutable.ListBuffer
import scala.util.{Random, Try}

import ai.rapids.cudf.{ColumnVector, CudfException}
import org.scalatest.FunSuite

import org.apache.spark.sql.types.DataTypes

class RegularExpressionTranspilerSuite extends FunSuite with Arm {

  test("transpiler detects invalid cuDF patterns") {
    // The purpose of this test is to document some examples of valid Java regular expressions
    // that fail to compile in cuDF and to check that the transpiler detects these correctly.
    // Many (but not all) of the patterns here are odd edge cases found during testing with
    // random inputs.
    val cudfInvalidPatterns = Seq(
      "a*+",
      "\t+|a",
      "(\t+|a)Dc$1",
      "(?d)",
      "$|$[^\n]2]}|B",
      "a^|b",
      "w$|b"
    )
    // data is not relevant because we are checking for compilation errors
    val inputs = Seq("a")
    for (pattern <- cudfInvalidPatterns) {
      // check that this is valid in Java
      Pattern.compile(pattern)
      Seq(true, false).foreach { replace =>
        try {
          if (replace) {
            gpuReplace(pattern, inputs)
          } else {
            gpuContains(pattern, inputs)
          }
          fail(s"cuDF unexpectedly compiled expression: $pattern")
        } catch {
          case e: CudfException =>
            // expected, now make sure that the transpiler can detect this
            try {
              transpile(pattern, replace)
              fail(
                s"transpiler failed to detect invalid cuDF pattern (replace=$replace): $pattern", e)
            } catch {
              case _: RegexUnsupportedException =>
                // expected
            }
        }
      }
    }
  }

  test("cuDF does not support choice with nothing to repeat") {
    val patterns = Seq("b+|^\t")
    patterns.foreach(pattern =>
      assertUnsupported(pattern, replace = false, "nothing to repeat")
    )
  }

  test("cuDF unsupported choice cases") {
    val input = Seq("cat", "dog")
    val patterns = Seq("c*|d*", "c*|dog", "[cat]{3}|dog")
    patterns.foreach(pattern => {
      val e = intercept[CudfException] {
        gpuContains(pattern, input)
      }
      assert(e.getMessage.contains("invalid regex pattern: nothing to repeat"))
    })
  }

  test("sanity check: choice edge case 2") {
    assertThrows[CudfException] {
      gpuContains("c+|d+", Seq("cat", "dog"))
    }
  }

  test("cuDF does not support possessive quantifier") {
    val patterns = Seq("a*+", "a|(a?|a*+)")
    patterns.foreach(pattern =>
      assertUnsupported(pattern, replace = false, "nothing to repeat")
    )
  }

  test("cuDF does not support empty sequence") {
    val patterns = Seq("", "a|", "()")
    patterns.foreach(pattern =>
      assertUnsupported(pattern, replace = false, "empty sequence not supported")
    )
  }

  test("cuDF does not support quantifier syntax when not quantifying anything") {
    // note that we could choose to transpile and escape the '{' and '}' characters
    val patterns = Seq("{1,2}", "{1,}", "{1}", "{2,1}")
    patterns.foreach(pattern =>
      assertUnsupported(pattern, replace = false, "nothing to repeat")
    )
  }

  test("cuDF does not support OR at BOL / EOL") {
    val patterns = Seq("$|a", "^|a")
    patterns.foreach(pattern => {
      assertUnsupported(pattern, replace = false,
        "nothing to repeat")
    })
  }

  test("cuDF does not support null in pattern") {
    val patterns = Seq("\u0000", "a\u0000b", "a(\u0000)b", "a[a-b][\u0000]")
    patterns.foreach(pattern =>
      assertUnsupported(pattern, replace = false,
        "cuDF does not support null characters in regular expressions"))
  }

  test("nothing to repeat") {
    val patterns = Seq("$*", "^+")
    patterns.foreach(pattern =>
      assertUnsupported(pattern, replace = false, "nothing to repeat"))
  }

  test("end of line anchor with strings ending in valid newline") {
    val pattern = "2$"
    assertCpuGpuMatchesRegexpFind(Seq(pattern), Seq("2", "2\n", "2\r", "2\r\n"))
  }

  test("end of line anchor with strings ending in invalid newline") {
    val pattern = "2$"
    assertCpuGpuMatchesRegexpFind(Seq(pattern), Seq("2\n\r"))
  }

  test("dot matches CR on GPU but not on CPU") {
    // see https://github.com/rapidsai/cudf/issues/9619
    val pattern = "1."
    assertCpuGpuMatchesRegexpFind(Seq(pattern), Seq("1\r2", "1\n2", "1\r\n2"))
  }

  ignore("known issue - octal digit") {
    val pattern = "a\\141|.$" // using hex works fine e.g. "a\\x61|.$"
    assertCpuGpuMatchesRegexpFind(Seq(pattern), Seq("] b["))
  }

  test("character class with ranges") {
    val patterns = Seq("[a-b]", "[a-zA-Z]")
    patterns.foreach(parse)
  }

  test("character class mixed") {
    val patterns = Seq("[a-b]", "[a+b]", "ab[cFef-g][^cat]")
    patterns.foreach(parse)
  }

  test("transpile character class unescaped range symbol") {
    val patterns = Seq("a[-b]", "a[+-]", "a[-+]", "a[-]", "a[^-]")
    val expected = Seq(raw"a[\-b]", raw"a[+\-]", raw"a[\-+]", raw"a[\-]", "a(?:[\r\n]|[^\\-])")
    val transpiler = new CudfRegexTranspiler(replace=false)
    val transpiled = patterns.map(transpiler.transpile)
    assert(transpiled === expected)
  }

  test("transpile complex regex 1") {
    val VALID_FLOAT_REGEX =
      "^" +                       // start of line
        "[+\\-]?" +               // optional + or - at start of string
        "(" +
        "(" +
        "(" +
        "([0-9]+)|" +             // digits, OR
        "([0-9]*\\.[0-9]+)|" +    // decimal with optional leading and mandatory trailing, OR
        "([0-9]+\\.[0-9]*)" +     // decimal with mandatory leading and optional trailing
        ")" +
        "([eE][+\\-]?[0-9]+)?" +  // exponent
        "[fFdD]?" +               // floating-point designator
        ")" +
        "|Inf" +                  // Infinity
        "|[nN][aA][nN]" +         // NaN
        ")" +
        "$"                       // end of line

    // input and output should be identical except for '$' being replaced with '[\r]?[\n]?$'
    doTranspileTest(VALID_FLOAT_REGEX,
      VALID_FLOAT_REGEX.replaceAll("\\$",
        Matcher.quoteReplacement("[\r]?[\n]?$")))
  }

  test("transpile complex regex 2") {
    val TIMESTAMP_TRUNCATE_REGEX = "^([0-9]{4}-[0-9]{2}-[0-9]{2} " +
      "[0-9]{2}:[0-9]{2}:[0-9]{2})" +
      "(.[1-9]*(?:0)?[1-9]+)?(.0*[1-9]+)?(?:.0*)?$"

    // input and output should be identical except for `.` being replaced with `[^\r\n]`
    // and '$' being replaced with '[\r]?[\n]?$'
    doTranspileTest(TIMESTAMP_TRUNCATE_REGEX,
      TIMESTAMP_TRUNCATE_REGEX
        .replaceAll("\\.", "[^\r\n]")
        .replaceAll("\\$", Matcher.quoteReplacement("[\r]?[\n]?$")))
  }

  test("compare CPU and GPU: character range including unescaped + and -") {
    val patterns = Seq("a[-]+", "a[a-b-]+", "a[-a-b]", "a[-+]", "a[+-]")
    val inputs = Seq("a+", "a-", "a", "a-+", "a[a-b-]")
    assertCpuGpuMatchesRegexpFind(patterns, inputs)
  }

  test("compare CPU and GPU: character range including escaped + and -") {
    val patterns = Seq(raw"a[\-\+]", raw"a[\+\-]", raw"a[a-b\-]")
    val inputs = Seq("a+", "a-", "a", "a-+", "a[a-b-]")
    assertCpuGpuMatchesRegexpFind(patterns, inputs)
  }

  test("compare CPU and GPU: hex") {
    val patterns = Seq(raw"\x61")
    val inputs = Seq("a", "b")
    assertCpuGpuMatchesRegexpFind(patterns, inputs)
  }

  test("compare CPU and GPU: octal") {
    val patterns = Seq("\\\\141")
    val inputs = Seq("a", "b")
    assertCpuGpuMatchesRegexpFind(patterns, inputs)
  }

  private val REGEXP_LIMITED_CHARS = "|()[]{},.^$*+?abc123x\\ \tBsdwSDW"

  test("compare CPU and GPU: regexp find fuzz test with limited chars") {
    // testing with this limited set of characters finds issues much
    // faster than using the full ASCII set
    // CR and LF has been excluded due to known issues
    doFuzzTest(Some(REGEXP_LIMITED_CHARS), replace = false)
  }

  test("compare CPU and GPU: regexp replace simple regular expressions") {
    val inputs = Seq("a", "b", "c")
    val patterns = Seq("a|b")
    assertCpuGpuMatchesRegexpReplace(patterns, inputs)
  }

<<<<<<< HEAD
  test("compare CPU and GPU: regexp replace BOL / EOL supported use cases") {
    val inputs = Seq("a", "b", "c", "cat", "", "^", "$", "^a", "t$")
    val patterns = Seq("^a", "a$", "^a$", "(^a|t$)", "(^a)|(t$)", "^[ac]$", "^^^a$$$",
        "[\\^\\$]")
    assertCpuGpuMatchesRegexpReplace(patterns, inputs)
  }

  test("cuDF does not support some uses of BOL/EOL in regexp_replace") {
    Seq("^$", "^", "$").foreach(pattern =>
      assertUnsupported(pattern, replace = true,
        "sequences that only contain '^' or '$' are not supported")
    )
    Seq("^|$", "^^|$$").foreach(pattern =>
      assertUnsupported(pattern, replace = true,
        "nothing to repeat")
    )
  }

=======
  test("compare CPU and GPU: regexp replace negated character class") {
    val inputs = Seq("a", "b", "a\nb", "a\r\nb\n\rc\rd")
    val patterns = Seq("[^z]", "[^\r]", "[^\n]", "[^\r]", "[^\r\n]",
      "[^a\n]", "[^b\r]", "[^bc\r\n]", "[^\\r\\n]")
    assertCpuGpuMatchesRegexpReplace(patterns, inputs)
  }

>>>>>>> 63e4c049
  test("compare CPU and GPU: regexp replace fuzz test with limited chars") {
    // testing with this limited set of characters finds issues much
    // faster than using the full ASCII set
    // LF has been excluded due to known issues
    doFuzzTest(Some(REGEXP_LIMITED_CHARS), replace = true)
  }

  test("compare CPU and GPU: regexp find fuzz test printable ASCII chars plus CR and TAB") {
    // CR and LF has been excluded due to known issues
    doFuzzTest(Some((0x20 to 0x7F).map(_.toChar) + "\r\t"), replace = false)
  }

  test("compare CPU and GPU: fuzz test ASCII chars") {
    // LF has been excluded due to known issues
    val chars = (0x00 to 0x7F)
      .map(_.toChar)
    doFuzzTest(Some(chars.mkString), replace = true)
  }

  ignore("compare CPU and GPU: regexp find fuzz test all chars") {
    // this test cannot be enabled until we support CR and LF
    doFuzzTest(None, replace = false)
  }

  private def doFuzzTest(validChars: Option[String], replace: Boolean) {

    val r = new EnhancedRandom(new Random(seed = 0L),
      options = FuzzerOptions(validChars, maxStringLen = 12))

    val data = Range(0, 1000)
      .map(_ => r.nextString())

    // generate patterns that are valid on both CPU and GPU
    val patterns = ListBuffer[String]()
    while (patterns.length < 5000) {
      val pattern = r.nextString()
      if (Try(Pattern.compile(pattern)).isSuccess && Try(transpile(pattern, replace)).isSuccess) {
        patterns += pattern
      }
    }

    if (replace) {
      assertCpuGpuMatchesRegexpReplace(patterns, data)
    } else {
      assertCpuGpuMatchesRegexpFind(patterns, data)
    }
  }

  private def assertCpuGpuMatchesRegexpFind(javaPatterns: Seq[String], input: Seq[String]) = {
    for (javaPattern <- javaPatterns) {
      val cpu = cpuContains(javaPattern, input)
      val cudfPattern = new CudfRegexTranspiler(replace = false).transpile(javaPattern)
      val gpu = try {
        gpuContains(cudfPattern, input)
      } catch {
        case e: CudfException =>
          fail(s"cuDF failed to compile pattern: $cudfPattern", e)
      }
      for (i <- input.indices) {
        if (cpu(i) != gpu(i)) {
          fail(s"javaPattern=${toReadableString(javaPattern)}, " +
            s"cudfPattern=${toReadableString(cudfPattern)}, " +
            s"input='${toReadableString(input(i))}', " +
            s"cpu=${cpu(i)}, gpu=${gpu(i)}")
        }
      }
    }
  }

  private def assertCpuGpuMatchesRegexpReplace(
      javaPatterns: Seq[String],
      input: Seq[String]) = {
    for (javaPattern <- javaPatterns) {
      val cpu = cpuReplace(javaPattern, input)
      val cudfPattern = new CudfRegexTranspiler(replace = true).transpile(javaPattern)
      val gpu = try {
        gpuReplace(cudfPattern, input)
      } catch {
        case e: CudfException =>
          fail(s"cuDF failed to compile pattern: $cudfPattern", e)
      }
      for (i <- input.indices) {
        if (cpu(i) != gpu(i)) {
          fail(s"javaPattern=${toReadableString(javaPattern)}, " +
            s"cudfPattern=${toReadableString(cudfPattern)}, " +
            s"input='${toReadableString(input(i))}', " +
            s"cpu=${cpu(i)}, gpu=${gpu(i)}")
        }
      }
    }
  }

  /** cuDF containsRe helper */
  private def gpuContains(cudfPattern: String, input: Seq[String]): Array[Boolean] = {
    val result = new Array[Boolean](input.length)
    withResource(ColumnVector.fromStrings(input: _*)) { cv =>
      withResource(cv.containsRe(cudfPattern)) { c =>
        withResource(c.copyToHost()) { hv =>
          result.indices.foreach(i => result(i) = hv.getBoolean(i))
        }
      }
    }
    result
  }

  private val REPLACE_STRING = "_REPLACE_"

  /** cuDF replaceRe helper */
  private def gpuReplace(cudfPattern: String, input: Seq[String]): Array[String] = {
    val result = new Array[String](input.length)
    withResource(ColumnVector.fromStrings(input: _*)) { cv =>
      withResource(GpuScalar.from(REPLACE_STRING, DataTypes.StringType)) { replace =>
        withResource(cv.replaceRegex(cudfPattern, replace)) { c =>
          withResource(c.copyToHost()) { hv =>
            result.indices.foreach(i => result(i) = new String(hv.getUTF8(i)))
          }
        }
      }
    }
    result
  }

  private def toReadableString(x: String): String = {
    x.map {
      case '\r' => "\\r"
      case '\n' => "\\n"
      case '\t' => "\\t"
      case other => other
    }.mkString
  }

  private def cpuContains(pattern: String, input: Seq[String]): Array[Boolean] = {
    val p = Pattern.compile(pattern)
    input.map(s => p.matcher(s).find(0)).toArray
  }

  private def cpuReplace(pattern: String, input: Seq[String]): Array[String] = {
    val p = Pattern.compile(pattern)
    input.map(s => p.matcher(s).replaceAll(REPLACE_STRING)).toArray
  }

  private def doTranspileTest(pattern: String, expected: String) {
    val transpiled: String = transpile(pattern, replace = false)
    assert(transpiled === expected)
  }

  private def transpile(pattern: String, replace: Boolean): String = {
    new CudfRegexTranspiler(replace).transpile(pattern)
  }

  private def assertUnsupported(pattern: String, replace: Boolean, message: String): Unit = {
    val e = intercept[RegexUnsupportedException] {
      transpile(pattern, replace)
    }
    assert(e.getMessage.startsWith(message), pattern)
  }

  private def parse(pattern: String): RegexAST = new RegexParser(pattern).parse()

}<|MERGE_RESOLUTION|>--- conflicted
+++ resolved
@@ -253,7 +253,6 @@
     assertCpuGpuMatchesRegexpReplace(patterns, inputs)
   }
 
-<<<<<<< HEAD
   test("compare CPU and GPU: regexp replace BOL / EOL supported use cases") {
     val inputs = Seq("a", "b", "c", "cat", "", "^", "$", "^a", "t$")
     val patterns = Seq("^a", "a$", "^a$", "(^a|t$)", "(^a)|(t$)", "^[ac]$", "^^^a$$$",
@@ -272,7 +271,6 @@
     )
   }
 
-=======
   test("compare CPU and GPU: regexp replace negated character class") {
     val inputs = Seq("a", "b", "a\nb", "a\r\nb\n\rc\rd")
     val patterns = Seq("[^z]", "[^\r]", "[^\n]", "[^\r]", "[^\r\n]",
@@ -280,7 +278,6 @@
     assertCpuGpuMatchesRegexpReplace(patterns, inputs)
   }
 
->>>>>>> 63e4c049
   test("compare CPU and GPU: regexp replace fuzz test with limited chars") {
     // testing with this limited set of characters finds issues much
     // faster than using the full ASCII set
