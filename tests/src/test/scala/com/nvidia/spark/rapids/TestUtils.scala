/*
 * Copyright (c) 2020, NVIDIA CORPORATION.
 *
 * Licensed under the Apache License, Version 2.0 (the "License");
 * you may not use this file except in compliance with the License.
 * You may obtain a copy of the License at
 *
 *     http://www.apache.org/licenses/LICENSE-2.0
 *
 * Unless required by applicable law or agreed to in writing, software
 * distributed under the License is distributed on an "AS IS" BASIS,
 * WITHOUT WARRANTIES OR CONDITIONS OF ANY KIND, either express or implied.
 * See the License for the specific language governing permissions and
 * limitations under the License.
 */

package com.nvidia.spark.rapids

import java.io.File

import ai.rapids.cudf.{ColumnVector, DType, HostColumnVectorCore, Table}
import org.scalatest.Assertions
import scala.collection.mutable.ListBuffer

import org.apache.spark.SparkConf
import org.apache.spark.sql.SparkSession
import org.apache.spark.sql.execution.SparkPlan
import org.apache.spark.sql.execution.adaptive.{AdaptiveSparkPlanExec, BroadcastQueryStageExec, ShuffleQueryStageExec}
import org.apache.spark.sql.internal.SQLConf
import org.apache.spark.sql.rapids.GpuShuffleEnv
import org.apache.spark.sql.vectorized.ColumnarBatch

/** A collection of utility methods useful in tests. */
object TestUtils extends Assertions with Arm {
  // Need to set a legacy config to allow clearing the active session
  private val clearSessionConf = {
    val conf = new SQLConf
    conf.setConfString("spark.sql.legacy.allowModifyActiveSession", "true")
    conf
  }

  def getTempDir(basename: String): File = new File(
    System.getProperty("test.build.data", System.getProperty("java.io.tmpdir", "/tmp")),
    basename)

  /** Compare the equality of two tables */
  def compareTables(expected: Table, actual: Table): Unit = {
    assertResult(expected.getRowCount)(actual.getRowCount)
    assertResult(expected.getNumberOfColumns)(actual.getNumberOfColumns)
    (0 until expected.getNumberOfColumns).foreach { i =>
      compareColumns(expected.getColumn(i), actual.getColumn(i))
    }
  }

  /** Compare the equality of two [[ColumnarBatch]] instances */
  def compareBatches(expected: ColumnarBatch, actual: ColumnarBatch): Unit = {
    assertResult(expected.numRows)(actual.numRows)
    assertResult(expected.numCols)(actual.numCols)
    (0 until expected.numCols).foreach { i =>
      compareColumns(expected.column(i).asInstanceOf[GpuColumnVector].getBase,
        actual.column(i).asInstanceOf[GpuColumnVector].getBase)
    }
  }

  /** Recursively check if the predicate matches in the given plan */
  def findOperator(plan: SparkPlan, predicate: SparkPlan => Boolean): Option[SparkPlan] = {
    plan match {
      case _ if predicate(plan) => Some(plan)
      case a: AdaptiveSparkPlanExec => findOperator(a.executedPlan, predicate)
      case qs: BroadcastQueryStageExec => findOperator(qs.broadcast, predicate)
      case qs: ShuffleQueryStageExec => findOperator(qs.shuffle, predicate)
      case other => other.children.flatMap(p => findOperator(p, predicate)).headOption
    }
  }

  /** Return list of  matching predicates present in the plan */
  def findOperators(plan: SparkPlan, predicate: SparkPlan => Boolean): Seq[SparkPlan] = {
    def recurse(
      plan: SparkPlan,
      predicate: SparkPlan => Boolean,
      accum: ListBuffer[SparkPlan]): Seq[SparkPlan] = {
      plan match {
        case _ if predicate(plan) =>
          accum += plan
          plan.children.flatMap(p => recurse(p, predicate, accum)).headOption
        case a: AdaptiveSparkPlanExec => recurse(a.executedPlan, predicate, accum)
        case qs: BroadcastQueryStageExec => recurse(qs.broadcast, predicate, accum)
        case qs: ShuffleQueryStageExec => recurse(qs.shuffle, predicate, accum)
        case other => other.children.flatMap(p => recurse(p, predicate, accum)).headOption
      }
      accum
    }

    recurse(plan, predicate, new ListBuffer[SparkPlan]())
  }

  /** Return final executed plan */
  def getFinalPlan(plan: SparkPlan): SparkPlan = {
    plan match {
      case a: AdaptiveSparkPlanExec =>
        a.executedPlan
      case _ => plan
    }
  }

  /** Compare the equality of two `ColumnVector` instances */
  def compareColumns(expected: ColumnVector, actual: ColumnVector): Unit = {
    assertResult(expected.getType)(actual.getType)
    assertResult(expected.getRowCount)(actual.getRowCount)
    withResource(expected.copyToHost()) { e =>
      withResource(actual.copyToHost()) { a =>
<<<<<<< HEAD
        compareColumns(e, a)
      }
    }
  }

  def compareColumns(e: HostColumnVectorCore, a: HostColumnVectorCore): Unit = {
    assertResult(e.getType)(a.getType)
    assertResult(e.getRowCount)(a.getRowCount)
    assertResult(e.getNumChildren)(a.getNumChildren)
    (0L until e.getRowCount).foreach { i =>
      assertResult(e.isNull(i))(a.isNull(i))
      if (!e.isNull(i)) {
        e.getType match {
          case DType.BOOL8 => assertResult(e.getBoolean(i))(a.getBoolean(i))
          case DType.INT8 => assertResult(e.getByte(i))(a.getByte(i))
          case DType.INT16 => assertResult(e.getShort(i))(a.getShort(i))
          case DType.INT32 => assertResult(e.getInt(i))(a.getInt(i))
          case DType.INT64 => assertResult(e.getLong(i))(a.getLong(i))
          case DType.FLOAT32 => assertResult(e.getFloat(i))(a.getFloat(i))
          case DType.FLOAT64 => assertResult(e.getDouble(i))(a.getDouble(i))
          case DType.STRING => assertResult(e.getJavaString(i))(a.getJavaString(i))
          case DType.LIST | DType.STRUCT =>
            (0 until e.getNumChildren).foreach { childIdx =>
              val eChild = e.getChildColumnView(childIdx)
              val aChild = a.getChildColumnView(childIdx)
              compareColumns(eChild, aChild)
=======
        (0L until expected.getRowCount).foreach { i =>
          assertResult(e.isNull(i))(a.isNull(i))
          if (!e.isNull(i)) {
            e.getType match {
              case DType.BOOL8 => assertResult(e.getBoolean(i))(a.getBoolean(i))
              case DType.INT8 => assertResult(e.getByte(i))(a.getByte(i))
              case DType.INT16 => assertResult(e.getShort(i))(a.getShort(i))
              case DType.INT32 => assertResult(e.getInt(i))(a.getInt(i))
              case DType.INT64 => assertResult(e.getLong(i))(a.getLong(i))
              case DType.FLOAT32 => assertResult(e.getFloat(i))(a.getFloat(i))
              case DType.FLOAT64 => assertResult(e.getDouble(i))(a.getDouble(i))
              case DType.STRING => assertResult(e.getJavaString(i))(a.getJavaString(i))
              case dt if dt.isDecimalType && dt.isBackedByLong =>
                assertResult(e.getBigDecimal(i))(a.getBigDecimal(i))
              case _ => throw new UnsupportedOperationException("not implemented yet")
>>>>>>> ffcfaa1d
            }
          case _ => throw new UnsupportedOperationException("not implemented yet")
        }
      }
    }
  }

  def withGpuSparkSession(conf: SparkConf)(f: SparkSession => Unit): Unit = {
    SparkSession.getActiveSession.foreach(_.close())
    val spark = SparkSession.builder()
        .master("local[1]")
        .config(conf)
        .config(RapidsConf.SQL_ENABLED.key, "true")
        .config("spark.plugins", "com.nvidia.spark.SQLPlugin")
        .appName(classOf[GpuPartitioningSuite].getSimpleName)
        .getOrCreate()
    try {
      f(spark)
    } finally {
      spark.stop()
      SQLConf.withExistingConf(clearSessionConf) {
        SparkSession.clearActiveSession()
        SparkSession.clearDefaultSession()
      }
      GpuShuffleEnv.setRapidsShuffleManagerInitialized(false, GpuShuffleEnv.RAPIDS_SHUFFLE_CLASS)
    }
  }
}<|MERGE_RESOLUTION|>--- conflicted
+++ resolved
@@ -109,7 +109,6 @@
     assertResult(expected.getRowCount)(actual.getRowCount)
     withResource(expected.copyToHost()) { e =>
       withResource(actual.copyToHost()) { a =>
-<<<<<<< HEAD
         compareColumns(e, a)
       }
     }
@@ -131,28 +130,13 @@
           case DType.FLOAT32 => assertResult(e.getFloat(i))(a.getFloat(i))
           case DType.FLOAT64 => assertResult(e.getDouble(i))(a.getDouble(i))
           case DType.STRING => assertResult(e.getJavaString(i))(a.getJavaString(i))
+          case dt if dt.isDecimalType && dt.isBackedByLong =>
+            assertResult(e.getBigDecimal(i))(a.getBigDecimal(i))
           case DType.LIST | DType.STRUCT =>
             (0 until e.getNumChildren).foreach { childIdx =>
               val eChild = e.getChildColumnView(childIdx)
               val aChild = a.getChildColumnView(childIdx)
               compareColumns(eChild, aChild)
-=======
-        (0L until expected.getRowCount).foreach { i =>
-          assertResult(e.isNull(i))(a.isNull(i))
-          if (!e.isNull(i)) {
-            e.getType match {
-              case DType.BOOL8 => assertResult(e.getBoolean(i))(a.getBoolean(i))
-              case DType.INT8 => assertResult(e.getByte(i))(a.getByte(i))
-              case DType.INT16 => assertResult(e.getShort(i))(a.getShort(i))
-              case DType.INT32 => assertResult(e.getInt(i))(a.getInt(i))
-              case DType.INT64 => assertResult(e.getLong(i))(a.getLong(i))
-              case DType.FLOAT32 => assertResult(e.getFloat(i))(a.getFloat(i))
-              case DType.FLOAT64 => assertResult(e.getDouble(i))(a.getDouble(i))
-              case DType.STRING => assertResult(e.getJavaString(i))(a.getJavaString(i))
-              case dt if dt.isDecimalType && dt.isBackedByLong =>
-                assertResult(e.getBigDecimal(i))(a.getBigDecimal(i))
-              case _ => throw new UnsupportedOperationException("not implemented yet")
->>>>>>> ffcfaa1d
             }
           case _ => throw new UnsupportedOperationException("not implemented yet")
         }
