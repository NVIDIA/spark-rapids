--- conflicted
+++ resolved
@@ -16,7 +16,7 @@
 
 package com.nvidia.spark.rapids
 
-<<<<<<< HEAD
+import java.math.RoundingMode
 import java.util
 
 import ai.rapids.cudf.{ColumnView, ContiguousTable, DeviceMemoryBuffer, DType, HostColumnVector, Table}
@@ -24,16 +24,7 @@
 import com.nvidia.spark.rapids.format.{CodecType, ColumnMeta}
 import org.scalatest.FunSuite
 
-import org.apache.spark.sql.types.{ArrayType, DataType, DoubleType, IntegerType, StringType, StructField, StructType}
-=======
-import java.math.RoundingMode
-
-import ai.rapids.cudf.{BufferType, ContiguousTable, DeviceMemoryBuffer, Table}
-import com.nvidia.spark.rapids.format.{CodecType, ColumnMeta}
-import org.scalatest.FunSuite
-
-import org.apache.spark.sql.types.{DataType, DecimalType, DoubleType, IntegerType, StringType, StructType}
->>>>>>> ffcfaa1d
+import org.apache.spark.sql.types.{ArrayType, DataType, DecimalType, DoubleType, IntegerType, StringType, StructField, StructType}
 import org.apache.spark.sql.vectorized.ColumnarBatch
 
 class MetaUtilsSuite extends FunSuite with Arm {
@@ -41,6 +32,7 @@
     IntegerType,
     StringType,
     DoubleType,
+    DecimalType(ai.rapids.cudf.DType.DECIMAL64_MAX_PRECISION, 5),
     ArrayType(StringType),
     StructType(Array(
       StructField("ints", IntegerType),
@@ -57,16 +49,13 @@
         .column(5.asInstanceOf[Integer], null.asInstanceOf[java.lang.Integer], 3, 1)
         .column("five", "two", null, null)
         .column(5.0, 2.0, 3.0, 1.0)
-<<<<<<< HEAD
+        .decimal64Column(-5, RoundingMode.UNNECESSARY, 0, null, -1.4, 10.123)
         .column(Array("1", "2", "three"), Array("4"), null, Array("five"))
         .column(structType,
           struct(1.asInstanceOf[Integer], util.Arrays.asList("a", "b", "c")),
           struct(2.asInstanceOf[Integer], util.Arrays.asList("1", "2", null)),
           struct(3.asInstanceOf[Integer], null),
           struct(null, util.Arrays.asList("xyz")))
-=======
-        .decimal64Column(-5, RoundingMode.UNNECESSARY, 0, null, -1.4, 10.123)
->>>>>>> ffcfaa1d
         .build()) { table =>
       table.contiguousSplit()(0)
     }
@@ -221,12 +210,8 @@
       val sparkTypes = Array[DataType](IntegerType, StringType, DoubleType,
         DecimalType(ai.rapids.cudf.DType.DECIMAL64_MAX_PRECISION, 5))
       withResource(origBuffer.sliceWithCopy(0, origBuffer.getLength)) { buffer =>
-<<<<<<< HEAD
         withResource(MetaUtils.getBatchFromMeta(buffer, meta,
           contiguousTableSparkTypes)) { batch =>
-=======
-        withResource(MetaUtils.getBatchFromMeta(buffer, meta, sparkTypes)) { batch =>
->>>>>>> ffcfaa1d
           assertResult(table.getRowCount)(batch.numRows)
           assertResult(table.getNumberOfColumns)(batch.numCols)
           (0 until table.getNumberOfColumns).foreach { i =>
