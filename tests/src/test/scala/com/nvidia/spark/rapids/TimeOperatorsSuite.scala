--- conflicted
+++ resolved
@@ -64,11 +64,7 @@
 
   testBothCpuGpuExpectedException[RuntimeException](
     "Test timestamp_micros from long near Long.minValue: long overflow",
-<<<<<<< HEAD
-    e => if (ShimLoader.getSparkVersion.startsWith("4.")) {
-=======
     e => if (isSpark400OrLater) {
->>>>>>> ea100ad2
            e.getMessage.contains("EXPRESSION_DECODING_FAILED")
          } else {
            e.getMessage.contains("ArithmeticException")
