/*
 * Copyright (c) 2019-2021, NVIDIA CORPORATION.
 *
 * Licensed under the Apache License, Version 2.0 (the "License");
 * you may not use this file except in compliance with the License.
 * You may obtain a copy of the License at
 *
 *     http://www.apache.org/licenses/LICENSE-2.0
 *
 * Unless required by applicable law or agreed to in writing, software
 * distributed under the License is distributed on an "AS IS" BASIS,
 * WITHOUT WARRANTIES OR CONDITIONS OF ANY KIND, either express or implied.
 * See the License for the specific language governing permissions and
 * limitations under the License.
 */
package com.nvidia.spark.rapids

import java.io.File
import java.nio.file.Files
import java.sql.{Date, Timestamp}
import java.util.{Locale, TimeZone}

import scala.reflect.ClassTag
import scala.util.{Failure, Try}

import org.scalatest.{Assertion, FunSuite}

import org.apache.spark.SparkConf
import org.apache.spark.internal.Logging
import org.apache.spark.sql.{DataFrame, Row, SparkSession}
import org.apache.spark.sql.execution.SparkPlan
import org.apache.spark.sql.rapids.execution.TrampolineUtil
import org.apache.spark.sql.types._

object TestResourceFinder {
  private [this] var resourcePrefix: String = _

  def setPrefix(prefix: String): Unit = {
    resourcePrefix = prefix
  }

  def getResourcePath(path: String): String = {
    if (resourcePrefix == null) {
      val resource = this.getClass.getClassLoader.getResource(path)
      if (resource == null) {
        throw new IllegalStateException(s"Could not find $path with " +
          s"classloader ${this.getClass.getClassLoader}")
      }
      resource.toString
    } else {
      resourcePrefix + "/" + path
    }
  }
}

object SparkSessionHolder extends Logging {

  private var spark = createSparkSession()
  private var origConf = spark.conf.getAll
  private var origConfKeys = origConf.keys.toSet

  private def setAllConfs(confs: Array[(String, String)]): Unit = confs.foreach {
    case (key, value) if spark.conf.get(key, null) != value =>
      spark.conf.set(key, value)
    case _ => // No need to modify it
  }

  private def createSparkSession(): SparkSession = {
    TrampolineUtil.cleanupAnyExistingSession()

    // Timezone is fixed to UTC to allow timestamps to work by default
    TimeZone.setDefault(TimeZone.getTimeZone("UTC"))
    // Add Locale setting
    Locale.setDefault(Locale.US)

    val builder = SparkSession.builder()
        .master("local[1]")
        .config("spark.sql.adaptive.enabled", "false")
        .config("spark.rapids.sql.enabled", "false")
        .config("spark.rapids.sql.test.enabled", "false")
        .config("spark.plugins", "com.nvidia.spark.SQLPlugin")
        .config("spark.sql.queryExecutionListeners",
          "com.nvidia.spark.rapids.ExecutionPlanCaptureCallback")
        .config("spark.sql.warehouse.dir", sparkWarehouseDir.getAbsolutePath)
        .appName("rapids spark plugin integration tests (scala)")

    // comma separated config from command line
    val commandLineVariables = System.getenv("SPARK_CONF")
    if (commandLineVariables != null) {
      commandLineVariables.split(",").foreach { s =>
        val a = s.split("=")
        builder.config(a(0), a(1))
      }
    }

    builder.getOrCreate()
  }

  private def reinitSession(): Unit = {
    spark = createSparkSession()
    origConf = spark.conf.getAll
    origConfKeys = origConf.keys.toSet
  }

  def sparkSession: SparkSession = {
    if (SparkSession.getActiveSession.isEmpty) {
      reinitSession()
    }
    spark
  }

  def resetSparkSessionConf(): Unit = {
    if (SparkSession.getActiveSession.isEmpty) {
      reinitSession()
    } else {
      setAllConfs(origConf.toArray)
      val currentKeys = spark.conf.getAll.keys.toSet
      val toRemove = currentKeys -- origConfKeys
      if (toRemove.contains("spark.shuffle.manager")) {
        // cannot unset the config so need to reinitialize
        reinitSession()
      } else {
        toRemove.foreach(spark.conf.unset)
      }
    }
    logDebug(s"RESET CONF TO: ${spark.conf.getAll}")
  }

  def withSparkSession[U](conf: SparkConf, f: SparkSession => U): U = {
    resetSparkSessionConf
    logDebug(s"SETTING  CONF: ${conf.getAll.toMap}")
    setAllConfs(conf.getAll)
    logDebug(s"RUN WITH CONF: ${spark.conf.getAll}\n")
    f(spark)
  }

  private lazy val sparkWarehouseDir: File = {
    val path = Files.createTempDirectory("spark-warehouse")
    val file = new File(path.toString)
    file.deleteOnExit()
    file
  }
}

/**
 * Set of tests that compare the output using the CPU version of spark vs our GPU version.
 */
trait SparkQueryCompareTestSuite extends FunSuite with Arm {
  import SparkSessionHolder.withSparkSession

  def enableCsvConf(): SparkConf = {
    new SparkConf()
        .set(RapidsConf.ENABLE_READ_CSV_DATES.key, "true")
        .set(RapidsConf.ENABLE_READ_CSV_BYTES.key, "true")
        .set(RapidsConf.ENABLE_READ_CSV_SHORTS.key, "true")
        .set(RapidsConf.ENABLE_READ_CSV_INTEGERS.key, "true")
        .set(RapidsConf.ENABLE_READ_CSV_LONGS.key, "true")
        .set(RapidsConf.ENABLE_READ_CSV_FLOATS.key, "true")
        .set(RapidsConf.ENABLE_READ_CSV_DOUBLES.key, "true")
  }

  //  @see java.lang.Float#intBitsToFloat
  // <quote>
  // If the argument is any value in the range `0x7f800001` through `0x7fffffff` or
  // in the range `0xff800001` through `0xffffffff`, the result is a NaN
  // </quote>
  val FLOAT_POSITIVE_NAN_LOWER_RANGE = java.lang.Float.intBitsToFloat(0x7f800001)
  val FLOAT_POSITIVE_NAN_UPPER_RANGE = java.lang.Float.intBitsToFloat(0x7fffffff)
  val FLOAT_NEGATIVE_NAN_LOWER_RANGE = java.lang.Float.intBitsToFloat(0xff800001)
  val FLOAT_NEGATIVE_NAN_UPPER_RANGE = java.lang.Float.intBitsToFloat(0xffffffff)

  // see java.lang.Double#longBitsToDouble
  // <quote>
  // <p>If the argument is any value in the range `0x7ff0000000000001L` through
  // `0x7fffffffffffffffL` or in the range
  // `0xfff0000000000001L` through
  // `0xffffffffffffffffL`, the result is a NaN
  val DOUBLE_POSITIVE_NAN_LOWER_RANGE = java.lang.Double.longBitsToDouble(0x7ff0000000000001L)
  val DOUBLE_POSITIVE_NAN_UPPER_RANGE = java.lang.Double.longBitsToDouble(0x7fffffffffffffffL)
  val DOUBLE_NEGATIVE_NAN_LOWER_RANGE = java.lang.Double.longBitsToDouble(0xfff0000000000001L)
  val DOUBLE_NEGATIVE_NAN_UPPER_RANGE = java.lang.Double.longBitsToDouble(0xffffffffffffffffL)

  def withGpuSparkSession[U](f: SparkSession => U, conf: SparkConf = new SparkConf()): U = {
    val c = conf.clone()
      .set(RapidsConf.SQL_ENABLED.key, "true")
      .set(RapidsConf.TEST_CONF.key, "true")
      .set(RapidsConf.EXPLAIN.key, "ALL")
    withSparkSession(c, f)
  }

  def withCpuSparkSession[U](f: SparkSession => U, conf: SparkConf = new SparkConf()): U = {
    val c = conf.clone()
      .set(RapidsConf.SQL_ENABLED.key, "false") // Just to be sure
      // temp work around to unsupported timestamp type
      .set("spark.sql.parquet.outputTimestampType", "TIMESTAMP_MICROS")
    withSparkSession(c, f)
  }

  def compare(expected: Any, actual: Any, epsilon: Double = 0.0): Boolean = {
    def doublesAreEqualWithinPercentage(expected: Double, actual: Double): (String, Boolean) = {
      if (!compare(expected, actual)) {
        if (expected != 0) {
          val v = Math.abs((expected - actual) / expected)
          (s"\n\nABS($expected - $actual) / ABS($actual) == $v is not <= $epsilon ",  v <= epsilon)
        } else {
          val v = Math.abs(expected - actual)
          (s"\n\nABS($expected - $actual) == $v is not <= $epsilon ",  v <= epsilon)
        }
      } else {
        ("SUCCESS", true)
      }
    }
    (expected, actual) match {
      case (a: Float, b: Float) if a.isNaN && b.isNaN => true
      case (a: Double, b: Double) if a.isNaN && b.isNaN => true
      case (null, null) => true
      case (null, _) => false
      case (_, null) => false
      case (a: Array[_], b: Array[_]) =>
        a.length == b.length && a.zip(b).forall { case (l, r) => compare(l, r, epsilon) }
      case (a: Map[_, _], b: Map[_, _]) =>
        a.size == b.size && a.keys.forall { aKey =>
          b.keys.find(bKey => compare(aKey, bKey))
                .exists(bKey => compare(a(aKey), b(bKey), epsilon))
        }
      case (a: Iterable[_], b: Iterable[_]) =>
        a.size == b.size && a.zip(b).forall { case (l, r) => compare(l, r, epsilon) }
      case (a: Product, b: Product) =>
        compare(a.productIterator.toSeq, b.productIterator.toSeq, epsilon)
      case (a: Row, b: Row) =>
        compare(a.toSeq, b.toSeq, epsilon)
      // 0.0 == -0.0, turn float/double to bits before comparison, to distinguish 0.0 and -0.0.
      case (a: Double, b: Double) if epsilon <= 0 =>
        java.lang.Double.doubleToRawLongBits(a) == java.lang.Double.doubleToRawLongBits(b)
      case (a: Double, b: Double) if epsilon > 0 =>
        val ret = doublesAreEqualWithinPercentage(a, b)
        if (!ret._2) {
          System.err.println(ret._1 + " (double)")
        }
        ret._2
      case (a: Float, b: Float) if epsilon <= 0 =>
        java.lang.Float.floatToRawIntBits(a) == java.lang.Float.floatToRawIntBits(b)
      case (a: Float, b: Float) if epsilon > 0 =>
        val ret = doublesAreEqualWithinPercentage(a, b)
        if (!ret._2) {
          System.err.println(ret._1 + " (float)")
        }
        ret._2
      case (a, b) => a == b
    }
  }

  def runOnCpuAndGpuWithCapture(df: SparkSession => DataFrame,
      fun: DataFrame => DataFrame,
      conf: SparkConf = new SparkConf(),
      repart: Integer = 1)
  : (Array[Row], SparkPlan, Array[Row], SparkPlan) = {
    conf.setIfMissing("spark.sql.shuffle.partitions", "2")

    // force a new session to avoid accidentally capturing a late callback from a previous query
    TrampolineUtil.cleanupAnyExistingSession()
    ExecutionPlanCaptureCallback.startCapture()
    var cpuPlan: Option[SparkPlan] = null
    val fromCpu =
      try {
        withCpuSparkSession(session => {
          var data = df(session)
          if (repart > 0) {
            // repartition the data so it is turned into a projection,
            // not folded into the table scan exec
            data = data.repartition(repart)
          }
          fun(data).collect()
        }, conf)
      } finally {
        cpuPlan = ExecutionPlanCaptureCallback.getResultWithTimeout()
      }
    if (cpuPlan.isEmpty) {
      throw new RuntimeException("Did not capture CPU plan")
    }

    ExecutionPlanCaptureCallback.startCapture()
    var gpuPlan: Option[SparkPlan] = null
    val fromGpu =
      try {
        withGpuSparkSession(session => {
          var data = df(session)
          if (repart > 0) {
            // repartition the data so it is turned into a projection,
            // not folded into the table scan exec
            data = data.repartition(repart)
          }
          fun(data).collect()
        }, conf)
      } finally {
        gpuPlan = ExecutionPlanCaptureCallback.getResultWithTimeout()
      }

    if (gpuPlan.isEmpty) {
      throw new RuntimeException("Did not capture GPU plan")
    }

    (fromCpu, cpuPlan.get, fromGpu, gpuPlan.get)
  }

  def testGpuFallback(testName: String,
      fallbackCpuClass: String,
      df: SparkSession => DataFrame,
      conf: SparkConf = new SparkConf(),
      repart: Integer = 1,
      sort: Boolean = false,
      maxFloatDiff: Double = 0.0,
      incompat: Boolean = false,
      execsAllowedNonGpu: Seq[String] = Seq.empty,
      sortBeforeRepart: Boolean = false,
      decimalTypeEnabled: Boolean = true)
      (fun: DataFrame => DataFrame): Unit = {
    val (testConf, qualifiedTestName) =
      setupTestConfAndQualifierName(testName, incompat, sort, conf, execsAllowedNonGpu,
        maxFloatDiff, sortBeforeRepart, decimalTypeEnabled)
    test(qualifiedTestName) {
      val (fromCpu, _, fromGpu, gpuPlan) = runOnCpuAndGpuWithCapture(df, fun,
        conf = testConf,
        repart = repart)
      // Now check the GPU Conditions
      ExecutionPlanCaptureCallback.assertDidFallBack(gpuPlan, fallbackCpuClass)
      compareResults(sort, maxFloatDiff, fromCpu, fromGpu)
    }
  }

  /**
   * Runs a test defined by fun, using dataframe df.
   *
   * @param df the DataFrame to use as input
   * @param fun the function to transform the DataFrame (produces another DataFrame)
   * @param conf spark conf
   * @return tuple of (cpu results, gpu results) as arrays of Row
   */
  def runOnCpuAndGpu(
      df: SparkSession => DataFrame,
      fun: DataFrame => DataFrame,
      conf: SparkConf = new SparkConf(),
      repart: Integer = 1,
      skipCanonicalizationCheck: Boolean = false): (Array[Row], Array[Row]) = {
    conf.setIfMissing("spark.sql.shuffle.partitions", "2")
    val (planCpu, canonicalizationMatchesCpu, fromCpu) = withCpuSparkSession( session => {
      var data = df(session)
      if (repart > 0) {
        // repartition the data so it is turned into a projection,
        // not folded into the table scan exec
        data = data.repartition(repart)
      }
      collect(fun, data)
    }, conf)

    val (planGpu, canonicalizationMatchesGpu, fromGpu) = withGpuSparkSession( session => {
      var data = df(session)
      if (repart > 0) {
        // repartition the data so it is turned into a projection,
        // not folded into the table scan exec
        data = data.repartition(repart)
      }
      collect(fun, data)
    }, conf)

    if (!skipCanonicalizationCheck && (canonicalizationMatchesCpu != canonicalizationMatchesGpu)) {
      fail(s"canonicalizationMatchesCpu=$canonicalizationMatchesCpu != " +
          s"canonicalizationMatchesGpu=$canonicalizationMatchesGpu\n" +
          s"CPU plan: $planCpu\n" +
          s"GPU plan: $planGpu")
    }

    (fromCpu, fromGpu)
  }

  /**
   * Runs a test defined by fun, using 2 dataframes dfA and dfB.
   *
   * @param dfA the first DataFrame to use as input
   * @param dfB the second DataFrame to use as input
   * @param fun the function to transform the DataFrame (produces another DataFrame)
   * @param conf spark conf
   * @return tuple of (cpu results, gpu results) as arrays of Row
   */
  def runOnCpuAndGpu2(dfA: SparkSession => DataFrame,
      dfB: SparkSession => DataFrame,
      fun: (DataFrame, DataFrame) => DataFrame,
      conf: SparkConf = new SparkConf(),
      repart: Integer = 1): (Array[Row], Array[Row]) = {
    val fromCpu = withCpuSparkSession((session) => {
      var dataA = dfA(session)
      var dataB = dfB(session)
      if (repart > 0) {
        // repartition the data so it is turned into a projection,
        // not folded into the table scan exec
        dataA = dataA.repartition(repart)
        dataB = dataB.repartition(repart)
      }
      fun(dataA, dataB).collect()
    }, conf)

    val fromGpu = withGpuSparkSession((session) => {
      var dataA = dfA(session)
      var dataB = dfB(session)
      if (repart > 0) {
        // repartition the data so it is turned into a projection,
        // not folded into the table scan exec
        dataA = dataA.repartition(repart)
        dataB = dataB.repartition(repart)
      }
      fun(dataA, dataB).collect()
    }, conf)

    (fromCpu, fromGpu)
  }

  def collect(
      fun: DataFrame => DataFrame,
      data: DataFrame): (SparkPlan, Boolean, Array[Row]) = {
    val plan1 = fun(data)
    val plan2 = fun(data)
    val canonicalizationMatches = plan1.queryExecution.executedPlan.canonicalized ==
        plan2.queryExecution.executedPlan.canonicalized
    (plan1.queryExecution.executedPlan.canonicalized, canonicalizationMatches, plan1.collect())
  }

  def INCOMPAT_testSparkResultsAreEqual(
      testName: String,
      df: SparkSession => DataFrame,
      maxFloatDiff: Double = 0.0,
      conf: SparkConf = new SparkConf(),
      sort: Boolean = false,
      repart: Integer = 1,
      sortBeforeRepart: Boolean = false)
    (fun: DataFrame => DataFrame): Unit = {
    testSparkResultsAreEqual(testName, df,
      conf=conf,
      repart=repart,
      sort=sort,
      maxFloatDiff=maxFloatDiff,
      incompat=true,
      sortBeforeRepart = sortBeforeRepart)(fun)
  }

  def ALLOW_NON_GPU_testSparkResultsAreEqual(
      testName: String,
      df: SparkSession => DataFrame,
      execsAllowedNonGpu: Seq[String],
      conf: SparkConf = new SparkConf(),
      sortBeforeRepart: Boolean = false,
      skipCanonicalizationCheck: Boolean = false)(fun: DataFrame => DataFrame): Unit = {
    testSparkResultsAreEqual(testName, df,
      conf=conf,
      execsAllowedNonGpu=execsAllowedNonGpu,
      sortBeforeRepart = sortBeforeRepart,
      skipCanonicalizationCheck = skipCanonicalizationCheck)(fun)
  }

  def ALLOW_NON_GPU_testSparkResultsAreEqualWithCapture(
      testName: String,
      df: SparkSession => DataFrame,
      execsAllowedNonGpu: Seq[String],
      conf: SparkConf = new SparkConf(),
      sortBeforeRepart: Boolean = false)
      (fun: DataFrame => DataFrame)
      (validateCapturedPlans: (SparkPlan, SparkPlan) => Unit): Unit = {
    testSparkResultsAreEqualWithCapture(testName, df,
      conf=conf,
      execsAllowedNonGpu=execsAllowedNonGpu,
      sortBeforeRepart = sortBeforeRepart)(fun)(validateCapturedPlans)
  }

  def IGNORE_ORDER_ALLOW_NON_GPU_testSparkResultsAreEqual(
      testName: String,
      df: SparkSession => DataFrame,
      execsAllowedNonGpu: Seq[String],
      repart: Integer = 1,
      conf: SparkConf = new SparkConf(),
      sortBeforeRepart: Boolean = false)(fun: DataFrame => DataFrame): Unit = {
    testSparkResultsAreEqual(testName, df,
      conf=conf,
      execsAllowedNonGpu=execsAllowedNonGpu,
      repart=repart,
      sort=true,
      sortBeforeRepart = sortBeforeRepart)(fun)
  }

  def IGNORE_ORDER_ALLOW_NON_GPU_testSparkResultsAreEqualWithCapture(
      testName: String,
      df: SparkSession => DataFrame,
      execsAllowedNonGpu: Seq[String],
      repart: Integer = 1,
      conf: SparkConf = new SparkConf(),
      sortBeforeRepart: Boolean = false)
      (fun: DataFrame => DataFrame)
      (validateCapturedPlans: (SparkPlan, SparkPlan) => Unit): Unit = {
    testSparkResultsAreEqualWithCapture(testName, df,
      conf=conf,
      execsAllowedNonGpu=execsAllowedNonGpu,
      repart=repart,
      sort=true,
      sortBeforeRepart = sortBeforeRepart)(fun)(validateCapturedPlans)
  }

  def IGNORE_ORDER_testSparkResultsAreEqual(
      testName: String,
      df: SparkSession => DataFrame,
      repart: Integer = 1,
      conf: SparkConf = new SparkConf(),
      sortBeforeRepart: Boolean = false,
      skipCanonicalizationCheck: Boolean = false)(fun: DataFrame => DataFrame): Unit = {
    testSparkResultsAreEqual(testName, df,
      conf=conf,
      repart=repart,
      sort=true,
      sortBeforeRepart = sortBeforeRepart,
      skipCanonicalizationCheck = skipCanonicalizationCheck)(fun)
  }

  def IGNORE_ORDER_testSparkResultsAreEqualWithCapture(
      testName: String,
      df: SparkSession => DataFrame,
      repart: Integer = 1,
      conf: SparkConf = new SparkConf(),
      sortBeforeRepart: Boolean = false)
      (fun: DataFrame => DataFrame)
      (validateCapturedPlans: (SparkPlan, SparkPlan) => Unit): Unit = {
    testSparkResultsAreEqualWithCapture(testName, df,
      conf=conf,
      repart=repart,
      sort=true,
      sortBeforeRepart = sortBeforeRepart)(fun)(validateCapturedPlans)
  }

  def INCOMPAT_IGNORE_ORDER_testSparkResultsAreEqual(
      testName: String,
      df: SparkSession => DataFrame,
      repart: Integer = 1,
      conf: SparkConf = new SparkConf(),
      sortBeforeRepart: Boolean = false)(fun: DataFrame => DataFrame): Unit = {
    testSparkResultsAreEqual(testName, df,
      conf=conf,
      repart=repart,
      incompat=true,
      sort=true,
      sortBeforeRepart = sortBeforeRepart)(fun)
  }

  /**
   * Writes and reads a dataframe to a file using the CPU and the GPU.
   *
   * @param df the DataFrame to use as input
   * @param writer the function to write the data to a file
   * @param reader the function to read the data from a file
   * @param conf spark conf
   * @return tuple of (cpu results, gpu results) as arrays of Row
   */
  def writeWithCpuAndGpu(
      df: SparkSession => DataFrame,
      writer: (DataFrame, String) => Unit,
      reader: (SparkSession, String) => DataFrame,
      conf: SparkConf = new SparkConf()): (Array[Row], Array[Row]) = {
    conf.setIfMissing("spark.sql.shuffle.partitions", "2")
    var tempCpuFile: File = null
    var tempGpuFile: File = null
    try {
      tempCpuFile = File.createTempFile("testdata", "cpu")
      // remove the empty file to prevent "file already exists" from writers
      tempCpuFile.delete()
      withCpuSparkSession(session => {
        val data = df(session)
        writer(data, tempCpuFile.getAbsolutePath)
      }, conf)

      tempGpuFile = File.createTempFile("testdata", "gpu")
      // remove the empty file to prevent "file already exists" from writers
      tempGpuFile.delete()
      withGpuSparkSession(session => {
        val data = df(session)
        writer(data, tempGpuFile.getAbsolutePath)
      }, conf)

      val (fromCpu, fromGpu) = withCpuSparkSession(session => {
        val cpuData = reader(session, tempCpuFile.getAbsolutePath)
        val gpuData = reader(session, tempGpuFile.getAbsolutePath)
        (cpuData.collect, gpuData.collect)
      }, conf)

      (fromCpu, fromGpu)
    } finally {
      if (tempCpuFile != null) {
        tempCpuFile.delete()
      }
      if (tempGpuFile != null) {
        tempGpuFile.delete()
      }
    }
  }

  // we guarantee that the types will be the same
  private def seqLt(a: Seq[Any], b: Seq[Any]): Boolean = {
    if (a.length < b.length) {
      return true
    }
    // lengths are the same
    for (i <- a.indices) {
      val v1 = a(i)
      val v2 = b(i)
      if (v1 != v2) {
        // null is always < anything but null
        if (v1 == null) {
          return true
        }

        if (v2 == null) {
          return false
        }

        (v1, v2) match {
          case (i1: Int, i2: Int) => if (i1 < i2) {
            return true
          } else if (i1 > i2) {
            return false
          }// else equal go on
          case (i1: Long, i2: Long) => if (i1 < i2) {
            return true
          } else if (i1 > i2) {
            return false
          } // else equal go on
          case (i1: Float, i2: Float) => if (i1.isNaN() && !i2.isNaN()) return false
          else if (!i1.isNaN() && i2.isNaN()) return true
          else if (i1 < i2) {
            return true
          } else if (i1 > i2) {
            return false
          } // else equal go on
          case (i1: Date, i2: Date) => if (i1.before(i2)) {
            return true
          } else if (i1.after(i2)) {
            return false
          } // else equal go on
          case (i1: Double, i2: Double) => if (i1.isNaN() && !i2.isNaN()) return false
          else if (!i1.isNaN() && i2.isNaN()) return true
          else if (i1 < i2) {
            return true
          } else if (i1 > i2) {
            return false
          } // else equal go on
          case (i1: Short, i2: Short) => if (i1 < i2) {
            return true
          } else if (i1 > i2) {
            return false
          } // else equal go on
          case (i1: Timestamp, i2: Timestamp) => if (i1.before(i2)) {
            return true
          } else if (i1.after(i2)) {
            return false
          } // else equal go on
          case (s1: String, s2: String) =>
            val cmp = s1.compareTo(s2)
            if (cmp < 0) {
              return true
            } else if (cmp > 0) {
              return false
            } // else equal go on
          case (o1, _) =>
            throw new UnsupportedOperationException(o1.getClass + " is not supported yet")
        }
      }
    }
    // They are equal...
    false
  }

  def setupTestConfAndQualifierName(
      testName: String,
      incompat: Boolean,
      sort: Boolean,
      conf: SparkConf,
      execsAllowedNonGpu: Seq[String],
      maxFloatDiff: Double,
      sortBeforeRepart: Boolean,
      decimalTypeEnabled: Boolean): (SparkConf, String) = {

    var qualifiers = Set[String]()
    var testConf = conf
    if (incompat) {
      testConf = testConf.clone().set(RapidsConf.INCOMPATIBLE_OPS.key, "true")
      qualifiers = qualifiers + "INCOMPAT"
    } else if (maxFloatDiff > 0.0) {
      qualifiers = qualifiers + "APPROXIMATE FLOAT"
    }

    if (sort) {
      qualifiers = qualifiers + "IGNORE ORDER"
    }
    if (execsAllowedNonGpu.nonEmpty) {
      val execStr = execsAllowedNonGpu.mkString(",")
      testConf = testConf.clone().set(RapidsConf.TEST_ALLOWED_NONGPU.key, execStr)
      qualifiers = qualifiers + s"NOT ON GPU[$execStr]"
    }

    if (decimalTypeEnabled) {
      testConf = testConf.clone().set(RapidsConf.DECIMAL_TYPE_ENABLED.key, "true")
      qualifiers = qualifiers + "WITH DECIMALS"
    }

    testConf.set("spark.sql.execution.sortBeforeRepartition", sortBeforeRepart.toString)
    val qualifiedTestName = qualifiers.mkString("", ", ",
      (if (qualifiers.nonEmpty) ": " else "") + testName)
    (testConf, qualifiedTestName)
  }

  def compareResults(
      sort: Boolean,
      maxFloatDiff:Double,
      fromCpu: Array[Row],
      fromGpu: Array[Row]): Unit = {
    val relaxedFloatDisclaimer = if (maxFloatDiff > 0) {
      "(relaxed float comparison)"
    } else {
      ""
    }
    if (sort) {
      val cpu = fromCpu.map(_.toSeq).sortWith(seqLt)
      val gpu = fromGpu.map(_.toSeq).sortWith(seqLt)
      if (!compare(cpu, gpu, maxFloatDiff)) {
        fail(
          s"""
             |Running on the GPU and on the CPU did not match $relaxedFloatDisclaimer
             |CPU: ${cpu.seq}

             |GPU: ${gpu.seq}
         """.
            stripMargin)
      }
    } else {
      if (!compare(fromCpu, fromGpu, maxFloatDiff)) {
        fail(
          s"""
             |Running on the GPU and on the CPU did not match $relaxedFloatDisclaimer
             |CPU: ${fromCpu.toSeq}

             |GPU: ${fromGpu.toSeq}
         """.
            stripMargin)
      }
    }
  }

  def testSparkResultsAreEqual(
      testName: String,
      df: SparkSession => DataFrame,
      conf: SparkConf = new SparkConf(),
      repart: Integer = 1,
      sort: Boolean = false,
      maxFloatDiff: Double = 0.0,
      incompat: Boolean = false,
      execsAllowedNonGpu: Seq[String] = Seq.empty,
      sortBeforeRepart: Boolean = false,
      assumeCondition: SparkSession => (Boolean, String) = null,
      decimalTypeEnabled: Boolean = true,
      skipCanonicalizationCheck: Boolean = false)
      (fun: DataFrame => DataFrame): Unit = {

    val (testConf, qualifiedTestName) =
      setupTestConfAndQualifierName(testName, incompat, sort, conf, execsAllowedNonGpu,
        maxFloatDiff, sortBeforeRepart, decimalTypeEnabled)

    test(qualifiedTestName) {
      if (assumeCondition != null) {
        val (isAllowed, reason) = withCpuSparkSession(assumeCondition, conf = testConf)
        assume(isAllowed, reason)
      }
      val (fromCpu, fromGpu) = runOnCpuAndGpu(df, fun,
        conf = testConf,
        repart = repart,
        skipCanonicalizationCheck = skipCanonicalizationCheck)
      compareResults(sort, maxFloatDiff, fromCpu, fromGpu)
    }
  }

  def testSparkResultsAreEqualWithCapture(
      testName: String,
      df: SparkSession => DataFrame,
      conf: SparkConf = new SparkConf(),
      repart: Integer = 1,
      sort: Boolean = false,
      maxFloatDiff: Double = 0.0,
      incompat: Boolean = false,
      execsAllowedNonGpu: Seq[String] = Seq.empty,
      sortBeforeRepart: Boolean = false)
      (fun: DataFrame => DataFrame,
      decimalTypeEnabled: Boolean = true)
      (validateCapturedPlans: (SparkPlan, SparkPlan) => Unit): Unit = {

    val (testConf, qualifiedTestName) =
      setupTestConfAndQualifierName(testName, incompat, sort, conf, execsAllowedNonGpu,
        maxFloatDiff, sortBeforeRepart, decimalTypeEnabled)
    test(qualifiedTestName) {
      val (fromCpu, cpuPlan, fromGpu, gpuPlan) = runOnCpuAndGpuWithCapture(df, fun,
        conf = testConf,
        repart = repart)
      compareResults(sort, maxFloatDiff, fromCpu, fromGpu)
      validateCapturedPlans(cpuPlan, gpuPlan)
    }
  }

  /** Create a DataFrame from a sequence of values and execution a transformation on CPU and GPU,
   *  and compare results */
  def testUnaryFunction(
    conf: SparkConf,
    values: Seq[Any],
    maxFloatDiff: Double = 0.0,
    sort: Boolean = false,
    repart: Integer = 1)(fun: DataFrame => DataFrame): Unit = {

    val df: SparkSession => DataFrame =
      (sparkSession: SparkSession) => createDataFrame(sparkSession, values)

    val (fromCpu, fromGpu) = runOnCpuAndGpu(df, fun,
      conf,
      repart = repart)

    compareResults(sort, maxFloatDiff, fromCpu, fromGpu)
  }

  def testExpectedGpuException[T <: Throwable](
    testName: String,
    exceptionClass: Class[T],
    df: SparkSession => DataFrame,
    conf: SparkConf = new SparkConf(),
    repart: Integer = 1,
    sort: Boolean = false,
    maxFloatDiff: Double = 0.0,
    incompat: Boolean = false,
    execsAllowedNonGpu: Seq[String] = Seq.empty,
    sortBeforeRepart: Boolean = false,
    decimalTypeEnabled: Boolean = true)(fun: DataFrame => DataFrame): Unit = {
    val (testConf, qualifiedTestName) =
      setupTestConfAndQualifierName(testName, incompat, sort, conf, execsAllowedNonGpu,
        maxFloatDiff, sortBeforeRepart, decimalTypeEnabled)

    test(qualifiedTestName) {
      val t = Try({
        withGpuSparkSession( session => {
          var data = df(session)
          if (repart > 0) {
            // repartition the data so it is turned into a projection,
            // not folded into the table scan exec
            data = data.repartition(repart)
          }
          fun(data).collect()
        }, testConf)
      })
      t match {
        case Failure(e) if e.getClass == exceptionClass => // Good
        case Failure(e) => throw e
        case _ => fail("Expected an exception")
      }
    }
  }

  def testExpectedException[T <: Throwable](
      testName: String,
      expectedException: T => Boolean,
      df: SparkSession => DataFrame,
      conf: SparkConf = new SparkConf(),
      repart: Integer = 1,
      sort: Boolean = false,
      maxFloatDiff: Double = 0.0,
      incompat: Boolean = false,
      execsAllowedNonGpu: Seq[String] = Seq.empty,
      sortBeforeRepart: Boolean = false,
      decimaTypeEnabled: Boolean = true)
      (fun: DataFrame => DataFrame)(implicit classTag: ClassTag[T]): Unit = {
    val clazz = classTag.runtimeClass
    val (testConf, qualifiedTestName) =
      setupTestConfAndQualifierName(testName, incompat, sort, conf, execsAllowedNonGpu,
        maxFloatDiff, sortBeforeRepart, decimaTypeEnabled)

      test(qualifiedTestName) {
        val t = Try({
          val (fromCpu, fromGpu) = runOnCpuAndGpu(df, fun,
            conf = testConf,
            repart = repart)
          compareResults(sort, maxFloatDiff, fromCpu, fromGpu)
        })
        t match {
          case Failure(e) if clazz.isAssignableFrom(e.getClass) =>
            assert(expectedException(e.asInstanceOf[T]))
          case Failure(e) => throw e
          case _ => fail("Expected an exception, but got none")
        }
      }
  }

  def testSparkResultsAreEqual2(
      testName: String,
      dfA: SparkSession => DataFrame,
      dfB: SparkSession => DataFrame,
      conf: SparkConf = new SparkConf(),
      repart: Integer = 1,
      sort: Boolean = false,
      maxFloatDiff: Double = 0.0,
      incompat: Boolean = false,
      execsAllowedNonGpu: Seq[String] = Seq.empty,
      sortBeforeRepart: Boolean = false,
      decimalTypeEnabled: Boolean = true)
    (fun: (DataFrame, DataFrame) => DataFrame): Unit = {

    val (testConf, qualifiedTestName) =
      setupTestConfAndQualifierName(testName, incompat, sort, conf, execsAllowedNonGpu,
        maxFloatDiff, sortBeforeRepart, decimalTypeEnabled)

    testConf.set("spark.sql.execution.sortBeforeRepartition", sortBeforeRepart.toString)
    test(qualifiedTestName) {
      val (fromCpu, fromGpu) = runOnCpuAndGpu2(dfA, dfB, fun, conf = testConf, repart = repart)
      compareResults(sort, maxFloatDiff, fromCpu, fromGpu)
    }
  }

  def INCOMPAT_testSparkResultsAreEqual2(
      testName: String,
      dfA: SparkSession => DataFrame,
      dfB: SparkSession => DataFrame,
      repart: Integer = 1,
      conf: SparkConf = new SparkConf(),
      sortBeforeRepart: Boolean = false)(fun: (DataFrame, DataFrame) => DataFrame): Unit = {
    testSparkResultsAreEqual2("INCOMPAT: " + testName, dfA, dfB,
      conf=conf.set(RapidsConf.INCOMPATIBLE_OPS.key, "true"),
      repart=repart, sortBeforeRepart = sortBeforeRepart)(fun)
  }

  def INCOMPAT_IGNORE_ORDER_testSparkResultsAreEqual2(
      testName: String,
      dfA: SparkSession => DataFrame,
      dfB: SparkSession => DataFrame,
      repart: Integer = 1,
      conf: SparkConf = new SparkConf(),
      sortBeforeRepart: Boolean = false)(fun: (DataFrame, DataFrame) => DataFrame): Unit = {
    testSparkResultsAreEqual2("INCOMPAT, IGNORE ORDER: " + testName, dfA, dfB,
      conf=conf.set(RapidsConf.INCOMPATIBLE_OPS.key, "true"),
      repart=repart,
      sort=true,
      sortBeforeRepart = sortBeforeRepart)(fun)
  }

  def IGNORE_ORDER_testSparkResultsAreEqual2(
      testName: String,
      dfA: SparkSession => DataFrame,
      dfB: SparkSession => DataFrame,
      repart: Integer = 1,
      conf: SparkConf = new SparkConf(),
      sortBeforeRepart: Boolean = false)(fun: (DataFrame, DataFrame) => DataFrame): Unit = {
    testSparkResultsAreEqual2("IGNORE ORDER: " + testName, dfA, dfB,
      conf=conf,
      repart=repart,
      sort=true,
      sortBeforeRepart = sortBeforeRepart)(fun)
  }

  def testSparkWritesAreEqual(
      testName: String,
      df: SparkSession => DataFrame,
      writer: (DataFrame, String) => Unit,
      reader: (SparkSession, String) => DataFrame,
      conf: SparkConf = new SparkConf(),
      sortBeforeRepart: Boolean = false,
      sort: Boolean = false,
      decimalTypeEnabled: Boolean = true): Unit = {
    val (testConf, qualifiedTestName) =
      setupTestConfAndQualifierName(testName, false, sort, conf, Nil,
        0.0, sortBeforeRepart, decimalTypeEnabled)

    test(qualifiedTestName) {
      val (fromCpu, fromGpu) = writeWithCpuAndGpu(df, writer, reader, testConf)
      compareResults(sort, 0, fromCpu, fromGpu)
    }
  }

  /** forces ColumnarBatch of batchSize bytes */
  def makeBatchedBytes(batchSize: Int, conf: SparkConf = new SparkConf()): SparkConf = {
    conf.set(RapidsConf.GPU_BATCH_SIZE_BYTES.key, batchSize.toString)
  }

  def mixedDfWithBuckets(session: SparkSession): DataFrame = {
    import session.sqlContext.implicits._
    Seq[(java.lang.Integer, java.lang.Long, java.lang.Double, String, java.lang.Integer, String)](
      (99, 100L, 1.0, "A", 1, "A"),
      (98, 200L, 2.0, "B", 2, "B"),
      (97,300L, 3.0, "C", 3, "C"),
      (99, 400L, 4.0, "D", null, null),
      (98, 500L, 5.0, "E", 1, "A"),
      (97, -100L, 6.0, "F", 2, "B"),
      (96, -500L, 0.0, "G", 3, "C"),
      (95, -700L, 8.0, "E\u0480\u0481", null, ""),
      (94, -900L, 9.0, "g\nH", 1, "A"),
      (92, -1200L, 12.0, "IJ\"\u0100\u0101\u0500\u0501", 2, "B"),
      (90, 1500L, 15.0, "\ud720\ud721", 3, "C")
    ).toDF("ints", "longs", "doubles", "strings", "bucket_1", "bucket_2")
  }

  def mixedDf(session: SparkSession, numSlices: Int = 2): DataFrame = {
    val rows = Seq[Row](Row(99, 100L, 1.0, "A", Decimal("1.2")),
      Row(98, 200L, 2.0, "B", Decimal("1.3")),
      Row(97, 300L, 3.0, "C", Decimal("1.4")),
      Row(99, 400L, 4.0, "D", Decimal("1.5")),
      Row(98, 500L, 5.0, "E", Decimal("1.6")),
      Row(97, -100L, 6.0, "F", Decimal("1.7")),
      Row(96, -500L, 0.0, "G", null),
      Row(95, -700L, 8.0, "E\u0480\u0481", Decimal("1.9")),
      Row(Int.MaxValue, Long.MinValue, Double.PositiveInfinity, "\u0000", Decimal("2.0")),
      Row(Int.MinValue, Long.MaxValue, Double.NaN, "\u0000", Decimal("100.123")),
      Row(null, null, null, "actions are judged by intentions", null),
      Row(94, -900L, 9.0, "g\nH", Decimal("300.369")),
      Row(92, -1200L, 12.0, "IJ\"\u0100\u0101\u0500\u0501", Decimal("-1.47e3")),
      Row(90, 1500L, 15.0, "\ud720\ud721", Decimal("-22.2345")))
    val structType = StructType(Seq(StructField("ints", IntegerType),
        StructField("longs", LongType),
        StructField("doubles", DoubleType),
        StructField("strings", StringType),
        StructField("decimals", DecimalType(15, 5))))
    session.createDataFrame(
      session.sparkContext.parallelize(rows, numSlices), structType)
  }

  def likeDf(session: SparkSession): DataFrame = {
    import session.sqlContext.implicits._
    Seq(
      (150, "abc"), (140, "a*c"), (130, "ab"), (120, "ac"), (110, "a|bc"), (100, "a.b"), (90, "b$"),
      (80, "b$c"), (70, "\r"), (60, "a\rb"), (50, "\roo"), (40, "\n"), (30, "a\nb"), (20, "\noo"),
      (0, "\roo"), (10, "a\u20ACa") , (-10, "o\\aood"), (-20, "foo"), (-30, "food"),(-40, "foodu"),
      (-50,"abc%abc"), (-60,"abc%&^abc"), (-70, """"%SystemDrive%\Users\John"""),
      (-80, """%SystemDrive%\\Users\\John"""), (-90, "aa^def"), (-100, "acna"), (-110, "_"),
      (-110, "cn"), (-120, "aa[d]abc"), (-130, "aa(d)abc"), (-140, "a?b"), (-150, "a+c"),
      (-160, "a{3}"), (-170, "aaa"), (-180, """\abc"""))
    .toDF("number","word")
  }

  def mixedDfWithNulls(session: SparkSession): DataFrame = {
    import session.sqlContext.implicits._
    Seq[(java.lang.Long, java.lang.Double, java.lang.Integer, String)](
      (100L, 1.0, 99, "A"),
      (200L, 2.0, 98, "A"),
      (300L, null, 97, "B"),
      (400L, 4.0, null, "B"),
      (500L, 5.0, 98, "C"),
      (null, 6.0, 97, "C"),
      (-500L, null, 96, null),
      (-700L, 8.0, null, "E\u0480\u0481"),
      (null, 9.0, 90, "g\nH"),
      (1200L, null, null, "IJ\"\u0100\u0101\u0500\u0501"),
      (null, null, null, "\ud720\ud721")
    ).toDF("longs", "doubles", "ints", "strings")
  }

  def booleanDf(session: SparkSession): DataFrame = {
    import session.sqlContext.implicits._
    Seq[(java.lang.Boolean, java.lang.Boolean)](
      (true, true),
      (false, true),
      (true, false),
      (false, false),
      (null, true)
    ).toDF("bools", "more_bools")
  }

  def datesDf(session: SparkSession): DataFrame = {
    import session.sqlContext.implicits._
    Seq(
      (Date.valueOf("0100-1-1"), Date.valueOf("2100-1-1")),
      (Date.valueOf("0211-1-1"), Date.valueOf("1492-4-7")),
      (Date.valueOf("1900-2-2"), Date.valueOf("1776-7-4")),
      (Date.valueOf("1989-3-3"), Date.valueOf("1808-11-12")),
      (Date.valueOf("2010-4-4"), Date.valueOf("2100-12-30")),
      (Date.valueOf("2020-5-5"), Date.valueOf("2019-6-19")),
      (Date.valueOf("2050-10-30"), Date.valueOf("0100-5-28"))
    ).toDF("dates", "more_dates")
  }

  def timestampsDf(session: SparkSession): DataFrame = {
    import session.sqlContext.implicits._

    Seq(
      (Timestamp.valueOf("0100-1-1 23:00:01"), Timestamp.valueOf("2100-1-1 23:12:01")),
      (Timestamp.valueOf("0211-1-1 03:00:01"), Timestamp.valueOf("1492-4-7 07:00:01")),
      (Timestamp.valueOf("1900-2-2 01:10:01"), Timestamp.valueOf("1776-7-4 05:22:52")),
      (Timestamp.valueOf("1989-3-3 11:04:10"), Timestamp.valueOf("1808-11-12 21:00:33")),
      (Timestamp.valueOf("2010-4-4 13:00:56"), Timestamp.valueOf("2100-12-30 02:54:10")),
      (Timestamp.valueOf("2019-6-5 06:24:24"), Timestamp.valueOf("2019-6-19 16:00:01")),
      (Timestamp.valueOf("2020-2-5 06:24:24"), Timestamp.valueOf("2019-6-19 16:00:01")),
      (Timestamp.valueOf("2020-5-5 06:24:24"), Timestamp.valueOf("2100-12-30 02:54:10")),
      (Timestamp.valueOf("2050-10-30 08:44:30"), Timestamp.valueOf("0100-5-28 08:23:12"))
    ).toDF("timestamps", "more_timestamps")
  }

  def epochDf(session: SparkSession): DataFrame = {
    import session.sqlContext.implicits._
    Seq(
      -1586549475L, //1919-09-23 3:48:45 AM
      1435708800L, //2015-07-01 12:00:00 (the day after leap second was added)
      118800L, //1970-01-02 09:00:00
      1293901860L, //2011-01-01 17:11:00
      318402000L, //1980-02-03 05:00:00
      604996200L, //1989-03-04 06:30:00
      -12586549L, //1969-08-08 7:44:11 AM
      1270413572L, //2010-04-04 20:39:32
      1588734621L, //2020-05-06 03:10:21
      2550814152L, //2050-10-31 07:29:12
      4102518778L, //2100-01-01 20:32:58
      702696234, //1992-04-08 01:23:54
      6516816203L, //2176-07-05 02:43:23
      26472091292L, //2808-11-12 22:41:32
      4133857172L, //2100-12-30 01:39:32
      1560948892, //2019-06-19 12:54:52
      4115217600L //2100-05-28 20:00:00
    ).toDF("dates")
  }

  def datesPostEpochDf(session: SparkSession): DataFrame = {
    import session.sqlContext.implicits._
    Seq(
      1435708800L, //2015-07-01 12:00:00 (the day after leap second was added)
      118800L, //1970-01-02 09:00:00
      1293901860L, //2011-01-01 17:11:00
      318402000L, //1980-02-03 05:00:00
      604996200L, //1989-03-04 06:30:00
      1270413572L, //2010-04-04 20:39:32
      1588734621L, //2020-05-06 03:10:21
      2550814152L, //2050-10-31 07:29:12
      4102518778L, //2100-01-01 20:32:58
      702696234, //1992-04-08 01:23:54
      6516816203L, //2176-07-05 02:43:23
      26472091292L, //2808-11-12 22:41:32
      4133857172L, //2100-12-30 01:39:32
      1560948892, //2019-06-19 12:54:52
      4115217600L //2100-05-28 20:00:00
    ).toDF("dates")
  }

  def exponentsAsStringsDf(session: SparkSession): DataFrame = {
    import session.sqlContext.implicits._
    Seq("1.38E-2",
      "1.2e-2",
      "3.544E+2",
      "3.2e+2",
      "4.5E3",
      "9.8e5").toDF("c0")
  }

  def invalidFloatStringsDf(session: SparkSession): DataFrame = {
    import session.sqlContext.implicits._
    Seq(("A", "null"), ("1.3", "43.54")).toDF("c0", "c1")
  }

  def badDoubleStringsDf(session: SparkSession): DataFrame = {
    import session.sqlContext.implicits._
    Seq("1.7976931348623159E308", "-1.7976931348623159E308",
      "1.79769313486231581E308", "-1.79769313486231581E308",
      "17.9769313486231582E307", "-17.9769313486231582E307").toDF("c0")
  }

  def stringsAndLongsDf(session: SparkSession): DataFrame = {
    import session.sqlContext.implicits._
    Seq(
      ("A", 1L),
      ("B", 2L),
      ("C", 3L),
      ("D", 4L),
      ("E", 5L),
      ("F", 6L),
      ("G", 0L),
      ("A", 10L)
    ).toDF("strings", "longs")
  }

  def longsDf(session: SparkSession): DataFrame = {
    import session.sqlContext.implicits._
    Seq(
      (100L, 1L),
      (200L, 2L),
      (300L, 3L),
      (400L, 4L),
      (Long.MinValue, 4L),
      (Long.MaxValue, 4L),
      (500L, 5L),
      (-100L, 6L),
      (-500L, 0L),
      (0x123400L, 7L)
    ).toDF("longs", "more_longs")
  }

  def intsDf(session: SparkSession): DataFrame = {
    import session.sqlContext.implicits._
    Seq(
      (100, 1),
      (200, 2),
      (300, 3),
      (400, 4),
      (500, 5),
      (-100, 6),
      (-500, 1),
      (23, 7)
    ).toDF("ints", "more_ints")
  }

  def biggerLongsDf(session: SparkSession): DataFrame = {
    import session.sqlContext.implicits._
    Seq(
      (100L, 1L),
      (200L, 2L),
      (300L, 3L),
      (400L, 4L),
      (500L, 5L),
      (-100L, 6L),
      (-500L, 0L),
      (100L, 1L),
      (200L, 2L),
      (300L, 3L),
      (400L, 4L),
      (500L, 5L),
      (-100L, 6L),
      (-500L, 0L),
      (100L, 1L),
      (200L, 2L),
      (300L, 3L),
      (400L, 4L),
      (500L, 5L),
      (-100L, 6L),
      (-500L, 0L),
      (100L, 1L),
      (200L, 2L),
      (300L, 3L),
      (400L, 4L),
      (500L, 5L),
      (-100L, 6L),
      (-500L, 0L),
      (100L, 1L),
      (200L, 2L),
      (300L, 3L),
      (400L, 4L),
      (500L, 5L),
      (-100L, 6L),
      (-500L, 0L)
    ).toDF("longs", "more_longs")
  }

  def nonZeroLongsDf(session: SparkSession): DataFrame = {
    import session.sqlContext.implicits._
    Seq(
      (100L, 1L),
      (200L, 2L),
      (300L, 3L),
      (400L, 4L),
      (500L, 5L),
      (-100L, 6L),
      (-500L, 50L),
      (100L, 100L)
    ).toDF("longs", "more_longs")
  }

  def nanDf(session: SparkSession): DataFrame = {
    import session.sqlContext.implicits._
    Seq[java.lang.Double](
      DOUBLE_NEGATIVE_NAN_LOWER_RANGE,
      Double.NaN,
      1.0d,
      2.0d
    ).toDF("doubles")
  }

  def nullDf(session: SparkSession): DataFrame = {
    import session.sqlContext.implicits._
    Seq[(java.lang.Long, java.lang.Long)](
      (100L, 15L),
      (100L, null)
    ).toDF("longs", "more_longs")
  }

  def mixedDoubleDf(session: SparkSession): DataFrame = {
    import session.sqlContext.implicits._
    Seq[(java.lang.Double, java.lang.Double)](
      (Double.PositiveInfinity, Double.PositiveInfinity),
      (Double.PositiveInfinity, Double.NegativeInfinity),
      (Double.PositiveInfinity, 0.8435376941d),
      (Double.PositiveInfinity, 23.1927672582d),
      (Double.PositiveInfinity, 2309.4430349398d),
      (Double.PositiveInfinity, Double.NaN),
      (Double.PositiveInfinity, DOUBLE_NEGATIVE_NAN_UPPER_RANGE),
      (Double.PositiveInfinity, null),
      (Double.PositiveInfinity, -0.7078783860d),
      (Double.PositiveInfinity, -70.9667587507d),
      (Double.PositiveInfinity, -838600.5867225748d),

      (Double.NegativeInfinity, Double.PositiveInfinity),
      (Double.NegativeInfinity, Double.NegativeInfinity),
      (Double.NegativeInfinity, 0.8435376941d),
      (Double.NegativeInfinity, 23.1927672582d),
      (Double.NegativeInfinity, 2309.4430349398d),
      (Double.NegativeInfinity, Double.NaN),
      (Double.NegativeInfinity, DOUBLE_NEGATIVE_NAN_LOWER_RANGE),
      (Double.NegativeInfinity, null),
      (Double.NegativeInfinity, -0.7078783860d),
      (Double.NegativeInfinity, -70.9667587507d),
      (Double.NegativeInfinity, -838600.5867225748d),

      (30.0922503207d, Double.PositiveInfinity),
      (0.3547166487d, Double.NegativeInfinity),
      (430.0986947541d, 0.8435376941d),
      (40.2292464632d, 23.1927672582d),
      (0.0684630071d, 2309.4430349398d),
      (24310.3764726531d, Double.NaN),
      (0.0917656668d, DOUBLE_NEGATIVE_NAN_UPPER_RANGE),
      (50.6053004384d, null),
      (7880.7542578934d, -0.7078783860d),
      (20.5882386034d, -70.9667587507d),
      (0.6467140578d, -838600.5867225748d),

      (Double.NaN, Double.PositiveInfinity),
      (Double.NaN, Double.NegativeInfinity),
      (Double.NaN, 0.8435376941d),
      (Double.NaN, 23.1927672582d),
      (Double.NaN, 2309.4430349398d),
      (Double.NaN, Double.NaN),
      (Double.NaN, DOUBLE_NEGATIVE_NAN_LOWER_RANGE),
      (Double.NaN, null),
      (Double.NaN, -0.7078783860d),
      (Double.NaN, -70.9667587507d),
      (Double.NaN, -838600.5867225748d),

      (DOUBLE_NEGATIVE_NAN_UPPER_RANGE, Double.PositiveInfinity),
      (DOUBLE_NEGATIVE_NAN_UPPER_RANGE, Double.NegativeInfinity),
      (DOUBLE_NEGATIVE_NAN_UPPER_RANGE, 0.8435376941d),
      (DOUBLE_NEGATIVE_NAN_UPPER_RANGE, 23.1927672582d),
      (DOUBLE_NEGATIVE_NAN_UPPER_RANGE, 2309.4430349398d),
      (DOUBLE_NEGATIVE_NAN_UPPER_RANGE, Double.NaN),
      (DOUBLE_NEGATIVE_NAN_UPPER_RANGE, DOUBLE_NEGATIVE_NAN_UPPER_RANGE),
      (DOUBLE_NEGATIVE_NAN_UPPER_RANGE, null),
      (DOUBLE_NEGATIVE_NAN_UPPER_RANGE, -0.7078783860d),
      (DOUBLE_NEGATIVE_NAN_UPPER_RANGE, -70.9667587507d),
      (DOUBLE_NEGATIVE_NAN_UPPER_RANGE, -838600.5867225748d),

      (null, Double.PositiveInfinity),
      (null, Double.NegativeInfinity),
      (null, 0.8435376941d),
      (null, 23.1927672582d),
      (null, 2309.4430349398d),
      (null, Double.NaN),
      (null, DOUBLE_NEGATIVE_NAN_UPPER_RANGE),
      (null, null),
      (null, -0.7078783860d),
      (null, -70.9667587507d),
      (null, -838600.5867225748d),

      (-30.0922503207d, Double.PositiveInfinity),
      (-0.3547166487d, Double.NegativeInfinity),
      (-430.0986947541d, 0.8435376941d),
      (-40.2292464632d, 23.1927672582d),
      (-0.0684630071d, 2309.4430349398d),
      (-24310.3764726531d, Double.NaN),
      (-0.0917656668d, DOUBLE_NEGATIVE_NAN_UPPER_RANGE),
      (-50.6053004384d, null),
      (-7880.7542578934d, -0.7078783860d),
      (-20.5882386034d, -70.9667587507d),
      (-0.6467140578d, -838600.5867225748d)
    ).toDF("doubles", "more_doubles")
  }

  def mixedFloatDf(session: SparkSession): DataFrame = {
    import session.sqlContext.implicits._
    Seq[(java.lang.Float, java.lang.Float)](
      (Float.PositiveInfinity, Float.PositiveInfinity),
      (Float.PositiveInfinity, Float.NegativeInfinity),
      (Float.PositiveInfinity, 0.8435376941f),
      (Float.PositiveInfinity, 23.1927672582f),
      (Float.PositiveInfinity, 2309.4430349398f),
      (Float.PositiveInfinity, Float.NaN),
      (Float.PositiveInfinity, FLOAT_NEGATIVE_NAN_UPPER_RANGE),
      (Float.PositiveInfinity, null),
      (Float.PositiveInfinity, -0.7078783860f),
      (Float.PositiveInfinity, -70.9667587507f),
      (Float.PositiveInfinity, -838600.5867225748f),

      (Float.NegativeInfinity, Float.PositiveInfinity),
      (Float.NegativeInfinity, Float.NegativeInfinity),
      (Float.NegativeInfinity, 0.8435376941f),
      (Float.NegativeInfinity, 23.1927672582f),
      (Float.NegativeInfinity, 2309.4430349398f),
      (Float.NegativeInfinity, Float.NaN),
      (Float.NegativeInfinity, FLOAT_NEGATIVE_NAN_LOWER_RANGE),
      (Float.NegativeInfinity, null),
      (Float.NegativeInfinity, -0.7078783860f),
      (Float.NegativeInfinity, -70.9667587507f),
      (Float.NegativeInfinity, -838600.5867225748f),

      (30.0922503207f, Float.PositiveInfinity),
      (0.3547166487f, Float.NegativeInfinity),
      (430.0986947541f, 0.8435376941f),
      (40.2292464632f, 23.1927672582f),
      (0.0684630071f, 2309.4430349398f),
      (24310.3764726531f, Float.NaN),
      (0.0917656668f, FLOAT_NEGATIVE_NAN_UPPER_RANGE),
      (50.6053004384f, null),
      (7880.7542578934f, -0.7078783860f),
      (20.5882386034f, -70.9667587507f),
      (0.6467140578f, -838600.5867225748f),

      (Float.NaN, Float.PositiveInfinity),
      (Float.NaN, Float.NegativeInfinity),
      (Float.NaN, 0.8435376941f),
      (Float.NaN, 23.1927672582f),
      (Float.NaN, 2309.4430349398f),
      (Float.NaN, Float.NaN),
      (Float.NaN, FLOAT_NEGATIVE_NAN_LOWER_RANGE),
      (Float.NaN, null),
      (Float.NaN, -0.7078783860f),
      (Float.NaN, -70.9667587507f),
      (Float.NaN, -838600.5867225748f),

      (-Float.NaN, Float.PositiveInfinity),
      (-Float.NaN, Float.NegativeInfinity),
      (-Float.NaN, 0.8435376941f),
      (-Float.NaN, 23.1927672582f),
      (-Float.NaN, 2309.4430349398f),
      (-Float.NaN, Float.NaN),
      (-Float.NaN, FLOAT_NEGATIVE_NAN_LOWER_RANGE),
      (-Float.NaN, null),
      (-Float.NaN, -0.7078783860f),
      (-Float.NaN, -70.9667587507f),
      (-Float.NaN, -838600.5867225748f),

      (null, Float.PositiveInfinity),
      (null, Float.NegativeInfinity),
      (null, 0.8435376941f),
      (null, 23.1927672582f),
      (null, 2309.4430349398f),
      (null, Float.NaN),
      (null, FLOAT_NEGATIVE_NAN_UPPER_RANGE),
      (null, null),
      (null, -0.7078783860f),
      (null, -70.9667587507f),
      (null, -838600.5867225748f),

      (-30.0922503207f, Float.PositiveInfinity),
      (-0.3547166487f, Float.NegativeInfinity),
      (-430.0986947541f, 0.8435376941f),
      (-40.2292464632f, 23.1927672582f),
      (-0.0684630071f, 2309.4430349398f),
      (-24310.3764726531f, Float.NaN),
      (-0.0917656668f, FLOAT_NEGATIVE_NAN_LOWER_RANGE),
      (-50.6053004384f, null),
      (-7880.7542578934f, -0.7078783860f),
      (-20.5882386034f, -70.9667587507f),
      (-0.6467140578f, -838600.5867225748f)
    ).toDF("floats", "more_floats")
  }

  def intnullableFloatWithNullAndNanDf(session: SparkSession): DataFrame = {
    import session.sqlContext.implicits._
    Seq[(java.lang.Integer, java.lang.Float)](
      (100, 1.0f),
      (200, 2.04f),
      (300, 3.40f),
      (400, 4.20f),
      (500, FLOAT_POSITIVE_NAN_LOWER_RANGE),
      (100, FLOAT_POSITIVE_NAN_UPPER_RANGE),
      (200, null),
      (300, -0.0f),
      (400, FLOAT_NEGATIVE_NAN_LOWER_RANGE),
      (500, FLOAT_NEGATIVE_NAN_UPPER_RANGE),
      (-500, 50.5f)
    ).toDF("ints", "floats")
  }

  def doubleWithNansDf(session: SparkSession): DataFrame = {
    import session.sqlContext.implicits._
    Seq[(java.lang.Double, java.lang.Double)](
      (100.50d, 1.0d),
      (200.80d, Double.NaN),
      (300.30d, 3.0d),
      (Double.NaN, 4.0d),
      (500.0d, Double.NaN),
      (Double.NaN, 6.0d),
      (-500.0d, 50.5d),
      (Double.NegativeInfinity, Double.NaN),
      (Double.PositiveInfinity, 1.2d),
      (Double.NaN, 3.2d),
      (null, null)
    ).toDF("doubles", "more_doubles")
  }

  def doubleWithDifferentKindsOfNansAndZeros(session: SparkSession): DataFrame = {
    import session.sqlContext.implicits._
    Seq[(Double, Int)](
      // Regular numbers
      (1, 10),
      (2, 20),

      // NaNs, in different forms, as per Java documentation for Double.
      // @see java.lang.Double#longBitsToDouble
      // <quote>
      //  If the argument is any value in the range 0x7ff0000000000001L through 0x7fffffffffffffffL,
      //  or in the range 0xfff0000000000001L through 0xffffffffffffffffL, the result is a NaN.
      // </quote>
      (DOUBLE_POSITIVE_NAN_LOWER_RANGE, 30), // Minimum Positive NaN value
      (DOUBLE_POSITIVE_NAN_UPPER_RANGE, 40), // Maximum Positive NaN value
      (DOUBLE_NEGATIVE_NAN_LOWER_RANGE, 50), // Maximum Negative NaN value
      (DOUBLE_NEGATIVE_NAN_UPPER_RANGE, 60), // Minimum Negative NaN value

      // Zeros
      (+0.0, 70), // Minimum Negative NaN value
      (-0.0, 80)  // Minimum Negative NaN value
    ).toDF("double", "int")
  }

  def floatWithDifferentKindsOfNansAndZeros(session: SparkSession): DataFrame = {
    import session.sqlContext.implicits._
    Seq[(Float, Int)](
      // Regular numbers
      (1, 10),
      (2, 20),

      // NaNs, in different forms, as per Java documentation for Float.
      // @see java.lang.Float#longBitsToDouble
      (FLOAT_POSITIVE_NAN_LOWER_RANGE, 30), // Minimum Positive NaN value
      (FLOAT_POSITIVE_NAN_UPPER_RANGE, 40), // Maximum Positive NaN value
      (FLOAT_NEGATIVE_NAN_LOWER_RANGE, 50), // Maximum Negative NaN value
      (FLOAT_NEGATIVE_NAN_UPPER_RANGE, 60), // Minimum Negative NaN value

      // Zeros
      (+0.0f, 70), // Minimum Negative NaN value
      (-0.0f, 80)  // Minimum Negative NaN value
    ).toDF("float", "int")
  }

  def nullableStringsDf(session: SparkSession): DataFrame = {
    import session.sqlContext.implicits._
    Seq[(String, String)](
      ("100.0", "1.0"),
      (null, "2.0"),
      ("300.0", "3.0"),
      ("400.0", null),
      ("500.0", "5.0"),
      ("-100.0", null),
      ("-500.0", "0.0")
    ).toDF("strings", "more_strings")
  }

  def nullableStringsIntsDf(session: SparkSession): DataFrame = {
    import session.sqlContext.implicits._
    Seq[(String, Integer)](
      ("100.0", 1),
      (null, 2),
      (null, 10),
      ("300.0", 3),
      ("400.0", null),
      ("500.0", 5),
      ("500.0", 7),
      ("-100.0", null),
      ("-100.0", 27),
      ("-500.0", 0)
    ).toDF("strings", "ints")
  }

  def oldDatesDf(session: SparkSession): DataFrame = {
    import session.sqlContext.implicits._
    Seq(
      new Date(-141427L * 24 * 60 * 60 * 1000),
      new Date(-150000L * 24 * 60 * 60 * 1000),
      Date.valueOf("1582-10-15"),
      Date.valueOf("1582-10-13")
    ).toDF("dates")
  }

  def oldTsDf(session: SparkSession): DataFrame = {
    import session.sqlContext.implicits._
    Seq(
      new Timestamp(-141427L * 24 * 60 * 60 * 1000),
      new Timestamp(-150000L * 24 * 60 * 60 * 1000),
      Timestamp.valueOf("1582-10-15 00:01:01"),
      Timestamp.valueOf("1582-10-13 12:03:12")
    ).toDF("times")
  }

  def utf8RepeatedDf(session: SparkSession): DataFrame = {
    import session.sqlContext.implicits._
    var utf8Chars = (0 until 256 /*65536*/).map(i => (i.toChar.toString, i))
    utf8Chars = utf8Chars ++ utf8Chars
    utf8Chars.toDF("strings", "ints")
  }

  def utf8StringsDf(session: SparkSession): DataFrame = {
    import session.sqlContext.implicits._
    Seq[(String)](
      ("Foo"),
      ("Bar"),
      ("B\ud720\ud721  "),
      (" B\u0480\u0481"),
      (" Baz")
    ).toDF("strings")
  }

  def nullableStringsFromCsv = {
    fromCsvDf("strings.csv", StructType(Array(
      StructField("strings", StringType, true),
      StructField("more_strings", StringType, true)
    )))(_)
  }

  def singularDoubleDf(session: SparkSession): DataFrame = {
    import session.sqlContext.implicits._
    Seq(1.1).toDF("double")
  }

  // Note: some tests here currently use this to force Spark not to
  // push down expressions into the scan (e.g. GpuFilters need this)
  def fromCsvPatternDf(
      base: String,
      pattern: String,
      schema: StructType,
      hasHeader: Boolean = false)
    (session: SparkSession): DataFrame = {
    val resource = TestResourceFinder.getResourcePath(base) + "/" + pattern
    val df = if (hasHeader) {
      session.read.format("csv").option("header", "true")
    } else {
      session.read.format("csv")
    }
    df.schema(schema).load(resource).toDF()
  }

  // Note: some tests here currently use this to force Spark not to
  // push down expressions into the scan (e.g. GpuFilters need this)
  def fromCsvDf(file: String, schema: StructType, hasHeader: Boolean = false)
               (session: SparkSession): DataFrame = {
    val resource = TestResourceFinder.getResourcePath(file)
    val df = if (hasHeader) {
      session.read.format("csv").option("header", "true")
    } else {
      session.read.format("csv")
    }
    df.schema(schema).load(resource).toDF()
  }

  def shortsFromCsv = {
    fromCsvDf("shorts.csv", StructType(Array(
      StructField("shorts", ShortType),
      StructField("more_shorts", ShortType),
      StructField("five", ShortType),
      StructField("six", ShortType)
    )))(_)
  }

  def intsFromCsv = {
    fromCsvDf("test.csv", StructType(Array(
      StructField("ints_1", IntegerType),
      StructField("ints_2", IntegerType),
      StructField("ints_3", IntegerType),
      StructField("ints_4", IntegerType),
      StructField("ints_5", IntegerType)
    )))(_)
  }

  def intsFromCsvWitHeader = {
    fromCsvDf("test_withheaders.csv", StructType(Array(
      StructField("ints_1", IntegerType),
      StructField("ints_2", IntegerType),
      StructField("ints_3", IntegerType),
      StructField("ints_4", IntegerType),
      StructField("ints_5", IntegerType)
    )), true)(_)
  }

  def intsFromPartitionedCsv= {
    fromCsvDf("partitioned-csv", StructType(Array(
      StructField("partKey", IntegerType),
      StructField("ints_1", IntegerType),
      StructField("ints_2", IntegerType),
      StructField("ints_3", IntegerType),
      StructField("ints_4", IntegerType),
      StructField("ints_5", IntegerType)
    )))(_)
  }

  def longsFromCSVDf = {
    fromCsvDf("lots_o_longs.csv", StructType(Array(
      StructField("longs", LongType, true),
      StructField("more_longs", LongType, true)
    )))(_)
  }

  def veryLargeLongsFromCSVDf = {
    fromCsvDf("very_large_longs.csv", StructType(Array(
      StructField("large_longs", LongType, true)
    )))(_)
  }

  def intsFromCsvInferredSchema(session: SparkSession): DataFrame = {
    val path = TestResourceFinder.getResourcePath("test.csv")
    session.read.option("inferSchema", "true").csv(path)
  }

  def nullableFloatCsvDf = {
    fromCsvDf("nullable_floats.csv", StructType(Array(
      StructField("floats", FloatType, true),
      StructField("more_floats", FloatType, true)
    )))(_)
  }

  def floatCsvDf = {
    fromCsvDf("floats.csv", StructType(Array(
      StructField("floats", FloatType, false),
      StructField("more_floats", FloatType, false)
    )))(_)
  }

  def mixedTypesFromCsvWithHeader = {
    fromCsvDf("mixed-types.csv", StructType(Array(
      StructField("c_string", StringType),
      StructField("c_int", IntegerType),
      StructField("c_timestamp", TimestampType)
    )), hasHeader = true)(_)
  }

  def frameCount(frame: DataFrame): DataFrame = {
    import frame.sparkSession.implicits._
    Seq(frame.count()).toDF
  }

  def intCsvDf= {
    fromCsvDf("ints.csv", StructType(Array(
      StructField("ints", IntegerType, false),
      StructField("more_ints", IntegerType, false),
      StructField("five", IntegerType, false),
      StructField("six", IntegerType, false)
    )))(_)
  }

  def longsCsvDf= {
    fromCsvDf("ints.csv", StructType(Array(
      StructField("longs", LongType, false),
      StructField("more_longs", LongType, false),
      StructField("five", IntegerType, false),
      StructField("six", IntegerType, false)
    )))(_)
  }

  def doubleCsvDf= {
    fromCsvDf("floats.csv", StructType(Array(
      StructField("doubles", DoubleType, false),
      StructField("more_doubles", DoubleType, false)
    )))(_)
  }

  def datesCsvDf= {
    fromCsvDf("dates.csv", StructType(Array(
      StructField("dates", DateType, false),
      StructField("ints", IntegerType, false)
    )))(_)
  }

  private def setNullableStateForAllColumns(df: DataFrame, nullable: Boolean) : DataFrame = {
    // get schema
    val schema = df.schema
    // modify [[StructField] with name `cn`
    val newSchema = StructType(schema.map {
      case StructField(c, t, _, m) ⇒ StructField(c, t, nullable = nullable, m)
    })
    // apply new schema
    df.sqlContext.createDataFrame(df.rdd, newSchema)
  }

  def windowTestDfOrcNonNullable: SparkSession => DataFrame = {
    frameFromOrcNonNullableColumns(
      filename="window-function-test-nonull.orc"
    )(_)
  }

  def windowTestDfOrc: SparkSession => DataFrame = {
    frameFromOrc(
      filename="window-function-test.orc"
    )(_)
  }

  def frameFromParquet(filename: String): SparkSession => DataFrame = {
    val path = TestResourceFinder.getResourcePath(filename)
    s: SparkSession => s.read.parquet(path)
  }

  def frameFromParquetWithSchema(filename: String, schema: StructType):
      SparkSession => DataFrame = {
    val path = TestResourceFinder.getResourcePath(filename)
    s: SparkSession => s.read.schema(schema).parquet(path)
  }

  def frameFromOrc(filename: String): SparkSession => DataFrame = {
    val path = TestResourceFinder.getResourcePath(filename)
    s: SparkSession => s.read.orc(path)
  }

  def frameFromOrcWithSchema(filename: String, schema: StructType): SparkSession => DataFrame = {
    val path = TestResourceFinder.getResourcePath(filename)
    s: SparkSession => s.read.schema(schema).orc(path)
  }

  def frameFromOrcNonNullableColumns(filename: String): SparkSession => DataFrame = {
    val path = TestResourceFinder.getResourcePath(filename)
    s: SparkSession => {
      val df = s.read.orc(path)
      setNullableStateForAllColumns(df, false)
    }
  }

  /** Transform a sequence of values into a DataFrame with one column */
  def createDataFrame(session: SparkSession, values: Seq[Any]) : DataFrame = {
    import scala.collection.JavaConverters._
    val sparkType = getSparkType(values)
    val rows: Seq[Row] = values.map(v => Row.fromSeq(Seq(v)))
    session.createDataFrame(rows.asJava, StructType(Seq(StructField("n", sparkType))))
  }

  /** Determine the Spark data type for the given sequence of values */
  def getSparkType(values: Seq[Any]) = {
    values.filterNot(v => v == null).headOption match {
      case Some(v) => v match {
        case _: Byte => DataTypes.ByteType
        case _: Short => DataTypes.ShortType
        case _: Integer => DataTypes.IntegerType
        case _: Long => DataTypes.LongType
        case _: Float => DataTypes.FloatType
        case _: Double => DataTypes.DoubleType
      }
      case _ => throw new IllegalArgumentException("There must be at least one non-null value")
    }
  }

  /** most of the AQE tests requires Spark 3.0.1 or later */
  def assumeSpark301orLater: Assertion =
    assume(cmpSparkVersion(3, 0, 1) >= 0, "Spark version not 3.0.1+")

  def assumeSpark311orLater: Assertion =
    assume(cmpSparkVersion(3, 1, 1) >= 0, "Spark version not 3.1.1+")

  def assumePriorToSpark320: Assertion =
    assume(isPriorToSpark320, "Spark version not before 3.2.0")

<<<<<<< HEAD
  def assumeSpark320orLater =
    assume(spark320orLater, "Spark version not 3.2.0+")

  def spark320orLater: Boolean = {
    cmpSparkVersion(3, 2, 0) >= 0
  }
=======
  def isPriorToSpark320: Boolean = cmpSparkVersion(3, 2, 0) < 0

  def assumeSpark320orLater: Assertion =
    assume(isSpark320OrLater, "Spark version not 3.2.0+")

  def isSpark320OrLater: Boolean = cmpSparkVersion(3, 2, 0) >= 0
>>>>>>> 492c15fd

  def cmpSparkVersion(major: Int, minor: Int, bugfix: Int): Int = {
    val sparkShimVersion = ShimLoader.getSparkShims.getSparkShimVersion
    val (sparkMajor, sparkMinor, sparkBugfix) = sparkShimVersion match {
      case SparkShimVersion(a, b, c) => (a, b, c)
      case DatabricksShimVersion(a, b, c) => (a, b, c)
      case ClouderaShimVersion(a, b, c, _) => (a, b, c)
      case EMRShimVersion(a, b, c) => (a, b, c)
    }
    val fullVersion = ((major.toLong * 1000) + minor) * 1000 + bugfix
    val sparkFullVersion = ((sparkMajor.toLong * 1000) + sparkMinor) * 1000 + sparkBugfix
    sparkFullVersion.compareTo(fullVersion)
  }


}<|MERGE_RESOLUTION|>--- conflicted
+++ resolved
@@ -1845,21 +1845,12 @@
   def assumePriorToSpark320: Assertion =
     assume(isPriorToSpark320, "Spark version not before 3.2.0")
 
-<<<<<<< HEAD
-  def assumeSpark320orLater =
-    assume(spark320orLater, "Spark version not 3.2.0+")
-
-  def spark320orLater: Boolean = {
-    cmpSparkVersion(3, 2, 0) >= 0
-  }
-=======
   def isPriorToSpark320: Boolean = cmpSparkVersion(3, 2, 0) < 0
 
   def assumeSpark320orLater: Assertion =
     assume(isSpark320OrLater, "Spark version not 3.2.0+")
 
   def isSpark320OrLater: Boolean = cmpSparkVersion(3, 2, 0) >= 0
->>>>>>> 492c15fd
 
   def cmpSparkVersion(major: Int, minor: Int, bugfix: Int): Int = {
     val sparkShimVersion = ShimLoader.getSparkShims.getSparkShimVersion
