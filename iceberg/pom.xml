--- conflicted
+++ resolved
@@ -45,17 +45,6 @@
             <scope>provided</scope>
         </dependency>
         <dependency>
-            <groupId>com.nvidia</groupId>
-            <artifactId>rapids-4-spark-bundled-iceberg-parquet_${scala.binary.version}</artifactId>
-            <version>${project.version}</version>
-            <exclusions>
-                <exclusion>
-                    <groupId>org.apache.iceberg</groupId>
-                    <artifactId>iceberg-parquet</artifactId>
-                </exclusion>
-            </exclusions>
-        </dependency>
-        <dependency>
             <groupId>org.apache.spark</groupId>
             <artifactId>spark-sql_${scala.binary.version}</artifactId>
         </dependency>
@@ -64,23 +53,6 @@
             <artifactId>iceberg-spark-runtime-${iceberg.artifact.suffix}_${scala.binary.version}</artifactId>
         </dependency>
         <dependency>
-<<<<<<< HEAD
-            <groupId>org.apache.parquet</groupId>
-            <artifactId>parquet-hadoop</artifactId>
-        </dependency>
-        <dependency>
-            <groupId>org.apache.parquet</groupId>
-            <artifactId>parquet-column</artifactId>
-        </dependency>
-        <dependency>
-            <groupId>org.apache.parquet</groupId>
-            <artifactId>parquet-common</artifactId>
-        </dependency>
-        <dependency>
-            <groupId>org.apache.avro</groupId>
-            <artifactId>avro</artifactId>
-        </dependency>
-=======
             <groupId>org.apache.avro</groupId>
             <artifactId>avro</artifactId>
         </dependency>
@@ -89,7 +61,6 @@
             <artifactId>rapids-4-spark-iceberg-common_${scala.binary.version}</artifactId>
             <version>${project.version}</version>
         </dependency>
->>>>>>> 4e5f88eb
     </dependencies>
 
     <build>
