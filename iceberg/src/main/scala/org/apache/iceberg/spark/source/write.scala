--- conflicted
+++ resolved
@@ -41,21 +41,21 @@
   }
 }
 
-<<<<<<< HEAD
-class GpuOverwriteByFilter(write: GpuSparkWrite, cpuOverwrite: BatchWrite) 
-    extends GpuBaseBatchWrite(write) {
-  override def commit(messages: Array[WriterCommitMessage]): Unit = {
-    // Delegate to CPU OverwriteByFilter's commit method
-    cpuOverwrite.commit(messages)
-=======
 class GpuDynamicOverwrite(
     write: GpuSparkWrite,
     cpuBatchWrite: BatchWrite) extends GpuBaseBatchWrite(write) {
-  
+
   override def commit(messages: Array[WriterCommitMessage]): Unit = {
     // Delegate to the CPU version's commit method
     // The CPU version handles all the complex logic for dynamic partition overwrite
     cpuBatchWrite.commit(messages)
->>>>>>> d1dc97bb
+  }
+}
+
+class GpuOverwriteByFilter(write: GpuSparkWrite, cpuOverwrite: BatchWrite)
+  extends GpuBaseBatchWrite(write) {
+  override def commit(messages: Array[WriterCommitMessage]): Unit = {
+    // Delegate to CPU OverwriteByFilter's commit method
+    cpuOverwrite.commit(messages)
   }
 }