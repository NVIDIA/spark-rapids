/*
 * Copyright (c) 2025, NVIDIA CORPORATION.
 *
 * Licensed under the Apache License, Version 2.0 (the "License");
 * you may not use this file except in compliance with the License.
 * You may obtain a copy of the License at
 *
 *     http://www.apache.org/licenses/LICENSE-2.0
 *
 * Unless required by applicable law or agreed to in writing, software
 * distributed under the License is distributed on an "AS IS" BASIS,
 * WITHOUT WARRANTIES OR CONDITIONS OF ANY KIND, either express or implied.
 * See the License for the specific language governing permissions and
 * limitations under the License.
 */

package org.apache.iceberg.spark.source

import com.nvidia.spark.rapids.GpuMetric
<<<<<<< HEAD
=======
import com.nvidia.spark.rapids.MapUtil.toMapStrict
import com.nvidia.spark.rapids.fileio.iceberg.{IcebergFileIO, IcebergInputFile}
>>>>>>> cdc87cb3
import com.nvidia.spark.rapids.iceberg.data.GpuDeleteFilter
import com.nvidia.spark.rapids.iceberg.parquet.{GpuCoalescingIcebergParquetReader, GpuIcebergParquetReader, GpuIcebergParquetReaderConf, GpuMultiThreadIcebergParquetReader, GpuSingleThreadIcebergParquetReader, IcebergPartitionedFile, MultiFile, MultiThread, SingleFile, ThreadConf}
import java.util.{Map => JMap}
import org.apache.iceberg.{FileFormat, FileScanTask, MetadataColumns, Partitioning, ScanTask, ScanTaskGroup, Schema, Table, TableProperties}
import org.apache.iceberg.encryption.EncryptedFiles
import org.apache.iceberg.mapping.NameMappingParser
import org.apache.iceberg.types.Types
import org.apache.iceberg.util.PartitionUtil
import scala.collection.JavaConverters._

import org.apache.spark.sql.connector.read.PartitionReader
import org.apache.spark.sql.vectorized.ColumnarBatch


class GpuIcebergPartitionReader(private val task: GpuSparkInputPartition,
    private val threadConf: ThreadConf,
    private val metrics: Map[String, GpuMetric],
) extends PartitionReader[ColumnarBatch] {
  private var inited = false
  
  private lazy val table = task.cpuPartition.table()
  private lazy val fileIO = table.io()
  private lazy val rapidsFileIO = new IcebergFileIO(fileIO)
  private lazy val conf = newConf()
  private lazy val (inputFiles, tasks) = collectFiles()
  private lazy val gpuDeleteFiterMap: Map[IcebergPartitionedFile, Option[GpuDeleteFilter]] =
    tasks.map {
      case (file, task) =>
        val filter = if (task.deletes().asScala.nonEmpty) {
<<<<<<< HEAD
          Some(new GpuDeleteFilter(table.schema(),
=======
          Some(new GpuDeleteFilter(rapidsFileIO, table.schema(),
>>>>>>> cdc87cb3
            inputFiles, conf, task.deletes().asScala.toSeq))
        } else {
          None
        }
        file -> filter
    }
  private lazy val reader: GpuIcebergParquetReader = createDataFileParquetReader()


  override def close(): Unit = {
    if (inited) {
      reader.close()
    }
  }

  override def next: Boolean = {
    reader.hasNext
  }

  override def get(): ColumnarBatch = {
    reader.next()
  }

  private def createDataFileParquetReader() = {
    if (tasks.values.exists(_.file().format() != FileFormat.PARQUET)) {
      throw new UnsupportedOperationException("Only parquet files are supported")
    }

    val files = tasks.keys.toSeq

    inited = true

    threadConf match {
      case SingleFile =>
<<<<<<< HEAD
        new GpuSingleThreadIcebergParquetReader(files, constantsMap, gpuDeleteFiterMap, conf)
      case MultiThread(_, _) =>
        new GpuMultiThreadIcebergParquetReader(files, constantsMap, gpuDeleteFiterMap, conf)
=======
        new GpuSingleThreadIcebergParquetReader(rapidsFileIO, files, constantsMap,
          gpuDeleteFiterMap, conf)
      case MultiThread(_, _) =>
        new GpuMultiThreadIcebergParquetReader(rapidsFileIO, files, constantsMap,
          gpuDeleteFiterMap, conf)
>>>>>>> cdc87cb3
      case MultiFile(_) =>
        new GpuCoalescingIcebergParquetReader(rapidsFileIO, files, constantsMap, conf)
    }
  }

  private def collectFiles() = {
    val tasks: Seq[FileScanTask] = task.cpuPartition.taskGroup()
      .asInstanceOf[ScanTaskGroup[ScanTask]]
      .tasks()
      .asScala
      .map(t => t.asFileScanTask())
      .toSeq

    val encryptedFiles = tasks.flatMap(t => Seq(t.file()) ++ t.deletes().asScala)
      .map(f => EncryptedFiles.encryptedInput(
        fileIO.newInputFile(f.path().toString),
        f.keyMetadata()))

    val inputFiles = table.encryption()
      .decrypt(encryptedFiles.asJava)
      .asScala
      .map(f => f.location() -> new IcebergInputFile(f))
      .toMap

    val taskMap = toMapStrict(tasks.map(t => {
      val file = inputFiles(t.file().path().toString)
      val icebergFile = IcebergPartitionedFile(file,
        Some((t.start(), t.length())),
        Some(t.residual()))

      icebergFile -> t
    }))

    (inputFiles, taskMap)
  }

  private def newConf(): GpuIcebergParquetReaderConf = {
    val nameMapping = Option(table.properties()
      .get(TableProperties.DEFAULT_NAME_MAPPING))
      .map(nm => NameMappingParser.fromJson(nm))

    GpuIcebergParquetReaderConf(
      task.cpuPartition.isCaseSensitive,
      task.hadoopConf.value.value,
      task.maxReadBatchSizeRows,
      task.maxReadBatchSizeBytes,
      task.gpuTargetBatchSizeBytes,
      task.maxGpuColumnSizeBytes,
      task.chunkedReaderEnabled,
      task.maxChunkedReaderMemoryUsageSizeBytes,
      task.parquetDebugDumpPrefix,
      task.parquetDebugDumpAlways,
      metrics,
      threadConf,
      task.expectedSchema,
      nameMapping)
  }

  private def constantsMap(icebergFile: IcebergPartitionedFile): java.util.Map[Integer, _] = {
    val task = tasks(icebergFile)
    val filter = gpuDeleteFiterMap(icebergFile)
    val requiredSchema = filter.map(_.requiredSchema).getOrElse(conf.expectedSchema)
    GpuIcebergPartitionReader.constantsMap(task, requiredSchema, table)
  }
}

private object GpuIcebergPartitionReader {
  private def constantsMap(task: FileScanTask, readSchema: Schema, table: Table): JMap[Integer, _]
  = {
    if (readSchema.findField(MetadataColumns.PARTITION_COLUMN_ID) != null) {
      val partitionType: Types.StructType = Partitioning.partitionType(table)
      PartitionUtil.constantsMap(task, partitionType, BaseReader.convertConstant)
    }
    else {
      PartitionUtil.constantsMap(task, BaseReader.convertConstant)
    }
  }
}<|MERGE_RESOLUTION|>--- conflicted
+++ resolved
@@ -17,11 +17,8 @@
 package org.apache.iceberg.spark.source
 
 import com.nvidia.spark.rapids.GpuMetric
-<<<<<<< HEAD
-=======
 import com.nvidia.spark.rapids.MapUtil.toMapStrict
 import com.nvidia.spark.rapids.fileio.iceberg.{IcebergFileIO, IcebergInputFile}
->>>>>>> cdc87cb3
 import com.nvidia.spark.rapids.iceberg.data.GpuDeleteFilter
 import com.nvidia.spark.rapids.iceberg.parquet.{GpuCoalescingIcebergParquetReader, GpuIcebergParquetReader, GpuIcebergParquetReaderConf, GpuMultiThreadIcebergParquetReader, GpuSingleThreadIcebergParquetReader, IcebergPartitionedFile, MultiFile, MultiThread, SingleFile, ThreadConf}
 import java.util.{Map => JMap}
@@ -51,11 +48,7 @@
     tasks.map {
       case (file, task) =>
         val filter = if (task.deletes().asScala.nonEmpty) {
-<<<<<<< HEAD
-          Some(new GpuDeleteFilter(table.schema(),
-=======
           Some(new GpuDeleteFilter(rapidsFileIO, table.schema(),
->>>>>>> cdc87cb3
             inputFiles, conf, task.deletes().asScala.toSeq))
         } else {
           None
@@ -90,17 +83,11 @@
 
     threadConf match {
       case SingleFile =>
-<<<<<<< HEAD
-        new GpuSingleThreadIcebergParquetReader(files, constantsMap, gpuDeleteFiterMap, conf)
-      case MultiThread(_, _) =>
-        new GpuMultiThreadIcebergParquetReader(files, constantsMap, gpuDeleteFiterMap, conf)
-=======
         new GpuSingleThreadIcebergParquetReader(rapidsFileIO, files, constantsMap,
           gpuDeleteFiterMap, conf)
       case MultiThread(_, _) =>
         new GpuMultiThreadIcebergParquetReader(rapidsFileIO, files, constantsMap,
           gpuDeleteFiterMap, conf)
->>>>>>> cdc87cb3
       case MultiFile(_) =>
         new GpuCoalescingIcebergParquetReader(rapidsFileIO, files, constantsMap, conf)
     }
