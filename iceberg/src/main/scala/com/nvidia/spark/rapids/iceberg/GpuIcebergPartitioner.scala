--- conflicted
+++ resolved
@@ -131,44 +131,7 @@
             .ACTIVE_BATCHING_PRIORITY), partKey)
         }.toSeq
       }
-<<<<<<< HEAD
-
-      withResource(rowIdxCol) { _ =>
-        val inputTable = withResource(scb.getColumnarBatch()) { inputBatch =>
-          GpuColumnVector.from(inputBatch)
-        }
-
-        val sortedDataTable = withResource(inputTable) { _ =>
-          inputTable.gather(rowIdxCol)
-        }
-
-        val partitions = withResource(sortedDataTable) { _ =>
-          sortedDataTable.contiguousSplit(splitIds: _*)
-        }
-
-        val (init, last) = (partitions.init, partitions.last)
-
-        withResource(last) { _ =>
-          closeOnExcept(init) { _ =>
-            require(sortedPartitionKeys.length == init.length,
-              s"Partition key length ${sortedPartitionKeys.length}" +
-                s"not matching with number of column batches ${init.length}")
-            require(last.getRowCount == 0, s"Expecting last split empty, but has " +
-              s"${last.getRowCount} rows")
-
-            (sortedPartitionKeys, init)
-          }
-        }
-      }
-    }
-
-    partitionKeys.zip(partitions).map { case (partKey, partition) =>
-      ColumnarBatchWithPartition(SpillableColumnarBatch(partition, sparkType, SpillPriorities
-        .ACTIVE_BATCHING_PRIORITY), partKey)
-    }.toSeq
-=======
-    }
->>>>>>> c1cc40b6
+    }
   }
 
   private def getPartitionExpr(field: PartitionField)
