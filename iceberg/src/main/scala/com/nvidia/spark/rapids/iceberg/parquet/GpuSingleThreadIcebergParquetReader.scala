/*
 * Copyright (c) 2025, NVIDIA CORPORATION.
 *
 * Licensed under the Apache License, Version 2.0 (the "License");
 * you may not use this file except in compliance with the License.
 * You may obtain a copy of the License at
 *
 *     http://www.apache.org/licenses/LICENSE-2.0
 *
 * Unless required by applicable law or agreed to in writing, software
 * distributed under the License is distributed on an "AS IS" BASIS,
 * WITHOUT WARRANTIES OR CONDITIONS OF ANY KIND, either express or implied.
 * See the License for the specific language governing permissions and
 * limitations under the License.
 */

package com.nvidia.spark.rapids.iceberg.parquet

import com.nvidia.spark.rapids.{DateTimeRebaseCorrected, PartitionReaderWithBytesRead}
import com.nvidia.spark.rapids.Arm.withResource
<<<<<<< HEAD
=======
import com.nvidia.spark.rapids.fileio.iceberg.IcebergFileIO
>>>>>>> cdc87cb3
import com.nvidia.spark.rapids.iceberg.data.GpuDeleteFilter
import com.nvidia.spark.rapids.parquet.{CpuCompressionConfig, ParquetPartitionReader}
import java.util.{Map => JMap}
import org.apache.hadoop.fs.Path
import scala.annotation.tailrec

import org.apache.spark.sql.rapids.InputFileUtils
import org.apache.spark.sql.vectorized.ColumnarBatch

class GpuSingleThreadIcebergParquetReader(
    val rapidsFileIO: IcebergFileIO,
    val files: Seq[IcebergPartitionedFile],
    val constantsProvider: IcebergPartitionedFile => JMap[Integer, _],
    val gpuDeleteProvider: IcebergPartitionedFile => Option[GpuDeleteFilter],
    override val conf: GpuIcebergParquetReaderConf) extends GpuIcebergParquetReader  {

  private val taskIterator = files.iterator
  private var gpuDeleteFilter: Option[GpuDeleteFilter] = _
  private var parquetIterator: SingleFileReader = _
  private var dataIterator: Iterator[ColumnarBatch] = _

  override def hasNext: Boolean = {
    ensureParquetReader()
    if (parquetIterator == null) {
      return false
    }
    dataIterator.hasNext
  }

  override def next(): ColumnarBatch = {
    if (!hasNext) {
      throw new NoSuchElementException("No more elements")
    }
    dataIterator.next()
  }

  @tailrec
  private def ensureParquetReader(): Unit = {
    if (parquetIterator == null) {
      if (taskIterator.hasNext) {
        val file = taskIterator.next()

        gpuDeleteFilter = gpuDeleteProvider(file)
<<<<<<< HEAD
        parquetIterator = new SingleFileReader(file, constantsProvider(file), gpuDeleteFilter, conf)
=======
        parquetIterator = new SingleFileReader(rapidsFileIO, file, constantsProvider(file),
          gpuDeleteFilter, conf)
>>>>>>> cdc87cb3
        dataIterator = gpuDeleteFilter
          .map(_.filterAndDelete(parquetIterator))
          .getOrElse(parquetIterator)
        // update the current file for Spark's filename() function
        InputFileUtils.setInputFileBlock(file.path.toString, file.start, file.length)
      }
    } else {
      if (!parquetIterator.hasNext) {
        withResource(parquetIterator) { _ =>
          parquetIterator = null
          withResource(gpuDeleteFilter) { _ =>
            gpuDeleteFilter = None
          }
        }
        ensureParquetReader()
      }
    }
  }

  override def close(): Unit = {
    if (parquetIterator != null) {
      withResource(parquetIterator) { _ =>
        parquetIterator = null
        withResource(gpuDeleteFilter) { _ =>
          gpuDeleteFilter = None
        }
      }
    }
  }
}

private class SingleFileReader(
    val rapidsFileIO: IcebergFileIO,
    val file: IcebergPartitionedFile,
    val idToConstant: JMap[Integer, _],
    val deleteFilter: Option[GpuDeleteFilter],
    override val conf: GpuIcebergParquetReaderConf)
  extends GpuIcebergParquetReader {

  private var inited = false
  private lazy val (reader, postProcessor) = open()

  override def close(): Unit = {
    if (inited) {
      withResource(reader) { _ => }
    }
  }

  override def hasNext: Boolean = reader.next()

  override def next(): ColumnarBatch = {
    postProcessor.process(reader.get())
  }

  private def open() = {
    val requiredSchema = deleteFilter.map(_.requiredSchema).getOrElse(conf.expectedSchema)

    val filteredParquet = super.filterParquetBlocks(file, requiredSchema)

    val parquetPartReader = new ParquetPartitionReader(
      rapidsFileIO,
      conf.conf,
      file.sparkPartitionedFile,
      new Path(file.file.getDelegate.location()),
      filteredParquet.blocks,
      filteredParquet.schema,
      conf.caseSensitive,
      filteredParquet.readSchema,
      conf.parquetDebugDumpPrefix,
      conf.parquetDebugDumpAlways,
      conf.maxBatchSizeRows,
      conf.maxBatchSizeBytes,
      conf.targetBatchSizeBytes,
      conf.useChunkedReader,
      conf.maxChunkedReaderMemoryUsageSizeBytes,
      CpuCompressionConfig.disabled(),
      conf.metrics,
      DateTimeRebaseCorrected, // dateRebaseMode
      DateTimeRebaseCorrected, // timestampRebaseMode
      true, // hasInt96Timestamps
      false) // useFieldId

    val parquetReader = new PartitionReaderWithBytesRead(parquetPartReader)
    val postProcessor = new GpuParquetReaderPostProcessor(filteredParquet,
      idToConstant,
      requiredSchema)

    inited = true
    (parquetReader, postProcessor)
  }
}<|MERGE_RESOLUTION|>--- conflicted
+++ resolved
@@ -18,10 +18,7 @@
 
 import com.nvidia.spark.rapids.{DateTimeRebaseCorrected, PartitionReaderWithBytesRead}
 import com.nvidia.spark.rapids.Arm.withResource
-<<<<<<< HEAD
-=======
 import com.nvidia.spark.rapids.fileio.iceberg.IcebergFileIO
->>>>>>> cdc87cb3
 import com.nvidia.spark.rapids.iceberg.data.GpuDeleteFilter
 import com.nvidia.spark.rapids.parquet.{CpuCompressionConfig, ParquetPartitionReader}
 import java.util.{Map => JMap}
@@ -65,12 +62,8 @@
         val file = taskIterator.next()
 
         gpuDeleteFilter = gpuDeleteProvider(file)
-<<<<<<< HEAD
-        parquetIterator = new SingleFileReader(file, constantsProvider(file), gpuDeleteFilter, conf)
-=======
         parquetIterator = new SingleFileReader(rapidsFileIO, file, constantsProvider(file),
           gpuDeleteFilter, conf)
->>>>>>> cdc87cb3
         dataIterator = gpuDeleteFilter
           .map(_.filterAndDelete(parquetIterator))
           .getOrElse(parquetIterator)
