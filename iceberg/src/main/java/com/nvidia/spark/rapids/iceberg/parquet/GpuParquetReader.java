--- conflicted
+++ resolved
@@ -210,88 +210,6 @@
     return updated;
   }
 
-<<<<<<< HEAD
-=======
-  /** Generate the Spark schema corresponding to a Parquet schema and expected Iceberg schema */
-  public static class SparkSchemaConverter extends TypeWithSchemaVisitor<DataType> {
-    @Override
-    public DataType message(Types.StructType iStruct, MessageType message, List<DataType> fields) {
-      return struct(iStruct, message, fields);
-    }
-
-    @Override
-    public DataType struct(Types.StructType iStruct, GroupType struct, List<DataType> fieldTypes) {
-      List<Type> parquetFields = struct.getFields();
-      List<StructField> fields = Lists.newArrayListWithExpectedSize(fieldTypes.size());
-
-      for (int i = 0; i < parquetFields.size(); i++) {
-        Type parquetField = parquetFields.get(i);
-
-        Preconditions.checkArgument(
-            !parquetField.isRepetition(Type.Repetition.REPEATED),
-            "Fields cannot have repetition REPEATED: %s", parquetField);
-
-        boolean isNullable = parquetField.isRepetition(Type.Repetition.OPTIONAL);
-        StructField field = new StructField(parquetField.getName(), fieldTypes.get(i),
-            isNullable, Metadata.empty());
-        fields.add(field);
-      }
-
-      return new StructType(fields.toArray(new StructField[0]));
-    }
-
-    @Override
-    public DataType list(Types.ListType iList, GroupType array, DataType elementType) {
-      GroupType repeated = array.getType(0).asGroupType();
-      Type element = repeated.getType(0);
-
-      Preconditions.checkArgument(
-          !element.isRepetition(Type.Repetition.REPEATED),
-          "Elements cannot have repetition REPEATED: %s", element);
-
-      boolean isNullable = element.isRepetition(Type.Repetition.OPTIONAL);
-      return new ArrayType(elementType, isNullable);
-    }
-
-    @Override
-    public DataType map(Types.MapType iMap, GroupType map, DataType keyType, DataType valueType) {
-      GroupType keyValue = map.getType(0).asGroupType();
-      Type value = keyValue.getType(1);
-
-      Preconditions.checkArgument(
-          !value.isRepetition(Type.Repetition.REPEATED),
-          "Values cannot have repetition REPEATED: %s", value);
-
-      boolean isValueNullable = value.isRepetition(Type.Repetition.OPTIONAL);
-      return new MapType(keyType, valueType, isValueNullable);
-    }
-
-    @Override
-    public DataType primitive(org.apache.iceberg.types.Type.PrimitiveType iPrimitive, PrimitiveType primitiveType) {
-      // If up-casts are needed, load as the pre-cast Spark type, and this will be up-cast in GpuIcebergReader.
-      switch (iPrimitive.typeId()) {
-        case LONG:
-          if (primitiveType.getPrimitiveTypeName().equals(PrimitiveType.PrimitiveTypeName.INT32)) {
-            return IntegerType$.MODULE$;
-          }
-          return LongType$.MODULE$;
-        case DOUBLE:
-          if (primitiveType.getPrimitiveTypeName().equals(PrimitiveType.PrimitiveTypeName.FLOAT)) {
-            return FloatType$.MODULE$;
-          }
-          return DoubleType$.MODULE$;
-        case DECIMAL:
-          @SuppressWarnings("deprecation")
-          org.apache.iceberg.shaded.org.apache.parquet.schema.DecimalMetadata metadata =
-            primitiveType.getDecimalMetadata();
-          return DecimalType$.MODULE$.apply(metadata.getPrecision(), metadata.getScale());
-        default:
-          return SparkSchemaUtil.convert(iPrimitive);
-      }
-    }
-  }
-
->>>>>>> c518f968
   public static class ReorderColumns extends TypeWithSchemaVisitor<Type> {
     private final Map<Integer, ?> idToConstant;
     private final Set<Integer> missingFields = Sets.newHashSet();
