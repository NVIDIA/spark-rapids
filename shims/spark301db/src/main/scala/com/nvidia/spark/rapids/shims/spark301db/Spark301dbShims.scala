/*
 * Copyright (c) 2020, NVIDIA CORPORATION.
 *
 * Licensed under the Apache License, Version 2.0 (the "License");
 * you may not use this file except in compliance with the License.
 * You may obtain a copy of the License at
 *
 *     http://www.apache.org/licenses/LICENSE-2.0
 *
 * Unless required by applicable law or agreed to in writing, software
 * distributed under the License is distributed on an "AS IS" BASIS,
 * WITHOUT WARRANTIES OR CONDITIONS OF ANY KIND, either express or implied.
 * See the License for the specific language governing permissions and
 * limitations under the License.
 */

package com.nvidia.spark.rapids.shims.spark301db

import com.nvidia.spark.rapids._
import com.nvidia.spark.rapids.shims.spark301.Spark301Shims

import org.apache.spark.sql.rapids.shims.spark301db._
import org.apache.spark.rdd.RDD
import org.apache.spark.sql.SparkSession
import org.apache.spark.sql.catalyst.InternalRow
import org.apache.spark.sql.catalyst.expressions._
import org.apache.spark.sql.catalyst.plans.JoinType
import org.apache.spark.sql.catalyst.plans.physical.{BroadcastMode, Partitioning}
import org.apache.spark.sql.execution.SparkPlan
import org.apache.spark.sql.execution._
import org.apache.spark.sql.execution.adaptive.ShuffleQueryStageExec
import org.apache.spark.sql.execution.datasources.{FilePartition, HadoopFsRelation, PartitionDirectory, PartitionedFile}
import org.apache.spark.sql.execution.datasources.json.JsonFileFormat
import org.apache.spark.sql.execution.exchange.ShuffleExchangeExec
import org.apache.spark.sql.execution.joins.{BroadcastHashJoinExec, BroadcastNestedLoopJoinExec, HashJoin, SortMergeJoinExec}
import org.apache.spark.sql.execution.joins.ShuffledHashJoinExec
import org.apache.spark.sql.execution.python.WindowInPandasExec
import org.apache.spark.sql.rapids.GpuFileSourceScanExec
import org.apache.spark.sql.rapids.execution.{GpuBroadcastExchangeExecBase, GpuBroadcastNestedLoopJoinExecBase, GpuShuffleExchangeExecBase}
import org.apache.spark.sql.rapids.execution.python.GpuWindowInPandasExecMetaBase
import org.apache.spark.sql.types._

class Spark301dbShims extends Spark301Shims {

  override def getSparkShimVersion: ShimVersion = SparkShimServiceProvider.VERSION

  override def getGpuBroadcastNestedLoopJoinShim(
      left: SparkPlan,
      right: SparkPlan,
      join: BroadcastNestedLoopJoinExec,
      joinType: JoinType,
      condition: Option[Expression],
      targetSizeBytes: Long): GpuBroadcastNestedLoopJoinExecBase = {
    GpuBroadcastNestedLoopJoinExec(left, right, join, joinType, condition, targetSizeBytes)
  }

  override def getGpuBroadcastExchangeExec(
      mode: BroadcastMode,
      child: SparkPlan): GpuBroadcastExchangeExecBase = {
    GpuBroadcastExchangeExec(mode, child)
  }

<<<<<<< HEAD
  override def isGpuHashJoin(plan: SparkPlan): Boolean = {
    plan match {
      case _: GpuHashJoin => true
      case _ => false
    }
  }

=======
>>>>>>> 47ee011b
  override def isGpuBroadcastHashJoin(plan: SparkPlan): Boolean = {
    plan match {
      case _: GpuBroadcastHashJoinExec => true
      case _ => false
    }
  }

  override def isGpuShuffledHashJoin(plan: SparkPlan): Boolean = {
    plan match {
      case _: GpuShuffledHashJoinExec => true
      case _ => false
    }
  }

  override def getExecs: Map[Class[_ <: SparkPlan], ExecRule[_ <: SparkPlan]] = {
    Seq(
      GpuOverrides.exec[WindowInPandasExec](
        "The backend for Window Aggregation Pandas UDF, Accelerates the data transfer between" +
          " the Java process and the Python process. It also supports scheduling GPU resources" +
          " for the Python process when enabled. For now it only supports row based window frame.",
        ExecChecks(
          (TypeSig.legacySupportedTypes + TypeSig.ARRAY).nested(TypeSig.legacySupportedTypes),
          TypeSig.all),
        (winPy, conf, p, r) => new GpuWindowInPandasExecMetaBase(winPy, conf, p, r) {
          override def convertToGpu(): GpuExec = {
            GpuWindowInPandasExec(
              windowExpressions.map(_.convertToGpu()),
              partitionSpec.map(_.convertToGpu()),
              orderSpec.map(_.convertToGpu().asInstanceOf[SortOrder]),
              childPlans.head.convertIfNeeded()
            )
          }
        }).disabledByDefault("it only supports row based frame for now"),
      GpuOverrides.exec[FileSourceScanExec](
        "Reading data from files, often from Hive tables",
        // TODO do we need context here for CSV, Parquet and ORC???
        ExecChecks((TypeSig.legacySupportedTypes + TypeSig.NULL + TypeSig.STRUCT + TypeSig.MAP +
            TypeSig.ARRAY).nested(), TypeSig.all),
        (fsse, conf, p, r) => new SparkPlanMeta[FileSourceScanExec](fsse, conf, p, r) {
          // partition filters and data filters are not run on the GPU
          override val childExprs: Seq[ExprMeta[_]] = Seq.empty

          override def tagPlanForGpu(): Unit = {
            // this is very specific check to have any of the Delta log metadata queries
            // fallback and run on the CPU since there is some incompatibilities in
            // Databricks Spark and Apache Spark.
            if (wrapped.relation.fileFormat.isInstanceOf[JsonFileFormat] &&
              wrapped.relation.location.getClass.getCanonicalName() ==
                "com.databricks.sql.transaction.tahoe.DeltaLogFileIndex") {
              this.entirePlanWillNotWork("Plans that read Delta Index JSON files can not run " +
                "any part of the plan on the GPU!")
            }
            GpuFileSourceScanExec.tagSupport(this)
          }

          override def convertToGpu(): GpuExec = {
            val sparkSession = wrapped.relation.sparkSession
            val options = wrapped.relation.options
            val newRelation = HadoopFsRelation(
              wrapped.relation.location,
              wrapped.relation.partitionSchema,
              wrapped.relation.dataSchema,
              wrapped.relation.bucketSpec,
              GpuFileSourceScanExec.convertFileFormat(wrapped.relation.fileFormat),
              options)(sparkSession)

            GpuFileSourceScanExec(
              newRelation,
              wrapped.output,
              wrapped.requiredSchema,
              wrapped.partitionFilters,
              wrapped.optionalBucketSet,
              // TODO: Does Databricks have coalesced bucketing implemented?
              None,
              wrapped.dataFilters,
              wrapped.tableIdentifier)(conf)
          }
        }),
      GpuOverrides.exec[SortMergeJoinExec](
        "Sort merge join, replacing with shuffled hash join",
        ExecChecks(TypeSig.legacySupportedTypes + TypeSig.NULL, TypeSig.all),
        (join, conf, p, r) => new GpuSortMergeJoinMeta(join, conf, p, r)),
      GpuOverrides.exec[BroadcastHashJoinExec](
        "Implementation of join using broadcast data",
        ExecChecks(TypeSig.legacySupportedTypes + TypeSig.NULL, TypeSig.all),
        (join, conf, p, r) => new GpuBroadcastHashJoinMeta(join, conf, p, r)),
      GpuOverrides.exec[ShuffledHashJoinExec](
        "Implementation of join using hashed shuffled data",
        ExecChecks(TypeSig.legacySupportedTypes + TypeSig.NULL, TypeSig.all),
        (join, conf, p, r) => new GpuShuffledHashJoinMeta(join, conf, p, r))
    ).map(r => (r.getClassFor.asSubclass(classOf[SparkPlan]), r)).toMap
  }

  override def getBuildSide(join: HashJoin): GpuBuildSide = {
    GpuJoinUtils.getGpuBuildSide(join.buildSide)
  }

  override def getBuildSide(join: BroadcastNestedLoopJoinExec): GpuBuildSide = {
    GpuJoinUtils.getGpuBuildSide(join.buildSide)
  }

  // Databricks has a different version of FileStatus
  override def getPartitionFileNames(
      partitions: Seq[PartitionDirectory]): Seq[String] = {
    val files = partitions.flatMap(partition => partition.files)
    files.map(_.getPath.getName)
  }

  override def getPartitionFileStatusSize(partitions: Seq[PartitionDirectory]): Long = {
    partitions.map(_.files.map(_.getLen).sum).sum
  }

  override def getPartitionedFiles(
      partitions: Array[PartitionDirectory]): Array[PartitionedFile] = {
    partitions.flatMap { p =>
      p.files.map { f =>
        PartitionedFileUtil.getPartitionedFile(f, f.getPath, p.values)
      }
    }
  }

  override def getPartitionSplitFiles(
      partitions: Array[PartitionDirectory],
      maxSplitBytes: Long,
      relation: HadoopFsRelation): Array[PartitionedFile] = {
    partitions.flatMap { partition =>
      partition.files.flatMap { file =>
        // getPath() is very expensive so we only want to call it once in this block:
        val filePath = file.getPath
        val isSplitable = relation.fileFormat.isSplitable(
          relation.sparkSession, relation.options, filePath)
        PartitionedFileUtil.splitFiles(
          sparkSession = relation.sparkSession,
          file = file,
          filePath = filePath,
          isSplitable = isSplitable,
          maxSplitBytes = maxSplitBytes,
          partitionValues = partition.values
        )
      }
    }
  }

  override def getFileScanRDD(
      sparkSession: SparkSession,
      readFunction: (PartitionedFile) => Iterator[InternalRow],
      filePartitions: Seq[FilePartition]): RDD[InternalRow] = {
    new GpuFileScanRDD(sparkSession, readFunction, filePartitions)
  }

  override def createFilePartition(index: Int, files: Array[PartitionedFile]): FilePartition = {
    FilePartition(index, files)
  }

  override def copyFileSourceScanExec(
      scanExec: GpuFileSourceScanExec,
      queryUsesInputFile: Boolean): GpuFileSourceScanExec = {
    scanExec.copy(queryUsesInputFile=queryUsesInputFile)(scanExec.rapidsConf)
  }

  override def getGpuShuffleExchangeExec(
      outputPartitioning: Partitioning,
      child: SparkPlan,
      cpuShuffle: Option[ShuffleExchangeExec]): GpuShuffleExchangeExecBase = {
    val canChangeNumPartitions = cpuShuffle.forall(_.canChangeNumPartitions)
    GpuShuffleExchangeExec(outputPartitioning, child, canChangeNumPartitions)
  }

  override def getGpuShuffleExchangeExec(
      queryStage: ShuffleQueryStageExec): GpuShuffleExchangeExecBase = {
    queryStage.shuffle.asInstanceOf[GpuShuffleExchangeExecBase]
  }
}<|MERGE_RESOLUTION|>--- conflicted
+++ resolved
@@ -60,16 +60,6 @@
     GpuBroadcastExchangeExec(mode, child)
   }
 
-<<<<<<< HEAD
-  override def isGpuHashJoin(plan: SparkPlan): Boolean = {
-    plan match {
-      case _: GpuHashJoin => true
-      case _ => false
-    }
-  }
-
-=======
->>>>>>> 47ee011b
   override def isGpuBroadcastHashJoin(plan: SparkPlan): Boolean = {
     plan match {
       case _: GpuBroadcastHashJoinExec => true
