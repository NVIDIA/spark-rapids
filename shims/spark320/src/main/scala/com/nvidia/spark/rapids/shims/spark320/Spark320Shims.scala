--- conflicted
+++ resolved
@@ -1004,17 +1004,10 @@
       new KryoJavaSerializer())
   }
 
-<<<<<<< HEAD
-  override def getCentralMomentDivideByZeroEvalResult(): Expression = {
-    val nullOnDivideByZero: Boolean = !SQLConf.get.legacyStatisticalAggregate
-    GpuLiteral(if (nullOnDivideByZero) null else Double.NaN, DoubleType)
-  }
-
   override def getAdaptiveInputPlan(adaptivePlan: AdaptiveSparkPlanExec): SparkPlan = {
     adaptivePlan.initialPlan
   }
-=======
+
   override def getLegacyStatisticalAggregate(): Boolean =
     SQLConf.get.legacyStatisticalAggregate
->>>>>>> 346f42fa
 }