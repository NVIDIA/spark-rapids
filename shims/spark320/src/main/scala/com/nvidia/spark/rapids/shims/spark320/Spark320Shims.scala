/*
 * Copyright (c) 2021, NVIDIA CORPORATION.
 *
 * Licensed under the Apache License, Version 2.0 (the "License");
 * you may not use this file except in compliance with the License.
 * You may obtain a copy of the License at
 *
 *     http://www.apache.org/licenses/LICENSE-2.0
 *
 * Unless required by applicable law or agreed to in writing, software
 * distributed under the License is distributed on an "AS IS" BASIS,
 * WITHOUT WARRANTIES OR CONDITIONS OF ANY KIND, either express or implied.
 * See the License for the specific language governing permissions and
 * limitations under the License.
 */

package com.nvidia.spark.rapids.shims.spark320

import java.net.URI
import java.nio.ByteBuffer

import scala.collection.mutable.ListBuffer

import com.esotericsoftware.kryo.Kryo
import com.esotericsoftware.kryo.serializers.{JavaSerializer => KryoJavaSerializer}
import com.nvidia.spark.ParquetCachedBatchSerializer
import com.nvidia.spark.rapids._
import com.nvidia.spark.rapids.shims.v2._
import com.nvidia.spark.rapids.spark320.RapidsShuffleManager
import org.apache.arrow.memory.ReferenceManager
import org.apache.arrow.vector.ValueVector
import org.apache.hadoop.fs.Path

import org.apache.spark.SparkEnv
import org.apache.spark.internal.Logging
import org.apache.spark.rdd.RDD
import org.apache.spark.sql.SparkSession
import org.apache.spark.sql.catalyst.InternalRow
import org.apache.spark.sql.catalyst.analysis.Resolver
import org.apache.spark.sql.catalyst.catalog.{CatalogTable, SessionCatalog}
import org.apache.spark.sql.catalyst.encoders.ExpressionEncoder
import org.apache.spark.sql.catalyst.expressions.{Abs, Alias, AnsiCast, Attribute, Cast, CastBase, ElementAt, Expression, ExprId, GetArrayItem, GetMapValue, Lag, Lead, Literal, NamedExpression, NullOrdering, PlanExpression, PythonUDF, RegExpReplace, ScalaUDF, SortDirection, SortOrder, SpecifiedWindowFrame, TimeAdd, WindowExpression}
import org.apache.spark.sql.catalyst.expressions.aggregate.Average
import org.apache.spark.sql.catalyst.plans.JoinType
import org.apache.spark.sql.catalyst.plans.physical.{BroadcastMode, Partitioning}
import org.apache.spark.sql.catalyst.trees.TreeNode
import org.apache.spark.sql.connector.read.{Scan, SupportsRuntimeFiltering}
import org.apache.spark.sql.execution.{CommandResultExec, FileSourceScanExec, PartitionedFileUtil, SparkPlan}
import org.apache.spark.sql.execution.adaptive.{AdaptiveSparkPlanExec, BroadcastQueryStageExec, ShuffleQueryStageExec}
import org.apache.spark.sql.execution.columnar.InMemoryTableScanExec
import org.apache.spark.sql.execution.datasources.{FileIndex, FilePartition, FileScanRDD, HadoopFsRelation, InMemoryFileIndex, PartitionDirectory, PartitionedFile}
import org.apache.spark.sql.execution.datasources.rapids.GpuPartitioningUtils
import org.apache.spark.sql.execution.datasources.v2.BatchScanExec
import org.apache.spark.sql.execution.datasources.v2.csv.CSVScan
import org.apache.spark.sql.execution.datasources.v2.orc.OrcScan
import org.apache.spark.sql.execution.datasources.v2.parquet.ParquetScan
import org.apache.spark.sql.execution.exchange.{ENSURE_REQUIREMENTS, ReusedExchangeExec, ShuffleExchangeExec}
import org.apache.spark.sql.execution.joins.{BroadcastHashJoinExec, BroadcastNestedLoopJoinExec, ShuffledHashJoinExec, SortMergeJoinExec}
import org.apache.spark.sql.execution.python._
import org.apache.spark.sql.execution.window.WindowExecBase
import org.apache.spark.sql.internal.SQLConf
import org.apache.spark.sql.internal.StaticSQLConf
import org.apache.spark.sql.rapids._
import org.apache.spark.sql.rapids.execution._
import org.apache.spark.sql.rapids.execution.python._
import org.apache.spark.sql.rapids.execution.python.shims.v2.GpuFlatMapGroupsInPandasExecMeta
import org.apache.spark.sql.rapids.shims.v2.{GpuInMemoryTableScanExec, GpuTimeAdd, _}
import org.apache.spark.sql.sources.BaseRelation
import org.apache.spark.sql.types._
import org.apache.spark.storage.{BlockId, BlockManagerId}
import org.apache.spark.unsafe.types.CalendarInterval

private final class CastMeta[INPUT <: CastBase](
    cast: INPUT,
    ansiEnabled: Boolean,
    conf: RapidsConf,
    parent: Option[RapidsMeta[_, _, _]],
    rule: DataFromReplacementRule,
    stringToAnsiDate: Boolean,
    toTypeOverride: Option[DataType] = None) extends
    CastExprMeta[INPUT](cast,
      ansiEnabled,
      conf,
      parent,
      rule,
      toTypeOverride) {

  override def tagExprForGpu(): Unit = {
    if (!conf.isCastFloatToIntegralTypesEnabled &&
        (fromType == DataTypes.FloatType || fromType == DataTypes.DoubleType) &&
        (toType == DataTypes.ByteType || toType == DataTypes.ShortType ||
            toType == DataTypes.IntegerType || toType == DataTypes.LongType)) {
      willNotWorkOnGpu(buildTagMessage(RapidsConf.ENABLE_CAST_FLOAT_TO_INTEGRAL_TYPES))
    }
    super.tagExprForGpu()
  }

  override def stringToDateAnsiModeEnabled: Boolean = stringToAnsiDate

  override def withToTypeOverride(newToType: DecimalType): CastExprMeta[INPUT] =
    new CastMeta[INPUT](cast, ansiEnabled, conf, parent, rule, stringToAnsiDate, Some(newToType))
}

class Spark320Shims extends Spark32XShims with Logging {

  override def getSparkShimVersion: ShimVersion = SparkShimServiceProvider.VERSION

  override def getRapidsShuffleManagerClass: String = {
    classOf[RapidsShuffleManager].getCanonicalName
  }

  override def getScalaUDFAsExpression(
      function: AnyRef,
      dataType: DataType,
      children: Seq[Expression],
      inputEncoders: Seq[Option[ExpressionEncoder[_]]] = Nil,
      outputEncoder: Option[ExpressionEncoder[_]] = None,
      udfName: Option[String] = None,
      nullable: Boolean = true,
      udfDeterministic: Boolean = true): Expression = {
    ScalaUDF(function, dataType, children, inputEncoders, outputEncoder, udfName, nullable,
      udfDeterministic)
  }

  override def getMapSizesByExecutorId(
      shuffleId: Int,
      startMapIndex: Int,
      endMapIndex: Int,
      startPartition: Int,
      endPartition: Int): Iterator[(BlockManagerId, Seq[(BlockId, Long, Int)])] = {
    SparkEnv.get.mapOutputTracker.getMapSizesByExecutorId(shuffleId,
      startMapIndex, endMapIndex, startPartition, endPartition)
  }

  override def getGpuBroadcastNestedLoopJoinShim(
      left: SparkPlan,
      right: SparkPlan,
      join: BroadcastNestedLoopJoinExec,
      joinType: JoinType,
      condition: Option[Expression],
      targetSizeBytes: Long): GpuBroadcastNestedLoopJoinExecBase = {
    GpuBroadcastNestedLoopJoinExec(left, right, join, joinType, condition, targetSizeBytes)
  }

  override def isGpuBroadcastHashJoin(plan: SparkPlan): Boolean = {
    plan match {
      case _: GpuBroadcastHashJoinExec => true
      case _ => false
    }
  }

  override def isWindowFunctionExec(plan: SparkPlan): Boolean = plan.isInstanceOf[WindowExecBase]

  override def isGpuShuffledHashJoin(plan: SparkPlan): Boolean = {
    plan match {
      case _: GpuShuffledHashJoinExec => true
      case _ => false
    }
  }

  override def getFileSourceMaxMetadataValueLength(sqlConf: SQLConf): Int =
    sqlConf.maxMetadataStringLength

  override def getExprs: Map[Class[_ <: Expression], ExprRule[_ <: Expression]] = Seq(
    GpuOverrides.expr[Cast](
      "Convert a column of one type of data into another type",
      new CastChecks(),
<<<<<<< HEAD
      (cast, conf, p, r) => new CastMeta[Cast](cast,
        SparkSession.active.sessionState.conf.ansiEnabled, conf, p, r, true)),
=======
      (cast, conf, p, r) => new CastExprMeta[Cast](cast,
        SparkSession.active.sessionState.conf.ansiEnabled, conf, p, r,
        doFloatToIntCheck = true, stringToAnsiDate = true)),
>>>>>>> afcb4130
    GpuOverrides.expr[AnsiCast](
      "Convert a column of one type of data into another type",
      new CastChecks {
        import TypeSig._
        // nullChecks are the same

        override val booleanChecks: TypeSig = integral + fp + BOOLEAN + STRING + DECIMAL_128_FULL
        override val sparkBooleanSig: TypeSig = numeric + BOOLEAN + STRING

        override val integralChecks: TypeSig = gpuNumeric + BOOLEAN + STRING + DECIMAL_128_FULL
        override val sparkIntegralSig: TypeSig = numeric + BOOLEAN + STRING

        override val fpChecks: TypeSig = (gpuNumeric + BOOLEAN + STRING + DECIMAL_128_FULL)
            .withPsNote(TypeEnum.STRING, fpToStringPsNote)
        override val sparkFpSig: TypeSig = numeric + BOOLEAN + STRING

        override val dateChecks: TypeSig = TIMESTAMP + DATE + STRING
        override val sparkDateSig: TypeSig = TIMESTAMP + DATE + STRING

        override val timestampChecks: TypeSig = TIMESTAMP + DATE + STRING
        override val sparkTimestampSig: TypeSig = TIMESTAMP + DATE + STRING

        // stringChecks are the same, but adding in PS note
        private val fourDigitYearMsg: String = "Only 4 digit year parsing is available. To " +
            s"enable parsing anyways set ${RapidsConf.HAS_EXTENDED_YEAR_VALUES} to false."
        override val stringChecks: TypeSig = gpuNumeric + BOOLEAN + STRING + BINARY +
            TypeSig.psNote(TypeEnum.DATE, fourDigitYearMsg) +
            TypeSig.psNote(TypeEnum.TIMESTAMP, fourDigitYearMsg)

        // binaryChecks are the same
        override val decimalChecks: TypeSig = gpuNumeric + DECIMAL_128_FULL + STRING
        override val sparkDecimalSig: TypeSig = numeric + BOOLEAN + STRING

        // calendarChecks are the same

        override val arrayChecks: TypeSig =
          ARRAY.nested(commonCudfTypes + DECIMAL_64 + NULL + ARRAY + BINARY + STRUCT) +
              psNote(TypeEnum.ARRAY, "The array's child type must also support being cast to " +
                  "the desired child type")
        override val sparkArraySig: TypeSig = ARRAY.nested(all)

        override val mapChecks: TypeSig =
          MAP.nested(commonCudfTypes + DECIMAL_64 + NULL + ARRAY + BINARY + STRUCT + MAP) +
              psNote(TypeEnum.MAP, "the map's key and value must also support being cast to the " +
                  "desired child types")
        override val sparkMapSig: TypeSig = MAP.nested(all)

        override val structChecks: TypeSig =
          STRUCT.nested(commonCudfTypes + DECIMAL_64 + NULL + ARRAY + BINARY + STRUCT) +
              psNote(TypeEnum.STRUCT, "the struct's children must also support being cast to the " +
                  "desired child type(s)")
        override val sparkStructSig: TypeSig = STRUCT.nested(all)

        override val udtChecks: TypeSig = none
        override val sparkUdtSig: TypeSig = UDT
      },
<<<<<<< HEAD
      (cast, conf, p, r) => new CastMeta[AnsiCast](cast, true, conf, p, r, false)),
=======
      (cast, conf, p, r) => new CastExprMeta[AnsiCast](cast, ansiEnabled = true, conf = conf,
        parent = p, rule = r, doFloatToIntCheck = true, stringToAnsiDate = true)),
>>>>>>> afcb4130
    GpuOverrides.expr[Average](
      "Average aggregate operator",
      ExprChecks.fullAgg(
        TypeSig.DOUBLE + TypeSig.DECIMAL_128_FULL,
        TypeSig.DOUBLE + TypeSig.DECIMAL_128_FULL,
        Seq(ParamCheck("input",
          TypeSig.integral + TypeSig.fp + TypeSig.DECIMAL_128_FULL,
          TypeSig.numeric))),
      (a, conf, p, r) => new AggExprMeta[Average](a, conf, p, r) {
        override def tagAggForGpu(): Unit = {
          // For Decimal Average the SUM adds a precision of 10 to avoid overflowing
          // then it divides by the count with an output scale that is 4 more than the input
          // scale. With how our divide works to match Spark, this means that we will need a
          // precision of 5 more. So 38 - 10 - 5 = 23
          val dataType = a.child.dataType
          dataType match {
            case dt: DecimalType =>
              if (dt.precision > 23) {
                if (conf.needDecimalChecks) {
                  willNotWorkOnGpu("GpuAverage cannot guaratee proper overflow checks for " +
                      s"a precision large than 23. The current precision is ${dt.precision}")
                } else {
                  logWarning("Decimal Overflow Checks disabled for " +
                      s"Average(${a.child.dataType}) produces ${dt} with an " +
                      s"intermediate precision of ${dt.precision + 15}")
                }
              }
            case _ => // NOOP
          }
          GpuOverrides.checkAndTagFloatAgg(dataType, conf, this)
        }

        override def convertToGpu(childExprs: Seq[Expression]): GpuExpression =
          GpuAverage(childExprs.head)

        // Average is not supported in ANSI mode right now, no matter the type
        override val ansiTypeToCheck: Option[DataType] = None
      }),
    GpuOverrides.expr[Abs](
      "Absolute value",
      ExprChecks.unaryProjectAndAstInputMatchesOutput(
        TypeSig.implicitCastsAstTypes, TypeSig.gpuNumeric + TypeSig.DECIMAL_128_FULL,
        TypeSig.numeric),
      (a, conf, p, r) => new UnaryAstExprMeta[Abs](a, conf, p, r) {
        val ansiEnabled = SQLConf.get.ansiEnabled

        override def tagSelfForAst(): Unit = {
          if (ansiEnabled && GpuAnsi.needBasicOpOverflowCheck(a.dataType)) {
            willNotWorkInAst("AST unary minus does not support ANSI mode.")
          }
        }

        // ANSI support for ABS was added in 3.2.0 SPARK-33275
        override def convertToGpu(child: Expression): GpuExpression = GpuAbs(child, ansiEnabled)
      }),
    GpuOverrides.expr[RegExpReplace](
      "RegExpReplace support for string literal input patterns",
      ExprChecks.projectOnly(TypeSig.STRING, TypeSig.STRING,
        Seq(ParamCheck("str", TypeSig.STRING, TypeSig.STRING),
          ParamCheck("regex", TypeSig.lit(TypeEnum.STRING)
              .withPsNote(TypeEnum.STRING, "very limited regex support"), TypeSig.STRING),
          ParamCheck("rep", TypeSig.lit(TypeEnum.STRING), TypeSig.STRING),
          ParamCheck("pos", TypeSig.lit(TypeEnum.INT)
              .withPsNote(TypeEnum.INT, "only a value of 1 is supported"),
            TypeSig.lit(TypeEnum.INT)))),
      (a, conf, p, r) => new ExprMeta[RegExpReplace](a, conf, p, r) {
        override def tagExprForGpu(): Unit = {
          if (GpuOverrides.isNullOrEmptyOrRegex(a.regexp)) {
            willNotWorkOnGpu(
              "Only non-null, non-empty String literals that are not regex patterns " +
                  "are supported by RegExpReplace on the GPU")
          }
          GpuOverrides.extractLit(a.pos).foreach { lit =>
            if (lit.value.asInstanceOf[Int] != 1) {
              willNotWorkOnGpu("Only a search starting position of 1 is supported")
            }
          }
        }
        override def convertToGpu(): GpuExpression = {
          // ignore the pos expression which must be a literal 1 after tagging check
          require(childExprs.length == 4,
            s"Unexpected child count for RegExpReplace: ${childExprs.length}")
          val Seq(subject, regexp, rep) = childExprs.take(3).map(_.convertToGpu())
          GpuStringReplace(subject, regexp, rep)
        }
      }),
    // Spark 3.2.0-specific LEAD expression, using custom OffsetWindowFunctionMeta.
    GpuOverrides.expr[Lead](
      "Window function that returns N entries ahead of this one",
      ExprChecks.windowOnly(
        (TypeSig.commonCudfTypes + TypeSig.DECIMAL_128_FULL + TypeSig.NULL +
            TypeSig.ARRAY + TypeSig.STRUCT).nested(),
        TypeSig.all,
        Seq(
          ParamCheck("input",
            (TypeSig.commonCudfTypes + TypeSig.DECIMAL_128_FULL +
                TypeSig.NULL + TypeSig.ARRAY + TypeSig.STRUCT).nested(),
            TypeSig.all),
          ParamCheck("offset", TypeSig.INT, TypeSig.INT),
          ParamCheck("default",
            (TypeSig.commonCudfTypes + TypeSig.DECIMAL_128_FULL + TypeSig.NULL +
                TypeSig.ARRAY + TypeSig.STRUCT).nested(),
            TypeSig.all)
        )
      ),
      (lead, conf, p, r) => new OffsetWindowFunctionMeta[Lead](lead, conf, p, r) {
        override def convertToGpu(): GpuExpression =
          GpuLead(input.convertToGpu(), offset.convertToGpu(), default.convertToGpu())
      }),
    // Spark 3.2.0-specific LAG expression, using custom OffsetWindowFunctionMeta.
    GpuOverrides.expr[Lag](
      "Window function that returns N entries behind this one",
      ExprChecks.windowOnly(
        (TypeSig.commonCudfTypes + TypeSig.DECIMAL_128_FULL + TypeSig.NULL +
            TypeSig.ARRAY + TypeSig.STRUCT).nested(),
        TypeSig.all,
        Seq(
          ParamCheck("input",
            (TypeSig.commonCudfTypes + TypeSig.DECIMAL_128_FULL +
                TypeSig.NULL + TypeSig.ARRAY + TypeSig.STRUCT).nested(),
            TypeSig.all),
          ParamCheck("offset", TypeSig.INT, TypeSig.INT),
          ParamCheck("default",
            (TypeSig.commonCudfTypes + TypeSig.DECIMAL_128_FULL + TypeSig.NULL +
                TypeSig.ARRAY + TypeSig.STRUCT).nested(),
            TypeSig.all)
        )
      ),
      (lag, conf, p, r) => new OffsetWindowFunctionMeta[Lag](lag, conf, p, r) {
        override def convertToGpu(): GpuExpression = {
          GpuLag(input.convertToGpu(), offset.convertToGpu(), default.convertToGpu())
        }
      }),
    GpuOverrides.expr[GetArrayItem](
      "Gets the field at `ordinal` in the Array",
      ExprChecks.binaryProject(
        (TypeSig.commonCudfTypes + TypeSig.ARRAY + TypeSig.STRUCT + TypeSig.NULL +
            TypeSig.DECIMAL_128_FULL + TypeSig.MAP).nested(),
        TypeSig.all,
        ("array", TypeSig.ARRAY.nested(TypeSig.commonCudfTypes + TypeSig.ARRAY +
            TypeSig.STRUCT + TypeSig.NULL + TypeSig.DECIMAL_128_FULL + TypeSig.MAP),
            TypeSig.ARRAY.nested(TypeSig.all)),
        ("ordinal", TypeSig.lit(TypeEnum.INT), TypeSig.INT)),
      (in, conf, p, r) => new GpuGetArrayItemMeta(in, conf, p, r){
        override def convertToGpu(arr: Expression, ordinal: Expression): GpuExpression =
          GpuGetArrayItem(arr, ordinal, SQLConf.get.ansiEnabled)
      }),
    GpuOverrides.expr[GetMapValue](
      "Gets Value from a Map based on a key",
      ExprChecks.binaryProject(TypeSig.STRING, TypeSig.all,
        ("map", TypeSig.MAP.nested(TypeSig.STRING), TypeSig.MAP.nested(TypeSig.all)),
        ("key", TypeSig.lit(TypeEnum.STRING), TypeSig.all)),
      (in, conf, p, r) => new GpuGetMapValueMeta(in, conf, p, r){
        override def convertToGpu(map: Expression, key: Expression): GpuExpression =
          GpuGetMapValue(map, key, SQLConf.get.ansiEnabled)
      }),
    GpuOverrides.expr[ElementAt](
      "Returns element of array at given(1-based) index in value if column is array. " +
          "Returns value for the given key in value if column is map.",
      ExprChecks.binaryProject(
        (TypeSig.commonCudfTypes + TypeSig.ARRAY + TypeSig.STRUCT + TypeSig.NULL +
            TypeSig.DECIMAL_128_FULL + TypeSig.MAP).nested(), TypeSig.all,
        ("array/map", TypeSig.ARRAY.nested(TypeSig.commonCudfTypes + TypeSig.ARRAY +
            TypeSig.STRUCT + TypeSig.NULL + TypeSig.DECIMAL_128_FULL + TypeSig.MAP) +
            TypeSig.MAP.nested(TypeSig.STRING)
                .withPsNote(TypeEnum.MAP ,"If it's map, only string is supported."),
            TypeSig.ARRAY.nested(TypeSig.all) + TypeSig.MAP.nested(TypeSig.all)),
        ("index/key", (TypeSig.lit(TypeEnum.INT) + TypeSig.lit(TypeEnum.STRING))
            .withPsNote(TypeEnum.INT, "ints are only supported as array indexes, " +
                "not as maps keys")
            .withPsNote(TypeEnum.STRING, "strings are only supported as map keys, " +
                "not array indexes"),
            TypeSig.all)),
      (in, conf, p, r) => new BinaryExprMeta[ElementAt](in, conf, p, r) {
        override def tagExprForGpu(): Unit = {
          // To distinguish the supported nested type between Array and Map
          val checks = in.left.dataType match {
            case _: MapType =>
              // Match exactly with the checks for GetMapValue
              ExprChecks.binaryProject(TypeSig.STRING, TypeSig.all,
                ("map", TypeSig.MAP.nested(TypeSig.STRING), TypeSig.MAP.nested(TypeSig.all)),
                ("key", TypeSig.lit(TypeEnum.STRING), TypeSig.all))
            case _: ArrayType =>
              // Match exactly with the checks for GetArrayItem
              ExprChecks.binaryProject(
                (TypeSig.commonCudfTypes + TypeSig.ARRAY + TypeSig.STRUCT + TypeSig.NULL +
                    TypeSig.DECIMAL_128_FULL + TypeSig.MAP).nested(),
                TypeSig.all,
                ("array", TypeSig.ARRAY.nested(TypeSig.commonCudfTypes + TypeSig.ARRAY +
                    TypeSig.STRUCT + TypeSig.NULL + TypeSig.DECIMAL_128_FULL + TypeSig.MAP),
                    TypeSig.ARRAY.nested(TypeSig.all)),
                ("ordinal", TypeSig.lit(TypeEnum.INT), TypeSig.INT))
            case _ => throw new IllegalStateException("Only Array or Map is supported as input.")
          }
          checks.tag(this)
        }
        override def convertToGpu(lhs: Expression, rhs: Expression): GpuExpression = {
          GpuElementAt(lhs, rhs, SQLConf.get.ansiEnabled)
        }
      }),
    GpuOverrides.expr[Literal](
      "Holds a static value from the query",
      ExprChecks.projectAndAst(
        TypeSig.astTypes,
        (TypeSig.commonCudfTypes + TypeSig.NULL + TypeSig.DECIMAL_64 + TypeSig.CALENDAR
          + TypeSig.ARRAY + TypeSig.MAP + TypeSig.STRUCT + TypeSig.DAYTIME)
          .nested(TypeSig.commonCudfTypes + TypeSig.NULL + TypeSig.DECIMAL_64 +
            TypeSig.ARRAY + TypeSig.MAP + TypeSig.STRUCT),
        TypeSig.all),
      (lit, conf, p, r) => new LiteralExprMeta(lit, conf, p, r)),
    GpuOverrides.expr[TimeAdd](
      "Adds interval to timestamp",
      ExprChecks.binaryProject(TypeSig.TIMESTAMP, TypeSig.TIMESTAMP,
        ("start", TypeSig.TIMESTAMP, TypeSig.TIMESTAMP),
        ("interval", TypeSig.lit(TypeEnum.DAYTIME) + TypeSig.lit(TypeEnum.CALENDAR),
          TypeSig.DAYTIME + TypeSig.CALENDAR)),
      (timeAdd, conf, p, r) => new BinaryExprMeta[TimeAdd](timeAdd, conf, p, r) {
        override def tagExprForGpu(): Unit = {
          GpuOverrides.extractLit(timeAdd.interval).foreach { lit =>
            lit.dataType match {
              case CalendarIntervalType =>
                val intvl = lit.value.asInstanceOf[CalendarInterval]
                if (intvl.months != 0) {
                  willNotWorkOnGpu("interval months isn't supported")
                }
              case _: DayTimeIntervalType => // Supported
            }
          }
          checkTimeZoneId(timeAdd.timeZoneId)
        }

        override def convertToGpu(lhs: Expression, rhs: Expression): GpuExpression =
          GpuTimeAdd(lhs, rhs)
      }),
    GpuOverrides.expr[SpecifiedWindowFrame](
      "Specification of the width of the group (or \"frame\") of input rows " +
        "around which a window function is evaluated",
      ExprChecks.projectOnly(
        TypeSig.CALENDAR + TypeSig.NULL + TypeSig.integral + TypeSig.DAYTIME,
        TypeSig.numericAndInterval,
        Seq(
          ParamCheck("lower",
            TypeSig.CALENDAR + TypeSig.NULL + TypeSig.integral + TypeSig.DAYTIME,
            TypeSig.numericAndInterval),
          ParamCheck("upper",
            TypeSig.CALENDAR + TypeSig.NULL + TypeSig.integral + TypeSig.DAYTIME,
            TypeSig.numericAndInterval))),
      (windowFrame, conf, p, r) => new GpuSpecifiedWindowFrameMeta(windowFrame, conf, p, r)),
    GpuOverrides.expr[WindowExpression](
      "Calculates a return value for every input row of a table based on a group (or " +
        "\"window\") of rows",
      ExprChecks.windowOnly(
        (TypeSig.commonCudfTypes + TypeSig.DECIMAL_64 + TypeSig.NULL +
          TypeSig.ARRAY + TypeSig.STRUCT + TypeSig.MAP).nested(),
        TypeSig.all,
        Seq(ParamCheck("windowFunction",
          (TypeSig.commonCudfTypes + TypeSig.DECIMAL_64 + TypeSig.NULL +
            TypeSig.ARRAY + TypeSig.STRUCT + TypeSig.MAP).nested(),
          TypeSig.all),
          ParamCheck("windowSpec",
            TypeSig.CALENDAR + TypeSig.NULL + TypeSig.integral + TypeSig.DECIMAL_64 +
              TypeSig.DAYTIME, TypeSig.numericAndInterval))),
      (windowExpression, conf, p, r) => new GpuWindowExpressionMeta(windowExpression, conf, p, r))
  ).map(r => (r.getClassFor.asSubclass(classOf[Expression]), r)).toMap

  override def getExecs: Map[Class[_ <: SparkPlan], ExecRule[_ <: SparkPlan]] = {
    Seq(
      GpuOverrides.exec[WindowInPandasExec](
        "The backend for Window Aggregation Pandas UDF, Accelerates the data transfer between" +
        " the Java process and the Python process. It also supports scheduling GPU resources" +
        " for the Python process when enabled. For now it only supports row based window frame.",
        ExecChecks(
          (TypeSig.commonCudfTypes + TypeSig.ARRAY).nested(TypeSig.commonCudfTypes),
          TypeSig.all),
        (winPy, conf, p, r) => new GpuWindowInPandasExecMetaBase(winPy, conf, p, r) {
          override val windowExpressions: Seq[BaseExprMeta[NamedExpression]] =
            winPy.windowExpression.map(GpuOverrides.wrapExpr(_, conf, Some(this)))

          override def convertToGpu(): GpuExec = {
            GpuWindowInPandasExec(
              windowExpressions.map(_.convertToGpu()),
              partitionSpec.map(_.convertToGpu()),
              // leave ordering expression on the CPU, it's not used for GPU computation
              winPy.orderSpec,
              childPlans.head.convertIfNeeded()
            )(winPy.partitionSpec)
          }
        }).disabledByDefault("it only supports row based frame for now"),
      GpuOverrides.exec[FileSourceScanExec](
        "Reading data from files, often from Hive tables",
        ExecChecks((TypeSig.commonCudfTypes + TypeSig.NULL + TypeSig.STRUCT + TypeSig.MAP +
            TypeSig.ARRAY + TypeSig.DECIMAL_64).nested(), TypeSig.all),
        (fsse, conf, p, r) => new SparkPlanMeta[FileSourceScanExec](fsse, conf, p, r) {
          // partition filters and data filters are not run on the GPU
          override val childExprs: Seq[ExprMeta[_]] = Seq.empty

          override def tagPlanForGpu(): Unit = GpuFileSourceScanExec.tagSupport(this)

          override def convertToGpu(): GpuExec = {
            val sparkSession = wrapped.relation.sparkSession
            val options = wrapped.relation.options

            val location = replaceWithAlluxioPathIfNeeded(
              conf,
              wrapped.relation,
              wrapped.partitionFilters,
              wrapped.dataFilters)

            val newRelation = HadoopFsRelation(
              location,
              wrapped.relation.partitionSchema,
              wrapped.relation.dataSchema,
              wrapped.relation.bucketSpec,
              GpuFileSourceScanExec.convertFileFormat(wrapped.relation.fileFormat),
              options)(sparkSession)

            GpuFileSourceScanExec(
              newRelation,
              wrapped.output,
              wrapped.requiredSchema,
              wrapped.partitionFilters,
              wrapped.optionalBucketSet,
              wrapped.optionalNumCoalescedBuckets,
              wrapped.dataFilters,
              wrapped.tableIdentifier)(conf)
          }
        }),
      GpuOverrides.exec[InMemoryTableScanExec](
        "Implementation of InMemoryTableScanExec to use GPU accelerated Caching",
        ExecChecks((TypeSig.commonCudfTypes + TypeSig.DECIMAL_64 + TypeSig.STRUCT
            + TypeSig.ARRAY).nested(), TypeSig.all),
        (scan, conf, p, r) => new SparkPlanMeta[InMemoryTableScanExec](scan, conf, p, r) {
          override def tagPlanForGpu(): Unit = {
            if (!scan.relation.cacheBuilder.serializer.isInstanceOf[ParquetCachedBatchSerializer]) {
              willNotWorkOnGpu("ParquetCachedBatchSerializer is not being used")
            }
          }

          /**
           * Convert InMemoryTableScanExec to a GPU enabled version.
           */
          override def convertToGpu(): GpuExec = {
            GpuInMemoryTableScanExec(scan.attributes, scan.predicates, scan.relation)
          }
        }),
      GpuOverrides.exec[SortMergeJoinExec](
        "Sort merge join, replacing with shuffled hash join",
        JoinTypeChecks.equiJoinExecChecks,
        (join, conf, p, r) => new GpuSortMergeJoinMeta(join, conf, p, r)),
      GpuOverrides.exec[BroadcastHashJoinExec](
        "Implementation of join using broadcast data",
        JoinTypeChecks.equiJoinExecChecks,
        (join, conf, p, r) => new GpuBroadcastHashJoinMeta(join, conf, p, r)),
      GpuOverrides.exec[ShuffledHashJoinExec](
        "Implementation of join using hashed shuffled data",
        JoinTypeChecks.equiJoinExecChecks,
        (join, conf, p, r) => new GpuShuffledHashJoinMeta(join, conf, p, r)),
      GpuOverrides.exec[ArrowEvalPythonExec](
        "The backend of the Scalar Pandas UDFs. Accelerates the data transfer between the" +
            " Java process and the Python process. It also supports scheduling GPU resources" +
            " for the Python process when enabled",
        ExecChecks(
          (TypeSig.commonCudfTypes + TypeSig.ARRAY + TypeSig.STRUCT).nested(),
          TypeSig.all),
        (e, conf, p, r) =>
          new SparkPlanMeta[ArrowEvalPythonExec](e, conf, p, r) {
            val udfs: Seq[BaseExprMeta[PythonUDF]] =
              e.udfs.map(GpuOverrides.wrapExpr(_, conf, Some(this)))
            val resultAttrs: Seq[BaseExprMeta[Attribute]] =
              e.resultAttrs.map(GpuOverrides.wrapExpr(_, conf, Some(this)))
            override val childExprs: Seq[BaseExprMeta[_]] = udfs ++ resultAttrs

            override def replaceMessage: String = "partially run on GPU"
            override def noReplacementPossibleMessage(reasons: String): String =
              s"cannot run even partially on the GPU because $reasons"

            override def convertToGpu(): GpuExec =
              GpuArrowEvalPythonExec(udfs.map(_.convertToGpu()).asInstanceOf[Seq[GpuPythonUDF]],
                resultAttrs.map(_.convertToGpu()).asInstanceOf[Seq[Attribute]],
                childPlans.head.convertIfNeeded(),
                e.evalType)
          }),
      GpuOverrides.exec[MapInPandasExec](
        "The backend for Map Pandas Iterator UDF. Accelerates the data transfer between the" +
            " Java process and the Python process. It also supports scheduling GPU resources" +
            " for the Python process when enabled.",
        ExecChecks((TypeSig.commonCudfTypes + TypeSig.ARRAY + TypeSig.STRUCT).nested(),
          TypeSig.all),
        (mapPy, conf, p, r) => new GpuMapInPandasExecMeta(mapPy, conf, p, r)),
      GpuOverrides.exec[FlatMapGroupsInPandasExec](
        "The backend for Flat Map Groups Pandas UDF, Accelerates the data transfer between the" +
            " Java process and the Python process. It also supports scheduling GPU resources" +
            " for the Python process when enabled.",
        ExecChecks(TypeSig.commonCudfTypes, TypeSig.all),
        (flatPy, conf, p, r) => new GpuFlatMapGroupsInPandasExecMeta(flatPy, conf, p, r)),
      GpuOverrides.exec[AggregateInPandasExec](
        "The backend for an Aggregation Pandas UDF, this accelerates the data transfer between" +
            " the Java process and the Python process. It also supports scheduling GPU resources" +
            " for the Python process when enabled.",
        ExecChecks(TypeSig.commonCudfTypes, TypeSig.all),
        (aggPy, conf, p, r) => new GpuAggregateInPandasExecMeta(aggPy, conf, p, r)),
      GpuOverrides.exec[BatchScanExec](
        "The backend for most file input",
        ExecChecks(
          (TypeSig.commonCudfTypes + TypeSig.STRUCT + TypeSig.MAP + TypeSig.ARRAY +
            TypeSig.DECIMAL_64).nested(),
          TypeSig.all),
        (p, conf, parent, r) => new SparkPlanMeta[BatchScanExec](p, conf, parent, r) {
          override val childScans: scala.Seq[ScanMeta[_]] =
            Seq(GpuOverrides.wrapScan(p.scan, conf, Some(this)))

          override def tagPlanForGpu(): Unit = {
            if (!p.runtimeFilters.isEmpty) {
              willNotWorkOnGpu("Runtime filtering (DPP) on datasource V2 is not supported")
            }
          }

          override def convertToGpu(): GpuExec =
            GpuBatchScanExec(p.output, childScans.head.convertToGpu())
        })
    ).map(r => (r.getClassFor.asSubclass(classOf[SparkPlan]), r)).toMap
  }

  override def getScans: Map[Class[_ <: Scan], ScanRule[_ <: Scan]] = Seq(
    GpuOverrides.scan[ParquetScan](
      "Parquet parsing",
      (a, conf, p, r) => new ScanMeta[ParquetScan](a, conf, p, r) {
        override def tagSelfForGpu(): Unit = {
          GpuParquetScanBase.tagSupport(this)
          // we are being overly cautious and that Parquet does not support this yet
          if (a.isInstanceOf[SupportsRuntimeFiltering]) {
            willNotWorkOnGpu("Parquet does not support Runtime filtering (DPP)" +
              " on datasource V2 yet.")
          }
        }

        override def convertToGpu(): Scan = {
          GpuParquetScan(a.sparkSession,
            a.hadoopConf,
            a.fileIndex,
            a.dataSchema,
            a.readDataSchema,
            a.readPartitionSchema,
            a.pushedFilters,
            a.options,
            a.partitionFilters,
            a.dataFilters,
            conf)
        }
      }),
    GpuOverrides.scan[OrcScan](
      "ORC parsing",
      (a, conf, p, r) => new ScanMeta[OrcScan](a, conf, p, r) {
        override def tagSelfForGpu(): Unit = {
          GpuOrcScanBase.tagSupport(this)
          // we are being overly cautious and that Orc does not support this yet
          if (a.isInstanceOf[SupportsRuntimeFiltering]) {
            willNotWorkOnGpu("Orc does not support Runtime filtering (DPP)" +
              " on datasource V2 yet.")
          }
        }

        override def convertToGpu(): Scan =
          GpuOrcScan(a.sparkSession,
            a.hadoopConf,
            a.fileIndex,
            a.dataSchema,
            a.readDataSchema,
            a.readPartitionSchema,
            a.options,
            a.pushedFilters,
            a.partitionFilters,
            a.dataFilters,
            conf)
      }),
    GpuOverrides.scan[CSVScan](
      "CSV parsing",
      (a, conf, p, r) => new ScanMeta[CSVScan](a, conf, p, r) {
        override def tagSelfForGpu(): Unit = {
          GpuCSVScan.tagSupport(this)
          // we are being overly cautious and that Csv does not support this yet
          if (a.isInstanceOf[SupportsRuntimeFiltering]) {
            willNotWorkOnGpu("Csv does not support Runtime filtering (DPP)" +
              " on datasource V2 yet.")
          }
        }

        override def convertToGpu(): Scan =
          GpuCSVScan(a.sparkSession,
            a.fileIndex,
            a.dataSchema,
            a.readDataSchema,
            a.readPartitionSchema,
            a.options,
            a.partitionFilters,
            a.dataFilters,
            conf.maxReadBatchSizeRows,
            conf.maxReadBatchSizeBytes)
      })
  ).map(r => (r.getClassFor.asSubclass(classOf[Scan]), r)).toMap

  override def getBuildSide(join: BroadcastNestedLoopJoinExec): GpuBuildSide = {
    GpuJoinUtils.getGpuBuildSide(join.buildSide)
  }

  override def getPartitionFileNames(
      partitions: Seq[PartitionDirectory]): Seq[String] = {
    val files = partitions.flatMap(partition => partition.files)
    files.map(_.getPath.getName)
  }

  override def getPartitionFileStatusSize(partitions: Seq[PartitionDirectory]): Long = {
    partitions.map(_.files.map(_.getLen).sum).sum
  }

  override def getPartitionedFiles(
      partitions: Array[PartitionDirectory]): Array[PartitionedFile] = {
    partitions.flatMap { p =>
      p.files.map { f =>
        PartitionedFileUtil.getPartitionedFile(f, f.getPath, p.values)
      }
    }
  }

  override def getPartitionSplitFiles(
      partitions: Array[PartitionDirectory],
      maxSplitBytes: Long,
      relation: HadoopFsRelation): Array[PartitionedFile] = {
    partitions.flatMap { partition =>
      partition.files.flatMap { file =>
        // getPath() is very expensive so we only want to call it once in this block:
        val filePath = file.getPath
        val isSplitable = relation.fileFormat.isSplitable(
          relation.sparkSession, relation.options, filePath)
        PartitionedFileUtil.splitFiles(
          sparkSession = relation.sparkSession,
          file = file,
          filePath = filePath,
          isSplitable = isSplitable,
          maxSplitBytes = maxSplitBytes,
          partitionValues = partition.values
        )
      }
    }
  }

  override def getFileScanRDD(
      sparkSession: SparkSession,
      readFunction: PartitionedFile => Iterator[InternalRow],
      filePartitions: Seq[FilePartition]): RDD[InternalRow] = {
    new FileScanRDD(sparkSession, readFunction, filePartitions)
  }

  override def createFilePartition(index: Int, files: Array[PartitionedFile]): FilePartition = {
    FilePartition(index, files)
  }

  override def copyBatchScanExec(
      batchScanExec: GpuBatchScanExec,
      queryUsesInputFile: Boolean): GpuBatchScanExec = {
    val scanCopy = batchScanExec.scan match {
      case parquetScan: GpuParquetScan =>
        parquetScan.copy(queryUsesInputFile=queryUsesInputFile)
      case orcScan: GpuOrcScan =>
        orcScan.copy(queryUsesInputFile=queryUsesInputFile)
      case _ => throw new RuntimeException("Wrong format") // never reach here
    }
    batchScanExec.copy(scan=scanCopy)
  }

  override def copyFileSourceScanExec(
      scanExec: GpuFileSourceScanExec,
      queryUsesInputFile: Boolean): GpuFileSourceScanExec = {
    scanExec.copy(queryUsesInputFile=queryUsesInputFile)(scanExec.rapidsConf)
  }

  override def getGpuColumnarToRowTransition(plan: SparkPlan,
      exportColumnRdd: Boolean): GpuColumnarToRowExecParent = {
    val serName = plan.conf.getConf(StaticSQLConf.SPARK_CACHE_SERIALIZER)
    val serClass = ShimLoader.loadClass(serName)
    if (serClass == classOf[ParquetCachedBatchSerializer]) {
      GpuColumnarToRowTransitionExec(plan)
    } else {
      GpuColumnarToRowExec(plan)
    }
  }

  override def checkColumnNameDuplication(
      schema: StructType,
      colType: String,
      resolver: Resolver): Unit = {
    GpuSchemaUtils.checkColumnNameDuplication(schema, colType, resolver)
  }

  override def getGpuShuffleExchangeExec(
      gpuOutputPartitioning: GpuPartitioning,
      child: SparkPlan,
      cpuOutputPartitioning: Partitioning,
      cpuShuffle: Option[ShuffleExchangeExec]): GpuShuffleExchangeExecBase = {
    val shuffleOrigin = cpuShuffle.map(_.shuffleOrigin).getOrElse(ENSURE_REQUIREMENTS)
    GpuShuffleExchangeExec(gpuOutputPartitioning, child, shuffleOrigin)(cpuOutputPartitioning)
  }

  override def getGpuShuffleExchangeExec(
      queryStage: ShuffleQueryStageExec): GpuShuffleExchangeExecBase = {
    queryStage.shuffle.asInstanceOf[GpuShuffleExchangeExecBase]
  }

  override def sortOrderChildren(s: SortOrder): Seq[Expression] = s.children

  override def sortOrder(
      child: Expression,
      direction: SortDirection,
      nullOrdering: NullOrdering): SortOrder = SortOrder(child, direction, nullOrdering, Seq.empty)

  override def copySortOrderWithNewChild(s: SortOrder, child: Expression) = {
    s.copy(child = child)
  }

  override def alias(child: Expression, name: String)(
      exprId: ExprId,
      qualifier: Seq[String],
      explicitMetadata: Option[Metadata]): Alias = {
    Alias(child, name)(exprId, qualifier, explicitMetadata)
  }

  override def shouldIgnorePath(path: String): Boolean = {
    HadoopFSUtilsShim.shouldIgnorePath(path)
  }

  override def getLegacyComplexTypeToString(): Boolean = {
    SQLConf.get.getConf(SQLConf.LEGACY_COMPLEX_TYPES_TO_STRING)
  }

  // Arrow version changed between Spark versions
  override def getArrowDataBuf(vec: ValueVector): (ByteBuffer, ReferenceManager) = {
    val arrowBuf = vec.getDataBuffer()
    (arrowBuf.nioBuffer(), arrowBuf.getReferenceManager)
  }

  override def getArrowValidityBuf(vec: ValueVector): (ByteBuffer, ReferenceManager) = {
    val arrowBuf = vec.getValidityBuffer
    (arrowBuf.nioBuffer(), arrowBuf.getReferenceManager)
  }

  override def createTable(table: CatalogTable,
      sessionCatalog: SessionCatalog,
      tableLocation: Option[URI],
      result: BaseRelation) = {
    val newTable = table.copy(
      storage = table.storage.copy(locationUri = tableLocation),
      // We will use the schema of resolved.relation as the schema of the table (instead of
      // the schema of df). It is important since the nullability may be changed by the relation
      // provider (for example, see org.apache.spark.sql.parquet.DefaultSource).
      schema = result.schema)
    // Table location is already validated. No need to check it again during table creation.
    sessionCatalog.createTable(newTable, ignoreIfExists = false, validateLocation = false)
  }

  override def getArrowOffsetsBuf(vec: ValueVector): (ByteBuffer, ReferenceManager) = {
    val arrowBuf = vec.getOffsetBuffer
    (arrowBuf.nioBuffer(), arrowBuf.getReferenceManager)
  }

  /** matches SPARK-33008 fix in 3.1.1 */
  override def shouldFailDivByZero(): Boolean = SQLConf.get.ansiEnabled

  override def replaceWithAlluxioPathIfNeeded(
      conf: RapidsConf,
      relation: HadoopFsRelation,
      partitionFilters: Seq[Expression],
      dataFilters: Seq[Expression]): FileIndex = {

    val alluxioPathsReplace: Option[Seq[String]] = conf.getAlluxioPathsToReplace

    if (alluxioPathsReplace.isDefined) {
      // alluxioPathsReplace: Seq("key->value", "key1->value1")
      // turn the rules to the Map with eg
      // { s3:/foo -> alluxio://0.1.2.3:19998/foo,
      //   gs:/bar -> alluxio://0.1.2.3:19998/bar,
      //   /baz -> alluxio://0.1.2.3:19998/baz }
      val replaceMapOption = alluxioPathsReplace.map(rules => {
        rules.map(rule => {
          val split = rule.split("->")
          if (split.size == 2) {
            split(0).trim -> split(1).trim
          } else {
            throw new IllegalArgumentException(s"Invalid setting for " +
                s"${RapidsConf.ALLUXIO_PATHS_REPLACE.key}")
          }
        }).toMap
      })

      replaceMapOption.map(replaceMap => {

        def isDynamicPruningFilter(e: Expression): Boolean =
          e.find(_.isInstanceOf[PlanExpression[_]]).isDefined

        val partitionDirs = relation.location.listFiles(
          partitionFilters.filterNot(isDynamicPruningFilter), dataFilters)

        // replacement func to check if the file path is prefixed with the string user configured
        // if yes, replace it
        val replaceFunc = (f: Path) => {
          val pathStr = f.toString
          val matchedSet = replaceMap.keySet.filter(reg => pathStr.startsWith(reg))
          if (matchedSet.size > 1) {
            // never reach here since replaceMap is a Map
            throw new IllegalArgumentException(s"Found ${matchedSet.size} same replacing rules " +
                s"from ${RapidsConf.ALLUXIO_PATHS_REPLACE.key} which requires only 1 rule " +
                s"for each file path")
          } else if (matchedSet.size == 1) {
            new Path(pathStr.replaceFirst(matchedSet.head, replaceMap(matchedSet.head)))
          } else {
            f
          }
        }

        // replace all of input files
        val inputFiles: Seq[Path] = partitionDirs.flatMap(partitionDir => {
          replacePartitionDirectoryFiles(partitionDir, replaceFunc)
        })

        // replace all of rootPaths which are already unique
        val rootPaths = relation.location.rootPaths.map(replaceFunc)

        val parameters: Map[String, String] = relation.options

        // infer PartitionSpec
        val partitionSpec = GpuPartitioningUtils.inferPartitioning(
          relation.sparkSession,
          rootPaths,
          inputFiles,
          parameters,
          Option(relation.dataSchema),
          replaceFunc)

        // generate a new InMemoryFileIndex holding paths with alluxio schema
        new InMemoryFileIndex(
          relation.sparkSession,
          inputFiles,
          parameters,
          Option(relation.dataSchema),
          userSpecifiedPartitionSpec = Some(partitionSpec))
      }).getOrElse(relation.location)

    } else {
      relation.location
    }
  }

  override def replacePartitionDirectoryFiles(partitionDir: PartitionDirectory,
      replaceFunc: Path => Path): Seq[Path] = {
    partitionDir.files.map(f => replaceFunc(f.getPath))
  }

  /**
   * Case class ShuffleQueryStageExec holds an additional field shuffleOrigin
   * affecting the unapply method signature
   */
  override def reusedExchangeExecPfn: PartialFunction[SparkPlan, ReusedExchangeExec] = {
    case ShuffleQueryStageExec(_, e: ReusedExchangeExec, _) => e
    case BroadcastQueryStageExec(_, e: ReusedExchangeExec, _) => e
  }

  /** dropped by SPARK-34234 */
  override def attachTreeIfSupported[TreeType <: TreeNode[_], A](
      tree: TreeType,
      msg: String)(
      f: => A
  ): A = {
    identity(f)
  }

  override def hasAliasQuoteFix: Boolean = true

  override def hasCastFloatTimestampUpcast: Boolean = true

  override def findOperators(plan: SparkPlan, predicate: SparkPlan => Boolean): Seq[SparkPlan] = {
    def recurse(
        plan: SparkPlan,
        predicate: SparkPlan => Boolean,
        accum: ListBuffer[SparkPlan]): Seq[SparkPlan] = {
      if (predicate(plan)) {
        accum += plan
      }
      plan match {
        case a: AdaptiveSparkPlanExec => recurse(a.executedPlan, predicate, accum)
        case qs: BroadcastQueryStageExec => recurse(qs.broadcast, predicate, accum)
        case qs: ShuffleQueryStageExec => recurse(qs.shuffle, predicate, accum)
        case c: CommandResultExec => recurse(c.commandPhysicalPlan, predicate, accum)
        case other => other.children.flatMap(p => recurse(p, predicate, accum)).headOption
      }
      accum
    }
    recurse(plan, predicate, new ListBuffer[SparkPlan]())
  }

  override def skipAssertIsOnTheGpu(plan: SparkPlan): Boolean = plan match {
    case _: CommandResultExec => true
    case _ => false
  }

  override def registerKryoClasses(kryo: Kryo): Unit = {
    kryo.register(classOf[SerializeConcatHostBuffersDeserializeBatch],
      new KryoJavaSerializer())
    kryo.register(classOf[SerializeBatchDeserializeHostBuffer],
      new KryoJavaSerializer())
  }

  override def getAdaptiveInputPlan(adaptivePlan: AdaptiveSparkPlanExec): SparkPlan = {
    adaptivePlan.initialPlan
  }

  override def getLegacyStatisticalAggregate(): Boolean =
    SQLConf.get.legacyStatisticalAggregate
}<|MERGE_RESOLUTION|>--- conflicted
+++ resolved
@@ -70,36 +70,6 @@
 import org.apache.spark.storage.{BlockId, BlockManagerId}
 import org.apache.spark.unsafe.types.CalendarInterval
 
-private final class CastMeta[INPUT <: CastBase](
-    cast: INPUT,
-    ansiEnabled: Boolean,
-    conf: RapidsConf,
-    parent: Option[RapidsMeta[_, _, _]],
-    rule: DataFromReplacementRule,
-    stringToAnsiDate: Boolean,
-    toTypeOverride: Option[DataType] = None) extends
-    CastExprMeta[INPUT](cast,
-      ansiEnabled,
-      conf,
-      parent,
-      rule,
-      toTypeOverride) {
-
-  override def tagExprForGpu(): Unit = {
-    if (!conf.isCastFloatToIntegralTypesEnabled &&
-        (fromType == DataTypes.FloatType || fromType == DataTypes.DoubleType) &&
-        (toType == DataTypes.ByteType || toType == DataTypes.ShortType ||
-            toType == DataTypes.IntegerType || toType == DataTypes.LongType)) {
-      willNotWorkOnGpu(buildTagMessage(RapidsConf.ENABLE_CAST_FLOAT_TO_INTEGRAL_TYPES))
-    }
-    super.tagExprForGpu()
-  }
-
-  override def stringToDateAnsiModeEnabled: Boolean = stringToAnsiDate
-
-  override def withToTypeOverride(newToType: DecimalType): CastExprMeta[INPUT] =
-    new CastMeta[INPUT](cast, ansiEnabled, conf, parent, rule, stringToAnsiDate, Some(newToType))
-}
 
 class Spark320Shims extends Spark32XShims with Logging {
 
@@ -165,14 +135,9 @@
     GpuOverrides.expr[Cast](
       "Convert a column of one type of data into another type",
       new CastChecks(),
-<<<<<<< HEAD
-      (cast, conf, p, r) => new CastMeta[Cast](cast,
-        SparkSession.active.sessionState.conf.ansiEnabled, conf, p, r, true)),
-=======
       (cast, conf, p, r) => new CastExprMeta[Cast](cast,
         SparkSession.active.sessionState.conf.ansiEnabled, conf, p, r,
         doFloatToIntCheck = true, stringToAnsiDate = true)),
->>>>>>> afcb4130
     GpuOverrides.expr[AnsiCast](
       "Convert a column of one type of data into another type",
       new CastChecks {
@@ -229,12 +194,8 @@
         override val udtChecks: TypeSig = none
         override val sparkUdtSig: TypeSig = UDT
       },
-<<<<<<< HEAD
-      (cast, conf, p, r) => new CastMeta[AnsiCast](cast, true, conf, p, r, false)),
-=======
       (cast, conf, p, r) => new CastExprMeta[AnsiCast](cast, ansiEnabled = true, conf = conf,
         parent = p, rule = r, doFloatToIntCheck = true, stringToAnsiDate = true)),
->>>>>>> afcb4130
     GpuOverrides.expr[Average](
       "Average aggregate operator",
       ExprChecks.fullAgg(
