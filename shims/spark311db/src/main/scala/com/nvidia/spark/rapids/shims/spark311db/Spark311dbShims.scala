/*
 * Copyright (c) 2021, NVIDIA CORPORATION.
 *
 * Licensed under the Apache License, Version 2.0 (the "License");
 * you may not use this file except in compliance with the License.
 * You may obtain a copy of the License at
 *
 *     http://www.apache.org/licenses/LICENSE-2.0
 *
 * Unless required by applicable law or agreed to in writing, software
 * distributed under the License is distributed on an "AS IS" BASIS,
 * WITHOUT WARRANTIES OR CONDITIONS OF ANY KIND, either express or implied.
 * See the License for the specific language governing permissions and
 * limitations under the License.
 */

package com.nvidia.spark.rapids.shims.spark311db

import com.nvidia.spark.rapids._
import com.nvidia.spark.rapids.spark311db.RapidsShuffleManager
import org.apache.parquet.schema.MessageType

import org.apache.spark.sql.execution.datasources.parquet.ParquetFilters
import org.apache.spark.sql.internal.SQLConf

class Spark311dbShims extends SparkBaseShims {

  override def getSparkShimVersion: ShimVersion = SparkShimServiceProvider.VERSION

  override def getRapidsShuffleManagerClass: String = {
    classOf[RapidsShuffleManager].getCanonicalName
  }

  override def getParquetFilters(
      schema: MessageType,
      pushDownDate: Boolean,
      pushDownTimestamp: Boolean,
      pushDownDecimal: Boolean,
      pushDownStartWith: Boolean,
      pushDownInFilterThreshold: Int,
      caseSensitive: Boolean,
      datetimeRebaseMode: SQLConf.LegacyBehaviorPolicy.Value): ParquetFilters =
    new ParquetFilters(schema, pushDownDate, pushDownTimestamp, pushDownDecimal, pushDownStartWith,
      pushDownInFilterThreshold, caseSensitive, datetimeRebaseMode)
<<<<<<< HEAD

  override def getSparkShimVersion: ShimVersion = SparkShimServiceProvider.VERSION

  override def getGpuBroadcastNestedLoopJoinShim(
      left: SparkPlan,
      right: SparkPlan,
      join: BroadcastNestedLoopJoinExec,
      joinType: JoinType,
      condition: Option[Expression],
      targetSizeBytes: Long): GpuBroadcastNestedLoopJoinExecBase = {
    GpuBroadcastNestedLoopJoinExec(left, right, join, joinType, condition, targetSizeBytes)
  }

  override def getGpuBroadcastExchangeExec(
      mode: BroadcastMode,
      child: SparkPlan): GpuBroadcastExchangeExecBase = {
    GpuBroadcastExchangeExec(mode, child)
  }

  override def isGpuBroadcastHashJoin(plan: SparkPlan): Boolean = {
    plan match {
      case _: GpuBroadcastHashJoinExec => true
      case _ => false
    }
  }

  override def isGpuShuffledHashJoin(plan: SparkPlan): Boolean = {
    plan match {
      case _: GpuShuffledHashJoinExec => true
      case _ => false
    }
  }

  override def isWindowFunctionExec(plan: SparkPlan): Boolean =
    plan.isInstanceOf[WindowExecBase] || plan.isInstanceOf[RunningWindowFunctionExec]

  override def getExecs: Map[Class[_ <: SparkPlan], ExecRule[_ <: SparkPlan]] = {
    super.getExecs ++ Seq(
      GpuOverrides.exec[WindowInPandasExec](
        "The backend for Window Aggregation Pandas UDF, Accelerates the data transfer between" +
          " the Java process and the Python process. It also supports scheduling GPU resources" +
          " for the Python process when enabled. For now it only supports row based window frame.",
        ExecChecks(
          (TypeSig.commonCudfTypes + TypeSig.ARRAY).nested(TypeSig.commonCudfTypes),
          TypeSig.all),
        (winPy, conf, p, r) => new GpuWindowInPandasExecMetaBase(winPy, conf, p, r) {
          override val windowExpressions: Seq[BaseExprMeta[NamedExpression]] =
            winPy.projectList.map(GpuOverrides.wrapExpr(_, conf, Some(this)))

          override def convertToGpu(): GpuExec = {
            GpuWindowInPandasExec(
              windowExpressions.map(_.convertToGpu()),
              partitionSpec.map(_.convertToGpu()),
              orderSpec.map(_.convertToGpu().asInstanceOf[SortOrder]),
              childPlans.head.convertIfNeeded()
            )
          }
        }).disabledByDefault("it only supports row based frame for now"),
      GpuOverrides.exec[RunningWindowFunctionExec](
        "Databricks-specific window function exec, for \"running\" windows, " +
            "i.e. (UNBOUNDED PRECEDING TO CURRENT ROW)",
        ExecChecks(
          (TypeSig.commonCudfTypes + TypeSig.NULL + TypeSig.DECIMAL_64 +
            TypeSig.STRUCT + TypeSig.ARRAY + TypeSig.MAP).nested(),
          TypeSig.all,
          Map("partitionSpec" ->
              InputCheck(TypeSig.commonCudfTypes + TypeSig.NULL + TypeSig.DECIMAL_64,
                TypeSig.all))),
          (runningWindowFunctionExec, conf, p, r) =>
            new GpuRunningWindowExecMeta(runningWindowFunctionExec, conf, p, r)
      ),
      GpuOverrides.exec[FileSourceScanExec](
        "Reading data from files, often from Hive tables",
        ExecChecks((TypeSig.commonCudfTypes + TypeSig.NULL + TypeSig.STRUCT + TypeSig.MAP +
            TypeSig.ARRAY + TypeSig.DECIMAL_64).nested(), TypeSig.all),
        (fsse, conf, p, r) => new SparkPlanMeta[FileSourceScanExec](fsse, conf, p, r) {
          // partition filters and data filters are not run on the GPU
          override val childExprs: Seq[ExprMeta[_]] = Seq.empty

          override def tagPlanForGpu(): Unit = {
            // this is very specific check to have any of the Delta log metadata queries
            // fallback and run on the CPU since there is some incompatibilities in
            // Databricks Spark and Apache Spark.
            if (wrapped.relation.fileFormat.isInstanceOf[JsonFileFormat] &&
              wrapped.relation.location.getClass.getCanonicalName() ==
                "com.databricks.sql.transaction.tahoe.DeltaLogFileIndex") {
              this.entirePlanWillNotWork("Plans that read Delta Index JSON files can not run " +
                "any part of the plan on the GPU!")
            }
            GpuFileSourceScanExec.tagSupport(this)
          }

          override def convertToGpu(): GpuExec = {
            val sparkSession = wrapped.relation.sparkSession
            val options = wrapped.relation.options

            val location = replaceWithAlluxioPathIfNeeded(
              conf,
              wrapped.relation,
              wrapped.partitionFilters,
              wrapped.dataFilters)

            val newRelation = HadoopFsRelation(
              location,
              wrapped.relation.partitionSchema,
              wrapped.relation.dataSchema,
              wrapped.relation.bucketSpec,
              GpuFileSourceScanExec.convertFileFormat(wrapped.relation.fileFormat),
              options)(sparkSession)

            GpuFileSourceScanExec(
              newRelation,
              wrapped.output,
              wrapped.requiredSchema,
              wrapped.partitionFilters,
              wrapped.optionalBucketSet,
              // TODO: Does Databricks have coalesced bucketing implemented?
              None,
              wrapped.dataFilters,
              wrapped.tableIdentifier)(conf)
          }
        }),
      GpuOverrides.exec[SortMergeJoinExec](
        "Sort merge join, replacing with shuffled hash join",
        JoinTypeChecks.equiJoinExecChecks,
        (join, conf, p, r) => new GpuSortMergeJoinMeta(join, conf, p, r)),
      GpuOverrides.exec[BroadcastHashJoinExec](
        "Implementation of join using broadcast data",
        JoinTypeChecks.equiJoinExecChecks,
        (join, conf, p, r) => new GpuBroadcastHashJoinMeta(join, conf, p, r)),
      GpuOverrides.exec[ShuffledHashJoinExec](
        "Implementation of join using hashed shuffled data",
        JoinTypeChecks.equiJoinExecChecks,
        (join, conf, p, r) => new GpuShuffledHashJoinMeta(join, conf, p, r)),
      GpuOverrides.exec[ArrowEvalPythonExec](
        "The backend of the Scalar Pandas UDFs. Accelerates the data transfer between the" +
        " Java process and the Python process. It also supports scheduling GPU resources" +
        " for the Python process when enabled",
        ExecChecks(
          (TypeSig.commonCudfTypes + TypeSig.ARRAY + TypeSig.STRUCT).nested(),
          TypeSig.all),
        (e, conf, p, r) =>
        new SparkPlanMeta[ArrowEvalPythonExec](e, conf, p, r) {
          val udfs: Seq[BaseExprMeta[PythonUDF]] =
            e.udfs.map(GpuOverrides.wrapExpr(_, conf, Some(this)))
          val resultAttrs: Seq[BaseExprMeta[Attribute]] =
            e.resultAttrs.map(GpuOverrides.wrapExpr(_, conf, Some(this)))
          override val childExprs: Seq[BaseExprMeta[_]] = udfs ++ resultAttrs

          override def replaceMessage: String = "partially run on GPU"
          override def noReplacementPossibleMessage(reasons: String): String =
            s"cannot run even partially on the GPU because $reasons"

          override def convertToGpu(): GpuExec =
            GpuArrowEvalPythonExec(udfs.map(_.convertToGpu()).asInstanceOf[Seq[GpuPythonUDF]],
              resultAttrs.map(_.convertToGpu()).asInstanceOf[Seq[Attribute]],
              childPlans.head.convertIfNeeded(),
              e.evalType)
        }),
      GpuOverrides.exec[MapInPandasExec](
        "The backend for Map Pandas Iterator UDF. Accelerates the data transfer between the" +
        " Java process and the Python process. It also supports scheduling GPU resources" +
        " for the Python process when enabled.",
        ExecChecks((TypeSig.commonCudfTypes + TypeSig.ARRAY + TypeSig.STRUCT).nested(),
          TypeSig.all),
        (mapPy, conf, p, r) => new GpuMapInPandasExecMeta(mapPy, conf, p, r)),
      GpuOverrides.exec[FlatMapGroupsInPandasExec](
        "The backend for Flat Map Groups Pandas UDF, Accelerates the data transfer between the" +
        " Java process and the Python process. It also supports scheduling GPU resources" +
        " for the Python process when enabled.",
        ExecChecks(TypeSig.commonCudfTypes, TypeSig.all),
        (flatPy, conf, p, r) => new GpuFlatMapGroupsInPandasExecMeta(flatPy, conf, p, r)),
      GpuOverrides.exec[AggregateInPandasExec](
        "The backend for an Aggregation Pandas UDF, this accelerates the data transfer between" +
        " the Java process and the Python process. It also supports scheduling GPU resources" +
        " for the Python process when enabled.",
        ExecChecks(TypeSig.commonCudfTypes, TypeSig.all),
        (aggPy, conf, p, r) => new GpuAggregateInPandasExecMeta(aggPy, conf, p, r))
    ).map(r => (r.getClassFor.asSubclass(classOf[SparkPlan]), r))
  }

  override def getBuildSide(join: HashJoin): GpuBuildSide = {
    GpuJoinUtils.getGpuBuildSide(join.buildSide)
  }

  override def getBuildSide(join: BroadcastNestedLoopJoinExec): GpuBuildSide = {
    GpuJoinUtils.getGpuBuildSide(join.buildSide)
  }

  // Databricks has a different version of FileStatus
  override def getPartitionFileNames(
      partitions: Seq[PartitionDirectory]): Seq[String] = {
    val files = partitions.flatMap(partition => partition.files)
    files.map(_.getPath.getName)
  }

  override def getPartitionFileStatusSize(partitions: Seq[PartitionDirectory]): Long = {
    partitions.map(_.files.map(_.getLen).sum).sum
  }

  override def getPartitionedFiles(
      partitions: Array[PartitionDirectory]): Array[PartitionedFile] = {
    partitions.flatMap { p =>
      p.files.map { f =>
        PartitionedFileUtil.getPartitionedFile(f, f.getPath, p.values)
      }
    }
  }

  override def getPartitionSplitFiles(
      partitions: Array[PartitionDirectory],
      maxSplitBytes: Long,
      relation: HadoopFsRelation): Array[PartitionedFile] = {
    partitions.flatMap { partition =>
      partition.files.flatMap { file =>
        // getPath() is very expensive so we only want to call it once in this block:
        val filePath = file.getPath
        val isSplitable = relation.fileFormat.isSplitable(
          relation.sparkSession, relation.options, filePath)
        PartitionedFileUtil.splitFiles(
          sparkSession = relation.sparkSession,
          file = file,
          filePath = filePath,
          isSplitable = isSplitable,
          maxSplitBytes = maxSplitBytes,
          partitionValues = partition.values
        )
      }
    }
  }

  override def getFileScanRDD(
      sparkSession: SparkSession,
      readFunction: (PartitionedFile) => Iterator[InternalRow],
      filePartitions: Seq[FilePartition]): RDD[InternalRow] = {
    new GpuFileScanRDD(sparkSession, readFunction, filePartitions)
  }

  override def createFilePartition(index: Int, files: Array[PartitionedFile]): FilePartition = {
    FilePartition(index, files)
  }

  override def copyFileSourceScanExec(
      scanExec: GpuFileSourceScanExec,
      queryUsesInputFile: Boolean): GpuFileSourceScanExec = {
    scanExec.copy(queryUsesInputFile=queryUsesInputFile)(scanExec.rapidsConf)
  }

  override def getGpuShuffleExchangeExec(
      outputPartitioning: Partitioning,
      child: SparkPlan,
      cpuShuffle: Option[ShuffleExchangeExec]): GpuShuffleExchangeExecBase = {
    val shuffleOrigin = cpuShuffle.map(_.shuffleOrigin).getOrElse(ENSURE_REQUIREMENTS)
    GpuShuffleExchangeExec(outputPartitioning, child, shuffleOrigin)
  }

  override def getGpuShuffleExchangeExec(
      queryStage: ShuffleQueryStageExec): GpuShuffleExchangeExecBase = {
    queryStage.shuffle.asInstanceOf[GpuShuffleExchangeExecBase]
  }

  // Databricks has changed files of PartitionDirectory to SerializableFileStatus
  override def replacePartitionDirectoryFiles(partitionDir: PartitionDirectory,
      replaceFunc: Path => Path): Seq[Path] = {
    partitionDir.files.map(f => replaceFunc(f.getPath))
  }

  override def int96ParquetRebaseRead(conf: SQLConf): String = {
    conf.getConf(SQLConf.LEGACY_PARQUET_INT96_REBASE_MODE_IN_READ)
  }

  override def int96ParquetRebaseWrite(conf: SQLConf): String = {
    conf.getConf(SQLConf.LEGACY_PARQUET_INT96_REBASE_MODE_IN_WRITE)
  }

  override def int96ParquetRebaseReadKey: String = {
    SQLConf.LEGACY_PARQUET_INT96_REBASE_MODE_IN_READ.key
  }

  override def int96ParquetRebaseWriteKey: String = {
    SQLConf.LEGACY_PARQUET_INT96_REBASE_MODE_IN_WRITE.key
  }
=======
>>>>>>> 111c3007
}<|MERGE_RESOLUTION|>--- conflicted
+++ resolved
@@ -42,273 +42,6 @@
       datetimeRebaseMode: SQLConf.LegacyBehaviorPolicy.Value): ParquetFilters =
     new ParquetFilters(schema, pushDownDate, pushDownTimestamp, pushDownDecimal, pushDownStartWith,
       pushDownInFilterThreshold, caseSensitive, datetimeRebaseMode)
-<<<<<<< HEAD
-
-  override def getSparkShimVersion: ShimVersion = SparkShimServiceProvider.VERSION
-
-  override def getGpuBroadcastNestedLoopJoinShim(
-      left: SparkPlan,
-      right: SparkPlan,
-      join: BroadcastNestedLoopJoinExec,
-      joinType: JoinType,
-      condition: Option[Expression],
-      targetSizeBytes: Long): GpuBroadcastNestedLoopJoinExecBase = {
-    GpuBroadcastNestedLoopJoinExec(left, right, join, joinType, condition, targetSizeBytes)
-  }
-
-  override def getGpuBroadcastExchangeExec(
-      mode: BroadcastMode,
-      child: SparkPlan): GpuBroadcastExchangeExecBase = {
-    GpuBroadcastExchangeExec(mode, child)
-  }
-
-  override def isGpuBroadcastHashJoin(plan: SparkPlan): Boolean = {
-    plan match {
-      case _: GpuBroadcastHashJoinExec => true
-      case _ => false
-    }
-  }
-
-  override def isGpuShuffledHashJoin(plan: SparkPlan): Boolean = {
-    plan match {
-      case _: GpuShuffledHashJoinExec => true
-      case _ => false
-    }
-  }
-
-  override def isWindowFunctionExec(plan: SparkPlan): Boolean =
-    plan.isInstanceOf[WindowExecBase] || plan.isInstanceOf[RunningWindowFunctionExec]
-
-  override def getExecs: Map[Class[_ <: SparkPlan], ExecRule[_ <: SparkPlan]] = {
-    super.getExecs ++ Seq(
-      GpuOverrides.exec[WindowInPandasExec](
-        "The backend for Window Aggregation Pandas UDF, Accelerates the data transfer between" +
-          " the Java process and the Python process. It also supports scheduling GPU resources" +
-          " for the Python process when enabled. For now it only supports row based window frame.",
-        ExecChecks(
-          (TypeSig.commonCudfTypes + TypeSig.ARRAY).nested(TypeSig.commonCudfTypes),
-          TypeSig.all),
-        (winPy, conf, p, r) => new GpuWindowInPandasExecMetaBase(winPy, conf, p, r) {
-          override val windowExpressions: Seq[BaseExprMeta[NamedExpression]] =
-            winPy.projectList.map(GpuOverrides.wrapExpr(_, conf, Some(this)))
-
-          override def convertToGpu(): GpuExec = {
-            GpuWindowInPandasExec(
-              windowExpressions.map(_.convertToGpu()),
-              partitionSpec.map(_.convertToGpu()),
-              orderSpec.map(_.convertToGpu().asInstanceOf[SortOrder]),
-              childPlans.head.convertIfNeeded()
-            )
-          }
-        }).disabledByDefault("it only supports row based frame for now"),
-      GpuOverrides.exec[RunningWindowFunctionExec](
-        "Databricks-specific window function exec, for \"running\" windows, " +
-            "i.e. (UNBOUNDED PRECEDING TO CURRENT ROW)",
-        ExecChecks(
-          (TypeSig.commonCudfTypes + TypeSig.NULL + TypeSig.DECIMAL_64 +
-            TypeSig.STRUCT + TypeSig.ARRAY + TypeSig.MAP).nested(),
-          TypeSig.all,
-          Map("partitionSpec" ->
-              InputCheck(TypeSig.commonCudfTypes + TypeSig.NULL + TypeSig.DECIMAL_64,
-                TypeSig.all))),
-          (runningWindowFunctionExec, conf, p, r) =>
-            new GpuRunningWindowExecMeta(runningWindowFunctionExec, conf, p, r)
-      ),
-      GpuOverrides.exec[FileSourceScanExec](
-        "Reading data from files, often from Hive tables",
-        ExecChecks((TypeSig.commonCudfTypes + TypeSig.NULL + TypeSig.STRUCT + TypeSig.MAP +
-            TypeSig.ARRAY + TypeSig.DECIMAL_64).nested(), TypeSig.all),
-        (fsse, conf, p, r) => new SparkPlanMeta[FileSourceScanExec](fsse, conf, p, r) {
-          // partition filters and data filters are not run on the GPU
-          override val childExprs: Seq[ExprMeta[_]] = Seq.empty
-
-          override def tagPlanForGpu(): Unit = {
-            // this is very specific check to have any of the Delta log metadata queries
-            // fallback and run on the CPU since there is some incompatibilities in
-            // Databricks Spark and Apache Spark.
-            if (wrapped.relation.fileFormat.isInstanceOf[JsonFileFormat] &&
-              wrapped.relation.location.getClass.getCanonicalName() ==
-                "com.databricks.sql.transaction.tahoe.DeltaLogFileIndex") {
-              this.entirePlanWillNotWork("Plans that read Delta Index JSON files can not run " +
-                "any part of the plan on the GPU!")
-            }
-            GpuFileSourceScanExec.tagSupport(this)
-          }
-
-          override def convertToGpu(): GpuExec = {
-            val sparkSession = wrapped.relation.sparkSession
-            val options = wrapped.relation.options
-
-            val location = replaceWithAlluxioPathIfNeeded(
-              conf,
-              wrapped.relation,
-              wrapped.partitionFilters,
-              wrapped.dataFilters)
-
-            val newRelation = HadoopFsRelation(
-              location,
-              wrapped.relation.partitionSchema,
-              wrapped.relation.dataSchema,
-              wrapped.relation.bucketSpec,
-              GpuFileSourceScanExec.convertFileFormat(wrapped.relation.fileFormat),
-              options)(sparkSession)
-
-            GpuFileSourceScanExec(
-              newRelation,
-              wrapped.output,
-              wrapped.requiredSchema,
-              wrapped.partitionFilters,
-              wrapped.optionalBucketSet,
-              // TODO: Does Databricks have coalesced bucketing implemented?
-              None,
-              wrapped.dataFilters,
-              wrapped.tableIdentifier)(conf)
-          }
-        }),
-      GpuOverrides.exec[SortMergeJoinExec](
-        "Sort merge join, replacing with shuffled hash join",
-        JoinTypeChecks.equiJoinExecChecks,
-        (join, conf, p, r) => new GpuSortMergeJoinMeta(join, conf, p, r)),
-      GpuOverrides.exec[BroadcastHashJoinExec](
-        "Implementation of join using broadcast data",
-        JoinTypeChecks.equiJoinExecChecks,
-        (join, conf, p, r) => new GpuBroadcastHashJoinMeta(join, conf, p, r)),
-      GpuOverrides.exec[ShuffledHashJoinExec](
-        "Implementation of join using hashed shuffled data",
-        JoinTypeChecks.equiJoinExecChecks,
-        (join, conf, p, r) => new GpuShuffledHashJoinMeta(join, conf, p, r)),
-      GpuOverrides.exec[ArrowEvalPythonExec](
-        "The backend of the Scalar Pandas UDFs. Accelerates the data transfer between the" +
-        " Java process and the Python process. It also supports scheduling GPU resources" +
-        " for the Python process when enabled",
-        ExecChecks(
-          (TypeSig.commonCudfTypes + TypeSig.ARRAY + TypeSig.STRUCT).nested(),
-          TypeSig.all),
-        (e, conf, p, r) =>
-        new SparkPlanMeta[ArrowEvalPythonExec](e, conf, p, r) {
-          val udfs: Seq[BaseExprMeta[PythonUDF]] =
-            e.udfs.map(GpuOverrides.wrapExpr(_, conf, Some(this)))
-          val resultAttrs: Seq[BaseExprMeta[Attribute]] =
-            e.resultAttrs.map(GpuOverrides.wrapExpr(_, conf, Some(this)))
-          override val childExprs: Seq[BaseExprMeta[_]] = udfs ++ resultAttrs
-
-          override def replaceMessage: String = "partially run on GPU"
-          override def noReplacementPossibleMessage(reasons: String): String =
-            s"cannot run even partially on the GPU because $reasons"
-
-          override def convertToGpu(): GpuExec =
-            GpuArrowEvalPythonExec(udfs.map(_.convertToGpu()).asInstanceOf[Seq[GpuPythonUDF]],
-              resultAttrs.map(_.convertToGpu()).asInstanceOf[Seq[Attribute]],
-              childPlans.head.convertIfNeeded(),
-              e.evalType)
-        }),
-      GpuOverrides.exec[MapInPandasExec](
-        "The backend for Map Pandas Iterator UDF. Accelerates the data transfer between the" +
-        " Java process and the Python process. It also supports scheduling GPU resources" +
-        " for the Python process when enabled.",
-        ExecChecks((TypeSig.commonCudfTypes + TypeSig.ARRAY + TypeSig.STRUCT).nested(),
-          TypeSig.all),
-        (mapPy, conf, p, r) => new GpuMapInPandasExecMeta(mapPy, conf, p, r)),
-      GpuOverrides.exec[FlatMapGroupsInPandasExec](
-        "The backend for Flat Map Groups Pandas UDF, Accelerates the data transfer between the" +
-        " Java process and the Python process. It also supports scheduling GPU resources" +
-        " for the Python process when enabled.",
-        ExecChecks(TypeSig.commonCudfTypes, TypeSig.all),
-        (flatPy, conf, p, r) => new GpuFlatMapGroupsInPandasExecMeta(flatPy, conf, p, r)),
-      GpuOverrides.exec[AggregateInPandasExec](
-        "The backend for an Aggregation Pandas UDF, this accelerates the data transfer between" +
-        " the Java process and the Python process. It also supports scheduling GPU resources" +
-        " for the Python process when enabled.",
-        ExecChecks(TypeSig.commonCudfTypes, TypeSig.all),
-        (aggPy, conf, p, r) => new GpuAggregateInPandasExecMeta(aggPy, conf, p, r))
-    ).map(r => (r.getClassFor.asSubclass(classOf[SparkPlan]), r))
-  }
-
-  override def getBuildSide(join: HashJoin): GpuBuildSide = {
-    GpuJoinUtils.getGpuBuildSide(join.buildSide)
-  }
-
-  override def getBuildSide(join: BroadcastNestedLoopJoinExec): GpuBuildSide = {
-    GpuJoinUtils.getGpuBuildSide(join.buildSide)
-  }
-
-  // Databricks has a different version of FileStatus
-  override def getPartitionFileNames(
-      partitions: Seq[PartitionDirectory]): Seq[String] = {
-    val files = partitions.flatMap(partition => partition.files)
-    files.map(_.getPath.getName)
-  }
-
-  override def getPartitionFileStatusSize(partitions: Seq[PartitionDirectory]): Long = {
-    partitions.map(_.files.map(_.getLen).sum).sum
-  }
-
-  override def getPartitionedFiles(
-      partitions: Array[PartitionDirectory]): Array[PartitionedFile] = {
-    partitions.flatMap { p =>
-      p.files.map { f =>
-        PartitionedFileUtil.getPartitionedFile(f, f.getPath, p.values)
-      }
-    }
-  }
-
-  override def getPartitionSplitFiles(
-      partitions: Array[PartitionDirectory],
-      maxSplitBytes: Long,
-      relation: HadoopFsRelation): Array[PartitionedFile] = {
-    partitions.flatMap { partition =>
-      partition.files.flatMap { file =>
-        // getPath() is very expensive so we only want to call it once in this block:
-        val filePath = file.getPath
-        val isSplitable = relation.fileFormat.isSplitable(
-          relation.sparkSession, relation.options, filePath)
-        PartitionedFileUtil.splitFiles(
-          sparkSession = relation.sparkSession,
-          file = file,
-          filePath = filePath,
-          isSplitable = isSplitable,
-          maxSplitBytes = maxSplitBytes,
-          partitionValues = partition.values
-        )
-      }
-    }
-  }
-
-  override def getFileScanRDD(
-      sparkSession: SparkSession,
-      readFunction: (PartitionedFile) => Iterator[InternalRow],
-      filePartitions: Seq[FilePartition]): RDD[InternalRow] = {
-    new GpuFileScanRDD(sparkSession, readFunction, filePartitions)
-  }
-
-  override def createFilePartition(index: Int, files: Array[PartitionedFile]): FilePartition = {
-    FilePartition(index, files)
-  }
-
-  override def copyFileSourceScanExec(
-      scanExec: GpuFileSourceScanExec,
-      queryUsesInputFile: Boolean): GpuFileSourceScanExec = {
-    scanExec.copy(queryUsesInputFile=queryUsesInputFile)(scanExec.rapidsConf)
-  }
-
-  override def getGpuShuffleExchangeExec(
-      outputPartitioning: Partitioning,
-      child: SparkPlan,
-      cpuShuffle: Option[ShuffleExchangeExec]): GpuShuffleExchangeExecBase = {
-    val shuffleOrigin = cpuShuffle.map(_.shuffleOrigin).getOrElse(ENSURE_REQUIREMENTS)
-    GpuShuffleExchangeExec(outputPartitioning, child, shuffleOrigin)
-  }
-
-  override def getGpuShuffleExchangeExec(
-      queryStage: ShuffleQueryStageExec): GpuShuffleExchangeExecBase = {
-    queryStage.shuffle.asInstanceOf[GpuShuffleExchangeExecBase]
-  }
-
-  // Databricks has changed files of PartitionDirectory to SerializableFileStatus
-  override def replacePartitionDirectoryFiles(partitionDir: PartitionDirectory,
-      replaceFunc: Path => Path): Seq[Path] = {
-    partitionDir.files.map(f => replaceFunc(f.getPath))
-  }
 
   override def int96ParquetRebaseRead(conf: SQLConf): String = {
     conf.getConf(SQLConf.LEGACY_PARQUET_INT96_REBASE_MODE_IN_READ)
@@ -325,6 +58,4 @@
   override def int96ParquetRebaseWriteKey: String = {
     SQLConf.LEGACY_PARQUET_INT96_REBASE_MODE_IN_WRITE.key
   }
-=======
->>>>>>> 111c3007
 }