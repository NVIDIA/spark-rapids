--- conflicted
+++ resolved
@@ -168,52 +168,34 @@
         }),
       GpuOverrides.exec[SortMergeJoinExec](
         "Sort merge join, replacing with shuffled hash join",
-<<<<<<< HEAD
         ExecChecks((TypeSig.commonCudfTypes + TypeSig.NULL + TypeSig.DECIMAL_64 + TypeSig.ARRAY +
-          TypeSig.STRUCT).nested(TypeSig.commonCudfTypes + TypeSig.NULL + TypeSig.DECIMAL_64
-        ), TypeSig.all),
-        (join, conf, p, r) => new GpuSortMergeJoinMeta(join, conf, p, r)),
-      GpuOverrides.exec[BroadcastHashJoinExec](
-        "Implementation of join using broadcast data",
-        ExecChecks((TypeSig.commonCudfTypes + TypeSig.NULL + TypeSig.DECIMAL_64 + TypeSig.ARRAY +
-          TypeSig.STRUCT).nested(TypeSig.commonCudfTypes + TypeSig.NULL + TypeSig.DECIMAL_64
-        ), TypeSig.all),
-        (join, conf, p, r) => new GpuBroadcastHashJoinMeta(join, conf, p, r)),
-      GpuOverrides.exec[ShuffledHashJoinExec](
-        "Implementation of join using hashed shuffled data",
-        ExecChecks((TypeSig.commonCudfTypes + TypeSig.NULL + TypeSig.DECIMAL_64 + TypeSig.ARRAY +
-          TypeSig.STRUCT).nested(TypeSig.commonCudfTypes + TypeSig.NULL + TypeSig.DECIMAL_64
-        ), TypeSig.all),
-=======
-        ExecChecks((TypeSig.commonCudfTypes + TypeSig.NULL + TypeSig.DECIMAL + TypeSig.ARRAY +
             TypeSig.STRUCT + TypeSig.MAP)
           .withPsNote(TypeEnum.ARRAY, "Cannot be used as join key")
           .withPsNote(TypeEnum.STRUCT, "Cannot be used as join key")
           .withPsNote(TypeEnum.MAP, "Cannot be used as join key")
           .nested(TypeSig.commonCudfTypes + TypeSig.NULL +
-          TypeSig.DECIMAL), TypeSig.all),
+          TypeSig.DECIMAL_64), TypeSig.all),
         (join, conf, p, r) => new GpuSortMergeJoinMeta(join, conf, p, r)),
       GpuOverrides.exec[BroadcastHashJoinExec](
         "Implementation of join using broadcast data",
-        ExecChecks((TypeSig.commonCudfTypes + TypeSig.NULL + TypeSig.DECIMAL + TypeSig.ARRAY +
+        ExecChecks((TypeSig.commonCudfTypes + TypeSig.NULL + TypeSig.DECIMAL_64 + TypeSig.ARRAY +
             TypeSig.STRUCT + TypeSig.MAP)
           .withPsNote(TypeEnum.ARRAY, "Cannot be used as join key")
           .withPsNote(TypeEnum.STRUCT, "Cannot be used as join key")
           .withPsNote(TypeEnum.MAP, "Cannot be used as join key")
           .nested(TypeSig.commonCudfTypes + TypeSig.NULL +
-          TypeSig.DECIMAL)
+          TypeSig.DECIMAL_64)
           , TypeSig.all),
         (join, conf, p, r) => new GpuBroadcastHashJoinMeta(join, conf, p, r)),
       GpuOverrides.exec[ShuffledHashJoinExec](
         "Implementation of join using hashed shuffled data",
-         ExecChecks((TypeSig.commonCudfTypes + TypeSig.NULL + TypeSig.DECIMAL + TypeSig.ARRAY +
+         ExecChecks((TypeSig.commonCudfTypes + TypeSig.NULL + TypeSig.DECIMAL_64 + TypeSig.ARRAY +
             TypeSig.STRUCT + TypeSig.MAP)
           .withPsNote(TypeEnum.ARRAY, "Cannot be used as join key")
           .withPsNote(TypeEnum.STRUCT, "Cannot be used as join key")
           .withPsNote(TypeEnum.MAP, "Cannot be used as join key")
           .nested(TypeSig.commonCudfTypes + TypeSig.NULL +
-          TypeSig.DECIMAL), TypeSig.all),
->>>>>>> aeb9ffbf
+          TypeSig.DECIMAL_64), TypeSig.all),
         (join, conf, p, r) => new GpuShuffledHashJoinMeta(join, conf, p, r)),
       GpuOverrides.exec[ArrowEvalPythonExec](
         "The backend of the Scalar Pandas UDFs. Accelerates the data transfer between the" +
