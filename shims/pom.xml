<?xml version="1.0" encoding="UTF-8"?>
<!--
  Copyright (c) 2020-2021, NVIDIA CORPORATION.

  Licensed under the Apache License, Version 2.0 (the "License");
  you may not use this file except in compliance with the License.
  You may obtain a copy of the License at

     http://www.apache.org/licenses/LICENSE-2.0

  Unless required by applicable law or agreed to in writing, software
  distributed under the License is distributed on an "AS IS" BASIS,
  WITHOUT WARRANTIES OR CONDITIONS OF ANY KIND, either express or implied.
  See the License for the specific language governing permissions and
  limitations under the License.
-->
<project xmlns="http://maven.apache.org/POM/4.0.0"
         xmlns:xsi="http://www.w3.org/2001/XMLSchema-instance"
         xsi:schemaLocation="http://maven.apache.org/POM/4.0.0 http://maven.apache.org/xsd/maven-4.0.0.xsd">
    <modelVersion>4.0.0</modelVersion>

    <parent>
        <groupId>com.nvidia</groupId>
        <artifactId>rapids-4-spark-parent</artifactId>
        <version>0.5.0-SNAPSHOT</version>
        <relativePath>../pom.xml</relativePath>
    </parent>
    <groupId>com.nvidia</groupId>
    <artifactId>rapids-4-spark-shims_2.12</artifactId>
    <packaging>pom</packaging>
    <name>RAPIDS Accelerator for Apache Spark SQL Plugin Shims</name>
    <description>The RAPIDS SQL plugin for Apache Spark Shims</description>
    <version>0.5.0-SNAPSHOT</version>

    <profiles>
        <profile>
            <id>databricks301</id>
            <modules>
                <module>spark301db</module>
            </modules>
        </profile>
        <profile>
            <id>snapshot-shims</id>
            <activation>
                <activeByDefault>true</activeByDefault>
            </activation>
            <modules>
<<<<<<< HEAD
                <module>spark303</module>
                <module>spark311</module>
=======
                <module>spark320</module>
>>>>>>> 95c3e756
            </modules>
        </profile>
    </profiles>

    <modules>
        <module>spark300</module>
        <module>spark300emr</module>
        <module>spark301emr</module>
        <module>spark301</module>
        <module>spark302</module>
        <module>spark311</module>
        <module>aggregator</module>
    </modules>
    <dependencies>
        <dependency>
            <groupId>com.nvidia</groupId>
            <artifactId>rapids-4-spark-sql_${scala.binary.version}</artifactId>
            <version>${project.version}</version>
            <scope>provided</scope>
        </dependency>
        <dependency>
            <groupId>ai.rapids</groupId>
            <artifactId>cudf</artifactId>
            <classifier>${cuda.version}</classifier>
            <scope>provided</scope>
        </dependency>
        <dependency>
            <groupId>org.scalatest</groupId>
            <artifactId>scalatest_${scala.binary.version}</artifactId>
            <scope>test</scope>
        </dependency>
    </dependencies>
    <build>
        <plugins>
            <plugin>
                <groupId>net.alchim31.maven</groupId>
                <artifactId>scala-maven-plugin</artifactId>
            </plugin>
            <plugin>
                <groupId>org.scalatest</groupId>
                <artifactId>scalatest-maven-plugin</artifactId>
            </plugin>
        </plugins>
    </build>
</project><|MERGE_RESOLUTION|>--- conflicted
+++ resolved
@@ -45,12 +45,8 @@
                 <activeByDefault>true</activeByDefault>
             </activation>
             <modules>
-<<<<<<< HEAD
                 <module>spark303</module>
-                <module>spark311</module>
-=======
                 <module>spark320</module>
->>>>>>> 95c3e756
             </modules>
         </profile>
     </profiles>
