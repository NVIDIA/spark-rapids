/*
 * Copyright (c) 2021, NVIDIA CORPORATION.
 *
 * Licensed under the Apache License, Version 2.0 (the "License");
 * you may not use this file except in compliance with the License.
 * You may obtain a copy of the License at
 *
 *     http://www.apache.org/licenses/LICENSE-2.0
 *
 * Unless required by applicable law or agreed to in writing, software
 * distributed under the License is distributed on an "AS IS" BASIS,
 * WITHOUT WARRANTIES OR CONDITIONS OF ANY KIND, either express or implied.
 * See the License for the specific language governing permissions and
 * limitations under the License.
 */

package com.nvidia.spark.rapids.shims.spark312

import com.nvidia.spark.rapids._
import com.nvidia.spark.rapids.shims.v2.SparkBaseShims
import com.nvidia.spark.rapids.spark312.RapidsShuffleManager
import org.apache.parquet.schema.MessageType

import org.apache.spark.sql.execution.datasources.parquet.ParquetFilters
import org.apache.spark.sql.internal.SQLConf

import org.apache.spark.sql.internal.SQLConf

class Spark312Shims extends SparkBaseShims {

  override def getSparkShimVersion: ShimVersion = SparkShimServiceProvider.VERSION

  override def getRapidsShuffleManagerClass: String = {
    classOf[RapidsShuffleManager].getCanonicalName
  }

  override def hasCastFloatTimestampUpcast: Boolean = true

<<<<<<< HEAD
  override def int96ParquetRebaseRead(conf: SQLConf): String = {
    conf.getConf(SQLConf.LEGACY_PARQUET_INT96_REBASE_MODE_IN_READ)
  }

  override def int96ParquetRebaseWrite(conf: SQLConf): String = {
    conf.getConf(SQLConf.LEGACY_PARQUET_INT96_REBASE_MODE_IN_WRITE)
  }

  override def int96ParquetRebaseReadKey: String = {
    SQLConf.LEGACY_PARQUET_INT96_REBASE_MODE_IN_READ.key
  }

  override def int96ParquetRebaseWriteKey: String = {
    SQLConf.LEGACY_PARQUET_INT96_REBASE_MODE_IN_WRITE.key
=======
  override def getParquetFilters(
      schema: MessageType,
      pushDownDate: Boolean,
      pushDownTimestamp: Boolean,
      pushDownDecimal: Boolean,
      pushDownStartWith: Boolean,
      pushDownInFilterThreshold: Int,
      caseSensitive: Boolean,
      datetimeRebaseMode: SQLConf.LegacyBehaviorPolicy.Value): ParquetFilters = {
    new ParquetFilters(schema, pushDownDate, pushDownTimestamp, pushDownDecimal, pushDownStartWith,
      pushDownInFilterThreshold, caseSensitive)
>>>>>>> fd4c9bc1
  }
}<|MERGE_RESOLUTION|>--- conflicted
+++ resolved
@@ -24,8 +24,6 @@
 import org.apache.spark.sql.execution.datasources.parquet.ParquetFilters
 import org.apache.spark.sql.internal.SQLConf
 
-import org.apache.spark.sql.internal.SQLConf
-
 class Spark312Shims extends SparkBaseShims {
 
   override def getSparkShimVersion: ShimVersion = SparkShimServiceProvider.VERSION
@@ -36,7 +34,6 @@
 
   override def hasCastFloatTimestampUpcast: Boolean = true
 
-<<<<<<< HEAD
   override def int96ParquetRebaseRead(conf: SQLConf): String = {
     conf.getConf(SQLConf.LEGACY_PARQUET_INT96_REBASE_MODE_IN_READ)
   }
@@ -51,7 +48,8 @@
 
   override def int96ParquetRebaseWriteKey: String = {
     SQLConf.LEGACY_PARQUET_INT96_REBASE_MODE_IN_WRITE.key
-=======
+  }
+
   override def getParquetFilters(
       schema: MessageType,
       pushDownDate: Boolean,
@@ -63,6 +61,5 @@
       datetimeRebaseMode: SQLConf.LegacyBehaviorPolicy.Value): ParquetFilters = {
     new ParquetFilters(schema, pushDownDate, pushDownTimestamp, pushDownDecimal, pushDownStartWith,
       pushDownInFilterThreshold, caseSensitive)
->>>>>>> fd4c9bc1
   }
 }