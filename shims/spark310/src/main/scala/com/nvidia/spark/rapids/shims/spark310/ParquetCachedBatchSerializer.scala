--- conflicted
+++ resolved
@@ -379,11 +379,7 @@
           .includeColumn(requestedColumnNames.asJavaCollection).build()
         withResource(Table.readParquet(parquetOptions, parquetCB.buffer, 0,
           parquetCB.sizeInBytes)) { table =>
-<<<<<<< HEAD
-          GpuColumnVector.from(table, selectedAttributes.map(attr => attr.dataType).toArray)
-=======
           GpuColumnVector.from(table, selectedAttributes.map(_.dataType).toArray)
->>>>>>> 53e7976c
         }
       } else {
         throw new IllegalStateException("I don't know how to convert this batch")
