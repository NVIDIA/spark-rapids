--- conflicted
+++ resolved
@@ -26,20 +26,13 @@
 import org.apache.spark.sql.catalyst.encoders.ExpressionEncoder
 import org.apache.spark.sql.catalyst.expressions._
 import org.apache.spark.sql.catalyst.plans.JoinType
-import org.apache.spark.sql.catalyst.plans.physical.BroadcastMode
 import org.apache.spark.sql.execution._
 import org.apache.spark.sql.execution.datasources.HadoopFsRelation
 import org.apache.spark.sql.execution.joins.{BroadcastHashJoinExec, BroadcastNestedLoopJoinExec, HashJoin, SortMergeJoinExec}
 import org.apache.spark.sql.execution.joins.ShuffledHashJoinExec
-<<<<<<< HEAD
-import org.apache.spark.sql.rapids
-import org.apache.spark.sql.rapids.{GpuFileSourceScanExec, GpuTimeSub}
+import org.apache.spark.sql.rapids.{GpuFileSourceScanExec, GpuTimeSub, ShuffleManagerShimBase}
 import org.apache.spark.sql.rapids.execution.GpuBroadcastNestedLoopJoinExecBase
-=======
-import org.apache.spark.sql.rapids.{GpuTimeSub, ShuffleManagerShimBase}
-import org.apache.spark.sql.rapids.execution.{GpuBroadcastExchangeExecBase, GpuBroadcastNestedLoopJoinExecBase, GpuShuffleExchangeExecBase}
 import org.apache.spark.sql.rapids.shims.spark310._
->>>>>>> b86fd327
 import org.apache.spark.sql.types._
 import org.apache.spark.storage.{BlockId, BlockManagerId}
 import org.apache.spark.unsafe.types.CalendarInterval
@@ -147,7 +140,7 @@
               wrapped.relation.bucketSpec,
               GpuFileSourceScanExec.convertFileFormat(wrapped.relation.fileFormat),
               wrapped.relation.options)(wrapped.relation.sparkSession)
-            rapids.GpuFileSourceScanExec(
+            GpuFileSourceScanExec(
               newRelation,
               wrapped.output,
               wrapped.requiredSchema,
