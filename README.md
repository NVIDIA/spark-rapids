--- conflicted
+++ resolved
@@ -73,11 +73,7 @@
 <dependency>
     <groupId>com.nvidia</groupId>
     <artifactId>rapids-4-spark_2.12</artifactId>
-<<<<<<< HEAD
-    <version>25.02.1</version>
-=======
     <version>25.04.0-SNAPSHOT</version>
->>>>>>> 19c13a4e
     <scope>provided</scope>
 </dependency>
 ```