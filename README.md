--- conflicted
+++ resolved
@@ -75,11 +75,7 @@
 <dependency>
     <groupId>com.nvidia</groupId>
     <artifactId>rapids-4-spark_2.12</artifactId>
-<<<<<<< HEAD
-    <version>25.06.0</version>
-=======
     <version>25.08.0-SNAPSHOT</version>
->>>>>>> 7c2470c9
     <scope>provided</scope>
 </dependency>
 ```