# RAPIDS Accelerator For Apache Spark
NOTE: For the latest stable [README.md](https://github.com/nvidia/spark-rapids/blob/main/README.md) ensure you are on the main branch. The RAPIDS Accelerator for Apache Spark provides a set of plugins for Apache Spark that leverage GPUs to accelerate processing via the RAPIDS libraries and UCX. Documentation on the current release can be found [here](https://nvidia.github.io/spark-rapids/).

The RAPIDS Accelerator for Apache Spark provides a set of plugins for
[Apache Spark](https://spark.apache.org) that leverage GPUs to accelerate processing
via the [RAPIDS](https://rapids.ai) libraries and [UCX](https://www.openucx.org/).

To get started and try the plugin out use the [getting started guide](./docs/get-started/getting-started.md).

## Compatibility

The SQL plugin tries to produce results that are bit for bit identical with Apache Spark.
Operator compatibility is documented [here](./docs/compatibility.md)

## Tuning

To get started tuning your job and get the most performance out of it please start with the
[tuning guide](./docs/tuning-guide.md).

## Configuration

The plugin has a set of Spark configs that control its behavior and are documented
[here](docs/configs.md).

## Issues

We use github issues to track bugs, feature requests, and to try and answer questions. You
may file one [here](https://github.com/NVIDIA/spark-rapids/issues/new/choose).

## Download

The jar files for the most recent release can be retrieved from the [download](docs/download.md)
page.

## Building From Source

See the [build instructions in the contributing guide](CONTRIBUTING.md#building-from-source).

## Testing

Tests are described [here](tests/README.md).

## Integration
The RAPIDS Accelerator For Apache Spark does provide some APIs for doing zero copy data
transfer into other GPU enabled applications.  It is described
[here](docs/additional-functionality/ml-integration.md).

Currently, we are working with XGBoost to try to provide this integration out of the box.

You may need to disable RMM caching when exporting data to an ML library as that library
will likely want to use all of the GPU's memory and if it is not aware of RMM it will not have
access to any of the memory that RMM is holding.

## Spark Qualification and Profiling tools

The qualification tool is used to look at a set of applications to determine if the RAPIDS Accelerator for Apache Spark
might be a good fit for those applications.

The profiling tool generates information which can be used for debugging and profiling applications.
Information such as Spark version, executor information, properties and so on. This runs on either CPU or
GPU generated event logs.

Please refer to [spark qualification tool documentation](docs/spark-qualification-tool.md)
and [spark profiling tool documentation](docs/spark-profiling-tool.md)
for more details on how to use the tools.

## Dependency for External Projects

If you need to develop some functionality on top of RAPIDS Accelerator For Apache Spark (we currently
limit support to GPU-accelerated UDFs) we recommend you declare our distribution artifact
as a `provided` dependency.

```xml
<dependency>
    <groupId>com.nvidia</groupId>
    <artifactId>rapids-4-spark_2.12</artifactId>
<<<<<<< HEAD
    <version>22.02.0</version>
=======
    <version>22.04.0-SNAPSHOT</version>
>>>>>>> 68feebc3
    <scope>provided</scope>
</dependency>
```<|MERGE_RESOLUTION|>--- conflicted
+++ resolved
@@ -74,11 +74,7 @@
 <dependency>
     <groupId>com.nvidia</groupId>
     <artifactId>rapids-4-spark_2.12</artifactId>
-<<<<<<< HEAD
-    <version>22.02.0</version>
-=======
     <version>22.04.0-SNAPSHOT</version>
->>>>>>> 68feebc3
     <scope>provided</scope>
 </dependency>
 ```