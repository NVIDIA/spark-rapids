<?xml version="1.0" encoding="UTF-8"?>
<!--
  Copyright (c) 2020-2022, NVIDIA CORPORATION.

  Licensed under the Apache License, Version 2.0 (the "License");
  you may not use this file except in compliance with the License.
  You may obtain a copy of the License at

     http://www.apache.org/licenses/LICENSE-2.0

  Unless required by applicable law or agreed to in writing, software
  distributed under the License is distributed on an "AS IS" BASIS,
  WITHOUT WARRANTIES OR CONDITIONS OF ANY KIND, either express or implied.
  See the License for the specific language governing permissions and
  limitations under the License.
-->
<project xmlns="http://maven.apache.org/POM/4.0.0"
         xmlns:xsi="http://www.w3.org/2001/XMLSchema-instance"
         xsi:schemaLocation="http://maven.apache.org/POM/4.0.0 http://maven.apache.org/xsd/maven-4.0.0.xsd">
    <modelVersion>4.0.0</modelVersion>

    <parent>
        <groupId>com.nvidia</groupId>
        <artifactId>rapids-4-spark-parent</artifactId>
<<<<<<< HEAD
        <version>22.02.0</version>
    </parent>
    <artifactId>rapids-4-spark-api-validation</artifactId>
    <version>22.02.0</version>
=======
        <version>22.04.0-SNAPSHOT</version>
    </parent>
    <artifactId>rapids-4-spark-api-validation</artifactId>
    <version>22.04.0-SNAPSHOT</version>
>>>>>>> 68feebc3

    <profiles>
       <profile>
            <id>default</id>
            <activation>
                <activeByDefault>true</activeByDefault>
            </activation>
            <dependencies>
                <dependency>
                    <groupId>org.apache.spark</groupId>
                    <artifactId>spark-sql_${scala.binary.version}</artifactId>
                    <version>${spark.version}</version>
                </dependency>
            </dependencies>
        </profile>
        <profile>
            <id>spark311</id>
            <properties>
                <spark.version>${spark311.version}</spark.version>
            </properties>
            <dependencies>
                <dependency>
                    <groupId>org.apache.spark</groupId>
                    <artifactId>spark-sql_${scala.binary.version}</artifactId>
                    <version>${spark.version}</version>
                </dependency>
            </dependencies>
        </profile>
        <profile>
            <id>spark320</id>
            <properties>
                <spark.version>${spark320.version}</spark.version>
            </properties>
            <dependencies>
                <dependency>
                    <groupId>org.apache.spark</groupId>
                    <artifactId>spark-sql_${scala.binary.version}</artifactId>
                    <version>${spark.version}</version>
                </dependency>
            </dependencies>
        </profile>
        <profile>
            <id>release311cdh</id>
            <activation>
                <property>
                    <name>buildver</name>
                    <value>311cdh</value>
                </property>
            </activation>
            <dependencies>
                <dependency>
                    <groupId>org.apache.spark</groupId>
                    <artifactId>spark-sql_${scala.binary.version}</artifactId>
                    <version>${spark311cdh.version}</version>
                    <exclusions>
                        <exclusion>
                            <groupId>org.apache.curator</groupId>
                            <artifactId>curator-recipes</artifactId>
                        </exclusion>
                    </exclusions>
                    <scope>provided</scope>
                </dependency>
                <dependency>
                    <groupId>org.apache.curator</groupId>
                    <artifactId>curator-recipes</artifactId>
                    <version>4.3.0.7.2.7.0-184</version>
                    <scope>provided</scope>
                </dependency>
            </dependencies>
        </profile>
    </profiles>

    <dependencies>
        <dependency>
            <groupId>org.scala-lang</groupId>
            <artifactId>scala-library</artifactId>
        </dependency>
        <dependency>
            <groupId>org.scalatest</groupId>
            <artifactId>scalatest_${scala.binary.version}</artifactId>
            <scope>test</scope>
        </dependency>
        <dependency>
            <groupId>ai.rapids</groupId>
            <artifactId>cudf</artifactId>
            <classifier>${cuda.version}</classifier>
            <scope>provided</scope>
        </dependency>
        <!-- use aggregator jar because accessing internal classes -->
        <dependency>
            <groupId>com.nvidia</groupId>
            <artifactId>rapids-4-spark-aggregator_${scala.binary.version}</artifactId>
            <version>${project.version}</version>
            <classifier>${spark.version.classifier}</classifier>
            <scope>provided</scope>
         </dependency>
        <dependency>
            <groupId>com.nvidia</groupId>
            <artifactId>rapids-4-spark_${scala.binary.version}</artifactId>
            <version>${project.version}</version>
            <scope>provided</scope>
        </dependency>
<<<<<<< HEAD
        <dependency>
            <groupId>com.nvidia</groupId>
            <artifactId>rapids-4-spark-shims-${spark.version.classifier}_${scala.binary.version}</artifactId>
            <version>22.02.0</version>
            <scope>provided</scope>
        </dependency>
=======
>>>>>>> 68feebc3
    </dependencies>

    <build>
        <plugins>
	    <plugin>
		<groupId>net.alchim31.maven</groupId>
            <artifactId>scala-maven-plugin</artifactId>
            <configuration>
			    <mainClass>com.nvidia.spark.rapids.api.ApiValidation</mainClass>
            </configuration>
	    </plugin>
        </plugins>
    </build>
</project><|MERGE_RESOLUTION|>--- conflicted
+++ resolved
@@ -22,17 +22,10 @@
     <parent>
         <groupId>com.nvidia</groupId>
         <artifactId>rapids-4-spark-parent</artifactId>
-<<<<<<< HEAD
-        <version>22.02.0</version>
-    </parent>
-    <artifactId>rapids-4-spark-api-validation</artifactId>
-    <version>22.02.0</version>
-=======
         <version>22.04.0-SNAPSHOT</version>
     </parent>
     <artifactId>rapids-4-spark-api-validation</artifactId>
     <version>22.04.0-SNAPSHOT</version>
->>>>>>> 68feebc3
 
     <profiles>
        <profile>
@@ -135,15 +128,6 @@
             <version>${project.version}</version>
             <scope>provided</scope>
         </dependency>
-<<<<<<< HEAD
-        <dependency>
-            <groupId>com.nvidia</groupId>
-            <artifactId>rapids-4-spark-shims-${spark.version.classifier}_${scala.binary.version}</artifactId>
-            <version>22.02.0</version>
-            <scope>provided</scope>
-        </dependency>
-=======
->>>>>>> 68feebc3
     </dependencies>
 
     <build>
