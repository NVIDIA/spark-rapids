<?xml version="1.0" encoding="UTF-8"?>
<!--
  Copyright (c) 2020, NVIDIA CORPORATION.

  Licensed under the Apache License, Version 2.0 (the "License");
  you may not use this file except in compliance with the License.
  You may obtain a copy of the License at

     http://www.apache.org/licenses/LICENSE-2.0

  Unless required by applicable law or agreed to in writing, software
  distributed under the License is distributed on an "AS IS" BASIS,
  WITHOUT WARRANTIES OR CONDITIONS OF ANY KIND, either express or implied.
  See the License for the specific language governing permissions and
  limitations under the License.
-->
<project xmlns="http://maven.apache.org/POM/4.0.0"
         xmlns:xsi="http://www.w3.org/2001/XMLSchema-instance"
         xsi:schemaLocation="http://maven.apache.org/POM/4.0.0 http://maven.apache.org/xsd/maven-4.0.0.xsd">
    <modelVersion>4.0.0</modelVersion>

    <parent>
        <groupId>com.nvidia</groupId>
        <artifactId>rapids-4-spark-parent</artifactId>
<<<<<<< HEAD
        <version>0.2.0</version>
    </parent>
    <artifactId>rapids-4-spark-api-validation</artifactId>
    <version>0.2.0</version>
=======
        <version>0.3.0-SNAPSHOT</version>
    </parent>
    <artifactId>rapids-4-spark-api-validation</artifactId>
    <version>0.3.0-SNAPSHOT</version>
>>>>>>> 703b643d

    <profiles>
        <profile>
            <id>spark300</id>
            <properties>
                <spark.version>${spark300.version}</spark.version>
            </properties>
        </profile>
        <profile>
            <id>spark301</id>
            <properties>
                <spark.version>${spark301.version}</spark.version>
            </properties>
        </profile>
        <profile>
            <id>spark310</id>
            <properties>
                <spark.version>${spark310.version}</spark.version>
            </properties>
        </profile>
    </profiles>

    <dependencies>
        <dependency>
            <groupId>org.scala-lang</groupId>
            <artifactId>scala-library</artifactId>
        </dependency>
        <dependency>
            <groupId>org.apache.spark</groupId>
            <artifactId>spark-sql_${scala.binary.version}</artifactId>
            <version>${spark.version}</version>
        </dependency>
        <dependency>
            <groupId>org.scalatest</groupId>
            <artifactId>scalatest_${scala.binary.version}</artifactId>
            <scope>test</scope>
        </dependency>
        <dependency>
            <groupId>ai.rapids</groupId>
            <artifactId>cudf</artifactId>
            <classifier>${cuda.version}</classifier>
	    <scope>provided</scope>
        </dependency>
        <dependency>
            <groupId>com.nvidia</groupId>
            <artifactId>rapids-4-spark_${scala.binary.version}</artifactId>
            <version>${project.version}</version>
            <scope>provided</scope>
        </dependency>
        <dependency>
            <groupId>com.nvidia</groupId>
	        <artifactId>rapids-4-spark-shims-aggregator_${scala.binary.version}</artifactId>
<<<<<<< HEAD
            <version>0.2.0</version>
=======
            <version>0.3.0-SNAPSHOT</version>
>>>>>>> 703b643d
            <scope>provided</scope>
        </dependency>
    </dependencies>

    <build>
        <plugins>
	    <plugin>
		<groupId>net.alchim31.maven</groupId>
                <artifactId>scala-maven-plugin</artifactId>
                <configuration>
			<mainClass>com.nvidia.spark.rapids.api.ApiValidation</mainClass>
                </configuration>
	    </plugin>	
        </plugins>
    </build>
</project><|MERGE_RESOLUTION|>--- conflicted
+++ resolved
@@ -22,17 +22,10 @@
     <parent>
         <groupId>com.nvidia</groupId>
         <artifactId>rapids-4-spark-parent</artifactId>
-<<<<<<< HEAD
-        <version>0.2.0</version>
-    </parent>
-    <artifactId>rapids-4-spark-api-validation</artifactId>
-    <version>0.2.0</version>
-=======
         <version>0.3.0-SNAPSHOT</version>
     </parent>
     <artifactId>rapids-4-spark-api-validation</artifactId>
     <version>0.3.0-SNAPSHOT</version>
->>>>>>> 703b643d
 
     <profiles>
         <profile>
@@ -85,11 +78,7 @@
         <dependency>
             <groupId>com.nvidia</groupId>
 	        <artifactId>rapids-4-spark-shims-aggregator_${scala.binary.version}</artifactId>
-<<<<<<< HEAD
-            <version>0.2.0</version>
-=======
             <version>0.3.0-SNAPSHOT</version>
->>>>>>> 703b643d
             <scope>provided</scope>
         </dependency>
     </dependencies>
