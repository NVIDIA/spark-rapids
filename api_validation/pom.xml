--- conflicted
+++ resolved
@@ -22,12 +22,6 @@
     <parent>
         <groupId>com.nvidia</groupId>
         <artifactId>rapids-4-spark-parent</artifactId>
-<<<<<<< HEAD
-        <version>0.1.0</version>
-    </parent>
-    <artifactId>rapids-4-spark-api-validation</artifactId>
-    <version>0.1.0</version>
-=======
         <version>0.2.0-SNAPSHOT</version>
     </parent>
     <artifactId>rapids-4-spark-api-validation</artifactId>
@@ -53,7 +47,6 @@
             </properties>
         </profile>
     </profiles>
->>>>>>> 463eafe7
 
     <dependencies>
         <dependency>
