--- conflicted
+++ resolved
@@ -22,21 +22,13 @@
     <parent>
         <groupId>com.nvidia</groupId>
         <artifactId>rapids-4-spark-parent_2.12</artifactId>
-<<<<<<< HEAD
-        <version>25.02.1</version>
-=======
         <version>25.04.0-SNAPSHOT</version>
->>>>>>> 19c13a4e
     </parent>
     <groupId>com.nvidia</groupId>
     <artifactId>rapids-4-spark-jdk-profiles_2.12</artifactId>
     <packaging>pom</packaging>
     <description>Shim JDK Profiles</description>
-<<<<<<< HEAD
-    <version>25.02.1</version>
-=======
     <version>25.04.0-SNAPSHOT</version>
->>>>>>> 19c13a4e
     <profiles>
         <profile>
             <id>jdk8</id>
