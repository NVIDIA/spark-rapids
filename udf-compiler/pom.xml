<?xml version="1.0" encoding="UTF-8"?>
<!--
  Copyright (c) 2020-2021, NVIDIA CORPORATION.

  Licensed under the Apache License, Version 2.0 (the "License");
  you may not use this file except in compliance with the License.
  You may obtain a copy of the License at

     http://www.apache.org/licenses/LICENSE-2.0

  Unless required by applicable law or agreed to in writing, software
  distributed under the License is distributed on an "AS IS" BASIS,
  WITHOUT WARRANTIES OR CONDITIONS OF ANY KIND, either express or implied.
  See the License for the specific language governing permissions and
  limitations under the License.
-->
<project xmlns="http://maven.apache.org/POM/4.0.0"
         xmlns:xsi="http://www.w3.org/2001/XMLSchema-instance"
         xsi:schemaLocation="http://maven.apache.org/POM/4.0.0 http://maven.apache.org/xsd/maven-4.0.0.xsd">
    <modelVersion>4.0.0</modelVersion>

    <parent>
        <groupId>com.nvidia</groupId>
        <artifactId>rapids-4-spark-parent</artifactId>
        <version>21.10.0-SNAPSHOT</version>
    </parent>
    <artifactId>rapids-4-spark-udf_2.12</artifactId>
    <name>RAPIDS Accelerator for Apache Spark Scala UDF Plugin</name>
    <description>The RAPIDS Scala UDF plugin for Apache Spark</description>
    <version>21.10.0-SNAPSHOT</version>

    <dependencies>
        <dependency>
            <groupId>ai.rapids</groupId>
            <artifactId>cudf</artifactId>
            <classifier>${cuda.version}</classifier>
        </dependency>
        <dependency>
            <groupId>org.scala-lang</groupId>
            <artifactId>scala-library</artifactId>
        </dependency>
        <dependency>
            <groupId>org.apache.spark</groupId>
            <artifactId>spark-sql_${scala.binary.version}</artifactId>
        </dependency>
        <dependency>
            <groupId>org.scalatest</groupId>
            <artifactId>scalatest_${scala.binary.version}</artifactId>
            <scope>test</scope>
        </dependency>
    </dependencies>

    <profiles>
        <profile>
            <id>default</id>
            <activation>
                <activeByDefault>true</activeByDefault>
            </activation>
            <dependencies>
                <dependency>
                    <groupId>com.nvidia</groupId>
                    <artifactId>rapids-4-spark-sql_${scala.binary.version}</artifactId>
                    <version>${project.version}</version>
                    <scope>provided</scope>
                </dependency>
            </dependencies>
        </profile>
        <profile>
            <id>with-classifier</id>
            <activation>
                <property><name>buildver</name></property>
            </activation>
            <dependencies>
                <dependency>
                    <groupId>com.nvidia</groupId>
                    <artifactId>rapids-4-spark-sql_${scala.binary.version}</artifactId>
                    <version>${project.version}</version>
                    <classifier>${spark.version.classifier}</classifier>
                    <scope>provided</scope>
                </dependency>
<<<<<<< HEAD
                <!-- needed for tests to pick up shim services provider -->
=======
                <!-- temporarily needed for tests to pick up shim services provider:
                     credits Tom -->
                <dependency>
                    <groupId>com.nvidia</groupId>
                    <artifactId>rapids-4-spark-shims-aggregator_${scala.binary.version}</artifactId>
                    <version>${project.version}</version>
                </dependency>
            </dependencies>
            <build>
                <plugins>
                    <plugin>
                        <groupId>org.apache.maven.plugins</groupId>
                        <artifactId>maven-jar-plugin</artifactId>
                        <configuration>
                            <classifier>${spark.version.classifier}</classifier>
                        </configuration>
                    </plugin>
                </plugins>
            </build>
        </profile>
        <profile>
            <id>no-classifier</id>
            <activation>
                <property><name>!buildver</name></property>
            </activation>
            <dependencies>
                <dependency>
                    <groupId>com.nvidia</groupId>
                    <artifactId>rapids-4-spark-sql_${scala.binary.version}</artifactId>
                    <version>${project.version}</version>
                    <classifier>${spark.version.classifier}</classifier>
                    <scope>provided</scope>
                </dependency>
                <!-- temporarily needed for tests to pick up shim services provider:
                     credits Tom -->
>>>>>>> 9fbe630c
                <dependency>
                    <groupId>com.nvidia</groupId>
                    <artifactId>rapids-4-spark-shims-aggregator_${scala.binary.version}</artifactId>
                    <version>${project.version}</version>
                </dependency>
            </dependencies>
            <build>
                <plugins>
                    <plugin>
                        <groupId>org.apache.maven.plugins</groupId>
                        <artifactId>maven-jar-plugin</artifactId>
                        <configuration>
                            <classifier>${spark.version.classifier}</classifier>
                        </configuration>
                    </plugin>
                </plugins>
            </build>
        </profile>
       <profile>
           <!--
                 Note that we are using the Spark version for all of the Databricks dependencies as well.
                 The jenkins/databricks/build.sh script handles installing the jars as maven artifacts.
                 This is to make it easier and not have to change version numbers for each individual dependency
                 and deal with differences between Databricks versions
            -->
            <id>dbdeps</id>
            <activation>
                <property>
                    <name>databricks</name>
                </property>
            </activation>
            <dependencies>
                <dependency>
                    <groupId>org.apache.spark</groupId>
                    <artifactId>spark-sql_${scala.binary.version}</artifactId>
                    <version>${spark.version}</version>
                    <scope>provided</scope>
                </dependency>
                <dependency>
                    <groupId>org.apache.spark</groupId>
                    <artifactId>spark-core_${scala.binary.version}</artifactId>
                    <version>${spark.version}</version>
                    <scope>provided</scope>
                </dependency>
                <dependency>
                    <groupId>org.apache.spark</groupId>
                    <artifactId>spark-annotation_${scala.binary.version}</artifactId>
                    <version>${spark.version}</version>
                    <scope>provided</scope>
                </dependency>
                <dependency>
                    <groupId>org.javaassist</groupId>
                    <artifactId>javaassist</artifactId>
                    <version>${spark.version}</version>
                    <scope>provided</scope>
                </dependency>
                <dependency>
                    <groupId>org.apache.spark</groupId>
                    <artifactId>spark-unsafe_${scala.binary.version}</artifactId>
                    <version>${spark.version}</version>
                    <scope>provided</scope>
                </dependency>
                <dependency>
                    <groupId>org.apache.spark</groupId>
                    <artifactId>spark-catalyst_${scala.binary.version}</artifactId>
                    <version>${spark.version}</version>
                    <scope>provided</scope>
                </dependency>
           </dependencies>
       </profile>
       <profile>
            <id>release311cdh</id>
            <activation>
                <property>
                    <name>buildver</name>
                    <value>311cdh</value>
                </property>
            </activation>
            <dependencies>
                <dependency>
                    <groupId>com.nvidia</groupId>
                    <artifactId>rapids-4-spark-sql_${scala.binary.version}</artifactId>
                    <version>${project.version}</version>
                    <classifier>${spark.version.classifier}</classifier>
                    <scope>provided</scope>
                </dependency>
                <dependency>
                    <groupId>org.apache.spark</groupId>
                    <artifactId>spark-sql_${scala.binary.version}</artifactId>
                    <version>${spark311cdh.version}</version>
                    <exclusions>
                        <exclusion>
                            <groupId>org.apache.curator</groupId>
                            <artifactId>curator-recipes</artifactId>
                        </exclusion>
                    </exclusions>
                    <scope>provided</scope>
                </dependency>
                <dependency>
                    <groupId>org.apache.spark</groupId>
                    <artifactId>spark-hive_${scala.binary.version}</artifactId>
                    <version>${spark311cdh.version}</version>
                </dependency>
                <dependency>
                    <groupId>org.apache.curator</groupId>
                    <artifactId>curator-recipes</artifactId>
                    <version>4.3.0.7.2.7.0-184</version>
                    <scope>provided</scope>
                </dependency>
                <dependency>
                    <!-- it seems CDH jars pull an old version of Guava but need new version
                         to run with, so here we override Guava version for testing -->
                    <groupId>com.google.guava</groupId>
                    <artifactId>guava</artifactId>
                    <version>${guava.cdh.version}</version>
                    <scope>test</scope>
                </dependency>
            </dependencies>
            <build>
                <plugins>
                    <plugin>
                        <groupId>org.apache.maven.plugins</groupId>
                        <artifactId>maven-jar-plugin</artifactId>
                        <configuration>
                            <classifier>${spark.version.classifier}</classifier>
                        </configuration>
                    </plugin>
                </plugins>
            </build>
        </profile>
    </profiles>

    <build>
        <resources>
            <resource>
                <!-- Include the properties file to provide the build information. -->
                <directory>${project.build.directory}/extra-resources</directory>
                <filtering>true</filtering>
            </resource>
            <resource>
                <directory>${project.basedir}/..</directory>
                <targetPath>META-INF</targetPath>
                <includes>
                    <!-- The NOTICE will be taken care of by the antrun task below -->
                    <include>LICENSE</include>
                </includes>
            </resource>
        </resources>
        <plugins>
            <plugin>
                <artifactId>maven-antrun-plugin</artifactId>
                <executions>
                    <execution>
                        <id>copy-notice</id>
                        <goals>
                            <goal>run</goal>
                        </goals>
                        <phase>process-resources</phase>
                        <configuration>
                            <target>
                                <!-- copy NOTICE-binary to NOTICE -->
                                <copy
                                    todir="${project.build.directory}/classes/META-INF/"
                                    verbose="true">
                                    <fileset dir="${project.basedir}/..">
                                        <include name="NOTICE-binary"/>
                                    </fileset>
                                    <mapper type="glob" from="*-binary" to="*"/>
                                </copy>
                            </target>
                        </configuration>
                    </execution>
                </executions>
            </plugin>
            <!-- disable surefire as we are using scalatest only -->
            <plugin>
                <groupId>org.apache.maven.plugins</groupId>
                <artifactId>maven-surefire-plugin</artifactId>
                <configuration>
                    <skipTests>true</skipTests>
                </configuration>
            </plugin>
            <plugin>
                <groupId>net.alchim31.maven</groupId>
                <artifactId>scala-maven-plugin</artifactId>
            </plugin>
            <plugin>
                <groupId>org.scalatest</groupId>
                <artifactId>scalatest-maven-plugin</artifactId>
            </plugin>
            <plugin>
                <groupId>org.scalastyle</groupId>
                <artifactId>scalastyle-maven-plugin</artifactId>
                <configuration>
                    <includeTestSourceDirectory>true</includeTestSourceDirectory>
                </configuration>
            </plugin>
        </plugins>
    </build>
</project><|MERGE_RESOLUTION|>--- conflicted
+++ resolved
@@ -78,9 +78,6 @@
                     <classifier>${spark.version.classifier}</classifier>
                     <scope>provided</scope>
                 </dependency>
-<<<<<<< HEAD
-                <!-- needed for tests to pick up shim services provider -->
-=======
                 <!-- temporarily needed for tests to pick up shim services provider:
                      credits Tom -->
                 <dependency>
@@ -116,7 +113,6 @@
                 </dependency>
                 <!-- temporarily needed for tests to pick up shim services provider:
                      credits Tom -->
->>>>>>> 9fbe630c
                 <dependency>
                     <groupId>com.nvidia</groupId>
                     <artifactId>rapids-4-spark-shims-aggregator_${scala.binary.version}</artifactId>
