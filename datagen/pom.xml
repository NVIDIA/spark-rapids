<?xml version="1.0" encoding="UTF-8"?>
<!--
  Copyright (c) 2023-2024 NVIDIA CORPORATION.

  Licensed under the Apache License, Version 2.0 (the "License");
  you may not use this file except in compliance with the License.
  You may obtain a copy of the License at

     http://www.apache.org/licenses/LICENSE-2.0

  Unless required by applicable law or agreed to in writing, software
  distributed under the License is distributed on an "AS IS" BASIS,
  WITHOUT WARRANTIES OR CONDITIONS OF ANY KIND, either express or implied.
  See the License for the specific language governing permissions and
  limitations under the License.
-->
<project xmlns="http://maven.apache.org/POM/4.0.0"
         xmlns:xsi="http://www.w3.org/2001/XMLSchema-instance"
         xsi:schemaLocation="http://maven.apache.org/POM/4.0.0 http://maven.apache.org/xsd/maven-4.0.0.xsd">
    <modelVersion>4.0.0</modelVersion>
    <parent>
        <groupId>com.nvidia</groupId>
        <artifactId>rapids-4-spark-shim-deps-parent_2.12</artifactId>
<<<<<<< HEAD
        <version>24.10.1</version>
=======
        <version>24.12.0-SNAPSHOT</version>
>>>>>>> 96a58d12
        <relativePath>../shim-deps/pom.xml</relativePath>
    </parent>
    <artifactId>datagen_2.12</artifactId>
    <name>Data Generator</name>
    <description>Tools for generating large amounts of data</description>
<<<<<<< HEAD
    <version>24.10.1</version>
=======
    <version>24.12.0-SNAPSHOT</version>
>>>>>>> 96a58d12
    <properties>
        <rapids.module>datagen</rapids.module>
        <target.classifier/>
        <rapids.default.jar.excludePattern>**/*</rapids.default.jar.excludePattern>
        <rapids.shim.jar.phase>package</rapids.shim.jar.phase>
        <build.info.path>${project.build.outputDirectory}/datagen-version-info.properties</build.info.path>
    </properties>
    <dependencies>
        <dependency>
            <groupId>org.slf4j</groupId>
            <artifactId>jul-to-slf4j</artifactId>
        </dependency>
        <dependency>
            <groupId>org.slf4j</groupId>
            <artifactId>jcl-over-slf4j</artifactId>
            <!-- runtime scope is appropriate, but causes SBT build problems -->
        </dependency>
        <dependency>
            <groupId>org.scala-lang</groupId>
            <artifactId>scala-library</artifactId>
        </dependency>
        <dependency>
            <groupId>org.apache.spark</groupId>
            <artifactId>spark-sql_${scala.binary.version}</artifactId>
            <version>${spark.test.version}</version>
        </dependency>
        <!-- https://mvnrepository.com/artifact/com.github.scopt/scopt -->
        <dependency>
            <groupId>com.github.scopt</groupId>
            <artifactId>scopt_${scala.binary.version}</artifactId>
            <version>3.7.1</version>
        </dependency>
    </dependencies>
    <build>
        <plugins>
            <!-- disable surefire as we are using scalatest only -->
            <plugin>
                <groupId>org.apache.maven.plugins</groupId>
                <artifactId>maven-surefire-plugin</artifactId>
                <configuration>
                    <skipTests>true</skipTests>
                </configuration>
            </plugin>
            <plugin>
                <groupId>net.alchim31.maven</groupId>
                <artifactId>scala-maven-plugin</artifactId>
            </plugin>
            <plugin>
                <groupId>org.apache.rat</groupId>
                <artifactId>apache-rat-plugin</artifactId>
            </plugin>
        </plugins>

        <resources>
            <resource>
                <!-- Include the properties file to provide the build information. -->
                <directory>${project.build.directory}/extra-resources</directory>
            </resource>
        </resources>
    </build>
</project><|MERGE_RESOLUTION|>--- conflicted
+++ resolved
@@ -21,21 +21,13 @@
     <parent>
         <groupId>com.nvidia</groupId>
         <artifactId>rapids-4-spark-shim-deps-parent_2.12</artifactId>
-<<<<<<< HEAD
-        <version>24.10.1</version>
-=======
         <version>24.12.0-SNAPSHOT</version>
->>>>>>> 96a58d12
         <relativePath>../shim-deps/pom.xml</relativePath>
     </parent>
     <artifactId>datagen_2.12</artifactId>
     <name>Data Generator</name>
     <description>Tools for generating large amounts of data</description>
-<<<<<<< HEAD
-    <version>24.10.1</version>
-=======
     <version>24.12.0-SNAPSHOT</version>
->>>>>>> 96a58d12
     <properties>
         <rapids.module>datagen</rapids.module>
         <target.classifier/>
